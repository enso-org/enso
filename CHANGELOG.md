# Next Release

#### Visual Environment

- [Camera is panned to newly created nodes.][3552]
- [Long names on the Node Searcher's list are truncated.][3373] The part of the
  name that doesn't fit in the Searcher's window is replaced with an ellipsis
  character ("…").
- [Magnet Alignment algorithm is used while placing new nodes][3366]. When we
  find an available free space for a new node, the node gets aligned with the
  surrounding nodes horizontally and vertically. This helps to preserve a nice
  grid-like layout for all the nodes.
- [Nodes created via the <kbd>TAB</kbd> key or by clicking the (+) button on the
  screen are now placed below all the selected nodes when more than one node is
  selected.][3361] (Previously, they were placed below the first node that was
  selected.) This makes it easier to achieve a compact, vertical layout of the
  graph.
- [Nodes created near existing nodes via the <kbd>TAB</kbd> key or by dropping a
  connection are now repositioned and aligned to existing nodes.][3301] This is
  to make the resulting graph prettier and avoid overlapping. In such cases,
  created nodes will be placed below an existing node or on the bottom-left
  diagonal if there is no space underneath.
- [Nodes can be added to the graph by double-clicking the output ports of
  existing nodes (or by clicking them with the right mouse button).][3346]
- [Node Searcher preserves its zoom factor.][3327] The visible size of the node
  searcher and edited node is now fixed. It simplifies node editing on
  non-standard zoom levels.
- [Nodes can be added to the graph by clicking (+) button on the screen][3278].
  The button is in the bottom-left corner. Node is added at the center or pushed
  down if the center is already occupied by nodes.
- [Maximum zoom factor is limited to 1.0x if IDE is not in Debug Mode.][3273]
- [Debug Mode for Graph Editor can be activated/deactivated using a
  shortcut.][3264] It allows access to a set of restricted features. See
  [debug-shortcuts].
- [New nodes can be created by dragging and dropping a connection on the
  scene.][3231]
- [Node connections can be dropped by pressing the Esc key while dragging
  them.][3231]
- [Added support of source maps for JS-based visualizations.][3208]
- [Fixed the alignment of newly created nodes to existing nodes with
  visualizations enabled.][3361] When applicable, new nodes are now placed below
  visualizations. (Previously, they were placed to the left of the
  visualizations.)
- [Fixed histograms coloring and added a color legend.][3153]
- [Lazy visualization for scatter plot.][3655]
- [Fixed broken node whose expression contains non-ASCII characters.][3166]
- [Fixed developer console warnings about views being created but not
  registered.][3181]
- [Fixed developer console errors related to Language Server (mentioning code
  3003 and "Invalid version"), occurring during project opening and after new
  node cration.][3186]
- [Fixed developer console error about failing to decode a notification
  "executionContext/visualisationEvaluationFailed"][3193]
- [New Version of the Node Searcher - the Component Browser][3530] The available
  methods, atoms and functions are presented in nice, categorized view. The most
  popular tools are available at hand. The panel is unstable, and can be
  disabled with the `--enable-new-component-browser=false` flag.
- [Fixed error handling during startup.][3648] This prevents entering IDE into a
  "zombie" state, where processes were started but not visible to user. They
  could cause issues with starting further IDE instances.
- [New nodes are created in the project source when the searcher is opened and a
  new node is created.][3645]
- [Proper Polyglot Vector and Array Support][3667]
- [IDE uses new visualization API.][3661]
- [Visualization of long textual values improved][3665]
- [Selecting a suggestion from the searcher or component browser now updates the
  visualisation of the edited node to preview the results of applying the
  suggestion.][3691]
- [Remove here keyword from IDE.][3749]
- [Shortcut changes:][3823] Pressing `Enter` when no node is edited opens
  Component Browser. Entering node shortcut changed to `cmd` + `Enter`.
- [Added support for scrolling by pressing and holding a mouse button on a
  scrollbar.][3824]
- [Added scroll bounce animation][3836] which activates when scrolling past the
  end of scrollable content.
- [The default text visualisation now loads its content lazily from the
  backend][3910]. This means that the visualisation cannot be overwhelmed by
  large amounts of data.
- [Added project snapshot saving on shortcut][3923]
- [The color of the displayed project name indicates whether the project's
  current state is saved in a snapshot.][3950] The project name is darker when
  the project is changed from the last saved snapshot and lighter when the
  snapshot matches the current project state.
- [Added shortcut to interrupt the program][3967]
- [Added suggestion dropdown for function arguments][4013]. The dropdown is
  present only when the argument is of type that has a predefined set of values.
- [Separate component browser navigator sections for modules imported from
  different namespaces][4044]
- [Internal components (private API) are not displayed in the component
  browser.][4085]
- [The correct default visualisation for tables is shown on new nodes.][4120]
- [Added restoring of last project snapshot on shortcut.][4050]
- [Added contextual suggestions to argument dropdowns][4072]. Dropdowns will now
  contain suggestions which are based on evaluated data.
- [Added a shortcut to show internal components (private API) in the component
  browser.][5582]
- [Improved component browser entry filtering and sorting][5645]. The component
  browser will now provide suggestions matching either the component's label or
  the corresponding code.
- [Improved argument placeholder resolution in more complex expressions][5656].
  It is now possible to drop node connections onto missing arguments of chained
  and nested function calls.
- [The component browser suggestions take into account entry aliases][5678]. The
  searcher input is now matched to entry aliases too. The alias match is used to
  filter and sort component browser entries.
- [The Component Browser icons are cached on texture][5779] improving its
  performance on slower machines.
- [Fixed missing result preview when editing nodes.][5757]
- [Application retries its initialization after failures][5802], allowing a
  reconnecting after connectivity problems.
- [Improved Component Browser Filtering][4115]. The best match is always
  selected first, and the groups are rearranged, so the best matches are on the
  bottom.
- [Named arguments syntax is now recognized in IDE][5774]. Connections to
  function arguments will now use named argument syntax instead of inserting
  wildcards on all preceding arguments.
- [Added boilerplate React app for authorization via Cognito+AWS Amplify][5798].
  This PR adds a React app that renders the dashboard (which has been ported
  from the cloud. The dashboard displays a list of projects, and allows users to
  open them in the IDE (which is not part of the React app, but can be switched
  to from the dashboard). The PR also adds authentication+authorization (i.e.,
  sign up and sign in for users), via either email/password or GitHub/Google.
- [New Enso documentation parser][5917]. Smaller and faster; enables planned
  improvements to internal documentation representation.
- [Dropdown widgets now support custom labels][5705] and automatically generate
  shortened labels for entries with long module paths. When an option is
  selected from the dropdown, the necessary module imports are inserted,
  eliminating the need for fully qualified names.
- [The IDE now has a new UI element for selecting the execution mode of the
  project][6130].
- [Added tooltips to icon buttons][6035] for improved usability. Users can now
  quickly understand each button's function.
- [File associations are created on Windows and macOS][6077]. This allows
  opening Enso files by double-clicking them in the file explorer.
- [Added capability to create node widgets with complex UI][6347]. Node widgets
  such as dropdown can now be placed in the node and affect the code text flow.
- [The IDE UI element for selecting the execution mode of the project is now
  sending messages to the backend.][6341].
- [Feedback when renaming a project][6366]. When the user tries to rename the
  project to an invalid name, a helpful error message is shown and the text
  field stays the same as to give the user the opportunity to fix the mistake.
- [Area selectionof nodes no longer takes into account the visualisation that
  belongs to the node.][6487].
- [List Editor Widget][6470]. Now you can edit lists by clicking buttons on
  nodes or by dragging the elements.
- [Visualisations now show a loading spinner while waiting on data.][6512].
- [Fixed text visualisations which were being cut off at the last line.][6421]
- [Fixed a bug where, when scrolling or dragging on a full-screen visualization,
  the view of the graph changed as well.][6530]
- [Changed the shortcut for restoring to the last saved version of a project
  from <kbd>cmd</kbd>+<kbd>r</kbd> to
  <kbd>cmd</kbd>+<kbd>shift</kbd>+<kbd>r</kbd>][6620] to make it less likely
  that it would be triggered by accident. As a consequence, the program
  execution shortcuts changed from
  <kbd>cmd</kbd>+<kbd>shift</kbd>+<kbd>t</kbd>/<kbd>r</kbd> to
  <kbd>cmd</kbd>+<kbd>alt</kbd>+<kbd>t</kbd>/<kbd>r</kbd>.
- [Fixed a bug where selecting a nested breadcrumb would cause the order of
  breadcrumbs to change incorrectly.][6617]
<<<<<<< HEAD
- [When selecting a function from the main module through the component browser,
  it is now referenced via the `Main` namespace instead of the project
  namespace,][6719] e.g. `Main.func1` instead of `MyProject.func1`. This makes
  it robust against project name changes.

=======
- [Changed the shortcut to show the full-screen visualization for a node from
  <kbd>space</kbd> <kbd>space</kbd> to <kbd>shift</kbd>+<kbd>space</kbd>.][6663]
  so that it doesn't interfere with the shortcut for toggling the small
  visualization.
- [Cloud dashboard, which supersedes the startup screen][6279]. Features also
  added in various other PRs. The new dashboard includes tables for projects,
  folders, files and secrets, a list of templates from which new projects can be
  created, a user menu, and a search bar.

[6279]: https://github.com/enso-org/enso/pull/6279
>>>>>>> 62fecfa4
[6421]: https://github.com/enso-org/enso/pull/6421
[6530]: https://github.com/enso-org/enso/pull/6530
[6617]: https://github.com/enso-org/enso/pull/6617
<<<<<<< HEAD
[6719]: https://github.com/enso-org/enso/pull/6719
=======
[6620]: https://github.com/enso-org/enso/pull/6620
[6663]: https://github.com/enso-org/enso/pull/6663
>>>>>>> 62fecfa4

#### EnsoGL (rendering engine)

- [You can change font and set letters bold in the <code>text::Area</code>
  component][3385]. Use the <code>set_font</code> and
  <code>set_bold_bytes</code> respectively.
- [Fixed a text rendering issue in nested sublayer][3486].
- [Added a new component: Grid View.][3588] It's parametrized by Entry object,
  display them arranged in a Grid. It does not instantiate all entries, only
  those visible, and re-use created entries during scrolling thus achieving
  great performance. There are variants of grid view with selection and
  highlight, scrollbars, and both.
- [Massive improvements of text rendering performance][3776]. Different text
  instances are now reusing the shape shaders and the same sprite system under
  the hood. This drastically reduces the amount of required draw calls for
  scenes with a lot of text.
- [Text rendering quality improvements][3855]. Glyphs are now hinted in a better
  way. Also, additional fine-tuning is performed per font and per host operating
  system.
- [Display objects can now emit and receive events in the same style as
  JavaScript DOM events][3863]. The events system implements very similar
  behavior to the one described here:
  https://javascript.info/bubbling-and-capturing.
- [Added a new component: Slider][3852]. It allows adjusting a numeric value
  with the mouse. The precision of these adjustments can be increased or
  decreased.
- [Slider component functionality improvements][3885]. The slider component now
  supports multiple ways to handle out-of-range values. The slider's value can
  be edited as text, and a new vertical slider layout is available.
- [Added ProjectsGrid view for Cloud Dashboard][3857]. It provides the first
  steps towards migrating the Cloud Dashboard from the existing React (web-only)
  implementation towards a shared structure that can be used in both the Desktop
  and Web versions of the IDE.
- [Removed Cloud Dashboard][4047]. The Cloud Dashboard was being rewritten in
  EnsoGL but after internal discussion we've decided to rewrite it in React,
  with a shared implementation between the Desktop and Web versions of the IDE.
- [Added a new component: Dropdown][3985]. A list of selectable labeled entries,
  suitable for single and multi-select scenarios.
- [Compile-time shader optimizer was implemented][4003]. It is capable of
  extracting non-optimized shaders from the compiled WASM artifacts, running
  stand-alone optimization toolchain (glslc, spirv-opt, spirv-cross), and
  injecting optimized shaders back to WASM during its initialization process.
  Unfortunately, it caused our theme system to stop working correctly, because
  generated shaders differ per theme (only light theme is available, the dark
  theme has been disabled). We will support multiple themes in the future, but
  this is not on our priority list right now.
- [Performance monitor was extended with the ability to print details of actions
  performed in a given frame][5895]. In particular, you can now inspect names of
  all symbols rendered in a given frame. You can also pause the performance
  monitor and inspect results recorded in the past.
- [ToggleButtons can now have tooltips][6035].
- [Rendering of tooltips was improved.][6097] Their text is now more vertically
  centered and the delay before showing them was extended.

[3857]: https://github.com/enso-org/enso/pull/3857
[3985]: https://github.com/enso-org/enso/pull/3985
[4003]: https://github.com/enso-org/enso/pull/4003
[4047]: https://github.com/enso-org/enso/pull/4047
[5895]: https://github.com/enso-org/enso/pull/5895
[6035]: https://github.com/enso-org/enso/pull/6035
[6097]: https://github.com/enso-org/enso/pull/6097
[6130]: https://github.com/enso-org/enso/pull/6130
[6366]: https://github.com/enso-org/enso/pull/6366
[6341]: https://github.com/enso-org/enso/pull/6341
[6470]: https://github.com/enso-org/enso/pull/6470
[6487]: https://github.com/enso-org/enso/pull/6487
[6512]: https://github.com/enso-org/enso/pull/6512

#### Enso Standard Library

- [Implemented `Vector.distinct` allowing to remove duplicate elements from a
  Vector][3224]
- [Implemented `Duration.time_execution` allowing timing of the execution of an
  expression within the UI][3229]
- [Improved performance of `Vector.filter` and `Vector.each`; implemented
  `Vector.filter_with_index`. Made `Vector.at` accept negative indices and
  ensured it fails with a dataflow error on out of bounds access instead of an
  internal Java exception.][3232]
- [Implemented the `Table.select_columns` operation.][3230]
- [Implemented the `Table.remove_columns` and `Table.reorder_columns`
  operations.][3240]
- [Implemented the `Table.sort_columns` operation.][3250]
- [Fixed `Vector.sort` to handle tail-recursive comparators][3256]
- [Implemented `Range.find`, `Table.rename_columns` and
  `Table.use_first_row_as_names` operations][3249]
- [Implemented `Text.at` and `Text.is_digit` methods][3269]
- [Implemented `Runtime.get_stack_trace` together with some utilities to process
  stack traces and code locations][3271]
- [Implemented `Vector.flatten`][3259]
- [Significant performance improvement in `Natural_Order` and new `Faker`
  methods added to `Standard.Test`][3276]
- [Implemented `Integer.parse`][3283]
- [Made `Text.compare_to` correctly handle Unicode normalization][3282]
- [Extend `Text.contains` API to support regex and case insensitive
  search.][3285]
- [Implemented new `Text.take` and `Text.drop` functions, replacing existing
  functions][3287]
- [Implemented new `Text.starts_with` and `Text.ends_with` functions, replacing
  existing functions][3292]
- [Implemented `Text.to_case`, replacing `Text.to_lower_case` and
  `Text.to_upper_case`][3302]
- [Implemented initial `Table.group_by` function on Standard.Table][3305]
- [Implemented `Text.pad` and `Text.trim`][3309]
- [Updated `Text.repeat` and added `*` operator shorthand][3310]
- [General improved Vector performance and new `Vector.each_with_index`,
  `Vector.fold_with_index` and `Vector.take` methods.][3236]
- [Implemented new `Text.insert` method][3311]
- [Implemented `Bool.compare_to` method][3317]
- [Implemented `Map.first`, `Map.last` functions. Expanded `Table.group_by` to
  also compute mode, percentile, minimum, maximum.][3318]
- [Implemented `Text.location_of` and `Text.location_of_all` methods.][3324]
- [Replaced `Table.group_by` with `Table.aggregate`][3339]
- [Implemented `Panic.catch` and helper functions for handling errors. Added a
  type parameter to `Panic.recover` to recover specific types of errors.][3344]
- [Added warning handling to `Table.aggregate`][3349]
- [Improved performance of `Table.aggregate` and full warnings
  implementation][3364]
- [Implemented `Text.reverse`][3377]
- [Implemented support for most Table aggregations in the Database
  backend.][3383]
- [Update `Text.replace` to new API.][3393]
- [Add encoding support to `Text.bytes` and `Text.from_bytes`. Renamed and added
  encoding to `File.read_text`. New `File.read` API.][3390]
- [Improved the `Range` type. Added a `down_to` counterpart to `up_to` and
  `with_step` allowing to change the range step.][3408]
- [Aligned `Text.split` API with other methods and added `Text.lines`.][3415]
- [Implemented a basic reader for the `Delimited` file format.][3424]
- [Implemented a reader for the `Excel` file format.][3425]
- [Added custom encoding support to the `Delimited` file format reader.][3430]
- [Implemented `compute` method on `Vector` for statistics calculations.][3442]
- [Promote get and put to be methods of Ref type rather than of Ref
  module][3457]
- [Implemented `Table.parse_values`, parsing text columns according to a
  specified type.][3455]
- [Promote with, take, finalize to be methods of Managed_Resource
  instance][3460]
- [Implemented automatic type detection for `Table.parse_values`.][3462]
- [Integrated value parsing with the `Delimited` file reader.][3463]
- [Implemented the `Infer` setting for headers in the `Delimited` file format
  and made it the default.][3472]
- [Implemented a `Table.from Text` conversion allowing to parse strings
  representing `Delimited` files without storing them on the filesystem.][3478]
- [Added rank data, correlation and covariance statistics for `Vector`][3484]
- [Implemented `Table.order_by` for the SQLite backend.][3502]
- [Implemented `Table.order_by` for the PostgreSQL backend.][3514]
- [Implemented `Table.order_by` for the in-memory table.][3515]
- [Renamed `File_Format.Text` to `Plain_Text`, updated `File_Format.Delimited`
  API and added builders for customizing less common settings.][3516]
- [Allow control of sort direction in `First` and `Last` aggregations.][3517]
- [Implemented `Text.write`, replacing `File.write_text`.][3518]
- [Removed obsolete `select`, `group`, `sort` and releated types from
  tables.][3519]
- [Removed obsolete `from_xls` and `from_xlsx` functions. Added support for
  reading column names from first row in `File_Format.Excel`][3523]
- [Added `File_Format.Delimited` support to `Table.write` for new files.][3528]
- [Adjusted `Database.connect` API to new design.][3542]
- [Added `File_Format.Excel` support to `Table.write` for new files.][3551]
- [identity,const,flip,curry,uncurry functions][3554]
- [Added append support for `File_Format.Excel`.][3558]
- [Added support for custom encodings in `File_Format.Delimited` writing.][3564]
- [Allow filtering caught error type in `Error.catch`.][3574]
- [Implemented `Append` mode for `File_Format.Delimited`.][3573]
- [Added `Vector.write_bytes` function and removed old `File.write_bytes`][3583]
- [Added `line_endings` and `comment_character` options to
  `File_Format.Delimited`.][3581]
- [Fixed the case of various type names and library paths][3590]
- [Added support for parsing `.pgpass` file and `PG*` environment variables for
  the Postgres connection][3593]
- [Added `Regression` to the `Standard.Base` library and removed legacy `Model`
  type from `Standard.Table`.][3601]
- [Created `Index_Sub_Range` type and updated `Text.take` and
  `Text.drop`.][3617]
- [Added `Vector.from_polyglot_array` to make `Vector`s backed by polyglot
  Arrays][3628]
- [Updated `Vector.take` and `Vector.drop` and removed their obsolete
  counterparts.][3629]
- [Short-hand syntax for `order_by` added.][3643]
- [Expanded `Table.at` to support index access and added `Table.column_count`
  method.][3644]
- [Removed `Array.set_at`.][3634]
- [Added various date part functions to `Date` and `Date_Time`.][3669]
- [Implemented `Table.take` and `Table.drop` for the in-memory backend.][3647]
- [Implemented specialized storage for the in-memory Table.][3673]
- [Implemented `Table.distinct` for the in-memory backend.][3684]
- [Added `databases`, `schemas`, `tables` support to database Connection.][3632]
- [Implemented `start_of` and `end_of` methods for date/time types allowing to
  find start and end of a period of time containing the provided time.][3695]
- [Implemented `type_of` and `is_of_type` methods for getting the type of a
  value and comparing types, respectively.][3722]
- [Implemented `work_days_until` for counting work dys between dates and
  `add_work_days` which allows to shift a date by a number of work days.][3726]
- [Added `query` and `read` functions to Database connections.][3727]
- [Added `Date_Period.Week` to `start_of` and `end_of` methods.][3733]
- [Replaced `Table.where` with a new API relying on `Table.filter`.][3750]
- [Added `Filter_Condition` to `Vector`, `Range` and `List`.][3770]
- [Extended `Filter_Condition` with `Is_Empty`, `Not_Empty`, `Like` and
  `Not_Like`.][3775]
- [Reimplemented `Duration` as a built-in type.][3759]
- [Implemented `Table.replace_text` for in-memory table.][3793]
- [Extended `Filter_Condition` with `Is_In` and `Not_In`.][3790]
- [Replaced `Table.drop_missing_rows` with `filter_blank_rows` with an updated
  API.][3805]
- [Replaced `Table.drop_missing_columns` with
  `Table.remove_columns Column_Selector.Blank_Columns` by adding the new column
  selector variant.][3812]
- [Implemented `Table.rows` giving access to a vector of rows.][3827]
- [Define Enso epoch start as 15th October 1582][3804]
- [Implemented `Period` type][3818]
- [Implemented new functions on Column and added expression syntax support to
  create derived Columns.][3782]
- [Added support for milli and micro seconds, new short form for rename_columns
  and fixed issue with compare_to versus Nothing][3874]
- [Aligned `Text.match`/`Text.locate` API][3841]
- [There is a new API to lazily feed visualisation information to the
  IDE.][3910]
- [Added `transpose` and `cross_tab` to the In-Memory Table.][3919]
- [Improvements to JSON, Pair, Statistics and other minor tweaks.][3964]
- [Overhauled the JSON support (now based of JavaScript), `Data.fetch` and other
  minor tweaks][3987]
- [Enable Date, Time and DateTime to be read and written to Excel.][3997]
- [Aligning core APIs for Vector, List and Range. Adding some missing functions
  to the types.][4026]
- [Implemented `Table.distinct` for Database backends.][4027]
- [Implemented `Table.union` for the in-memory backend.][4052]
- [Implemented `Table.cross_join` and `Table.zip` for the in-memory
  backend.][4063]
- [Updated `Text.starts_with`, `Text.ends_with` and `Text.contains` to new
  simpler API.][4078]
- [Updated `Table.set` to new API. New `Column.parse` function and added case
  sensitivity to `Filter_Condition` and column functions.][4097]
- [Updated column selector APIs and new `Excel_Workbook` type.][5646]
- [Moved regex functionality out of `Text.locate` and `Text.locate_all` into
  `Text.match` and `Text.match_all`.][5679]
- [`File.parent` may return `Nothing`.][5699]
- [Removed non-regex functionality from `is_match`, `match`, and `match_all`,
  and renamed them to `match`, `find`, `find_all` (respectively).][5721]
- [Updated `rename_columns` to new API. Added `first_row`, `second_row` and
  `last_row` to Table types][5719]
- [Introducing `Meta.Type`.][5768]
- [Remove many regex compile flags; separated `match` into `match` and
  `match_all`.][5785]
- [Aligned names of columns created by column operations.][5850]
- [Improved `cross_tab`. Renamed `fill_missing` and `is_missing` to
  `fill_nothing` and `is_nothing`. Added `fill_empty`.][5863]
- [Removed many regex compile flags from `replace`; added `only_first` and
  `use_regex` flag.][5959]
- [Implemented proper support for Value Types in the Table library.][6073]
- [Removed many regex compile flags from `split`; added `only_first` and
  `use_regex` flag.][6116]
- [Added `Text.tokenize`][6150]
- [Added support for Date/Time columns in the Postgres backend and added
  `year`/`month`/`day` operations to Table columns.][6153]
- [`Text.split` can now take a vector of delimiters.][6156]
- [Add `has_warnings`, `remove_warnings` and `throw_on_warning` extension
  methods.][6176]
- [Implemented `Table.union` for the Database backend.][6204]
- [Array & Vector have the same methods & behavior][6218]
- [Implemented `Table.split` and `Table.tokenize` for in-memory tables.][6233]
- [Added `trim` and `replace` to `Column`. Enhanced number parsing with support
  for thousands and decimal point automatic detection.][6253]
- [Implemented `Table.parse_text_to_table`.][6294]
- [Added `Table.parse_to_columns`.][6383]
- [Added parsing methods for `Integer`, `Decimal`, `Json`, `Date`, `Date_Time`,
  `Time_Of_Day`, `Time_Zone`, and `URI` to `Text`.][6404]
- [Implemented `create_database_table` allowing upload of in-memory
  tables.][6429]
- [Added execution context control to writing files and dry run capabilities to
  `Text.write`.][6459]
- [Implemented `create_database_table` allowing saving queries as database
  tables.][6467]
- [Implemented `Column.format` for in-memory `Column`s.][6538]
- [Added `at_least_one` flag to `Table.tokenize_to_rows`.][6539]
- [Moved `Redshift` connector into a separate `AWS` library.][6550]
- [Added `Date_Range`.][6621]
- [Implemented the `cast` operation for `Table` and `Column`.][6711]
- [Added `.round` and `.int` to `Integer` and `Decimal`.][6743]

[debug-shortcuts]:
  https://github.com/enso-org/enso/blob/develop/app/gui/docs/product/shortcuts.md#debug
[3153]: https://github.com/enso-org/enso/pull/3153
[3655]: https://github.com/enso-org/enso/pull/3655
[3166]: https://github.com/enso-org/enso/pull/3166
[3181]: https://github.com/enso-org/enso/pull/3181
[3186]: https://github.com/enso-org/enso/pull/3186
[3193]: https://github.com/enso-org/enso/pull/3193
[3208]: https://github.com/enso-org/enso/pull/3208
[3224]: https://github.com/enso-org/enso/pull/3224
[3229]: https://github.com/enso-org/enso/pull/3229
[3231]: https://github.com/enso-org/enso/pull/3231
[3232]: https://github.com/enso-org/enso/pull/3232
[3230]: https://github.com/enso-org/enso/pull/3230
[3240]: https://github.com/enso-org/enso/pull/3240
[3250]: https://github.com/enso-org/enso/pull/3250
[3256]: https://github.com/enso-org/enso/pull/3256
[3249]: https://github.com/enso-org/enso/pull/3249
[3264]: https://github.com/enso-org/enso/pull/3264
[3269]: https://github.com/enso-org/enso/pull/3269
[3271]: https://github.com/enso-org/enso/pull/3271
[3259]: https://github.com/enso-org/enso/pull/3259
[3273]: https://github.com/enso-org/enso/pull/3273
[3276]: https://github.com/enso-org/enso/pull/3276
[3278]: https://github.com/enso-org/enso/pull/3278
[3283]: https://github.com/enso-org/enso/pull/3283
[3282]: https://github.com/enso-org/enso/pull/3282
[3285]: https://github.com/enso-org/enso/pull/3285
[3287]: https://github.com/enso-org/enso/pull/3287
[3292]: https://github.com/enso-org/enso/pull/3292
[3301]: https://github.com/enso-org/enso/pull/3301
[3302]: https://github.com/enso-org/enso/pull/3302
[3305]: https://github.com/enso-org/enso/pull/3305
[3309]: https://github.com/enso-org/enso/pull/3309
[3310]: https://github.com/enso-org/enso/pull/3310
[3316]: https://github.com/enso-org/enso/pull/3316
[3236]: https://github.com/enso-org/enso/pull/3236
[3311]: https://github.com/enso-org/enso/pull/3311
[3317]: https://github.com/enso-org/enso/pull/3317
[3318]: https://github.com/enso-org/enso/pull/3318
[3324]: https://github.com/enso-org/enso/pull/3324
[3327]: https://github.com/enso-org/enso/pull/3327
[3339]: https://github.com/enso-org/enso/pull/3339
[3344]: https://github.com/enso-org/enso/pull/3344
[3346]: https://github.com/enso-org/enso/pull/3346
[3349]: https://github.com/enso-org/enso/pull/3349
[3361]: https://github.com/enso-org/enso/pull/3361
[3364]: https://github.com/enso-org/enso/pull/3364
[3373]: https://github.com/enso-org/enso/pull/3373
[3377]: https://github.com/enso-org/enso/pull/3377
[3366]: https://github.com/enso-org/enso/pull/3366
[3379]: https://github.com/enso-org/enso/pull/3379
[3381]: https://github.com/enso-org/enso/pull/3381
[3391]: https://github.com/enso-org/enso/pull/3391
[3383]: https://github.com/enso-org/enso/pull/3383
[3385]: https://github.com/enso-org/enso/pull/3385
[3392]: https://github.com/enso-org/enso/pull/3392
[3393]: https://github.com/enso-org/enso/pull/3393
[3390]: https://github.com/enso-org/enso/pull/3390
[3408]: https://github.com/enso-org/enso/pull/3408
[3415]: https://github.com/enso-org/enso/pull/3415
[3424]: https://github.com/enso-org/enso/pull/3424
[3425]: https://github.com/enso-org/enso/pull/3425
[3430]: https://github.com/enso-org/enso/pull/3430
[3442]: https://github.com/enso-org/enso/pull/3442
[3457]: https://github.com/enso-org/enso/pull/3457
[3455]: https://github.com/enso-org/enso/pull/3455
[3460]: https://github.com/enso-org/enso/pull/3460
[3462]: https://github.com/enso-org/enso/pull/3462
[3463]: https://github.com/enso-org/enso/pull/3463
[3472]: https://github.com/enso-org/enso/pull/3472
[3486]: https://github.com/enso-org/enso/pull/3486
[3478]: https://github.com/enso-org/enso/pull/3478
[3484]: https://github.com/enso-org/enso/pull/3484
[3502]: https://github.com/enso-org/enso/pull/3502
[3514]: https://github.com/enso-org/enso/pull/3514
[3515]: https://github.com/enso-org/enso/pull/3515
[3516]: https://github.com/enso-org/enso/pull/3516
[3517]: https://github.com/enso-org/enso/pull/3517
[3518]: https://github.com/enso-org/enso/pull/3518
[3519]: https://github.com/enso-org/enso/pull/3519
[3523]: https://github.com/enso-org/enso/pull/3523
[3528]: https://github.com/enso-org/enso/pull/3528
[3530]: https://github.com/enso-org/enso/pull/3530
[3542]: https://github.com/enso-org/enso/pull/3542
[3551]: https://github.com/enso-org/enso/pull/3551
[3552]: https://github.com/enso-org/enso/pull/3552
[3554]: https://github.com/enso-org/enso/pull/3554
[3558]: https://github.com/enso-org/enso/pull/3558
[3564]: https://github.com/enso-org/enso/pull/3564
[3574]: https://github.com/enso-org/enso/pull/3574
[3573]: https://github.com/enso-org/enso/pull/3573
[3583]: https://github.com/enso-org/enso/pull/3583
[3581]: https://github.com/enso-org/enso/pull/3581
[3588]: https://github.com/enso-org/enso/pull/3588
[3590]: https://github.com/enso-org/enso/pull/3590
[3593]: https://github.com/enso-org/enso/pull/3593
[3601]: https://github.com/enso-org/enso/pull/3601
[3617]: https://github.com/enso-org/enso/pull/3617
[3628]: https://github.com/enso-org/enso/pull/3628
[3629]: https://github.com/enso-org/enso/pull/3629
[3632]: https://github.com/enso-org/enso/pull/3632
[3641]: https://github.com/enso-org/enso/pull/3641
[3643]: https://github.com/enso-org/enso/pull/3643
[3644]: https://github.com/enso-org/enso/pull/3644
[3645]: https://github.com/enso-org/enso/pull/3645
[3648]: https://github.com/enso-org/enso/pull/3648
[3661]: https://github.com/enso-org/enso/pull/3661
[3665]: https://github.com/enso-org/enso/pull/3665
[3634]: https://github.com/enso-org/enso/pull/3634
[3667]: https://github.com/enso-org/enso/pull/3667
[3669]: https://github.com/enso-org/enso/pull/3669
[3647]: https://github.com/enso-org/enso/pull/3647
[3673]: https://github.com/enso-org/enso/pull/3673
[3684]: https://github.com/enso-org/enso/pull/3684
[3691]: https://github.com/enso-org/enso/pull/3691
[3695]: https://github.com/enso-org/enso/pull/3695
[3722]: https://github.com/enso-org/enso/pull/3722
[3726]: https://github.com/enso-org/enso/pull/3726
[3727]: https://github.com/enso-org/enso/pull/3727
[3733]: https://github.com/enso-org/enso/pull/3733
[3749]: https://github.com/enso-org/enso/pull/3749
[3750]: https://github.com/enso-org/enso/pull/3750
[3770]: https://github.com/enso-org/enso/pull/3770
[3775]: https://github.com/enso-org/enso/pull/3775
[3759]: https://github.com/enso-org/enso/pull/3759
[3793]: https://github.com/enso-org/enso/pull/3793
[3790]: https://github.com/enso-org/enso/pull/3790
[3805]: https://github.com/enso-org/enso/pull/3805
[3812]: https://github.com/enso-org/enso/pull/3812
[3823]: https://github.com/enso-org/enso/pull/3823
[3827]: https://github.com/enso-org/enso/pull/3827
[3824]: https://github.com/enso-org/enso/pull/3824
[3804]: https://github.com/enso-org/enso/pull/3804
[3818]: https://github.com/enso-org/enso/pull/3818
[3776]: https://github.com/enso-org/enso/pull/3776
[3855]: https://github.com/enso-org/enso/pull/3855
[3836]: https://github.com/enso-org/enso/pull/3836
[3782]: https://github.com/enso-org/enso/pull/3782
[3863]: https://github.com/enso-org/enso/pull/3863
[3874]: https://github.com/enso-org/enso/pull/3874
[3852]: https://github.com/enso-org/enso/pull/3852
[3841]: https://github.com/enso-org/enso/pull/3841
[3885]: https://github.com/enso-org/enso/pull/3885
[3910]: https://github.com/enso-org/enso/pull/3910
[3919]: https://github.com/enso-org/enso/pull/3919
[3923]: https://github.com/enso-org/enso/pull/3923
[3950]: https://github.com/enso-org/enso/pull/3950
[3964]: https://github.com/enso-org/enso/pull/3964
[3967]: https://github.com/enso-org/enso/pull/3967
[3987]: https://github.com/enso-org/enso/pull/3987
[3878]: https://github.com/enso-org/enso/pull/3878
[3997]: https://github.com/enso-org/enso/pull/3997
[4013]: https://github.com/enso-org/enso/pull/4013
[4026]: https://github.com/enso-org/enso/pull/4026
[4027]: https://github.com/enso-org/enso/pull/4027
[4044]: https://github.com/enso-org/enso/pull/4044
[4052]: https://github.com/enso-org/enso/pull/4052
[4063]: https://github.com/enso-org/enso/pull/4063
[4078]: https://github.com/enso-org/enso/pull/4078
[4085]: https://github.com/enso-org/enso/pull/4085
[4097]: https://github.com/enso-org/enso/pull/4097
[4115]: https://github.com/enso-org/enso/pull/4115
[4120]: https://github.com/enso-org/enso/pull/4120
[4050]: https://github.com/enso-org/enso/pull/4050
[4072]: https://github.com/enso-org/enso/pull/4072
[5582]: https://github.com/enso-org/enso/pull/5582
[5645]: https://github.com/enso-org/enso/pull/5645
[5646]: https://github.com/enso-org/enso/pull/5646
[5656]: https://github.com/enso-org/enso/pull/5656
[5678]: https://github.com/enso-org/enso/pull/5678
[5679]: https://github.com/enso-org/enso/pull/5679
[5699]: https://github.com/enso-org/enso/pull/5699
[5719]: https://github.com/enso-org/enso/pull/5719
[5721]: https://github.com/enso-org/enso/pull/5721
[5757]: https://github.com/enso-org/enso/pull/5757
[5768]: https://github.com/enso-org/enso/pull/5768
[5774]: https://github.com/enso-org/enso/pull/5774
[5779]: https://github.com/enso-org/enso/pull/5779
[5785]: https://github.com/enso-org/enso/pull/5785
[5798]: https://github.com/enso-org/enso/pull/5798
[5802]: https://github.com/enso-org/enso/pull/5802
[5850]: https://github.com/enso-org/enso/pull/5850
[5863]: https://github.com/enso-org/enso/pull/5863
[5917]: https://github.com/enso-org/enso/pull/5917
[5705]: https://github.com/enso-org/enso/pull/5705
[5959]: https://github.com/enso-org/enso/pull/5959
[6073]: https://github.com/enso-org/enso/pull/6073
[6116]: https://github.com/enso-org/enso/pull/6116
[6150]: https://github.com/enso-org/enso/pull/6150
[6153]: https://github.com/enso-org/enso/pull/6153
[6156]: https://github.com/enso-org/enso/pull/6156
[6176]: https://github.com/enso-org/enso/pull/6176
[6204]: https://github.com/enso-org/enso/pull/6204
[6077]: https://github.com/enso-org/enso/pull/6077
[6218]: https://github.com/enso-org/enso/pull/6218
[6233]: https://github.com/enso-org/enso/pull/6233
[6253]: https://github.com/enso-org/enso/pull/6253
[6294]: https://github.com/enso-org/enso/pull/6294
[6383]: https://github.com/enso-org/enso/pull/6383
[6404]: https://github.com/enso-org/enso/pull/6404
[6347]: https://github.com/enso-org/enso/pull/6347
[6429]: https://github.com/enso-org/enso/pull/6429
[6459]: https://github.com/enso-org/enso/pull/6459
[6467]: https://github.com/enso-org/enso/pull/6467
[6538]: https://github.com/enso-org/enso/pull/6538
[6539]: https://github.com/enso-org/enso/pull/6539
[6550]: https://github.com/enso-org/enso/pull/6550
[6621]: https://github.com/enso-org/enso/pull/6621
[6711]: https://github.com/enso-org/enso/pull/6711
[6743]: https://github.com/enso-org/enso/pull/6743

#### Enso Compiler

- [Added overloaded `from` conversions.][3227]
- [Upgraded to Graal VM 21.3.0][3258]
- [Added the ability to decorate values with warnings.][3248]
- [Fixed issues related to constructors' default arguments][3330]
- [Fixed compiler issue related to module cache.][3367]
- [Fixed execution of defaulted arguments of Atom Constructors][3358]
- [Converting Enso Date to java.time.LocalDate and back][3559]
- [Incremental Reparsing of a Simple Edits][3508]
- [Functions with all-defaulted arguments now execute automatically][3414]
- [Provide `tagValues` for function arguments in the language server][3422]
- [Delay construction of Truffle nodes to speed initialization][3429]
- [Frgaal compiler integration to allow for latest Java constructs][3421]
- [Support for Chrome developer tools --inspect option][3432]
- [Move Builtin Types and Methods definitions to stdlib][3363]
- [Reduce boilerplate by generating BuiltinMethod nodes from simple method
  signatures][3444]
- [Generate boilerplate classes related to error handling and varargs in
  builtins from method signatures][3454]
- [Avoid needless concatenations of warning/error messages][3465]
- [Added a full-blown DSL for builtins][3471]
- [Integration of Enso with Ideal Graph Visualizer][3533]
- [Lazy evaluation of RHS argument for || and &&][3492]
- [Drop Core implementation of IR][3512]
- [Replace `this` with `self`][3524]
- [Introduce a smaller version of the standard library, just for testing][3531]
- [Remove `here` and make method name resolution case-sensitive][3531]
- [Explicit `self`][3569]
- [Added benchmarking tool for the language server][3578]
- [Support module imports using a qualified name][3608]
- [Using parser written in Rust.][3611]
- [Enable caching in visualisation functions][3618]
- [Update Scala compiler and libraries][3631]
- [Support importing module methods][3633]
- [Support Autosave for open buffers][3637]
- [Generate native-image for engine-runner][3638]
- [Support pattern matching on constants][3641]
- [Builtin Date_Time, Time_Of_Day and Zone types for better polyglot
  support][3658]
- [Implement new specification of data types: `type` has a runtime
  representation, every atom has a type][3671]
- [main = "Hello World!" is valid Enso sample][3696]
- [Invalidate module's IR cache if imported module changed][3703]
- [Don't rename imported Main module that only imports names][3710]
- [Notify node status to the IDE][3729]
- [Make instance methods callable like statics][3764]
- [Distinguish static and instance methods][3740]
- [By-type pattern matching][3742]
- [Fix performance of method calls on polyglot arrays][3781]
- [Improved support for static and non-static builtins][3791]
- [Missing foreign language generates proper Enso error][3798]
- [Connecting IGV 4 Enso with Engine sources][3810]
- [Made Vector performance to be on par with Array][3811]
- [Introduced IO Permission Contexts][3828]
- [Accept Array-like object seamlessly in builtins][3817]
- [Initialize Builtins at Native Image build time][3821]
- [Split Atom suggestion entry to Type and Constructor][3835]
- [Any number can be converted to double][3865]
- [Update to GraalVM 22.3.0][3663]
- [Connecting IGV 4 Enso with Engine sources][3810]
- [Add the `Self` keyword referring to current type][3844]
- [Support VCS for projects in Language Server][3851]
- [Support multiple exports of the same module][3897]
- [Import modules' extension methods only with unqualified imports][3906]
- [Support expression evaluation in chromeinspector console][3941]
- [Don't export polyglot symbols][3915]
- [From/all import must not include module in name resolution][3931]
- [Vector returns warnings of individual elements][3938]
- [Enso.getMetaObject, Type.isMetaInstance and Meta.is_a consolidation][3949]
- [Add executionContext/interrupt API command][3952]
- [Any.== is a builtin method][3956]
- [Simplify exception handling for polyglot exceptions][3981]
- [Simplify compilation of nested patterns][4005]
- [IGV can jump to JMH sources & more][4008]
- [Basic support of VSCode integration][4014]
- [Sync language server with file system after VCS restore][4020]
- [`ArrayOverBuffer` behaves like an `Array` and `Array.sort` no longer sorts in
  place][4022]
- [Implement hashing functionality for all objects][3878]
- [Introducing Meta.atom_with_hole][4023]
- [Report failures in name resolution in type signatures][4030]
- [Attach visualizations to sub-expressions][4048]
- [Add Meta.get_annotation method][4049]
- [Resolve Fully Qualified Names][4056]
- [Optimize Atom storage layouts][3862]
- [Make instance methods callable like statics for builtin types][4077]
- [Convert large longs to doubles, safely, for host calls][4099]
- [Consistent ordering with comparators][4067]
- [Profile engine startup][4110]
- [Report type of polyglot values][4111]
- [Engine can now recover from serialization failures][5591]
- [Use sbt runEngineDistribution][5609]
- [Update to GraalVM 22.3.1][5602]
- [Cache library bindings to optimize import/export resolution][5700]
- [Comparators support partial ordering][5778]
- [Merge ordered and unordered comparators][5845]
- [Use SHA-1 for calculating hashes of modules' IR and bindings][5791]
- [Don't install Python component on Windows][5900]
- [Detect potential name conflicts between exported types and FQNs][5966]
- [Ensure calls involving warnings remain instrumented][6067]
- [One can define lazy atom fields][6151]
- [Replace IOContexts with Execution Environment and generic Context][6171]
- [Vector.sort handles incomparable types][5998]
- [Removing need for asynchronous thread to execute ResourceManager
  finalizers][6335]
- [Warning.get_all returns only unique warnings][6372]
- [Reimplement `enso_project` as a proper builtin][6352]
- [Limit number of reported warnings per value][6577]
- [Suggestions are updated only when the type of the expression changes][6755]

[3227]: https://github.com/enso-org/enso/pull/3227
[3248]: https://github.com/enso-org/enso/pull/3248
[3258]: https://github.com/enso-org/enso/pull/3258
[3330]: https://github.com/enso-org/enso/pull/3330
[3358]: https://github.com/enso-org/enso/pull/3358
[3360]: https://github.com/enso-org/enso/pull/3360
[3367]: https://github.com/enso-org/enso/pull/3367
[3559]: https://github.com/enso-org/enso/pull/3559
[3508]: https://github.com/enso-org/enso/pull/3508
[3412]: https://github.com/enso-org/enso/pull/3412
[3414]: https://github.com/enso-org/enso/pull/3414
[3417]: https://github.com/enso-org/enso/pull/3417
[3422]: https://github.com/enso-org/enso/pull/3422
[3429]: https://github.com/enso-org/enso/pull/3429
[3421]: https://github.com/enso-org/enso/pull/3421
[3432]: https://github.com/enso-org/enso/pull/3432
[3363]: https://github.com/enso-org/enso/pull/3363
[3444]: https://github.com/enso-org/enso/pull/3444
[3453]: https://github.com/enso-org/enso/pull/3453
[3454]: https://github.com/enso-org/enso/pull/3454
[3461]: https://github.com/enso-org/enso/pull/3461
[3465]: https://github.com/enso-org/enso/pull/3465
[3471]: https://github.com/enso-org/enso/pull/3471
[3533]: https://github.com/enso-org/enso/pull/3533
[3492]: https://github.com/enso-org/enso/pull/3492
[3493]: https://github.com/enso-org/enso/pull/3493
[3505]: https://github.com/enso-org/enso/pull/3505
[3512]: https://github.com/enso-org/enso/pull/3512
[3524]: https://github.com/enso-org/enso/pull/3524
[3531]: https://github.com/enso-org/enso/pull/3531
[3562]: https://github.com/enso-org/enso/pull/3562
[3538]: https://github.com/enso-org/enso/pull/3538
[3569]: https://github.com/enso-org/enso/pull/3569
[3578]: https://github.com/enso-org/enso/pull/3578
[3611]: https://github.com/enso-org/enso/pull/3611
[3618]: https://github.com/enso-org/enso/pull/3618
[3608]: https://github.com/enso-org/enso/pull/3608
[3608]: https://github.com/enso-org/enso/pull/3608
[3631]: https://github.com/enso-org/enso/pull/3631
[3633]: https://github.com/enso-org/enso/pull/3633
[3637]: https://github.com/enso-org/enso/pull/3637
[3638]: https://github.com/enso-org/enso/pull/3638
[3641]: https://github.com/enso-org/enso/pull/3641
[3658]: https://github.com/enso-org/enso/pull/3658
[3671]: https://github.com/enso-org/enso/pull/3671
[3696]: https://github.com/enso-org/enso/pull/3696
[3703]: https://github.com/enso-org/enso/pull/3703
[3710]: https://github.com/enso-org/enso/pull/3710
[3729]: https://github.com/enso-org/enso/pull/3729
[3740]: https://github.com/enso-org/enso/pull/3740
[3764]: https://github.com/enso-org/enso/pull/3764
[3742]: https://github.com/enso-org/enso/pull/3742
[3781]: https://github.com/enso-org/enso/pull/3781
[3791]: https://github.com/enso-org/enso/pull/3791
[3798]: https://github.com/enso-org/enso/pull/3798
[3810]: https://github.com/enso-org/enso/pull/3810
[3811]: https://github.com/enso-org/enso/pull/3811
[3817]: https://github.com/enso-org/enso/pull/3817
[3821]: https://github.com/enso-org/enso/pull/3821
[3828]: https://github.com/enso-org/enso/pull/3828
[3835]: https://github.com/enso-org/enso/pull/3835
[3865]: https://github.com/enso-org/enso/pull/3865
[3663]: https://github.com/enso-org/enso/pull/3663
[3810]: https://github.com/enso-org/enso/pull/3810
[3844]: https://github.com/enso-org/enso/pull/3844
[3851]: https://github.com/enso-org/enso/pull/3851
[3862]: https://github.com/enso-org/enso/pull/3862
[3897]: https://github.com/enso-org/enso/pull/3897
[3906]: https://github.com/enso-org/enso/pull/3906
[3941]: https://github.com/enso-org/enso/pull/3941
[3915]: https://github.com/enso-org/enso/pull/3915
[3931]: https://github.com/enso-org/enso/pull/3931
[3938]: https://github.com/enso-org/enso/pull/3938
[3949]: https://github.com/enso-org/enso/pull/3949
[3952]: https://github.com/enso-org/enso/pull/3952
[3956]: https://github.com/enso-org/enso/pull/3956
[3981]: https://github.com/enso-org/enso/pull/3981
[4005]: https://github.com/enso-org/enso/pull/4005
[4008]: https://github.com/enso-org/enso/pull/4008
[4014]: https://github.com/enso-org/enso/pull/4014
[4020]: https://github.com/enso-org/enso/pull/4020
[4022]: https://github.com/enso-org/enso/pull/4022
[4023]: https://github.com/enso-org/enso/pull/4023
[4030]: https://github.com/enso-org/enso/pull/4030
[4048]: https://github.com/enso-org/enso/pull/4048
[4049]: https://github.com/enso-org/enso/pull/4049
[4056]: https://github.com/enso-org/enso/pull/4056
[4067]: https://github.com/enso-org/enso/pull/4067
[4077]: https://github.com/enso-org/enso/pull/4077
[4099]: https://github.com/enso-org/enso/pull/4099
[4110]: https://github.com/enso-org/enso/pull/4110
[4111]: https://github.com/enso-org/enso/pull/4111
[5591]: https://github.com/enso-org/enso/pull/5591
[5609]: https://github.com/enso-org/enso/pull/5609
[5602]: https://github.com/enso-org/enso/pull/5602
[5700]: https://github.com/enso-org/enso/pull/5700
[5778]: https://github.com/enso-org/enso/pull/5778
[5845]: https://github.com/enso-org/enso/pull/5845
[5791]: https://github.com/enso-org/enso/pull/5791
[5900]: https://github.com/enso-org/enso/pull/5900
[5966]: https://github.com/enso-org/enso/pull/5966
[5998]: https://github.com/enso-org/enso/pull/5998
[6067]: https://github.com/enso-org/enso/pull/6067
[6151]: https://github.com/enso-org/enso/pull/6151
[6171]: https://github.com/enso-org/enso/pull/6171
[6335]: https://github.com/enso-org/enso/pull/6335
[6372]: https://github.com/enso-org/enso/pull/6372
[6352]: https://github.com/enso-org/enso/pull/6352
[6577]: https://github.com/enso-org/enso/pull/6577
[6755]: https://github.com/enso-org/enso/pull/6755

# Enso 2.0.0-alpha.18 (2021-10-12)

<br/>![New Features](/docs/assets/tags/new_features.svg)

#### Enso Compiler

- [Updated Enso engine to version 0.2.30][engine-0.2.31]. If you're interested
  in the enhancements and fixes made to the Enso compiler, you can find their
  release notes
  [here](https://github.com/enso-org/enso/blob/develop/RELEASES.md).

<br/>![Bug Fixes](/docs/assets/tags/bug_fixes.svg)

#### Visual Environment

- [Fixed freezing after inactivity.][1776] When the IDE window was minimized or
  covered by other windows or invisible for any other reason for a duration
  around one minute or longer then it would often be frozen for some seconds on
  return. Now it is possible to interact with the IDE instantly, no matter how
  long it had been inactive.

<br/>

[1776]: https://github.com/enso-org/ide/pull/1776

# Enso 2.0.0-alpha.17 (2021-09-23)

<br/>![Bug Fixes](/docs/assets/tags/bug_fixes.svg)

#### Visual Environment

- [Correct handling of command-line flags.][1815] Command line arguments of the
  form `--backend=false` or `--backend false` are now handled as expected and
  turn off the "backend" option. The same fix has been applied to all other
  boolean command-line options as well.
- [Visualizations will be attached after project is ready.][1825] This addresses
  a rare issue when initially opened visualizations were automatically closed
  rather than filled with data.

<br/>

[1815]: https://github.com/enso-org/ide/pull/1815
[1825]: https://github.com/enso-org/ide/pull/1825

<br/>![New Features](/docs/assets/tags/new_features.svg)

#### Enso Compiler

- [Updated Enso engine to version 0.2.30][engine-0.2.30]. If you're interested
  in the enhancements and fixes made to the Enso compiler, you can find their
  release notes
  [here](https://github.com/enso-org/enso/blob/develop/RELEASES.md).

[engine-0.2.30]: https://github.com/enso-org/enso/blob/develop/RELEASES.md

# Enso 2.0.0-alpha.16 (2021-09-16)

<br/>![New Features](/docs/assets/tags/new_features.svg)

#### Visual Environment

- [Auto-layout for new nodes.][1755] When a node is selected and a new node gets
  created below using <kbd>Tab</kbd> then the new node is automatically
  positioned far enough to the right to find sufficient space and avoid
  overlapping with existing nodes.

[1755]: https://github.com/enso-org/ide/pull/1755

#### Enso Compiler

- [Updated Enso engine to version 0.2.29][engine-0.2.29]. If you're interested
  in the enhancements and fixes made to the Enso compiler, you can find their
  release notes
  [here](https://github.com/enso-org/enso/blob/develop/RELEASES.md).

[engine-0.2.29]: https://github.com/enso-org/enso/blob/develop/RELEASES.md

<br/>![Bug Fixes](/docs/assets/tags/bug_fixes.svg)

#### Visual Environment

- [Sharp rendering on screens with fractional pixel ratios.][1820]

[1820]: https://github.com/enso-org/ide/pull/1820

<br/>

# Enso 2.0.0-alpha.15 (2021-09-09)

<br/>![Bug Fixes](/docs/assets/tags/bug_fixes.svg)

#### Visual Environment

- [Fixed parsing of the `--no-data-gathering` command line option.][1831] Flag's
  name has been changed to `--data-gathering`, so now `--data-gathering=false`
  and `--data-gathering=true` are supported as well.

[1831]: https://github.com/enso-org/ide/pull/1831

# Enso 2.0.0-alpha.14 (2021-09-02)

<br/>![New Features](/docs/assets/tags/new_features.svg)

#### Visual Environment

- [Visualization previews are disabled.][1817] Previously, hovering over a
  node's output port for more than four seconds would temporarily reveal the
  node's visualization. This behavior is disabled now.

[1817]: https://github.com/enso-org/ide/pull/1817

#### Enso Compiler

- [Updated Enso engine to version 0.2.28][1829]. If you're interested in the
  enhancements and fixes made to the Enso compiler, you can find their release
  notes [here](https://github.com/enso-org/enso/blob/develop/RELEASES.md).

[1829]: https://github.com/enso-org/ide/pull/1829

# Enso 2.0.0-alpha.13 (2021-08-27)

<br/>![New Features](/docs/assets/tags/new_features.svg)

#### Enso Compiler

- [Updated Enso engine to version 0.2.27][1811]. If you're interested in the
  enhancements and fixes made to the Enso compiler, you can find their release
  notes [here](https://github.com/enso-org/enso/blob/develop/RELEASES.md).

[1811]: https://github.com/enso-org/ide/pull/1811

# Enso 2.0.0-alpha.12 (2021-08-13)

<br/>![New Features](/docs/assets/tags/new_features.svg)

#### Visual Environment

- [Improvements to visualization handling][1804]. These improvements are fixing
  possible performance issues around attaching and detaching visualizations.
- [GeoMap visualization will ignore points with `null` coordinates][1775]. Now
  the presence of such points in the dataset will not break initial map
  positioning.

#### Enso Compiler

- [Updated Enso engine to version 0.2.26][1801]. If you're interested in the
  enhancements and fixes made to the Enso compiler, you can find their release
  notes [here](https://github.com/enso-org/enso/blob/develop/RELEASES.md).

[1801]: https://github.com/enso-org/ide/pull/1801
[1775]: https://github.com/enso-org/ide/pull/1775
[1798]: https://github.com/enso-org/ide/pull/1798
[1804]: https://github.com/enso-org/ide/pull/1804

# Enso 2.0.0-alpha.11 (2021-08-09)

This update contains major performance improvements and exposes new privacy user
settings. We will work towards stabilizing it in the next weeks in order to make
these updates be shipped in a stable release before the end of the year.

<br/>![New Features](/docs/assets/tags/new_features.svg)

#### Visual Environment

- [New look of open project dialog][1700]. Now it has a "Open project" title at
  the top.
- [Documentation coments are displayed next to the nodes.][1744].

#### Enso Compiler

- [Updated Enso engine to version 0.2.22][1762]. If you are interested in the
  enhancements and fixes made to the Enso compiler, you can find out more
  details in
  [the engine release notes](https://github.com/enso-org/enso/blob/develop/RELEASES.md).

<br/>![Bug Fixes](/docs/assets/tags/bug_fixes.svg)

#### Visual Environment

- [Fixed a bug where edited node expression was sometimes altered.][1743] When
  editing node expression, the changes were occasionally reverted, or the
  grayed-out parameter names were added to the actual expression. <br/>

[1700]: https://github.com/enso-org/ide/pull/1700
[1742]: https://github.com/enso-org/ide/pull/1742
[1726]: https://github.com/enso-org/ide/pull/1762
[1743]: https://github.com/enso-org/ide/pull/1743
[1744]: https://github.com/enso-org/ide/pull/1744

# Enso 2.0.0-alpha.10 (2021-07-23)

<br/>![New Features](/docs/assets/tags/new_features.svg)

#### Enso Compiler

- [Updated Enso engine to version 0.2.15][1710]. If you're interested in the
  enhancements and fixes made to the Enso compiler, you can find out more
  details in
  [the engine release notes](https://github.com/enso-org/enso/blob/develop/RELEASES.md).

<br/>

[1710]: https://github.com/enso-org/ide/pull/1710

# Enso 2.0.0-alpha.9 (2021-07-16)

<br/>![New Features](/docs/assets/tags/new_features.svg)

#### Visual Environment

- [Improved undo-redo][1653]. Node selection, enabling/disabling visualisations
  and entering a node are now affected by undo/redo and are restored on project
  startup.

<br/>

[1640]: https://github.com/enso-org/ide/pull/1653

# Enso 2.0.0-alpha.8 (2021-06-09)

<br/>![New Features](/docs/assets/tags/new_features.svg)

#### Enso Compiler

- [Updated Enso engine to version 0.2.12][1640]. If you're interested in the
  enhancements and fixes made to the Enso compiler, you can find out more
  details in
  [the engine release notes](https://github.com/enso-org/enso/blob/develop/RELEASES.md).

[1640]: https://github.com/enso-org/ide/pull/1640

<br/>

# Enso 2.0.0-alpha.7 (2021-06-06)

<br/>![New Features](/docs/assets/tags/new_features.svg)

#### Visual Environment

- [User Authentication][1653]. Users can sign in to Enso using Google, GitHub or
  email accounts.

<br/>![Bug Fixes](/docs/assets/tags/bug_fixes.svg)

#### Visual Environment

- [Fix node selection bug ][1664]. Fix nodes not being deselected correctly in
  some circumstances. This would lead to nodes moving too fast when dragged
  [1650] or the internal state of the project being inconsistent [1626].

[1653]: https://github.com/enso-org/ide/pull/1653
[1664]: https://github.com/enso-org/ide/pull/1664

<br/>

# Enso 2.0.0-alpha.6 (2021-06-28)

<br/>![New Features](/docs/assets/tags/new_features.svg)

#### Visual Environment

- [Profling mode.][1546] The IDE contains a profiling mode now which can be
  entered through a button in the top-right corner or through the keybinding
  <kbd>ctrl</kbd>+<kbd>p</kbd>. This mode does not display any information yet.
  In the future, it will display the running times of nodes and maybe more
  useful statistics.
- [Area selection][1588]. You can now select multiple nodes at once. Just click
  and drag on the background of your graph and see the beauty of the area
  selection appear.
- [Opening projects in application graphical interface][1587]. Press `cmd`+`o`
  to bring the list of projects. Select a project on the list to open it.
- [Initial support for undo-redo][1602]. Press <kbd>cmd</kbd>+<kbd>z</kbd> to
  undo last action and <kbd>cmd</kbd>+<kbd>z</kbd> to redo last undone action.
  This version of undo redo does not have proper support for text editor and
  undoing UI changes (like selecting nodes).

#### EnsoGL (rendering engine)

<br/>![Bug Fixes](/docs/assets/tags/bug_fixes.svg)

#### Visual Environment

- [Nodes in graph no longer overlap panels][1577]. The Searcher, project name,
  breadcrumbs and status bar are displayed "above" nodes.

#### Enso Compiler

[1588]: https://github.com/enso-org/ide/pull/1588
[1577]: https://github.com/enso-org/ide/pull/1577
[1587]: https://github.com/enso-org/ide/pull/1587
[1602]: https://github.com/enso-org/ide/pull/1602
[1602]: https://github.com/enso-org/ide/pull/1664
[1602]: https://github.com/enso-org/ide/pull/1650
[1602]: https://github.com/enso-org/ide/pull/1626

# Enso 2.0.0-alpha.5 (2021-05-14)

<br/>![New Features](/docs/assets/tags/new_features.svg)

#### Visual Environment

- [Create New Project action in Searcher][1566]. When you bring the searcher
  with tab having no node selected, a new action will be available next to the
  examples and code suggestions: `Create New Project`. When you choose it by
  clicking with mouse or selecting and pressing enter, a new unnamed project
  will be created and opened in the application. Then you can give a name to
  this project.
- [Signed builds.][1366] Our builds are signed and will avoid warnings from the
  operating system about being untrusted.

#### EnsoGL (rendering engine)

- [Components for picking numbers and ranges.][1524]. We now have some internal
  re-usable UI components for selecting numbers or a range. Stay tuned for them
  appearing in the IDE.

<br/>![Bug Fixes](/docs/assets/tags/bug_fixes.svg)

#### Visual Environment

- [Delete key will delete selected nodes][1538]. Only the non-intuitive
  backspace key was assigned to this action before.
- [It is possible to move around after deleting a node with a selected
  visualization][1556]. Deleting a node while its attached visualization was
  selected made it impossible to pan or zoom around the stage afterwards. This
  error is fixed now.
- [Fixed an internal error that would make the IDE fail on some browser.][1561].
  Instead of crashing on browser that don't support the feature we use, we are
  now just start a little bit slower.

#### Enso Compiler

- [Updated Enso engine to version 0.2.11][1541].

If you're interested in the enhancements and fixes made to the Enso compiler,
you can find their release notes
[here](https://github.com/enso-org/enso/blob/develop/RELEASES.md).

[1366]: https://github.com/enso-org/ide/pull/1366
[1541]: https://github.com/enso-org/ide/pull/1541
[1538]: https://github.com/enso-org/ide/pull/1538
[1524]: https://github.com/enso-org/ide/pull/1524
[1556]: https://github.com/enso-org/ide/pull/1556
[1561]: https://github.com/enso-org/ide/pull/1561
[1566]: https://github.com/enso-org/ide/pull/1566

<br/>

# Enso 2.0.0-alpha.4 (2021-05-04)

<br/>![New Features](/docs/assets/tags/new_features.svg)

#### Visual Environment

- [Window management buttons.][1511]. The IDE now has components for
  "fullscreen" and "close" buttons. They will when running IDE in a cloud
  environment where no native window buttons are available.
- [Customizable backend options][1531]. When invoking Enso IDE through command
  line interface, it is possible to add the `--` argument separator. All
  arguments following the separator will be passed to the backend.
- [Added `--verbose` parameter][1531]. If `--verbose` is given as command line
  argument, the IDE and the backend will produce more detailed logs.

<br/>![Bug Fixes](/docs/assets/tags/bug_fixes.svg)

#### Visual Environment

- [Some command line arguments were not applied correctly in the IDE][1536].
  Some arguments were not passed correctly to the IDE leading to erroneous
  behavior or appearance of the electron app. This is now fixed.

#### Enso Compiler

If you're interested in the enhancements and fixes made to the Enso compiler,
you can find their release notes
[here](https://github.com/enso-org/enso/blob/develop/RELEASES.md).

[1511]: https://github.com/enso-org/ide/pull/1511
[1536]: https://github.com/enso-org/ide/pull/1536
[1531]: https://github.com/enso-org/ide/pull/1531

<br/>

# Enso 2.0.0-alpha.3 (2020-04-13)

<br/>![New Learning Resources](/docs/assets/tags/new_learning_resources.svg)

<br/>![New Features](/docs/assets/tags/new_features.svg)

#### Visual Environment

- [The status bar reports connectivity issues][1316]. The IDE maintains a
  connection to the Enso Language Server. If this connection is lost, any
  unsaved and further work will be lost. In this build we have added a
  notification in the status bar to signal that the connection has been lost and
  that the IDE must be restarted. In future, the IDE will try to automatically
  reconnect.
- [Visualizations can now be maximised to fill the screen][1355] by selecting
  the node and pressing space twice. To quit this view, press space again.
- [Visualizations are previewed when you hover over an output port.][1363] There
  is now a quick preview for visualizations and error descriptions. Hovering
  over a node output will first show a tooltip with the type information and
  then, after some time, will show the visualization of the node. This preview
  visualization will be located above other nodes, whereas the normal view, will
  be shown below nodes. Errors will show the preview visualization immediately.
  Nodes without type information will also show the visualization immediately.
  You can enter a quick preview mode by pressing ctrl (or command on macOS),
  which will show the preview visualization immediately when hovering above a
  node's output port.
- [Database Visualizations][1335]. Visualizations for the Database library have
  been added. The Table visualization now automatically executes the underlying
  query to display its results as a table. In addition, the SQL Query
  visualization allows the user to see the query that is going to be run against
  the database.
- [Histogram and Scatter Plot now support Dataframes.][1377] The `Table` and
  `Column` datatypes are properly visualized. Scatter Plot can display points of
  different colors, shapes and sizes, all as defined by the data within the
  `Table`.
- [Many small visual improvements.][1419] See the source issue for more details.
- The dark theme is officially supported now. You can start the IDE with the
  `--theme=dark` option to enable it.
- You can hide the node labels with the `--no-node-labels` option. This is
  useful when creating demo videos.
- [Added a Heatmap visualization.][1438] Just as for the Scatter Plot, it
  supports visualizing `Table`, but also `Vector`.
- [Add a background to the status bar][1447].
- [Display breadcrumbs behind nodes and other objects][1471].
- [Image visualization.][1367]. Visualizations for the Enso Image library. Now
  you can display the `Image` type and a string with an image encoded in base64.
  The histogram visualization has been adjusted, allowing you to display the
  values of the precomputed bins, which is useful when the dataset is relatively
  big, and it's cheaper to send the precomputed bins rather than the entire
  dataset.
- [Output type labels.][1427] The labels, that show the output type of a node on
  hover, appear now in a fixed position right below the node, instead of a
  pop-up, as they did before.

<br/>![Bug Fixes](/docs/assets/tags/bug_fixes.svg)

#### Visual Environment

- [Not adding spurious imports][1209]. Fixed cases where the IDE was adding
  unnecessary library imports when selecting hints from the node searcher. This
  makes the generated textual code much easier to read, and reduces the
  likelihood of accidental name collisions.
- [Hovering over an output port shows a pop-up with the result type of a
  node][1312]. This allows easy discovery of the result type of a node, which
  can help with both debugging and development.
- [Visualizations can define the context for preprocessor evaluation][1291].
  Users can now decide which module's context should be used for visualization
  preprocessor. This allows providing visualizations with standard library
  functionalities or defining utilities that are shared between multiple
  visualizations.
- [Fixed an issue with multiple instances of the IDE running.][1314] This fixes
  an issue where multiple instances of the IDE (or even other applications)
  could lead to the IDE not working.
- [Allow JS to log arbitrary objects.][1313] Previously using `console.log` in a
  visualisation or during development would crash the IDE. Now it correctly logs
  the string representation of the object. This is great for debugging custom
  visualizations.
- [Fix the mouse cursor offset on systems with fractional display
  scaling][1064]. The cursor now works with any display scaling, instead of
  there being an offset between the visible cursor and the cursor selection.
- [Disable area selection][1318]. The area selection was visible despite being
  non-functional. To avoid confusion, area selection has been disabled until it
  is [correctly implemented][479].
- [Fix an error after adding a node][1332]. Sometimes, after picking a
  suggestion, the inserted node was spuriously annotated with "The name could
  not be found" error.
- [Handle syntax errors in custom-defined visualizations][1341]. The IDE is now
  able to run properly, even if some of the custom visualizations inside a
  project contain syntax errors.
- [Fix issues with pasting multi-line text into single-line text fields][1348].
  The line in the copied text will be inserted and all additional lines will be
  ignored.
- [Users can opt out of anonymous data gathering.][1328] This can be done with
  the `--no-data-gathering` command-line flag when starting the IDE.
- [Provide a theming API for JavaScript visualizations][1358]. It is now
  possible to use the Enso theming engine while developing custom visualizations
  in JavaScript. You can query it for all IDE colors, including the colors used
  to represent types.
- [You can now start the IDE service without a window again.][1353] The command
  line argument `--no-window` now starts all the required backend services
  again, and prints the port on the command line. This allows you to open the
  IDE in a web browser of your choice.
- [JS visualizations have gestures consistent with the IDE][1291]. Panning and
  zooming now works just as expected using both a trackpad and mouse.
- [Running `watch` command works on first try.][1395]. Running the build command
  `run watch` would fail if it was run as the first command on a clean
  repository. This now works.
- [The `inputType` field of visualizations is actually taken into
  consideration][1384]. The visualization chooser shows only the entries that
  work properly for the node's output type.
- [Fix applying the output of the selected node to the expression of a new
  node][1385]. For example, having selected a node with `Table` output and
  adding a new node with expression `at "x" == "y"`, the selected node was
  applied to the right side of `==`: `at "x" == operator1."y"` instead of
  `operator1.at "x" == "y"`.
- [`Enso_Project.data` is visible in the searcher][1393].
- [The Geo Map visualization recognizes columns regardless of the case of their
  name][1392]. This allows visualizing tables with columns like `LONGITUDE` or
  `Longitude`, where previously only `longitude` was recognized.
- [It is possible now to switch themes][1390]. Additionally, the theme manager
  was integrated with the FRP event engine, which has been a long-standing issue
  in the IDE. Themes management was exposed to JavaScript with the
  `window.theme` variable. It is even possible to change and develop themes live
  by editing theme variables directly in the Chrome Inspector. Use the following
  command to give this a go:
  `theme.snapshot("t1"); theme.get("t1").interactiveMode()`.
- [The active visualization is highlighted.][1412] Now it is clearly visible
  when the mouse events are passed to the visualization.
- [Fixed an issue where projects containing certain language constructs failed
  to load.][1413]
- [Fixed a case where IDE could lose connection to the backend after some
  time.][1428]
- [Improved the performance of the graph editor, particularly when opening a
  project for the first time.][1445]

#### EnsoGL (rendering engine)

- [Unified shadow generation][1411]. Added a toolset to create shadows for
  arbitrary UI components.

#### Enso Compiler

If you're interested in the enhancements and fixes made to the Enso compiler,
you can find their release notes
[here](https://github.com/enso-org/enso/blob/develop/RELEASES.md#enso-0210-2021-04-07).

[1064]: https://github.com/enso-org/ide/pull/1064
[1209]: https://github.com/enso-org/ide/pull/1209
[1291]: https://github.com/enso-org/ide/pull/1291
[1311]: https://github.com/enso-org/ide/pull/1311
[1313]: https://github.com/enso-org/ide/pull/1313
[1314]: https://github.com/enso-org/ide/pull/1314
[1316]: https://github.com/enso-org/ide/pull/1316
[1318]: https://github.com/enso-org/ide/pull/1318
[1328]: https://github.com/enso-org/ide/pull/1328
[1355]: https://github.com/enso-org/ide/pull/1355
[1332]: https://github.com/enso-org/ide/pull/1332
[1341]: https://github.com/enso-org/ide/pull/1341
[1341]: https://github.com/enso-org/ide/pull/1341
[1348]: https://github.com/enso-org/ide/pull/1348
[1353]: https://github.com/enso-org/ide/pull/1353
[1395]: https://github.com/enso-org/ide/pull/1395
[1363]: https://github.com/enso-org/ide/pull/1363
[1384]: https://github.com/enso-org/ide/pull/1384
[1385]: https://github.com/enso-org/ide/pull/1385
[1390]: https://github.com/enso-org/ide/pull/1390
[1392]: https://github.com/enso-org/ide/pull/1392
[1393]: https://github.com/enso-org/ide/pull/1393
[479]: https://github.com/enso-org/ide/issues/479
[1335]: https://github.com/enso-org/ide/pull/1335
[1358]: https://github.com/enso-org/ide/pull/1358
[1377]: https://github.com/enso-org/ide/pull/1377
[1411]: https://github.com/enso-org/ide/pull/1411
[1412]: https://github.com/enso-org/ide/pull/1412
[1419]: https://github.com/enso-org/ide/pull/1419
[1413]: https://github.com/enso-org/ide/pull/1413
[1428]: https://github.com/enso-org/ide/pull/1428
[1438]: https://github.com/enso-org/ide/pull/1438
[1367]: https://github.com/enso-org/ide/pull/1367
[1445]: https://github.com/enso-org/ide/pull/1445
[1447]: https://github.com/enso-org/ide/pull/1447
[1471]: https://github.com/enso-org/ide/pull/1471
[1511]: https://github.com/enso-org/ide/pull/1511

<br/>

# Enso 2.0.0-alpha.2 (2020-03-04)

This is a release focused on bug-fixing, stability, and performance. It improves
the performance of workflows and visualizations, and improves the look and feel
of the graphical interface. In addition, the graphical interface now informs the
users about errors and where they originate.

<br/>![New Learning Resources](/docs/assets/tags/new_learning_resources.svg)

- [Learn how to define custom data visualizations in
  Enso][podcast-custom-visualizations].
- [Learn how to use Java libraries in Enso, to build a
  webserver][podcast-java-interop].
- [Learn how to use Javascript libraries in Enso, to build custom server-side
  website rendering][podcast-http-server].
- [Discover why Enso Compiler is so fast and how it was built to support a
  dual-representation language][podcast-compiler-internals].
- [Learn more about the vision behind Enso and about its planned
  future][podcast-future-of-enso].

<br/>![New Features](/docs/assets/tags/new_features.svg)

#### Visual Environment

- [Errors in workflows are now displayed in the graphical interface][1215].
  Previously, these errors were silently skipped, which was non-intuitive and
  hard to understand. Now, the IDE displays both dataflow errors and panics in a
  nice and descriptive fashion.
- [Added geographic map support for Tables (data frames).][1187] Tables that
  have `latitude`, `longitude`, and optionally `label` columns can now be shown
  as points on a map.
- [Added a shortcut for live reloading of visualization files.][1190] This
  drastically improves how quickly new visualizations can be tested during their
  development. This is _currently_ limited in that, after reloading
  visualization definitions, the currently visible visualizations must be
  switched to another and switched back to refresh their content. See the [video
  podcast about building custom visualizations][podcast-custom-visualizations]
  to learn more.
- [Added a visual indicator of the ongoing standard library compilation][1264].
  Currently, each time IDE is started, the backend needs to compile the standard
  library before it can provide IDE with type information and values. Because of
  that, not all functionalities are ready to work directly after starting the
  IDE. Now, there is a visible indication of the ongoing background process.
- [Added the ability to reposition visualisations.][1096] There is now an icon
  in the visualization action bar that allows dragging the visualization away
  from a node. Once the visualization has been moved, another icon appears that
  can pin the visualization back to the node.
- [There is now an API to show Version Control System (like Git) status for
  nodes][1160].

<br/>![Bug Fixes](/docs/assets/tags/bug_fixes.svg)

#### Visual Environment

- [You can now use the table visualization to display data frames][1181]. Please
  note, that large tables will get truncated to 2000 entries. This limitation
  will be lifted in future releases.
- [Performance improvements during visual workflow][1067]. Nodes added with the
  searcher will have their values automatically assigned to newly generated
  variables, which allows the Enso Engine to cache intermediate values and hence
  improve visualization performance.
- [Minor documentation rendering fixes][1098]. Fixed cases where text would be
  misinterpreted as a tag, added support for new tag types, added support for
  more common characters, properly renders overflowing text.
- [Improved handling of projects created with other IDE versions][1214]. The IDE
  is now better at dealing with incompatible metadata in files, which stores
  node visual position information, the history of chosen searcher suggestions,
  etc. This will allow IDE to correctly open projects that were created using a
  different IDE version and prevent unnecessary loss of metadata.
- Pressing and holding up and down arrow keys make the list view selection move
  continuously.
- The shortcuts to close the application and to toggle the developer tools at
  runtime now work on all supported platforms.
- [The loading progress indicator remains visible while IDE initializes][1237].
  Previously the loading progress indicator completed too quickly and stopped
  spinning before the IDE was ready. Now it stays active, giving a visual
  indication that the initialization is still in progress.
- [Fixed visual glitch where a node's text was displayed as white on a white
  background][1264]. Most notably this occurred with the output node of a
  function generated using the node collapse refactoring.
- Many visual glitches were fixed, including small "pixel-like" artifacts
  appearing on the screen.
- [Several parser improvements][1274]. The parser used in the IDE has been
  updated to the latest version. This resolves several issues with language
  constructs like `import`, lambdas, and parentheses, whereupon typing certain
  text the edit could be automatically reverted.
- [The auto-import functionality was improved][1279]. Libraries' `Main` modules
  are omitted in expressions inserted by the searcher. For example, the `point`
  method of `Geo` library will be displayed as `Geo.point` and will insert
  import `Geo` instead of `Geo.Main`.
- Cursors in text editors behave correctly now (they are not affected by scene
  pan and zoom). This was possible because of the new multi-camera management
  system implemented in EnsoGL.
- [Fixed method names highlighted in pink.][1408] There was a bug introduced
  after one of the latest Engine updates, that sent `Unresolved_symbol` types,
  which made all methods pink. This is fixed now.

#### EnsoGL (rendering engine)

- A new multi-camera management system, allowing the same shape systems to be
  rendered on different layers from different cameras. The implementation
  automatically caches the same shape system definitions per scene layer in
  order to minimize the amount of WebGL draw calls and hence improve
  performance.
- A new depth-ordering mechanism for symbols and shapes. It is now possible to
  define depth order dependencies between symbols, shapes, and shape systems.
- Various performance improvements, especially for the text rendering engine.
- Display objects handle visibility correctly now. Display objects are not
  visible by default and need to be attached to a visible parent to be shown on
  the screen.

#### Enso Compiler

If you're interested in the enhancements and fixes made to the Enso compiler,
you can find their release notes
[here](https://github.com/enso-org/enso/blob/develop/RELEASES.md#enso-026-2021-03-02).

[1067]: https://github.com/enso-org/ide/pull/1067
[1096]: https://github.com/enso-org/ide/pull/1096
[1098]: https://github.com/enso-org/ide/pull/1098
[1181]: https://github.com/enso-org/ide/pull/1181
[1215]: https://github.com/enso-org/ide/pull/1215
[1160]: https://github.com/enso-org/ide/pull/1160
[1190]: https://github.com/enso-org/ide/pull/1190
[1187]: https://github.com/enso-org/ide/pull/1187
[1068]: https://github.com/enso-org/ide/pull/1068
[1214]: https://github.com/enso-org/ide/pull/1214
[1237]: https://github.com/enso-org/ide/pull/1237
[1264]: https://github.com/enso-org/ide/pull/1264
[1274]: https://github.com/enso-org/ide/pull/1274
[1279]: https://github.com/enso-org/ide/pull/1279
[podcast-java-interop]:
  https://www.youtube.com/watch?v=bcpOEX1x06I&t=468s&ab_channel=Enso
[podcast-compiler-internals]:
  https://www.youtube.com/watch?v=BibjcUjdkO4&ab_channel=Enso
[podcast-custom-visualizations]:
  https://www.youtube.com/watch?v=wFkh5LgAZTs&t=5439s&ab_channel=Enso
[podcast-http-server]:
  https://www.youtube.com/watch?v=BYUAL4ksEgY&ab_channel=Enso
[podcast-future-of-enso]:
  https://www.youtube.com/watch?v=rF8DuJPOfTs&t=1863s&ab_channel=Enso
[1312]: https://github.com/enso-org/ide/pull/1312
[1408]: https://github.com/enso-org/ide/pull/1408

<br/>

# Enso 2.0.0-alpha.1 (2020-01-26)

This is the first release of Enso, a general-purpose programming language and
environment for interactive data processing. It is a tool that spans the entire
stack, going from high-level visualization and communication to the nitty-gritty
of backend services, all in a single language.

<br/>![Release Notes](/docs/assets/tags/release_notes.svg)

#### Anonymous Data Collection

Please note that this release collects anonymous usage data which will be used
to improve Enso and prepare it for a stable release. We will switch to opt-in
data collection in stable version releases. The usage data will not contain your
code (expressions above nodes), however, reported errors may contain brief
snippets of out of context code that specifically leads to the error, like "the
method 'foo' does not exist on Number". The following data will be collected:

- Session length.
- Graph editing events (node create, dele, position change, connect, disconnect,
  collapse, edit start, edit end). This will not include any information about
  node expressions used.
- Navigation events (camera movement, scope change).
- Visualization events (visualization open, close, switch). This will not
  include any information about the displayed data nor the rendered
  visualization itself.
- Project management events (project open, close, rename).
- Errors (IDE crashes, WASM panics, Project Manager errors, Language Server
  errors, Compiler errors).
- Performance statistics (minimum, maximum, average GUI refresh rate).<|MERGE_RESOLUTION|>--- conflicted
+++ resolved
@@ -156,13 +156,6 @@
   <kbd>cmd</kbd>+<kbd>alt</kbd>+<kbd>t</kbd>/<kbd>r</kbd>.
 - [Fixed a bug where selecting a nested breadcrumb would cause the order of
   breadcrumbs to change incorrectly.][6617]
-<<<<<<< HEAD
-- [When selecting a function from the main module through the component browser,
-  it is now referenced via the `Main` namespace instead of the project
-  namespace,][6719] e.g. `Main.func1` instead of `MyProject.func1`. This makes
-  it robust against project name changes.
-
-=======
 - [Changed the shortcut to show the full-screen visualization for a node from
   <kbd>space</kbd> <kbd>space</kbd> to <kbd>shift</kbd>+<kbd>space</kbd>.][6663]
   so that it doesn't interfere with the shortcut for toggling the small
@@ -171,18 +164,18 @@
   added in various other PRs. The new dashboard includes tables for projects,
   folders, files and secrets, a list of templates from which new projects can be
   created, a user menu, and a search bar.
+- [When selecting a function from the main module through the component browser,
+  it is now referenced via the `Main` namespace instead of the project
+  namespace,][6719] e.g. `Main.func1` instead of `MyProject.func1`. This makes
+  it robust against project name changes.
 
 [6279]: https://github.com/enso-org/enso/pull/6279
->>>>>>> 62fecfa4
 [6421]: https://github.com/enso-org/enso/pull/6421
 [6530]: https://github.com/enso-org/enso/pull/6530
 [6617]: https://github.com/enso-org/enso/pull/6617
-<<<<<<< HEAD
-[6719]: https://github.com/enso-org/enso/pull/6719
-=======
 [6620]: https://github.com/enso-org/enso/pull/6620
 [6663]: https://github.com/enso-org/enso/pull/6663
->>>>>>> 62fecfa4
+[6719]: https://github.com/enso-org/enso/pull/6719
 
 #### EnsoGL (rendering engine)
 
