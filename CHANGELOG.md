--- conflicted
+++ resolved
@@ -88,10 +88,7 @@
   different namespaces][4044]
 - [Internal components (private API) are not displayed in the component
   browser.][4085]
-<<<<<<< HEAD
-=======
 - [The correct default visualisation for tables is shown on new nodes.][4120]
->>>>>>> a5007c79
 - [Added contextual suggestions to argument dropdowns][4072]. Dropdowns will now
   contain suggestions which are based on evaluated data.
 
