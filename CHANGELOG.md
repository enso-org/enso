--- conflicted
+++ resolved
@@ -4,20 +4,14 @@
 
 - [Arrows navigation][10179] selected nodes may be moved around, or entire scene
   if no node is selected.
-<<<<<<< HEAD
 - [Copy-pasting multiple nodes][10194].
-=======
 - The documentation editor has [formatting toolbars][10064].
 - The documentation editor supports [rendering images][10205].
->>>>>>> f12e985b
 
 [10064]: https://github.com/enso-org/enso/pull/10064
 [10179]: https://github.com/enso-org/enso/pull/10179
-<<<<<<< HEAD
 [10194]: https://github.com/enso-org/enso/pull/10194
-=======
 [10205]: https://github.com/enso-org/enso/pull/10205
->>>>>>> f12e985b
 
 #### Enso Standard Library
 
