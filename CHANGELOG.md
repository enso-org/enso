# Next Release

#### Visual Environment

- [Camera is panned to newly created nodes.][3552]
- [Long names on the Node Searcher's list are truncated.][3373] The part of the
  name that doesn't fit in the Searcher's window is replaced with an ellipsis
  character ("…").
- [Magnet Alignment algorithm is used while placing new nodes][3366]. When we
  find an available free space for a new node, the node gets aligned with the
  surrounding nodes horizontally and vertically. This helps to preserve a nice
  grid-like layout for all the nodes.
- [Nodes created via the <kbd>TAB</kbd> key or by clicking the (+) button on the
  screen are now placed below all the selected nodes when more than one node is
  selected.][3361] (Previously, they were placed below the first node that was
  selected.) This makes it easier to achieve a compact, vertical layout of the
  graph.
- [Nodes created near existing nodes via the <kbd>TAB</kbd> key or by dropping a
  connection are now repositioned and aligned to existing nodes.][3301] This is
  to make the resulting graph prettier and avoid overlapping. In such cases,
  created nodes will be placed below an existing node or on the bottom-left
  diagonal if there is no space underneath.
- [Nodes can be added to the graph by double-clicking the output ports of
  existing nodes (or by clicking them with the right mouse button).][3346]
- [Node Searcher preserves its zoom factor.][3327] The visible size of the node
  searcher and edited node is now fixed. It simplifies node editing on
  non-standard zoom levels.
- [Nodes can be added to the graph by clicking (+) button on the screen][3278].
  The button is in the bottom-left corner. Node is added at the center or pushed
  down if the center is already occupied by nodes.
- [Maximum zoom factor is limited to 1.0x if IDE is not in Debug Mode.][3273]
- [Debug Mode for Graph Editor can be activated/deactivated using a
  shortcut.][3264] It allows access to a set of restricted features. See
  [debug-shortcuts].
- [New nodes can be created by dragging and dropping a connection on the
  scene.][3231]
- [Node connections can be dropped by pressing the Esc key while dragging
  them.][3231]
- [Added support of source maps for JS-based visualizations.][3208]
- [Fixed the alignment of newly created nodes to existing nodes with
  visualizations enabled.][3361] When applicable, new nodes are now placed below
  visualizations. (Previously, they were placed to the left of the
  visualizations.)
- [Fixed histograms coloring and added a color legend.][3153]
- [Lazy visualization for scatter plot.][3655]
- [Fixed broken node whose expression contains non-ASCII characters.][3166]
- [Fixed developer console warnings about views being created but not
  registered.][3181]
- [Fixed developer console errors related to Language Server (mentioning code
  3003 and "Invalid version"), occurring during project opening and after new
  node cration.][3186]
- [Fixed developer console error about failing to decode a notification
  "executionContext/visualisationEvaluationFailed"][3193]
- [New Version of the Node Searcher - the Component Browser][3530] The available
  methods, atoms and functions are presented in nice, categorized view. The most
  popular tools are available at hand. The panel is unstable, and can be
  disabled with the `--enable-new-component-browser=false` flag.
- [Fixed error handling during startup.][3648] This prevents entering IDE into a
  "zombie" state, where processes were started but not visible to user. They
  could cause issues with starting further IDE instances.
- [New nodes are created in the project source when the searcher is opened and a
  new node is created.][3645]
- [Proper Polyglot Vector and Array Support][3667]
- [IDE uses new visualization API.][3661]
- [Visualization of long textual values improved][3665]
- [Selecting a suggestion from the searcher or component browser now updates the
  visualisation of the edited node to preview the results of applying the
  suggestion.][3691]
- [Remove here keyword from IDE.][3749]
- [Shortcut changes:][3823] Pressing `Enter` when no node is edited opens
  Component Browser. Entering node shortcut changed to `cmd` + `Enter`.
- [Added support for scrolling by pressing and holding a mouse button on a
  scrollbar.][3824]
- [Added scroll bounce animation][3836] which activates when scrolling past the
  end of scrollable content.
- [The default text visualisation now loads its content lazily from the
  backend][3910]. This means that the visualisation cannot be overwhelmed by
  large amounts of data.
- [Added project snapshot saving on shortcut][3923]
- [The color of the displayed project name indicates whether the project's
  current state is saved in a snapshot.][3950] The project name is darker when
  the project is changed from the last saved snapshot and lighter when the
  snapshot matches the current project state.
- [Added shortcut to interrupt the program][3967]
- [Added suggestion dropdown for function arguments][4013]. The dropdown is
  present only when the argument is of type that has a predefined set of values.
- [Separate component browser navigator sections for modules imported from
  different namespaces][4044]
<<<<<<< HEAD
- [The correct default visualisation for tables is shown on new nodes.][4120]
=======
- [Added contextual suggestions to argument dropdowns][4072]. Dropdowns will now
  contain suggestions which are based on evaluated data.
>>>>>>> 04415a2b

#### EnsoGL (rendering engine)

- [You can change font and set letters bold in the <code>text::Area</code>
  component][3385]. Use the <code>set_font</code> and
  <code>set_bold_bytes</code> respectively.
- [Fixed a text rendering issue in nested sublayer][3486].
- [Added a new component: Grid View.][3588] It's parametrized by Entry object,
  display them arranged in a Grid. It does not instantiate all entries, only
  those visible, and re-use created entries during scrolling thus achieving
  great performance. There are variants of grid view with selection and
  highlight, scrollbars, and both.
- [Massive improvements of text rendering performance][3776]. Different text
  instances are now reusing the shape shaders and the same sprite system under
  the hood. This drastically reduces the amount of required draw calls for
  scenes with a lot of text.
- [Text rendering quality improvements][3855]. Glyphs are now hinted in a better
  way. Also, additional fine-tuning is performed per font and per host operating
  system.
- [Display objects can now emit and receive events in the same style as
  JavaScript DOM events][3863]. The events system implements very similar
  behavior to the one described here:
  https://javascript.info/bubbling-and-capturing.
- [Added a new component: Slider][3852]. It allows adjusting a numeric value
  with the mouse. The precision of these adjustments can be increased or
  decreased.
- [Slider component functionality improvements][3885]. The slider component now
  supports multiple ways to handle out-of-range values. The slider's value can
  be edited as text, and a new vertical slider layout is available.
- [Added ProjectsGrid view for Cloud Dashboard][3857]. It provides the first
  steps towards migrating the Cloud Dashboard from the existing React (web-only)
  implementation towards a shared structure that can be used in both the Desktop
  and Web versions of the IDE.
- [Removed Cloud Dashboard][4047]. The Cloud Dashboard was being rewritten in
  EnsoGL but after internal discussion we've decided to rewrite it in React,
  with a shared implementation between the Desktop and Web versions of the IDE.
- [Added a new component: Dropdown][3985]. A list of selectable labeled entries,
  suitable for single and multi-select scenarios.
- [Compile-time shader optimizer was implemented][4003]. It is capable of
  extracting non-optimized shaders from the compiled WASM artifacts, running
  stand-alone optimization toolchain (glslc, spirv-opt, spirv-cross), and
  injecting optimized shaders back to WASM during its initialization process.
  Unfortunately, it caused our theme system to stop working correctly, because
  generated shaders differ per theme (only light theme is available, the dark
  theme has been disabled). We will support multiple themes in the future, but
  this is not on our priority list right now.

[3857]: https://github.com/enso-org/enso/pull/3857
[3985]: https://github.com/enso-org/enso/pull/3985
[4047]: https://github.com/enso-org/enso/pull/4047
[4003]: https://github.com/enso-org/enso/pull/4003

#### Enso Standard Library

- [Implemented `Vector.distinct` allowing to remove duplicate elements from a
  Vector][3224]
- [Implemented `Duration.time_execution` allowing timing of the execution of an
  expression within the UI][3229]
- [Improved performance of `Vector.filter` and `Vector.each`; implemented
  `Vector.filter_with_index`. Made `Vector.at` accept negative indices and
  ensured it fails with a dataflow error on out of bounds access instead of an
  internal Java exception.][3232]
- [Implemented the `Table.select_columns` operation.][3230]
- [Implemented the `Table.remove_columns` and `Table.reorder_columns`
  operations.][3240]
- [Implemented the `Table.sort_columns` operation.][3250]
- [Fixed `Vector.sort` to handle tail-recursive comparators][3256]
- [Implemented `Range.find`, `Table.rename_columns` and
  `Table.use_first_row_as_names` operations][3249]
- [Implemented `Text.at` and `Text.is_digit` methods][3269]
- [Implemented `Runtime.get_stack_trace` together with some utilities to process
  stack traces and code locations][3271]
- [Implemented `Vector.flatten`][3259]
- [Significant performance improvement in `Natural_Order` and new `Faker`
  methods added to `Standard.Test`][3276]
- [Implemented `Integer.parse`][3283]
- [Made `Text.compare_to` correctly handle Unicode normalization][3282]
- [Extend `Text.contains` API to support regex and case insensitive
  search.][3285]
- [Implemented new `Text.take` and `Text.drop` functions, replacing existing
  functions][3287]
- [Implemented new `Text.starts_with` and `Text.ends_with` functions, replacing
  existing functions][3292]
- [Implemented `Text.to_case`, replacing `Text.to_lower_case` and
  `Text.to_upper_case`][3302]
- [Implemented initial `Table.group_by` function on Standard.Table][3305]
- [Implemented `Text.pad` and `Text.trim`][3309]
- [Updated `Text.repeat` and added `*` operator shorthand][3310]
- [General improved Vector performance and new `Vector.each_with_index`,
  `Vector.fold_with_index` and `Vector.take` methods.][3236]
- [Implemented new `Text.insert` method][3311]
- [Implemented `Bool.compare_to` method][3317]
- [Implemented `Map.first`, `Map.last` functions. Expanded `Table.group_by` to
  also compute mode, percentile, minimum, maximum.][3318]
- [Implemented `Text.location_of` and `Text.location_of_all` methods.][3324]
- [Replaced `Table.group_by` with `Table.aggregate`][3339]
- [Implemented `Panic.catch` and helper functions for handling errors. Added a
  type parameter to `Panic.recover` to recover specific types of errors.][3344]
- [Added warning handling to `Table.aggregate`][3349]
- [Improved performance of `Table.aggregate` and full warnings
  implementation][3364]
- [Implemented `Text.reverse`][3377]
- [Implemented support for most Table aggregations in the Database
  backend.][3383]
- [Update `Text.replace` to new API.][3393]
- [Add encoding support to `Text.bytes` and `Text.from_bytes`. Renamed and added
  encoding to `File.read_text`. New `File.read` API.][3390]
- [Improved the `Range` type. Added a `down_to` counterpart to `up_to` and
  `with_step` allowing to change the range step.][3408]
- [Aligned `Text.split` API with other methods and added `Text.lines`.][3415]
- [Implemented a basic reader for the `Delimited` file format.][3424]
- [Implemented a reader for the `Excel` file format.][3425]
- [Added custom encoding support to the `Delimited` file format reader.][3430]
- [Implemented `compute` method on `Vector` for statistics calculations.][3442]
- [Promote get and put to be methods of Ref type rather than of Ref
  module][3457]
- [Implemented `Table.parse_values`, parsing text columns according to a
  specified type.][3455]
- [Promote with, take, finalize to be methods of Managed_Resource
  instance][3460]
- [Implemented automatic type detection for `Table.parse_values`.][3462]
- [Integrated value parsing with the `Delimited` file reader.][3463]
- [Implemented the `Infer` setting for headers in the `Delimited` file format
  and made it the default.][3472]
- [Implemented a `Table.from Text` conversion allowing to parse strings
  representing `Delimited` files without storing them on the filesystem.][3478]
- [Added rank data, correlation and covariance statistics for `Vector`][3484]
- [Implemented `Table.order_by` for the SQLite backend.][3502]
- [Implemented `Table.order_by` for the PostgreSQL backend.][3514]
- [Implemented `Table.order_by` for the in-memory table.][3515]
- [Renamed `File_Format.Text` to `Plain_Text`, updated `File_Format.Delimited`
  API and added builders for customizing less common settings.][3516]
- [Allow control of sort direction in `First` and `Last` aggregations.][3517]
- [Implemented `Text.write`, replacing `File.write_text`.][3518]
- [Removed obsolete `select`, `group`, `sort` and releated types from
  tables.][3519]
- [Removed obsolete `from_xls` and `from_xlsx` functions. Added support for
  reading column names from first row in `File_Format.Excel`][3523]
- [Added `File_Format.Delimited` support to `Table.write` for new files.][3528]
- [Adjusted `Database.connect` API to new design.][3542]
- [Added `File_Format.Excel` support to `Table.write` for new files.][3551]
- [identity,const,flip,curry,uncurry functions][3554]
- [Added append support for `File_Format.Excel`.][3558]
- [Added support for custom encodings in `File_Format.Delimited` writing.][3564]
- [Allow filtering caught error type in `Error.catch`.][3574]
- [Implemented `Append` mode for `File_Format.Delimited`.][3573]
- [Added `Vector.write_bytes` function and removed old `File.write_bytes`][3583]
- [Added `line_endings` and `comment_character` options to
  `File_Format.Delimited`.][3581]
- [Fixed the case of various type names and library paths][3590]
- [Added support for parsing `.pgpass` file and `PG*` environment variables for
  the Postgres connection][3593]
- [Added `Regression` to the `Standard.Base` library and removed legacy `Model`
  type from `Standard.Table`.][3601]
- [Created `Index_Sub_Range` type and updated `Text.take` and
  `Text.drop`.][3617]
- [Added `Vector.from_polyglot_array` to make `Vector`s backed by polyglot
  Arrays][3628]
- [Updated `Vector.take` and `Vector.drop` and removed their obsolete
  counterparts.][3629]
- [Short-hand syntax for `order_by` added.][3643]
- [Expanded `Table.at` to support index access and added `Table.column_count`
  method.][3644]
- [Removed `Array.set_at`.][3634]
- [Added various date part functions to `Date` and `Date_Time`.][3669]
- [Implemented `Table.take` and `Table.drop` for the in-memory backend.][3647]
- [Implemented specialized storage for the in-memory Table.][3673]
- [Implemented `Table.distinct` for the in-memory backend.][3684]
- [Added `databases`, `schemas`, `tables` support to database Connection.][3632]
- [Implemented `start_of` and `end_of` methods for date/time types allowing to
  find start and end of a period of time containing the provided time.][3695]
- [Implemented `type_of` and `is_of_type` methods for getting the type of a
  value and comparing types, respectively.][3722]
- [Implemented `work_days_until` for counting work dys between dates and
  `add_work_days` which allows to shift a date by a number of work days.][3726]
- [Added `query` and `read` functions to Database connections.][3727]
- [Added `Date_Period.Week` to `start_of` and `end_of` methods.][3733]
- [Replaced `Table.where` with a new API relying on `Table.filter`.][3750]
- [Added `Filter_Condition` to `Vector`, `Range` and `List`.][3770]
- [Extended `Filter_Condition` with `Is_Empty`, `Not_Empty`, `Like` and
  `Not_Like`.][3775]
- [Reimplemented `Duration` as a built-in type.][3759]
- [Implemented `Table.replace_text` for in-memory table.][3793]
- [Extended `Filter_Condition` with `Is_In` and `Not_In`.][3790]
- [Replaced `Table.drop_missing_rows` with `filter_blank_rows` with an updated
  API.][3805]
- [Replaced `Table.drop_missing_columns` with
  `Table.remove_columns Column_Selector.Blank_Columns` by adding the new column
  selector variant.][3812]
- [Implemented `Table.rows` giving access to a vector of rows.][3827]
- [Define Enso epoch start as 15th October 1582][3804]
- [Implemented `Period` type][3818]
- [Implemented new functions on Column and added expression syntax support to
  create derived Columns.][3782]
- [Added support for milli and micro seconds, new short form for rename_columns
  and fixed issue with compare_to versus Nothing][3874]
- [Aligned `Text.match`/`Text.locate` API][3841]
- [There is a new API to lazily feed visualisation information to the
  IDE.][3910]
- [Added `transpose` and `cross_tab` to the In-Memory Table.][3919]
- [Improvements to JSON, Pair, Statistics and other minor tweaks.][3964]
- [Overhauled the JSON support (now based of JavaScript), `Data.fetch` and other
  minor tweaks][3987]
- [Enable Date, Time and DateTime to be read and written to Excel.][3997]
- [Aligning core APIs for Vector, List and Range. Adding some missing functions
  to the types.][4026]
- [Implemented `Table.distinct` for Database backends.][4027]
- [Implemented `Table.union` for the in-memory backend.][4052]
- [Implemented `Table.cross_join` and `Table.zip` for the in-memory
  backend.][4063]
- [Updated `Text.starts_with`, `Text.ends_with` and `Text.contains` to new
  simpler API.][4078]
- [Updated `Table.set` to new API. New `Column.parse` function and added case
  sensitivity to `Filter_Condition` and column functions.][4097]

[debug-shortcuts]:
  https://github.com/enso-org/enso/blob/develop/app/gui/docs/product/shortcuts.md#debug
[3153]: https://github.com/enso-org/enso/pull/3153
[3655]: https://github.com/enso-org/enso/pull/3655
[3166]: https://github.com/enso-org/enso/pull/3166
[3181]: https://github.com/enso-org/enso/pull/3181
[3186]: https://github.com/enso-org/enso/pull/3186
[3193]: https://github.com/enso-org/enso/pull/3193
[3208]: https://github.com/enso-org/enso/pull/3208
[3224]: https://github.com/enso-org/enso/pull/3224
[3229]: https://github.com/enso-org/enso/pull/3229
[3231]: https://github.com/enso-org/enso/pull/3231
[3232]: https://github.com/enso-org/enso/pull/3232
[3230]: https://github.com/enso-org/enso/pull/3230
[3240]: https://github.com/enso-org/enso/pull/3240
[3250]: https://github.com/enso-org/enso/pull/3250
[3256]: https://github.com/enso-org/enso/pull/3256
[3249]: https://github.com/enso-org/enso/pull/3249
[3264]: https://github.com/enso-org/enso/pull/3264
[3269]: https://github.com/enso-org/enso/pull/3269
[3271]: https://github.com/enso-org/enso/pull/3271
[3259]: https://github.com/enso-org/enso/pull/3259
[3273]: https://github.com/enso-org/enso/pull/3273
[3276]: https://github.com/enso-org/enso/pull/3276
[3278]: https://github.com/enso-org/enso/pull/3278
[3283]: https://github.com/enso-org/enso/pull/3283
[3282]: https://github.com/enso-org/enso/pull/3282
[3285]: https://github.com/enso-org/enso/pull/3285
[3287]: https://github.com/enso-org/enso/pull/3287
[3292]: https://github.com/enso-org/enso/pull/3292
[3301]: https://github.com/enso-org/enso/pull/3301
[3302]: https://github.com/enso-org/enso/pull/3302
[3305]: https://github.com/enso-org/enso/pull/3305
[3309]: https://github.com/enso-org/enso/pull/3309
[3310]: https://github.com/enso-org/enso/pull/3310
[3316]: https://github.com/enso-org/enso/pull/3316
[3236]: https://github.com/enso-org/enso/pull/3236
[3311]: https://github.com/enso-org/enso/pull/3311
[3317]: https://github.com/enso-org/enso/pull/3317
[3318]: https://github.com/enso-org/enso/pull/3318
[3324]: https://github.com/enso-org/enso/pull/3324
[3327]: https://github.com/enso-org/enso/pull/3327
[3339]: https://github.com/enso-org/enso/pull/3339
[3344]: https://github.com/enso-org/enso/pull/3344
[3346]: https://github.com/enso-org/enso/pull/3346
[3349]: https://github.com/enso-org/enso/pull/3349
[3361]: https://github.com/enso-org/enso/pull/3361
[3364]: https://github.com/enso-org/enso/pull/3364
[3373]: https://github.com/enso-org/enso/pull/3373
[3377]: https://github.com/enso-org/enso/pull/3377
[3366]: https://github.com/enso-org/enso/pull/3366
[3379]: https://github.com/enso-org/enso/pull/3379
[3381]: https://github.com/enso-org/enso/pull/3381
[3391]: https://github.com/enso-org/enso/pull/3391
[3383]: https://github.com/enso-org/enso/pull/3383
[3385]: https://github.com/enso-org/enso/pull/3385
[3392]: https://github.com/enso-org/enso/pull/3392
[3393]: https://github.com/enso-org/enso/pull/3393
[3390]: https://github.com/enso-org/enso/pull/3390
[3408]: https://github.com/enso-org/enso/pull/3408
[3415]: https://github.com/enso-org/enso/pull/3415
[3424]: https://github.com/enso-org/enso/pull/3424
[3425]: https://github.com/enso-org/enso/pull/3425
[3430]: https://github.com/enso-org/enso/pull/3430
[3442]: https://github.com/enso-org/enso/pull/3442
[3457]: https://github.com/enso-org/enso/pull/3457
[3455]: https://github.com/enso-org/enso/pull/3455
[3460]: https://github.com/enso-org/enso/pull/3460
[3462]: https://github.com/enso-org/enso/pull/3462
[3463]: https://github.com/enso-org/enso/pull/3463
[3472]: https://github.com/enso-org/enso/pull/3472
[3486]: https://github.com/enso-org/enso/pull/3486
[3478]: https://github.com/enso-org/enso/pull/3478
[3484]: https://github.com/enso-org/enso/pull/3484
[3502]: https://github.com/enso-org/enso/pull/3502
[3514]: https://github.com/enso-org/enso/pull/3514
[3515]: https://github.com/enso-org/enso/pull/3515
[3516]: https://github.com/enso-org/enso/pull/3516
[3517]: https://github.com/enso-org/enso/pull/3517
[3518]: https://github.com/enso-org/enso/pull/3518
[3519]: https://github.com/enso-org/enso/pull/3519
[3523]: https://github.com/enso-org/enso/pull/3523
[3528]: https://github.com/enso-org/enso/pull/3528
[3530]: https://github.com/enso-org/enso/pull/3530
[3542]: https://github.com/enso-org/enso/pull/3542
[3551]: https://github.com/enso-org/enso/pull/3551
[3552]: https://github.com/enso-org/enso/pull/3552
[3554]: https://github.com/enso-org/enso/pull/3554
[3558]: https://github.com/enso-org/enso/pull/3558
[3564]: https://github.com/enso-org/enso/pull/3564
[3574]: https://github.com/enso-org/enso/pull/3574
[3573]: https://github.com/enso-org/enso/pull/3573
[3583]: https://github.com/enso-org/enso/pull/3583
[3581]: https://github.com/enso-org/enso/pull/3581
[3588]: https://github.com/enso-org/enso/pull/3588
[3590]: https://github.com/enso-org/enso/pull/3590
[3593]: https://github.com/enso-org/enso/pull/3593
[3601]: https://github.com/enso-org/enso/pull/3601
[3617]: https://github.com/enso-org/enso/pull/3617
[3628]: https://github.com/enso-org/enso/pull/3628
[3629]: https://github.com/enso-org/enso/pull/3629
[3632]: https://github.com/enso-org/enso/pull/3632
[3641]: https://github.com/enso-org/enso/pull/3641
[3643]: https://github.com/enso-org/enso/pull/3643
[3644]: https://github.com/enso-org/enso/pull/3644
[3645]: https://github.com/enso-org/enso/pull/3645
[3648]: https://github.com/enso-org/enso/pull/3648
[3661]: https://github.com/enso-org/enso/pull/3661
[3665]: https://github.com/enso-org/enso/pull/3665
[3634]: https://github.com/enso-org/enso/pull/3634
[3667]: https://github.com/enso-org/enso/pull/3667
[3669]: https://github.com/enso-org/enso/pull/3669
[3647]: https://github.com/enso-org/enso/pull/3647
[3673]: https://github.com/enso-org/enso/pull/3673
[3684]: https://github.com/enso-org/enso/pull/3684
[3691]: https://github.com/enso-org/enso/pull/3691
[3695]: https://github.com/enso-org/enso/pull/3695
[3722]: https://github.com/enso-org/enso/pull/3722
[3726]: https://github.com/enso-org/enso/pull/3726
[3727]: https://github.com/enso-org/enso/pull/3727
[3733]: https://github.com/enso-org/enso/pull/3733
[3749]: https://github.com/enso-org/enso/pull/3749
[3750]: https://github.com/enso-org/enso/pull/3750
[3770]: https://github.com/enso-org/enso/pull/3770
[3775]: https://github.com/enso-org/enso/pull/3775
[3759]: https://github.com/enso-org/enso/pull/3759
[3793]: https://github.com/enso-org/enso/pull/3793
[3790]: https://github.com/enso-org/enso/pull/3790
[3805]: https://github.com/enso-org/enso/pull/3805
[3812]: https://github.com/enso-org/enso/pull/3812
[3823]: https://github.com/enso-org/enso/pull/3823
[3827]: https://github.com/enso-org/enso/pull/3827
[3824]: https://github.com/enso-org/enso/pull/3824
[3804]: https://github.com/enso-org/enso/pull/3804
[3818]: https://github.com/enso-org/enso/pull/3818
[3776]: https://github.com/enso-org/enso/pull/3776
[3855]: https://github.com/enso-org/enso/pull/3855
[3836]: https://github.com/enso-org/enso/pull/3836
[3782]: https://github.com/enso-org/enso/pull/3782
[3863]: https://github.com/enso-org/enso/pull/3863
[3874]: https://github.com/enso-org/enso/pull/3874
[3852]: https://github.com/enso-org/enso/pull/3852
[3841]: https://github.com/enso-org/enso/pull/3841
[3885]: https://github.com/enso-org/enso/pull/3885
[3910]: https://github.com/enso-org/enso/pull/3910
[3919]: https://github.com/enso-org/enso/pull/3919
[3923]: https://github.com/enso-org/enso/pull/3923
[3950]: https://github.com/enso-org/enso/pull/3950
[3964]: https://github.com/enso-org/enso/pull/3964
[3967]: https://github.com/enso-org/enso/pull/3967
[3987]: https://github.com/enso-org/enso/pull/3987
[3878]: https://github.com/enso-org/enso/pull/3878
[3997]: https://github.com/enso-org/enso/pull/3997
[4013]: https://github.com/enso-org/enso/pull/4013
[4026]: https://github.com/enso-org/enso/pull/4026
[4027]: https://github.com/enso-org/enso/pull/4027
[4044]: https://github.com/enso-org/enso/pull/4044
[4052]: https://github.com/enso-org/enso/pull/4052
[4063]: https://github.com/enso-org/enso/pull/4063
[4078]: https://github.com/enso-org/enso/pull/4078
[4097]: https://github.com/enso-org/enso/pull/4097
<<<<<<< HEAD
[4120]: https://github.com/enso-org/enso/pull/4120
=======
[4072]: https://github.com/enso-org/enso/pull/4072
>>>>>>> 04415a2b

#### Enso Compiler

- [Added overloaded `from` conversions.][3227]
- [Upgraded to Graal VM 21.3.0][3258]
- [Added the ability to decorate values with warnings.][3248]
- [Fixed issues related to constructors' default arguments][3330]
- [Fixed compiler issue related to module cache.][3367]
- [Fixed execution of defaulted arguments of Atom Constructors][3358]
- [Converting Enso Date to java.time.LocalDate and back][3559]
- [Incremental Reparsing of a Simple Edits][3508]
- [Functions with all-defaulted arguments now execute automatically][3414]
- [Provide `tagValues` for function arguments in the language server][3422]
- [Delay construction of Truffle nodes to speed initialization][3429]
- [Frgaal compiler integration to allow for latest Java constructs][3421]
- [Support for Chrome developer tools --inspect option][3432]
- [Move Builtin Types and Methods definitions to stdlib][3363]
- [Reduce boilerplate by generating BuiltinMethod nodes from simple method
  signatures][3444]
- [Generate boilerplate classes related to error handling and varargs in
  builtins from method signatures][3454]
- [Avoid needless concatenations of warning/error messages][3465]
- [Added a full-blown DSL for builtins][3471]
- [Integration of Enso with Ideal Graph Visualizer][3533]
- [Lazy evaluation of RHS argument for || and &&][3492]
- [Drop Core implementation of IR][3512]
- [Replace `this` with `self`][3524]
- [Introduce a smaller version of the standard library, just for testing][3531]
- [Remove `here` and make method name resolution case-sensitive][3531]
- [Explicit `self`][3569]
- [Added benchmarking tool for the language server][3578]
- [Support module imports using a qualified name][3608]
- [Using parser written in Rust.][3611]
- [Enable caching in visualisation functions][3618]
- [Update Scala compiler and libraries][3631]
- [Support importing module methods][3633]
- [Support Autosave for open buffers][3637]
- [Generate native-image for engine-runner][3638]
- [Support pattern matching on constants][3641]
- [Builtin Date_Time, Time_Of_Day and Zone types for better polyglot
  support][3658]
- [Implement new specification of data types: `type` has a runtime
  representation, every atom has a type][3671]
- [main = "Hello World!" is valid Enso sample][3696]
- [Invalidate module's IR cache if imported module changed][3703]
- [Don't rename imported Main module that only imports names][3710]
- [Notify node status to the IDE][3729]
- [Make instance methods callable like statics][3764]
- [Distinguish static and instance methods][3740]
- [By-type pattern matching][3742]
- [Fix performance of method calls on polyglot arrays][3781]
- [Improved support for static and non-static builtins][3791]
- [Missing foreign language generates proper Enso error][3798]
- [Connecting IGV 4 Enso with Engine sources][3810]
- [Made Vector performance to be on par with Array][3811]
- [Introduced IO Permission Contexts][3828]
- [Accept Array-like object seamlessly in builtins][3817]
- [Initialize Builtins at Native Image build time][3821]
- [Split Atom suggestion entry to Type and Constructor][3835]
- [Any number can be converted to double][3865]
- [Update to GraalVM 22.3.0][3663]
- [Connecting IGV 4 Enso with Engine sources][3810]
- [Add the `Self` keyword referring to current type][3844]
- [Support VCS for projects in Language Server][3851]
- [Support multiple exports of the same module][3897]
- [Import modules' extension methods only with unqualified imports][3906]
- [Support expression evaluation in chromeinspector console][3941]
- [Don't export polyglot symbols][3915]
- [From/all import must not include module in name resolution][3931]
- [Vector returns warnings of individual elements][3938]
- [Enso.getMetaObject, Type.isMetaInstance and Meta.is_a consolidation][3949]
- [Add executionContext/interrupt API command][3952]
- [Any.== is a builtin method][3956]
- [Simplify exception handling for polyglot exceptions][3981]
- [Simplify compilation of nested patterns][4005]
- [IGV can jump to JMH sources & more][4008]
- [Basic support of VSCode integration][4014]
- [Sync language server with file system after VCS restore][4020]
- [`ArrayOverBuffer` behaves like an `Array` and `Array.sort` no longer sorts in
  place][4022]
- [Implement hashing functionality for all objects][3878]
- [Introducing Meta.atom_with_hole][4023]
- [Report failures in name resolution in type signatures][4030]
- [Attach visualizations to sub-expressions][4048]
- [Add Meta.get_annotation method][4049]
- [Resolve Fully Qualified Names][4056]
- [Optimize Atom storage layouts][3862]
- [Make instance methods callable like statics for builtin types][4077]
- [Convert large longs to doubles, safely, for host calls][4099]
- [Profile engine startup][4110]

[3227]: https://github.com/enso-org/enso/pull/3227
[3248]: https://github.com/enso-org/enso/pull/3248
[3258]: https://github.com/enso-org/enso/pull/3258
[3330]: https://github.com/enso-org/enso/pull/3330
[3358]: https://github.com/enso-org/enso/pull/3358
[3360]: https://github.com/enso-org/enso/pull/3360
[3367]: https://github.com/enso-org/enso/pull/3367
[3559]: https://github.com/enso-org/enso/pull/3559
[3508]: https://github.com/enso-org/enso/pull/3508
[3412]: https://github.com/enso-org/enso/pull/3412
[3414]: https://github.com/enso-org/enso/pull/3414
[3417]: https://github.com/enso-org/enso/pull/3417
[3422]: https://github.com/enso-org/enso/pull/3422
[3429]: https://github.com/enso-org/enso/pull/3429
[3421]: https://github.com/enso-org/enso/pull/3421
[3432]: https://github.com/enso-org/enso/pull/3432
[3363]: https://github.com/enso-org/enso/pull/3363
[3444]: https://github.com/enso-org/enso/pull/3444
[3453]: https://github.com/enso-org/enso/pull/3453
[3454]: https://github.com/enso-org/enso/pull/3454
[3461]: https://github.com/enso-org/enso/pull/3461
[3465]: https://github.com/enso-org/enso/pull/3465
[3471]: https://github.com/enso-org/enso/pull/3471
[3533]: https://github.com/enso-org/enso/pull/3533
[3492]: https://github.com/enso-org/enso/pull/3492
[3493]: https://github.com/enso-org/enso/pull/3493
[3505]: https://github.com/enso-org/enso/pull/3505
[3512]: https://github.com/enso-org/enso/pull/3512
[3524]: https://github.com/enso-org/enso/pull/3524
[3531]: https://github.com/enso-org/enso/pull/3531
[3562]: https://github.com/enso-org/enso/pull/3562
[3538]: https://github.com/enso-org/enso/pull/3538
[3569]: https://github.com/enso-org/enso/pull/3569
[3578]: https://github.com/enso-org/enso/pull/3578
[3611]: https://github.com/enso-org/enso/pull/3611
[3618]: https://github.com/enso-org/enso/pull/3618
[3608]: https://github.com/enso-org/enso/pull/3608
[3608]: https://github.com/enso-org/enso/pull/3608
[3631]: https://github.com/enso-org/enso/pull/3631
[3633]: https://github.com/enso-org/enso/pull/3633
[3637]: https://github.com/enso-org/enso/pull/3637
[3638]: https://github.com/enso-org/enso/pull/3638
[3641]: https://github.com/enso-org/enso/pull/3641
[3658]: https://github.com/enso-org/enso/pull/3658
[3671]: https://github.com/enso-org/enso/pull/3671
[3696]: https://github.com/enso-org/enso/pull/3696
[3703]: https://github.com/enso-org/enso/pull/3703
[3710]: https://github.com/enso-org/enso/pull/3710
[3729]: https://github.com/enso-org/enso/pull/3729
[3740]: https://github.com/enso-org/enso/pull/3740
[3764]: https://github.com/enso-org/enso/pull/3764
[3742]: https://github.com/enso-org/enso/pull/3742
[3781]: https://github.com/enso-org/enso/pull/3781
[3791]: https://github.com/enso-org/enso/pull/3791
[3798]: https://github.com/enso-org/enso/pull/3798
[3810]: https://github.com/enso-org/enso/pull/3810
[3811]: https://github.com/enso-org/enso/pull/3811
[3817]: https://github.com/enso-org/enso/pull/3817
[3821]: https://github.com/enso-org/enso/pull/3821
[3828]: https://github.com/enso-org/enso/pull/3828
[3835]: https://github.com/enso-org/enso/pull/3835
[3865]: https://github.com/enso-org/enso/pull/3865
[3663]: https://github.com/enso-org/enso/pull/3663
[3810]: https://github.com/enso-org/enso/pull/3810
[3844]: https://github.com/enso-org/enso/pull/3844
[3851]: https://github.com/enso-org/enso/pull/3851
[3862]: https://github.com/enso-org/enso/pull/3862
[3897]: https://github.com/enso-org/enso/pull/3897
[3906]: https://github.com/enso-org/enso/pull/3906
[3941]: https://github.com/enso-org/enso/pull/3941
[3915]: https://github.com/enso-org/enso/pull/3915
[3931]: https://github.com/enso-org/enso/pull/3931
[3938]: https://github.com/enso-org/enso/pull/3938
[3949]: https://github.com/enso-org/enso/pull/3949
[3952]: https://github.com/enso-org/enso/pull/3952
[3956]: https://github.com/enso-org/enso/pull/3956
[3981]: https://github.com/enso-org/enso/pull/3981
[4005]: https://github.com/enso-org/enso/pull/4005
[4008]: https://github.com/enso-org/enso/pull/4008
[4014]: https://github.com/enso-org/enso/pull/4014
[4020]: https://github.com/enso-org/enso/pull/4020
[4022]: https://github.com/enso-org/enso/pull/4022
[4023]: https://github.com/enso-org/enso/pull/4023
[4030]: https://github.com/enso-org/enso/pull/4030
[4048]: https://github.com/enso-org/enso/pull/4048
[4049]: https://github.com/enso-org/enso/pull/4049
[4056]: https://github.com/enso-org/enso/pull/4056
[4077]: https://github.com/enso-org/enso/pull/4077
[4099]: https://github.com/enso-org/enso/pull/4099
[4110]: https://github.com/enso-org/enso/pull/4110

# Enso 2.0.0-alpha.18 (2021-10-12)

<br/>![New Features](/docs/assets/tags/new_features.svg)

#### Enso Compiler

- [Updated Enso engine to version 0.2.30][engine-0.2.31]. If you're interested
  in the enhancements and fixes made to the Enso compiler, you can find their
  release notes
  [here](https://github.com/enso-org/enso/blob/develop/RELEASES.md).

<br/>![Bug Fixes](/docs/assets/tags/bug_fixes.svg)

#### Visual Environment

- [Fixed freezing after inactivity.][1776] When the IDE window was minimized or
  covered by other windows or invisible for any other reason for a duration
  around one minute or longer then it would often be frozen for some seconds on
  return. Now it is possible to interact with the IDE instantly, no matter how
  long it had been inactive.

<br/>

[1776]: https://github.com/enso-org/ide/pull/1776

# Enso 2.0.0-alpha.17 (2021-09-23)

<br/>![Bug Fixes](/docs/assets/tags/bug_fixes.svg)

#### Visual Environment

- [Correct handling of command-line flags.][1815] Command line arguments of the
  form `--backend=false` or `--backend false` are now handled as expected and
  turn off the "backend" option. The same fix has been applied to all other
  boolean command-line options as well.
- [Visualizations will be attached after project is ready.][1825] This addresses
  a rare issue when initially opened visualizations were automatically closed
  rather than filled with data.

<br/>

[1815]: https://github.com/enso-org/ide/pull/1815
[1825]: https://github.com/enso-org/ide/pull/1825

<br/>![New Features](/docs/assets/tags/new_features.svg)

#### Enso Compiler

- [Updated Enso engine to version 0.2.30][engine-0.2.30]. If you're interested
  in the enhancements and fixes made to the Enso compiler, you can find their
  release notes
  [here](https://github.com/enso-org/enso/blob/develop/RELEASES.md).

[engine-0.2.30]: https://github.com/enso-org/enso/blob/develop/RELEASES.md

# Enso 2.0.0-alpha.16 (2021-09-16)

<br/>![New Features](/docs/assets/tags/new_features.svg)

#### Visual Environment

- [Auto-layout for new nodes.][1755] When a node is selected and a new node gets
  created below using <kbd>Tab</kbd> then the new node is automatically
  positioned far enough to the right to find sufficient space and avoid
  overlapping with existing nodes.

[1755]: https://github.com/enso-org/ide/pull/1755

#### Enso Compiler

- [Updated Enso engine to version 0.2.29][engine-0.2.29]. If you're interested
  in the enhancements and fixes made to the Enso compiler, you can find their
  release notes
  [here](https://github.com/enso-org/enso/blob/develop/RELEASES.md).

[engine-0.2.29]: https://github.com/enso-org/enso/blob/develop/RELEASES.md

<br/>![Bug Fixes](/docs/assets/tags/bug_fixes.svg)

#### Visual Environment

- [Sharp rendering on screens with fractional pixel ratios.][1820]

[1820]: https://github.com/enso-org/ide/pull/1820

<br/>

# Enso 2.0.0-alpha.15 (2021-09-09)

<br/>![Bug Fixes](/docs/assets/tags/bug_fixes.svg)

#### Visual Environment

- [Fixed parsing of the `--no-data-gathering` command line option.][1831] Flag's
  name has been changed to `--data-gathering`, so now `--data-gathering=false`
  and `--data-gathering=true` are supported as well.

[1831]: https://github.com/enso-org/ide/pull/1831

# Enso 2.0.0-alpha.14 (2021-09-02)

<br/>![New Features](/docs/assets/tags/new_features.svg)

#### Visual Environment

- [Visualization previews are disabled.][1817] Previously, hovering over a
  node's output port for more than four seconds would temporarily reveal the
  node's visualization. This behavior is disabled now.

[1817]: https://github.com/enso-org/ide/pull/1817

#### Enso Compiler

- [Updated Enso engine to version 0.2.28][1829]. If you're interested in the
  enhancements and fixes made to the Enso compiler, you can find their release
  notes [here](https://github.com/enso-org/enso/blob/develop/RELEASES.md).

[1829]: https://github.com/enso-org/ide/pull/1829

# Enso 2.0.0-alpha.13 (2021-08-27)

<br/>![New Features](/docs/assets/tags/new_features.svg)

#### Enso Compiler

- [Updated Enso engine to version 0.2.27][1811]. If you're interested in the
  enhancements and fixes made to the Enso compiler, you can find their release
  notes [here](https://github.com/enso-org/enso/blob/develop/RELEASES.md).

[1811]: https://github.com/enso-org/ide/pull/1811

# Enso 2.0.0-alpha.12 (2021-08-13)

<br/>![New Features](/docs/assets/tags/new_features.svg)

#### Visual Environment

- [Improvements to visualization handling][1804]. These improvements are fixing
  possible performance issues around attaching and detaching visualizations.
- [GeoMap visualization will ignore points with `null` coordinates][1775]. Now
  the presence of such points in the dataset will not break initial map
  positioning.

#### Enso Compiler

- [Updated Enso engine to version 0.2.26][1801]. If you're interested in the
  enhancements and fixes made to the Enso compiler, you can find their release
  notes [here](https://github.com/enso-org/enso/blob/develop/RELEASES.md).

[1801]: https://github.com/enso-org/ide/pull/1801
[1775]: https://github.com/enso-org/ide/pull/1775
[1798]: https://github.com/enso-org/ide/pull/1798
[1804]: https://github.com/enso-org/ide/pull/1804

# Enso 2.0.0-alpha.11 (2021-08-09)

This update contains major performance improvements and exposes new privacy user
settings. We will work towards stabilizing it in the next weeks in order to make
these updates be shipped in a stable release before the end of the year.

<br/>![New Features](/docs/assets/tags/new_features.svg)

#### Visual Environment

- [New look of open project dialog][1700]. Now it has a "Open project" title at
  the top.
- [Documentation coments are displayed next to the nodes.][1744].

#### Enso Compiler

- [Updated Enso engine to version 0.2.22][1762]. If you are interested in the
  enhancements and fixes made to the Enso compiler, you can find out more
  details in
  [the engine release notes](https://github.com/enso-org/enso/blob/develop/RELEASES.md).

<br/>![Bug Fixes](/docs/assets/tags/bug_fixes.svg)

#### Visual Environment

- [Fixed a bug where edited node expression was sometimes altered.][1743] When
  editing node expression, the changes were occasionally reverted, or the
  grayed-out parameter names were added to the actual expression. <br/>

[1700]: https://github.com/enso-org/ide/pull/1700
[1742]: https://github.com/enso-org/ide/pull/1742
[1726]: https://github.com/enso-org/ide/pull/1762
[1743]: https://github.com/enso-org/ide/pull/1743
[1744]: https://github.com/enso-org/ide/pull/1744

# Enso 2.0.0-alpha.10 (2021-07-23)

<br/>![New Features](/docs/assets/tags/new_features.svg)

#### Enso Compiler

- [Updated Enso engine to version 0.2.15][1710]. If you're interested in the
  enhancements and fixes made to the Enso compiler, you can find out more
  details in
  [the engine release notes](https://github.com/enso-org/enso/blob/develop/RELEASES.md).

<br/>

[1710]: https://github.com/enso-org/ide/pull/1710

# Enso 2.0.0-alpha.9 (2021-07-16)

<br/>![New Features](/docs/assets/tags/new_features.svg)

#### Visual Environment

- [Improved undo-redo][1653]. Node selection, enabling/disabling visualisations
  and entering a node are now affected by undo/redo and are restored on project
  startup.

<br/>

[1640]: https://github.com/enso-org/ide/pull/1653

# Enso 2.0.0-alpha.8 (2021-06-09)

<br/>![New Features](/docs/assets/tags/new_features.svg)

#### Enso Compiler

- [Updated Enso engine to version 0.2.12][1640]. If you're interested in the
  enhancements and fixes made to the Enso compiler, you can find out more
  details in
  [the engine release notes](https://github.com/enso-org/enso/blob/develop/RELEASES.md).

[1640]: https://github.com/enso-org/ide/pull/1640

<br/>

# Enso 2.0.0-alpha.7 (2021-06-06)

<br/>![New Features](/docs/assets/tags/new_features.svg)

#### Visual Environment

- [User Authentication][1653]. Users can sign in to Enso using Google, GitHub or
  email accounts.

<br/>![Bug Fixes](/docs/assets/tags/bug_fixes.svg)

#### Visual Environment

- [Fix node selection bug ][1664]. Fix nodes not being deselected correctly in
  some circumstances. This would lead to nodes moving too fast when dragged
  [1650] or the internal state of the project being inconsistent [1626].

[1653]: https://github.com/enso-org/ide/pull/1653
[1664]: https://github.com/enso-org/ide/pull/1664

<br/>

# Enso 2.0.0-alpha.6 (2021-06-28)

<br/>![New Features](/docs/assets/tags/new_features.svg)

#### Visual Environment

- [Profling mode.][1546] The IDE contains a profiling mode now which can be
  entered through a button in the top-right corner or through the keybinding
  <kbd>ctrl</kbd>+<kbd>p</kbd>. This mode does not display any information yet.
  In the future, it will display the running times of nodes and maybe more
  useful statistics.
- [Area selection][1588]. You can now select multiple nodes at once. Just click
  and drag on the background of your graph and see the beauty of the area
  selection appear.
- [Opening projects in application graphical interface][1587]. Press `cmd`+`o`
  to bring the list of projects. Select a project on the list to open it.
- [Initial support for undo-redo][1602]. Press <kbd>cmd</kbd>+<kbd>z</kbd> to
  undo last action and <kbd>cmd</kbd>+<kbd>z</kbd> to redo last undone action.
  This version of undo redo does not have proper support for text editor and
  undoing UI changes (like selecting nodes).

#### EnsoGL (rendering engine)

<br/>![Bug Fixes](/docs/assets/tags/bug_fixes.svg)

#### Visual Environment

- [Nodes in graph no longer overlap panels][1577]. The Searcher, project name,
  breadcrumbs and status bar are displayed "above" nodes.

#### Enso Compiler

[1588]: https://github.com/enso-org/ide/pull/1588
[1577]: https://github.com/enso-org/ide/pull/1577
[1587]: https://github.com/enso-org/ide/pull/1587
[1602]: https://github.com/enso-org/ide/pull/1602
[1602]: https://github.com/enso-org/ide/pull/1664
[1602]: https://github.com/enso-org/ide/pull/1650
[1602]: https://github.com/enso-org/ide/pull/1626

# Enso 2.0.0-alpha.5 (2021-05-14)

<br/>![New Features](/docs/assets/tags/new_features.svg)

#### Visual Environment

- [Create New Project action in Searcher][1566]. When you bring the searcher
  with tab having no node selected, a new action will be available next to the
  examples and code suggestions: `Create New Project`. When you choose it by
  clicking with mouse or selecting and pressing enter, a new unnamed project
  will be created and opened in the application. Then you can give a name to
  this project.
- [Signed builds.][1366] Our builds are signed and will avoid warnings from the
  operating system about being untrusted.

#### EnsoGL (rendering engine)

- [Components for picking numbers and ranges.][1524]. We now have some internal
  re-usable UI components for selecting numbers or a range. Stay tuned for them
  appearing in the IDE.

<br/>![Bug Fixes](/docs/assets/tags/bug_fixes.svg)

#### Visual Environment

- [Delete key will delete selected nodes][1538]. Only the non-intuitive
  backspace key was assigned to this action before.
- [It is possible to move around after deleting a node with a selected
  visualization][1556]. Deleting a node while its attached visualization was
  selected made it impossible to pan or zoom around the stage afterwards. This
  error is fixed now.
- [Fixed an internal error that would make the IDE fail on some browser.][1561].
  Instead of crashing on browser that don't support the feature we use, we are
  now just start a little bit slower.

#### Enso Compiler

- [Updated Enso engine to version 0.2.11][1541].

If you're interested in the enhancements and fixes made to the Enso compiler,
you can find their release notes
[here](https://github.com/enso-org/enso/blob/develop/RELEASES.md).

[1366]: https://github.com/enso-org/ide/pull/1366
[1541]: https://github.com/enso-org/ide/pull/1541
[1538]: https://github.com/enso-org/ide/pull/1538
[1524]: https://github.com/enso-org/ide/pull/1524
[1556]: https://github.com/enso-org/ide/pull/1556
[1561]: https://github.com/enso-org/ide/pull/1561
[1566]: https://github.com/enso-org/ide/pull/1566

<br/>

# Enso 2.0.0-alpha.4 (2021-05-04)

<br/>![New Features](/docs/assets/tags/new_features.svg)

#### Visual Environment

- [Window management buttons.][1511]. The IDE now has components for
  "fullscreen" and "close" buttons. They will when running IDE in a cloud
  environment where no native window buttons are available.
- [Customizable backend options][1531]. When invoking Enso IDE through command
  line interface, it is possible to add the `--` argument separator. All
  arguments following the separator will be passed to the backend.
- [Added `--verbose` parameter][1531]. If `--verbose` is given as command line
  argument, the IDE and the backend will produce more detailed logs.

<br/>![Bug Fixes](/docs/assets/tags/bug_fixes.svg)

#### Visual Environment

- [Some command line arguments were not applied correctly in the IDE][1536].
  Some arguments were not passed correctly to the IDE leading to erroneous
  behavior or appearance of the electron app. This is now fixed.

#### Enso Compiler

If you're interested in the enhancements and fixes made to the Enso compiler,
you can find their release notes
[here](https://github.com/enso-org/enso/blob/develop/RELEASES.md).

[1511]: https://github.com/enso-org/ide/pull/1511
[1536]: https://github.com/enso-org/ide/pull/1536
[1531]: https://github.com/enso-org/ide/pull/1531

<br/>

# Enso 2.0.0-alpha.3 (2020-04-13)

<br/>![New Learning Resources](/docs/assets/tags/new_learning_resources.svg)

<br/>![New Features](/docs/assets/tags/new_features.svg)

#### Visual Environment

- [The status bar reports connectivity issues][1316]. The IDE maintains a
  connection to the Enso Language Server. If this connection is lost, any
  unsaved and further work will be lost. In this build we have added a
  notification in the status bar to signal that the connection has been lost and
  that the IDE must be restarted. In future, the IDE will try to automatically
  reconnect.
- [Visualizations can now be maximised to fill the screen][1355] by selecting
  the node and pressing space twice. To quit this view, press space again.
- [Visualizations are previewed when you hover over an output port.][1363] There
  is now a quick preview for visualizations and error descriptions. Hovering
  over a node output will first show a tooltip with the type information and
  then, after some time, will show the visualization of the node. This preview
  visualization will be located above other nodes, whereas the normal view, will
  be shown below nodes. Errors will show the preview visualization immediately.
  Nodes without type information will also show the visualization immediately.
  You can enter a quick preview mode by pressing ctrl (or command on macOS),
  which will show the preview visualization immediately when hovering above a
  node's output port.
- [Database Visualizations][1335]. Visualizations for the Database library have
  been added. The Table visualization now automatically executes the underlying
  query to display its results as a table. In addition, the SQL Query
  visualization allows the user to see the query that is going to be run against
  the database.
- [Histogram and Scatter Plot now support Dataframes.][1377] The `Table` and
  `Column` datatypes are properly visualized. Scatter Plot can display points of
  different colors, shapes and sizes, all as defined by the data within the
  `Table`.
- [Many small visual improvements.][1419] See the source issue for more details.
- The dark theme is officially supported now. You can start the IDE with the
  `--theme=dark` option to enable it.
- You can hide the node labels with the `--no-node-labels` option. This is
  useful when creating demo videos.
- [Added a Heatmap visualization.][1438] Just as for the Scatter Plot, it
  supports visualizing `Table`, but also `Vector`.
- [Add a background to the status bar][1447].
- [Display breadcrumbs behind nodes and other objects][1471].
- [Image visualization.][1367]. Visualizations for the Enso Image library. Now
  you can display the `Image` type and a string with an image encoded in base64.
  The histogram visualization has been adjusted, allowing you to display the
  values of the precomputed bins, which is useful when the dataset is relatively
  big, and it's cheaper to send the precomputed bins rather than the entire
  dataset.
- [Output type labels.][1427] The labels, that show the output type of a node on
  hover, appear now in a fixed position right below the node, instead of a
  pop-up, as they did before.

<br/>![Bug Fixes](/docs/assets/tags/bug_fixes.svg)

#### Visual Environment

- [Not adding spurious imports][1209]. Fixed cases where the IDE was adding
  unnecessary library imports when selecting hints from the node searcher. This
  makes the generated textual code much easier to read, and reduces the
  likelihood of accidental name collisions.
- [Hovering over an output port shows a pop-up with the result type of a
  node][1312]. This allows easy discovery of the result type of a node, which
  can help with both debugging and development.
- [Visualizations can define the context for preprocessor evaluation][1291].
  Users can now decide which module's context should be used for visualization
  preprocessor. This allows providing visualizations with standard library
  functionalities or defining utilities that are shared between multiple
  visualizations.
- [Fixed an issue with multiple instances of the IDE running.][1314] This fixes
  an issue where multiple instances of the IDE (or even other applications)
  could lead to the IDE not working.
- [Allow JS to log arbitrary objects.][1313] Previously using `console.log` in a
  visualisation or during development would crash the IDE. Now it correctly logs
  the string representation of the object. This is great for debugging custom
  visualizations.
- [Fix the mouse cursor offset on systems with fractional display
  scaling][1064]. The cursor now works with any display scaling, instead of
  there being an offset between the visible cursor and the cursor selection.
- [Disable area selection][1318]. The area selection was visible despite being
  non-functional. To avoid confusion, area selection has been disabled until it
  is [correctly implemented][479].
- [Fix an error after adding a node][1332]. Sometimes, after picking a
  suggestion, the inserted node was spuriously annotated with "The name could
  not be found" error.
- [Handle syntax errors in custom-defined visualizations][1341]. The IDE is now
  able to run properly, even if some of the custom visualizations inside a
  project contain syntax errors.
- [Fix issues with pasting multi-line text into single-line text fields][1348].
  The line in the copied text will be inserted and all additional lines will be
  ignored.
- [Users can opt out of anonymous data gathering.][1328] This can be done with
  the `--no-data-gathering` command-line flag when starting the IDE.
- [Provide a theming API for JavaScript visualizations][1358]. It is now
  possible to use the Enso theming engine while developing custom visualizations
  in JavaScript. You can query it for all IDE colors, including the colors used
  to represent types.
- [You can now start the IDE service without a window again.][1353] The command
  line argument `--no-window` now starts all the required backend services
  again, and prints the port on the command line. This allows you to open the
  IDE in a web browser of your choice.
- [JS visualizations have gestures consistent with the IDE][1291]. Panning and
  zooming now works just as expected using both a trackpad and mouse.
- [Running `watch` command works on first try.][1395]. Running the build command
  `run watch` would fail if it was run as the first command on a clean
  repository. This now works.
- [The `inputType` field of visualizations is actually taken into
  consideration][1384]. The visualization chooser shows only the entries that
  work properly for the node's output type.
- [Fix applying the output of the selected node to the expression of a new
  node][1385]. For example, having selected a node with `Table` output and
  adding a new node with expression `at "x" == "y"`, the selected node was
  applied to the right side of `==`: `at "x" == operator1."y"` instead of
  `operator1.at "x" == "y"`.
- [`Enso_Project.data` is visible in the searcher][1393].
- [The Geo Map visualization recognizes columns regardless of the case of their
  name][1392]. This allows visualizing tables with columns like `LONGITUDE` or
  `Longitude`, where previously only `longitude` was recognized.
- [It is possible now to switch themes][1390]. Additionally, the theme manager
  was integrated with the FRP event engine, which has been a long-standing issue
  in the IDE. Themes management was exposed to JavaScript with the
  `window.theme` variable. It is even possible to change and develop themes live
  by editing theme variables directly in the Chrome Inspector. Use the following
  command to give this a go:
  `theme.snapshot("t1"); theme.get("t1").interactiveMode()`.
- [The active visualization is highlighted.][1412] Now it is clearly visible
  when the mouse events are passed to the visualization.
- [Fixed an issue where projects containing certain language constructs failed
  to load.][1413]
- [Fixed a case where IDE could lose connection to the backend after some
  time.][1428]
- [Improved the performance of the graph editor, particularly when opening a
  project for the first time.][1445]

#### EnsoGL (rendering engine)

- [Unified shadow generation][1411]. Added a toolset to create shadows for
  arbitrary UI components.

#### Enso Compiler

If you're interested in the enhancements and fixes made to the Enso compiler,
you can find their release notes
[here](https://github.com/enso-org/enso/blob/develop/RELEASES.md#enso-0210-2021-04-07).

[1064]: https://github.com/enso-org/ide/pull/1064
[1209]: https://github.com/enso-org/ide/pull/1209
[1291]: https://github.com/enso-org/ide/pull/1291
[1311]: https://github.com/enso-org/ide/pull/1311
[1313]: https://github.com/enso-org/ide/pull/1313
[1314]: https://github.com/enso-org/ide/pull/1314
[1316]: https://github.com/enso-org/ide/pull/1316
[1318]: https://github.com/enso-org/ide/pull/1318
[1328]: https://github.com/enso-org/ide/pull/1328
[1355]: https://github.com/enso-org/ide/pull/1355
[1332]: https://github.com/enso-org/ide/pull/1332
[1341]: https://github.com/enso-org/ide/pull/1341
[1341]: https://github.com/enso-org/ide/pull/1341
[1348]: https://github.com/enso-org/ide/pull/1348
[1353]: https://github.com/enso-org/ide/pull/1353
[1395]: https://github.com/enso-org/ide/pull/1395
[1363]: https://github.com/enso-org/ide/pull/1363
[1384]: https://github.com/enso-org/ide/pull/1384
[1385]: https://github.com/enso-org/ide/pull/1385
[1390]: https://github.com/enso-org/ide/pull/1390
[1392]: https://github.com/enso-org/ide/pull/1392
[1393]: https://github.com/enso-org/ide/pull/1393
[479]: https://github.com/enso-org/ide/issues/479
[1335]: https://github.com/enso-org/ide/pull/1335
[1358]: https://github.com/enso-org/ide/pull/1358
[1377]: https://github.com/enso-org/ide/pull/1377
[1411]: https://github.com/enso-org/ide/pull/1411
[1412]: https://github.com/enso-org/ide/pull/1412
[1419]: https://github.com/enso-org/ide/pull/1419
[1413]: https://github.com/enso-org/ide/pull/1413
[1428]: https://github.com/enso-org/ide/pull/1428
[1438]: https://github.com/enso-org/ide/pull/1438
[1367]: https://github.com/enso-org/ide/pull/1367
[1445]: https://github.com/enso-org/ide/pull/1445
[1447]: https://github.com/enso-org/ide/pull/1447
[1471]: https://github.com/enso-org/ide/pull/1471
[1511]: https://github.com/enso-org/ide/pull/1511

<br/>

# Enso 2.0.0-alpha.2 (2020-03-04)

This is a release focused on bug-fixing, stability, and performance. It improves
the performance of workflows and visualizations, and improves the look and feel
of the graphical interface. In addition, the graphical interface now informs the
users about errors and where they originate.

<br/>![New Learning Resources](/docs/assets/tags/new_learning_resources.svg)

- [Learn how to define custom data visualizations in
  Enso][podcast-custom-visualizations].
- [Learn how to use Java libraries in Enso, to build a
  webserver][podcast-java-interop].
- [Learn how to use Javascript libraries in Enso, to build custom server-side
  website rendering][podcast-http-server].
- [Discover why Enso Compiler is so fast and how it was built to support a
  dual-representation language][podcast-compiler-internals].
- [Learn more about the vision behind Enso and about its planned
  future][podcast-future-of-enso].

<br/>![New Features](/docs/assets/tags/new_features.svg)

#### Visual Environment

- [Errors in workflows are now displayed in the graphical interface][1215].
  Previously, these errors were silently skipped, which was non-intuitive and
  hard to understand. Now, the IDE displays both dataflow errors and panics in a
  nice and descriptive fashion.
- [Added geographic map support for Tables (data frames).][1187] Tables that
  have `latitude`, `longitude`, and optionally `label` columns can now be shown
  as points on a map.
- [Added a shortcut for live reloading of visualization files.][1190] This
  drastically improves how quickly new visualizations can be tested during their
  development. This is _currently_ limited in that, after reloading
  visualization definitions, the currently visible visualizations must be
  switched to another and switched back to refresh their content. See the [video
  podcast about building custom visualizations][podcast-custom-visualizations]
  to learn more.
- [Added a visual indicator of the ongoing standard library compilation][1264].
  Currently, each time IDE is started, the backend needs to compile the standard
  library before it can provide IDE with type information and values. Because of
  that, not all functionalities are ready to work directly after starting the
  IDE. Now, there is a visible indication of the ongoing background process.
- [Added the ability to reposition visualisations.][1096] There is now an icon
  in the visualization action bar that allows dragging the visualization away
  from a node. Once the visualization has been moved, another icon appears that
  can pin the visualization back to the node.
- [There is now an API to show Version Control System (like Git) status for
  nodes][1160].

<br/>![Bug Fixes](/docs/assets/tags/bug_fixes.svg)

#### Visual Environment

- [You can now use the table visualization to display data frames][1181]. Please
  note, that large tables will get truncated to 2000 entries. This limitation
  will be lifted in future releases.
- [Performance improvements during visual workflow][1067]. Nodes added with the
  searcher will have their values automatically assigned to newly generated
  variables, which allows the Enso Engine to cache intermediate values and hence
  improve visualization performance.
- [Minor documentation rendering fixes][1098]. Fixed cases where text would be
  misinterpreted as a tag, added support for new tag types, added support for
  more common characters, properly renders overflowing text.
- [Improved handling of projects created with other IDE versions][1214]. The IDE
  is now better at dealing with incompatible metadata in files, which stores
  node visual position information, the history of chosen searcher suggestions,
  etc. This will allow IDE to correctly open projects that were created using a
  different IDE version and prevent unnecessary loss of metadata.
- Pressing and holding up and down arrow keys make the list view selection move
  continuously.
- The shortcuts to close the application and to toggle the developer tools at
  runtime now work on all supported platforms.
- [The loading progress indicator remains visible while IDE initializes][1237].
  Previously the loading progress indicator completed too quickly and stopped
  spinning before the IDE was ready. Now it stays active, giving a visual
  indication that the initialization is still in progress.
- [Fixed visual glitch where a node's text was displayed as white on a white
  background][1264]. Most notably this occurred with the output node of a
  function generated using the node collapse refactoring.
- Many visual glitches were fixed, including small "pixel-like" artifacts
  appearing on the screen.
- [Several parser improvements][1274]. The parser used in the IDE has been
  updated to the latest version. This resolves several issues with language
  constructs like `import`, lambdas, and parentheses, whereupon typing certain
  text the edit could be automatically reverted.
- [The auto-import functionality was improved][1279]. Libraries' `Main` modules
  are omitted in expressions inserted by the searcher. For example, the `point`
  method of `Geo` library will be displayed as `Geo.point` and will insert
  import `Geo` instead of `Geo.Main`.
- Cursors in text editors behave correctly now (they are not affected by scene
  pan and zoom). This was possible because of the new multi-camera management
  system implemented in EnsoGL.
- [Fixed method names highlighted in pink.][1408] There was a bug introduced
  after one of the latest Engine updates, that sent `Unresolved_symbol` types,
  which made all methods pink. This is fixed now.

#### EnsoGL (rendering engine)

- A new multi-camera management system, allowing the same shape systems to be
  rendered on different layers from different cameras. The implementation
  automatically caches the same shape system definitions per scene layer in
  order to minimize the amount of WebGL draw calls and hence improve
  performance.
- A new depth-ordering mechanism for symbols and shapes. It is now possible to
  define depth order dependencies between symbols, shapes, and shape systems.
- Various performance improvements, especially for the text rendering engine.
- Display objects handle visibility correctly now. Display objects are not
  visible by default and need to be attached to a visible parent to be shown on
  the screen.

#### Enso Compiler

If you're interested in the enhancements and fixes made to the Enso compiler,
you can find their release notes
[here](https://github.com/enso-org/enso/blob/develop/RELEASES.md#enso-026-2021-03-02).

[1067]: https://github.com/enso-org/ide/pull/1067
[1096]: https://github.com/enso-org/ide/pull/1096
[1098]: https://github.com/enso-org/ide/pull/1098
[1181]: https://github.com/enso-org/ide/pull/1181
[1215]: https://github.com/enso-org/ide/pull/1215
[1160]: https://github.com/enso-org/ide/pull/1160
[1190]: https://github.com/enso-org/ide/pull/1190
[1187]: https://github.com/enso-org/ide/pull/1187
[1068]: https://github.com/enso-org/ide/pull/1068
[1214]: https://github.com/enso-org/ide/pull/1214
[1237]: https://github.com/enso-org/ide/pull/1237
[1264]: https://github.com/enso-org/ide/pull/1264
[1274]: https://github.com/enso-org/ide/pull/1274
[1279]: https://github.com/enso-org/ide/pull/1279
[podcast-java-interop]:
  https://www.youtube.com/watch?v=bcpOEX1x06I&t=468s&ab_channel=Enso
[podcast-compiler-internals]:
  https://www.youtube.com/watch?v=BibjcUjdkO4&ab_channel=Enso
[podcast-custom-visualizations]:
  https://www.youtube.com/watch?v=wFkh5LgAZTs&t=5439s&ab_channel=Enso
[podcast-http-server]:
  https://www.youtube.com/watch?v=BYUAL4ksEgY&ab_channel=Enso
[podcast-future-of-enso]:
  https://www.youtube.com/watch?v=rF8DuJPOfTs&t=1863s&ab_channel=Enso
[1312]: https://github.com/enso-org/ide/pull/1312
[1408]: https://github.com/enso-org/ide/pull/1408

<br/>

# Enso 2.0.0-alpha.1 (2020-01-26)

This is the first release of Enso, a general-purpose programming language and
environment for interactive data processing. It is a tool that spans the entire
stack, going from high-level visualization and communication to the nitty-gritty
of backend services, all in a single language.

<br/>![Release Notes](/docs/assets/tags/release_notes.svg)

#### Anonymous Data Collection

Please note that this release collects anonymous usage data which will be used
to improve Enso and prepare it for a stable release. We will switch to opt-in
data collection in stable version releases. The usage data will not contain your
code (expressions above nodes), however, reported errors may contain brief
snippets of out of context code that specifically leads to the error, like "the
method 'foo' does not exist on Number". The following data will be collected:

- Session length.
- Graph editing events (node create, dele, position change, connect, disconnect,
  collapse, edit start, edit end). This will not include any information about
  node expressions used.
- Navigation events (camera movement, scope change).
- Visualization events (visualization open, close, switch). This will not
  include any information about the displayed data nor the rendered
  visualization itself.
- Project management events (project open, close, rename).
- Errors (IDE crashes, WASM panics, Project Manager errors, Language Server
  errors, Compiler errors).
- Performance statistics (minimum, maximum, average GUI refresh rate).<|MERGE_RESOLUTION|>--- conflicted
+++ resolved
@@ -86,12 +86,9 @@
   present only when the argument is of type that has a predefined set of values.
 - [Separate component browser navigator sections for modules imported from
   different namespaces][4044]
-<<<<<<< HEAD
 - [The correct default visualisation for tables is shown on new nodes.][4120]
-=======
 - [Added contextual suggestions to argument dropdowns][4072]. Dropdowns will now
   contain suggestions which are based on evaluated data.
->>>>>>> 04415a2b
 
 #### EnsoGL (rendering engine)
 
@@ -468,11 +465,8 @@
 [4063]: https://github.com/enso-org/enso/pull/4063
 [4078]: https://github.com/enso-org/enso/pull/4078
 [4097]: https://github.com/enso-org/enso/pull/4097
-<<<<<<< HEAD
 [4120]: https://github.com/enso-org/enso/pull/4120
-=======
 [4072]: https://github.com/enso-org/enso/pull/4072
->>>>>>> 04415a2b
 
 #### Enso Compiler
 
