# Next Release

#### Visual Environment

- [Camera is panned to newly created nodes.][3552]
- [Long names on the Node Searcher's list are truncated.][3373] The part of the
  name that doesn't fit in the Searcher's window is replaced with an ellipsis
  character ("…").
- [Magnet Alignment algorithm is used while placing new nodes][3366]. When we
  find an available free space for a new node, the node gets aligned with the
  surrounding nodes horizontally and vertically. This helps to preserve a nice
  grid-like layout for all the nodes.
- [Nodes created via the <kbd>TAB</kbd> key or by clicking the (+) button on the
  screen are now placed below all the selected nodes when more than one node is
  selected.][3361] (Previously, they were placed below the first node that was
  selected.) This makes it easier to achieve a compact, vertical layout of the
  graph.
- [Nodes created near existing nodes via the <kbd>TAB</kbd> key or by dropping a
  connection are now repositioned and aligned to existing nodes.][3301] This is
  to make the resulting graph prettier and avoid overlapping. In such cases,
  created nodes will be placed below an existing node or on the bottom-left
  diagonal if there is no space underneath.
- [Nodes can be added to the graph by double-clicking the output ports of
  existing nodes (or by clicking them with the right mouse button).][3346]
- [Node Searcher preserves its zoom factor.][3327] The visible size of the node
  searcher and edited node is now fixed. It simplifies node editing on
  non-standard zoom levels.
- [Nodes can be added to the graph by clicking (+) button on the screen][3278].
  The button is in the bottom-left corner. Node is added at the center or pushed
  down if the center is already occupied by nodes.
- [Maximum zoom factor is limited to 1.0x if IDE is not in Debug Mode.][3273]
- [Debug Mode for Graph Editor can be activated/deactivated using a
  shortcut.][3264] It allows access to a set of restricted features. See
  [debug-shortcuts].
- [New nodes can be created by dragging and dropping a connection on the
  scene.][3231]
- [Node connections can be dropped by pressing the Esc key while dragging
  them.][3231]
- [Added support of source maps for JS-based visualizations.][3208]
- [Fixed the alignment of newly created nodes to existing nodes with
  visualizations enabled.][3361] When applicable, new nodes are now placed below
  visualizations. (Previously, they were placed to the left of the
  visualizations.)
- [Fixed histograms coloring and added a color legend.][3153]
- [Lazy visualization for scatter plot.][3655]
- [Fixed broken node whose expression contains non-ASCII characters.][3166]
- [Fixed developer console warnings about views being created but not
  registered.][3181]
- [Fixed developer console errors related to Language Server (mentioning code
  3003 and "Invalid version"), occurring during project opening and after new
  node cration.][3186]
- [Fixed developer console error about failing to decode a notification
  "executionContext/visualisationEvaluationFailed"][3193]
- [New Version of the Node Searcher - the Component Browser][3530] The available
  methods, atoms and functions are presented in nice, categorized view. The most
  popular tools are available at hand. The panel is unstable, and can be
  disabled with the `--enable-new-component-browser=false` flag.
- [Fixed error handling during startup.][3648] This prevents entering IDE into a
  "zombie" state, where processes were started but not visible to user. They
  could cause issues with starting further IDE instances.
- [New nodes are created in the project source when the searcher is opened and a
  new node is created.][3645]
- [Proper Polyglot Vector and Array Support][3667]
- [IDE uses new visualization API.][3661]
- [Visualization of long textual values improved][3665]
- [Selecting a suggestion from the searcher or component browser now updates the
  visualisation of the edited node to preview the results of applying the
  suggestion.][3691]
- [Remove here keyword from IDE.][3749]
- [Shortcut changes:][3823] Pressing `Enter` when no node is edited opens
  Component Browser. Entering node shortcut changed to `cmd` + `Enter`.
- [Added support for scrolling by pressing and holding a mouse button on a
  scrollbar.][3824]
- [Added scroll bounce animation][3836] which activates when scrolling past the
  end of scrollable content.
- [The default text visualisation now loads its content lazily from the
  backend][3910]. This means that the visualisation cannot be overwhelmed by
  large amounts of data.
- [Added project snapshot saving on shortcut][3923]
- [The color of the displayed project name indicates whether the project's
  current state is saved in a snapshot.][3950] The project name is darker when
  the project is changed from the last saved snapshot and lighter when the
  snapshot matches the current project state.
- [Added shortcut to interrupt the program][3967]
- [Added suggestion dropdown for function arguments][4013]. The dropdown is
  present only when the argument is of type that has a predefined set of values.
- [Separate component browser navigator sections for modules imported from
  different namespaces][4044]
- [Internal components (private API) are not displayed in the component
  browser.][4085]
- [The correct default visualisation for tables is shown on new nodes.][4120]
- [Added restoring of last project snapshot on shortcut.][4050]
- [Added contextual suggestions to argument dropdowns][4072]. Dropdowns will now
  contain suggestions which are based on evaluated data.
- [Added a shortcut to show internal components (private API) in the component
  browser.][5582]
- [Improved component browser entry filtering and sorting][5645]. The component
  browser will now provide suggestions matching either the component's label or
  the corresponding code.
- [Improved argument placeholder resolution in more complex expressions][5656].
  It is now possible to drop node connections onto missing arguments of chained
  and nested function calls.
- [The component browser suggestions take into account entry aliases][5678]. The
  searcher input is now matched to entry aliases too. The alias match is used to
  filter and sort component browser entries.
- [The Component Browser icons are cached on texture][5779] improving its
  performance on slower machines.
- [Fixed missing result preview when editing nodes.][5757]
- [Application retries its initialization after failures][5802], allowing a
  reconnecting after connectivity problems.
- [Improved Component Browser Filtering][4115]. The best match is always
  selected first, and the groups are rearranged, so the best matches are on the
  bottom.
- [Named arguments syntax is now recognized in IDE][5774]. Connections to
  function arguments will now use named argument syntax instead of inserting
  wildcards on all preceding arguments.
- [Added boilerplate React app for authorization via Cognito+AWS Amplify][5798].
  This PR adds a React app that renders the dashboard (which has been ported
  from the cloud. The dashboard displays a list of projects, and allows users to
  open them in the IDE (which is not part of the React app, but can be switched
  to from the dashboard). The PR also adds authentication+authorization (i.e.,
  sign up and sign in for users), via either email/password or GitHub/Google.
- [New Enso documentation parser][5917]. Smaller and faster; enables planned
  improvements to internal documentation representation.
- [Dropdown widgets now support custom labels][5705] and automatically generate
  shortened labels for entries with long module paths. When an option is
  selected from the dropdown, the necessary module imports are inserted,
  eliminating the need for fully qualified names.
- [The IDE now has a new UI element for selecting the execution mode of the
  project][6130].
- [Added tooltips to icon buttons][6035] for improved usability. Users can now
  quickly understand each button's function.
- [File associations are created on Windows and macOS][6077]. This allows
  opening Enso files by double-clicking them in the file explorer.
<<<<<<< HEAD
- [Added capability to create node widgets with complex UI][6347]. Node widgets
  such as dropdown can now be placed in the node and affect the code text flow.
=======
- [The IDE UI element for selecting the execution mode of the project is now
  sending messages to the backend.][6341].
>>>>>>> 0d84a601

#### EnsoGL (rendering engine)

- [You can change font and set letters bold in the <code>text::Area</code>
  component][3385]. Use the <code>set_font</code> and
  <code>set_bold_bytes</code> respectively.
- [Fixed a text rendering issue in nested sublayer][3486].
- [Added a new component: Grid View.][3588] It's parametrized by Entry object,
  display them arranged in a Grid. It does not instantiate all entries, only
  those visible, and re-use created entries during scrolling thus achieving
  great performance. There are variants of grid view with selection and
  highlight, scrollbars, and both.
- [Massive improvements of text rendering performance][3776]. Different text
  instances are now reusing the shape shaders and the same sprite system under
  the hood. This drastically reduces the amount of required draw calls for
  scenes with a lot of text.
- [Text rendering quality improvements][3855]. Glyphs are now hinted in a better
  way. Also, additional fine-tuning is performed per font and per host operating
  system.
- [Display objects can now emit and receive events in the same style as
  JavaScript DOM events][3863]. The events system implements very similar
  behavior to the one described here:
  https://javascript.info/bubbling-and-capturing.
- [Added a new component: Slider][3852]. It allows adjusting a numeric value
  with the mouse. The precision of these adjustments can be increased or
  decreased.
- [Slider component functionality improvements][3885]. The slider component now
  supports multiple ways to handle out-of-range values. The slider's value can
  be edited as text, and a new vertical slider layout is available.
- [Added ProjectsGrid view for Cloud Dashboard][3857]. It provides the first
  steps towards migrating the Cloud Dashboard from the existing React (web-only)
  implementation towards a shared structure that can be used in both the Desktop
  and Web versions of the IDE.
- [Removed Cloud Dashboard][4047]. The Cloud Dashboard was being rewritten in
  EnsoGL but after internal discussion we've decided to rewrite it in React,
  with a shared implementation between the Desktop and Web versions of the IDE.
- [Added a new component: Dropdown][3985]. A list of selectable labeled entries,
  suitable for single and multi-select scenarios.
- [Compile-time shader optimizer was implemented][4003]. It is capable of
  extracting non-optimized shaders from the compiled WASM artifacts, running
  stand-alone optimization toolchain (glslc, spirv-opt, spirv-cross), and
  injecting optimized shaders back to WASM during its initialization process.
  Unfortunately, it caused our theme system to stop working correctly, because
  generated shaders differ per theme (only light theme is available, the dark
  theme has been disabled). We will support multiple themes in the future, but
  this is not on our priority list right now.
- [Performance monitor was extended with the ability to print details of actions
  performed in a given frame][5895]. In particular, you can now inspect names of
  all symbols rendered in a given frame. You can also pause the performance
  monitor and inspect results recorded in the past.
- [ToggleButtons can now have tooltips][6035].
- [Rendering of tooltips was improved.][6097] Their text is now more vertically
  centered and the delay before showing them was extended.

[3857]: https://github.com/enso-org/enso/pull/3857
[3985]: https://github.com/enso-org/enso/pull/3985
[4047]: https://github.com/enso-org/enso/pull/4047
[4003]: https://github.com/enso-org/enso/pull/4003
[5895]: https://github.com/enso-org/enso/pull/5895
[5895]: https://github.com/enso-org/enso/pull/6130
[6035]: https://github.com/enso-org/enso/pull/6035
[6097]: https://github.com/enso-org/enso/pull/6097
[6097]: https://github.com/enso-org/enso/pull/6341

#### Enso Standard Library

- [Implemented `Vector.distinct` allowing to remove duplicate elements from a
  Vector][3224]
- [Implemented `Duration.time_execution` allowing timing of the execution of an
  expression within the UI][3229]
- [Improved performance of `Vector.filter` and `Vector.each`; implemented
  `Vector.filter_with_index`. Made `Vector.at` accept negative indices and
  ensured it fails with a dataflow error on out of bounds access instead of an
  internal Java exception.][3232]
- [Implemented the `Table.select_columns` operation.][3230]
- [Implemented the `Table.remove_columns` and `Table.reorder_columns`
  operations.][3240]
- [Implemented the `Table.sort_columns` operation.][3250]
- [Fixed `Vector.sort` to handle tail-recursive comparators][3256]
- [Implemented `Range.find`, `Table.rename_columns` and
  `Table.use_first_row_as_names` operations][3249]
- [Implemented `Text.at` and `Text.is_digit` methods][3269]
- [Implemented `Runtime.get_stack_trace` together with some utilities to process
  stack traces and code locations][3271]
- [Implemented `Vector.flatten`][3259]
- [Significant performance improvement in `Natural_Order` and new `Faker`
  methods added to `Standard.Test`][3276]
- [Implemented `Integer.parse`][3283]
- [Made `Text.compare_to` correctly handle Unicode normalization][3282]
- [Extend `Text.contains` API to support regex and case insensitive
  search.][3285]
- [Implemented new `Text.take` and `Text.drop` functions, replacing existing
  functions][3287]
- [Implemented new `Text.starts_with` and `Text.ends_with` functions, replacing
  existing functions][3292]
- [Implemented `Text.to_case`, replacing `Text.to_lower_case` and
  `Text.to_upper_case`][3302]
- [Implemented initial `Table.group_by` function on Standard.Table][3305]
- [Implemented `Text.pad` and `Text.trim`][3309]
- [Updated `Text.repeat` and added `*` operator shorthand][3310]
- [General improved Vector performance and new `Vector.each_with_index`,
  `Vector.fold_with_index` and `Vector.take` methods.][3236]
- [Implemented new `Text.insert` method][3311]
- [Implemented `Bool.compare_to` method][3317]
- [Implemented `Map.first`, `Map.last` functions. Expanded `Table.group_by` to
  also compute mode, percentile, minimum, maximum.][3318]
- [Implemented `Text.location_of` and `Text.location_of_all` methods.][3324]
- [Replaced `Table.group_by` with `Table.aggregate`][3339]
- [Implemented `Panic.catch` and helper functions for handling errors. Added a
  type parameter to `Panic.recover` to recover specific types of errors.][3344]
- [Added warning handling to `Table.aggregate`][3349]
- [Improved performance of `Table.aggregate` and full warnings
  implementation][3364]
- [Implemented `Text.reverse`][3377]
- [Implemented support for most Table aggregations in the Database
  backend.][3383]
- [Update `Text.replace` to new API.][3393]
- [Add encoding support to `Text.bytes` and `Text.from_bytes`. Renamed and added
  encoding to `File.read_text`. New `File.read` API.][3390]
- [Improved the `Range` type. Added a `down_to` counterpart to `up_to` and
  `with_step` allowing to change the range step.][3408]
- [Aligned `Text.split` API with other methods and added `Text.lines`.][3415]
- [Implemented a basic reader for the `Delimited` file format.][3424]
- [Implemented a reader for the `Excel` file format.][3425]
- [Added custom encoding support to the `Delimited` file format reader.][3430]
- [Implemented `compute` method on `Vector` for statistics calculations.][3442]
- [Promote get and put to be methods of Ref type rather than of Ref
  module][3457]
- [Implemented `Table.parse_values`, parsing text columns according to a
  specified type.][3455]
- [Promote with, take, finalize to be methods of Managed_Resource
  instance][3460]
- [Implemented automatic type detection for `Table.parse_values`.][3462]
- [Integrated value parsing with the `Delimited` file reader.][3463]
- [Implemented the `Infer` setting for headers in the `Delimited` file format
  and made it the default.][3472]
- [Implemented a `Table.from Text` conversion allowing to parse strings
  representing `Delimited` files without storing them on the filesystem.][3478]
- [Added rank data, correlation and covariance statistics for `Vector`][3484]
- [Implemented `Table.order_by` for the SQLite backend.][3502]
- [Implemented `Table.order_by` for the PostgreSQL backend.][3514]
- [Implemented `Table.order_by` for the in-memory table.][3515]
- [Renamed `File_Format.Text` to `Plain_Text`, updated `File_Format.Delimited`
  API and added builders for customizing less common settings.][3516]
- [Allow control of sort direction in `First` and `Last` aggregations.][3517]
- [Implemented `Text.write`, replacing `File.write_text`.][3518]
- [Removed obsolete `select`, `group`, `sort` and releated types from
  tables.][3519]
- [Removed obsolete `from_xls` and `from_xlsx` functions. Added support for
  reading column names from first row in `File_Format.Excel`][3523]
- [Added `File_Format.Delimited` support to `Table.write` for new files.][3528]
- [Adjusted `Database.connect` API to new design.][3542]
- [Added `File_Format.Excel` support to `Table.write` for new files.][3551]
- [identity,const,flip,curry,uncurry functions][3554]
- [Added append support for `File_Format.Excel`.][3558]
- [Added support for custom encodings in `File_Format.Delimited` writing.][3564]
- [Allow filtering caught error type in `Error.catch`.][3574]
- [Implemented `Append` mode for `File_Format.Delimited`.][3573]
- [Added `Vector.write_bytes` function and removed old `File.write_bytes`][3583]
- [Added `line_endings` and `comment_character` options to
  `File_Format.Delimited`.][3581]
- [Fixed the case of various type names and library paths][3590]
- [Added support for parsing `.pgpass` file and `PG*` environment variables for
  the Postgres connection][3593]
- [Added `Regression` to the `Standard.Base` library and removed legacy `Model`
  type from `Standard.Table`.][3601]
- [Created `Index_Sub_Range` type and updated `Text.take` and
  `Text.drop`.][3617]
- [Added `Vector.from_polyglot_array` to make `Vector`s backed by polyglot
  Arrays][3628]
- [Updated `Vector.take` and `Vector.drop` and removed their obsolete
  counterparts.][3629]
- [Short-hand syntax for `order_by` added.][3643]
- [Expanded `Table.at` to support index access and added `Table.column_count`
  method.][3644]
- [Removed `Array.set_at`.][3634]
- [Added various date part functions to `Date` and `Date_Time`.][3669]
- [Implemented `Table.take` and `Table.drop` for the in-memory backend.][3647]
- [Implemented specialized storage for the in-memory Table.][3673]
- [Implemented `Table.distinct` for the in-memory backend.][3684]
- [Added `databases`, `schemas`, `tables` support to database Connection.][3632]
- [Implemented `start_of` and `end_of` methods for date/time types allowing to
  find start and end of a period of time containing the provided time.][3695]
- [Implemented `type_of` and `is_of_type` methods for getting the type of a
  value and comparing types, respectively.][3722]
- [Implemented `work_days_until` for counting work dys between dates and
  `add_work_days` which allows to shift a date by a number of work days.][3726]
- [Added `query` and `read` functions to Database connections.][3727]
- [Added `Date_Period.Week` to `start_of` and `end_of` methods.][3733]
- [Replaced `Table.where` with a new API relying on `Table.filter`.][3750]
- [Added `Filter_Condition` to `Vector`, `Range` and `List`.][3770]
- [Extended `Filter_Condition` with `Is_Empty`, `Not_Empty`, `Like` and
  `Not_Like`.][3775]
- [Reimplemented `Duration` as a built-in type.][3759]
- [Implemented `Table.replace_text` for in-memory table.][3793]
- [Extended `Filter_Condition` with `Is_In` and `Not_In`.][3790]
- [Replaced `Table.drop_missing_rows` with `filter_blank_rows` with an updated
  API.][3805]
- [Replaced `Table.drop_missing_columns` with
  `Table.remove_columns Column_Selector.Blank_Columns` by adding the new column
  selector variant.][3812]
- [Implemented `Table.rows` giving access to a vector of rows.][3827]
- [Define Enso epoch start as 15th October 1582][3804]
- [Implemented `Period` type][3818]
- [Implemented new functions on Column and added expression syntax support to
  create derived Columns.][3782]
- [Added support for milli and micro seconds, new short form for rename_columns
  and fixed issue with compare_to versus Nothing][3874]
- [Aligned `Text.match`/`Text.locate` API][3841]
- [There is a new API to lazily feed visualisation information to the
  IDE.][3910]
- [Added `transpose` and `cross_tab` to the In-Memory Table.][3919]
- [Improvements to JSON, Pair, Statistics and other minor tweaks.][3964]
- [Overhauled the JSON support (now based of JavaScript), `Data.fetch` and other
  minor tweaks][3987]
- [Enable Date, Time and DateTime to be read and written to Excel.][3997]
- [Aligning core APIs for Vector, List and Range. Adding some missing functions
  to the types.][4026]
- [Implemented `Table.distinct` for Database backends.][4027]
- [Implemented `Table.union` for the in-memory backend.][4052]
- [Implemented `Table.cross_join` and `Table.zip` for the in-memory
  backend.][4063]
- [Updated `Text.starts_with`, `Text.ends_with` and `Text.contains` to new
  simpler API.][4078]
- [Updated `Table.set` to new API. New `Column.parse` function and added case
  sensitivity to `Filter_Condition` and column functions.][4097]
- [Updated column selector APIs and new `Excel_Workbook` type.][5646]
- [Moved regex functionality out of `Text.locate` and `Text.locate_all` into
  `Text.match` and `Text.match_all`.][5679]
- [`File.parent` may return `Nothing`.][5699]
- [Removed non-regex functionality from `is_match`, `match`, and `match_all`,
  and renamed them to `match`, `find`, `find_all` (respectively).][5721]
- [Updated `rename_columns` to new API. Added `first_row`, `second_row` and
  `last_row` to Table types][5719]
- [Introducing `Meta.Type`.][5768]
- [Remove many regex compile flags; separated `match` into `match` and
  `match_all`.][5785]
- [Aligned names of columns created by column operations.][5850]
- [Improved `cross_tab`. Renamed `fill_missing` and `is_missing` to
  `fill_nothing` and `is_nothing`. Added `fill_empty`.][5863]
- [Removed many regex compile flags from `replace`; added `only_first` and
  `use_regex` flag.][5959]
- [Implemented proper support for Value Types in the Table library.][6073]
- [Removed many regex compile flags from `split`; added `only_first` and
  `use_regex` flag.][6116]
- [Added `Text.tokenize`][6150]
- [Added support for Date/Time columns in the Postgres backend and added
  `year`/`month`/`day` operations to Table columns.][6153]
- [`Text.split` can now take a vector of delimiters.][6156]
- [Add `has_warnings`, `remove_warnings` and `throw_on_warning` extension
  methods.][6176]
- [Implemented `Table.union` for the Database backend.][6204]
- [Array & Vector have the same methods & behavior][6218]
- [Implemented `Table.split` and `Table.tokenize` for in-memory tables.][6233]
- [Added `trim` and `replace` to `Column`. Enhanced number parsing with support
  for thousands and decimal point automatic detection.][6253]
- [Implemented `Table.parse_text_to_table`.][6294]
- [Added `Table.parse_to_columns`.][6383]

[debug-shortcuts]:
  https://github.com/enso-org/enso/blob/develop/app/gui/docs/product/shortcuts.md#debug
[3153]: https://github.com/enso-org/enso/pull/3153
[3655]: https://github.com/enso-org/enso/pull/3655
[3166]: https://github.com/enso-org/enso/pull/3166
[3181]: https://github.com/enso-org/enso/pull/3181
[3186]: https://github.com/enso-org/enso/pull/3186
[3193]: https://github.com/enso-org/enso/pull/3193
[3208]: https://github.com/enso-org/enso/pull/3208
[3224]: https://github.com/enso-org/enso/pull/3224
[3229]: https://github.com/enso-org/enso/pull/3229
[3231]: https://github.com/enso-org/enso/pull/3231
[3232]: https://github.com/enso-org/enso/pull/3232
[3230]: https://github.com/enso-org/enso/pull/3230
[3240]: https://github.com/enso-org/enso/pull/3240
[3250]: https://github.com/enso-org/enso/pull/3250
[3256]: https://github.com/enso-org/enso/pull/3256
[3249]: https://github.com/enso-org/enso/pull/3249
[3264]: https://github.com/enso-org/enso/pull/3264
[3269]: https://github.com/enso-org/enso/pull/3269
[3271]: https://github.com/enso-org/enso/pull/3271
[3259]: https://github.com/enso-org/enso/pull/3259
[3273]: https://github.com/enso-org/enso/pull/3273
[3276]: https://github.com/enso-org/enso/pull/3276
[3278]: https://github.com/enso-org/enso/pull/3278
[3283]: https://github.com/enso-org/enso/pull/3283
[3282]: https://github.com/enso-org/enso/pull/3282
[3285]: https://github.com/enso-org/enso/pull/3285
[3287]: https://github.com/enso-org/enso/pull/3287
[3292]: https://github.com/enso-org/enso/pull/3292
[3301]: https://github.com/enso-org/enso/pull/3301
[3302]: https://github.com/enso-org/enso/pull/3302
[3305]: https://github.com/enso-org/enso/pull/3305
[3309]: https://github.com/enso-org/enso/pull/3309
[3310]: https://github.com/enso-org/enso/pull/3310
[3316]: https://github.com/enso-org/enso/pull/3316
[3236]: https://github.com/enso-org/enso/pull/3236
[3311]: https://github.com/enso-org/enso/pull/3311
[3317]: https://github.com/enso-org/enso/pull/3317
[3318]: https://github.com/enso-org/enso/pull/3318
[3324]: https://github.com/enso-org/enso/pull/3324
[3327]: https://github.com/enso-org/enso/pull/3327
[3339]: https://github.com/enso-org/enso/pull/3339
[3344]: https://github.com/enso-org/enso/pull/3344
[3346]: https://github.com/enso-org/enso/pull/3346
[3349]: https://github.com/enso-org/enso/pull/3349
[3361]: https://github.com/enso-org/enso/pull/3361
[3364]: https://github.com/enso-org/enso/pull/3364
[3373]: https://github.com/enso-org/enso/pull/3373
[3377]: https://github.com/enso-org/enso/pull/3377
[3366]: https://github.com/enso-org/enso/pull/3366
[3379]: https://github.com/enso-org/enso/pull/3379
[3381]: https://github.com/enso-org/enso/pull/3381
[3391]: https://github.com/enso-org/enso/pull/3391
[3383]: https://github.com/enso-org/enso/pull/3383
[3385]: https://github.com/enso-org/enso/pull/3385
[3392]: https://github.com/enso-org/enso/pull/3392
[3393]: https://github.com/enso-org/enso/pull/3393
[3390]: https://github.com/enso-org/enso/pull/3390
[3408]: https://github.com/enso-org/enso/pull/3408
[3415]: https://github.com/enso-org/enso/pull/3415
[3424]: https://github.com/enso-org/enso/pull/3424
[3425]: https://github.com/enso-org/enso/pull/3425
[3430]: https://github.com/enso-org/enso/pull/3430
[3442]: https://github.com/enso-org/enso/pull/3442
[3457]: https://github.com/enso-org/enso/pull/3457
[3455]: https://github.com/enso-org/enso/pull/3455
[3460]: https://github.com/enso-org/enso/pull/3460
[3462]: https://github.com/enso-org/enso/pull/3462
[3463]: https://github.com/enso-org/enso/pull/3463
[3472]: https://github.com/enso-org/enso/pull/3472
[3486]: https://github.com/enso-org/enso/pull/3486
[3478]: https://github.com/enso-org/enso/pull/3478
[3484]: https://github.com/enso-org/enso/pull/3484
[3502]: https://github.com/enso-org/enso/pull/3502
[3514]: https://github.com/enso-org/enso/pull/3514
[3515]: https://github.com/enso-org/enso/pull/3515
[3516]: https://github.com/enso-org/enso/pull/3516
[3517]: https://github.com/enso-org/enso/pull/3517
[3518]: https://github.com/enso-org/enso/pull/3518
[3519]: https://github.com/enso-org/enso/pull/3519
[3523]: https://github.com/enso-org/enso/pull/3523
[3528]: https://github.com/enso-org/enso/pull/3528
[3530]: https://github.com/enso-org/enso/pull/3530
[3542]: https://github.com/enso-org/enso/pull/3542
[3551]: https://github.com/enso-org/enso/pull/3551
[3552]: https://github.com/enso-org/enso/pull/3552
[3554]: https://github.com/enso-org/enso/pull/3554
[3558]: https://github.com/enso-org/enso/pull/3558
[3564]: https://github.com/enso-org/enso/pull/3564
[3574]: https://github.com/enso-org/enso/pull/3574
[3573]: https://github.com/enso-org/enso/pull/3573
[3583]: https://github.com/enso-org/enso/pull/3583
[3581]: https://github.com/enso-org/enso/pull/3581
[3588]: https://github.com/enso-org/enso/pull/3588
[3590]: https://github.com/enso-org/enso/pull/3590
[3593]: https://github.com/enso-org/enso/pull/3593
[3601]: https://github.com/enso-org/enso/pull/3601
[3617]: https://github.com/enso-org/enso/pull/3617
[3628]: https://github.com/enso-org/enso/pull/3628
[3629]: https://github.com/enso-org/enso/pull/3629
[3632]: https://github.com/enso-org/enso/pull/3632
[3641]: https://github.com/enso-org/enso/pull/3641
[3643]: https://github.com/enso-org/enso/pull/3643
[3644]: https://github.com/enso-org/enso/pull/3644
[3645]: https://github.com/enso-org/enso/pull/3645
[3648]: https://github.com/enso-org/enso/pull/3648
[3661]: https://github.com/enso-org/enso/pull/3661
[3665]: https://github.com/enso-org/enso/pull/3665
[3634]: https://github.com/enso-org/enso/pull/3634
[3667]: https://github.com/enso-org/enso/pull/3667
[3669]: https://github.com/enso-org/enso/pull/3669
[3647]: https://github.com/enso-org/enso/pull/3647
[3673]: https://github.com/enso-org/enso/pull/3673
[3684]: https://github.com/enso-org/enso/pull/3684
[3691]: https://github.com/enso-org/enso/pull/3691
[3695]: https://github.com/enso-org/enso/pull/3695
[3722]: https://github.com/enso-org/enso/pull/3722
[3726]: https://github.com/enso-org/enso/pull/3726
[3727]: https://github.com/enso-org/enso/pull/3727
[3733]: https://github.com/enso-org/enso/pull/3733
[3749]: https://github.com/enso-org/enso/pull/3749
[3750]: https://github.com/enso-org/enso/pull/3750
[3770]: https://github.com/enso-org/enso/pull/3770
[3775]: https://github.com/enso-org/enso/pull/3775
[3759]: https://github.com/enso-org/enso/pull/3759
[3793]: https://github.com/enso-org/enso/pull/3793
[3790]: https://github.com/enso-org/enso/pull/3790
[3805]: https://github.com/enso-org/enso/pull/3805
[3812]: https://github.com/enso-org/enso/pull/3812
[3823]: https://github.com/enso-org/enso/pull/3823
[3827]: https://github.com/enso-org/enso/pull/3827
[3824]: https://github.com/enso-org/enso/pull/3824
[3804]: https://github.com/enso-org/enso/pull/3804
[3818]: https://github.com/enso-org/enso/pull/3818
[3776]: https://github.com/enso-org/enso/pull/3776
[3855]: https://github.com/enso-org/enso/pull/3855
[3836]: https://github.com/enso-org/enso/pull/3836
[3782]: https://github.com/enso-org/enso/pull/3782
[3863]: https://github.com/enso-org/enso/pull/3863
[3874]: https://github.com/enso-org/enso/pull/3874
[3852]: https://github.com/enso-org/enso/pull/3852
[3841]: https://github.com/enso-org/enso/pull/3841
[3885]: https://github.com/enso-org/enso/pull/3885
[3910]: https://github.com/enso-org/enso/pull/3910
[3919]: https://github.com/enso-org/enso/pull/3919
[3923]: https://github.com/enso-org/enso/pull/3923
[3950]: https://github.com/enso-org/enso/pull/3950
[3964]: https://github.com/enso-org/enso/pull/3964
[3967]: https://github.com/enso-org/enso/pull/3967
[3987]: https://github.com/enso-org/enso/pull/3987
[3878]: https://github.com/enso-org/enso/pull/3878
[3997]: https://github.com/enso-org/enso/pull/3997
[4013]: https://github.com/enso-org/enso/pull/4013
[4026]: https://github.com/enso-org/enso/pull/4026
[4027]: https://github.com/enso-org/enso/pull/4027
[4044]: https://github.com/enso-org/enso/pull/4044
[4052]: https://github.com/enso-org/enso/pull/4052
[4063]: https://github.com/enso-org/enso/pull/4063
[4078]: https://github.com/enso-org/enso/pull/4078
[4085]: https://github.com/enso-org/enso/pull/4085
[4097]: https://github.com/enso-org/enso/pull/4097
[4115]: https://github.com/enso-org/enso/pull/4115
[4120]: https://github.com/enso-org/enso/pull/4120
[4050]: https://github.com/enso-org/enso/pull/4050
[4072]: https://github.com/enso-org/enso/pull/4072
[5582]: https://github.com/enso-org/enso/pull/5582
[5645]: https://github.com/enso-org/enso/pull/5645
[5646]: https://github.com/enso-org/enso/pull/5646
[5656]: https://github.com/enso-org/enso/pull/5656
[5678]: https://github.com/enso-org/enso/pull/5678
[5679]: https://github.com/enso-org/enso/pull/5679
[5699]: https://github.com/enso-org/enso/pull/5699
[5719]: https://github.com/enso-org/enso/pull/5719
[5721]: https://github.com/enso-org/enso/pull/5721
[5757]: https://github.com/enso-org/enso/pull/5757
[5768]: https://github.com/enso-org/enso/pull/5768
[5774]: https://github.com/enso-org/enso/pull/5774
[5779]: https://github.com/enso-org/enso/pull/5779
[5785]: https://github.com/enso-org/enso/pull/5785
[5798]: https://github.com/enso-org/enso/pull/5798
[5802]: https://github.com/enso-org/enso/pull/5802
[5850]: https://github.com/enso-org/enso/pull/5850
[5863]: https://github.com/enso-org/enso/pull/5863
[5917]: https://github.com/enso-org/enso/pull/5917
[5705]: https://github.com/enso-org/enso/pull/5705
[5959]: https://github.com/enso-org/enso/pull/5959
[6073]: https://github.com/enso-org/enso/pull/6073
[6116]: https://github.com/enso-org/enso/pull/6116
[6150]: https://github.com/enso-org/enso/pull/6150
[6153]: https://github.com/enso-org/enso/pull/6153
[6156]: https://github.com/enso-org/enso/pull/6156
[6176]: https://github.com/enso-org/enso/pull/6176
[6204]: https://github.com/enso-org/enso/pull/6204
[6077]: https://github.com/enso-org/enso/pull/6077
[6218]: https://github.com/enso-org/enso/pull/6218
[6233]: https://github.com/enso-org/enso/pull/6233
[6253]: https://github.com/enso-org/enso/pull/6253
[6294]: https://github.com/enso-org/enso/pull/6294
[6383]: https://github.com/enso-org/enso/pull/6383
[6347]: https://github.com/enso-org/enso/pull/6347

#### Enso Compiler

- [Added overloaded `from` conversions.][3227]
- [Upgraded to Graal VM 21.3.0][3258]
- [Added the ability to decorate values with warnings.][3248]
- [Fixed issues related to constructors' default arguments][3330]
- [Fixed compiler issue related to module cache.][3367]
- [Fixed execution of defaulted arguments of Atom Constructors][3358]
- [Converting Enso Date to java.time.LocalDate and back][3559]
- [Incremental Reparsing of a Simple Edits][3508]
- [Functions with all-defaulted arguments now execute automatically][3414]
- [Provide `tagValues` for function arguments in the language server][3422]
- [Delay construction of Truffle nodes to speed initialization][3429]
- [Frgaal compiler integration to allow for latest Java constructs][3421]
- [Support for Chrome developer tools --inspect option][3432]
- [Move Builtin Types and Methods definitions to stdlib][3363]
- [Reduce boilerplate by generating BuiltinMethod nodes from simple method
  signatures][3444]
- [Generate boilerplate classes related to error handling and varargs in
  builtins from method signatures][3454]
- [Avoid needless concatenations of warning/error messages][3465]
- [Added a full-blown DSL for builtins][3471]
- [Integration of Enso with Ideal Graph Visualizer][3533]
- [Lazy evaluation of RHS argument for || and &&][3492]
- [Drop Core implementation of IR][3512]
- [Replace `this` with `self`][3524]
- [Introduce a smaller version of the standard library, just for testing][3531]
- [Remove `here` and make method name resolution case-sensitive][3531]
- [Explicit `self`][3569]
- [Added benchmarking tool for the language server][3578]
- [Support module imports using a qualified name][3608]
- [Using parser written in Rust.][3611]
- [Enable caching in visualisation functions][3618]
- [Update Scala compiler and libraries][3631]
- [Support importing module methods][3633]
- [Support Autosave for open buffers][3637]
- [Generate native-image for engine-runner][3638]
- [Support pattern matching on constants][3641]
- [Builtin Date_Time, Time_Of_Day and Zone types for better polyglot
  support][3658]
- [Implement new specification of data types: `type` has a runtime
  representation, every atom has a type][3671]
- [main = "Hello World!" is valid Enso sample][3696]
- [Invalidate module's IR cache if imported module changed][3703]
- [Don't rename imported Main module that only imports names][3710]
- [Notify node status to the IDE][3729]
- [Make instance methods callable like statics][3764]
- [Distinguish static and instance methods][3740]
- [By-type pattern matching][3742]
- [Fix performance of method calls on polyglot arrays][3781]
- [Improved support for static and non-static builtins][3791]
- [Missing foreign language generates proper Enso error][3798]
- [Connecting IGV 4 Enso with Engine sources][3810]
- [Made Vector performance to be on par with Array][3811]
- [Introduced IO Permission Contexts][3828]
- [Accept Array-like object seamlessly in builtins][3817]
- [Initialize Builtins at Native Image build time][3821]
- [Split Atom suggestion entry to Type and Constructor][3835]
- [Any number can be converted to double][3865]
- [Update to GraalVM 22.3.0][3663]
- [Connecting IGV 4 Enso with Engine sources][3810]
- [Add the `Self` keyword referring to current type][3844]
- [Support VCS for projects in Language Server][3851]
- [Support multiple exports of the same module][3897]
- [Import modules' extension methods only with unqualified imports][3906]
- [Support expression evaluation in chromeinspector console][3941]
- [Don't export polyglot symbols][3915]
- [From/all import must not include module in name resolution][3931]
- [Vector returns warnings of individual elements][3938]
- [Enso.getMetaObject, Type.isMetaInstance and Meta.is_a consolidation][3949]
- [Add executionContext/interrupt API command][3952]
- [Any.== is a builtin method][3956]
- [Simplify exception handling for polyglot exceptions][3981]
- [Simplify compilation of nested patterns][4005]
- [IGV can jump to JMH sources & more][4008]
- [Basic support of VSCode integration][4014]
- [Sync language server with file system after VCS restore][4020]
- [`ArrayOverBuffer` behaves like an `Array` and `Array.sort` no longer sorts in
  place][4022]
- [Implement hashing functionality for all objects][3878]
- [Introducing Meta.atom_with_hole][4023]
- [Report failures in name resolution in type signatures][4030]
- [Attach visualizations to sub-expressions][4048]
- [Add Meta.get_annotation method][4049]
- [Resolve Fully Qualified Names][4056]
- [Optimize Atom storage layouts][3862]
- [Make instance methods callable like statics for builtin types][4077]
- [Convert large longs to doubles, safely, for host calls][4099]
- [Consistent ordering with comparators](4067)
- [Profile engine startup][4110]
- [Report type of polyglot values][4111]
- [Engine can now recover from serialization failures][5591]
- [Use sbt runEngineDistribution][5609]
- [Update to GraalVM 22.3.1][5602]
- [Cache library bindings to optimize import/export resolution][5700]
- [Comparators support partial ordering][5778]
- [Merge ordered and unordered comparators][5845]
- [Use SHA-1 for calculating hashes of modules' IR and bindings][5791]
- [Don't install Python component on Windows][5900]
- [Detect potential name conflicts between exported types and FQNs][5966]
- [Ensure calls involving warnings remain instrumented][6067]
- [One can define lazy atom fields][6151]
- [Replace IOContexts with Execution Environment and generic Context][6171]
- [Vector.sort handles incomparable types][5998]
- [Removing need for asynchronous thread to execute ResourceManager
  finalizers][6335]

[3227]: https://github.com/enso-org/enso/pull/3227
[3248]: https://github.com/enso-org/enso/pull/3248
[3258]: https://github.com/enso-org/enso/pull/3258
[3330]: https://github.com/enso-org/enso/pull/3330
[3358]: https://github.com/enso-org/enso/pull/3358
[3360]: https://github.com/enso-org/enso/pull/3360
[3367]: https://github.com/enso-org/enso/pull/3367
[3559]: https://github.com/enso-org/enso/pull/3559
[3508]: https://github.com/enso-org/enso/pull/3508
[3412]: https://github.com/enso-org/enso/pull/3412
[3414]: https://github.com/enso-org/enso/pull/3414
[3417]: https://github.com/enso-org/enso/pull/3417
[3422]: https://github.com/enso-org/enso/pull/3422
[3429]: https://github.com/enso-org/enso/pull/3429
[3421]: https://github.com/enso-org/enso/pull/3421
[3432]: https://github.com/enso-org/enso/pull/3432
[3363]: https://github.com/enso-org/enso/pull/3363
[3444]: https://github.com/enso-org/enso/pull/3444
[3453]: https://github.com/enso-org/enso/pull/3453
[3454]: https://github.com/enso-org/enso/pull/3454
[3461]: https://github.com/enso-org/enso/pull/3461
[3465]: https://github.com/enso-org/enso/pull/3465
[3471]: https://github.com/enso-org/enso/pull/3471
[3533]: https://github.com/enso-org/enso/pull/3533
[3492]: https://github.com/enso-org/enso/pull/3492
[3493]: https://github.com/enso-org/enso/pull/3493
[3505]: https://github.com/enso-org/enso/pull/3505
[3512]: https://github.com/enso-org/enso/pull/3512
[3524]: https://github.com/enso-org/enso/pull/3524
[3531]: https://github.com/enso-org/enso/pull/3531
[3562]: https://github.com/enso-org/enso/pull/3562
[3538]: https://github.com/enso-org/enso/pull/3538
[3569]: https://github.com/enso-org/enso/pull/3569
[3578]: https://github.com/enso-org/enso/pull/3578
[3611]: https://github.com/enso-org/enso/pull/3611
[3618]: https://github.com/enso-org/enso/pull/3618
[3608]: https://github.com/enso-org/enso/pull/3608
[3608]: https://github.com/enso-org/enso/pull/3608
[3631]: https://github.com/enso-org/enso/pull/3631
[3633]: https://github.com/enso-org/enso/pull/3633
[3637]: https://github.com/enso-org/enso/pull/3637
[3638]: https://github.com/enso-org/enso/pull/3638
[3641]: https://github.com/enso-org/enso/pull/3641
[3658]: https://github.com/enso-org/enso/pull/3658
[3671]: https://github.com/enso-org/enso/pull/3671
[3696]: https://github.com/enso-org/enso/pull/3696
[3703]: https://github.com/enso-org/enso/pull/3703
[3710]: https://github.com/enso-org/enso/pull/3710
[3729]: https://github.com/enso-org/enso/pull/3729
[3740]: https://github.com/enso-org/enso/pull/3740
[3764]: https://github.com/enso-org/enso/pull/3764
[3742]: https://github.com/enso-org/enso/pull/3742
[3781]: https://github.com/enso-org/enso/pull/3781
[3791]: https://github.com/enso-org/enso/pull/3791
[3798]: https://github.com/enso-org/enso/pull/3798
[3810]: https://github.com/enso-org/enso/pull/3810
[3811]: https://github.com/enso-org/enso/pull/3811
[3817]: https://github.com/enso-org/enso/pull/3817
[3821]: https://github.com/enso-org/enso/pull/3821
[3828]: https://github.com/enso-org/enso/pull/3828
[3835]: https://github.com/enso-org/enso/pull/3835
[3865]: https://github.com/enso-org/enso/pull/3865
[3663]: https://github.com/enso-org/enso/pull/3663
[3810]: https://github.com/enso-org/enso/pull/3810
[3844]: https://github.com/enso-org/enso/pull/3844
[3851]: https://github.com/enso-org/enso/pull/3851
[3862]: https://github.com/enso-org/enso/pull/3862
[3897]: https://github.com/enso-org/enso/pull/3897
[3906]: https://github.com/enso-org/enso/pull/3906
[3941]: https://github.com/enso-org/enso/pull/3941
[3915]: https://github.com/enso-org/enso/pull/3915
[3931]: https://github.com/enso-org/enso/pull/3931
[3938]: https://github.com/enso-org/enso/pull/3938
[3949]: https://github.com/enso-org/enso/pull/3949
[3952]: https://github.com/enso-org/enso/pull/3952
[3956]: https://github.com/enso-org/enso/pull/3956
[3981]: https://github.com/enso-org/enso/pull/3981
[4005]: https://github.com/enso-org/enso/pull/4005
[4008]: https://github.com/enso-org/enso/pull/4008
[4014]: https://github.com/enso-org/enso/pull/4014
[4020]: https://github.com/enso-org/enso/pull/4020
[4022]: https://github.com/enso-org/enso/pull/4022
[4023]: https://github.com/enso-org/enso/pull/4023
[4030]: https://github.com/enso-org/enso/pull/4030
[4048]: https://github.com/enso-org/enso/pull/4048
[4049]: https://github.com/enso-org/enso/pull/4049
[4056]: https://github.com/enso-org/enso/pull/4056
[4077]: https://github.com/enso-org/enso/pull/4077
[4099]: https://github.com/enso-org/enso/pull/4099
[4067]: https://github.com/enso-org/enso/pull/4067
[4110]: https://github.com/enso-org/enso/pull/4110
[4111]: https://github.com/enso-org/enso/pull/4111
[5591]: https://github.com/enso-org/enso/pull/5591
[5609]: https://github.com/enso-org/enso/pull/5609
[5602]: https://github.com/enso-org/enso/pull/5602
[5700]: https://github.com/enso-org/enso/pull/5700
[5778]: https://github.com/enso-org/enso/pull/5778
[5845]: https://github.com/enso-org/enso/pull/5845
[5791]: https://github.com/enso-org/enso/pull/5791
[5900]: https://github.com/enso-org/enso/pull/5900
[5966]: https://github.com/enso-org/enso/pull/5966
[6067]: https://github.com/enso-org/enso/pull/6067
[6151]: https://github.com/enso-org/enso/pull/6151
[6171]: https://github.com/enso-org/enso/pull/6171
[5998]: https://github.com/enso-org/enso/pull/5998
[6335]: https://github.com/enso-org/enso/pull/6335

# Enso 2.0.0-alpha.18 (2021-10-12)

<br/>![New Features](/docs/assets/tags/new_features.svg)

#### Enso Compiler

- [Updated Enso engine to version 0.2.30][engine-0.2.31]. If you're interested
  in the enhancements and fixes made to the Enso compiler, you can find their
  release notes
  [here](https://github.com/enso-org/enso/blob/develop/RELEASES.md).

<br/>![Bug Fixes](/docs/assets/tags/bug_fixes.svg)

#### Visual Environment

- [Fixed freezing after inactivity.][1776] When the IDE window was minimized or
  covered by other windows or invisible for any other reason for a duration
  around one minute or longer then it would often be frozen for some seconds on
  return. Now it is possible to interact with the IDE instantly, no matter how
  long it had been inactive.

<br/>

[1776]: https://github.com/enso-org/ide/pull/1776

# Enso 2.0.0-alpha.17 (2021-09-23)

<br/>![Bug Fixes](/docs/assets/tags/bug_fixes.svg)

#### Visual Environment

- [Correct handling of command-line flags.][1815] Command line arguments of the
  form `--backend=false` or `--backend false` are now handled as expected and
  turn off the "backend" option. The same fix has been applied to all other
  boolean command-line options as well.
- [Visualizations will be attached after project is ready.][1825] This addresses
  a rare issue when initially opened visualizations were automatically closed
  rather than filled with data.

<br/>

[1815]: https://github.com/enso-org/ide/pull/1815
[1825]: https://github.com/enso-org/ide/pull/1825

<br/>![New Features](/docs/assets/tags/new_features.svg)

#### Enso Compiler

- [Updated Enso engine to version 0.2.30][engine-0.2.30]. If you're interested
  in the enhancements and fixes made to the Enso compiler, you can find their
  release notes
  [here](https://github.com/enso-org/enso/blob/develop/RELEASES.md).

[engine-0.2.30]: https://github.com/enso-org/enso/blob/develop/RELEASES.md

# Enso 2.0.0-alpha.16 (2021-09-16)

<br/>![New Features](/docs/assets/tags/new_features.svg)

#### Visual Environment

- [Auto-layout for new nodes.][1755] When a node is selected and a new node gets
  created below using <kbd>Tab</kbd> then the new node is automatically
  positioned far enough to the right to find sufficient space and avoid
  overlapping with existing nodes.

[1755]: https://github.com/enso-org/ide/pull/1755

#### Enso Compiler

- [Updated Enso engine to version 0.2.29][engine-0.2.29]. If you're interested
  in the enhancements and fixes made to the Enso compiler, you can find their
  release notes
  [here](https://github.com/enso-org/enso/blob/develop/RELEASES.md).

[engine-0.2.29]: https://github.com/enso-org/enso/blob/develop/RELEASES.md

<br/>![Bug Fixes](/docs/assets/tags/bug_fixes.svg)

#### Visual Environment

- [Sharp rendering on screens with fractional pixel ratios.][1820]

[1820]: https://github.com/enso-org/ide/pull/1820

<br/>

# Enso 2.0.0-alpha.15 (2021-09-09)

<br/>![Bug Fixes](/docs/assets/tags/bug_fixes.svg)

#### Visual Environment

- [Fixed parsing of the `--no-data-gathering` command line option.][1831] Flag's
  name has been changed to `--data-gathering`, so now `--data-gathering=false`
  and `--data-gathering=true` are supported as well.

[1831]: https://github.com/enso-org/ide/pull/1831

# Enso 2.0.0-alpha.14 (2021-09-02)

<br/>![New Features](/docs/assets/tags/new_features.svg)

#### Visual Environment

- [Visualization previews are disabled.][1817] Previously, hovering over a
  node's output port for more than four seconds would temporarily reveal the
  node's visualization. This behavior is disabled now.

[1817]: https://github.com/enso-org/ide/pull/1817

#### Enso Compiler

- [Updated Enso engine to version 0.2.28][1829]. If you're interested in the
  enhancements and fixes made to the Enso compiler, you can find their release
  notes [here](https://github.com/enso-org/enso/blob/develop/RELEASES.md).

[1829]: https://github.com/enso-org/ide/pull/1829

# Enso 2.0.0-alpha.13 (2021-08-27)

<br/>![New Features](/docs/assets/tags/new_features.svg)

#### Enso Compiler

- [Updated Enso engine to version 0.2.27][1811]. If you're interested in the
  enhancements and fixes made to the Enso compiler, you can find their release
  notes [here](https://github.com/enso-org/enso/blob/develop/RELEASES.md).

[1811]: https://github.com/enso-org/ide/pull/1811

# Enso 2.0.0-alpha.12 (2021-08-13)

<br/>![New Features](/docs/assets/tags/new_features.svg)

#### Visual Environment

- [Improvements to visualization handling][1804]. These improvements are fixing
  possible performance issues around attaching and detaching visualizations.
- [GeoMap visualization will ignore points with `null` coordinates][1775]. Now
  the presence of such points in the dataset will not break initial map
  positioning.

#### Enso Compiler

- [Updated Enso engine to version 0.2.26][1801]. If you're interested in the
  enhancements and fixes made to the Enso compiler, you can find their release
  notes [here](https://github.com/enso-org/enso/blob/develop/RELEASES.md).

[1801]: https://github.com/enso-org/ide/pull/1801
[1775]: https://github.com/enso-org/ide/pull/1775
[1798]: https://github.com/enso-org/ide/pull/1798
[1804]: https://github.com/enso-org/ide/pull/1804

# Enso 2.0.0-alpha.11 (2021-08-09)

This update contains major performance improvements and exposes new privacy user
settings. We will work towards stabilizing it in the next weeks in order to make
these updates be shipped in a stable release before the end of the year.

<br/>![New Features](/docs/assets/tags/new_features.svg)

#### Visual Environment

- [New look of open project dialog][1700]. Now it has a "Open project" title at
  the top.
- [Documentation coments are displayed next to the nodes.][1744].

#### Enso Compiler

- [Updated Enso engine to version 0.2.22][1762]. If you are interested in the
  enhancements and fixes made to the Enso compiler, you can find out more
  details in
  [the engine release notes](https://github.com/enso-org/enso/blob/develop/RELEASES.md).

<br/>![Bug Fixes](/docs/assets/tags/bug_fixes.svg)

#### Visual Environment

- [Fixed a bug where edited node expression was sometimes altered.][1743] When
  editing node expression, the changes were occasionally reverted, or the
  grayed-out parameter names were added to the actual expression. <br/>

[1700]: https://github.com/enso-org/ide/pull/1700
[1742]: https://github.com/enso-org/ide/pull/1742
[1726]: https://github.com/enso-org/ide/pull/1762
[1743]: https://github.com/enso-org/ide/pull/1743
[1744]: https://github.com/enso-org/ide/pull/1744

# Enso 2.0.0-alpha.10 (2021-07-23)

<br/>![New Features](/docs/assets/tags/new_features.svg)

#### Enso Compiler

- [Updated Enso engine to version 0.2.15][1710]. If you're interested in the
  enhancements and fixes made to the Enso compiler, you can find out more
  details in
  [the engine release notes](https://github.com/enso-org/enso/blob/develop/RELEASES.md).

<br/>

[1710]: https://github.com/enso-org/ide/pull/1710

# Enso 2.0.0-alpha.9 (2021-07-16)

<br/>![New Features](/docs/assets/tags/new_features.svg)

#### Visual Environment

- [Improved undo-redo][1653]. Node selection, enabling/disabling visualisations
  and entering a node are now affected by undo/redo and are restored on project
  startup.

<br/>

[1640]: https://github.com/enso-org/ide/pull/1653

# Enso 2.0.0-alpha.8 (2021-06-09)

<br/>![New Features](/docs/assets/tags/new_features.svg)

#### Enso Compiler

- [Updated Enso engine to version 0.2.12][1640]. If you're interested in the
  enhancements and fixes made to the Enso compiler, you can find out more
  details in
  [the engine release notes](https://github.com/enso-org/enso/blob/develop/RELEASES.md).

[1640]: https://github.com/enso-org/ide/pull/1640

<br/>

# Enso 2.0.0-alpha.7 (2021-06-06)

<br/>![New Features](/docs/assets/tags/new_features.svg)

#### Visual Environment

- [User Authentication][1653]. Users can sign in to Enso using Google, GitHub or
  email accounts.

<br/>![Bug Fixes](/docs/assets/tags/bug_fixes.svg)

#### Visual Environment

- [Fix node selection bug ][1664]. Fix nodes not being deselected correctly in
  some circumstances. This would lead to nodes moving too fast when dragged
  [1650] or the internal state of the project being inconsistent [1626].

[1653]: https://github.com/enso-org/ide/pull/1653
[1664]: https://github.com/enso-org/ide/pull/1664

<br/>

# Enso 2.0.0-alpha.6 (2021-06-28)

<br/>![New Features](/docs/assets/tags/new_features.svg)

#### Visual Environment

- [Profling mode.][1546] The IDE contains a profiling mode now which can be
  entered through a button in the top-right corner or through the keybinding
  <kbd>ctrl</kbd>+<kbd>p</kbd>. This mode does not display any information yet.
  In the future, it will display the running times of nodes and maybe more
  useful statistics.
- [Area selection][1588]. You can now select multiple nodes at once. Just click
  and drag on the background of your graph and see the beauty of the area
  selection appear.
- [Opening projects in application graphical interface][1587]. Press `cmd`+`o`
  to bring the list of projects. Select a project on the list to open it.
- [Initial support for undo-redo][1602]. Press <kbd>cmd</kbd>+<kbd>z</kbd> to
  undo last action and <kbd>cmd</kbd>+<kbd>z</kbd> to redo last undone action.
  This version of undo redo does not have proper support for text editor and
  undoing UI changes (like selecting nodes).

#### EnsoGL (rendering engine)

<br/>![Bug Fixes](/docs/assets/tags/bug_fixes.svg)

#### Visual Environment

- [Nodes in graph no longer overlap panels][1577]. The Searcher, project name,
  breadcrumbs and status bar are displayed "above" nodes.

#### Enso Compiler

[1588]: https://github.com/enso-org/ide/pull/1588
[1577]: https://github.com/enso-org/ide/pull/1577
[1587]: https://github.com/enso-org/ide/pull/1587
[1602]: https://github.com/enso-org/ide/pull/1602
[1602]: https://github.com/enso-org/ide/pull/1664
[1602]: https://github.com/enso-org/ide/pull/1650
[1602]: https://github.com/enso-org/ide/pull/1626

# Enso 2.0.0-alpha.5 (2021-05-14)

<br/>![New Features](/docs/assets/tags/new_features.svg)

#### Visual Environment

- [Create New Project action in Searcher][1566]. When you bring the searcher
  with tab having no node selected, a new action will be available next to the
  examples and code suggestions: `Create New Project`. When you choose it by
  clicking with mouse or selecting and pressing enter, a new unnamed project
  will be created and opened in the application. Then you can give a name to
  this project.
- [Signed builds.][1366] Our builds are signed and will avoid warnings from the
  operating system about being untrusted.

#### EnsoGL (rendering engine)

- [Components for picking numbers and ranges.][1524]. We now have some internal
  re-usable UI components for selecting numbers or a range. Stay tuned for them
  appearing in the IDE.

<br/>![Bug Fixes](/docs/assets/tags/bug_fixes.svg)

#### Visual Environment

- [Delete key will delete selected nodes][1538]. Only the non-intuitive
  backspace key was assigned to this action before.
- [It is possible to move around after deleting a node with a selected
  visualization][1556]. Deleting a node while its attached visualization was
  selected made it impossible to pan or zoom around the stage afterwards. This
  error is fixed now.
- [Fixed an internal error that would make the IDE fail on some browser.][1561].
  Instead of crashing on browser that don't support the feature we use, we are
  now just start a little bit slower.

#### Enso Compiler

- [Updated Enso engine to version 0.2.11][1541].

If you're interested in the enhancements and fixes made to the Enso compiler,
you can find their release notes
[here](https://github.com/enso-org/enso/blob/develop/RELEASES.md).

[1366]: https://github.com/enso-org/ide/pull/1366
[1541]: https://github.com/enso-org/ide/pull/1541
[1538]: https://github.com/enso-org/ide/pull/1538
[1524]: https://github.com/enso-org/ide/pull/1524
[1556]: https://github.com/enso-org/ide/pull/1556
[1561]: https://github.com/enso-org/ide/pull/1561
[1566]: https://github.com/enso-org/ide/pull/1566

<br/>

# Enso 2.0.0-alpha.4 (2021-05-04)

<br/>![New Features](/docs/assets/tags/new_features.svg)

#### Visual Environment

- [Window management buttons.][1511]. The IDE now has components for
  "fullscreen" and "close" buttons. They will when running IDE in a cloud
  environment where no native window buttons are available.
- [Customizable backend options][1531]. When invoking Enso IDE through command
  line interface, it is possible to add the `--` argument separator. All
  arguments following the separator will be passed to the backend.
- [Added `--verbose` parameter][1531]. If `--verbose` is given as command line
  argument, the IDE and the backend will produce more detailed logs.

<br/>![Bug Fixes](/docs/assets/tags/bug_fixes.svg)

#### Visual Environment

- [Some command line arguments were not applied correctly in the IDE][1536].
  Some arguments were not passed correctly to the IDE leading to erroneous
  behavior or appearance of the electron app. This is now fixed.

#### Enso Compiler

If you're interested in the enhancements and fixes made to the Enso compiler,
you can find their release notes
[here](https://github.com/enso-org/enso/blob/develop/RELEASES.md).

[1511]: https://github.com/enso-org/ide/pull/1511
[1536]: https://github.com/enso-org/ide/pull/1536
[1531]: https://github.com/enso-org/ide/pull/1531

<br/>

# Enso 2.0.0-alpha.3 (2020-04-13)

<br/>![New Learning Resources](/docs/assets/tags/new_learning_resources.svg)

<br/>![New Features](/docs/assets/tags/new_features.svg)

#### Visual Environment

- [The status bar reports connectivity issues][1316]. The IDE maintains a
  connection to the Enso Language Server. If this connection is lost, any
  unsaved and further work will be lost. In this build we have added a
  notification in the status bar to signal that the connection has been lost and
  that the IDE must be restarted. In future, the IDE will try to automatically
  reconnect.
- [Visualizations can now be maximised to fill the screen][1355] by selecting
  the node and pressing space twice. To quit this view, press space again.
- [Visualizations are previewed when you hover over an output port.][1363] There
  is now a quick preview for visualizations and error descriptions. Hovering
  over a node output will first show a tooltip with the type information and
  then, after some time, will show the visualization of the node. This preview
  visualization will be located above other nodes, whereas the normal view, will
  be shown below nodes. Errors will show the preview visualization immediately.
  Nodes without type information will also show the visualization immediately.
  You can enter a quick preview mode by pressing ctrl (or command on macOS),
  which will show the preview visualization immediately when hovering above a
  node's output port.
- [Database Visualizations][1335]. Visualizations for the Database library have
  been added. The Table visualization now automatically executes the underlying
  query to display its results as a table. In addition, the SQL Query
  visualization allows the user to see the query that is going to be run against
  the database.
- [Histogram and Scatter Plot now support Dataframes.][1377] The `Table` and
  `Column` datatypes are properly visualized. Scatter Plot can display points of
  different colors, shapes and sizes, all as defined by the data within the
  `Table`.
- [Many small visual improvements.][1419] See the source issue for more details.
- The dark theme is officially supported now. You can start the IDE with the
  `--theme=dark` option to enable it.
- You can hide the node labels with the `--no-node-labels` option. This is
  useful when creating demo videos.
- [Added a Heatmap visualization.][1438] Just as for the Scatter Plot, it
  supports visualizing `Table`, but also `Vector`.
- [Add a background to the status bar][1447].
- [Display breadcrumbs behind nodes and other objects][1471].
- [Image visualization.][1367]. Visualizations for the Enso Image library. Now
  you can display the `Image` type and a string with an image encoded in base64.
  The histogram visualization has been adjusted, allowing you to display the
  values of the precomputed bins, which is useful when the dataset is relatively
  big, and it's cheaper to send the precomputed bins rather than the entire
  dataset.
- [Output type labels.][1427] The labels, that show the output type of a node on
  hover, appear now in a fixed position right below the node, instead of a
  pop-up, as they did before.

<br/>![Bug Fixes](/docs/assets/tags/bug_fixes.svg)

#### Visual Environment

- [Not adding spurious imports][1209]. Fixed cases where the IDE was adding
  unnecessary library imports when selecting hints from the node searcher. This
  makes the generated textual code much easier to read, and reduces the
  likelihood of accidental name collisions.
- [Hovering over an output port shows a pop-up with the result type of a
  node][1312]. This allows easy discovery of the result type of a node, which
  can help with both debugging and development.
- [Visualizations can define the context for preprocessor evaluation][1291].
  Users can now decide which module's context should be used for visualization
  preprocessor. This allows providing visualizations with standard library
  functionalities or defining utilities that are shared between multiple
  visualizations.
- [Fixed an issue with multiple instances of the IDE running.][1314] This fixes
  an issue where multiple instances of the IDE (or even other applications)
  could lead to the IDE not working.
- [Allow JS to log arbitrary objects.][1313] Previously using `console.log` in a
  visualisation or during development would crash the IDE. Now it correctly logs
  the string representation of the object. This is great for debugging custom
  visualizations.
- [Fix the mouse cursor offset on systems with fractional display
  scaling][1064]. The cursor now works with any display scaling, instead of
  there being an offset between the visible cursor and the cursor selection.
- [Disable area selection][1318]. The area selection was visible despite being
  non-functional. To avoid confusion, area selection has been disabled until it
  is [correctly implemented][479].
- [Fix an error after adding a node][1332]. Sometimes, after picking a
  suggestion, the inserted node was spuriously annotated with "The name could
  not be found" error.
- [Handle syntax errors in custom-defined visualizations][1341]. The IDE is now
  able to run properly, even if some of the custom visualizations inside a
  project contain syntax errors.
- [Fix issues with pasting multi-line text into single-line text fields][1348].
  The line in the copied text will be inserted and all additional lines will be
  ignored.
- [Users can opt out of anonymous data gathering.][1328] This can be done with
  the `--no-data-gathering` command-line flag when starting the IDE.
- [Provide a theming API for JavaScript visualizations][1358]. It is now
  possible to use the Enso theming engine while developing custom visualizations
  in JavaScript. You can query it for all IDE colors, including the colors used
  to represent types.
- [You can now start the IDE service without a window again.][1353] The command
  line argument `--no-window` now starts all the required backend services
  again, and prints the port on the command line. This allows you to open the
  IDE in a web browser of your choice.
- [JS visualizations have gestures consistent with the IDE][1291]. Panning and
  zooming now works just as expected using both a trackpad and mouse.
- [Running `watch` command works on first try.][1395]. Running the build command
  `run watch` would fail if it was run as the first command on a clean
  repository. This now works.
- [The `inputType` field of visualizations is actually taken into
  consideration][1384]. The visualization chooser shows only the entries that
  work properly for the node's output type.
- [Fix applying the output of the selected node to the expression of a new
  node][1385]. For example, having selected a node with `Table` output and
  adding a new node with expression `at "x" == "y"`, the selected node was
  applied to the right side of `==`: `at "x" == operator1."y"` instead of
  `operator1.at "x" == "y"`.
- [`Enso_Project.data` is visible in the searcher][1393].
- [The Geo Map visualization recognizes columns regardless of the case of their
  name][1392]. This allows visualizing tables with columns like `LONGITUDE` or
  `Longitude`, where previously only `longitude` was recognized.
- [It is possible now to switch themes][1390]. Additionally, the theme manager
  was integrated with the FRP event engine, which has been a long-standing issue
  in the IDE. Themes management was exposed to JavaScript with the
  `window.theme` variable. It is even possible to change and develop themes live
  by editing theme variables directly in the Chrome Inspector. Use the following
  command to give this a go:
  `theme.snapshot("t1"); theme.get("t1").interactiveMode()`.
- [The active visualization is highlighted.][1412] Now it is clearly visible
  when the mouse events are passed to the visualization.
- [Fixed an issue where projects containing certain language constructs failed
  to load.][1413]
- [Fixed a case where IDE could lose connection to the backend after some
  time.][1428]
- [Improved the performance of the graph editor, particularly when opening a
  project for the first time.][1445]

#### EnsoGL (rendering engine)

- [Unified shadow generation][1411]. Added a toolset to create shadows for
  arbitrary UI components.

#### Enso Compiler

If you're interested in the enhancements and fixes made to the Enso compiler,
you can find their release notes
[here](https://github.com/enso-org/enso/blob/develop/RELEASES.md#enso-0210-2021-04-07).

[1064]: https://github.com/enso-org/ide/pull/1064
[1209]: https://github.com/enso-org/ide/pull/1209
[1291]: https://github.com/enso-org/ide/pull/1291
[1311]: https://github.com/enso-org/ide/pull/1311
[1313]: https://github.com/enso-org/ide/pull/1313
[1314]: https://github.com/enso-org/ide/pull/1314
[1316]: https://github.com/enso-org/ide/pull/1316
[1318]: https://github.com/enso-org/ide/pull/1318
[1328]: https://github.com/enso-org/ide/pull/1328
[1355]: https://github.com/enso-org/ide/pull/1355
[1332]: https://github.com/enso-org/ide/pull/1332
[1341]: https://github.com/enso-org/ide/pull/1341
[1341]: https://github.com/enso-org/ide/pull/1341
[1348]: https://github.com/enso-org/ide/pull/1348
[1353]: https://github.com/enso-org/ide/pull/1353
[1395]: https://github.com/enso-org/ide/pull/1395
[1363]: https://github.com/enso-org/ide/pull/1363
[1384]: https://github.com/enso-org/ide/pull/1384
[1385]: https://github.com/enso-org/ide/pull/1385
[1390]: https://github.com/enso-org/ide/pull/1390
[1392]: https://github.com/enso-org/ide/pull/1392
[1393]: https://github.com/enso-org/ide/pull/1393
[479]: https://github.com/enso-org/ide/issues/479
[1335]: https://github.com/enso-org/ide/pull/1335
[1358]: https://github.com/enso-org/ide/pull/1358
[1377]: https://github.com/enso-org/ide/pull/1377
[1411]: https://github.com/enso-org/ide/pull/1411
[1412]: https://github.com/enso-org/ide/pull/1412
[1419]: https://github.com/enso-org/ide/pull/1419
[1413]: https://github.com/enso-org/ide/pull/1413
[1428]: https://github.com/enso-org/ide/pull/1428
[1438]: https://github.com/enso-org/ide/pull/1438
[1367]: https://github.com/enso-org/ide/pull/1367
[1445]: https://github.com/enso-org/ide/pull/1445
[1447]: https://github.com/enso-org/ide/pull/1447
[1471]: https://github.com/enso-org/ide/pull/1471
[1511]: https://github.com/enso-org/ide/pull/1511

<br/>

# Enso 2.0.0-alpha.2 (2020-03-04)

This is a release focused on bug-fixing, stability, and performance. It improves
the performance of workflows and visualizations, and improves the look and feel
of the graphical interface. In addition, the graphical interface now informs the
users about errors and where they originate.

<br/>![New Learning Resources](/docs/assets/tags/new_learning_resources.svg)

- [Learn how to define custom data visualizations in
  Enso][podcast-custom-visualizations].
- [Learn how to use Java libraries in Enso, to build a
  webserver][podcast-java-interop].
- [Learn how to use Javascript libraries in Enso, to build custom server-side
  website rendering][podcast-http-server].
- [Discover why Enso Compiler is so fast and how it was built to support a
  dual-representation language][podcast-compiler-internals].
- [Learn more about the vision behind Enso and about its planned
  future][podcast-future-of-enso].

<br/>![New Features](/docs/assets/tags/new_features.svg)

#### Visual Environment

- [Errors in workflows are now displayed in the graphical interface][1215].
  Previously, these errors were silently skipped, which was non-intuitive and
  hard to understand. Now, the IDE displays both dataflow errors and panics in a
  nice and descriptive fashion.
- [Added geographic map support for Tables (data frames).][1187] Tables that
  have `latitude`, `longitude`, and optionally `label` columns can now be shown
  as points on a map.
- [Added a shortcut for live reloading of visualization files.][1190] This
  drastically improves how quickly new visualizations can be tested during their
  development. This is _currently_ limited in that, after reloading
  visualization definitions, the currently visible visualizations must be
  switched to another and switched back to refresh their content. See the [video
  podcast about building custom visualizations][podcast-custom-visualizations]
  to learn more.
- [Added a visual indicator of the ongoing standard library compilation][1264].
  Currently, each time IDE is started, the backend needs to compile the standard
  library before it can provide IDE with type information and values. Because of
  that, not all functionalities are ready to work directly after starting the
  IDE. Now, there is a visible indication of the ongoing background process.
- [Added the ability to reposition visualisations.][1096] There is now an icon
  in the visualization action bar that allows dragging the visualization away
  from a node. Once the visualization has been moved, another icon appears that
  can pin the visualization back to the node.
- [There is now an API to show Version Control System (like Git) status for
  nodes][1160].

<br/>![Bug Fixes](/docs/assets/tags/bug_fixes.svg)

#### Visual Environment

- [You can now use the table visualization to display data frames][1181]. Please
  note, that large tables will get truncated to 2000 entries. This limitation
  will be lifted in future releases.
- [Performance improvements during visual workflow][1067]. Nodes added with the
  searcher will have their values automatically assigned to newly generated
  variables, which allows the Enso Engine to cache intermediate values and hence
  improve visualization performance.
- [Minor documentation rendering fixes][1098]. Fixed cases where text would be
  misinterpreted as a tag, added support for new tag types, added support for
  more common characters, properly renders overflowing text.
- [Improved handling of projects created with other IDE versions][1214]. The IDE
  is now better at dealing with incompatible metadata in files, which stores
  node visual position information, the history of chosen searcher suggestions,
  etc. This will allow IDE to correctly open projects that were created using a
  different IDE version and prevent unnecessary loss of metadata.
- Pressing and holding up and down arrow keys make the list view selection move
  continuously.
- The shortcuts to close the application and to toggle the developer tools at
  runtime now work on all supported platforms.
- [The loading progress indicator remains visible while IDE initializes][1237].
  Previously the loading progress indicator completed too quickly and stopped
  spinning before the IDE was ready. Now it stays active, giving a visual
  indication that the initialization is still in progress.
- [Fixed visual glitch where a node's text was displayed as white on a white
  background][1264]. Most notably this occurred with the output node of a
  function generated using the node collapse refactoring.
- Many visual glitches were fixed, including small "pixel-like" artifacts
  appearing on the screen.
- [Several parser improvements][1274]. The parser used in the IDE has been
  updated to the latest version. This resolves several issues with language
  constructs like `import`, lambdas, and parentheses, whereupon typing certain
  text the edit could be automatically reverted.
- [The auto-import functionality was improved][1279]. Libraries' `Main` modules
  are omitted in expressions inserted by the searcher. For example, the `point`
  method of `Geo` library will be displayed as `Geo.point` and will insert
  import `Geo` instead of `Geo.Main`.
- Cursors in text editors behave correctly now (they are not affected by scene
  pan and zoom). This was possible because of the new multi-camera management
  system implemented in EnsoGL.
- [Fixed method names highlighted in pink.][1408] There was a bug introduced
  after one of the latest Engine updates, that sent `Unresolved_symbol` types,
  which made all methods pink. This is fixed now.

#### EnsoGL (rendering engine)

- A new multi-camera management system, allowing the same shape systems to be
  rendered on different layers from different cameras. The implementation
  automatically caches the same shape system definitions per scene layer in
  order to minimize the amount of WebGL draw calls and hence improve
  performance.
- A new depth-ordering mechanism for symbols and shapes. It is now possible to
  define depth order dependencies between symbols, shapes, and shape systems.
- Various performance improvements, especially for the text rendering engine.
- Display objects handle visibility correctly now. Display objects are not
  visible by default and need to be attached to a visible parent to be shown on
  the screen.

#### Enso Compiler

If you're interested in the enhancements and fixes made to the Enso compiler,
you can find their release notes
[here](https://github.com/enso-org/enso/blob/develop/RELEASES.md#enso-026-2021-03-02).

[1067]: https://github.com/enso-org/ide/pull/1067
[1096]: https://github.com/enso-org/ide/pull/1096
[1098]: https://github.com/enso-org/ide/pull/1098
[1181]: https://github.com/enso-org/ide/pull/1181
[1215]: https://github.com/enso-org/ide/pull/1215
[1160]: https://github.com/enso-org/ide/pull/1160
[1190]: https://github.com/enso-org/ide/pull/1190
[1187]: https://github.com/enso-org/ide/pull/1187
[1068]: https://github.com/enso-org/ide/pull/1068
[1214]: https://github.com/enso-org/ide/pull/1214
[1237]: https://github.com/enso-org/ide/pull/1237
[1264]: https://github.com/enso-org/ide/pull/1264
[1274]: https://github.com/enso-org/ide/pull/1274
[1279]: https://github.com/enso-org/ide/pull/1279
[podcast-java-interop]:
  https://www.youtube.com/watch?v=bcpOEX1x06I&t=468s&ab_channel=Enso
[podcast-compiler-internals]:
  https://www.youtube.com/watch?v=BibjcUjdkO4&ab_channel=Enso
[podcast-custom-visualizations]:
  https://www.youtube.com/watch?v=wFkh5LgAZTs&t=5439s&ab_channel=Enso
[podcast-http-server]:
  https://www.youtube.com/watch?v=BYUAL4ksEgY&ab_channel=Enso
[podcast-future-of-enso]:
  https://www.youtube.com/watch?v=rF8DuJPOfTs&t=1863s&ab_channel=Enso
[1312]: https://github.com/enso-org/ide/pull/1312
[1408]: https://github.com/enso-org/ide/pull/1408

<br/>

# Enso 2.0.0-alpha.1 (2020-01-26)

This is the first release of Enso, a general-purpose programming language and
environment for interactive data processing. It is a tool that spans the entire
stack, going from high-level visualization and communication to the nitty-gritty
of backend services, all in a single language.

<br/>![Release Notes](/docs/assets/tags/release_notes.svg)

#### Anonymous Data Collection

Please note that this release collects anonymous usage data which will be used
to improve Enso and prepare it for a stable release. We will switch to opt-in
data collection in stable version releases. The usage data will not contain your
code (expressions above nodes), however, reported errors may contain brief
snippets of out of context code that specifically leads to the error, like "the
method 'foo' does not exist on Number". The following data will be collected:

- Session length.
- Graph editing events (node create, dele, position change, connect, disconnect,
  collapse, edit start, edit end). This will not include any information about
  node expressions used.
- Navigation events (camera movement, scope change).
- Visualization events (visualization open, close, switch). This will not
  include any information about the displayed data nor the rendered
  visualization itself.
- Project management events (project open, close, rename).
- Errors (IDE crashes, WASM panics, Project Manager errors, Language Server
  errors, Compiler errors).
- Performance statistics (minimum, maximum, average GUI refresh rate).<|MERGE_RESOLUTION|>--- conflicted
+++ resolved
@@ -132,13 +132,10 @@
   quickly understand each button's function.
 - [File associations are created on Windows and macOS][6077]. This allows
   opening Enso files by double-clicking them in the file explorer.
-<<<<<<< HEAD
 - [Added capability to create node widgets with complex UI][6347]. Node widgets
   such as dropdown can now be placed in the node and affect the code text flow.
-=======
 - [The IDE UI element for selecting the execution mode of the project is now
   sending messages to the backend.][6341].
->>>>>>> 0d84a601
 
 #### EnsoGL (rendering engine)
 
