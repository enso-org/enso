# Next Release

#### Visual Environment

- [Camera is panned to newly created nodes.][3552]
- [Long names on the Node Searcher's list are truncated.][3373] The part of the
  name that doesn't fit in the Searcher's window is replaced with an ellipsis
  character ("…").
- [Magnet Alignment algorithm is used while placing new nodes][3366]. When we
  find an available free space for a new node, the node gets aligned with the
  surrounding nodes horizontally and vertically. This helps to preserve a nice
  grid-like layout for all the nodes.
- [Nodes created via the <kbd>TAB</kbd> key or by clicking the (+) button on the
  screen are now placed below all the selected nodes when more than one node is
  selected.][3361] (Previously, they were placed below the first node that was
  selected.) This makes it easier to achieve a compact, vertical layout of the
  graph.
- [Nodes created near existing nodes via the <kbd>TAB</kbd> key or by dropping a
  connection are now repositioned and aligned to existing nodes.][3301] This is
  to make the resulting graph prettier and avoid overlapping. In such cases,
  created nodes will be placed below an existing node or on the bottom-left
  diagonal if there is no space underneath.
- [Nodes can be added to the graph by double-clicking the output ports of
  existing nodes (or by clicking them with the right mouse button).][3346]
- [Node Searcher preserves its zoom factor.][3327] The visible size of the node
  searcher and edited node is now fixed. It simplifies node editing on
  non-standard zoom levels.
- [Nodes can be added to the graph by clicking (+) button on the screen][3278].
  The button is in the bottom-left corner. Node is added at the center or pushed
  down if the center is already occupied by nodes.
- [Maximum zoom factor is limited to 1.0x if IDE is not in Debug Mode.][3273]
- [Debug Mode for Graph Editor can be activated/deactivated using a
  shortcut.][3264] It allows access to a set of restricted features. See
  [debug-shortcuts].
- [New nodes can be created by dragging and dropping a connection on the
  scene.][3231]
- [Node connections can be dropped by pressing the Esc key while dragging
  them.][3231]
- [Added support of source maps for JS-based visualizations.][3208]
- [Fixed the alignment of newly created nodes to existing nodes with
  visualizations enabled.][3361] When applicable, new nodes are now placed below
  visualizations. (Previously, they were placed to the left of the
  visualizations.)
- [Fixed histograms coloring and added a color legend.][3153]
- [Lazy visualization for scatter plot.][3655]
- [Fixed broken node whose expression contains non-ASCII characters.][3166]
- [Fixed developer console warnings about views being created but not
  registered.][3181]
- [Fixed developer console errors related to Language Server (mentioning code
  3003 and "Invalid version"), occurring during project opening and after new
  node cration.][3186]
- [Fixed developer console error about failing to decode a notification
  "executionContext/visualisationEvaluationFailed"][3193]
- [New Version of the Node Searcher - the Component Browser][3530] The available
  methods, atoms and functions are presented in nice, categorized view. The most
  popular tools are available at hand. The panel is unstable, and can be
  disabled with the `--enable-new-component-browser=false` flag.
- [Fixed error handling during startup.][3648] This prevents entering IDE into a
  "zombie" state, where processes were started but not visible to user. They
  could cause issues with starting further IDE instances.
- [New nodes are created in the project source when the searcher is opened and a
  new node is created.][3645]
- [Proper Polyglot Vector and Array Support][3667]
- [IDE uses new visualization API.][3661]
- [Visualization of long textual values improved][3665]
- [Selecting a suggestion from the searcher or component browser now updates the
  visualisation of the edited node to preview the results of applying the
  suggestion.][3691]
- [Remove here keyword from IDE.][3749]
- [Shortcut changes:][3823] Pressing `Enter` when no node is edited opens
  Component Browser. Entering node shortcut changed to `cmd` + `Enter`.
- [Added support for scrolling by pressing and holding a mouse button on a
  scrollbar.][3824]
- [Added scroll bounce animation][3836] which activates when scrolling past the
  end of scrollable content.
- [The default text visualisation now loads its content lazily from the
  backend][3910]. This means that the visualisation cannot be overwhelmed by
  large amounts of data.
- [Added project snapshot saving on shortcut][3923]
- [The color of the displayed project name indicates whether the project's
  current state is saved in a snapshot.][3950] The project name is darker when
  the project is changed from the last saved snapshot and lighter when the
  snapshot matches the current project state.
- [Added shortcut to interrupt the program][3967]
- [Added suggestion dropdown for function arguments][4013]. The dropdown is
  present only when the argument is of type that has a predefined set of values.
- [Separate component browser navigator sections for modules imported from
  different namespaces][4044]
- [Internal components (private API) are not displayed in the component
  browser.][4085]
- [The correct default visualisation for tables is shown on new nodes.][4120]
- [Added restoring of last project snapshot on shortcut.][4050]
- [Added contextual suggestions to argument dropdowns][4072]. Dropdowns will now
  contain suggestions which are based on evaluated data.
- [Added a shortcut to show internal components (private API) in the component
  browser.][5582]
- [Improved component browser entry filtering and sorting][5645]. The component
  browser will now provide suggestions matching either the component's label or
  the corresponding code.
- [Improved argument placeholder resolution in more complex expressions][5656].
  It is now possible to drop node connections onto missing arguments of chained
  and nested function calls.
- [The component browser suggestions take into account entry aliases][5678]. The
  searcher input is now matched to entry aliases too. The alias match is used to
  filter and sort component browser entries.
- [The Component Browser icons are cached on texture][5779] improving its
  performance on slower machines.
- [Fixed missing result preview when editing nodes.][5757]
- [Application retries its initialization after failures][5802], allowing a
  reconnecting after connectivity problems.
- [Improved Component Browser Filtering][4115]. The best match is always
  selected first, and the groups are rearranged, so the best matches are on the
  bottom.
- [Named arguments syntax is now recognized in IDE][5774]. Connections to
  function arguments will now use named argument syntax instead of inserting
  wildcards on all preceding arguments.
<<<<<<< HEAD
- [AI-powered code completions][5910]. It is now possible to get AI-powered
  completions when using node searcher with Tables.
=======
- [Added boilerplate React app for authorization via Cognito+AWS Amplify][5798].
  This PR adds a React app that renders the dashboard (which has been ported
  from the cloud. The dashboard displays a list of projects, and allows users to
  open them in the IDE (which is not part of the React app, but can be switched
  to from the dashboard). The PR also adds authentication+authorization (i.e.,
  sign up and sign in for users), via either email/password or GitHub/Google.
- [New Enso documentation parser][5917]. Smaller and faster; enables planned
  improvements to internal documentation representation.
- [Dropdown widgets now support custom labels][5705] and automatically generate
  shortened labels for entries with long module paths. When an option is
  selected from the dropdown, the necessary module imports are inserted,
  eliminating the need for fully qualified names.
- [Added tooltips to icon buttons][6035] for improved usability. Users can now
  quickly understand each button's function.
- [File associations are created on Windows and macOS][6077]. This allows
  opening Enso files by double-clicking them in the file explorer.
>>>>>>> 0f4f8a05

#### EnsoGL (rendering engine)

- [You can change font and set letters bold in the <code>text::Area</code>
  component][3385]. Use the <code>set_font</code> and
  <code>set_bold_bytes</code> respectively.
- [Fixed a text rendering issue in nested sublayer][3486].
- [Added a new component: Grid View.][3588] It's parametrized by Entry object,
  display them arranged in a Grid. It does not instantiate all entries, only
  those visible, and re-use created entries during scrolling thus achieving
  great performance. There are variants of grid view with selection and
  highlight, scrollbars, and both.
- [Massive improvements of text rendering performance][3776]. Different text
  instances are now reusing the shape shaders and the same sprite system under
  the hood. This drastically reduces the amount of required draw calls for
  scenes with a lot of text.
- [Text rendering quality improvements][3855]. Glyphs are now hinted in a better
  way. Also, additional fine-tuning is performed per font and per host operating
  system.
- [Display objects can now emit and receive events in the same style as
  JavaScript DOM events][3863]. The events system implements very similar
  behavior to the one described here:
  https://javascript.info/bubbling-and-capturing.
- [Added a new component: Slider][3852]. It allows adjusting a numeric value
  with the mouse. The precision of these adjustments can be increased or
  decreased.
- [Slider component functionality improvements][3885]. The slider component now
  supports multiple ways to handle out-of-range values. The slider's value can
  be edited as text, and a new vertical slider layout is available.
- [Added ProjectsGrid view for Cloud Dashboard][3857]. It provides the first
  steps towards migrating the Cloud Dashboard from the existing React (web-only)
  implementation towards a shared structure that can be used in both the Desktop
  and Web versions of the IDE.
- [Removed Cloud Dashboard][4047]. The Cloud Dashboard was being rewritten in
  EnsoGL but after internal discussion we've decided to rewrite it in React,
  with a shared implementation between the Desktop and Web versions of the IDE.
- [Added a new component: Dropdown][3985]. A list of selectable labeled entries,
  suitable for single and multi-select scenarios.
- [Compile-time shader optimizer was implemented][4003]. It is capable of
  extracting non-optimized shaders from the compiled WASM artifacts, running
  stand-alone optimization toolchain (glslc, spirv-opt, spirv-cross), and
  injecting optimized shaders back to WASM during its initialization process.
  Unfortunately, it caused our theme system to stop working correctly, because
  generated shaders differ per theme (only light theme is available, the dark
  theme has been disabled). We will support multiple themes in the future, but
  this is not on our priority list right now.
- [Performance monitor was extended with the ability to print details of actions
  performed in a given frame][5895]. In particular, you can now inspect names of
  all symbols rendered in a given frame. You can also pause the performance
  monitor and inspect results recorded in the past.
- [ToggleButtons can now have tooltips][6035].
- [Rendering of tooltips was improved.][6097] Their text is now more vertically
  centered and the delay before showing them was extended.

[3857]: https://github.com/enso-org/enso/pull/3857
[3985]: https://github.com/enso-org/enso/pull/3985
[4047]: https://github.com/enso-org/enso/pull/4047
[4003]: https://github.com/enso-org/enso/pull/4003
[5895]: https://github.com/enso-org/enso/pull/5895
[6035]: https://github.com/enso-org/enso/pull/6035
[6097]: https://github.com/enso-org/enso/pull/6097

#### Enso Standard Library

- [Implemented `Vector.distinct` allowing to remove duplicate elements from a
  Vector][3224]
- [Implemented `Duration.time_execution` allowing timing of the execution of an
  expression within the UI][3229]
- [Improved performance of `Vector.filter` and `Vector.each`; implemented
  `Vector.filter_with_index`. Made `Vector.at` accept negative indices and
  ensured it fails with a dataflow error on out of bounds access instead of an
  internal Java exception.][3232]
- [Implemented the `Table.select_columns` operation.][3230]
- [Implemented the `Table.remove_columns` and `Table.reorder_columns`
  operations.][3240]
- [Implemented the `Table.sort_columns` operation.][3250]
- [Fixed `Vector.sort` to handle tail-recursive comparators][3256]
- [Implemented `Range.find`, `Table.rename_columns` and
  `Table.use_first_row_as_names` operations][3249]
- [Implemented `Text.at` and `Text.is_digit` methods][3269]
- [Implemented `Runtime.get_stack_trace` together with some utilities to process
  stack traces and code locations][3271]
- [Implemented `Vector.flatten`][3259]
- [Significant performance improvement in `Natural_Order` and new `Faker`
  methods added to `Standard.Test`][3276]
- [Implemented `Integer.parse`][3283]
- [Made `Text.compare_to` correctly handle Unicode normalization][3282]
- [Extend `Text.contains` API to support regex and case insensitive
  search.][3285]
- [Implemented new `Text.take` and `Text.drop` functions, replacing existing
  functions][3287]
- [Implemented new `Text.starts_with` and `Text.ends_with` functions, replacing
  existing functions][3292]
- [Implemented `Text.to_case`, replacing `Text.to_lower_case` and
  `Text.to_upper_case`][3302]
- [Implemented initial `Table.group_by` function on Standard.Table][3305]
- [Implemented `Text.pad` and `Text.trim`][3309]
- [Updated `Text.repeat` and added `*` operator shorthand][3310]
- [General improved Vector performance and new `Vector.each_with_index`,
  `Vector.fold_with_index` and `Vector.take` methods.][3236]
- [Implemented new `Text.insert` method][3311]
- [Implemented `Bool.compare_to` method][3317]
- [Implemented `Map.first`, `Map.last` functions. Expanded `Table.group_by` to
  also compute mode, percentile, minimum, maximum.][3318]
- [Implemented `Text.location_of` and `Text.location_of_all` methods.][3324]
- [Replaced `Table.group_by` with `Table.aggregate`][3339]
- [Implemented `Panic.catch` and helper functions for handling errors. Added a
  type parameter to `Panic.recover` to recover specific types of errors.][3344]
- [Added warning handling to `Table.aggregate`][3349]
- [Improved performance of `Table.aggregate` and full warnings
  implementation][3364]
- [Implemented `Text.reverse`][3377]
- [Implemented support for most Table aggregations in the Database
  backend.][3383]
- [Update `Text.replace` to new API.][3393]
- [Add encoding support to `Text.bytes` and `Text.from_bytes`. Renamed and added
  encoding to `File.read_text`. New `File.read` API.][3390]
- [Improved the `Range` type. Added a `down_to` counterpart to `up_to` and
  `with_step` allowing to change the range step.][3408]
- [Aligned `Text.split` API with other methods and added `Text.lines`.][3415]
- [Implemented a basic reader for the `Delimited` file format.][3424]
- [Implemented a reader for the `Excel` file format.][3425]
- [Added custom encoding support to the `Delimited` file format reader.][3430]
- [Implemented `compute` method on `Vector` for statistics calculations.][3442]
- [Promote get and put to be methods of Ref type rather than of Ref
  module][3457]
- [Implemented `Table.parse_values`, parsing text columns according to a
  specified type.][3455]
- [Promote with, take, finalize to be methods of Managed_Resource
  instance][3460]
- [Implemented automatic type detection for `Table.parse_values`.][3462]
- [Integrated value parsing with the `Delimited` file reader.][3463]
- [Implemented the `Infer` setting for headers in the `Delimited` file format
  and made it the default.][3472]
- [Implemented a `Table.from Text` conversion allowing to parse strings
  representing `Delimited` files without storing them on the filesystem.][3478]
- [Added rank data, correlation and covariance statistics for `Vector`][3484]
- [Implemented `Table.order_by` for the SQLite backend.][3502]
- [Implemented `Table.order_by` for the PostgreSQL backend.][3514]
- [Implemented `Table.order_by` for the in-memory table.][3515]
- [Renamed `File_Format.Text` to `Plain_Text`, updated `File_Format.Delimited`
  API and added builders for customizing less common settings.][3516]
- [Allow control of sort direction in `First` and `Last` aggregations.][3517]
- [Implemented `Text.write`, replacing `File.write_text`.][3518]
- [Removed obsolete `select`, `group`, `sort` and releated types from
  tables.][3519]
- [Removed obsolete `from_xls` and `from_xlsx` functions. Added support for
  reading column names from first row in `File_Format.Excel`][3523]
- [Added `File_Format.Delimited` support to `Table.write` for new files.][3528]
- [Adjusted `Database.connect` API to new design.][3542]
- [Added `File_Format.Excel` support to `Table.write` for new files.][3551]
- [identity,const,flip,curry,uncurry functions][3554]
- [Added append support for `File_Format.Excel`.][3558]
- [Added support for custom encodings in `File_Format.Delimited` writing.][3564]
- [Allow filtering caught error type in `Error.catch`.][3574]
- [Implemented `Append` mode for `File_Format.Delimited`.][3573]
- [Added `Vector.write_bytes` function and removed old `File.write_bytes`][3583]
- [Added `line_endings` and `comment_character` options to
  `File_Format.Delimited`.][3581]
- [Fixed the case of various type names and library paths][3590]
- [Added support for parsing `.pgpass` file and `PG*` environment variables for
  the Postgres connection][3593]
- [Added `Regression` to the `Standard.Base` library and removed legacy `Model`
  type from `Standard.Table`.][3601]
- [Created `Index_Sub_Range` type and updated `Text.take` and
  `Text.drop`.][3617]
- [Added `Vector.from_polyglot_array` to make `Vector`s backed by polyglot
  Arrays][3628]
- [Updated `Vector.take` and `Vector.drop` and removed their obsolete
  counterparts.][3629]
- [Short-hand syntax for `order_by` added.][3643]
- [Expanded `Table.at` to support index access and added `Table.column_count`
  method.][3644]
- [Removed `Array.set_at`.][3634]
- [Added various date part functions to `Date` and `Date_Time`.][3669]
- [Implemented `Table.take` and `Table.drop` for the in-memory backend.][3647]
- [Implemented specialized storage for the in-memory Table.][3673]
- [Implemented `Table.distinct` for the in-memory backend.][3684]
- [Added `databases`, `schemas`, `tables` support to database Connection.][3632]
- [Implemented `start_of` and `end_of` methods for date/time types allowing to
  find start and end of a period of time containing the provided time.][3695]
- [Implemented `type_of` and `is_of_type` methods for getting the type of a
  value and comparing types, respectively.][3722]
- [Implemented `work_days_until` for counting work dys between dates and
  `add_work_days` which allows to shift a date by a number of work days.][3726]
- [Added `query` and `read` functions to Database connections.][3727]
- [Added `Date_Period.Week` to `start_of` and `end_of` methods.][3733]
- [Replaced `Table.where` with a new API relying on `Table.filter`.][3750]
- [Added `Filter_Condition` to `Vector`, `Range` and `List`.][3770]
- [Extended `Filter_Condition` with `Is_Empty`, `Not_Empty`, `Like` and
  `Not_Like`.][3775]
- [Reimplemented `Duration` as a built-in type.][3759]
- [Implemented `Table.replace_text` for in-memory table.][3793]
- [Extended `Filter_Condition` with `Is_In` and `Not_In`.][3790]
- [Replaced `Table.drop_missing_rows` with `filter_blank_rows` with an updated
  API.][3805]
- [Replaced `Table.drop_missing_columns` with
  `Table.remove_columns Column_Selector.Blank_Columns` by adding the new column
  selector variant.][3812]
- [Implemented `Table.rows` giving access to a vector of rows.][3827]
- [Define Enso epoch start as 15th October 1582][3804]
- [Implemented `Period` type][3818]
- [Implemented new functions on Column and added expression syntax support to
  create derived Columns.][3782]
- [Added support for milli and micro seconds, new short form for rename_columns
  and fixed issue with compare_to versus Nothing][3874]
- [Aligned `Text.match`/`Text.locate` API][3841]
- [There is a new API to lazily feed visualisation information to the
  IDE.][3910]
- [Added `transpose` and `cross_tab` to the In-Memory Table.][3919]
- [Improvements to JSON, Pair, Statistics and other minor tweaks.][3964]
- [Overhauled the JSON support (now based of JavaScript), `Data.fetch` and other
  minor tweaks][3987]
- [Enable Date, Time and DateTime to be read and written to Excel.][3997]
- [Aligning core APIs for Vector, List and Range. Adding some missing functions
  to the types.][4026]
- [Implemented `Table.distinct` for Database backends.][4027]
- [Implemented `Table.union` for the in-memory backend.][4052]
- [Implemented `Table.cross_join` and `Table.zip` for the in-memory
  backend.][4063]
- [Updated `Text.starts_with`, `Text.ends_with` and `Text.contains` to new
  simpler API.][4078]
- [Updated `Table.set` to new API. New `Column.parse` function and added case
  sensitivity to `Filter_Condition` and column functions.][4097]
- [Updated column selector APIs and new `Excel_Workbook` type.][5646]
- [Moved regex functionality out of `Text.locate` and `Text.locate_all` into
  `Text.match` and `Text.match_all`.][5679]
- [`File.parent` may return `Nothing`.][5699]
- [Removed non-regex functionality from `is_match`, `match`, and `match_all`,
  and renamed them to `match`, `find`, `find_all` (respectively).][5721]
- [Updated `rename_columns` to new API. Added `first_row`, `second_row` and
  `last_row` to Table types][5719]
- [Introducing `Meta.Type`.][5768]
- [Remove many regex compile flags; separated `match` into `match` and
  `match_all`.][5785]
- [Aligned names of columns created by column operations.][5850]
- [Improved `cross_tab`. Renamed `fill_missing` and `is_missing` to
  `fill_nothing` and `is_nothing`. Added `fill_empty`.][5863]
- [Removed many regex compile flags from `replace`; added `only_first` and
  `use_regex` flag.][5959]
- [Implemented proper support for Value Types in the Table library.][6073]
- [Removed many regex compile flags from `split`; added `only_first` and
  `use_regex` flag.][6116]
- [Added `Text.tokenize`][6150]
- [Added support for Date/Time columns in the Postgres backend and added
  `year`/`month`/`day` operations to Table columns.][6153]
- [`Text.split` can now take a vector of delimiters.][6156]
- [Implemented `Table.union` for the Database backend.][6204]

[debug-shortcuts]:
  https://github.com/enso-org/enso/blob/develop/app/gui/docs/product/shortcuts.md#debug
[3153]: https://github.com/enso-org/enso/pull/3153
[3655]: https://github.com/enso-org/enso/pull/3655
[3166]: https://github.com/enso-org/enso/pull/3166
[3181]: https://github.com/enso-org/enso/pull/3181
[3186]: https://github.com/enso-org/enso/pull/3186
[3193]: https://github.com/enso-org/enso/pull/3193
[3208]: https://github.com/enso-org/enso/pull/3208
[3224]: https://github.com/enso-org/enso/pull/3224
[3229]: https://github.com/enso-org/enso/pull/3229
[3231]: https://github.com/enso-org/enso/pull/3231
[3232]: https://github.com/enso-org/enso/pull/3232
[3230]: https://github.com/enso-org/enso/pull/3230
[3240]: https://github.com/enso-org/enso/pull/3240
[3250]: https://github.com/enso-org/enso/pull/3250
[3256]: https://github.com/enso-org/enso/pull/3256
[3249]: https://github.com/enso-org/enso/pull/3249
[3264]: https://github.com/enso-org/enso/pull/3264
[3269]: https://github.com/enso-org/enso/pull/3269
[3271]: https://github.com/enso-org/enso/pull/3271
[3259]: https://github.com/enso-org/enso/pull/3259
[3273]: https://github.com/enso-org/enso/pull/3273
[3276]: https://github.com/enso-org/enso/pull/3276
[3278]: https://github.com/enso-org/enso/pull/3278
[3283]: https://github.com/enso-org/enso/pull/3283
[3282]: https://github.com/enso-org/enso/pull/3282
[3285]: https://github.com/enso-org/enso/pull/3285
[3287]: https://github.com/enso-org/enso/pull/3287
[3292]: https://github.com/enso-org/enso/pull/3292
[3301]: https://github.com/enso-org/enso/pull/3301
[3302]: https://github.com/enso-org/enso/pull/3302
[3305]: https://github.com/enso-org/enso/pull/3305
[3309]: https://github.com/enso-org/enso/pull/3309
[3310]: https://github.com/enso-org/enso/pull/3310
[3316]: https://github.com/enso-org/enso/pull/3316
[3236]: https://github.com/enso-org/enso/pull/3236
[3311]: https://github.com/enso-org/enso/pull/3311
[3317]: https://github.com/enso-org/enso/pull/3317
[3318]: https://github.com/enso-org/enso/pull/3318
[3324]: https://github.com/enso-org/enso/pull/3324
[3327]: https://github.com/enso-org/enso/pull/3327
[3339]: https://github.com/enso-org/enso/pull/3339
[3344]: https://github.com/enso-org/enso/pull/3344
[3346]: https://github.com/enso-org/enso/pull/3346
[3349]: https://github.com/enso-org/enso/pull/3349
[3361]: https://github.com/enso-org/enso/pull/3361
[3364]: https://github.com/enso-org/enso/pull/3364
[3373]: https://github.com/enso-org/enso/pull/3373
[3377]: https://github.com/enso-org/enso/pull/3377
[3366]: https://github.com/enso-org/enso/pull/3366
[3379]: https://github.com/enso-org/enso/pull/3379
[3381]: https://github.com/enso-org/enso/pull/3381
[3391]: https://github.com/enso-org/enso/pull/3391
[3383]: https://github.com/enso-org/enso/pull/3383
[3385]: https://github.com/enso-org/enso/pull/3385
[3392]: https://github.com/enso-org/enso/pull/3392
[3393]: https://github.com/enso-org/enso/pull/3393
[3390]: https://github.com/enso-org/enso/pull/3390
[3408]: https://github.com/enso-org/enso/pull/3408
[3415]: https://github.com/enso-org/enso/pull/3415
[3424]: https://github.com/enso-org/enso/pull/3424
[3425]: https://github.com/enso-org/enso/pull/3425
[3430]: https://github.com/enso-org/enso/pull/3430
[3442]: https://github.com/enso-org/enso/pull/3442
[3457]: https://github.com/enso-org/enso/pull/3457
[3455]: https://github.com/enso-org/enso/pull/3455
[3460]: https://github.com/enso-org/enso/pull/3460
[3462]: https://github.com/enso-org/enso/pull/3462
[3463]: https://github.com/enso-org/enso/pull/3463
[3472]: https://github.com/enso-org/enso/pull/3472
[3486]: https://github.com/enso-org/enso/pull/3486
[3478]: https://github.com/enso-org/enso/pull/3478
[3484]: https://github.com/enso-org/enso/pull/3484
[3502]: https://github.com/enso-org/enso/pull/3502
[3514]: https://github.com/enso-org/enso/pull/3514
[3515]: https://github.com/enso-org/enso/pull/3515
[3516]: https://github.com/enso-org/enso/pull/3516
[3517]: https://github.com/enso-org/enso/pull/3517
[3518]: https://github.com/enso-org/enso/pull/3518
[3519]: https://github.com/enso-org/enso/pull/3519
[3523]: https://github.com/enso-org/enso/pull/3523
[3528]: https://github.com/enso-org/enso/pull/3528
[3530]: https://github.com/enso-org/enso/pull/3530
[3542]: https://github.com/enso-org/enso/pull/3542
[3551]: https://github.com/enso-org/enso/pull/3551
[3552]: https://github.com/enso-org/enso/pull/3552
[3554]: https://github.com/enso-org/enso/pull/3554
[3558]: https://github.com/enso-org/enso/pull/3558
[3564]: https://github.com/enso-org/enso/pull/3564
[3574]: https://github.com/enso-org/enso/pull/3574
[3573]: https://github.com/enso-org/enso/pull/3573
[3583]: https://github.com/enso-org/enso/pull/3583
[3581]: https://github.com/enso-org/enso/pull/3581
[3588]: https://github.com/enso-org/enso/pull/3588
[3590]: https://github.com/enso-org/enso/pull/3590
[3593]: https://github.com/enso-org/enso/pull/3593
[3601]: https://github.com/enso-org/enso/pull/3601
[3617]: https://github.com/enso-org/enso/pull/3617
[3628]: https://github.com/enso-org/enso/pull/3628
[3629]: https://github.com/enso-org/enso/pull/3629
[3632]: https://github.com/enso-org/enso/pull/3632
[3641]: https://github.com/enso-org/enso/pull/3641
[3643]: https://github.com/enso-org/enso/pull/3643
[3644]: https://github.com/enso-org/enso/pull/3644
[3645]: https://github.com/enso-org/enso/pull/3645
[3648]: https://github.com/enso-org/enso/pull/3648
[3661]: https://github.com/enso-org/enso/pull/3661
[3665]: https://github.com/enso-org/enso/pull/3665
[3634]: https://github.com/enso-org/enso/pull/3634
[3667]: https://github.com/enso-org/enso/pull/3667
[3669]: https://github.com/enso-org/enso/pull/3669
[3647]: https://github.com/enso-org/enso/pull/3647
[3673]: https://github.com/enso-org/enso/pull/3673
[3684]: https://github.com/enso-org/enso/pull/3684
[3691]: https://github.com/enso-org/enso/pull/3691
[3695]: https://github.com/enso-org/enso/pull/3695
[3722]: https://github.com/enso-org/enso/pull/3722
[3726]: https://github.com/enso-org/enso/pull/3726
[3727]: https://github.com/enso-org/enso/pull/3727
[3733]: https://github.com/enso-org/enso/pull/3733
[3749]: https://github.com/enso-org/enso/pull/3749
[3750]: https://github.com/enso-org/enso/pull/3750
[3770]: https://github.com/enso-org/enso/pull/3770
[3775]: https://github.com/enso-org/enso/pull/3775
[3759]: https://github.com/enso-org/enso/pull/3759
[3793]: https://github.com/enso-org/enso/pull/3793
[3790]: https://github.com/enso-org/enso/pull/3790
[3805]: https://github.com/enso-org/enso/pull/3805
[3812]: https://github.com/enso-org/enso/pull/3812
[3823]: https://github.com/enso-org/enso/pull/3823
[3827]: https://github.com/enso-org/enso/pull/3827
[3824]: https://github.com/enso-org/enso/pull/3824
[3804]: https://github.com/enso-org/enso/pull/3804
[3818]: https://github.com/enso-org/enso/pull/3818
[3776]: https://github.com/enso-org/enso/pull/3776
[3855]: https://github.com/enso-org/enso/pull/3855
[3836]: https://github.com/enso-org/enso/pull/3836
[3782]: https://github.com/enso-org/enso/pull/3782
[3863]: https://github.com/enso-org/enso/pull/3863
[3874]: https://github.com/enso-org/enso/pull/3874
[3852]: https://github.com/enso-org/enso/pull/3852
[3841]: https://github.com/enso-org/enso/pull/3841
[3885]: https://github.com/enso-org/enso/pull/3885
[3910]: https://github.com/enso-org/enso/pull/3910
[3919]: https://github.com/enso-org/enso/pull/3919
[3923]: https://github.com/enso-org/enso/pull/3923
[3950]: https://github.com/enso-org/enso/pull/3950
[3964]: https://github.com/enso-org/enso/pull/3964
[3967]: https://github.com/enso-org/enso/pull/3967
[3987]: https://github.com/enso-org/enso/pull/3987
[3878]: https://github.com/enso-org/enso/pull/3878
[3997]: https://github.com/enso-org/enso/pull/3997
[4013]: https://github.com/enso-org/enso/pull/4013
[4026]: https://github.com/enso-org/enso/pull/4026
[4027]: https://github.com/enso-org/enso/pull/4027
[4044]: https://github.com/enso-org/enso/pull/4044
[4052]: https://github.com/enso-org/enso/pull/4052
[4063]: https://github.com/enso-org/enso/pull/4063
[4078]: https://github.com/enso-org/enso/pull/4078
[4085]: https://github.com/enso-org/enso/pull/4085
[4097]: https://github.com/enso-org/enso/pull/4097
[4115]: https://github.com/enso-org/enso/pull/4115
[4120]: https://github.com/enso-org/enso/pull/4120
[4050]: https://github.com/enso-org/enso/pull/4050
[4072]: https://github.com/enso-org/enso/pull/4072
[5582]: https://github.com/enso-org/enso/pull/5582
[5645]: https://github.com/enso-org/enso/pull/5645
[5646]: https://github.com/enso-org/enso/pull/5646
[5656]: https://github.com/enso-org/enso/pull/5656
[5678]: https://github.com/enso-org/enso/pull/5678
[5679]: https://github.com/enso-org/enso/pull/5679
[5699]: https://github.com/enso-org/enso/pull/5699
[5719]: https://github.com/enso-org/enso/pull/5719
[5721]: https://github.com/enso-org/enso/pull/5721
[5757]: https://github.com/enso-org/enso/pull/5757
[5768]: https://github.com/enso-org/enso/pull/5768
[5774]: https://github.com/enso-org/enso/pull/5774
[5779]: https://github.com/enso-org/enso/pull/5779
[5785]: https://github.com/enso-org/enso/pull/5785
[5798]: https://github.com/enso-org/enso/pull/5798
[5802]: https://github.com/enso-org/enso/pull/5802
[5850]: https://github.com/enso-org/enso/pull/5850
[5863]: https://github.com/enso-org/enso/pull/5863
<<<<<<< HEAD
[5910]: https://github.com/enso-org/enso/pull/5910
=======
[5917]: https://github.com/enso-org/enso/pull/5917
[5705]: https://github.com/enso-org/enso/pull/5705
[5959]: https://github.com/enso-org/enso/pull/5959
[6073]: https://github.com/enso-org/enso/pull/6073
[6116]: https://github.com/enso-org/enso/pull/6116
[6150]: https://github.com/enso-org/enso/pull/6150
[6153]: https://github.com/enso-org/enso/pull/6153
[6156]: https://github.com/enso-org/enso/pull/6156
[6204]: https://github.com/enso-org/enso/pull/6204
[6077]: https://github.com/enso-org/enso/pull/6077
>>>>>>> 0f4f8a05

#### Enso Compiler

- [Added overloaded `from` conversions.][3227]
- [Upgraded to Graal VM 21.3.0][3258]
- [Added the ability to decorate values with warnings.][3248]
- [Fixed issues related to constructors' default arguments][3330]
- [Fixed compiler issue related to module cache.][3367]
- [Fixed execution of defaulted arguments of Atom Constructors][3358]
- [Converting Enso Date to java.time.LocalDate and back][3559]
- [Incremental Reparsing of a Simple Edits][3508]
- [Functions with all-defaulted arguments now execute automatically][3414]
- [Provide `tagValues` for function arguments in the language server][3422]
- [Delay construction of Truffle nodes to speed initialization][3429]
- [Frgaal compiler integration to allow for latest Java constructs][3421]
- [Support for Chrome developer tools --inspect option][3432]
- [Move Builtin Types and Methods definitions to stdlib][3363]
- [Reduce boilerplate by generating BuiltinMethod nodes from simple method
  signatures][3444]
- [Generate boilerplate classes related to error handling and varargs in
  builtins from method signatures][3454]
- [Avoid needless concatenations of warning/error messages][3465]
- [Added a full-blown DSL for builtins][3471]
- [Integration of Enso with Ideal Graph Visualizer][3533]
- [Lazy evaluation of RHS argument for || and &&][3492]
- [Drop Core implementation of IR][3512]
- [Replace `this` with `self`][3524]
- [Introduce a smaller version of the standard library, just for testing][3531]
- [Remove `here` and make method name resolution case-sensitive][3531]
- [Explicit `self`][3569]
- [Added benchmarking tool for the language server][3578]
- [Support module imports using a qualified name][3608]
- [Using parser written in Rust.][3611]
- [Enable caching in visualisation functions][3618]
- [Update Scala compiler and libraries][3631]
- [Support importing module methods][3633]
- [Support Autosave for open buffers][3637]
- [Generate native-image for engine-runner][3638]
- [Support pattern matching on constants][3641]
- [Builtin Date_Time, Time_Of_Day and Zone types for better polyglot
  support][3658]
- [Implement new specification of data types: `type` has a runtime
  representation, every atom has a type][3671]
- [main = "Hello World!" is valid Enso sample][3696]
- [Invalidate module's IR cache if imported module changed][3703]
- [Don't rename imported Main module that only imports names][3710]
- [Notify node status to the IDE][3729]
- [Make instance methods callable like statics][3764]
- [Distinguish static and instance methods][3740]
- [By-type pattern matching][3742]
- [Fix performance of method calls on polyglot arrays][3781]
- [Improved support for static and non-static builtins][3791]
- [Missing foreign language generates proper Enso error][3798]
- [Connecting IGV 4 Enso with Engine sources][3810]
- [Made Vector performance to be on par with Array][3811]
- [Introduced IO Permission Contexts][3828]
- [Accept Array-like object seamlessly in builtins][3817]
- [Initialize Builtins at Native Image build time][3821]
- [Split Atom suggestion entry to Type and Constructor][3835]
- [Any number can be converted to double][3865]
- [Update to GraalVM 22.3.0][3663]
- [Connecting IGV 4 Enso with Engine sources][3810]
- [Add the `Self` keyword referring to current type][3844]
- [Support VCS for projects in Language Server][3851]
- [Support multiple exports of the same module][3897]
- [Import modules' extension methods only with unqualified imports][3906]
- [Support expression evaluation in chromeinspector console][3941]
- [Don't export polyglot symbols][3915]
- [From/all import must not include module in name resolution][3931]
- [Vector returns warnings of individual elements][3938]
- [Enso.getMetaObject, Type.isMetaInstance and Meta.is_a consolidation][3949]
- [Add executionContext/interrupt API command][3952]
- [Any.== is a builtin method][3956]
- [Simplify exception handling for polyglot exceptions][3981]
- [Simplify compilation of nested patterns][4005]
- [IGV can jump to JMH sources & more][4008]
- [Basic support of VSCode integration][4014]
- [Sync language server with file system after VCS restore][4020]
- [`ArrayOverBuffer` behaves like an `Array` and `Array.sort` no longer sorts in
  place][4022]
- [Implement hashing functionality for all objects][3878]
- [Introducing Meta.atom_with_hole][4023]
- [Report failures in name resolution in type signatures][4030]
- [Attach visualizations to sub-expressions][4048]
- [Add Meta.get_annotation method][4049]
- [Resolve Fully Qualified Names][4056]
- [Optimize Atom storage layouts][3862]
- [Make instance methods callable like statics for builtin types][4077]
- [Convert large longs to doubles, safely, for host calls][4099]
- [Consistent ordering with comparators](4067)
- [Profile engine startup][4110]
- [Report type of polyglot values][4111]
- [Engine can now recover from serialization failures][5591]
- [Use sbt runEngineDistribution][5609]
- [Update to GraalVM 22.3.1][5602]
- [Cache library bindings to optimize import/export resolution][5700]
- [Comparators support partial ordering][5778]
- [Merge ordered and unordered comparators][5845]
- [Use SHA-1 for calculating hashes of modules' IR and bindings][5791]
- [Don't install Python component on Windows][5900]
- [Detect potential name conflicts between exported types and FQNs][5966]
- [Ensure calls involving warnings remain instrumented][6067]
- [One can define lazy atom fields][6151]
- [Replace IOContexts with Execution Environment and generic Context][6171]

[3227]: https://github.com/enso-org/enso/pull/3227
[3248]: https://github.com/enso-org/enso/pull/3248
[3258]: https://github.com/enso-org/enso/pull/3258
[3330]: https://github.com/enso-org/enso/pull/3330
[3358]: https://github.com/enso-org/enso/pull/3358
[3360]: https://github.com/enso-org/enso/pull/3360
[3367]: https://github.com/enso-org/enso/pull/3367
[3559]: https://github.com/enso-org/enso/pull/3559
[3508]: https://github.com/enso-org/enso/pull/3508
[3412]: https://github.com/enso-org/enso/pull/3412
[3414]: https://github.com/enso-org/enso/pull/3414
[3417]: https://github.com/enso-org/enso/pull/3417
[3422]: https://github.com/enso-org/enso/pull/3422
[3429]: https://github.com/enso-org/enso/pull/3429
[3421]: https://github.com/enso-org/enso/pull/3421
[3432]: https://github.com/enso-org/enso/pull/3432
[3363]: https://github.com/enso-org/enso/pull/3363
[3444]: https://github.com/enso-org/enso/pull/3444
[3453]: https://github.com/enso-org/enso/pull/3453
[3454]: https://github.com/enso-org/enso/pull/3454
[3461]: https://github.com/enso-org/enso/pull/3461
[3465]: https://github.com/enso-org/enso/pull/3465
[3471]: https://github.com/enso-org/enso/pull/3471
[3533]: https://github.com/enso-org/enso/pull/3533
[3492]: https://github.com/enso-org/enso/pull/3492
[3493]: https://github.com/enso-org/enso/pull/3493
[3505]: https://github.com/enso-org/enso/pull/3505
[3512]: https://github.com/enso-org/enso/pull/3512
[3524]: https://github.com/enso-org/enso/pull/3524
[3531]: https://github.com/enso-org/enso/pull/3531
[3562]: https://github.com/enso-org/enso/pull/3562
[3538]: https://github.com/enso-org/enso/pull/3538
[3569]: https://github.com/enso-org/enso/pull/3569
[3578]: https://github.com/enso-org/enso/pull/3578
[3611]: https://github.com/enso-org/enso/pull/3611
[3618]: https://github.com/enso-org/enso/pull/3618
[3608]: https://github.com/enso-org/enso/pull/3608
[3608]: https://github.com/enso-org/enso/pull/3608
[3631]: https://github.com/enso-org/enso/pull/3631
[3633]: https://github.com/enso-org/enso/pull/3633
[3637]: https://github.com/enso-org/enso/pull/3637
[3638]: https://github.com/enso-org/enso/pull/3638
[3641]: https://github.com/enso-org/enso/pull/3641
[3658]: https://github.com/enso-org/enso/pull/3658
[3671]: https://github.com/enso-org/enso/pull/3671
[3696]: https://github.com/enso-org/enso/pull/3696
[3703]: https://github.com/enso-org/enso/pull/3703
[3710]: https://github.com/enso-org/enso/pull/3710
[3729]: https://github.com/enso-org/enso/pull/3729
[3740]: https://github.com/enso-org/enso/pull/3740
[3764]: https://github.com/enso-org/enso/pull/3764
[3742]: https://github.com/enso-org/enso/pull/3742
[3781]: https://github.com/enso-org/enso/pull/3781
[3791]: https://github.com/enso-org/enso/pull/3791
[3798]: https://github.com/enso-org/enso/pull/3798
[3810]: https://github.com/enso-org/enso/pull/3810
[3811]: https://github.com/enso-org/enso/pull/3811
[3817]: https://github.com/enso-org/enso/pull/3817
[3821]: https://github.com/enso-org/enso/pull/3821
[3828]: https://github.com/enso-org/enso/pull/3828
[3835]: https://github.com/enso-org/enso/pull/3835
[3865]: https://github.com/enso-org/enso/pull/3865
[3663]: https://github.com/enso-org/enso/pull/3663
[3810]: https://github.com/enso-org/enso/pull/3810
[3844]: https://github.com/enso-org/enso/pull/3844
[3851]: https://github.com/enso-org/enso/pull/3851
[3862]: https://github.com/enso-org/enso/pull/3862
[3897]: https://github.com/enso-org/enso/pull/3897
[3906]: https://github.com/enso-org/enso/pull/3906
[3941]: https://github.com/enso-org/enso/pull/3941
[3915]: https://github.com/enso-org/enso/pull/3915
[3931]: https://github.com/enso-org/enso/pull/3931
[3938]: https://github.com/enso-org/enso/pull/3938
[3949]: https://github.com/enso-org/enso/pull/3949
[3952]: https://github.com/enso-org/enso/pull/3952
[3956]: https://github.com/enso-org/enso/pull/3956
[3981]: https://github.com/enso-org/enso/pull/3981
[4005]: https://github.com/enso-org/enso/pull/4005
[4008]: https://github.com/enso-org/enso/pull/4008
[4014]: https://github.com/enso-org/enso/pull/4014
[4020]: https://github.com/enso-org/enso/pull/4020
[4022]: https://github.com/enso-org/enso/pull/4022
[4023]: https://github.com/enso-org/enso/pull/4023
[4030]: https://github.com/enso-org/enso/pull/4030
[4048]: https://github.com/enso-org/enso/pull/4048
[4049]: https://github.com/enso-org/enso/pull/4049
[4056]: https://github.com/enso-org/enso/pull/4056
[4077]: https://github.com/enso-org/enso/pull/4077
[4099]: https://github.com/enso-org/enso/pull/4099
[4067]: https://github.com/enso-org/enso/pull/4067
[4110]: https://github.com/enso-org/enso/pull/4110
[4111]: https://github.com/enso-org/enso/pull/4111
[5591]: https://github.com/enso-org/enso/pull/5591
[5609]: https://github.com/enso-org/enso/pull/5609
[5602]: https://github.com/enso-org/enso/pull/5602
[5700]: https://github.com/enso-org/enso/pull/5700
[5778]: https://github.com/enso-org/enso/pull/5778
[5845]: https://github.com/enso-org/enso/pull/5845
[5791]: https://github.com/enso-org/enso/pull/5791
[5900]: https://github.com/enso-org/enso/pull/5900
[5966]: https://github.com/enso-org/enso/pull/5966
[6067]: https://github.com/enso-org/enso/pull/6067
[6151]: https://github.com/enso-org/enso/pull/6151
[6171]: https://github.com/enso-org/enso/pull/6171

# Enso 2.0.0-alpha.18 (2021-10-12)

<br/>![New Features](/docs/assets/tags/new_features.svg)

#### Enso Compiler

- [Updated Enso engine to version 0.2.30][engine-0.2.31]. If you're interested
  in the enhancements and fixes made to the Enso compiler, you can find their
  release notes
  [here](https://github.com/enso-org/enso/blob/develop/RELEASES.md).

<br/>![Bug Fixes](/docs/assets/tags/bug_fixes.svg)

#### Visual Environment

- [Fixed freezing after inactivity.][1776] When the IDE window was minimized or
  covered by other windows or invisible for any other reason for a duration
  around one minute or longer then it would often be frozen for some seconds on
  return. Now it is possible to interact with the IDE instantly, no matter how
  long it had been inactive.

<br/>

[1776]: https://github.com/enso-org/ide/pull/1776

# Enso 2.0.0-alpha.17 (2021-09-23)

<br/>![Bug Fixes](/docs/assets/tags/bug_fixes.svg)

#### Visual Environment

- [Correct handling of command-line flags.][1815] Command line arguments of the
  form `--backend=false` or `--backend false` are now handled as expected and
  turn off the "backend" option. The same fix has been applied to all other
  boolean command-line options as well.
- [Visualizations will be attached after project is ready.][1825] This addresses
  a rare issue when initially opened visualizations were automatically closed
  rather than filled with data.

<br/>

[1815]: https://github.com/enso-org/ide/pull/1815
[1825]: https://github.com/enso-org/ide/pull/1825

<br/>![New Features](/docs/assets/tags/new_features.svg)

#### Enso Compiler

- [Updated Enso engine to version 0.2.30][engine-0.2.30]. If you're interested
  in the enhancements and fixes made to the Enso compiler, you can find their
  release notes
  [here](https://github.com/enso-org/enso/blob/develop/RELEASES.md).

[engine-0.2.30]: https://github.com/enso-org/enso/blob/develop/RELEASES.md

# Enso 2.0.0-alpha.16 (2021-09-16)

<br/>![New Features](/docs/assets/tags/new_features.svg)

#### Visual Environment

- [Auto-layout for new nodes.][1755] When a node is selected and a new node gets
  created below using <kbd>Tab</kbd> then the new node is automatically
  positioned far enough to the right to find sufficient space and avoid
  overlapping with existing nodes.

[1755]: https://github.com/enso-org/ide/pull/1755

#### Enso Compiler

- [Updated Enso engine to version 0.2.29][engine-0.2.29]. If you're interested
  in the enhancements and fixes made to the Enso compiler, you can find their
  release notes
  [here](https://github.com/enso-org/enso/blob/develop/RELEASES.md).

[engine-0.2.29]: https://github.com/enso-org/enso/blob/develop/RELEASES.md

<br/>![Bug Fixes](/docs/assets/tags/bug_fixes.svg)

#### Visual Environment

- [Sharp rendering on screens with fractional pixel ratios.][1820]

[1820]: https://github.com/enso-org/ide/pull/1820

<br/>

# Enso 2.0.0-alpha.15 (2021-09-09)

<br/>![Bug Fixes](/docs/assets/tags/bug_fixes.svg)

#### Visual Environment

- [Fixed parsing of the `--no-data-gathering` command line option.][1831] Flag's
  name has been changed to `--data-gathering`, so now `--data-gathering=false`
  and `--data-gathering=true` are supported as well.

[1831]: https://github.com/enso-org/ide/pull/1831

# Enso 2.0.0-alpha.14 (2021-09-02)

<br/>![New Features](/docs/assets/tags/new_features.svg)

#### Visual Environment

- [Visualization previews are disabled.][1817] Previously, hovering over a
  node's output port for more than four seconds would temporarily reveal the
  node's visualization. This behavior is disabled now.

[1817]: https://github.com/enso-org/ide/pull/1817

#### Enso Compiler

- [Updated Enso engine to version 0.2.28][1829]. If you're interested in the
  enhancements and fixes made to the Enso compiler, you can find their release
  notes [here](https://github.com/enso-org/enso/blob/develop/RELEASES.md).

[1829]: https://github.com/enso-org/ide/pull/1829

# Enso 2.0.0-alpha.13 (2021-08-27)

<br/>![New Features](/docs/assets/tags/new_features.svg)

#### Enso Compiler

- [Updated Enso engine to version 0.2.27][1811]. If you're interested in the
  enhancements and fixes made to the Enso compiler, you can find their release
  notes [here](https://github.com/enso-org/enso/blob/develop/RELEASES.md).

[1811]: https://github.com/enso-org/ide/pull/1811

# Enso 2.0.0-alpha.12 (2021-08-13)

<br/>![New Features](/docs/assets/tags/new_features.svg)

#### Visual Environment

- [Improvements to visualization handling][1804]. These improvements are fixing
  possible performance issues around attaching and detaching visualizations.
- [GeoMap visualization will ignore points with `null` coordinates][1775]. Now
  the presence of such points in the dataset will not break initial map
  positioning.

#### Enso Compiler

- [Updated Enso engine to version 0.2.26][1801]. If you're interested in the
  enhancements and fixes made to the Enso compiler, you can find their release
  notes [here](https://github.com/enso-org/enso/blob/develop/RELEASES.md).

[1801]: https://github.com/enso-org/ide/pull/1801
[1775]: https://github.com/enso-org/ide/pull/1775
[1798]: https://github.com/enso-org/ide/pull/1798
[1804]: https://github.com/enso-org/ide/pull/1804

# Enso 2.0.0-alpha.11 (2021-08-09)

This update contains major performance improvements and exposes new privacy user
settings. We will work towards stabilizing it in the next weeks in order to make
these updates be shipped in a stable release before the end of the year.

<br/>![New Features](/docs/assets/tags/new_features.svg)

#### Visual Environment

- [New look of open project dialog][1700]. Now it has a "Open project" title at
  the top.
- [Documentation coments are displayed next to the nodes.][1744].

#### Enso Compiler

- [Updated Enso engine to version 0.2.22][1762]. If you are interested in the
  enhancements and fixes made to the Enso compiler, you can find out more
  details in
  [the engine release notes](https://github.com/enso-org/enso/blob/develop/RELEASES.md).

<br/>![Bug Fixes](/docs/assets/tags/bug_fixes.svg)

#### Visual Environment

- [Fixed a bug where edited node expression was sometimes altered.][1743] When
  editing node expression, the changes were occasionally reverted, or the
  grayed-out parameter names were added to the actual expression. <br/>

[1700]: https://github.com/enso-org/ide/pull/1700
[1742]: https://github.com/enso-org/ide/pull/1742
[1726]: https://github.com/enso-org/ide/pull/1762
[1743]: https://github.com/enso-org/ide/pull/1743
[1744]: https://github.com/enso-org/ide/pull/1744

# Enso 2.0.0-alpha.10 (2021-07-23)

<br/>![New Features](/docs/assets/tags/new_features.svg)

#### Enso Compiler

- [Updated Enso engine to version 0.2.15][1710]. If you're interested in the
  enhancements and fixes made to the Enso compiler, you can find out more
  details in
  [the engine release notes](https://github.com/enso-org/enso/blob/develop/RELEASES.md).

<br/>

[1710]: https://github.com/enso-org/ide/pull/1710

# Enso 2.0.0-alpha.9 (2021-07-16)

<br/>![New Features](/docs/assets/tags/new_features.svg)

#### Visual Environment

- [Improved undo-redo][1653]. Node selection, enabling/disabling visualisations
  and entering a node are now affected by undo/redo and are restored on project
  startup.

<br/>

[1640]: https://github.com/enso-org/ide/pull/1653

# Enso 2.0.0-alpha.8 (2021-06-09)

<br/>![New Features](/docs/assets/tags/new_features.svg)

#### Enso Compiler

- [Updated Enso engine to version 0.2.12][1640]. If you're interested in the
  enhancements and fixes made to the Enso compiler, you can find out more
  details in
  [the engine release notes](https://github.com/enso-org/enso/blob/develop/RELEASES.md).

[1640]: https://github.com/enso-org/ide/pull/1640

<br/>

# Enso 2.0.0-alpha.7 (2021-06-06)

<br/>![New Features](/docs/assets/tags/new_features.svg)

#### Visual Environment

- [User Authentication][1653]. Users can sign in to Enso using Google, GitHub or
  email accounts.

<br/>![Bug Fixes](/docs/assets/tags/bug_fixes.svg)

#### Visual Environment

- [Fix node selection bug ][1664]. Fix nodes not being deselected correctly in
  some circumstances. This would lead to nodes moving too fast when dragged
  [1650] or the internal state of the project being inconsistent [1626].

[1653]: https://github.com/enso-org/ide/pull/1653
[1664]: https://github.com/enso-org/ide/pull/1664

<br/>

# Enso 2.0.0-alpha.6 (2021-06-28)

<br/>![New Features](/docs/assets/tags/new_features.svg)

#### Visual Environment

- [Profling mode.][1546] The IDE contains a profiling mode now which can be
  entered through a button in the top-right corner or through the keybinding
  <kbd>ctrl</kbd>+<kbd>p</kbd>. This mode does not display any information yet.
  In the future, it will display the running times of nodes and maybe more
  useful statistics.
- [Area selection][1588]. You can now select multiple nodes at once. Just click
  and drag on the background of your graph and see the beauty of the area
  selection appear.
- [Opening projects in application graphical interface][1587]. Press `cmd`+`o`
  to bring the list of projects. Select a project on the list to open it.
- [Initial support for undo-redo][1602]. Press <kbd>cmd</kbd>+<kbd>z</kbd> to
  undo last action and <kbd>cmd</kbd>+<kbd>z</kbd> to redo last undone action.
  This version of undo redo does not have proper support for text editor and
  undoing UI changes (like selecting nodes).

#### EnsoGL (rendering engine)

<br/>![Bug Fixes](/docs/assets/tags/bug_fixes.svg)

#### Visual Environment

- [Nodes in graph no longer overlap panels][1577]. The Searcher, project name,
  breadcrumbs and status bar are displayed "above" nodes.

#### Enso Compiler

[1588]: https://github.com/enso-org/ide/pull/1588
[1577]: https://github.com/enso-org/ide/pull/1577
[1587]: https://github.com/enso-org/ide/pull/1587
[1602]: https://github.com/enso-org/ide/pull/1602
[1602]: https://github.com/enso-org/ide/pull/1664
[1602]: https://github.com/enso-org/ide/pull/1650
[1602]: https://github.com/enso-org/ide/pull/1626

# Enso 2.0.0-alpha.5 (2021-05-14)

<br/>![New Features](/docs/assets/tags/new_features.svg)

#### Visual Environment

- [Create New Project action in Searcher][1566]. When you bring the searcher
  with tab having no node selected, a new action will be available next to the
  examples and code suggestions: `Create New Project`. When you choose it by
  clicking with mouse or selecting and pressing enter, a new unnamed project
  will be created and opened in the application. Then you can give a name to
  this project.
- [Signed builds.][1366] Our builds are signed and will avoid warnings from the
  operating system about being untrusted.

#### EnsoGL (rendering engine)

- [Components for picking numbers and ranges.][1524]. We now have some internal
  re-usable UI components for selecting numbers or a range. Stay tuned for them
  appearing in the IDE.

<br/>![Bug Fixes](/docs/assets/tags/bug_fixes.svg)

#### Visual Environment

- [Delete key will delete selected nodes][1538]. Only the non-intuitive
  backspace key was assigned to this action before.
- [It is possible to move around after deleting a node with a selected
  visualization][1556]. Deleting a node while its attached visualization was
  selected made it impossible to pan or zoom around the stage afterwards. This
  error is fixed now.
- [Fixed an internal error that would make the IDE fail on some browser.][1561].
  Instead of crashing on browser that don't support the feature we use, we are
  now just start a little bit slower.

#### Enso Compiler

- [Updated Enso engine to version 0.2.11][1541].

If you're interested in the enhancements and fixes made to the Enso compiler,
you can find their release notes
[here](https://github.com/enso-org/enso/blob/develop/RELEASES.md).

[1366]: https://github.com/enso-org/ide/pull/1366
[1541]: https://github.com/enso-org/ide/pull/1541
[1538]: https://github.com/enso-org/ide/pull/1538
[1524]: https://github.com/enso-org/ide/pull/1524
[1556]: https://github.com/enso-org/ide/pull/1556
[1561]: https://github.com/enso-org/ide/pull/1561
[1566]: https://github.com/enso-org/ide/pull/1566

<br/>

# Enso 2.0.0-alpha.4 (2021-05-04)

<br/>![New Features](/docs/assets/tags/new_features.svg)

#### Visual Environment

- [Window management buttons.][1511]. The IDE now has components for
  "fullscreen" and "close" buttons. They will when running IDE in a cloud
  environment where no native window buttons are available.
- [Customizable backend options][1531]. When invoking Enso IDE through command
  line interface, it is possible to add the `--` argument separator. All
  arguments following the separator will be passed to the backend.
- [Added `--verbose` parameter][1531]. If `--verbose` is given as command line
  argument, the IDE and the backend will produce more detailed logs.

<br/>![Bug Fixes](/docs/assets/tags/bug_fixes.svg)

#### Visual Environment

- [Some command line arguments were not applied correctly in the IDE][1536].
  Some arguments were not passed correctly to the IDE leading to erroneous
  behavior or appearance of the electron app. This is now fixed.

#### Enso Compiler

If you're interested in the enhancements and fixes made to the Enso compiler,
you can find their release notes
[here](https://github.com/enso-org/enso/blob/develop/RELEASES.md).

[1511]: https://github.com/enso-org/ide/pull/1511
[1536]: https://github.com/enso-org/ide/pull/1536
[1531]: https://github.com/enso-org/ide/pull/1531

<br/>

# Enso 2.0.0-alpha.3 (2020-04-13)

<br/>![New Learning Resources](/docs/assets/tags/new_learning_resources.svg)

<br/>![New Features](/docs/assets/tags/new_features.svg)

#### Visual Environment

- [The status bar reports connectivity issues][1316]. The IDE maintains a
  connection to the Enso Language Server. If this connection is lost, any
  unsaved and further work will be lost. In this build we have added a
  notification in the status bar to signal that the connection has been lost and
  that the IDE must be restarted. In future, the IDE will try to automatically
  reconnect.
- [Visualizations can now be maximised to fill the screen][1355] by selecting
  the node and pressing space twice. To quit this view, press space again.
- [Visualizations are previewed when you hover over an output port.][1363] There
  is now a quick preview for visualizations and error descriptions. Hovering
  over a node output will first show a tooltip with the type information and
  then, after some time, will show the visualization of the node. This preview
  visualization will be located above other nodes, whereas the normal view, will
  be shown below nodes. Errors will show the preview visualization immediately.
  Nodes without type information will also show the visualization immediately.
  You can enter a quick preview mode by pressing ctrl (or command on macOS),
  which will show the preview visualization immediately when hovering above a
  node's output port.
- [Database Visualizations][1335]. Visualizations for the Database library have
  been added. The Table visualization now automatically executes the underlying
  query to display its results as a table. In addition, the SQL Query
  visualization allows the user to see the query that is going to be run against
  the database.
- [Histogram and Scatter Plot now support Dataframes.][1377] The `Table` and
  `Column` datatypes are properly visualized. Scatter Plot can display points of
  different colors, shapes and sizes, all as defined by the data within the
  `Table`.
- [Many small visual improvements.][1419] See the source issue for more details.
- The dark theme is officially supported now. You can start the IDE with the
  `--theme=dark` option to enable it.
- You can hide the node labels with the `--no-node-labels` option. This is
  useful when creating demo videos.
- [Added a Heatmap visualization.][1438] Just as for the Scatter Plot, it
  supports visualizing `Table`, but also `Vector`.
- [Add a background to the status bar][1447].
- [Display breadcrumbs behind nodes and other objects][1471].
- [Image visualization.][1367]. Visualizations for the Enso Image library. Now
  you can display the `Image` type and a string with an image encoded in base64.
  The histogram visualization has been adjusted, allowing you to display the
  values of the precomputed bins, which is useful when the dataset is relatively
  big, and it's cheaper to send the precomputed bins rather than the entire
  dataset.
- [Output type labels.][1427] The labels, that show the output type of a node on
  hover, appear now in a fixed position right below the node, instead of a
  pop-up, as they did before.

<br/>![Bug Fixes](/docs/assets/tags/bug_fixes.svg)

#### Visual Environment

- [Not adding spurious imports][1209]. Fixed cases where the IDE was adding
  unnecessary library imports when selecting hints from the node searcher. This
  makes the generated textual code much easier to read, and reduces the
  likelihood of accidental name collisions.
- [Hovering over an output port shows a pop-up with the result type of a
  node][1312]. This allows easy discovery of the result type of a node, which
  can help with both debugging and development.
- [Visualizations can define the context for preprocessor evaluation][1291].
  Users can now decide which module's context should be used for visualization
  preprocessor. This allows providing visualizations with standard library
  functionalities or defining utilities that are shared between multiple
  visualizations.
- [Fixed an issue with multiple instances of the IDE running.][1314] This fixes
  an issue where multiple instances of the IDE (or even other applications)
  could lead to the IDE not working.
- [Allow JS to log arbitrary objects.][1313] Previously using `console.log` in a
  visualisation or during development would crash the IDE. Now it correctly logs
  the string representation of the object. This is great for debugging custom
  visualizations.
- [Fix the mouse cursor offset on systems with fractional display
  scaling][1064]. The cursor now works with any display scaling, instead of
  there being an offset between the visible cursor and the cursor selection.
- [Disable area selection][1318]. The area selection was visible despite being
  non-functional. To avoid confusion, area selection has been disabled until it
  is [correctly implemented][479].
- [Fix an error after adding a node][1332]. Sometimes, after picking a
  suggestion, the inserted node was spuriously annotated with "The name could
  not be found" error.
- [Handle syntax errors in custom-defined visualizations][1341]. The IDE is now
  able to run properly, even if some of the custom visualizations inside a
  project contain syntax errors.
- [Fix issues with pasting multi-line text into single-line text fields][1348].
  The line in the copied text will be inserted and all additional lines will be
  ignored.
- [Users can opt out of anonymous data gathering.][1328] This can be done with
  the `--no-data-gathering` command-line flag when starting the IDE.
- [Provide a theming API for JavaScript visualizations][1358]. It is now
  possible to use the Enso theming engine while developing custom visualizations
  in JavaScript. You can query it for all IDE colors, including the colors used
  to represent types.
- [You can now start the IDE service without a window again.][1353] The command
  line argument `--no-window` now starts all the required backend services
  again, and prints the port on the command line. This allows you to open the
  IDE in a web browser of your choice.
- [JS visualizations have gestures consistent with the IDE][1291]. Panning and
  zooming now works just as expected using both a trackpad and mouse.
- [Running `watch` command works on first try.][1395]. Running the build command
  `run watch` would fail if it was run as the first command on a clean
  repository. This now works.
- [The `inputType` field of visualizations is actually taken into
  consideration][1384]. The visualization chooser shows only the entries that
  work properly for the node's output type.
- [Fix applying the output of the selected node to the expression of a new
  node][1385]. For example, having selected a node with `Table` output and
  adding a new node with expression `at "x" == "y"`, the selected node was
  applied to the right side of `==`: `at "x" == operator1."y"` instead of
  `operator1.at "x" == "y"`.
- [`Enso_Project.data` is visible in the searcher][1393].
- [The Geo Map visualization recognizes columns regardless of the case of their
  name][1392]. This allows visualizing tables with columns like `LONGITUDE` or
  `Longitude`, where previously only `longitude` was recognized.
- [It is possible now to switch themes][1390]. Additionally, the theme manager
  was integrated with the FRP event engine, which has been a long-standing issue
  in the IDE. Themes management was exposed to JavaScript with the
  `window.theme` variable. It is even possible to change and develop themes live
  by editing theme variables directly in the Chrome Inspector. Use the following
  command to give this a go:
  `theme.snapshot("t1"); theme.get("t1").interactiveMode()`.
- [The active visualization is highlighted.][1412] Now it is clearly visible
  when the mouse events are passed to the visualization.
- [Fixed an issue where projects containing certain language constructs failed
  to load.][1413]
- [Fixed a case where IDE could lose connection to the backend after some
  time.][1428]
- [Improved the performance of the graph editor, particularly when opening a
  project for the first time.][1445]

#### EnsoGL (rendering engine)

- [Unified shadow generation][1411]. Added a toolset to create shadows for
  arbitrary UI components.

#### Enso Compiler

If you're interested in the enhancements and fixes made to the Enso compiler,
you can find their release notes
[here](https://github.com/enso-org/enso/blob/develop/RELEASES.md#enso-0210-2021-04-07).

[1064]: https://github.com/enso-org/ide/pull/1064
[1209]: https://github.com/enso-org/ide/pull/1209
[1291]: https://github.com/enso-org/ide/pull/1291
[1311]: https://github.com/enso-org/ide/pull/1311
[1313]: https://github.com/enso-org/ide/pull/1313
[1314]: https://github.com/enso-org/ide/pull/1314
[1316]: https://github.com/enso-org/ide/pull/1316
[1318]: https://github.com/enso-org/ide/pull/1318
[1328]: https://github.com/enso-org/ide/pull/1328
[1355]: https://github.com/enso-org/ide/pull/1355
[1332]: https://github.com/enso-org/ide/pull/1332
[1341]: https://github.com/enso-org/ide/pull/1341
[1341]: https://github.com/enso-org/ide/pull/1341
[1348]: https://github.com/enso-org/ide/pull/1348
[1353]: https://github.com/enso-org/ide/pull/1353
[1395]: https://github.com/enso-org/ide/pull/1395
[1363]: https://github.com/enso-org/ide/pull/1363
[1384]: https://github.com/enso-org/ide/pull/1384
[1385]: https://github.com/enso-org/ide/pull/1385
[1390]: https://github.com/enso-org/ide/pull/1390
[1392]: https://github.com/enso-org/ide/pull/1392
[1393]: https://github.com/enso-org/ide/pull/1393
[479]: https://github.com/enso-org/ide/issues/479
[1335]: https://github.com/enso-org/ide/pull/1335
[1358]: https://github.com/enso-org/ide/pull/1358
[1377]: https://github.com/enso-org/ide/pull/1377
[1411]: https://github.com/enso-org/ide/pull/1411
[1412]: https://github.com/enso-org/ide/pull/1412
[1419]: https://github.com/enso-org/ide/pull/1419
[1413]: https://github.com/enso-org/ide/pull/1413
[1428]: https://github.com/enso-org/ide/pull/1428
[1438]: https://github.com/enso-org/ide/pull/1438
[1367]: https://github.com/enso-org/ide/pull/1367
[1445]: https://github.com/enso-org/ide/pull/1445
[1447]: https://github.com/enso-org/ide/pull/1447
[1471]: https://github.com/enso-org/ide/pull/1471
[1511]: https://github.com/enso-org/ide/pull/1511

<br/>

# Enso 2.0.0-alpha.2 (2020-03-04)

This is a release focused on bug-fixing, stability, and performance. It improves
the performance of workflows and visualizations, and improves the look and feel
of the graphical interface. In addition, the graphical interface now informs the
users about errors and where they originate.

<br/>![New Learning Resources](/docs/assets/tags/new_learning_resources.svg)

- [Learn how to define custom data visualizations in
  Enso][podcast-custom-visualizations].
- [Learn how to use Java libraries in Enso, to build a
  webserver][podcast-java-interop].
- [Learn how to use Javascript libraries in Enso, to build custom server-side
  website rendering][podcast-http-server].
- [Discover why Enso Compiler is so fast and how it was built to support a
  dual-representation language][podcast-compiler-internals].
- [Learn more about the vision behind Enso and about its planned
  future][podcast-future-of-enso].

<br/>![New Features](/docs/assets/tags/new_features.svg)

#### Visual Environment

- [Errors in workflows are now displayed in the graphical interface][1215].
  Previously, these errors were silently skipped, which was non-intuitive and
  hard to understand. Now, the IDE displays both dataflow errors and panics in a
  nice and descriptive fashion.
- [Added geographic map support for Tables (data frames).][1187] Tables that
  have `latitude`, `longitude`, and optionally `label` columns can now be shown
  as points on a map.
- [Added a shortcut for live reloading of visualization files.][1190] This
  drastically improves how quickly new visualizations can be tested during their
  development. This is _currently_ limited in that, after reloading
  visualization definitions, the currently visible visualizations must be
  switched to another and switched back to refresh their content. See the [video
  podcast about building custom visualizations][podcast-custom-visualizations]
  to learn more.
- [Added a visual indicator of the ongoing standard library compilation][1264].
  Currently, each time IDE is started, the backend needs to compile the standard
  library before it can provide IDE with type information and values. Because of
  that, not all functionalities are ready to work directly after starting the
  IDE. Now, there is a visible indication of the ongoing background process.
- [Added the ability to reposition visualisations.][1096] There is now an icon
  in the visualization action bar that allows dragging the visualization away
  from a node. Once the visualization has been moved, another icon appears that
  can pin the visualization back to the node.
- [There is now an API to show Version Control System (like Git) status for
  nodes][1160].

<br/>![Bug Fixes](/docs/assets/tags/bug_fixes.svg)

#### Visual Environment

- [You can now use the table visualization to display data frames][1181]. Please
  note, that large tables will get truncated to 2000 entries. This limitation
  will be lifted in future releases.
- [Performance improvements during visual workflow][1067]. Nodes added with the
  searcher will have their values automatically assigned to newly generated
  variables, which allows the Enso Engine to cache intermediate values and hence
  improve visualization performance.
- [Minor documentation rendering fixes][1098]. Fixed cases where text would be
  misinterpreted as a tag, added support for new tag types, added support for
  more common characters, properly renders overflowing text.
- [Improved handling of projects created with other IDE versions][1214]. The IDE
  is now better at dealing with incompatible metadata in files, which stores
  node visual position information, the history of chosen searcher suggestions,
  etc. This will allow IDE to correctly open projects that were created using a
  different IDE version and prevent unnecessary loss of metadata.
- Pressing and holding up and down arrow keys make the list view selection move
  continuously.
- The shortcuts to close the application and to toggle the developer tools at
  runtime now work on all supported platforms.
- [The loading progress indicator remains visible while IDE initializes][1237].
  Previously the loading progress indicator completed too quickly and stopped
  spinning before the IDE was ready. Now it stays active, giving a visual
  indication that the initialization is still in progress.
- [Fixed visual glitch where a node's text was displayed as white on a white
  background][1264]. Most notably this occurred with the output node of a
  function generated using the node collapse refactoring.
- Many visual glitches were fixed, including small "pixel-like" artifacts
  appearing on the screen.
- [Several parser improvements][1274]. The parser used in the IDE has been
  updated to the latest version. This resolves several issues with language
  constructs like `import`, lambdas, and parentheses, whereupon typing certain
  text the edit could be automatically reverted.
- [The auto-import functionality was improved][1279]. Libraries' `Main` modules
  are omitted in expressions inserted by the searcher. For example, the `point`
  method of `Geo` library will be displayed as `Geo.point` and will insert
  import `Geo` instead of `Geo.Main`.
- Cursors in text editors behave correctly now (they are not affected by scene
  pan and zoom). This was possible because of the new multi-camera management
  system implemented in EnsoGL.
- [Fixed method names highlighted in pink.][1408] There was a bug introduced
  after one of the latest Engine updates, that sent `Unresolved_symbol` types,
  which made all methods pink. This is fixed now.

#### EnsoGL (rendering engine)

- A new multi-camera management system, allowing the same shape systems to be
  rendered on different layers from different cameras. The implementation
  automatically caches the same shape system definitions per scene layer in
  order to minimize the amount of WebGL draw calls and hence improve
  performance.
- A new depth-ordering mechanism for symbols and shapes. It is now possible to
  define depth order dependencies between symbols, shapes, and shape systems.
- Various performance improvements, especially for the text rendering engine.
- Display objects handle visibility correctly now. Display objects are not
  visible by default and need to be attached to a visible parent to be shown on
  the screen.

#### Enso Compiler

If you're interested in the enhancements and fixes made to the Enso compiler,
you can find their release notes
[here](https://github.com/enso-org/enso/blob/develop/RELEASES.md#enso-026-2021-03-02).

[1067]: https://github.com/enso-org/ide/pull/1067
[1096]: https://github.com/enso-org/ide/pull/1096
[1098]: https://github.com/enso-org/ide/pull/1098
[1181]: https://github.com/enso-org/ide/pull/1181
[1215]: https://github.com/enso-org/ide/pull/1215
[1160]: https://github.com/enso-org/ide/pull/1160
[1190]: https://github.com/enso-org/ide/pull/1190
[1187]: https://github.com/enso-org/ide/pull/1187
[1068]: https://github.com/enso-org/ide/pull/1068
[1214]: https://github.com/enso-org/ide/pull/1214
[1237]: https://github.com/enso-org/ide/pull/1237
[1264]: https://github.com/enso-org/ide/pull/1264
[1274]: https://github.com/enso-org/ide/pull/1274
[1279]: https://github.com/enso-org/ide/pull/1279
[podcast-java-interop]:
  https://www.youtube.com/watch?v=bcpOEX1x06I&t=468s&ab_channel=Enso
[podcast-compiler-internals]:
  https://www.youtube.com/watch?v=BibjcUjdkO4&ab_channel=Enso
[podcast-custom-visualizations]:
  https://www.youtube.com/watch?v=wFkh5LgAZTs&t=5439s&ab_channel=Enso
[podcast-http-server]:
  https://www.youtube.com/watch?v=BYUAL4ksEgY&ab_channel=Enso
[podcast-future-of-enso]:
  https://www.youtube.com/watch?v=rF8DuJPOfTs&t=1863s&ab_channel=Enso
[1312]: https://github.com/enso-org/ide/pull/1312
[1408]: https://github.com/enso-org/ide/pull/1408

<br/>

# Enso 2.0.0-alpha.1 (2020-01-26)

This is the first release of Enso, a general-purpose programming language and
environment for interactive data processing. It is a tool that spans the entire
stack, going from high-level visualization and communication to the nitty-gritty
of backend services, all in a single language.

<br/>![Release Notes](/docs/assets/tags/release_notes.svg)

#### Anonymous Data Collection

Please note that this release collects anonymous usage data which will be used
to improve Enso and prepare it for a stable release. We will switch to opt-in
data collection in stable version releases. The usage data will not contain your
code (expressions above nodes), however, reported errors may contain brief
snippets of out of context code that specifically leads to the error, like "the
method 'foo' does not exist on Number". The following data will be collected:

- Session length.
- Graph editing events (node create, dele, position change, connect, disconnect,
  collapse, edit start, edit end). This will not include any information about
  node expressions used.
- Navigation events (camera movement, scope change).
- Visualization events (visualization open, close, switch). This will not
  include any information about the displayed data nor the rendered
  visualization itself.
- Project management events (project open, close, rename).
- Errors (IDE crashes, WASM panics, Project Manager errors, Language Server
  errors, Compiler errors).
- Performance statistics (minimum, maximum, average GUI refresh rate).<|MERGE_RESOLUTION|>--- conflicted
+++ resolved
@@ -114,10 +114,6 @@
 - [Named arguments syntax is now recognized in IDE][5774]. Connections to
   function arguments will now use named argument syntax instead of inserting
   wildcards on all preceding arguments.
-<<<<<<< HEAD
-- [AI-powered code completions][5910]. It is now possible to get AI-powered
-  completions when using node searcher with Tables.
-=======
 - [Added boilerplate React app for authorization via Cognito+AWS Amplify][5798].
   This PR adds a React app that renders the dashboard (which has been ported
   from the cloud. The dashboard displays a list of projects, and allows users to
@@ -134,7 +130,8 @@
   quickly understand each button's function.
 - [File associations are created on Windows and macOS][6077]. This allows
   opening Enso files by double-clicking them in the file explorer.
->>>>>>> 0f4f8a05
+- [AI-powered code completions][5910]. It is now possible to get AI-powered
+  completions when using node searcher with Tables.
 
 #### EnsoGL (rendering engine)
 
@@ -568,9 +565,6 @@
 [5802]: https://github.com/enso-org/enso/pull/5802
 [5850]: https://github.com/enso-org/enso/pull/5850
 [5863]: https://github.com/enso-org/enso/pull/5863
-<<<<<<< HEAD
-[5910]: https://github.com/enso-org/enso/pull/5910
-=======
 [5917]: https://github.com/enso-org/enso/pull/5917
 [5705]: https://github.com/enso-org/enso/pull/5705
 [5959]: https://github.com/enso-org/enso/pull/5959
@@ -581,7 +575,7 @@
 [6156]: https://github.com/enso-org/enso/pull/6156
 [6204]: https://github.com/enso-org/enso/pull/6204
 [6077]: https://github.com/enso-org/enso/pull/6077
->>>>>>> 0f4f8a05
+[5910]: https://github.com/enso-org/enso/pull/5910
 
 #### Enso Compiler
 
