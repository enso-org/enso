--- conflicted
+++ resolved
@@ -95,12 +95,9 @@
 - [Improved component browser entry filtering and sorting][5645]. The component
   browser will now provide suggestions matching either the component's label or
   the corresponding code.
-<<<<<<< HEAD
-=======
 - [Improved argument placeholder resolution in more complex expressions][5656].
   It is now possible to drop node connections onto missing arguments of chained
   and nested function calls.
->>>>>>> 172f7294
 
 #### EnsoGL (rendering engine)
 
@@ -485,11 +482,8 @@
 [4050]: https://github.com/enso-org/enso/pull/4050
 [4072]: https://github.com/enso-org/enso/pull/4072
 [5645]: https://github.com/enso-org/enso/pull/5645
-<<<<<<< HEAD
-=======
 [5646]: https://github.com/enso-org/enso/pull/5646
 [5656]: https://github.com/enso-org/enso/pull/5656
->>>>>>> 172f7294
 
 #### Enso Compiler
 
