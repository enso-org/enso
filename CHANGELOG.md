--- conflicted
+++ resolved
@@ -58,15 +58,10 @@
 - [Fixed error handling during startup.][3648] This prevents entering IDE into a
   "zombie" state, where processes were started but not visible to user. They
   could cause issues with starting further IDE instances.
-<<<<<<< HEAD
 - [New nodes are created in the project source when the searcher is opened and a
   new node is created.][3645]
 - [IDE uses new visualization API.][3661]
-=======
-- [New nodes are created in the project source when the searcher is opened  
-  and a new node is created.][3645]
 - [Visualization of long textual values improved][3665]
->>>>>>> 65140f48
 
 #### EnsoGL (rendering engine)
 
@@ -302,16 +297,12 @@
 [3644]: https://github.com/enso-org/enso/pull/3644
 [3645]: https://github.com/enso-org/enso/pull/3645
 [3648]: https://github.com/enso-org/enso/pull/3648
-<<<<<<< HEAD
-[3645]: https://github.com/enso-org/enso/pull/3645
 [3661]: https://github.com/enso-org/enso/pull/3661
-=======
 [3665]: https://github.com/enso-org/enso/pull/3665
 [3634]: https://github.com/enso-org/enso/pull/3634
 [3669]: https://github.com/enso-org/enso/pull/3669
 [3647]: https://github.com/enso-org/enso/pull/3647
 [3673]: https://github.com/enso-org/enso/pull/3673
->>>>>>> 65140f48
 
 #### Enso Compiler
 
