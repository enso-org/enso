--- conflicted
+++ resolved
@@ -2,17 +2,14 @@
 
 #### Visual Environment
 
-<<<<<<< HEAD
 - [Nodes created near existing nodes via the <kbd>TAB</kbd> key or by dropping a
   connection are now repositioned and aligned to existing nodes.][3301] This is
   to make the resulting graph prettier and avoid overlapping. In such cases,
   created nodes will be placed below an existing node or on the bottom-left
   diagonal if there is no space underneath.
-=======
 - [Node Searcher preserves its zoom factor.][3327] The visible size of the node
   searcher and edited node is now fixed. It simplifies node editing on
   non-standard zoom levels.
->>>>>>> 5b7576f5
 - [Nodes can be added to the graph by clicking (+) button on the screen][3278].
   The button is in the bottom-left corner. Node is added at the center or pushed
   down if the center is already occupied by nodes.
