# Next Release

#### Visual Environment

- [Camera is panned to newly created nodes.][3552]
- [Long names on the Node Searcher's list are truncated.][3373] The part of the
  name that doesn't fit in the Searcher's window is replaced with an ellipsis
  character ("…").
- [Magnet Alignment algorithm is used while placing new nodes][3366]. When we
  find an available free space for a new node, the node gets aligned with the
  surrounding nodes horizontally and vertically. This helps to preserve a nice
  grid-like layout for all the nodes.
- [Nodes created via the <kbd>TAB</kbd> key or by clicking the (+) button on the
  screen are now placed below all the selected nodes when more than one node is
  selected.][3361] (Previously, they were placed below the first node that was
  selected.) This makes it easier to achieve a compact, vertical layout of the
  graph.
- [Nodes created near existing nodes via the <kbd>TAB</kbd> key or by dropping a
  connection are now repositioned and aligned to existing nodes.][3301] This is
  to make the resulting graph prettier and avoid overlapping. In such cases,
  created nodes will be placed below an existing node or on the bottom-left
  diagonal if there is no space underneath.
- [Nodes can be added to the graph by double-clicking the output ports of
  existing nodes (or by clicking them with the right mouse button).][3346]
- [Node Searcher preserves its zoom factor.][3327] The visible size of the node
  searcher and edited node is now fixed. It simplifies node editing on
  non-standard zoom levels.
- [Nodes can be added to the graph by clicking (+) button on the screen][3278].
  The button is in the bottom-left corner. Node is added at the center or pushed
  down if the center is already occupied by nodes.
- [Maximum zoom factor is limited to 1.0x if IDE is not in Debug Mode.][3273]
- [Debug Mode for Graph Editor can be activated/deactivated using a
  shortcut.][3264] It allows access to a set of restricted features. See
  [debug-shortcuts].
- [New nodes can be created by dragging and dropping a connection on the
  scene.][3231]
- [Node connections can be dropped by pressing the Esc key while dragging
  them.][3231]
- [Added support of source maps for JS-based visualizations.][3208]
- [Fixed the alignment of newly created nodes to existing nodes with
  visualizations enabled.][3361] When applicable, new nodes are now placed below
  visualizations. (Previously, they were placed to the left of the
  visualizations.)
- [Fixed histograms coloring and added a color legend.][3153]
- [Lazy visualization for scatter plot.][3655]
- [Fixed broken node whose expression contains non-ASCII characters.][3166]
- [Fixed developer console warnings about views being created but not
  registered.][3181]
- [Fixed developer console errors related to Language Server (mentioning code
  3003 and "Invalid version"), occurring during project opening and after new
  node cration.][3186]
- [Fixed developer console error about failing to decode a notification
  "executionContext/visualisationEvaluationFailed"][3193]
- [New Version of the Node Searcher - the Component Browser][3530] The available
  methods, atoms and functions are presented in nice, categorized view. The most
  popular tools are available at hand. The panel is unstable, and can be
  disabled with the `--enable-new-component-browser=false` flag.
- [Fixed error handling during startup.][3648] This prevents entering IDE into a
  "zombie" state, where processes were started but not visible to user. They
  could cause issues with starting further IDE instances.
- [New nodes are created in the project source when the searcher is opened and a
  new node is created.][3645]
- [Proper Polyglot Vector and Array Support][3667]
- [IDE uses new visualization API.][3661]
- [Visualization of long textual values improved][3665]
- [Selecting a suggestion from the searcher or component browser now updates the
  visualisation of the edited node to preview the results of applying the
  suggestion.][3691]
- [Remove here keyword from IDE.][3749]
- [Shortcut changes:][3823] Pressing `Enter` when no node is edited opens
  Component Browser. Entering node shortcut changed to `cmd` + `Enter`.
- [Added support for scrolling by pressing and holding a mouse button on a
  scrollbar.][3824]
- [Added scroll bounce animation][3836] which activates when scrolling past the
  end of scrollable content.
- [The default text visualisation now loads its content lazily from the
  backend][3910]. This means that the visualisation cannot be overwhelmed by
  large amounts of data.
- [Added project snapshot saving on shortcut][3923]
- [The color of the displayed project name indicates whether the project's
  current state is saved in a snapshot.][3950] The project name is darker when
  the project is changed from the last saved snapshot and lighter when the
  snapshot matches the current project state.
- [Added shortcut to interrupt the program][3967]
- [Added suggestion dropdown for function arguments][4013]. The dropdown is
  present only when the argument is of type that has a predefined set of values.
- [Separate component browser navigator sections for modules imported from
  different namespaces][4044]
- [Internal components (private API) are not displayed in the component
  browser.][4085]
- [The correct default visualisation for tables is shown on new nodes.][4120]
- [Added restoring of last project snapshot on shortcut.][4050]
- [Added contextual suggestions to argument dropdowns][4072]. Dropdowns will now
  contain suggestions which are based on evaluated data.
- [Added a shortcut to show internal components (private API) in the component
  browser.][5582]
- [Improved component browser entry filtering and sorting][5645]. The component
  browser will now provide suggestions matching either the component's label or
  the corresponding code.
- [Improved argument placeholder resolution in more complex expressions][5656].
  It is now possible to drop node connections onto missing arguments of chained
  and nested function calls.
- [The component browser suggestions take into account entry aliases][5678]. The
  searcher input is now matched to entry aliases too. The alias match is used to
  filter and sort component browser entries.
- [The Component Browser icons are cached on texture][5779] improving its
  performance on slower machines.
- [Fixed missing result preview when editing nodes.][5757]
- [Application retries its initialization after failures][5802], allowing a
  reconnecting after connectivity problems.
- [Improved Component Browser Filtering][4115]. The best match is always
  selected first, and the groups are rearranged, so the best matches are on the
  bottom.
- [Named arguments syntax is now recognized in IDE][5774]. Connections to
  function arguments will now use named argument syntax instead of inserting
  wildcards on all preceding arguments.
- [Added boilerplate React app for authorization via Cognito+AWS Amplify][5798].
  This PR adds a React app that renders the dashboard (which has been ported
  from the cloud. The dashboard displays a list of projects, and allows users to
  open them in the IDE (which is not part of the React app, but can be switched
  to from the dashboard). The PR also adds authentication+authorization (i.e.,
  sign up and sign in for users), via either email/password or GitHub/Google.
- [New Enso documentation parser][5917]. Smaller and faster; enables planned
  improvements to internal documentation representation.
- [Dropdown widgets now support custom labels][5705] and automatically generate
  shortened labels for entries with long module paths. When an option is
  selected from the dropdown, the necessary module imports are inserted,
  eliminating the need for fully qualified names.
- [The IDE now has a new UI element for selecting the execution mode of the
  project][6130].
- [Added tooltips to icon buttons][6035] for improved usability. Users can now
  quickly understand each button's function.
- [File associations are created on Windows and macOS][6077]. This allows
  opening Enso files by double-clicking them in the file explorer.
- [Added capability to create node widgets with complex UI][6347]. Node widgets
  such as dropdown can now be placed in the node and affect the code text flow.
- [The IDE UI element for selecting the execution mode of the project is now
  sending messages to the backend.][6341].
- [Feedback when renaming a project][6366]. When the user tries to rename the
  project to an invalid name, a helpful error message is shown and the text
  field stays the same as to give the user the opportunity to fix the mistake.
- [Area selectionof nodes no longer takes into account the visualisation that
  belongs to the node.][6487].
- [List Editor Widget][6470]. Now you can edit lists by clicking buttons on
  nodes or by dragging the elements.
- [Fixed text visualisations which were being cut off at the last line.][6421]
- [Fixed a bug where, when scrolling or dragging on a full-screen visualization,
  the view of the graph changed as well.][6530]
<<<<<<< HEAD
- [Fixed a bug where selecting a nested breadcrumb would cause the order of
  breadcrumbs to change incorrectly.][6617]

[6421]: https://github.com/enso-org/enso/pull/6421
[6530]: https://github.com/enso-org/enso/pull/6530
[6617]: https://github.com/enso-org/enso/pull/6617
=======
- [Changed the shortcut for restoring to the last saved version of a project
  from <kbd>cmd</kbd>+<kbd>r</kbd> to
  <kbd>cmd</kbd>+<kbd>shift</kbd>+<kbd>r</kbd>][6620] to make it less likely
  that it would be triggered by accident. As a consequence, the program
  execution shortcuts changed from
  <kbd>cmd</kbd>+<kbd>shift</kbd>+<kbd>t</kbd>/<kbd>r</kbd> to
  <kbd>cmd</kbd>+<kbd>alt</kbd>+<kbd>t</kbd>/<kbd>r</kbd>.

[6421]: https://github.com/enso-org/enso/pull/6421
[6530]: https://github.com/enso-org/enso/pull/6530
[6620]: https://github.com/enso-org/enso/pull/6620
>>>>>>> 0d9186b2

#### EnsoGL (rendering engine)

- [You can change font and set letters bold in the <code>text::Area</code>
  component][3385]. Use the <code>set_font</code> and
  <code>set_bold_bytes</code> respectively.
- [Fixed a text rendering issue in nested sublayer][3486].
- [Added a new component: Grid View.][3588] It's parametrized by Entry object,
  display them arranged in a Grid. It does not instantiate all entries, only
  those visible, and re-use created entries during scrolling thus achieving
  great performance. There are variants of grid view with selection and
  highlight, scrollbars, and both.
- [Massive improvements of text rendering performance][3776]. Different text
  instances are now reusing the shape shaders and the same sprite system under
  the hood. This drastically reduces the amount of required draw calls for
  scenes with a lot of text.
- [Text rendering quality improvements][3855]. Glyphs are now hinted in a better
  way. Also, additional fine-tuning is performed per font and per host operating
  system.
- [Display objects can now emit and receive events in the same style as
  JavaScript DOM events][3863]. The events system implements very similar
  behavior to the one described here:
  https://javascript.info/bubbling-and-capturing.
- [Added a new component: Slider][3852]. It allows adjusting a numeric value
  with the mouse. The precision of these adjustments can be increased or
  decreased.
- [Slider component functionality improvements][3885]. The slider component now
  supports multiple ways to handle out-of-range values. The slider's value can
  be edited as text, and a new vertical slider layout is available.
- [Added ProjectsGrid view for Cloud Dashboard][3857]. It provides the first
  steps towards migrating the Cloud Dashboard from the existing React (web-only)
  implementation towards a shared structure that can be used in both the Desktop
  and Web versions of the IDE.
- [Removed Cloud Dashboard][4047]. The Cloud Dashboard was being rewritten in
  EnsoGL but after internal discussion we've decided to rewrite it in React,
  with a shared implementation between the Desktop and Web versions of the IDE.
- [Added a new component: Dropdown][3985]. A list of selectable labeled entries,
  suitable for single and multi-select scenarios.
- [Compile-time shader optimizer was implemented][4003]. It is capable of
  extracting non-optimized shaders from the compiled WASM artifacts, running
  stand-alone optimization toolchain (glslc, spirv-opt, spirv-cross), and
  injecting optimized shaders back to WASM during its initialization process.
  Unfortunately, it caused our theme system to stop working correctly, because
  generated shaders differ per theme (only light theme is available, the dark
  theme has been disabled). We will support multiple themes in the future, but
  this is not on our priority list right now.
- [Performance monitor was extended with the ability to print details of actions
  performed in a given frame][5895]. In particular, you can now inspect names of
  all symbols rendered in a given frame. You can also pause the performance
  monitor and inspect results recorded in the past.
- [ToggleButtons can now have tooltips][6035].
- [Rendering of tooltips was improved.][6097] Their text is now more vertically
  centered and the delay before showing them was extended.

[3857]: https://github.com/enso-org/enso/pull/3857
[3985]: https://github.com/enso-org/enso/pull/3985
[4047]: https://github.com/enso-org/enso/pull/4047
[4003]: https://github.com/enso-org/enso/pull/4003
[5895]: https://github.com/enso-org/enso/pull/5895
[5895]: https://github.com/enso-org/enso/pull/6130
[6035]: https://github.com/enso-org/enso/pull/6035
[6097]: https://github.com/enso-org/enso/pull/6097
[6097]: https://github.com/enso-org/enso/pull/6341
[6366]: https://github.com/enso-org/enso/pull/6366
[6487]: https://github.com/enso-org/enso/pull/6487
[6341]: https://github.com/enso-org/enso/pull/6341
[6470]: https://github.com/enso-org/enso/pull/6470

#### Enso Standard Library

- [Implemented `Vector.distinct` allowing to remove duplicate elements from a
  Vector][3224]
- [Implemented `Duration.time_execution` allowing timing of the execution of an
  expression within the UI][3229]
- [Improved performance of `Vector.filter` and `Vector.each`; implemented
  `Vector.filter_with_index`. Made `Vector.at` accept negative indices and
  ensured it fails with a dataflow error on out of bounds access instead of an
  internal Java exception.][3232]
- [Implemented the `Table.select_columns` operation.][3230]
- [Implemented the `Table.remove_columns` and `Table.reorder_columns`
  operations.][3240]
- [Implemented the `Table.sort_columns` operation.][3250]
- [Fixed `Vector.sort` to handle tail-recursive comparators][3256]
- [Implemented `Range.find`, `Table.rename_columns` and
  `Table.use_first_row_as_names` operations][3249]
- [Implemented `Text.at` and `Text.is_digit` methods][3269]
- [Implemented `Runtime.get_stack_trace` together with some utilities to process
  stack traces and code locations][3271]
- [Implemented `Vector.flatten`][3259]
- [Significant performance improvement in `Natural_Order` and new `Faker`
  methods added to `Standard.Test`][3276]
- [Implemented `Integer.parse`][3283]
- [Made `Text.compare_to` correctly handle Unicode normalization][3282]
- [Extend `Text.contains` API to support regex and case insensitive
  search.][3285]
- [Implemented new `Text.take` and `Text.drop` functions, replacing existing
  functions][3287]
- [Implemented new `Text.starts_with` and `Text.ends_with` functions, replacing
  existing functions][3292]
- [Implemented `Text.to_case`, replacing `Text.to_lower_case` and
  `Text.to_upper_case`][3302]
- [Implemented initial `Table.group_by` function on Standard.Table][3305]
- [Implemented `Text.pad` and `Text.trim`][3309]
- [Updated `Text.repeat` and added `*` operator shorthand][3310]
- [General improved Vector performance and new `Vector.each_with_index`,
  `Vector.fold_with_index` and `Vector.take` methods.][3236]
- [Implemented new `Text.insert` method][3311]
- [Implemented `Bool.compare_to` method][3317]
- [Implemented `Map.first`, `Map.last` functions. Expanded `Table.group_by` to
  also compute mode, percentile, minimum, maximum.][3318]
- [Implemented `Text.location_of` and `Text.location_of_all` methods.][3324]
- [Replaced `Table.group_by` with `Table.aggregate`][3339]
- [Implemented `Panic.catch` and helper functions for handling errors. Added a
  type parameter to `Panic.recover` to recover specific types of errors.][3344]
- [Added warning handling to `Table.aggregate`][3349]
- [Improved performance of `Table.aggregate` and full warnings
  implementation][3364]
- [Implemented `Text.reverse`][3377]
- [Implemented support for most Table aggregations in the Database
  backend.][3383]
- [Update `Text.replace` to new API.][3393]
- [Add encoding support to `Text.bytes` and `Text.from_bytes`. Renamed and added
  encoding to `File.read_text`. New `File.read` API.][3390]
- [Improved the `Range` type. Added a `down_to` counterpart to `up_to` and
  `with_step` allowing to change the range step.][3408]
- [Aligned `Text.split` API with other methods and added `Text.lines`.][3415]
- [Implemented a basic reader for the `Delimited` file format.][3424]
- [Implemented a reader for the `Excel` file format.][3425]
- [Added custom encoding support to the `Delimited` file format reader.][3430]
- [Implemented `compute` method on `Vector` for statistics calculations.][3442]
- [Promote get and put to be methods of Ref type rather than of Ref
  module][3457]
- [Implemented `Table.parse_values`, parsing text columns according to a
  specified type.][3455]
- [Promote with, take, finalize to be methods of Managed_Resource
  instance][3460]
- [Implemented automatic type detection for `Table.parse_values`.][3462]
- [Integrated value parsing with the `Delimited` file reader.][3463]
- [Implemented the `Infer` setting for headers in the `Delimited` file format
  and made it the default.][3472]
- [Implemented a `Table.from Text` conversion allowing to parse strings
  representing `Delimited` files without storing them on the filesystem.][3478]
- [Added rank data, correlation and covariance statistics for `Vector`][3484]
- [Implemented `Table.order_by` for the SQLite backend.][3502]
- [Implemented `Table.order_by` for the PostgreSQL backend.][3514]
- [Implemented `Table.order_by` for the in-memory table.][3515]
- [Renamed `File_Format.Text` to `Plain_Text`, updated `File_Format.Delimited`
  API and added builders for customizing less common settings.][3516]
- [Allow control of sort direction in `First` and `Last` aggregations.][3517]
- [Implemented `Text.write`, replacing `File.write_text`.][3518]
- [Removed obsolete `select`, `group`, `sort` and releated types from
  tables.][3519]
- [Removed obsolete `from_xls` and `from_xlsx` functions. Added support for
  reading column names from first row in `File_Format.Excel`][3523]
- [Added `File_Format.Delimited` support to `Table.write` for new files.][3528]
- [Adjusted `Database.connect` API to new design.][3542]
- [Added `File_Format.Excel` support to `Table.write` for new files.][3551]
- [identity,const,flip,curry,uncurry functions][3554]
- [Added append support for `File_Format.Excel`.][3558]
- [Added support for custom encodings in `File_Format.Delimited` writing.][3564]
- [Allow filtering caught error type in `Error.catch`.][3574]
- [Implemented `Append` mode for `File_Format.Delimited`.][3573]
- [Added `Vector.write_bytes` function and removed old `File.write_bytes`][3583]
- [Added `line_endings` and `comment_character` options to
  `File_Format.Delimited`.][3581]
- [Fixed the case of various type names and library paths][3590]
- [Added support for parsing `.pgpass` file and `PG*` environment variables for
  the Postgres connection][3593]
- [Added `Regression` to the `Standard.Base` library and removed legacy `Model`
  type from `Standard.Table`.][3601]
- [Created `Index_Sub_Range` type and updated `Text.take` and
  `Text.drop`.][3617]
- [Added `Vector.from_polyglot_array` to make `Vector`s backed by polyglot
  Arrays][3628]
- [Updated `Vector.take` and `Vector.drop` and removed their obsolete
  counterparts.][3629]
- [Short-hand syntax for `order_by` added.][3643]
- [Expanded `Table.at` to support index access and added `Table.column_count`
  method.][3644]
- [Removed `Array.set_at`.][3634]
- [Added various date part functions to `Date` and `Date_Time`.][3669]
- [Implemented `Table.take` and `Table.drop` for the in-memory backend.][3647]
- [Implemented specialized storage for the in-memory Table.][3673]
- [Implemented `Table.distinct` for the in-memory backend.][3684]
- [Added `databases`, `schemas`, `tables` support to database Connection.][3632]
- [Implemented `start_of` and `end_of` methods for date/time types allowing to
  find start and end of a period of time containing the provided time.][3695]
- [Implemented `type_of` and `is_of_type` methods for getting the type of a
  value and comparing types, respectively.][3722]
- [Implemented `work_days_until` for counting work dys between dates and
  `add_work_days` which allows to shift a date by a number of work days.][3726]
- [Added `query` and `read` functions to Database connections.][3727]
- [Added `Date_Period.Week` to `start_of` and `end_of` methods.][3733]
- [Replaced `Table.where` with a new API relying on `Table.filter`.][3750]
- [Added `Filter_Condition` to `Vector`, `Range` and `List`.][3770]
- [Extended `Filter_Condition` with `Is_Empty`, `Not_Empty`, `Like` and
  `Not_Like`.][3775]
- [Reimplemented `Duration` as a built-in type.][3759]
- [Implemented `Table.replace_text` for in-memory table.][3793]
- [Extended `Filter_Condition` with `Is_In` and `Not_In`.][3790]
- [Replaced `Table.drop_missing_rows` with `filter_blank_rows` with an updated
  API.][3805]
- [Replaced `Table.drop_missing_columns` with
  `Table.remove_columns Column_Selector.Blank_Columns` by adding the new column
  selector variant.][3812]
- [Implemented `Table.rows` giving access to a vector of rows.][3827]
- [Define Enso epoch start as 15th October 1582][3804]
- [Implemented `Period` type][3818]
- [Implemented new functions on Column and added expression syntax support to
  create derived Columns.][3782]
- [Added support for milli and micro seconds, new short form for rename_columns
  and fixed issue with compare_to versus Nothing][3874]
- [Aligned `Text.match`/`Text.locate` API][3841]
- [There is a new API to lazily feed visualisation information to the
  IDE.][3910]
- [Added `transpose` and `cross_tab` to the In-Memory Table.][3919]
- [Improvements to JSON, Pair, Statistics and other minor tweaks.][3964]
- [Overhauled the JSON support (now based of JavaScript), `Data.fetch` and other
  minor tweaks][3987]
- [Enable Date, Time and DateTime to be read and written to Excel.][3997]
- [Aligning core APIs for Vector, List and Range. Adding some missing functions
  to the types.][4026]
- [Implemented `Table.distinct` for Database backends.][4027]
- [Implemented `Table.union` for the in-memory backend.][4052]
- [Implemented `Table.cross_join` and `Table.zip` for the in-memory
  backend.][4063]
- [Updated `Text.starts_with`, `Text.ends_with` and `Text.contains` to new
  simpler API.][4078]
- [Updated `Table.set` to new API. New `Column.parse` function and added case
  sensitivity to `Filter_Condition` and column functions.][4097]
- [Updated column selector APIs and new `Excel_Workbook` type.][5646]
- [Moved regex functionality out of `Text.locate` and `Text.locate_all` into
  `Text.match` and `Text.match_all`.][5679]
- [`File.parent` may return `Nothing`.][5699]
- [Removed non-regex functionality from `is_match`, `match`, and `match_all`,
  and renamed them to `match`, `find`, `find_all` (respectively).][5721]
- [Updated `rename_columns` to new API. Added `first_row`, `second_row` and
  `last_row` to Table types][5719]
- [Introducing `Meta.Type`.][5768]
- [Remove many regex compile flags; separated `match` into `match` and
  `match_all`.][5785]
- [Aligned names of columns created by column operations.][5850]
- [Improved `cross_tab`. Renamed `fill_missing` and `is_missing` to
  `fill_nothing` and `is_nothing`. Added `fill_empty`.][5863]
- [Removed many regex compile flags from `replace`; added `only_first` and
  `use_regex` flag.][5959]
- [Implemented proper support for Value Types in the Table library.][6073]
- [Removed many regex compile flags from `split`; added `only_first` and
  `use_regex` flag.][6116]
- [Added `Text.tokenize`][6150]
- [Added support for Date/Time columns in the Postgres backend and added
  `year`/`month`/`day` operations to Table columns.][6153]
- [`Text.split` can now take a vector of delimiters.][6156]
- [Add `has_warnings`, `remove_warnings` and `throw_on_warning` extension
  methods.][6176]
- [Implemented `Table.union` for the Database backend.][6204]
- [Array & Vector have the same methods & behavior][6218]
- [Implemented `Table.split` and `Table.tokenize` for in-memory tables.][6233]
- [Added `trim` and `replace` to `Column`. Enhanced number parsing with support
  for thousands and decimal point automatic detection.][6253]
- [Implemented `Table.parse_text_to_table`.][6294]
- [Added `Table.parse_to_columns`.][6383]
- [Added parsing methods for `Integer`, `Decimal`, `Json`, `Date`, `Date_Time`,
  `Time_Of_Day`, `Time_Zone`, and `URI` to `Text`.][6404]
- [Implemented `create_database_table` allowing upload of in-memory
  tables.][6429]
- [Added execution context control to writing files and dry run capabilities to
  `Text.write`.][6459]
- [Implemented `create_database_table` allowing saving queries as database
  tables.][6467]
- [Implemented `Column.format` for in-memory `Column`s.][6538]
- [Added `at_least_one` flag to `Table.tokenize_to_rows`.][6539]
- [Moved `Redshift` connector into a separate `AWS` library.][6550]

[debug-shortcuts]:
  https://github.com/enso-org/enso/blob/develop/app/gui/docs/product/shortcuts.md#debug
[3153]: https://github.com/enso-org/enso/pull/3153
[3655]: https://github.com/enso-org/enso/pull/3655
[3166]: https://github.com/enso-org/enso/pull/3166
[3181]: https://github.com/enso-org/enso/pull/3181
[3186]: https://github.com/enso-org/enso/pull/3186
[3193]: https://github.com/enso-org/enso/pull/3193
[3208]: https://github.com/enso-org/enso/pull/3208
[3224]: https://github.com/enso-org/enso/pull/3224
[3229]: https://github.com/enso-org/enso/pull/3229
[3231]: https://github.com/enso-org/enso/pull/3231
[3232]: https://github.com/enso-org/enso/pull/3232
[3230]: https://github.com/enso-org/enso/pull/3230
[3240]: https://github.com/enso-org/enso/pull/3240
[3250]: https://github.com/enso-org/enso/pull/3250
[3256]: https://github.com/enso-org/enso/pull/3256
[3249]: https://github.com/enso-org/enso/pull/3249
[3264]: https://github.com/enso-org/enso/pull/3264
[3269]: https://github.com/enso-org/enso/pull/3269
[3271]: https://github.com/enso-org/enso/pull/3271
[3259]: https://github.com/enso-org/enso/pull/3259
[3273]: https://github.com/enso-org/enso/pull/3273
[3276]: https://github.com/enso-org/enso/pull/3276
[3278]: https://github.com/enso-org/enso/pull/3278
[3283]: https://github.com/enso-org/enso/pull/3283
[3282]: https://github.com/enso-org/enso/pull/3282
[3285]: https://github.com/enso-org/enso/pull/3285
[3287]: https://github.com/enso-org/enso/pull/3287
[3292]: https://github.com/enso-org/enso/pull/3292
[3301]: https://github.com/enso-org/enso/pull/3301
[3302]: https://github.com/enso-org/enso/pull/3302
[3305]: https://github.com/enso-org/enso/pull/3305
[3309]: https://github.com/enso-org/enso/pull/3309
[3310]: https://github.com/enso-org/enso/pull/3310
[3316]: https://github.com/enso-org/enso/pull/3316
[3236]: https://github.com/enso-org/enso/pull/3236
[3311]: https://github.com/enso-org/enso/pull/3311
[3317]: https://github.com/enso-org/enso/pull/3317
[3318]: https://github.com/enso-org/enso/pull/3318
[3324]: https://github.com/enso-org/enso/pull/3324
[3327]: https://github.com/enso-org/enso/pull/3327
[3339]: https://github.com/enso-org/enso/pull/3339
[3344]: https://github.com/enso-org/enso/pull/3344
[3346]: https://github.com/enso-org/enso/pull/3346
[3349]: https://github.com/enso-org/enso/pull/3349
[3361]: https://github.com/enso-org/enso/pull/3361
[3364]: https://github.com/enso-org/enso/pull/3364
[3373]: https://github.com/enso-org/enso/pull/3373
[3377]: https://github.com/enso-org/enso/pull/3377
[3366]: https://github.com/enso-org/enso/pull/3366
[3379]: https://github.com/enso-org/enso/pull/3379
[3381]: https://github.com/enso-org/enso/pull/3381
[3391]: https://github.com/enso-org/enso/pull/3391
[3383]: https://github.com/enso-org/enso/pull/3383
[3385]: https://github.com/enso-org/enso/pull/3385
[3392]: https://github.com/enso-org/enso/pull/3392
[3393]: https://github.com/enso-org/enso/pull/3393
[3390]: https://github.com/enso-org/enso/pull/3390
[3408]: https://github.com/enso-org/enso/pull/3408
[3415]: https://github.com/enso-org/enso/pull/3415
[3424]: https://github.com/enso-org/enso/pull/3424
[3425]: https://github.com/enso-org/enso/pull/3425
[3430]: https://github.com/enso-org/enso/pull/3430
[3442]: https://github.com/enso-org/enso/pull/3442
[3457]: https://github.com/enso-org/enso/pull/3457
[3455]: https://github.com/enso-org/enso/pull/3455
[3460]: https://github.com/enso-org/enso/pull/3460
[3462]: https://github.com/enso-org/enso/pull/3462
[3463]: https://github.com/enso-org/enso/pull/3463
[3472]: https://github.com/enso-org/enso/pull/3472
[3486]: https://github.com/enso-org/enso/pull/3486
[3478]: https://github.com/enso-org/enso/pull/3478
[3484]: https://github.com/enso-org/enso/pull/3484
[3502]: https://github.com/enso-org/enso/pull/3502
[3514]: https://github.com/enso-org/enso/pull/3514
[3515]: https://github.com/enso-org/enso/pull/3515
[3516]: https://github.com/enso-org/enso/pull/3516
[3517]: https://github.com/enso-org/enso/pull/3517
[3518]: https://github.com/enso-org/enso/pull/3518
[3519]: https://github.com/enso-org/enso/pull/3519
[3523]: https://github.com/enso-org/enso/pull/3523
[3528]: https://github.com/enso-org/enso/pull/3528
[3530]: https://github.com/enso-org/enso/pull/3530
[3542]: https://github.com/enso-org/enso/pull/3542
[3551]: https://github.com/enso-org/enso/pull/3551
[3552]: https://github.com/enso-org/enso/pull/3552
[3554]: https://github.com/enso-org/enso/pull/3554
[3558]: https://github.com/enso-org/enso/pull/3558
[3564]: https://github.com/enso-org/enso/pull/3564
[3574]: https://github.com/enso-org/enso/pull/3574
[3573]: https://github.com/enso-org/enso/pull/3573
[3583]: https://github.com/enso-org/enso/pull/3583
[3581]: https://github.com/enso-org/enso/pull/3581
[3588]: https://github.com/enso-org/enso/pull/3588
[3590]: https://github.com/enso-org/enso/pull/3590
[3593]: https://github.com/enso-org/enso/pull/3593
[3601]: https://github.com/enso-org/enso/pull/3601
[3617]: https://github.com/enso-org/enso/pull/3617
[3628]: https://github.com/enso-org/enso/pull/3628
[3629]: https://github.com/enso-org/enso/pull/3629
[3632]: https://github.com/enso-org/enso/pull/3632
[3641]: https://github.com/enso-org/enso/pull/3641
[3643]: https://github.com/enso-org/enso/pull/3643
[3644]: https://github.com/enso-org/enso/pull/3644
[3645]: https://github.com/enso-org/enso/pull/3645
[3648]: https://github.com/enso-org/enso/pull/3648
[3661]: https://github.com/enso-org/enso/pull/3661
[3665]: https://github.com/enso-org/enso/pull/3665
[3634]: https://github.com/enso-org/enso/pull/3634
[3667]: https://github.com/enso-org/enso/pull/3667
[3669]: https://github.com/enso-org/enso/pull/3669
[3647]: https://github.com/enso-org/enso/pull/3647
[3673]: https://github.com/enso-org/enso/pull/3673
[3684]: https://github.com/enso-org/enso/pull/3684
[3691]: https://github.com/enso-org/enso/pull/3691
[3695]: https://github.com/enso-org/enso/pull/3695
[3722]: https://github.com/enso-org/enso/pull/3722
[3726]: https://github.com/enso-org/enso/pull/3726
[3727]: https://github.com/enso-org/enso/pull/3727
[3733]: https://github.com/enso-org/enso/pull/3733
[3749]: https://github.com/enso-org/enso/pull/3749
[3750]: https://github.com/enso-org/enso/pull/3750
[3770]: https://github.com/enso-org/enso/pull/3770
[3775]: https://github.com/enso-org/enso/pull/3775
[3759]: https://github.com/enso-org/enso/pull/3759
[3793]: https://github.com/enso-org/enso/pull/3793
[3790]: https://github.com/enso-org/enso/pull/3790
[3805]: https://github.com/enso-org/enso/pull/3805
[3812]: https://github.com/enso-org/enso/pull/3812
[3823]: https://github.com/enso-org/enso/pull/3823
[3827]: https://github.com/enso-org/enso/pull/3827
[3824]: https://github.com/enso-org/enso/pull/3824
[3804]: https://github.com/enso-org/enso/pull/3804
[3818]: https://github.com/enso-org/enso/pull/3818
[3776]: https://github.com/enso-org/enso/pull/3776
[3855]: https://github.com/enso-org/enso/pull/3855
[3836]: https://github.com/enso-org/enso/pull/3836
[3782]: https://github.com/enso-org/enso/pull/3782
[3863]: https://github.com/enso-org/enso/pull/3863
[3874]: https://github.com/enso-org/enso/pull/3874
[3852]: https://github.com/enso-org/enso/pull/3852
[3841]: https://github.com/enso-org/enso/pull/3841
[3885]: https://github.com/enso-org/enso/pull/3885
[3910]: https://github.com/enso-org/enso/pull/3910
[3919]: https://github.com/enso-org/enso/pull/3919
[3923]: https://github.com/enso-org/enso/pull/3923
[3950]: https://github.com/enso-org/enso/pull/3950
[3964]: https://github.com/enso-org/enso/pull/3964
[3967]: https://github.com/enso-org/enso/pull/3967
[3987]: https://github.com/enso-org/enso/pull/3987
[3878]: https://github.com/enso-org/enso/pull/3878
[3997]: https://github.com/enso-org/enso/pull/3997
[4013]: https://github.com/enso-org/enso/pull/4013
[4026]: https://github.com/enso-org/enso/pull/4026
[4027]: https://github.com/enso-org/enso/pull/4027
[4044]: https://github.com/enso-org/enso/pull/4044
[4052]: https://github.com/enso-org/enso/pull/4052
[4063]: https://github.com/enso-org/enso/pull/4063
[4078]: https://github.com/enso-org/enso/pull/4078
[4085]: https://github.com/enso-org/enso/pull/4085
[4097]: https://github.com/enso-org/enso/pull/4097
[4115]: https://github.com/enso-org/enso/pull/4115
[4120]: https://github.com/enso-org/enso/pull/4120
[4050]: https://github.com/enso-org/enso/pull/4050
[4072]: https://github.com/enso-org/enso/pull/4072
[5582]: https://github.com/enso-org/enso/pull/5582
[5645]: https://github.com/enso-org/enso/pull/5645
[5646]: https://github.com/enso-org/enso/pull/5646
[5656]: https://github.com/enso-org/enso/pull/5656
[5678]: https://github.com/enso-org/enso/pull/5678
[5679]: https://github.com/enso-org/enso/pull/5679
[5699]: https://github.com/enso-org/enso/pull/5699
[5719]: https://github.com/enso-org/enso/pull/5719
[5721]: https://github.com/enso-org/enso/pull/5721
[5757]: https://github.com/enso-org/enso/pull/5757
[5768]: https://github.com/enso-org/enso/pull/5768
[5774]: https://github.com/enso-org/enso/pull/5774
[5779]: https://github.com/enso-org/enso/pull/5779
[5785]: https://github.com/enso-org/enso/pull/5785
[5798]: https://github.com/enso-org/enso/pull/5798
[5802]: https://github.com/enso-org/enso/pull/5802
[5850]: https://github.com/enso-org/enso/pull/5850
[5863]: https://github.com/enso-org/enso/pull/5863
[5917]: https://github.com/enso-org/enso/pull/5917
[5705]: https://github.com/enso-org/enso/pull/5705
[5959]: https://github.com/enso-org/enso/pull/5959
[6073]: https://github.com/enso-org/enso/pull/6073
[6116]: https://github.com/enso-org/enso/pull/6116
[6150]: https://github.com/enso-org/enso/pull/6150
[6153]: https://github.com/enso-org/enso/pull/6153
[6156]: https://github.com/enso-org/enso/pull/6156
[6176]: https://github.com/enso-org/enso/pull/6176
[6204]: https://github.com/enso-org/enso/pull/6204
[6077]: https://github.com/enso-org/enso/pull/6077
[6218]: https://github.com/enso-org/enso/pull/6218
[6233]: https://github.com/enso-org/enso/pull/6233
[6253]: https://github.com/enso-org/enso/pull/6253
[6294]: https://github.com/enso-org/enso/pull/6294
[6383]: https://github.com/enso-org/enso/pull/6383
[6404]: https://github.com/enso-org/enso/pull/6404
[6347]: https://github.com/enso-org/enso/pull/6347
[6429]: https://github.com/enso-org/enso/pull/6429
[6459]: https://github.com/enso-org/enso/pull/6459
[6467]: https://github.com/enso-org/enso/pull/6467
[6538]: https://github.com/enso-org/enso/pull/6538
[6539]: https://github.com/enso-org/enso/pull/6539
[6550]: https://github.com/enso-org/enso/pull/6550

#### Enso Compiler

- [Added overloaded `from` conversions.][3227]
- [Upgraded to Graal VM 21.3.0][3258]
- [Added the ability to decorate values with warnings.][3248]
- [Fixed issues related to constructors' default arguments][3330]
- [Fixed compiler issue related to module cache.][3367]
- [Fixed execution of defaulted arguments of Atom Constructors][3358]
- [Converting Enso Date to java.time.LocalDate and back][3559]
- [Incremental Reparsing of a Simple Edits][3508]
- [Functions with all-defaulted arguments now execute automatically][3414]
- [Provide `tagValues` for function arguments in the language server][3422]
- [Delay construction of Truffle nodes to speed initialization][3429]
- [Frgaal compiler integration to allow for latest Java constructs][3421]
- [Support for Chrome developer tools --inspect option][3432]
- [Move Builtin Types and Methods definitions to stdlib][3363]
- [Reduce boilerplate by generating BuiltinMethod nodes from simple method
  signatures][3444]
- [Generate boilerplate classes related to error handling and varargs in
  builtins from method signatures][3454]
- [Avoid needless concatenations of warning/error messages][3465]
- [Added a full-blown DSL for builtins][3471]
- [Integration of Enso with Ideal Graph Visualizer][3533]
- [Lazy evaluation of RHS argument for || and &&][3492]
- [Drop Core implementation of IR][3512]
- [Replace `this` with `self`][3524]
- [Introduce a smaller version of the standard library, just for testing][3531]
- [Remove `here` and make method name resolution case-sensitive][3531]
- [Explicit `self`][3569]
- [Added benchmarking tool for the language server][3578]
- [Support module imports using a qualified name][3608]
- [Using parser written in Rust.][3611]
- [Enable caching in visualisation functions][3618]
- [Update Scala compiler and libraries][3631]
- [Support importing module methods][3633]
- [Support Autosave for open buffers][3637]
- [Generate native-image for engine-runner][3638]
- [Support pattern matching on constants][3641]
- [Builtin Date_Time, Time_Of_Day and Zone types for better polyglot
  support][3658]
- [Implement new specification of data types: `type` has a runtime
  representation, every atom has a type][3671]
- [main = "Hello World!" is valid Enso sample][3696]
- [Invalidate module's IR cache if imported module changed][3703]
- [Don't rename imported Main module that only imports names][3710]
- [Notify node status to the IDE][3729]
- [Make instance methods callable like statics][3764]
- [Distinguish static and instance methods][3740]
- [By-type pattern matching][3742]
- [Fix performance of method calls on polyglot arrays][3781]
- [Improved support for static and non-static builtins][3791]
- [Missing foreign language generates proper Enso error][3798]
- [Connecting IGV 4 Enso with Engine sources][3810]
- [Made Vector performance to be on par with Array][3811]
- [Introduced IO Permission Contexts][3828]
- [Accept Array-like object seamlessly in builtins][3817]
- [Initialize Builtins at Native Image build time][3821]
- [Split Atom suggestion entry to Type and Constructor][3835]
- [Any number can be converted to double][3865]
- [Update to GraalVM 22.3.0][3663]
- [Connecting IGV 4 Enso with Engine sources][3810]
- [Add the `Self` keyword referring to current type][3844]
- [Support VCS for projects in Language Server][3851]
- [Support multiple exports of the same module][3897]
- [Import modules' extension methods only with unqualified imports][3906]
- [Support expression evaluation in chromeinspector console][3941]
- [Don't export polyglot symbols][3915]
- [From/all import must not include module in name resolution][3931]
- [Vector returns warnings of individual elements][3938]
- [Enso.getMetaObject, Type.isMetaInstance and Meta.is_a consolidation][3949]
- [Add executionContext/interrupt API command][3952]
- [Any.== is a builtin method][3956]
- [Simplify exception handling for polyglot exceptions][3981]
- [Simplify compilation of nested patterns][4005]
- [IGV can jump to JMH sources & more][4008]
- [Basic support of VSCode integration][4014]
- [Sync language server with file system after VCS restore][4020]
- [`ArrayOverBuffer` behaves like an `Array` and `Array.sort` no longer sorts in
  place][4022]
- [Implement hashing functionality for all objects][3878]
- [Introducing Meta.atom_with_hole][4023]
- [Report failures in name resolution in type signatures][4030]
- [Attach visualizations to sub-expressions][4048]
- [Add Meta.get_annotation method][4049]
- [Resolve Fully Qualified Names][4056]
- [Optimize Atom storage layouts][3862]
- [Make instance methods callable like statics for builtin types][4077]
- [Convert large longs to doubles, safely, for host calls][4099]
- [Consistent ordering with comparators][4067]
- [Profile engine startup][4110]
- [Report type of polyglot values][4111]
- [Engine can now recover from serialization failures][5591]
- [Use sbt runEngineDistribution][5609]
- [Update to GraalVM 22.3.1][5602]
- [Cache library bindings to optimize import/export resolution][5700]
- [Comparators support partial ordering][5778]
- [Merge ordered and unordered comparators][5845]
- [Use SHA-1 for calculating hashes of modules' IR and bindings][5791]
- [Don't install Python component on Windows][5900]
- [Detect potential name conflicts between exported types and FQNs][5966]
- [Ensure calls involving warnings remain instrumented][6067]
- [One can define lazy atom fields][6151]
- [Replace IOContexts with Execution Environment and generic Context][6171]
- [Vector.sort handles incomparable types][5998]
- [Removing need for asynchronous thread to execute ResourceManager
  finalizers][6335]
- [Warning.get_all returns only unique warnings][6372]
- [Reimplement `enso_project` as a proper builtin][6352]

[3227]: https://github.com/enso-org/enso/pull/3227
[3248]: https://github.com/enso-org/enso/pull/3248
[3258]: https://github.com/enso-org/enso/pull/3258
[3330]: https://github.com/enso-org/enso/pull/3330
[3358]: https://github.com/enso-org/enso/pull/3358
[3360]: https://github.com/enso-org/enso/pull/3360
[3367]: https://github.com/enso-org/enso/pull/3367
[3559]: https://github.com/enso-org/enso/pull/3559
[3508]: https://github.com/enso-org/enso/pull/3508
[3412]: https://github.com/enso-org/enso/pull/3412
[3414]: https://github.com/enso-org/enso/pull/3414
[3417]: https://github.com/enso-org/enso/pull/3417
[3422]: https://github.com/enso-org/enso/pull/3422
[3429]: https://github.com/enso-org/enso/pull/3429
[3421]: https://github.com/enso-org/enso/pull/3421
[3432]: https://github.com/enso-org/enso/pull/3432
[3363]: https://github.com/enso-org/enso/pull/3363
[3444]: https://github.com/enso-org/enso/pull/3444
[3453]: https://github.com/enso-org/enso/pull/3453
[3454]: https://github.com/enso-org/enso/pull/3454
[3461]: https://github.com/enso-org/enso/pull/3461
[3465]: https://github.com/enso-org/enso/pull/3465
[3471]: https://github.com/enso-org/enso/pull/3471
[3533]: https://github.com/enso-org/enso/pull/3533
[3492]: https://github.com/enso-org/enso/pull/3492
[3493]: https://github.com/enso-org/enso/pull/3493
[3505]: https://github.com/enso-org/enso/pull/3505
[3512]: https://github.com/enso-org/enso/pull/3512
[3524]: https://github.com/enso-org/enso/pull/3524
[3531]: https://github.com/enso-org/enso/pull/3531
[3562]: https://github.com/enso-org/enso/pull/3562
[3538]: https://github.com/enso-org/enso/pull/3538
[3569]: https://github.com/enso-org/enso/pull/3569
[3578]: https://github.com/enso-org/enso/pull/3578
[3611]: https://github.com/enso-org/enso/pull/3611
[3618]: https://github.com/enso-org/enso/pull/3618
[3608]: https://github.com/enso-org/enso/pull/3608
[3608]: https://github.com/enso-org/enso/pull/3608
[3631]: https://github.com/enso-org/enso/pull/3631
[3633]: https://github.com/enso-org/enso/pull/3633
[3637]: https://github.com/enso-org/enso/pull/3637
[3638]: https://github.com/enso-org/enso/pull/3638
[3641]: https://github.com/enso-org/enso/pull/3641
[3658]: https://github.com/enso-org/enso/pull/3658
[3671]: https://github.com/enso-org/enso/pull/3671
[3696]: https://github.com/enso-org/enso/pull/3696
[3703]: https://github.com/enso-org/enso/pull/3703
[3710]: https://github.com/enso-org/enso/pull/3710
[3729]: https://github.com/enso-org/enso/pull/3729
[3740]: https://github.com/enso-org/enso/pull/3740
[3764]: https://github.com/enso-org/enso/pull/3764
[3742]: https://github.com/enso-org/enso/pull/3742
[3781]: https://github.com/enso-org/enso/pull/3781
[3791]: https://github.com/enso-org/enso/pull/3791
[3798]: https://github.com/enso-org/enso/pull/3798
[3810]: https://github.com/enso-org/enso/pull/3810
[3811]: https://github.com/enso-org/enso/pull/3811
[3817]: https://github.com/enso-org/enso/pull/3817
[3821]: https://github.com/enso-org/enso/pull/3821
[3828]: https://github.com/enso-org/enso/pull/3828
[3835]: https://github.com/enso-org/enso/pull/3835
[3865]: https://github.com/enso-org/enso/pull/3865
[3663]: https://github.com/enso-org/enso/pull/3663
[3810]: https://github.com/enso-org/enso/pull/3810
[3844]: https://github.com/enso-org/enso/pull/3844
[3851]: https://github.com/enso-org/enso/pull/3851
[3862]: https://github.com/enso-org/enso/pull/3862
[3897]: https://github.com/enso-org/enso/pull/3897
[3906]: https://github.com/enso-org/enso/pull/3906
[3941]: https://github.com/enso-org/enso/pull/3941
[3915]: https://github.com/enso-org/enso/pull/3915
[3931]: https://github.com/enso-org/enso/pull/3931
[3938]: https://github.com/enso-org/enso/pull/3938
[3949]: https://github.com/enso-org/enso/pull/3949
[3952]: https://github.com/enso-org/enso/pull/3952
[3956]: https://github.com/enso-org/enso/pull/3956
[3981]: https://github.com/enso-org/enso/pull/3981
[4005]: https://github.com/enso-org/enso/pull/4005
[4008]: https://github.com/enso-org/enso/pull/4008
[4014]: https://github.com/enso-org/enso/pull/4014
[4020]: https://github.com/enso-org/enso/pull/4020
[4022]: https://github.com/enso-org/enso/pull/4022
[4023]: https://github.com/enso-org/enso/pull/4023
[4030]: https://github.com/enso-org/enso/pull/4030
[4048]: https://github.com/enso-org/enso/pull/4048
[4049]: https://github.com/enso-org/enso/pull/4049
[4056]: https://github.com/enso-org/enso/pull/4056
[4067]: https://github.com/enso-org/enso/pull/4067
[4077]: https://github.com/enso-org/enso/pull/4077
[4099]: https://github.com/enso-org/enso/pull/4099
[4110]: https://github.com/enso-org/enso/pull/4110
[4111]: https://github.com/enso-org/enso/pull/4111
[5591]: https://github.com/enso-org/enso/pull/5591
[5609]: https://github.com/enso-org/enso/pull/5609
[5602]: https://github.com/enso-org/enso/pull/5602
[5700]: https://github.com/enso-org/enso/pull/5700
[5778]: https://github.com/enso-org/enso/pull/5778
[5845]: https://github.com/enso-org/enso/pull/5845
[5791]: https://github.com/enso-org/enso/pull/5791
[5900]: https://github.com/enso-org/enso/pull/5900
[5966]: https://github.com/enso-org/enso/pull/5966
[5998]: https://github.com/enso-org/enso/pull/5998
[6067]: https://github.com/enso-org/enso/pull/6067
[6151]: https://github.com/enso-org/enso/pull/6151
[6171]: https://github.com/enso-org/enso/pull/6171
[6335]: https://github.com/enso-org/enso/pull/6335
[6372]: https://github.com/enso-org/enso/pull/6372
[6352]: https://github.com/enso-org/enso/pull/6352

# Enso 2.0.0-alpha.18 (2021-10-12)

<br/>![New Features](/docs/assets/tags/new_features.svg)

#### Enso Compiler

- [Updated Enso engine to version 0.2.30][engine-0.2.31]. If you're interested
  in the enhancements and fixes made to the Enso compiler, you can find their
  release notes
  [here](https://github.com/enso-org/enso/blob/develop/RELEASES.md).

<br/>![Bug Fixes](/docs/assets/tags/bug_fixes.svg)

#### Visual Environment

- [Fixed freezing after inactivity.][1776] When the IDE window was minimized or
  covered by other windows or invisible for any other reason for a duration
  around one minute or longer then it would often be frozen for some seconds on
  return. Now it is possible to interact with the IDE instantly, no matter how
  long it had been inactive.

<br/>

[1776]: https://github.com/enso-org/ide/pull/1776

# Enso 2.0.0-alpha.17 (2021-09-23)

<br/>![Bug Fixes](/docs/assets/tags/bug_fixes.svg)

#### Visual Environment

- [Correct handling of command-line flags.][1815] Command line arguments of the
  form `--backend=false` or `--backend false` are now handled as expected and
  turn off the "backend" option. The same fix has been applied to all other
  boolean command-line options as well.
- [Visualizations will be attached after project is ready.][1825] This addresses
  a rare issue when initially opened visualizations were automatically closed
  rather than filled with data.

<br/>

[1815]: https://github.com/enso-org/ide/pull/1815
[1825]: https://github.com/enso-org/ide/pull/1825

<br/>![New Features](/docs/assets/tags/new_features.svg)

#### Enso Compiler

- [Updated Enso engine to version 0.2.30][engine-0.2.30]. If you're interested
  in the enhancements and fixes made to the Enso compiler, you can find their
  release notes
  [here](https://github.com/enso-org/enso/blob/develop/RELEASES.md).

[engine-0.2.30]: https://github.com/enso-org/enso/blob/develop/RELEASES.md

# Enso 2.0.0-alpha.16 (2021-09-16)

<br/>![New Features](/docs/assets/tags/new_features.svg)

#### Visual Environment

- [Auto-layout for new nodes.][1755] When a node is selected and a new node gets
  created below using <kbd>Tab</kbd> then the new node is automatically
  positioned far enough to the right to find sufficient space and avoid
  overlapping with existing nodes.

[1755]: https://github.com/enso-org/ide/pull/1755

#### Enso Compiler

- [Updated Enso engine to version 0.2.29][engine-0.2.29]. If you're interested
  in the enhancements and fixes made to the Enso compiler, you can find their
  release notes
  [here](https://github.com/enso-org/enso/blob/develop/RELEASES.md).

[engine-0.2.29]: https://github.com/enso-org/enso/blob/develop/RELEASES.md

<br/>![Bug Fixes](/docs/assets/tags/bug_fixes.svg)

#### Visual Environment

- [Sharp rendering on screens with fractional pixel ratios.][1820]

[1820]: https://github.com/enso-org/ide/pull/1820

<br/>

# Enso 2.0.0-alpha.15 (2021-09-09)

<br/>![Bug Fixes](/docs/assets/tags/bug_fixes.svg)

#### Visual Environment

- [Fixed parsing of the `--no-data-gathering` command line option.][1831] Flag's
  name has been changed to `--data-gathering`, so now `--data-gathering=false`
  and `--data-gathering=true` are supported as well.

[1831]: https://github.com/enso-org/ide/pull/1831

# Enso 2.0.0-alpha.14 (2021-09-02)

<br/>![New Features](/docs/assets/tags/new_features.svg)

#### Visual Environment

- [Visualization previews are disabled.][1817] Previously, hovering over a
  node's output port for more than four seconds would temporarily reveal the
  node's visualization. This behavior is disabled now.

[1817]: https://github.com/enso-org/ide/pull/1817

#### Enso Compiler

- [Updated Enso engine to version 0.2.28][1829]. If you're interested in the
  enhancements and fixes made to the Enso compiler, you can find their release
  notes [here](https://github.com/enso-org/enso/blob/develop/RELEASES.md).

[1829]: https://github.com/enso-org/ide/pull/1829

# Enso 2.0.0-alpha.13 (2021-08-27)

<br/>![New Features](/docs/assets/tags/new_features.svg)

#### Enso Compiler

- [Updated Enso engine to version 0.2.27][1811]. If you're interested in the
  enhancements and fixes made to the Enso compiler, you can find their release
  notes [here](https://github.com/enso-org/enso/blob/develop/RELEASES.md).

[1811]: https://github.com/enso-org/ide/pull/1811

# Enso 2.0.0-alpha.12 (2021-08-13)

<br/>![New Features](/docs/assets/tags/new_features.svg)

#### Visual Environment

- [Improvements to visualization handling][1804]. These improvements are fixing
  possible performance issues around attaching and detaching visualizations.
- [GeoMap visualization will ignore points with `null` coordinates][1775]. Now
  the presence of such points in the dataset will not break initial map
  positioning.

#### Enso Compiler

- [Updated Enso engine to version 0.2.26][1801]. If you're interested in the
  enhancements and fixes made to the Enso compiler, you can find their release
  notes [here](https://github.com/enso-org/enso/blob/develop/RELEASES.md).

[1801]: https://github.com/enso-org/ide/pull/1801
[1775]: https://github.com/enso-org/ide/pull/1775
[1798]: https://github.com/enso-org/ide/pull/1798
[1804]: https://github.com/enso-org/ide/pull/1804

# Enso 2.0.0-alpha.11 (2021-08-09)

This update contains major performance improvements and exposes new privacy user
settings. We will work towards stabilizing it in the next weeks in order to make
these updates be shipped in a stable release before the end of the year.

<br/>![New Features](/docs/assets/tags/new_features.svg)

#### Visual Environment

- [New look of open project dialog][1700]. Now it has a "Open project" title at
  the top.
- [Documentation coments are displayed next to the nodes.][1744].

#### Enso Compiler

- [Updated Enso engine to version 0.2.22][1762]. If you are interested in the
  enhancements and fixes made to the Enso compiler, you can find out more
  details in
  [the engine release notes](https://github.com/enso-org/enso/blob/develop/RELEASES.md).

<br/>![Bug Fixes](/docs/assets/tags/bug_fixes.svg)

#### Visual Environment

- [Fixed a bug where edited node expression was sometimes altered.][1743] When
  editing node expression, the changes were occasionally reverted, or the
  grayed-out parameter names were added to the actual expression. <br/>

[1700]: https://github.com/enso-org/ide/pull/1700
[1742]: https://github.com/enso-org/ide/pull/1742
[1726]: https://github.com/enso-org/ide/pull/1762
[1743]: https://github.com/enso-org/ide/pull/1743
[1744]: https://github.com/enso-org/ide/pull/1744

# Enso 2.0.0-alpha.10 (2021-07-23)

<br/>![New Features](/docs/assets/tags/new_features.svg)

#### Enso Compiler

- [Updated Enso engine to version 0.2.15][1710]. If you're interested in the
  enhancements and fixes made to the Enso compiler, you can find out more
  details in
  [the engine release notes](https://github.com/enso-org/enso/blob/develop/RELEASES.md).

<br/>

[1710]: https://github.com/enso-org/ide/pull/1710

# Enso 2.0.0-alpha.9 (2021-07-16)

<br/>![New Features](/docs/assets/tags/new_features.svg)

#### Visual Environment

- [Improved undo-redo][1653]. Node selection, enabling/disabling visualisations
  and entering a node are now affected by undo/redo and are restored on project
  startup.

<br/>

[1640]: https://github.com/enso-org/ide/pull/1653

# Enso 2.0.0-alpha.8 (2021-06-09)

<br/>![New Features](/docs/assets/tags/new_features.svg)

#### Enso Compiler

- [Updated Enso engine to version 0.2.12][1640]. If you're interested in the
  enhancements and fixes made to the Enso compiler, you can find out more
  details in
  [the engine release notes](https://github.com/enso-org/enso/blob/develop/RELEASES.md).

[1640]: https://github.com/enso-org/ide/pull/1640

<br/>

# Enso 2.0.0-alpha.7 (2021-06-06)

<br/>![New Features](/docs/assets/tags/new_features.svg)

#### Visual Environment

- [User Authentication][1653]. Users can sign in to Enso using Google, GitHub or
  email accounts.

<br/>![Bug Fixes](/docs/assets/tags/bug_fixes.svg)

#### Visual Environment

- [Fix node selection bug ][1664]. Fix nodes not being deselected correctly in
  some circumstances. This would lead to nodes moving too fast when dragged
  [1650] or the internal state of the project being inconsistent [1626].

[1653]: https://github.com/enso-org/ide/pull/1653
[1664]: https://github.com/enso-org/ide/pull/1664

<br/>

# Enso 2.0.0-alpha.6 (2021-06-28)

<br/>![New Features](/docs/assets/tags/new_features.svg)

#### Visual Environment

- [Profling mode.][1546] The IDE contains a profiling mode now which can be
  entered through a button in the top-right corner or through the keybinding
  <kbd>ctrl</kbd>+<kbd>p</kbd>. This mode does not display any information yet.
  In the future, it will display the running times of nodes and maybe more
  useful statistics.
- [Area selection][1588]. You can now select multiple nodes at once. Just click
  and drag on the background of your graph and see the beauty of the area
  selection appear.
- [Opening projects in application graphical interface][1587]. Press `cmd`+`o`
  to bring the list of projects. Select a project on the list to open it.
- [Initial support for undo-redo][1602]. Press <kbd>cmd</kbd>+<kbd>z</kbd> to
  undo last action and <kbd>cmd</kbd>+<kbd>z</kbd> to redo last undone action.
  This version of undo redo does not have proper support for text editor and
  undoing UI changes (like selecting nodes).

#### EnsoGL (rendering engine)

<br/>![Bug Fixes](/docs/assets/tags/bug_fixes.svg)

#### Visual Environment

- [Nodes in graph no longer overlap panels][1577]. The Searcher, project name,
  breadcrumbs and status bar are displayed "above" nodes.

#### Enso Compiler

[1588]: https://github.com/enso-org/ide/pull/1588
[1577]: https://github.com/enso-org/ide/pull/1577
[1587]: https://github.com/enso-org/ide/pull/1587
[1602]: https://github.com/enso-org/ide/pull/1602
[1602]: https://github.com/enso-org/ide/pull/1664
[1602]: https://github.com/enso-org/ide/pull/1650
[1602]: https://github.com/enso-org/ide/pull/1626

# Enso 2.0.0-alpha.5 (2021-05-14)

<br/>![New Features](/docs/assets/tags/new_features.svg)

#### Visual Environment

- [Create New Project action in Searcher][1566]. When you bring the searcher
  with tab having no node selected, a new action will be available next to the
  examples and code suggestions: `Create New Project`. When you choose it by
  clicking with mouse or selecting and pressing enter, a new unnamed project
  will be created and opened in the application. Then you can give a name to
  this project.
- [Signed builds.][1366] Our builds are signed and will avoid warnings from the
  operating system about being untrusted.

#### EnsoGL (rendering engine)

- [Components for picking numbers and ranges.][1524]. We now have some internal
  re-usable UI components for selecting numbers or a range. Stay tuned for them
  appearing in the IDE.

<br/>![Bug Fixes](/docs/assets/tags/bug_fixes.svg)

#### Visual Environment

- [Delete key will delete selected nodes][1538]. Only the non-intuitive
  backspace key was assigned to this action before.
- [It is possible to move around after deleting a node with a selected
  visualization][1556]. Deleting a node while its attached visualization was
  selected made it impossible to pan or zoom around the stage afterwards. This
  error is fixed now.
- [Fixed an internal error that would make the IDE fail on some browser.][1561].
  Instead of crashing on browser that don't support the feature we use, we are
  now just start a little bit slower.

#### Enso Compiler

- [Updated Enso engine to version 0.2.11][1541].

If you're interested in the enhancements and fixes made to the Enso compiler,
you can find their release notes
[here](https://github.com/enso-org/enso/blob/develop/RELEASES.md).

[1366]: https://github.com/enso-org/ide/pull/1366
[1541]: https://github.com/enso-org/ide/pull/1541
[1538]: https://github.com/enso-org/ide/pull/1538
[1524]: https://github.com/enso-org/ide/pull/1524
[1556]: https://github.com/enso-org/ide/pull/1556
[1561]: https://github.com/enso-org/ide/pull/1561
[1566]: https://github.com/enso-org/ide/pull/1566

<br/>

# Enso 2.0.0-alpha.4 (2021-05-04)

<br/>![New Features](/docs/assets/tags/new_features.svg)

#### Visual Environment

- [Window management buttons.][1511]. The IDE now has components for
  "fullscreen" and "close" buttons. They will when running IDE in a cloud
  environment where no native window buttons are available.
- [Customizable backend options][1531]. When invoking Enso IDE through command
  line interface, it is possible to add the `--` argument separator. All
  arguments following the separator will be passed to the backend.
- [Added `--verbose` parameter][1531]. If `--verbose` is given as command line
  argument, the IDE and the backend will produce more detailed logs.

<br/>![Bug Fixes](/docs/assets/tags/bug_fixes.svg)

#### Visual Environment

- [Some command line arguments were not applied correctly in the IDE][1536].
  Some arguments were not passed correctly to the IDE leading to erroneous
  behavior or appearance of the electron app. This is now fixed.

#### Enso Compiler

If you're interested in the enhancements and fixes made to the Enso compiler,
you can find their release notes
[here](https://github.com/enso-org/enso/blob/develop/RELEASES.md).

[1511]: https://github.com/enso-org/ide/pull/1511
[1536]: https://github.com/enso-org/ide/pull/1536
[1531]: https://github.com/enso-org/ide/pull/1531

<br/>

# Enso 2.0.0-alpha.3 (2020-04-13)

<br/>![New Learning Resources](/docs/assets/tags/new_learning_resources.svg)

<br/>![New Features](/docs/assets/tags/new_features.svg)

#### Visual Environment

- [The status bar reports connectivity issues][1316]. The IDE maintains a
  connection to the Enso Language Server. If this connection is lost, any
  unsaved and further work will be lost. In this build we have added a
  notification in the status bar to signal that the connection has been lost and
  that the IDE must be restarted. In future, the IDE will try to automatically
  reconnect.
- [Visualizations can now be maximised to fill the screen][1355] by selecting
  the node and pressing space twice. To quit this view, press space again.
- [Visualizations are previewed when you hover over an output port.][1363] There
  is now a quick preview for visualizations and error descriptions. Hovering
  over a node output will first show a tooltip with the type information and
  then, after some time, will show the visualization of the node. This preview
  visualization will be located above other nodes, whereas the normal view, will
  be shown below nodes. Errors will show the preview visualization immediately.
  Nodes without type information will also show the visualization immediately.
  You can enter a quick preview mode by pressing ctrl (or command on macOS),
  which will show the preview visualization immediately when hovering above a
  node's output port.
- [Database Visualizations][1335]. Visualizations for the Database library have
  been added. The Table visualization now automatically executes the underlying
  query to display its results as a table. In addition, the SQL Query
  visualization allows the user to see the query that is going to be run against
  the database.
- [Histogram and Scatter Plot now support Dataframes.][1377] The `Table` and
  `Column` datatypes are properly visualized. Scatter Plot can display points of
  different colors, shapes and sizes, all as defined by the data within the
  `Table`.
- [Many small visual improvements.][1419] See the source issue for more details.
- The dark theme is officially supported now. You can start the IDE with the
  `--theme=dark` option to enable it.
- You can hide the node labels with the `--no-node-labels` option. This is
  useful when creating demo videos.
- [Added a Heatmap visualization.][1438] Just as for the Scatter Plot, it
  supports visualizing `Table`, but also `Vector`.
- [Add a background to the status bar][1447].
- [Display breadcrumbs behind nodes and other objects][1471].
- [Image visualization.][1367]. Visualizations for the Enso Image library. Now
  you can display the `Image` type and a string with an image encoded in base64.
  The histogram visualization has been adjusted, allowing you to display the
  values of the precomputed bins, which is useful when the dataset is relatively
  big, and it's cheaper to send the precomputed bins rather than the entire
  dataset.
- [Output type labels.][1427] The labels, that show the output type of a node on
  hover, appear now in a fixed position right below the node, instead of a
  pop-up, as they did before.

<br/>![Bug Fixes](/docs/assets/tags/bug_fixes.svg)

#### Visual Environment

- [Not adding spurious imports][1209]. Fixed cases where the IDE was adding
  unnecessary library imports when selecting hints from the node searcher. This
  makes the generated textual code much easier to read, and reduces the
  likelihood of accidental name collisions.
- [Hovering over an output port shows a pop-up with the result type of a
  node][1312]. This allows easy discovery of the result type of a node, which
  can help with both debugging and development.
- [Visualizations can define the context for preprocessor evaluation][1291].
  Users can now decide which module's context should be used for visualization
  preprocessor. This allows providing visualizations with standard library
  functionalities or defining utilities that are shared between multiple
  visualizations.
- [Fixed an issue with multiple instances of the IDE running.][1314] This fixes
  an issue where multiple instances of the IDE (or even other applications)
  could lead to the IDE not working.
- [Allow JS to log arbitrary objects.][1313] Previously using `console.log` in a
  visualisation or during development would crash the IDE. Now it correctly logs
  the string representation of the object. This is great for debugging custom
  visualizations.
- [Fix the mouse cursor offset on systems with fractional display
  scaling][1064]. The cursor now works with any display scaling, instead of
  there being an offset between the visible cursor and the cursor selection.
- [Disable area selection][1318]. The area selection was visible despite being
  non-functional. To avoid confusion, area selection has been disabled until it
  is [correctly implemented][479].
- [Fix an error after adding a node][1332]. Sometimes, after picking a
  suggestion, the inserted node was spuriously annotated with "The name could
  not be found" error.
- [Handle syntax errors in custom-defined visualizations][1341]. The IDE is now
  able to run properly, even if some of the custom visualizations inside a
  project contain syntax errors.
- [Fix issues with pasting multi-line text into single-line text fields][1348].
  The line in the copied text will be inserted and all additional lines will be
  ignored.
- [Users can opt out of anonymous data gathering.][1328] This can be done with
  the `--no-data-gathering` command-line flag when starting the IDE.
- [Provide a theming API for JavaScript visualizations][1358]. It is now
  possible to use the Enso theming engine while developing custom visualizations
  in JavaScript. You can query it for all IDE colors, including the colors used
  to represent types.
- [You can now start the IDE service without a window again.][1353] The command
  line argument `--no-window` now starts all the required backend services
  again, and prints the port on the command line. This allows you to open the
  IDE in a web browser of your choice.
- [JS visualizations have gestures consistent with the IDE][1291]. Panning and
  zooming now works just as expected using both a trackpad and mouse.
- [Running `watch` command works on first try.][1395]. Running the build command
  `run watch` would fail if it was run as the first command on a clean
  repository. This now works.
- [The `inputType` field of visualizations is actually taken into
  consideration][1384]. The visualization chooser shows only the entries that
  work properly for the node's output type.
- [Fix applying the output of the selected node to the expression of a new
  node][1385]. For example, having selected a node with `Table` output and
  adding a new node with expression `at "x" == "y"`, the selected node was
  applied to the right side of `==`: `at "x" == operator1."y"` instead of
  `operator1.at "x" == "y"`.
- [`Enso_Project.data` is visible in the searcher][1393].
- [The Geo Map visualization recognizes columns regardless of the case of their
  name][1392]. This allows visualizing tables with columns like `LONGITUDE` or
  `Longitude`, where previously only `longitude` was recognized.
- [It is possible now to switch themes][1390]. Additionally, the theme manager
  was integrated with the FRP event engine, which has been a long-standing issue
  in the IDE. Themes management was exposed to JavaScript with the
  `window.theme` variable. It is even possible to change and develop themes live
  by editing theme variables directly in the Chrome Inspector. Use the following
  command to give this a go:
  `theme.snapshot("t1"); theme.get("t1").interactiveMode()`.
- [The active visualization is highlighted.][1412] Now it is clearly visible
  when the mouse events are passed to the visualization.
- [Fixed an issue where projects containing certain language constructs failed
  to load.][1413]
- [Fixed a case where IDE could lose connection to the backend after some
  time.][1428]
- [Improved the performance of the graph editor, particularly when opening a
  project for the first time.][1445]

#### EnsoGL (rendering engine)

- [Unified shadow generation][1411]. Added a toolset to create shadows for
  arbitrary UI components.

#### Enso Compiler

If you're interested in the enhancements and fixes made to the Enso compiler,
you can find their release notes
[here](https://github.com/enso-org/enso/blob/develop/RELEASES.md#enso-0210-2021-04-07).

[1064]: https://github.com/enso-org/ide/pull/1064
[1209]: https://github.com/enso-org/ide/pull/1209
[1291]: https://github.com/enso-org/ide/pull/1291
[1311]: https://github.com/enso-org/ide/pull/1311
[1313]: https://github.com/enso-org/ide/pull/1313
[1314]: https://github.com/enso-org/ide/pull/1314
[1316]: https://github.com/enso-org/ide/pull/1316
[1318]: https://github.com/enso-org/ide/pull/1318
[1328]: https://github.com/enso-org/ide/pull/1328
[1355]: https://github.com/enso-org/ide/pull/1355
[1332]: https://github.com/enso-org/ide/pull/1332
[1341]: https://github.com/enso-org/ide/pull/1341
[1341]: https://github.com/enso-org/ide/pull/1341
[1348]: https://github.com/enso-org/ide/pull/1348
[1353]: https://github.com/enso-org/ide/pull/1353
[1395]: https://github.com/enso-org/ide/pull/1395
[1363]: https://github.com/enso-org/ide/pull/1363
[1384]: https://github.com/enso-org/ide/pull/1384
[1385]: https://github.com/enso-org/ide/pull/1385
[1390]: https://github.com/enso-org/ide/pull/1390
[1392]: https://github.com/enso-org/ide/pull/1392
[1393]: https://github.com/enso-org/ide/pull/1393
[479]: https://github.com/enso-org/ide/issues/479
[1335]: https://github.com/enso-org/ide/pull/1335
[1358]: https://github.com/enso-org/ide/pull/1358
[1377]: https://github.com/enso-org/ide/pull/1377
[1411]: https://github.com/enso-org/ide/pull/1411
[1412]: https://github.com/enso-org/ide/pull/1412
[1419]: https://github.com/enso-org/ide/pull/1419
[1413]: https://github.com/enso-org/ide/pull/1413
[1428]: https://github.com/enso-org/ide/pull/1428
[1438]: https://github.com/enso-org/ide/pull/1438
[1367]: https://github.com/enso-org/ide/pull/1367
[1445]: https://github.com/enso-org/ide/pull/1445
[1447]: https://github.com/enso-org/ide/pull/1447
[1471]: https://github.com/enso-org/ide/pull/1471
[1511]: https://github.com/enso-org/ide/pull/1511

<br/>

# Enso 2.0.0-alpha.2 (2020-03-04)

This is a release focused on bug-fixing, stability, and performance. It improves
the performance of workflows and visualizations, and improves the look and feel
of the graphical interface. In addition, the graphical interface now informs the
users about errors and where they originate.

<br/>![New Learning Resources](/docs/assets/tags/new_learning_resources.svg)

- [Learn how to define custom data visualizations in
  Enso][podcast-custom-visualizations].
- [Learn how to use Java libraries in Enso, to build a
  webserver][podcast-java-interop].
- [Learn how to use Javascript libraries in Enso, to build custom server-side
  website rendering][podcast-http-server].
- [Discover why Enso Compiler is so fast and how it was built to support a
  dual-representation language][podcast-compiler-internals].
- [Learn more about the vision behind Enso and about its planned
  future][podcast-future-of-enso].

<br/>![New Features](/docs/assets/tags/new_features.svg)

#### Visual Environment

- [Errors in workflows are now displayed in the graphical interface][1215].
  Previously, these errors were silently skipped, which was non-intuitive and
  hard to understand. Now, the IDE displays both dataflow errors and panics in a
  nice and descriptive fashion.
- [Added geographic map support for Tables (data frames).][1187] Tables that
  have `latitude`, `longitude`, and optionally `label` columns can now be shown
  as points on a map.
- [Added a shortcut for live reloading of visualization files.][1190] This
  drastically improves how quickly new visualizations can be tested during their
  development. This is _currently_ limited in that, after reloading
  visualization definitions, the currently visible visualizations must be
  switched to another and switched back to refresh their content. See the [video
  podcast about building custom visualizations][podcast-custom-visualizations]
  to learn more.
- [Added a visual indicator of the ongoing standard library compilation][1264].
  Currently, each time IDE is started, the backend needs to compile the standard
  library before it can provide IDE with type information and values. Because of
  that, not all functionalities are ready to work directly after starting the
  IDE. Now, there is a visible indication of the ongoing background process.
- [Added the ability to reposition visualisations.][1096] There is now an icon
  in the visualization action bar that allows dragging the visualization away
  from a node. Once the visualization has been moved, another icon appears that
  can pin the visualization back to the node.
- [There is now an API to show Version Control System (like Git) status for
  nodes][1160].

<br/>![Bug Fixes](/docs/assets/tags/bug_fixes.svg)

#### Visual Environment

- [You can now use the table visualization to display data frames][1181]. Please
  note, that large tables will get truncated to 2000 entries. This limitation
  will be lifted in future releases.
- [Performance improvements during visual workflow][1067]. Nodes added with the
  searcher will have their values automatically assigned to newly generated
  variables, which allows the Enso Engine to cache intermediate values and hence
  improve visualization performance.
- [Minor documentation rendering fixes][1098]. Fixed cases where text would be
  misinterpreted as a tag, added support for new tag types, added support for
  more common characters, properly renders overflowing text.
- [Improved handling of projects created with other IDE versions][1214]. The IDE
  is now better at dealing with incompatible metadata in files, which stores
  node visual position information, the history of chosen searcher suggestions,
  etc. This will allow IDE to correctly open projects that were created using a
  different IDE version and prevent unnecessary loss of metadata.
- Pressing and holding up and down arrow keys make the list view selection move
  continuously.
- The shortcuts to close the application and to toggle the developer tools at
  runtime now work on all supported platforms.
- [The loading progress indicator remains visible while IDE initializes][1237].
  Previously the loading progress indicator completed too quickly and stopped
  spinning before the IDE was ready. Now it stays active, giving a visual
  indication that the initialization is still in progress.
- [Fixed visual glitch where a node's text was displayed as white on a white
  background][1264]. Most notably this occurred with the output node of a
  function generated using the node collapse refactoring.
- Many visual glitches were fixed, including small "pixel-like" artifacts
  appearing on the screen.
- [Several parser improvements][1274]. The parser used in the IDE has been
  updated to the latest version. This resolves several issues with language
  constructs like `import`, lambdas, and parentheses, whereupon typing certain
  text the edit could be automatically reverted.
- [The auto-import functionality was improved][1279]. Libraries' `Main` modules
  are omitted in expressions inserted by the searcher. For example, the `point`
  method of `Geo` library will be displayed as `Geo.point` and will insert
  import `Geo` instead of `Geo.Main`.
- Cursors in text editors behave correctly now (they are not affected by scene
  pan and zoom). This was possible because of the new multi-camera management
  system implemented in EnsoGL.
- [Fixed method names highlighted in pink.][1408] There was a bug introduced
  after one of the latest Engine updates, that sent `Unresolved_symbol` types,
  which made all methods pink. This is fixed now.

#### EnsoGL (rendering engine)

- A new multi-camera management system, allowing the same shape systems to be
  rendered on different layers from different cameras. The implementation
  automatically caches the same shape system definitions per scene layer in
  order to minimize the amount of WebGL draw calls and hence improve
  performance.
- A new depth-ordering mechanism for symbols and shapes. It is now possible to
  define depth order dependencies between symbols, shapes, and shape systems.
- Various performance improvements, especially for the text rendering engine.
- Display objects handle visibility correctly now. Display objects are not
  visible by default and need to be attached to a visible parent to be shown on
  the screen.

#### Enso Compiler

If you're interested in the enhancements and fixes made to the Enso compiler,
you can find their release notes
[here](https://github.com/enso-org/enso/blob/develop/RELEASES.md#enso-026-2021-03-02).

[1067]: https://github.com/enso-org/ide/pull/1067
[1096]: https://github.com/enso-org/ide/pull/1096
[1098]: https://github.com/enso-org/ide/pull/1098
[1181]: https://github.com/enso-org/ide/pull/1181
[1215]: https://github.com/enso-org/ide/pull/1215
[1160]: https://github.com/enso-org/ide/pull/1160
[1190]: https://github.com/enso-org/ide/pull/1190
[1187]: https://github.com/enso-org/ide/pull/1187
[1068]: https://github.com/enso-org/ide/pull/1068
[1214]: https://github.com/enso-org/ide/pull/1214
[1237]: https://github.com/enso-org/ide/pull/1237
[1264]: https://github.com/enso-org/ide/pull/1264
[1274]: https://github.com/enso-org/ide/pull/1274
[1279]: https://github.com/enso-org/ide/pull/1279
[podcast-java-interop]:
  https://www.youtube.com/watch?v=bcpOEX1x06I&t=468s&ab_channel=Enso
[podcast-compiler-internals]:
  https://www.youtube.com/watch?v=BibjcUjdkO4&ab_channel=Enso
[podcast-custom-visualizations]:
  https://www.youtube.com/watch?v=wFkh5LgAZTs&t=5439s&ab_channel=Enso
[podcast-http-server]:
  https://www.youtube.com/watch?v=BYUAL4ksEgY&ab_channel=Enso
[podcast-future-of-enso]:
  https://www.youtube.com/watch?v=rF8DuJPOfTs&t=1863s&ab_channel=Enso
[1312]: https://github.com/enso-org/ide/pull/1312
[1408]: https://github.com/enso-org/ide/pull/1408

<br/>

# Enso 2.0.0-alpha.1 (2020-01-26)

This is the first release of Enso, a general-purpose programming language and
environment for interactive data processing. It is a tool that spans the entire
stack, going from high-level visualization and communication to the nitty-gritty
of backend services, all in a single language.

<br/>![Release Notes](/docs/assets/tags/release_notes.svg)

#### Anonymous Data Collection

Please note that this release collects anonymous usage data which will be used
to improve Enso and prepare it for a stable release. We will switch to opt-in
data collection in stable version releases. The usage data will not contain your
code (expressions above nodes), however, reported errors may contain brief
snippets of out of context code that specifically leads to the error, like "the
method 'foo' does not exist on Number". The following data will be collected:

- Session length.
- Graph editing events (node create, dele, position change, connect, disconnect,
  collapse, edit start, edit end). This will not include any information about
  node expressions used.
- Navigation events (camera movement, scope change).
- Visualization events (visualization open, close, switch). This will not
  include any information about the displayed data nor the rendered
  visualization itself.
- Project management events (project open, close, rename).
- Errors (IDE crashes, WASM panics, Project Manager errors, Language Server
  errors, Compiler errors).
- Performance statistics (minimum, maximum, average GUI refresh rate).<|MERGE_RESOLUTION|>--- conflicted
+++ resolved
@@ -146,14 +146,6 @@
 - [Fixed text visualisations which were being cut off at the last line.][6421]
 - [Fixed a bug where, when scrolling or dragging on a full-screen visualization,
   the view of the graph changed as well.][6530]
-<<<<<<< HEAD
-- [Fixed a bug where selecting a nested breadcrumb would cause the order of
-  breadcrumbs to change incorrectly.][6617]
-
-[6421]: https://github.com/enso-org/enso/pull/6421
-[6530]: https://github.com/enso-org/enso/pull/6530
-[6617]: https://github.com/enso-org/enso/pull/6617
-=======
 - [Changed the shortcut for restoring to the last saved version of a project
   from <kbd>cmd</kbd>+<kbd>r</kbd> to
   <kbd>cmd</kbd>+<kbd>shift</kbd>+<kbd>r</kbd>][6620] to make it less likely
@@ -161,11 +153,13 @@
   execution shortcuts changed from
   <kbd>cmd</kbd>+<kbd>shift</kbd>+<kbd>t</kbd>/<kbd>r</kbd> to
   <kbd>cmd</kbd>+<kbd>alt</kbd>+<kbd>t</kbd>/<kbd>r</kbd>.
+- [Fixed a bug where selecting a nested breadcrumb would cause the order of
+  breadcrumbs to change incorrectly.][6617]
 
 [6421]: https://github.com/enso-org/enso/pull/6421
 [6530]: https://github.com/enso-org/enso/pull/6530
 [6620]: https://github.com/enso-org/enso/pull/6620
->>>>>>> 0d9186b2
+[6617]: https://github.com/enso-org/enso/pull/6617
 
 #### EnsoGL (rendering engine)
 
