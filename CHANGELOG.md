# Next Release

#### Visual Environment

- [Camera is panned to newly created nodes.][3552]
- [Long names on the Node Searcher's list are truncated.][3373] The part of the
  name that doesn't fit in the Searcher's window is replaced with an ellipsis
  character ("…").
- [Magnet Alignment algorithm is used while placing new nodes][3366]. When we
  find an available free space for a new node, the node gets aligned with the
  surrounding nodes horizontally and vertically. This helps to preserve a nice
  grid-like layout for all the nodes.
- [Nodes created via the <kbd>TAB</kbd> key or by clicking the (+) button on the
  screen are now placed below all the selected nodes when more than one node is
  selected.][3361] (Previously, they were placed below the first node that was
  selected.) This makes it easier to achieve a compact, vertical layout of the
  graph.
- [Nodes created near existing nodes via the <kbd>TAB</kbd> key or by dropping a
  connection are now repositioned and aligned to existing nodes.][3301] This is
  to make the resulting graph prettier and avoid overlapping. In such cases,
  created nodes will be placed below an existing node or on the bottom-left
  diagonal if there is no space underneath.
- [Nodes can be added to the graph by double-clicking the output ports of
  existing nodes (or by clicking them with the right mouse button).][3346]
- [Node Searcher preserves its zoom factor.][3327] The visible size of the node
  searcher and edited node is now fixed. It simplifies node editing on
  non-standard zoom levels.
- [Nodes can be added to the graph by clicking (+) button on the screen][3278].
  The button is in the bottom-left corner. Node is added at the center or pushed
  down if the center is already occupied by nodes.
- [Maximum zoom factor is limited to 1.0x if IDE is not in Debug Mode.][3273]
- [Debug Mode for Graph Editor can be activated/deactivated using a
  shortcut.][3264] It allows access to a set of restricted features. See
  [debug-shortcuts].
- [New nodes can be created by dragging and dropping a connection on the
  scene.][3231]
- [Node connections can be dropped by pressing the Esc key while dragging
  them.][3231]
- [Added support of source maps for JS-based visualizations.][3208]
- [Fixed the alignment of newly created nodes to existing nodes with
  visualizations enabled.][3361] When applicable, new nodes are now placed below
  visualizations. (Previously, they were placed to the left of the
  visualizations.)
- [Fixed histograms coloring and added a color legend.][3153]
- [Lazy visualization for scatter plot.][3655]
- [Fixed broken node whose expression contains non-ASCII characters.][3166]
- [Fixed developer console warnings about views being created but not
  registered.][3181]
- [Fixed developer console errors related to Language Server (mentioning code
  3003 and "Invalid version"), occurring during project opening and after new
  node cration.][3186]
- [Fixed developer console error about failing to decode a notification
  "executionContext/visualisationEvaluationFailed"][3193]
- [New Version of the Node Searcher - the Component Browser][3530] The available
  methods, atoms and functions are presented in nice, categorized view. The most
  popular tools are available at hand. The panel is unstable, and can be
  disabled with the `--enable-new-component-browser=false` flag.
- [Fixed error handling during startup.][3648] This prevents entering IDE into a
  "zombie" state, where processes were started but not visible to user. They
  could cause issues with starting further IDE instances.
- [New nodes are created in the project source when the searcher is opened and a
  new node is created.][3645]
- [Proper Polyglot Vector and Array Support][3667]
- [IDE uses new visualization API.][3661]
- [Visualization of long textual values improved][3665]
- [Selecting a suggestion from the searcher or component browser now updates the
  visualisation of the edited node to preview the results of applying the
  suggestion.][3691]
- [Remove here keyword from IDE.][3749]
- [Shortcut changes:][3823] Pressing `Enter` when no node is edited opens
  Component Browser. Entering node shortcut changed to `cmd` + `Enter`.
- [Added support for scrolling by pressing and holding a mouse button on a
  scrollbar.][3824]
- [Added scroll bounce animation][3836] which activates when scrolling past the
  end of scrollable content.
- [The default text visualisation now loads its content lazily from the
  backend][3910]. This means that the visualisation cannot be overwhelmed by
  large amounts of data.
- [Added project snapshot saving on shortcut][3923]
- [The color of the displayed project name indicates whether the project's
  current state is saved in a snapshot.][3950] The project name is darker when
  the project is changed from the last saved snapshot and lighter when the
  snapshot matches the current project state.
- [Added shortcut to interrupt the program][3967]
- [Added suggestion dropdown for function arguments][4013]. The dropdown is
  present only when the argument is of type that has a predefined set of values.
- [Separate component browser navigator sections for modules imported from
  different namespaces][4044]
- [Internal components (private API) are not displayed in the component
  browser.][4085]
- [The correct default visualisation for tables is shown on new nodes.][4120]
- [Added restoring of last project snapshot on shortcut.][4050]
- [Added contextual suggestions to argument dropdowns][4072]. Dropdowns will now
  contain suggestions which are based on evaluated data.
- [Added a shortcut to show internal components (private API) in the component
  browser.][5582]
- [Improved component browser entry filtering and sorting][5645]. The component
  browser will now provide suggestions matching either the component's label or
  the corresponding code.
- [Improved argument placeholder resolution in more complex expressions][5656].
  It is now possible to drop node connections onto missing arguments of chained
  and nested function calls.
- [The component browser suggestions take into account entry aliases][5678]. The
  searcher input is now matched to entry aliases too. The alias match is used to
  filter and sort component browser entries.
- [The Component Browser icons are cached on texture][5779] improving its
  performance on slower machines.
- [Fixed missing result preview when editing nodes.][5757]
- [Application retries its initialization after failures][5802], allowing a
  reconnecting after connectivity problems.
- [Improved Component Browser Filtering][4115]. The best match is always
  selected first, and the groups are rearranged, so the best matches are on the
  bottom.
- [Named arguments syntax is now recognized in IDE][5774]. Connections to
  function arguments will now use named argument syntax instead of inserting
  wildcards on all preceding arguments.
- [Added boilerplate React app for authorization via Cognito+AWS Amplify][5798].
  This PR adds a React app that renders the dashboard (which has been ported
  from the cloud. The dashboard displays a list of projects, and allows users to
  open them in the IDE (which is not part of the React app, but can be switched
  to from the dashboard). The PR also adds authentication+authorization (i.e.,
  sign up and sign in for users), via either email/password or GitHub/Google.
- [New Enso documentation parser][5917]. Smaller and faster; enables planned
  improvements to internal documentation representation.
- [Dropdown widgets now support custom labels][5705] and automatically generate
  shortened labels for entries with long module paths. When an option is
  selected from the dropdown, the necessary module imports are inserted,
  eliminating the need for fully qualified names.
- [The IDE now has a new UI element for selecting the execution mode of the
  project][6130].
- [Added tooltips to icon buttons][6035] for improved usability. Users can now
  quickly understand each button's function.
- [File associations are created on Windows and macOS][6077]. This allows
  opening Enso files by double-clicking them in the file explorer.
<<<<<<< HEAD
- [AI-powered code completions][5910]. It is now possible to get AI-powered
  completions when using node searcher with Tables.
=======
- [Added capability to create node widgets with complex UI][6347]. Node widgets
  such as dropdown can now be placed in the node and affect the code text flow.
- [The IDE UI element for selecting the execution mode of the project is now
  sending messages to the backend.][6341].
- [Feedback when renaming a project][6366]. When the user tries to rename the
  project to an invalid name, a helpful error message is shown and the text
  field stays the same as to give the user the opportunity to fix the mistake.
- [Area selectionof nodes no longer takes into account the visualisation that
  belongs to the node.][6487].
- [List Editor Widget][6470]. Now you can edit lists by clicking buttons on
  nodes or by dragging the elements.
- [Visualisations now show a loading spinner while waiting on data.][6512].
- [Fixed text visualisations which were being cut off at the last line.][6421]
- [Fixed a bug where, when scrolling or dragging on a full-screen visualization,
  the view of the graph changed as well.][6530]
- [Changed the shortcut for restoring to the last saved version of a project
  from <kbd>cmd</kbd>+<kbd>r</kbd> to
  <kbd>cmd</kbd>+<kbd>shift</kbd>+<kbd>r</kbd>][6620] to make it less likely
  that it would be triggered by accident. As a consequence, the program
  execution shortcuts changed from
  <kbd>cmd</kbd>+<kbd>shift</kbd>+<kbd>t</kbd>/<kbd>r</kbd> to
  <kbd>cmd</kbd>+<kbd>alt</kbd>+<kbd>t</kbd>/<kbd>r</kbd>.
- [Fixed a bug where selecting a nested breadcrumb would cause the order of
  breadcrumbs to change incorrectly.][6617]
- [Changed the shortcut to show the full-screen visualization for a node from
  <kbd>space</kbd> <kbd>space</kbd> to <kbd>shift</kbd>+<kbd>space</kbd>.][6663]
  so that it doesn't interfere with the shortcut for toggling the small
  visualization.
- [Cloud dashboard, which supersedes the startup screen][6279]. Features also
  added in various other PRs. The new dashboard includes tables for projects,
  folders, files and secrets, a list of templates from which new projects can be
  created, a user menu, and a search bar.
- [The Application will try to reload file in backend on synchronization
  failure][6752]. It should make it more resilient to connectivity issues and
  occasional bugs. The reload may be forced by the user with
  <kbd>cmd</kbd>+<kbd>shift</kbd>+<kbd>x</kbd> shortcut.
- [When selecting a function from the main module through the component browser,
  it is now referenced via the `Main` namespace instead of the project
  namespace,][6719] e.g. `Main.func1` instead of `MyProject.func1`. This makes
  it robust against project name changes.
- [Added a button to return from an opened project back to the project
  dashboard.][6474]
- [Keyboard shortcuts for graph editing are now disabled when the full-screen
  visualization is active.][6844]
- [A loading animation is now shown when opening and creating projects][6827],
  as the previous behaviour of showing a blank screen while the project was
  being loaded was potentially confusing to users.
- [Performance and readability of documentation panel was improved][6893]. The
  documentation is now split into separate pages, which are much smaller.

[6279]: https://github.com/enso-org/enso/pull/6279
[6421]: https://github.com/enso-org/enso/pull/6421
[6530]: https://github.com/enso-org/enso/pull/6530
[6617]: https://github.com/enso-org/enso/pull/6617
[6620]: https://github.com/enso-org/enso/pull/6620
[6663]: https://github.com/enso-org/enso/pull/6663
[6752]: https://github.com/enso-org/enso/pull/6752
[6719]: https://github.com/enso-org/enso/pull/6719
[6474]: https://github.com/enso-org/enso/pull/6474
[6844]: https://github.com/enso-org/enso/pull/6844
[6827]: https://github.com/enso-org/enso/pull/6827
[6893]: https://github.com/enso-org/enso/pull/6893
>>>>>>> 876ecfc8

#### EnsoGL (rendering engine)

- [You can change font and set letters bold in the <code>text::Area</code>
  component][3385]. Use the <code>set_font</code> and
  <code>set_bold_bytes</code> respectively.
- [Fixed a text rendering issue in nested sublayer][3486].
- [Added a new component: Grid View.][3588] It's parametrized by Entry object,
  display them arranged in a Grid. It does not instantiate all entries, only
  those visible, and re-use created entries during scrolling thus achieving
  great performance. There are variants of grid view with selection and
  highlight, scrollbars, and both.
- [Massive improvements of text rendering performance][3776]. Different text
  instances are now reusing the shape shaders and the same sprite system under
  the hood. This drastically reduces the amount of required draw calls for
  scenes with a lot of text.
- [Text rendering quality improvements][3855]. Glyphs are now hinted in a better
  way. Also, additional fine-tuning is performed per font and per host operating
  system.
- [Display objects can now emit and receive events in the same style as
  JavaScript DOM events][3863]. The events system implements very similar
  behavior to the one described here:
  https://javascript.info/bubbling-and-capturing.
- [Added a new component: Slider][3852]. It allows adjusting a numeric value
  with the mouse. The precision of these adjustments can be increased or
  decreased.
- [Slider component functionality improvements][3885]. The slider component now
  supports multiple ways to handle out-of-range values. The slider's value can
  be edited as text, and a new vertical slider layout is available.
- [Added ProjectsGrid view for Cloud Dashboard][3857]. It provides the first
  steps towards migrating the Cloud Dashboard from the existing React (web-only)
  implementation towards a shared structure that can be used in both the Desktop
  and Web versions of the IDE.
- [Removed Cloud Dashboard][4047]. The Cloud Dashboard was being rewritten in
  EnsoGL but after internal discussion we've decided to rewrite it in React,
  with a shared implementation between the Desktop and Web versions of the IDE.
- [Added a new component: Dropdown][3985]. A list of selectable labeled entries,
  suitable for single and multi-select scenarios.
- [Compile-time shader optimizer was implemented][4003]. It is capable of
  extracting non-optimized shaders from the compiled WASM artifacts, running
  stand-alone optimization toolchain (glslc, spirv-opt, spirv-cross), and
  injecting optimized shaders back to WASM during its initialization process.
  Unfortunately, it caused our theme system to stop working correctly, because
  generated shaders differ per theme (only light theme is available, the dark
  theme has been disabled). We will support multiple themes in the future, but
  this is not on our priority list right now.
- [Performance monitor was extended with the ability to print details of actions
  performed in a given frame][5895]. In particular, you can now inspect names of
  all symbols rendered in a given frame. You can also pause the performance
  monitor and inspect results recorded in the past.
- [ToggleButtons can now have tooltips][6035].
- [Rendering of tooltips was improved.][6097] Their text is now more vertically
  centered and the delay before showing them was extended.
- [Accurate GPU performance measurements have been implemented][6595]. It is
  possible now to track both the time spent on both the CPU and the GPU sides.

[3857]: https://github.com/enso-org/enso/pull/3857
[3985]: https://github.com/enso-org/enso/pull/3985
[4003]: https://github.com/enso-org/enso/pull/4003
[4047]: https://github.com/enso-org/enso/pull/4047
[5895]: https://github.com/enso-org/enso/pull/5895
[6035]: https://github.com/enso-org/enso/pull/6035
[6097]: https://github.com/enso-org/enso/pull/6097
[6130]: https://github.com/enso-org/enso/pull/6130
[6366]: https://github.com/enso-org/enso/pull/6366
[6341]: https://github.com/enso-org/enso/pull/6341
[6470]: https://github.com/enso-org/enso/pull/6470
[6595]: https://github.com/enso-org/enso/pull/6595
[6487]: https://github.com/enso-org/enso/pull/6487
[6512]: https://github.com/enso-org/enso/pull/6512

#### Enso Standard Library

- [Implemented `Vector.distinct` allowing to remove duplicate elements from a
  Vector][3224]
- [Implemented `Duration.time_execution` allowing timing of the execution of an
  expression within the UI][3229]
- [Improved performance of `Vector.filter` and `Vector.each`; implemented
  `Vector.filter_with_index`. Made `Vector.at` accept negative indices and
  ensured it fails with a dataflow error on out of bounds access instead of an
  internal Java exception.][3232]
- [Implemented the `Table.select_columns` operation.][3230]
- [Implemented the `Table.remove_columns` and `Table.reorder_columns`
  operations.][3240]
- [Implemented the `Table.sort_columns` operation.][3250]
- [Fixed `Vector.sort` to handle tail-recursive comparators][3256]
- [Implemented `Range.find`, `Table.rename_columns` and
  `Table.use_first_row_as_names` operations][3249]
- [Implemented `Text.at` and `Text.is_digit` methods][3269]
- [Implemented `Runtime.get_stack_trace` together with some utilities to process
  stack traces and code locations][3271]
- [Implemented `Vector.flatten`][3259]
- [Significant performance improvement in `Natural_Order` and new `Faker`
  methods added to `Standard.Test`][3276]
- [Implemented `Integer.parse`][3283]
- [Made `Text.compare_to` correctly handle Unicode normalization][3282]
- [Extend `Text.contains` API to support regex and case insensitive
  search.][3285]
- [Implemented new `Text.take` and `Text.drop` functions, replacing existing
  functions][3287]
- [Implemented new `Text.starts_with` and `Text.ends_with` functions, replacing
  existing functions][3292]
- [Implemented `Text.to_case`, replacing `Text.to_lower_case` and
  `Text.to_upper_case`][3302]
- [Implemented initial `Table.group_by` function on Standard.Table][3305]
- [Implemented `Text.pad` and `Text.trim`][3309]
- [Updated `Text.repeat` and added `*` operator shorthand][3310]
- [General improved Vector performance and new `Vector.each_with_index`,
  `Vector.fold_with_index` and `Vector.take` methods.][3236]
- [Implemented new `Text.insert` method][3311]
- [Implemented `Bool.compare_to` method][3317]
- [Implemented `Map.first`, `Map.last` functions. Expanded `Table.group_by` to
  also compute mode, percentile, minimum, maximum.][3318]
- [Implemented `Text.location_of` and `Text.location_of_all` methods.][3324]
- [Replaced `Table.group_by` with `Table.aggregate`][3339]
- [Implemented `Panic.catch` and helper functions for handling errors. Added a
  type parameter to `Panic.recover` to recover specific types of errors.][3344]
- [Added warning handling to `Table.aggregate`][3349]
- [Improved performance of `Table.aggregate` and full warnings
  implementation][3364]
- [Implemented `Text.reverse`][3377]
- [Implemented support for most Table aggregations in the Database
  backend.][3383]
- [Update `Text.replace` to new API.][3393]
- [Add encoding support to `Text.bytes` and `Text.from_bytes`. Renamed and added
  encoding to `File.read_text`. New `File.read` API.][3390]
- [Improved the `Range` type. Added a `down_to` counterpart to `up_to` and
  `with_step` allowing to change the range step.][3408]
- [Aligned `Text.split` API with other methods and added `Text.lines`.][3415]
- [Implemented a basic reader for the `Delimited` file format.][3424]
- [Implemented a reader for the `Excel` file format.][3425]
- [Added custom encoding support to the `Delimited` file format reader.][3430]
- [Implemented `compute` method on `Vector` for statistics calculations.][3442]
- [Promote get and put to be methods of Ref type rather than of Ref
  module][3457]
- [Implemented `Table.parse_values`, parsing text columns according to a
  specified type.][3455]
- [Promote with, take, finalize to be methods of Managed_Resource
  instance][3460]
- [Implemented automatic type detection for `Table.parse_values`.][3462]
- [Integrated value parsing with the `Delimited` file reader.][3463]
- [Implemented the `Infer` setting for headers in the `Delimited` file format
  and made it the default.][3472]
- [Implemented a `Table.from Text` conversion allowing to parse strings
  representing `Delimited` files without storing them on the filesystem.][3478]
- [Added rank data, correlation and covariance statistics for `Vector`][3484]
- [Implemented `Table.order_by` for the SQLite backend.][3502]
- [Implemented `Table.order_by` for the PostgreSQL backend.][3514]
- [Implemented `Table.order_by` for the in-memory table.][3515]
- [Renamed `File_Format.Text` to `Plain_Text`, updated `File_Format.Delimited`
  API and added builders for customizing less common settings.][3516]
- [Allow control of sort direction in `First` and `Last` aggregations.][3517]
- [Implemented `Text.write`, replacing `File.write_text`.][3518]
- [Removed obsolete `select`, `group`, `sort` and releated types from
  tables.][3519]
- [Removed obsolete `from_xls` and `from_xlsx` functions. Added support for
  reading column names from first row in `File_Format.Excel`][3523]
- [Added `File_Format.Delimited` support to `Table.write` for new files.][3528]
- [Adjusted `Database.connect` API to new design.][3542]
- [Added `File_Format.Excel` support to `Table.write` for new files.][3551]
- [identity,const,flip,curry,uncurry functions][3554]
- [Added append support for `File_Format.Excel`.][3558]
- [Added support for custom encodings in `File_Format.Delimited` writing.][3564]
- [Allow filtering caught error type in `Error.catch`.][3574]
- [Implemented `Append` mode for `File_Format.Delimited`.][3573]
- [Added `Vector.write_bytes` function and removed old `File.write_bytes`][3583]
- [Added `line_endings` and `comment_character` options to
  `File_Format.Delimited`.][3581]
- [Fixed the case of various type names and library paths][3590]
- [Added support for parsing `.pgpass` file and `PG*` environment variables for
  the Postgres connection][3593]
- [Added `Regression` to the `Standard.Base` library and removed legacy `Model`
  type from `Standard.Table`.][3601]
- [Created `Index_Sub_Range` type and updated `Text.take` and
  `Text.drop`.][3617]
- [Added `Vector.from_polyglot_array` to make `Vector`s backed by polyglot
  Arrays][3628]
- [Updated `Vector.take` and `Vector.drop` and removed their obsolete
  counterparts.][3629]
- [Short-hand syntax for `order_by` added.][3643]
- [Expanded `Table.at` to support index access and added `Table.column_count`
  method.][3644]
- [Removed `Array.set_at`.][3634]
- [Added various date part functions to `Date` and `Date_Time`.][3669]
- [Implemented `Table.take` and `Table.drop` for the in-memory backend.][3647]
- [Implemented specialized storage for the in-memory Table.][3673]
- [Implemented `Table.distinct` for the in-memory backend.][3684]
- [Added `databases`, `schemas`, `tables` support to database Connection.][3632]
- [Implemented `start_of` and `end_of` methods for date/time types allowing to
  find start and end of a period of time containing the provided time.][3695]
- [Implemented `type_of` and `is_of_type` methods for getting the type of a
  value and comparing types, respectively.][3722]
- [Implemented `work_days_until` for counting work dys between dates and
  `add_work_days` which allows to shift a date by a number of work days.][3726]
- [Added `query` and `read` functions to Database connections.][3727]
- [Added `Date_Period.Week` to `start_of` and `end_of` methods.][3733]
- [Replaced `Table.where` with a new API relying on `Table.filter`.][3750]
- [Added `Filter_Condition` to `Vector`, `Range` and `List`.][3770]
- [Extended `Filter_Condition` with `Is_Empty`, `Not_Empty`, `Like` and
  `Not_Like`.][3775]
- [Reimplemented `Duration` as a built-in type.][3759]
- [Implemented `Table.replace_text` for in-memory table.][3793]
- [Extended `Filter_Condition` with `Is_In` and `Not_In`.][3790]
- [Replaced `Table.drop_missing_rows` with `filter_blank_rows` with an updated
  API.][3805]
- [Replaced `Table.drop_missing_columns` with
  `Table.remove_columns Column_Selector.Blank_Columns` by adding the new column
  selector variant.][3812]
- [Implemented `Table.rows` giving access to a vector of rows.][3827]
- [Define Enso epoch start as 15th October 1582][3804]
- [Implemented `Period` type][3818]
- [Implemented new functions on Column and added expression syntax support to
  create derived Columns.][3782]
- [Added support for milli and micro seconds, new short form for rename_columns
  and fixed issue with compare_to versus Nothing][3874]
- [Aligned `Text.match`/`Text.locate` API][3841]
- [There is a new API to lazily feed visualisation information to the
  IDE.][3910]
- [Added `transpose` and `cross_tab` to the In-Memory Table.][3919]
- [Improvements to JSON, Pair, Statistics and other minor tweaks.][3964]
- [Overhauled the JSON support (now based of JavaScript), `Data.fetch` and other
  minor tweaks][3987]
- [Enable Date, Time and DateTime to be read and written to Excel.][3997]
- [Aligning core APIs for Vector, List and Range. Adding some missing functions
  to the types.][4026]
- [Implemented `Table.distinct` for Database backends.][4027]
- [Implemented `Table.union` for the in-memory backend.][4052]
- [Implemented `Table.cross_join` and `Table.zip` for the in-memory
  backend.][4063]
- [Updated `Text.starts_with`, `Text.ends_with` and `Text.contains` to new
  simpler API.][4078]
- [Updated `Table.set` to new API. New `Column.parse` function and added case
  sensitivity to `Filter_Condition` and column functions.][4097]
- [Updated column selector APIs and new `Excel_Workbook` type.][5646]
- [Moved regex functionality out of `Text.locate` and `Text.locate_all` into
  `Text.match` and `Text.match_all`.][5679]
- [`File.parent` may return `Nothing`.][5699]
- [Removed non-regex functionality from `is_match`, `match`, and `match_all`,
  and renamed them to `match`, `find`, `find_all` (respectively).][5721]
- [Updated `rename_columns` to new API. Added `first_row`, `second_row` and
  `last_row` to Table types][5719]
- [Introducing `Meta.Type`.][5768]
- [Remove many regex compile flags; separated `match` into `match` and
  `match_all`.][5785]
- [Aligned names of columns created by column operations.][5850]
- [Improved `cross_tab`. Renamed `fill_missing` and `is_missing` to
  `fill_nothing` and `is_nothing`. Added `fill_empty`.][5863]
- [Removed many regex compile flags from `replace`; added `only_first` and
  `use_regex` flag.][5959]
- [Implemented proper support for Value Types in the Table library.][6073]
- [Removed many regex compile flags from `split`; added `only_first` and
  `use_regex` flag.][6116]
- [Added `Text.tokenize`][6150]
- [Added support for Date/Time columns in the Postgres backend and added
  `year`/`month`/`day` operations to Table columns.][6153]
- [`Text.split` can now take a vector of delimiters.][6156]
- [Add `has_warnings`, `remove_warnings` and `throw_on_warning` extension
  methods.][6176]
- [Implemented `Table.union` for the Database backend.][6204]
- [Array & Vector have the same methods & behavior][6218]
- [Implemented `Table.split` and `Table.tokenize` for in-memory tables.][6233]
- [Added `trim` and `replace` to `Column`. Enhanced number parsing with support
  for thousands and decimal point automatic detection.][6253]
- [Implemented `Table.parse_text_to_table`.][6294]
- [Added `Table.parse_to_columns`.][6383]
- [Added parsing methods for `Integer`, `Decimal`, `Json`, `Date`, `Date_Time`,
  `Time_Of_Day`, `Time_Zone`, and `URI` to `Text`.][6404]
- [Implemented `create_database_table` allowing upload of in-memory
  tables.][6429]
- [Added execution context control to writing files and dry run capabilities to
  `Text.write`.][6459]
- [Implemented `create_database_table` allowing saving queries as database
  tables.][6467]
- [Implemented `Column.format` for in-memory `Column`s.][6538]
- [Added `at_least_one` flag to `Table.tokenize_to_rows`.][6539]
- [Moved `Redshift` connector into a separate `AWS` library.][6550]
- [Added `Date_Range`.][6621]
- [Implemented the `cast` operation for `Table` and `Column`.][6711]
- [Added `.round` and `.int` to `Integer` and `Decimal`.][6743]
- [Added `.round`, `.truncate`, `.ceil`, and `.floor` to `Column`.][6817]
- [Added execution control to `Table.write` and various bug fixes.][6835]
- [Implemented `Table.add_row_number`.][6890]
- [Handling edge cases in rounding.][6922]
- [Split `Table.create_database_table` into `Connection.create_table` and
  `Table.select_into_database_table`.][6925]
- [Speed improvements to `Column` `.truncate`, `.ceil`, and `.floor`.][6941]
- [Implemented addition and subtraction for `Date_Period` and
  `Time_Period`.][6956]

[debug-shortcuts]:
  https://github.com/enso-org/enso/blob/develop/app/gui/docs/product/shortcuts.md#debug
[3153]: https://github.com/enso-org/enso/pull/3153
[3655]: https://github.com/enso-org/enso/pull/3655
[3166]: https://github.com/enso-org/enso/pull/3166
[3181]: https://github.com/enso-org/enso/pull/3181
[3186]: https://github.com/enso-org/enso/pull/3186
[3193]: https://github.com/enso-org/enso/pull/3193
[3208]: https://github.com/enso-org/enso/pull/3208
[3224]: https://github.com/enso-org/enso/pull/3224
[3229]: https://github.com/enso-org/enso/pull/3229
[3231]: https://github.com/enso-org/enso/pull/3231
[3232]: https://github.com/enso-org/enso/pull/3232
[3230]: https://github.com/enso-org/enso/pull/3230
[3240]: https://github.com/enso-org/enso/pull/3240
[3250]: https://github.com/enso-org/enso/pull/3250
[3256]: https://github.com/enso-org/enso/pull/3256
[3249]: https://github.com/enso-org/enso/pull/3249
[3264]: https://github.com/enso-org/enso/pull/3264
[3269]: https://github.com/enso-org/enso/pull/3269
[3271]: https://github.com/enso-org/enso/pull/3271
[3259]: https://github.com/enso-org/enso/pull/3259
[3273]: https://github.com/enso-org/enso/pull/3273
[3276]: https://github.com/enso-org/enso/pull/3276
[3278]: https://github.com/enso-org/enso/pull/3278
[3283]: https://github.com/enso-org/enso/pull/3283
[3282]: https://github.com/enso-org/enso/pull/3282
[3285]: https://github.com/enso-org/enso/pull/3285
[3287]: https://github.com/enso-org/enso/pull/3287
[3292]: https://github.com/enso-org/enso/pull/3292
[3301]: https://github.com/enso-org/enso/pull/3301
[3302]: https://github.com/enso-org/enso/pull/3302
[3305]: https://github.com/enso-org/enso/pull/3305
[3309]: https://github.com/enso-org/enso/pull/3309
[3310]: https://github.com/enso-org/enso/pull/3310
[3316]: https://github.com/enso-org/enso/pull/3316
[3236]: https://github.com/enso-org/enso/pull/3236
[3311]: https://github.com/enso-org/enso/pull/3311
[3317]: https://github.com/enso-org/enso/pull/3317
[3318]: https://github.com/enso-org/enso/pull/3318
[3324]: https://github.com/enso-org/enso/pull/3324
[3327]: https://github.com/enso-org/enso/pull/3327
[3339]: https://github.com/enso-org/enso/pull/3339
[3344]: https://github.com/enso-org/enso/pull/3344
[3346]: https://github.com/enso-org/enso/pull/3346
[3349]: https://github.com/enso-org/enso/pull/3349
[3361]: https://github.com/enso-org/enso/pull/3361
[3364]: https://github.com/enso-org/enso/pull/3364
[3373]: https://github.com/enso-org/enso/pull/3373
[3377]: https://github.com/enso-org/enso/pull/3377
[3366]: https://github.com/enso-org/enso/pull/3366
[3379]: https://github.com/enso-org/enso/pull/3379
[3381]: https://github.com/enso-org/enso/pull/3381
[3391]: https://github.com/enso-org/enso/pull/3391
[3383]: https://github.com/enso-org/enso/pull/3383
[3385]: https://github.com/enso-org/enso/pull/3385
[3392]: https://github.com/enso-org/enso/pull/3392
[3393]: https://github.com/enso-org/enso/pull/3393
[3390]: https://github.com/enso-org/enso/pull/3390
[3408]: https://github.com/enso-org/enso/pull/3408
[3415]: https://github.com/enso-org/enso/pull/3415
[3424]: https://github.com/enso-org/enso/pull/3424
[3425]: https://github.com/enso-org/enso/pull/3425
[3430]: https://github.com/enso-org/enso/pull/3430
[3442]: https://github.com/enso-org/enso/pull/3442
[3457]: https://github.com/enso-org/enso/pull/3457
[3455]: https://github.com/enso-org/enso/pull/3455
[3460]: https://github.com/enso-org/enso/pull/3460
[3462]: https://github.com/enso-org/enso/pull/3462
[3463]: https://github.com/enso-org/enso/pull/3463
[3472]: https://github.com/enso-org/enso/pull/3472
[3486]: https://github.com/enso-org/enso/pull/3486
[3478]: https://github.com/enso-org/enso/pull/3478
[3484]: https://github.com/enso-org/enso/pull/3484
[3502]: https://github.com/enso-org/enso/pull/3502
[3514]: https://github.com/enso-org/enso/pull/3514
[3515]: https://github.com/enso-org/enso/pull/3515
[3516]: https://github.com/enso-org/enso/pull/3516
[3517]: https://github.com/enso-org/enso/pull/3517
[3518]: https://github.com/enso-org/enso/pull/3518
[3519]: https://github.com/enso-org/enso/pull/3519
[3523]: https://github.com/enso-org/enso/pull/3523
[3528]: https://github.com/enso-org/enso/pull/3528
[3530]: https://github.com/enso-org/enso/pull/3530
[3542]: https://github.com/enso-org/enso/pull/3542
[3551]: https://github.com/enso-org/enso/pull/3551
[3552]: https://github.com/enso-org/enso/pull/3552
[3554]: https://github.com/enso-org/enso/pull/3554
[3558]: https://github.com/enso-org/enso/pull/3558
[3564]: https://github.com/enso-org/enso/pull/3564
[3574]: https://github.com/enso-org/enso/pull/3574
[3573]: https://github.com/enso-org/enso/pull/3573
[3583]: https://github.com/enso-org/enso/pull/3583
[3581]: https://github.com/enso-org/enso/pull/3581
[3588]: https://github.com/enso-org/enso/pull/3588
[3590]: https://github.com/enso-org/enso/pull/3590
[3593]: https://github.com/enso-org/enso/pull/3593
[3601]: https://github.com/enso-org/enso/pull/3601
[3617]: https://github.com/enso-org/enso/pull/3617
[3628]: https://github.com/enso-org/enso/pull/3628
[3629]: https://github.com/enso-org/enso/pull/3629
[3632]: https://github.com/enso-org/enso/pull/3632
[3641]: https://github.com/enso-org/enso/pull/3641
[3643]: https://github.com/enso-org/enso/pull/3643
[3644]: https://github.com/enso-org/enso/pull/3644
[3645]: https://github.com/enso-org/enso/pull/3645
[3648]: https://github.com/enso-org/enso/pull/3648
[3661]: https://github.com/enso-org/enso/pull/3661
[3665]: https://github.com/enso-org/enso/pull/3665
[3634]: https://github.com/enso-org/enso/pull/3634
[3667]: https://github.com/enso-org/enso/pull/3667
[3669]: https://github.com/enso-org/enso/pull/3669
[3647]: https://github.com/enso-org/enso/pull/3647
[3673]: https://github.com/enso-org/enso/pull/3673
[3684]: https://github.com/enso-org/enso/pull/3684
[3691]: https://github.com/enso-org/enso/pull/3691
[3695]: https://github.com/enso-org/enso/pull/3695
[3722]: https://github.com/enso-org/enso/pull/3722
[3726]: https://github.com/enso-org/enso/pull/3726
[3727]: https://github.com/enso-org/enso/pull/3727
[3733]: https://github.com/enso-org/enso/pull/3733
[3749]: https://github.com/enso-org/enso/pull/3749
[3750]: https://github.com/enso-org/enso/pull/3750
[3770]: https://github.com/enso-org/enso/pull/3770
[3775]: https://github.com/enso-org/enso/pull/3775
[3759]: https://github.com/enso-org/enso/pull/3759
[3793]: https://github.com/enso-org/enso/pull/3793
[3790]: https://github.com/enso-org/enso/pull/3790
[3805]: https://github.com/enso-org/enso/pull/3805
[3812]: https://github.com/enso-org/enso/pull/3812
[3823]: https://github.com/enso-org/enso/pull/3823
[3827]: https://github.com/enso-org/enso/pull/3827
[3824]: https://github.com/enso-org/enso/pull/3824
[3804]: https://github.com/enso-org/enso/pull/3804
[3818]: https://github.com/enso-org/enso/pull/3818
[3776]: https://github.com/enso-org/enso/pull/3776
[3855]: https://github.com/enso-org/enso/pull/3855
[3836]: https://github.com/enso-org/enso/pull/3836
[3782]: https://github.com/enso-org/enso/pull/3782
[3863]: https://github.com/enso-org/enso/pull/3863
[3874]: https://github.com/enso-org/enso/pull/3874
[3852]: https://github.com/enso-org/enso/pull/3852
[3841]: https://github.com/enso-org/enso/pull/3841
[3885]: https://github.com/enso-org/enso/pull/3885
[3910]: https://github.com/enso-org/enso/pull/3910
[3919]: https://github.com/enso-org/enso/pull/3919
[3923]: https://github.com/enso-org/enso/pull/3923
[3950]: https://github.com/enso-org/enso/pull/3950
[3964]: https://github.com/enso-org/enso/pull/3964
[3967]: https://github.com/enso-org/enso/pull/3967
[3987]: https://github.com/enso-org/enso/pull/3987
[3878]: https://github.com/enso-org/enso/pull/3878
[3997]: https://github.com/enso-org/enso/pull/3997
[4013]: https://github.com/enso-org/enso/pull/4013
[4026]: https://github.com/enso-org/enso/pull/4026
[4027]: https://github.com/enso-org/enso/pull/4027
[4044]: https://github.com/enso-org/enso/pull/4044
[4052]: https://github.com/enso-org/enso/pull/4052
[4063]: https://github.com/enso-org/enso/pull/4063
[4078]: https://github.com/enso-org/enso/pull/4078
[4085]: https://github.com/enso-org/enso/pull/4085
[4097]: https://github.com/enso-org/enso/pull/4097
[4115]: https://github.com/enso-org/enso/pull/4115
[4120]: https://github.com/enso-org/enso/pull/4120
[4050]: https://github.com/enso-org/enso/pull/4050
[4072]: https://github.com/enso-org/enso/pull/4072
[5582]: https://github.com/enso-org/enso/pull/5582
[5645]: https://github.com/enso-org/enso/pull/5645
[5646]: https://github.com/enso-org/enso/pull/5646
[5656]: https://github.com/enso-org/enso/pull/5656
[5678]: https://github.com/enso-org/enso/pull/5678
[5679]: https://github.com/enso-org/enso/pull/5679
[5699]: https://github.com/enso-org/enso/pull/5699
[5719]: https://github.com/enso-org/enso/pull/5719
[5721]: https://github.com/enso-org/enso/pull/5721
[5757]: https://github.com/enso-org/enso/pull/5757
[5768]: https://github.com/enso-org/enso/pull/5768
[5774]: https://github.com/enso-org/enso/pull/5774
[5779]: https://github.com/enso-org/enso/pull/5779
[5785]: https://github.com/enso-org/enso/pull/5785
[5798]: https://github.com/enso-org/enso/pull/5798
[5802]: https://github.com/enso-org/enso/pull/5802
[5850]: https://github.com/enso-org/enso/pull/5850
[5863]: https://github.com/enso-org/enso/pull/5863
[5917]: https://github.com/enso-org/enso/pull/5917
[5705]: https://github.com/enso-org/enso/pull/5705
[5959]: https://github.com/enso-org/enso/pull/5959
[6073]: https://github.com/enso-org/enso/pull/6073
[6116]: https://github.com/enso-org/enso/pull/6116
[6150]: https://github.com/enso-org/enso/pull/6150
[6153]: https://github.com/enso-org/enso/pull/6153
[6156]: https://github.com/enso-org/enso/pull/6156
[6176]: https://github.com/enso-org/enso/pull/6176
[6204]: https://github.com/enso-org/enso/pull/6204
[6077]: https://github.com/enso-org/enso/pull/6077
<<<<<<< HEAD
[5910]: https://github.com/enso-org/enso/pull/5910
=======
[6218]: https://github.com/enso-org/enso/pull/6218
[6233]: https://github.com/enso-org/enso/pull/6233
[6253]: https://github.com/enso-org/enso/pull/6253
[6294]: https://github.com/enso-org/enso/pull/6294
[6383]: https://github.com/enso-org/enso/pull/6383
[6404]: https://github.com/enso-org/enso/pull/6404
[6347]: https://github.com/enso-org/enso/pull/6347
[6429]: https://github.com/enso-org/enso/pull/6429
[6459]: https://github.com/enso-org/enso/pull/6459
[6467]: https://github.com/enso-org/enso/pull/6467
[6538]: https://github.com/enso-org/enso/pull/6538
[6539]: https://github.com/enso-org/enso/pull/6539
[6550]: https://github.com/enso-org/enso/pull/6550
[6621]: https://github.com/enso-org/enso/pull/6621
[6711]: https://github.com/enso-org/enso/pull/6711
[6743]: https://github.com/enso-org/enso/pull/6743
[6817]: https://github.com/enso-org/enso/pull/6817
[6835]: https://github.com/enso-org/enso/pull/6835
[6890]: https://github.com/enso-org/enso/pull/6890
[6922]: https://github.com/enso-org/enso/pull/6922
[6925]: https://github.com/enso-org/enso/pull/6925
[6941]: https://github.com/enso-org/enso/pull/6941
[6956]: https://github.com/enso-org/enso/pull/6956
>>>>>>> 876ecfc8

#### Enso Compiler

- [Added overloaded `from` conversions.][3227]
- [Upgraded to Graal VM 21.3.0][3258]
- [Added the ability to decorate values with warnings.][3248]
- [Fixed issues related to constructors' default arguments][3330]
- [Fixed compiler issue related to module cache.][3367]
- [Fixed execution of defaulted arguments of Atom Constructors][3358]
- [Converting Enso Date to java.time.LocalDate and back][3559]
- [Incremental Reparsing of a Simple Edits][3508]
- [Functions with all-defaulted arguments now execute automatically][3414]
- [Provide `tagValues` for function arguments in the language server][3422]
- [Delay construction of Truffle nodes to speed initialization][3429]
- [Frgaal compiler integration to allow for latest Java constructs][3421]
- [Support for Chrome developer tools --inspect option][3432]
- [Move Builtin Types and Methods definitions to stdlib][3363]
- [Reduce boilerplate by generating BuiltinMethod nodes from simple method
  signatures][3444]
- [Generate boilerplate classes related to error handling and varargs in
  builtins from method signatures][3454]
- [Avoid needless concatenations of warning/error messages][3465]
- [Added a full-blown DSL for builtins][3471]
- [Integration of Enso with Ideal Graph Visualizer][3533]
- [Lazy evaluation of RHS argument for || and &&][3492]
- [Drop Core implementation of IR][3512]
- [Replace `this` with `self`][3524]
- [Introduce a smaller version of the standard library, just for testing][3531]
- [Remove `here` and make method name resolution case-sensitive][3531]
- [Explicit `self`][3569]
- [Added benchmarking tool for the language server][3578]
- [Support module imports using a qualified name][3608]
- [Using parser written in Rust.][3611]
- [Enable caching in visualisation functions][3618]
- [Update Scala compiler and libraries][3631]
- [Support importing module methods][3633]
- [Support Autosave for open buffers][3637]
- [Generate native-image for engine-runner][3638]
- [Support pattern matching on constants][3641]
- [Builtin Date_Time, Time_Of_Day and Zone types for better polyglot
  support][3658]
- [Implement new specification of data types: `type` has a runtime
  representation, every atom has a type][3671]
- [main = "Hello World!" is valid Enso sample][3696]
- [Invalidate module's IR cache if imported module changed][3703]
- [Don't rename imported Main module that only imports names][3710]
- [Notify node status to the IDE][3729]
- [Make instance methods callable like statics][3764]
- [Distinguish static and instance methods][3740]
- [By-type pattern matching][3742]
- [Fix performance of method calls on polyglot arrays][3781]
- [Improved support for static and non-static builtins][3791]
- [Missing foreign language generates proper Enso error][3798]
- [Connecting IGV 4 Enso with Engine sources][3810]
- [Made Vector performance to be on par with Array][3811]
- [Introduced IO Permission Contexts][3828]
- [Accept Array-like object seamlessly in builtins][3817]
- [Initialize Builtins at Native Image build time][3821]
- [Split Atom suggestion entry to Type and Constructor][3835]
- [Any number can be converted to double][3865]
- [Update to GraalVM 22.3.0][3663]
- [Connecting IGV 4 Enso with Engine sources][3810]
- [Add the `Self` keyword referring to current type][3844]
- [Support VCS for projects in Language Server][3851]
- [Support multiple exports of the same module][3897]
- [Import modules' extension methods only with unqualified imports][3906]
- [Support expression evaluation in chromeinspector console][3941]
- [Don't export polyglot symbols][3915]
- [From/all import must not include module in name resolution][3931]
- [Vector returns warnings of individual elements][3938]
- [Enso.getMetaObject, Type.isMetaInstance and Meta.is_a consolidation][3949]
- [Add executionContext/interrupt API command][3952]
- [Any.== is a builtin method][3956]
- [Simplify exception handling for polyglot exceptions][3981]
- [Simplify compilation of nested patterns][4005]
- [IGV can jump to JMH sources & more][4008]
- [Basic support of VSCode integration][4014]
- [Sync language server with file system after VCS restore][4020]
- [`ArrayOverBuffer` behaves like an `Array` and `Array.sort` no longer sorts in
  place][4022]
- [Implement hashing functionality for all objects][3878]
- [Introducing Meta.atom_with_hole][4023]
- [Report failures in name resolution in type signatures][4030]
- [Attach visualizations to sub-expressions][4048]
- [Add Meta.get_annotation method][4049]
- [Resolve Fully Qualified Names][4056]
- [Optimize Atom storage layouts][3862]
- [Make instance methods callable like statics for builtin types][4077]
- [Convert large longs to doubles, safely, for host calls][4099]
- [Consistent ordering with comparators][4067]
- [Profile engine startup][4110]
- [Report type of polyglot values][4111]
- [Engine can now recover from serialization failures][5591]
- [Use sbt runEngineDistribution][5609]
- [Update to GraalVM 22.3.1][5602]
- [Cache library bindings to optimize import/export resolution][5700]
- [Comparators support partial ordering][5778]
- [Merge ordered and unordered comparators][5845]
- [Use SHA-1 for calculating hashes of modules' IR and bindings][5791]
- [Don't install Python component on Windows][5900]
- [Detect potential name conflicts between exported types and FQNs][5966]
- [Ensure calls involving warnings remain instrumented][6067]
- [One can define lazy atom fields][6151]
- [Replace IOContexts with Execution Environment and generic Context][6171]
- [Vector.sort handles incomparable types][5998]
- [Removing need for asynchronous thread to execute ResourceManager
  finalizers][6335]
- [Warning.get_all returns only unique warnings][6372]
- [Reimplement `enso_project` as a proper builtin][6352]
- [Limit number of reported warnings per value][6577]
- [Suggestions are updated only when the type of the expression changes][6755]
- [Add project creation time to project metadata][6780]
- [Upgrade GraalVM to 22.3.1 JDK17][6750]
- [Ascribed types are checked during runtime][6790]

[3227]: https://github.com/enso-org/enso/pull/3227
[3248]: https://github.com/enso-org/enso/pull/3248
[3258]: https://github.com/enso-org/enso/pull/3258
[3330]: https://github.com/enso-org/enso/pull/3330
[3358]: https://github.com/enso-org/enso/pull/3358
[3360]: https://github.com/enso-org/enso/pull/3360
[3367]: https://github.com/enso-org/enso/pull/3367
[3559]: https://github.com/enso-org/enso/pull/3559
[3508]: https://github.com/enso-org/enso/pull/3508
[3412]: https://github.com/enso-org/enso/pull/3412
[3414]: https://github.com/enso-org/enso/pull/3414
[3417]: https://github.com/enso-org/enso/pull/3417
[3422]: https://github.com/enso-org/enso/pull/3422
[3429]: https://github.com/enso-org/enso/pull/3429
[3421]: https://github.com/enso-org/enso/pull/3421
[3432]: https://github.com/enso-org/enso/pull/3432
[3363]: https://github.com/enso-org/enso/pull/3363
[3444]: https://github.com/enso-org/enso/pull/3444
[3453]: https://github.com/enso-org/enso/pull/3453
[3454]: https://github.com/enso-org/enso/pull/3454
[3461]: https://github.com/enso-org/enso/pull/3461
[3465]: https://github.com/enso-org/enso/pull/3465
[3471]: https://github.com/enso-org/enso/pull/3471
[3533]: https://github.com/enso-org/enso/pull/3533
[3492]: https://github.com/enso-org/enso/pull/3492
[3493]: https://github.com/enso-org/enso/pull/3493
[3505]: https://github.com/enso-org/enso/pull/3505
[3512]: https://github.com/enso-org/enso/pull/3512
[3524]: https://github.com/enso-org/enso/pull/3524
[3531]: https://github.com/enso-org/enso/pull/3531
[3562]: https://github.com/enso-org/enso/pull/3562
[3538]: https://github.com/enso-org/enso/pull/3538
[3569]: https://github.com/enso-org/enso/pull/3569
[3578]: https://github.com/enso-org/enso/pull/3578
[3611]: https://github.com/enso-org/enso/pull/3611
[3618]: https://github.com/enso-org/enso/pull/3618
[3608]: https://github.com/enso-org/enso/pull/3608
[3608]: https://github.com/enso-org/enso/pull/3608
[3631]: https://github.com/enso-org/enso/pull/3631
[3633]: https://github.com/enso-org/enso/pull/3633
[3637]: https://github.com/enso-org/enso/pull/3637
[3638]: https://github.com/enso-org/enso/pull/3638
[3641]: https://github.com/enso-org/enso/pull/3641
[3658]: https://github.com/enso-org/enso/pull/3658
[3671]: https://github.com/enso-org/enso/pull/3671
[3696]: https://github.com/enso-org/enso/pull/3696
[3703]: https://github.com/enso-org/enso/pull/3703
[3710]: https://github.com/enso-org/enso/pull/3710
[3729]: https://github.com/enso-org/enso/pull/3729
[3740]: https://github.com/enso-org/enso/pull/3740
[3764]: https://github.com/enso-org/enso/pull/3764
[3742]: https://github.com/enso-org/enso/pull/3742
[3781]: https://github.com/enso-org/enso/pull/3781
[3791]: https://github.com/enso-org/enso/pull/3791
[3798]: https://github.com/enso-org/enso/pull/3798
[3810]: https://github.com/enso-org/enso/pull/3810
[3811]: https://github.com/enso-org/enso/pull/3811
[3817]: https://github.com/enso-org/enso/pull/3817
[3821]: https://github.com/enso-org/enso/pull/3821
[3828]: https://github.com/enso-org/enso/pull/3828
[3835]: https://github.com/enso-org/enso/pull/3835
[3865]: https://github.com/enso-org/enso/pull/3865
[3663]: https://github.com/enso-org/enso/pull/3663
[3810]: https://github.com/enso-org/enso/pull/3810
[3844]: https://github.com/enso-org/enso/pull/3844
[3851]: https://github.com/enso-org/enso/pull/3851
[3862]: https://github.com/enso-org/enso/pull/3862
[3897]: https://github.com/enso-org/enso/pull/3897
[3906]: https://github.com/enso-org/enso/pull/3906
[3941]: https://github.com/enso-org/enso/pull/3941
[3915]: https://github.com/enso-org/enso/pull/3915
[3931]: https://github.com/enso-org/enso/pull/3931
[3938]: https://github.com/enso-org/enso/pull/3938
[3949]: https://github.com/enso-org/enso/pull/3949
[3952]: https://github.com/enso-org/enso/pull/3952
[3956]: https://github.com/enso-org/enso/pull/3956
[3981]: https://github.com/enso-org/enso/pull/3981
[4005]: https://github.com/enso-org/enso/pull/4005
[4008]: https://github.com/enso-org/enso/pull/4008
[4014]: https://github.com/enso-org/enso/pull/4014
[4020]: https://github.com/enso-org/enso/pull/4020
[4022]: https://github.com/enso-org/enso/pull/4022
[4023]: https://github.com/enso-org/enso/pull/4023
[4030]: https://github.com/enso-org/enso/pull/4030
[4048]: https://github.com/enso-org/enso/pull/4048
[4049]: https://github.com/enso-org/enso/pull/4049
[4056]: https://github.com/enso-org/enso/pull/4056
[4067]: https://github.com/enso-org/enso/pull/4067
[4077]: https://github.com/enso-org/enso/pull/4077
[4099]: https://github.com/enso-org/enso/pull/4099
[4110]: https://github.com/enso-org/enso/pull/4110
[4111]: https://github.com/enso-org/enso/pull/4111
[5591]: https://github.com/enso-org/enso/pull/5591
[5609]: https://github.com/enso-org/enso/pull/5609
[5602]: https://github.com/enso-org/enso/pull/5602
[5700]: https://github.com/enso-org/enso/pull/5700
[5778]: https://github.com/enso-org/enso/pull/5778
[5845]: https://github.com/enso-org/enso/pull/5845
[5791]: https://github.com/enso-org/enso/pull/5791
[5900]: https://github.com/enso-org/enso/pull/5900
[5966]: https://github.com/enso-org/enso/pull/5966
[5998]: https://github.com/enso-org/enso/pull/5998
[6067]: https://github.com/enso-org/enso/pull/6067
[6151]: https://github.com/enso-org/enso/pull/6151
[6171]: https://github.com/enso-org/enso/pull/6171
[6335]: https://github.com/enso-org/enso/pull/6335
[6372]: https://github.com/enso-org/enso/pull/6372
[6352]: https://github.com/enso-org/enso/pull/6352
[6577]: https://github.com/enso-org/enso/pull/6577
[6750]: https://github.com/enso-org/enso/pull/6750
[6755]: https://github.com/enso-org/enso/pull/6755
[6780]: https://github.com/enso-org/enso/pull/6780
[6790]: https://github.com/enso-org/enso/pull/6790

# Enso 2.0.0-alpha.18 (2021-10-12)

<br/>![New Features](/docs/assets/tags/new_features.svg)

#### Enso Compiler

- [Updated Enso engine to version 0.2.30][engine-0.2.31]. If you're interested
  in the enhancements and fixes made to the Enso compiler, you can find their
  release notes
  [here](https://github.com/enso-org/enso/blob/develop/RELEASES.md).

<br/>![Bug Fixes](/docs/assets/tags/bug_fixes.svg)

#### Visual Environment

- [Fixed freezing after inactivity.][1776] When the IDE window was minimized or
  covered by other windows or invisible for any other reason for a duration
  around one minute or longer then it would often be frozen for some seconds on
  return. Now it is possible to interact with the IDE instantly, no matter how
  long it had been inactive.

<br/>

[1776]: https://github.com/enso-org/ide/pull/1776

# Enso 2.0.0-alpha.17 (2021-09-23)

<br/>![Bug Fixes](/docs/assets/tags/bug_fixes.svg)

#### Visual Environment

- [Correct handling of command-line flags.][1815] Command line arguments of the
  form `--backend=false` or `--backend false` are now handled as expected and
  turn off the "backend" option. The same fix has been applied to all other
  boolean command-line options as well.
- [Visualizations will be attached after project is ready.][1825] This addresses
  a rare issue when initially opened visualizations were automatically closed
  rather than filled with data.

<br/>

[1815]: https://github.com/enso-org/ide/pull/1815
[1825]: https://github.com/enso-org/ide/pull/1825

<br/>![New Features](/docs/assets/tags/new_features.svg)

#### Enso Compiler

- [Updated Enso engine to version 0.2.30][engine-0.2.30]. If you're interested
  in the enhancements and fixes made to the Enso compiler, you can find their
  release notes
  [here](https://github.com/enso-org/enso/blob/develop/RELEASES.md).

[engine-0.2.30]: https://github.com/enso-org/enso/blob/develop/RELEASES.md

# Enso 2.0.0-alpha.16 (2021-09-16)

<br/>![New Features](/docs/assets/tags/new_features.svg)

#### Visual Environment

- [Auto-layout for new nodes.][1755] When a node is selected and a new node gets
  created below using <kbd>Tab</kbd> then the new node is automatically
  positioned far enough to the right to find sufficient space and avoid
  overlapping with existing nodes.

[1755]: https://github.com/enso-org/ide/pull/1755

#### Enso Compiler

- [Updated Enso engine to version 0.2.29][engine-0.2.29]. If you're interested
  in the enhancements and fixes made to the Enso compiler, you can find their
  release notes
  [here](https://github.com/enso-org/enso/blob/develop/RELEASES.md).

[engine-0.2.29]: https://github.com/enso-org/enso/blob/develop/RELEASES.md

<br/>![Bug Fixes](/docs/assets/tags/bug_fixes.svg)

#### Visual Environment

- [Sharp rendering on screens with fractional pixel ratios.][1820]

[1820]: https://github.com/enso-org/ide/pull/1820

<br/>

# Enso 2.0.0-alpha.15 (2021-09-09)

<br/>![Bug Fixes](/docs/assets/tags/bug_fixes.svg)

#### Visual Environment

- [Fixed parsing of the `--no-data-gathering` command line option.][1831] Flag's
  name has been changed to `--data-gathering`, so now `--data-gathering=false`
  and `--data-gathering=true` are supported as well.

[1831]: https://github.com/enso-org/ide/pull/1831

# Enso 2.0.0-alpha.14 (2021-09-02)

<br/>![New Features](/docs/assets/tags/new_features.svg)

#### Visual Environment

- [Visualization previews are disabled.][1817] Previously, hovering over a
  node's output port for more than four seconds would temporarily reveal the
  node's visualization. This behavior is disabled now.

[1817]: https://github.com/enso-org/ide/pull/1817

#### Enso Compiler

- [Updated Enso engine to version 0.2.28][1829]. If you're interested in the
  enhancements and fixes made to the Enso compiler, you can find their release
  notes [here](https://github.com/enso-org/enso/blob/develop/RELEASES.md).

[1829]: https://github.com/enso-org/ide/pull/1829

# Enso 2.0.0-alpha.13 (2021-08-27)

<br/>![New Features](/docs/assets/tags/new_features.svg)

#### Enso Compiler

- [Updated Enso engine to version 0.2.27][1811]. If you're interested in the
  enhancements and fixes made to the Enso compiler, you can find their release
  notes [here](https://github.com/enso-org/enso/blob/develop/RELEASES.md).

[1811]: https://github.com/enso-org/ide/pull/1811

# Enso 2.0.0-alpha.12 (2021-08-13)

<br/>![New Features](/docs/assets/tags/new_features.svg)

#### Visual Environment

- [Improvements to visualization handling][1804]. These improvements are fixing
  possible performance issues around attaching and detaching visualizations.
- [GeoMap visualization will ignore points with `null` coordinates][1775]. Now
  the presence of such points in the dataset will not break initial map
  positioning.

#### Enso Compiler

- [Updated Enso engine to version 0.2.26][1801]. If you're interested in the
  enhancements and fixes made to the Enso compiler, you can find their release
  notes [here](https://github.com/enso-org/enso/blob/develop/RELEASES.md).

[1801]: https://github.com/enso-org/ide/pull/1801
[1775]: https://github.com/enso-org/ide/pull/1775
[1798]: https://github.com/enso-org/ide/pull/1798
[1804]: https://github.com/enso-org/ide/pull/1804

# Enso 2.0.0-alpha.11 (2021-08-09)

This update contains major performance improvements and exposes new privacy user
settings. We will work towards stabilizing it in the next weeks in order to make
these updates be shipped in a stable release before the end of the year.

<br/>![New Features](/docs/assets/tags/new_features.svg)

#### Visual Environment

- [New look of open project dialog][1700]. Now it has a "Open project" title at
  the top.
- [Documentation coments are displayed next to the nodes.][1744].

#### Enso Compiler

- [Updated Enso engine to version 0.2.22][1762]. If you are interested in the
  enhancements and fixes made to the Enso compiler, you can find out more
  details in
  [the engine release notes](https://github.com/enso-org/enso/blob/develop/RELEASES.md).

<br/>![Bug Fixes](/docs/assets/tags/bug_fixes.svg)

#### Visual Environment

- [Fixed a bug where edited node expression was sometimes altered.][1743] When
  editing node expression, the changes were occasionally reverted, or the
  grayed-out parameter names were added to the actual expression. <br/>

[1700]: https://github.com/enso-org/ide/pull/1700
[1742]: https://github.com/enso-org/ide/pull/1742
[1726]: https://github.com/enso-org/ide/pull/1762
[1743]: https://github.com/enso-org/ide/pull/1743
[1744]: https://github.com/enso-org/ide/pull/1744

# Enso 2.0.0-alpha.10 (2021-07-23)

<br/>![New Features](/docs/assets/tags/new_features.svg)

#### Enso Compiler

- [Updated Enso engine to version 0.2.15][1710]. If you're interested in the
  enhancements and fixes made to the Enso compiler, you can find out more
  details in
  [the engine release notes](https://github.com/enso-org/enso/blob/develop/RELEASES.md).

<br/>

[1710]: https://github.com/enso-org/ide/pull/1710

# Enso 2.0.0-alpha.9 (2021-07-16)

<br/>![New Features](/docs/assets/tags/new_features.svg)

#### Visual Environment

- [Improved undo-redo][1653]. Node selection, enabling/disabling visualisations
  and entering a node are now affected by undo/redo and are restored on project
  startup.

<br/>

[1640]: https://github.com/enso-org/ide/pull/1653

# Enso 2.0.0-alpha.8 (2021-06-09)

<br/>![New Features](/docs/assets/tags/new_features.svg)

#### Enso Compiler

- [Updated Enso engine to version 0.2.12][1640]. If you're interested in the
  enhancements and fixes made to the Enso compiler, you can find out more
  details in
  [the engine release notes](https://github.com/enso-org/enso/blob/develop/RELEASES.md).

[1640]: https://github.com/enso-org/ide/pull/1640

<br/>

# Enso 2.0.0-alpha.7 (2021-06-06)

<br/>![New Features](/docs/assets/tags/new_features.svg)

#### Visual Environment

- [User Authentication][1653]. Users can sign in to Enso using Google, GitHub or
  email accounts.

<br/>![Bug Fixes](/docs/assets/tags/bug_fixes.svg)

#### Visual Environment

- [Fix node selection bug ][1664]. Fix nodes not being deselected correctly in
  some circumstances. This would lead to nodes moving too fast when dragged
  [1650] or the internal state of the project being inconsistent [1626].

[1653]: https://github.com/enso-org/ide/pull/1653
[1664]: https://github.com/enso-org/ide/pull/1664

<br/>

# Enso 2.0.0-alpha.6 (2021-06-28)

<br/>![New Features](/docs/assets/tags/new_features.svg)

#### Visual Environment

- [Profling mode.][1546] The IDE contains a profiling mode now which can be
  entered through a button in the top-right corner or through the keybinding
  <kbd>ctrl</kbd>+<kbd>p</kbd>. This mode does not display any information yet.
  In the future, it will display the running times of nodes and maybe more
  useful statistics.
- [Area selection][1588]. You can now select multiple nodes at once. Just click
  and drag on the background of your graph and see the beauty of the area
  selection appear.
- [Opening projects in application graphical interface][1587]. Press `cmd`+`o`
  to bring the list of projects. Select a project on the list to open it.
- [Initial support for undo-redo][1602]. Press <kbd>cmd</kbd>+<kbd>z</kbd> to
  undo last action and <kbd>cmd</kbd>+<kbd>z</kbd> to redo last undone action.
  This version of undo redo does not have proper support for text editor and
  undoing UI changes (like selecting nodes).

#### EnsoGL (rendering engine)

<br/>![Bug Fixes](/docs/assets/tags/bug_fixes.svg)

#### Visual Environment

- [Nodes in graph no longer overlap panels][1577]. The Searcher, project name,
  breadcrumbs and status bar are displayed "above" nodes.

#### Enso Compiler

[1588]: https://github.com/enso-org/ide/pull/1588
[1577]: https://github.com/enso-org/ide/pull/1577
[1587]: https://github.com/enso-org/ide/pull/1587
[1602]: https://github.com/enso-org/ide/pull/1602
[1602]: https://github.com/enso-org/ide/pull/1664
[1602]: https://github.com/enso-org/ide/pull/1650
[1602]: https://github.com/enso-org/ide/pull/1626

# Enso 2.0.0-alpha.5 (2021-05-14)

<br/>![New Features](/docs/assets/tags/new_features.svg)

#### Visual Environment

- [Create New Project action in Searcher][1566]. When you bring the searcher
  with tab having no node selected, a new action will be available next to the
  examples and code suggestions: `Create New Project`. When you choose it by
  clicking with mouse or selecting and pressing enter, a new unnamed project
  will be created and opened in the application. Then you can give a name to
  this project.
- [Signed builds.][1366] Our builds are signed and will avoid warnings from the
  operating system about being untrusted.

#### EnsoGL (rendering engine)

- [Components for picking numbers and ranges.][1524]. We now have some internal
  re-usable UI components for selecting numbers or a range. Stay tuned for them
  appearing in the IDE.

<br/>![Bug Fixes](/docs/assets/tags/bug_fixes.svg)

#### Visual Environment

- [Delete key will delete selected nodes][1538]. Only the non-intuitive
  backspace key was assigned to this action before.
- [It is possible to move around after deleting a node with a selected
  visualization][1556]. Deleting a node while its attached visualization was
  selected made it impossible to pan or zoom around the stage afterwards. This
  error is fixed now.
- [Fixed an internal error that would make the IDE fail on some browser.][1561].
  Instead of crashing on browser that don't support the feature we use, we are
  now just start a little bit slower.

#### Enso Compiler

- [Updated Enso engine to version 0.2.11][1541].

If you're interested in the enhancements and fixes made to the Enso compiler,
you can find their release notes
[here](https://github.com/enso-org/enso/blob/develop/RELEASES.md).

[1366]: https://github.com/enso-org/ide/pull/1366
[1541]: https://github.com/enso-org/ide/pull/1541
[1538]: https://github.com/enso-org/ide/pull/1538
[1524]: https://github.com/enso-org/ide/pull/1524
[1556]: https://github.com/enso-org/ide/pull/1556
[1561]: https://github.com/enso-org/ide/pull/1561
[1566]: https://github.com/enso-org/ide/pull/1566

<br/>

# Enso 2.0.0-alpha.4 (2021-05-04)

<br/>![New Features](/docs/assets/tags/new_features.svg)

#### Visual Environment

- [Window management buttons.][1511]. The IDE now has components for
  "fullscreen" and "close" buttons. They will when running IDE in a cloud
  environment where no native window buttons are available.
- [Customizable backend options][1531]. When invoking Enso IDE through command
  line interface, it is possible to add the `--` argument separator. All
  arguments following the separator will be passed to the backend.
- [Added `--verbose` parameter][1531]. If `--verbose` is given as command line
  argument, the IDE and the backend will produce more detailed logs.

<br/>![Bug Fixes](/docs/assets/tags/bug_fixes.svg)

#### Visual Environment

- [Some command line arguments were not applied correctly in the IDE][1536].
  Some arguments were not passed correctly to the IDE leading to erroneous
  behavior or appearance of the electron app. This is now fixed.

#### Enso Compiler

If you're interested in the enhancements and fixes made to the Enso compiler,
you can find their release notes
[here](https://github.com/enso-org/enso/blob/develop/RELEASES.md).

[1511]: https://github.com/enso-org/ide/pull/1511
[1536]: https://github.com/enso-org/ide/pull/1536
[1531]: https://github.com/enso-org/ide/pull/1531

<br/>

# Enso 2.0.0-alpha.3 (2020-04-13)

<br/>![New Learning Resources](/docs/assets/tags/new_learning_resources.svg)

<br/>![New Features](/docs/assets/tags/new_features.svg)

#### Visual Environment

- [The status bar reports connectivity issues][1316]. The IDE maintains a
  connection to the Enso Language Server. If this connection is lost, any
  unsaved and further work will be lost. In this build we have added a
  notification in the status bar to signal that the connection has been lost and
  that the IDE must be restarted. In future, the IDE will try to automatically
  reconnect.
- [Visualizations can now be maximised to fill the screen][1355] by selecting
  the node and pressing space twice. To quit this view, press space again.
- [Visualizations are previewed when you hover over an output port.][1363] There
  is now a quick preview for visualizations and error descriptions. Hovering
  over a node output will first show a tooltip with the type information and
  then, after some time, will show the visualization of the node. This preview
  visualization will be located above other nodes, whereas the normal view, will
  be shown below nodes. Errors will show the preview visualization immediately.
  Nodes without type information will also show the visualization immediately.
  You can enter a quick preview mode by pressing ctrl (or command on macOS),
  which will show the preview visualization immediately when hovering above a
  node's output port.
- [Database Visualizations][1335]. Visualizations for the Database library have
  been added. The Table visualization now automatically executes the underlying
  query to display its results as a table. In addition, the SQL Query
  visualization allows the user to see the query that is going to be run against
  the database.
- [Histogram and Scatter Plot now support Dataframes.][1377] The `Table` and
  `Column` datatypes are properly visualized. Scatter Plot can display points of
  different colors, shapes and sizes, all as defined by the data within the
  `Table`.
- [Many small visual improvements.][1419] See the source issue for more details.
- The dark theme is officially supported now. You can start the IDE with the
  `--theme=dark` option to enable it.
- You can hide the node labels with the `--no-node-labels` option. This is
  useful when creating demo videos.
- [Added a Heatmap visualization.][1438] Just as for the Scatter Plot, it
  supports visualizing `Table`, but also `Vector`.
- [Add a background to the status bar][1447].
- [Display breadcrumbs behind nodes and other objects][1471].
- [Image visualization.][1367]. Visualizations for the Enso Image library. Now
  you can display the `Image` type and a string with an image encoded in base64.
  The histogram visualization has been adjusted, allowing you to display the
  values of the precomputed bins, which is useful when the dataset is relatively
  big, and it's cheaper to send the precomputed bins rather than the entire
  dataset.
- [Output type labels.][1427] The labels, that show the output type of a node on
  hover, appear now in a fixed position right below the node, instead of a
  pop-up, as they did before.

<br/>![Bug Fixes](/docs/assets/tags/bug_fixes.svg)

#### Visual Environment

- [Not adding spurious imports][1209]. Fixed cases where the IDE was adding
  unnecessary library imports when selecting hints from the node searcher. This
  makes the generated textual code much easier to read, and reduces the
  likelihood of accidental name collisions.
- [Hovering over an output port shows a pop-up with the result type of a
  node][1312]. This allows easy discovery of the result type of a node, which
  can help with both debugging and development.
- [Visualizations can define the context for preprocessor evaluation][1291].
  Users can now decide which module's context should be used for visualization
  preprocessor. This allows providing visualizations with standard library
  functionalities or defining utilities that are shared between multiple
  visualizations.
- [Fixed an issue with multiple instances of the IDE running.][1314] This fixes
  an issue where multiple instances of the IDE (or even other applications)
  could lead to the IDE not working.
- [Allow JS to log arbitrary objects.][1313] Previously using `console.log` in a
  visualisation or during development would crash the IDE. Now it correctly logs
  the string representation of the object. This is great for debugging custom
  visualizations.
- [Fix the mouse cursor offset on systems with fractional display
  scaling][1064]. The cursor now works with any display scaling, instead of
  there being an offset between the visible cursor and the cursor selection.
- [Disable area selection][1318]. The area selection was visible despite being
  non-functional. To avoid confusion, area selection has been disabled until it
  is [correctly implemented][479].
- [Fix an error after adding a node][1332]. Sometimes, after picking a
  suggestion, the inserted node was spuriously annotated with "The name could
  not be found" error.
- [Handle syntax errors in custom-defined visualizations][1341]. The IDE is now
  able to run properly, even if some of the custom visualizations inside a
  project contain syntax errors.
- [Fix issues with pasting multi-line text into single-line text fields][1348].
  The line in the copied text will be inserted and all additional lines will be
  ignored.
- [Users can opt out of anonymous data gathering.][1328] This can be done with
  the `--no-data-gathering` command-line flag when starting the IDE.
- [Provide a theming API for JavaScript visualizations][1358]. It is now
  possible to use the Enso theming engine while developing custom visualizations
  in JavaScript. You can query it for all IDE colors, including the colors used
  to represent types.
- [You can now start the IDE service without a window again.][1353] The command
  line argument `--no-window` now starts all the required backend services
  again, and prints the port on the command line. This allows you to open the
  IDE in a web browser of your choice.
- [JS visualizations have gestures consistent with the IDE][1291]. Panning and
  zooming now works just as expected using both a trackpad and mouse.
- [Running `watch` command works on first try.][1395]. Running the build command
  `run watch` would fail if it was run as the first command on a clean
  repository. This now works.
- [The `inputType` field of visualizations is actually taken into
  consideration][1384]. The visualization chooser shows only the entries that
  work properly for the node's output type.
- [Fix applying the output of the selected node to the expression of a new
  node][1385]. For example, having selected a node with `Table` output and
  adding a new node with expression `at "x" == "y"`, the selected node was
  applied to the right side of `==`: `at "x" == operator1."y"` instead of
  `operator1.at "x" == "y"`.
- [`Enso_Project.data` is visible in the searcher][1393].
- [The Geo Map visualization recognizes columns regardless of the case of their
  name][1392]. This allows visualizing tables with columns like `LONGITUDE` or
  `Longitude`, where previously only `longitude` was recognized.
- [It is possible now to switch themes][1390]. Additionally, the theme manager
  was integrated with the FRP event engine, which has been a long-standing issue
  in the IDE. Themes management was exposed to JavaScript with the
  `window.theme` variable. It is even possible to change and develop themes live
  by editing theme variables directly in the Chrome Inspector. Use the following
  command to give this a go:
  `theme.snapshot("t1"); theme.get("t1").interactiveMode()`.
- [The active visualization is highlighted.][1412] Now it is clearly visible
  when the mouse events are passed to the visualization.
- [Fixed an issue where projects containing certain language constructs failed
  to load.][1413]
- [Fixed a case where IDE could lose connection to the backend after some
  time.][1428]
- [Improved the performance of the graph editor, particularly when opening a
  project for the first time.][1445]

#### EnsoGL (rendering engine)

- [Unified shadow generation][1411]. Added a toolset to create shadows for
  arbitrary UI components.

#### Enso Compiler

If you're interested in the enhancements and fixes made to the Enso compiler,
you can find their release notes
[here](https://github.com/enso-org/enso/blob/develop/RELEASES.md#enso-0210-2021-04-07).

[1064]: https://github.com/enso-org/ide/pull/1064
[1209]: https://github.com/enso-org/ide/pull/1209
[1291]: https://github.com/enso-org/ide/pull/1291
[1311]: https://github.com/enso-org/ide/pull/1311
[1313]: https://github.com/enso-org/ide/pull/1313
[1314]: https://github.com/enso-org/ide/pull/1314
[1316]: https://github.com/enso-org/ide/pull/1316
[1318]: https://github.com/enso-org/ide/pull/1318
[1328]: https://github.com/enso-org/ide/pull/1328
[1355]: https://github.com/enso-org/ide/pull/1355
[1332]: https://github.com/enso-org/ide/pull/1332
[1341]: https://github.com/enso-org/ide/pull/1341
[1341]: https://github.com/enso-org/ide/pull/1341
[1348]: https://github.com/enso-org/ide/pull/1348
[1353]: https://github.com/enso-org/ide/pull/1353
[1395]: https://github.com/enso-org/ide/pull/1395
[1363]: https://github.com/enso-org/ide/pull/1363
[1384]: https://github.com/enso-org/ide/pull/1384
[1385]: https://github.com/enso-org/ide/pull/1385
[1390]: https://github.com/enso-org/ide/pull/1390
[1392]: https://github.com/enso-org/ide/pull/1392
[1393]: https://github.com/enso-org/ide/pull/1393
[479]: https://github.com/enso-org/ide/issues/479
[1335]: https://github.com/enso-org/ide/pull/1335
[1358]: https://github.com/enso-org/ide/pull/1358
[1377]: https://github.com/enso-org/ide/pull/1377
[1411]: https://github.com/enso-org/ide/pull/1411
[1412]: https://github.com/enso-org/ide/pull/1412
[1419]: https://github.com/enso-org/ide/pull/1419
[1413]: https://github.com/enso-org/ide/pull/1413
[1428]: https://github.com/enso-org/ide/pull/1428
[1438]: https://github.com/enso-org/ide/pull/1438
[1367]: https://github.com/enso-org/ide/pull/1367
[1445]: https://github.com/enso-org/ide/pull/1445
[1447]: https://github.com/enso-org/ide/pull/1447
[1471]: https://github.com/enso-org/ide/pull/1471
[1511]: https://github.com/enso-org/ide/pull/1511

<br/>

# Enso 2.0.0-alpha.2 (2020-03-04)

This is a release focused on bug-fixing, stability, and performance. It improves
the performance of workflows and visualizations, and improves the look and feel
of the graphical interface. In addition, the graphical interface now informs the
users about errors and where they originate.

<br/>![New Learning Resources](/docs/assets/tags/new_learning_resources.svg)

- [Learn how to define custom data visualizations in
  Enso][podcast-custom-visualizations].
- [Learn how to use Java libraries in Enso, to build a
  webserver][podcast-java-interop].
- [Learn how to use Javascript libraries in Enso, to build custom server-side
  website rendering][podcast-http-server].
- [Discover why Enso Compiler is so fast and how it was built to support a
  dual-representation language][podcast-compiler-internals].
- [Learn more about the vision behind Enso and about its planned
  future][podcast-future-of-enso].

<br/>![New Features](/docs/assets/tags/new_features.svg)

#### Visual Environment

- [Errors in workflows are now displayed in the graphical interface][1215].
  Previously, these errors were silently skipped, which was non-intuitive and
  hard to understand. Now, the IDE displays both dataflow errors and panics in a
  nice and descriptive fashion.
- [Added geographic map support for Tables (data frames).][1187] Tables that
  have `latitude`, `longitude`, and optionally `label` columns can now be shown
  as points on a map.
- [Added a shortcut for live reloading of visualization files.][1190] This
  drastically improves how quickly new visualizations can be tested during their
  development. This is _currently_ limited in that, after reloading
  visualization definitions, the currently visible visualizations must be
  switched to another and switched back to refresh their content. See the [video
  podcast about building custom visualizations][podcast-custom-visualizations]
  to learn more.
- [Added a visual indicator of the ongoing standard library compilation][1264].
  Currently, each time IDE is started, the backend needs to compile the standard
  library before it can provide IDE with type information and values. Because of
  that, not all functionalities are ready to work directly after starting the
  IDE. Now, there is a visible indication of the ongoing background process.
- [Added the ability to reposition visualisations.][1096] There is now an icon
  in the visualization action bar that allows dragging the visualization away
  from a node. Once the visualization has been moved, another icon appears that
  can pin the visualization back to the node.
- [There is now an API to show Version Control System (like Git) status for
  nodes][1160].

<br/>![Bug Fixes](/docs/assets/tags/bug_fixes.svg)

#### Visual Environment

- [You can now use the table visualization to display data frames][1181]. Please
  note, that large tables will get truncated to 2000 entries. This limitation
  will be lifted in future releases.
- [Performance improvements during visual workflow][1067]. Nodes added with the
  searcher will have their values automatically assigned to newly generated
  variables, which allows the Enso Engine to cache intermediate values and hence
  improve visualization performance.
- [Minor documentation rendering fixes][1098]. Fixed cases where text would be
  misinterpreted as a tag, added support for new tag types, added support for
  more common characters, properly renders overflowing text.
- [Improved handling of projects created with other IDE versions][1214]. The IDE
  is now better at dealing with incompatible metadata in files, which stores
  node visual position information, the history of chosen searcher suggestions,
  etc. This will allow IDE to correctly open projects that were created using a
  different IDE version and prevent unnecessary loss of metadata.
- Pressing and holding up and down arrow keys make the list view selection move
  continuously.
- The shortcuts to close the application and to toggle the developer tools at
  runtime now work on all supported platforms.
- [The loading progress indicator remains visible while IDE initializes][1237].
  Previously the loading progress indicator completed too quickly and stopped
  spinning before the IDE was ready. Now it stays active, giving a visual
  indication that the initialization is still in progress.
- [Fixed visual glitch where a node's text was displayed as white on a white
  background][1264]. Most notably this occurred with the output node of a
  function generated using the node collapse refactoring.
- Many visual glitches were fixed, including small "pixel-like" artifacts
  appearing on the screen.
- [Several parser improvements][1274]. The parser used in the IDE has been
  updated to the latest version. This resolves several issues with language
  constructs like `import`, lambdas, and parentheses, whereupon typing certain
  text the edit could be automatically reverted.
- [The auto-import functionality was improved][1279]. Libraries' `Main` modules
  are omitted in expressions inserted by the searcher. For example, the `point`
  method of `Geo` library will be displayed as `Geo.point` and will insert
  import `Geo` instead of `Geo.Main`.
- Cursors in text editors behave correctly now (they are not affected by scene
  pan and zoom). This was possible because of the new multi-camera management
  system implemented in EnsoGL.
- [Fixed method names highlighted in pink.][1408] There was a bug introduced
  after one of the latest Engine updates, that sent `Unresolved_symbol` types,
  which made all methods pink. This is fixed now.

#### EnsoGL (rendering engine)

- A new multi-camera management system, allowing the same shape systems to be
  rendered on different layers from different cameras. The implementation
  automatically caches the same shape system definitions per scene layer in
  order to minimize the amount of WebGL draw calls and hence improve
  performance.
- A new depth-ordering mechanism for symbols and shapes. It is now possible to
  define depth order dependencies between symbols, shapes, and shape systems.
- Various performance improvements, especially for the text rendering engine.
- Display objects handle visibility correctly now. Display objects are not
  visible by default and need to be attached to a visible parent to be shown on
  the screen.

#### Enso Compiler

If you're interested in the enhancements and fixes made to the Enso compiler,
you can find their release notes
[here](https://github.com/enso-org/enso/blob/develop/RELEASES.md#enso-026-2021-03-02).

[1067]: https://github.com/enso-org/ide/pull/1067
[1096]: https://github.com/enso-org/ide/pull/1096
[1098]: https://github.com/enso-org/ide/pull/1098
[1181]: https://github.com/enso-org/ide/pull/1181
[1215]: https://github.com/enso-org/ide/pull/1215
[1160]: https://github.com/enso-org/ide/pull/1160
[1190]: https://github.com/enso-org/ide/pull/1190
[1187]: https://github.com/enso-org/ide/pull/1187
[1068]: https://github.com/enso-org/ide/pull/1068
[1214]: https://github.com/enso-org/ide/pull/1214
[1237]: https://github.com/enso-org/ide/pull/1237
[1264]: https://github.com/enso-org/ide/pull/1264
[1274]: https://github.com/enso-org/ide/pull/1274
[1279]: https://github.com/enso-org/ide/pull/1279
[podcast-java-interop]:
  https://www.youtube.com/watch?v=bcpOEX1x06I&t=468s&ab_channel=Enso
[podcast-compiler-internals]:
  https://www.youtube.com/watch?v=BibjcUjdkO4&ab_channel=Enso
[podcast-custom-visualizations]:
  https://www.youtube.com/watch?v=wFkh5LgAZTs&t=5439s&ab_channel=Enso
[podcast-http-server]:
  https://www.youtube.com/watch?v=BYUAL4ksEgY&ab_channel=Enso
[podcast-future-of-enso]:
  https://www.youtube.com/watch?v=rF8DuJPOfTs&t=1863s&ab_channel=Enso
[1312]: https://github.com/enso-org/ide/pull/1312
[1408]: https://github.com/enso-org/ide/pull/1408

<br/>

# Enso 2.0.0-alpha.1 (2020-01-26)

This is the first release of Enso, a general-purpose programming language and
environment for interactive data processing. It is a tool that spans the entire
stack, going from high-level visualization and communication to the nitty-gritty
of backend services, all in a single language.

<br/>![Release Notes](/docs/assets/tags/release_notes.svg)

#### Anonymous Data Collection

Please note that this release collects anonymous usage data which will be used
to improve Enso and prepare it for a stable release. We will switch to opt-in
data collection in stable version releases. The usage data will not contain your
code (expressions above nodes), however, reported errors may contain brief
snippets of out of context code that specifically leads to the error, like "the
method 'foo' does not exist on Number". The following data will be collected:

- Session length.
- Graph editing events (node create, dele, position change, connect, disconnect,
  collapse, edit start, edit end). This will not include any information about
  node expressions used.
- Navigation events (camera movement, scope change).
- Visualization events (visualization open, close, switch). This will not
  include any information about the displayed data nor the rendered
  visualization itself.
- Project management events (project open, close, rename).
- Errors (IDE crashes, WASM panics, Project Manager errors, Language Server
  errors, Compiler errors).
- Performance statistics (minimum, maximum, average GUI refresh rate).<|MERGE_RESOLUTION|>--- conflicted
+++ resolved
@@ -132,10 +132,8 @@
   quickly understand each button's function.
 - [File associations are created on Windows and macOS][6077]. This allows
   opening Enso files by double-clicking them in the file explorer.
-<<<<<<< HEAD
 - [AI-powered code completions][5910]. It is now possible to get AI-powered
   completions when using node searcher with Tables.
-=======
 - [Added capability to create node widgets with complex UI][6347]. Node widgets
   such as dropdown can now be placed in the node and affect the code text flow.
 - [The IDE UI element for selecting the execution mode of the project is now
@@ -186,6 +184,7 @@
 - [Performance and readability of documentation panel was improved][6893]. The
   documentation is now split into separate pages, which are much smaller.
 
+[5910]: https://github.com/enso-org/enso/pull/5910
 [6279]: https://github.com/enso-org/enso/pull/6279
 [6421]: https://github.com/enso-org/enso/pull/6421
 [6530]: https://github.com/enso-org/enso/pull/6530
@@ -198,7 +197,6 @@
 [6844]: https://github.com/enso-org/enso/pull/6844
 [6827]: https://github.com/enso-org/enso/pull/6827
 [6893]: https://github.com/enso-org/enso/pull/6893
->>>>>>> 876ecfc8
 
 #### EnsoGL (rendering engine)
 
@@ -683,9 +681,6 @@
 [6176]: https://github.com/enso-org/enso/pull/6176
 [6204]: https://github.com/enso-org/enso/pull/6204
 [6077]: https://github.com/enso-org/enso/pull/6077
-<<<<<<< HEAD
-[5910]: https://github.com/enso-org/enso/pull/5910
-=======
 [6218]: https://github.com/enso-org/enso/pull/6218
 [6233]: https://github.com/enso-org/enso/pull/6233
 [6253]: https://github.com/enso-org/enso/pull/6253
@@ -709,7 +704,6 @@
 [6925]: https://github.com/enso-org/enso/pull/6925
 [6941]: https://github.com/enso-org/enso/pull/6941
 [6956]: https://github.com/enso-org/enso/pull/6956
->>>>>>> 876ecfc8
 
 #### Enso Compiler
 
