# Next Release

#### Visual Environment

- [Camera is panned to newly created nodes.][3552]
- [Long names on the Node Searcher's list are truncated.][3373] The part of the
  name that doesn't fit in the Searcher's window is replaced with an ellipsis
  character ("…").
- [Magnet Alignment algorithm is used while placing new nodes][3366]. When we
  find an available free space for a new node, the node gets aligned with the
  surrounding nodes horizontally and vertically. This helps to preserve a nice
  grid-like layout for all the nodes.
- [Nodes created via the <kbd>TAB</kbd> key or by clicking the (+) button on the
  screen are now placed below all the selected nodes when more than one node is
  selected.][3361] (Previously, they were placed below the first node that was
  selected.) This makes it easier to achieve a compact, vertical layout of the
  graph.
- [Nodes created near existing nodes via the <kbd>TAB</kbd> key or by dropping a
  connection are now repositioned and aligned to existing nodes.][3301] This is
  to make the resulting graph prettier and avoid overlapping. In such cases,
  created nodes will be placed below an existing node or on the bottom-left
  diagonal if there is no space underneath.
- [Nodes can be added to the graph by double-clicking the output ports of
  existing nodes (or by clicking them with the right mouse button).][3346]
- [Node Searcher preserves its zoom factor.][3327] The visible size of the node
  searcher and edited node is now fixed. It simplifies node editing on
  non-standard zoom levels.
- [Nodes can be added to the graph by clicking (+) button on the screen][3278].
  The button is in the bottom-left corner. Node is added at the center or pushed
  down if the center is already occupied by nodes.
- [Maximum zoom factor is limited to 1.0x if IDE is not in Debug Mode.][3273]
- [Debug Mode for Graph Editor can be activated/deactivated using a
  shortcut.][3264] It allows access to a set of restricted features. See
  [debug-shortcuts].
- [New nodes can be created by dragging and dropping a connection on the
  scene.][3231]
- [Node connections can be dropped by pressing the Esc key while dragging
  them.][3231]
- [Added support of source maps for JS-based visualizations.][3208]
- [Fixed the alignment of newly created nodes to existing nodes with
  visualizations enabled.][3361] When applicable, new nodes are now placed below
  visualizations. (Previously, they were placed to the left of the
  visualizations.)
- [Fixed histograms coloring and added a color legend.][3153]
- [Lazy visualization for scatter plot.][3655]
- [Fixed broken node whose expression contains non-ASCII characters.][3166]
- [Fixed developer console warnings about views being created but not
  registered.][3181]
- [Fixed developer console errors related to Language Server (mentioning code
  3003 and "Invalid version"), occurring during project opening and after new
  node cration.][3186]
- [Fixed developer console error about failing to decode a notification
  "executionContext/visualisationEvaluationFailed"][3193]
- [New Version of the Node Searcher - the Component Browser][3530] The available
  methods, atoms and functions are presented in nice, categorized view. The most
  popular tools are available at hand. The panel is unstable, and can be
  disabled with the `--enable-new-component-browser=false` flag.
- [Fixed error handling during startup.][3648] This prevents entering IDE into a
  "zombie" state, where processes were started but not visible to user. They
  could cause issues with starting further IDE instances.
- [New nodes are created in the project source when the searcher is opened and a
  new node is created.][3645]
- [Proper Polyglot Vector and Array Support][3667]
- [IDE uses new visualization API.][3661]
- [Visualization of long textual values improved][3665]
- [Selecting a suggestion from the searcher or component browser now updates the
  visualisation of the edited node to preview the results of applying the
  suggestion.][3691]
- [Remove here keyword from IDE.][3749]
- [Shortcut changes:][3823] Pressing `Enter` when no node is edited opens
  Component Browser. Entering node shortcut changed to `cmd` + `Enter`.
- [Added support for scrolling by pressing and holding a mouse button on a
  scrollbar.][3824]
- [Added scroll bounce animation][3836] which activates when scrolling past the
  end of scrollable content.
- [The default text visualisation now loads its content lazily from the
  backend][3910]. This means that the visualisation cannot be overwhelmed by
  large amounts of data.
- [Added project snapshot saving on shortcut][3923]
- [The color of the displayed project name indicates whether the project's
  current state is saved in a snapshot.][3950] The project name is darker when
  the project is changed from the last saved snapshot and lighter when the
  snapshot matches the current project state.
- [Added shortcut to interrupt the program][3967]
- [Added suggestion dropdown for function arguments][4013]. The dropdown is
  present only when the argument is of type that has a predefined set of values.
- [Separate component browser navigator sections for modules imported from
  different namespaces][4044]
- [Internal components (private API) are not displayed in the component
  browser.][4085]
- [The correct default visualisation for tables is shown on new nodes.][4120]
- [Added restoring of last project snapshot on shortcut.][4050]
- [Added contextual suggestions to argument dropdowns][4072]. Dropdowns will now
  contain suggestions which are based on evaluated data.
- [Added a shortcut to show internal components (private API) in the component
  browser.][5582]
- [Improved component browser entry filtering and sorting][5645]. The component
  browser will now provide suggestions matching either the component's label or
  the corresponding code.
- [Improved argument placeholder resolution in more complex expressions][5656].
  It is now possible to drop node connections onto missing arguments of chained
  and nested function calls.
- [The component browser suggestions take into account entry aliases][5678]. The
  searcher input is now matched to entry aliases too. The alias match is used to
  filter and sort component browser entries.
- [The Component Browser icons are cached on texture][5779] improving its
  performance on slower machines.
- [Fixed missing result preview when editing nodes.][5757]
- [Application retries its initialization after failures][5802], allowing a
  reconnecting after connectivity problems.
- [Improved Component Browser Filtering][4115]. The best match is always
  selected first, and the groups are rearranged, so the best matches are on the
  bottom.
- [Named arguments syntax is now recognized in IDE][5774]. Connections to
  function arguments will now use named argument syntax instead of inserting
  wildcards on all preceding arguments.
- [Added boilerplate React app for authorization via Cognito+AWS Amplify][5798].
  This PR adds a React app that renders the dashboard (which has been ported
  from the cloud. The dashboard displays a list of projects, and allows users to
  open them in the IDE (which is not part of the React app, but can be switched
  to from the dashboard). The PR also adds authentication+authorization (i.e.,
  sign up and sign in for users), via either email/password or GitHub/Google.
- [New Enso documentation parser][5917]. Smaller and faster; enables planned
  improvements to internal documentation representation.
- [Dropdown widgets now support custom labels][5705] and automatically generate
  shortened labels for entries with long module paths. When an option is
  selected from the dropdown, the necessary module imports are inserted,
  eliminating the need for fully qualified names.
- [Added tooltips to icon buttons][6035] for improved usability. Users can now
  quickly understand each button's function.

#### EnsoGL (rendering engine)

- [You can change font and set letters bold in the <code>text::Area</code>
  component][3385]. Use the <code>set_font</code> and
  <code>set_bold_bytes</code> respectively.
- [Fixed a text rendering issue in nested sublayer][3486].
- [Added a new component: Grid View.][3588] It's parametrized by Entry object,
  display them arranged in a Grid. It does not instantiate all entries, only
  those visible, and re-use created entries during scrolling thus achieving
  great performance. There are variants of grid view with selection and
  highlight, scrollbars, and both.
- [Massive improvements of text rendering performance][3776]. Different text
  instances are now reusing the shape shaders and the same sprite system under
  the hood. This drastically reduces the amount of required draw calls for
  scenes with a lot of text.
- [Text rendering quality improvements][3855]. Glyphs are now hinted in a better
  way. Also, additional fine-tuning is performed per font and per host operating
  system.
- [Display objects can now emit and receive events in the same style as
  JavaScript DOM events][3863]. The events system implements very similar
  behavior to the one described here:
  https://javascript.info/bubbling-and-capturing.
- [Added a new component: Slider][3852]. It allows adjusting a numeric value
  with the mouse. The precision of these adjustments can be increased or
  decreased.
- [Slider component functionality improvements][3885]. The slider component now
  supports multiple ways to handle out-of-range values. The slider's value can
  be edited as text, and a new vertical slider layout is available.
- [Added ProjectsGrid view for Cloud Dashboard][3857]. It provides the first
  steps towards migrating the Cloud Dashboard from the existing React (web-only)
  implementation towards a shared structure that can be used in both the Desktop
  and Web versions of the IDE.
- [Removed Cloud Dashboard][4047]. The Cloud Dashboard was being rewritten in
  EnsoGL but after internal discussion we've decided to rewrite it in React,
  with a shared implementation between the Desktop and Web versions of the IDE.
- [Added a new component: Dropdown][3985]. A list of selectable labeled entries,
  suitable for single and multi-select scenarios.
- [Compile-time shader optimizer was implemented][4003]. It is capable of
  extracting non-optimized shaders from the compiled WASM artifacts, running
  stand-alone optimization toolchain (glslc, spirv-opt, spirv-cross), and
  injecting optimized shaders back to WASM during its initialization process.
  Unfortunately, it caused our theme system to stop working correctly, because
  generated shaders differ per theme (only light theme is available, the dark
  theme has been disabled). We will support multiple themes in the future, but
  this is not on our priority list right now.
- [Performance monitor was extended with the ability to print details of actions
  performed in a given frame][5895]. In particular, you can now inspect names of
  all symbols rendered in a given frame. You can also pause the performance
  monitor and inspect results recorded in the past.
- [ToggleButtons can now have tooltips][6035].
- [Rendering of tooltips was improved.][6097] Their text is now more vertically
  centered and the delay before showing them was extended.

[3857]: https://github.com/enso-org/enso/pull/3857
[3985]: https://github.com/enso-org/enso/pull/3985
[4047]: https://github.com/enso-org/enso/pull/4047
[4003]: https://github.com/enso-org/enso/pull/4003
[5895]: https://github.com/enso-org/enso/pull/5895
[6035]: https://github.com/enso-org/enso/pull/6035
[6097]: https://github.com/enso-org/enso/pull/6097

#### Enso Standard Library

- [Implemented `Vector.distinct` allowing to remove duplicate elements from a
  Vector][3224]
- [Implemented `Duration.time_execution` allowing timing of the execution of an
  expression within the UI][3229]
- [Improved performance of `Vector.filter` and `Vector.each`; implemented
  `Vector.filter_with_index`. Made `Vector.at` accept negative indices and
  ensured it fails with a dataflow error on out of bounds access instead of an
  internal Java exception.][3232]
- [Implemented the `Table.select_columns` operation.][3230]
- [Implemented the `Table.remove_columns` and `Table.reorder_columns`
  operations.][3240]
- [Implemented the `Table.sort_columns` operation.][3250]
- [Fixed `Vector.sort` to handle tail-recursive comparators][3256]
- [Implemented `Range.find`, `Table.rename_columns` and
  `Table.use_first_row_as_names` operations][3249]
- [Implemented `Text.at` and `Text.is_digit` methods][3269]
- [Implemented `Runtime.get_stack_trace` together with some utilities to process
  stack traces and code locations][3271]
- [Implemented `Vector.flatten`][3259]
- [Significant performance improvement in `Natural_Order` and new `Faker`
  methods added to `Standard.Test`][3276]
- [Implemented `Integer.parse`][3283]
- [Made `Text.compare_to` correctly handle Unicode normalization][3282]
- [Extend `Text.contains` API to support regex and case insensitive
  search.][3285]
- [Implemented new `Text.take` and `Text.drop` functions, replacing existing
  functions][3287]
- [Implemented new `Text.starts_with` and `Text.ends_with` functions, replacing
  existing functions][3292]
- [Implemented `Text.to_case`, replacing `Text.to_lower_case` and
  `Text.to_upper_case`][3302]
- [Implemented initial `Table.group_by` function on Standard.Table][3305]
- [Implemented `Text.pad` and `Text.trim`][3309]
- [Updated `Text.repeat` and added `*` operator shorthand][3310]
- [General improved Vector performance and new `Vector.each_with_index`,
  `Vector.fold_with_index` and `Vector.take` methods.][3236]
- [Implemented new `Text.insert` method][3311]
- [Implemented `Bool.compare_to` method][3317]
- [Implemented `Map.first`, `Map.last` functions. Expanded `Table.group_by` to
  also compute mode, percentile, minimum, maximum.][3318]
- [Implemented `Text.location_of` and `Text.location_of_all` methods.][3324]
- [Replaced `Table.group_by` with `Table.aggregate`][3339]
- [Implemented `Panic.catch` and helper functions for handling errors. Added a
  type parameter to `Panic.recover` to recover specific types of errors.][3344]
- [Added warning handling to `Table.aggregate`][3349]
- [Improved performance of `Table.aggregate` and full warnings
  implementation][3364]
- [Implemented `Text.reverse`][3377]
- [Implemented support for most Table aggregations in the Database
  backend.][3383]
- [Update `Text.replace` to new API.][3393]
- [Add encoding support to `Text.bytes` and `Text.from_bytes`. Renamed and added
  encoding to `File.read_text`. New `File.read` API.][3390]
- [Improved the `Range` type. Added a `down_to` counterpart to `up_to` and
  `with_step` allowing to change the range step.][3408]
- [Aligned `Text.split` API with other methods and added `Text.lines`.][3415]
- [Implemented a basic reader for the `Delimited` file format.][3424]
- [Implemented a reader for the `Excel` file format.][3425]
- [Added custom encoding support to the `Delimited` file format reader.][3430]
- [Implemented `compute` method on `Vector` for statistics calculations.][3442]
- [Promote get and put to be methods of Ref type rather than of Ref
  module][3457]
- [Implemented `Table.parse_values`, parsing text columns according to a
  specified type.][3455]
- [Promote with, take, finalize to be methods of Managed_Resource
  instance][3460]
- [Implemented automatic type detection for `Table.parse_values`.][3462]
- [Integrated value parsing with the `Delimited` file reader.][3463]
- [Implemented the `Infer` setting for headers in the `Delimited` file format
  and made it the default.][3472]
- [Implemented a `Table.from Text` conversion allowing to parse strings
  representing `Delimited` files without storing them on the filesystem.][3478]
- [Added rank data, correlation and covariance statistics for `Vector`][3484]
- [Implemented `Table.order_by` for the SQLite backend.][3502]
- [Implemented `Table.order_by` for the PostgreSQL backend.][3514]
- [Implemented `Table.order_by` for the in-memory table.][3515]
- [Renamed `File_Format.Text` to `Plain_Text`, updated `File_Format.Delimited`
  API and added builders for customizing less common settings.][3516]
- [Allow control of sort direction in `First` and `Last` aggregations.][3517]
- [Implemented `Text.write`, replacing `File.write_text`.][3518]
- [Removed obsolete `select`, `group`, `sort` and releated types from
  tables.][3519]
- [Removed obsolete `from_xls` and `from_xlsx` functions. Added support for
  reading column names from first row in `File_Format.Excel`][3523]
- [Added `File_Format.Delimited` support to `Table.write` for new files.][3528]
- [Adjusted `Database.connect` API to new design.][3542]
- [Added `File_Format.Excel` support to `Table.write` for new files.][3551]
- [identity,const,flip,curry,uncurry functions][3554]
- [Added append support for `File_Format.Excel`.][3558]
- [Added support for custom encodings in `File_Format.Delimited` writing.][3564]
- [Allow filtering caught error type in `Error.catch`.][3574]
- [Implemented `Append` mode for `File_Format.Delimited`.][3573]
- [Added `Vector.write_bytes` function and removed old `File.write_bytes`][3583]
- [Added `line_endings` and `comment_character` options to
  `File_Format.Delimited`.][3581]
- [Fixed the case of various type names and library paths][3590]
- [Added support for parsing `.pgpass` file and `PG*` environment variables for
  the Postgres connection][3593]
- [Added `Regression` to the `Standard.Base` library and removed legacy `Model`
  type from `Standard.Table`.][3601]
- [Created `Index_Sub_Range` type and updated `Text.take` and
  `Text.drop`.][3617]
- [Added `Vector.from_polyglot_array` to make `Vector`s backed by polyglot
  Arrays][3628]
- [Updated `Vector.take` and `Vector.drop` and removed their obsolete
  counterparts.][3629]
- [Short-hand syntax for `order_by` added.][3643]
- [Expanded `Table.at` to support index access and added `Table.column_count`
  method.][3644]
- [Removed `Array.set_at`.][3634]
- [Added various date part functions to `Date` and `Date_Time`.][3669]
- [Implemented `Table.take` and `Table.drop` for the in-memory backend.][3647]
- [Implemented specialized storage for the in-memory Table.][3673]
- [Implemented `Table.distinct` for the in-memory backend.][3684]
- [Added `databases`, `schemas`, `tables` support to database Connection.][3632]
- [Implemented `start_of` and `end_of` methods for date/time types allowing to
  find start and end of a period of time containing the provided time.][3695]
- [Implemented `type_of` and `is_of_type` methods for getting the type of a
  value and comparing types, respectively.][3722]
- [Implemented `work_days_until` for counting work dys between dates and
  `add_work_days` which allows to shift a date by a number of work days.][3726]
- [Added `query` and `read` functions to Database connections.][3727]
- [Added `Date_Period.Week` to `start_of` and `end_of` methods.][3733]
- [Replaced `Table.where` with a new API relying on `Table.filter`.][3750]
- [Added `Filter_Condition` to `Vector`, `Range` and `List`.][3770]
- [Extended `Filter_Condition` with `Is_Empty`, `Not_Empty`, `Like` and
  `Not_Like`.][3775]
- [Reimplemented `Duration` as a built-in type.][3759]
- [Implemented `Table.replace_text` for in-memory table.][3793]
- [Extended `Filter_Condition` with `Is_In` and `Not_In`.][3790]
- [Replaced `Table.drop_missing_rows` with `filter_blank_rows` with an updated
  API.][3805]
- [Replaced `Table.drop_missing_columns` with
  `Table.remove_columns Column_Selector.Blank_Columns` by adding the new column
  selector variant.][3812]
- [Implemented `Table.rows` giving access to a vector of rows.][3827]
- [Define Enso epoch start as 15th October 1582][3804]
- [Implemented `Period` type][3818]
- [Implemented new functions on Column and added expression syntax support to
  create derived Columns.][3782]
- [Added support for milli and micro seconds, new short form for rename_columns
  and fixed issue with compare_to versus Nothing][3874]
- [Aligned `Text.match`/`Text.locate` API][3841]
- [There is a new API to lazily feed visualisation information to the
  IDE.][3910]
- [Added `transpose` and `cross_tab` to the In-Memory Table.][3919]
- [Improvements to JSON, Pair, Statistics and other minor tweaks.][3964]
- [Overhauled the JSON support (now based of JavaScript), `Data.fetch` and other
  minor tweaks][3987]
- [Enable Date, Time and DateTime to be read and written to Excel.][3997]
- [Aligning core APIs for Vector, List and Range. Adding some missing functions
  to the types.][4026]
- [Implemented `Table.distinct` for Database backends.][4027]
- [Implemented `Table.union` for the in-memory backend.][4052]
- [Implemented `Table.cross_join` and `Table.zip` for the in-memory
  backend.][4063]
- [Updated `Text.starts_with`, `Text.ends_with` and `Text.contains` to new
  simpler API.][4078]
- [Updated `Table.set` to new API. New `Column.parse` function and added case
  sensitivity to `Filter_Condition` and column functions.][4097]
- [Updated column selector APIs and new `Excel_Workbook` type.][5646]
- [Moved regex functionality out of `Text.locate` and `Text.locate_all` into
  `Text.match` and `Text.match_all`.][5679]
- [`File.parent` may return `Nothing`.][5699]
- [Removed non-regex functionality from `is_match`, `match`, and `match_all`,
  and renamed them to `match`, `find`, `find_all` (respectively).][5721]
- [Updated `rename_columns` to new API. Added `first_row`, `second_row` and
  `last_row` to Table types][5719]
- [Introducing `Meta.Type`.][5768]
- [Remove many regex compile flags; separated `match` into `match` and
  `match_all`.][5785]
- [Aligned names of columns created by column operations.][5850]
- [Improved `cross_tab`. Renamed `fill_missing` and `is_missing` to
  `fill_nothing` and `is_nothing`. Added `fill_empty`.][5863]
- [Removed many regex compile flags from `replace`; added `only_first` and
  `use_regex` flag.][5959]
- [Implemented proper support for Value Types in the Table library.][6073]
- [Removed many regex compile flags from `split`; added `only_first` and
  `use_regex` flag.][6116]
<<<<<<< HEAD
=======
- [Added `Text.tokenize`][6150]
>>>>>>> b3e54aeb
- [Added support for Date/Time columns in the Postgres backend and added
  `year`/`month`/`day` operations to Table columns.][6153]
- [`Text.split` can now take a vector of delimiters.][6156]

[debug-shortcuts]:
  https://github.com/enso-org/enso/blob/develop/app/gui/docs/product/shortcuts.md#debug
[3153]: https://github.com/enso-org/enso/pull/3153
[3655]: https://github.com/enso-org/enso/pull/3655
[3166]: https://github.com/enso-org/enso/pull/3166
[3181]: https://github.com/enso-org/enso/pull/3181
[3186]: https://github.com/enso-org/enso/pull/3186
[3193]: https://github.com/enso-org/enso/pull/3193
[3208]: https://github.com/enso-org/enso/pull/3208
[3224]: https://github.com/enso-org/enso/pull/3224
[3229]: https://github.com/enso-org/enso/pull/3229
[3231]: https://github.com/enso-org/enso/pull/3231
[3232]: https://github.com/enso-org/enso/pull/3232
[3230]: https://github.com/enso-org/enso/pull/3230
[3240]: https://github.com/enso-org/enso/pull/3240
[3250]: https://github.com/enso-org/enso/pull/3250
[3256]: https://github.com/enso-org/enso/pull/3256
[3249]: https://github.com/enso-org/enso/pull/3249
[3264]: https://github.com/enso-org/enso/pull/3264
[3269]: https://github.com/enso-org/enso/pull/3269
[3271]: https://github.com/enso-org/enso/pull/3271
[3259]: https://github.com/enso-org/enso/pull/3259
[3273]: https://github.com/enso-org/enso/pull/3273
[3276]: https://github.com/enso-org/enso/pull/3276
[3278]: https://github.com/enso-org/enso/pull/3278
[3283]: https://github.com/enso-org/enso/pull/3283
[3282]: https://github.com/enso-org/enso/pull/3282
[3285]: https://github.com/enso-org/enso/pull/3285
[3287]: https://github.com/enso-org/enso/pull/3287
[3292]: https://github.com/enso-org/enso/pull/3292
[3301]: https://github.com/enso-org/enso/pull/3301
[3302]: https://github.com/enso-org/enso/pull/3302
[3305]: https://github.com/enso-org/enso/pull/3305
[3309]: https://github.com/enso-org/enso/pull/3309
[3310]: https://github.com/enso-org/enso/pull/3310
[3316]: https://github.com/enso-org/enso/pull/3316
[3236]: https://github.com/enso-org/enso/pull/3236
[3311]: https://github.com/enso-org/enso/pull/3311
[3317]: https://github.com/enso-org/enso/pull/3317
[3318]: https://github.com/enso-org/enso/pull/3318
[3324]: https://github.com/enso-org/enso/pull/3324
[3327]: https://github.com/enso-org/enso/pull/3327
[3339]: https://github.com/enso-org/enso/pull/3339
[3344]: https://github.com/enso-org/enso/pull/3344
[3346]: https://github.com/enso-org/enso/pull/3346
[3349]: https://github.com/enso-org/enso/pull/3349
[3361]: https://github.com/enso-org/enso/pull/3361
[3364]: https://github.com/enso-org/enso/pull/3364
[3373]: https://github.com/enso-org/enso/pull/3373
[3377]: https://github.com/enso-org/enso/pull/3377
[3366]: https://github.com/enso-org/enso/pull/3366
[3379]: https://github.com/enso-org/enso/pull/3379
[3381]: https://github.com/enso-org/enso/pull/3381
[3391]: https://github.com/enso-org/enso/pull/3391
[3383]: https://github.com/enso-org/enso/pull/3383
[3385]: https://github.com/enso-org/enso/pull/3385
[3392]: https://github.com/enso-org/enso/pull/3392
[3393]: https://github.com/enso-org/enso/pull/3393
[3390]: https://github.com/enso-org/enso/pull/3390
[3408]: https://github.com/enso-org/enso/pull/3408
[3415]: https://github.com/enso-org/enso/pull/3415
[3424]: https://github.com/enso-org/enso/pull/3424
[3425]: https://github.com/enso-org/enso/pull/3425
[3430]: https://github.com/enso-org/enso/pull/3430
[3442]: https://github.com/enso-org/enso/pull/3442
[3457]: https://github.com/enso-org/enso/pull/3457
[3455]: https://github.com/enso-org/enso/pull/3455
[3460]: https://github.com/enso-org/enso/pull/3460
[3462]: https://github.com/enso-org/enso/pull/3462
[3463]: https://github.com/enso-org/enso/pull/3463
[3472]: https://github.com/enso-org/enso/pull/3472
[3486]: https://github.com/enso-org/enso/pull/3486
[3478]: https://github.com/enso-org/enso/pull/3478
[3484]: https://github.com/enso-org/enso/pull/3484
[3502]: https://github.com/enso-org/enso/pull/3502
[3514]: https://github.com/enso-org/enso/pull/3514
[3515]: https://github.com/enso-org/enso/pull/3515
[3516]: https://github.com/enso-org/enso/pull/3516
[3517]: https://github.com/enso-org/enso/pull/3517
[3518]: https://github.com/enso-org/enso/pull/3518
[3519]: https://github.com/enso-org/enso/pull/3519
[3523]: https://github.com/enso-org/enso/pull/3523
[3528]: https://github.com/enso-org/enso/pull/3528
[3530]: https://github.com/enso-org/enso/pull/3530
[3542]: https://github.com/enso-org/enso/pull/3542
[3551]: https://github.com/enso-org/enso/pull/3551
[3552]: https://github.com/enso-org/enso/pull/3552
[3554]: https://github.com/enso-org/enso/pull/3554
[3558]: https://github.com/enso-org/enso/pull/3558
[3564]: https://github.com/enso-org/enso/pull/3564
[3574]: https://github.com/enso-org/enso/pull/3574
[3573]: https://github.com/enso-org/enso/pull/3573
[3583]: https://github.com/enso-org/enso/pull/3583
[3581]: https://github.com/enso-org/enso/pull/3581
[3588]: https://github.com/enso-org/enso/pull/3588
[3590]: https://github.com/enso-org/enso/pull/3590
[3593]: https://github.com/enso-org/enso/pull/3593
[3601]: https://github.com/enso-org/enso/pull/3601
[3617]: https://github.com/enso-org/enso/pull/3617
[3628]: https://github.com/enso-org/enso/pull/3628
[3629]: https://github.com/enso-org/enso/pull/3629
[3632]: https://github.com/enso-org/enso/pull/3632
[3641]: https://github.com/enso-org/enso/pull/3641
[3643]: https://github.com/enso-org/enso/pull/3643
[3644]: https://github.com/enso-org/enso/pull/3644
[3645]: https://github.com/enso-org/enso/pull/3645
[3648]: https://github.com/enso-org/enso/pull/3648
[3661]: https://github.com/enso-org/enso/pull/3661
[3665]: https://github.com/enso-org/enso/pull/3665
[3634]: https://github.com/enso-org/enso/pull/3634
[3667]: https://github.com/enso-org/enso/pull/3667
[3669]: https://github.com/enso-org/enso/pull/3669
[3647]: https://github.com/enso-org/enso/pull/3647
[3673]: https://github.com/enso-org/enso/pull/3673
[3684]: https://github.com/enso-org/enso/pull/3684
[3691]: https://github.com/enso-org/enso/pull/3691
[3695]: https://github.com/enso-org/enso/pull/3695
[3722]: https://github.com/enso-org/enso/pull/3722
[3726]: https://github.com/enso-org/enso/pull/3726
[3727]: https://github.com/enso-org/enso/pull/3727
[3733]: https://github.com/enso-org/enso/pull/3733
[3749]: https://github.com/enso-org/enso/pull/3749
[3750]: https://github.com/enso-org/enso/pull/3750
[3770]: https://github.com/enso-org/enso/pull/3770
[3775]: https://github.com/enso-org/enso/pull/3775
[3759]: https://github.com/enso-org/enso/pull/3759
[3793]: https://github.com/enso-org/enso/pull/3793
[3790]: https://github.com/enso-org/enso/pull/3790
[3805]: https://github.com/enso-org/enso/pull/3805
[3812]: https://github.com/enso-org/enso/pull/3812
[3823]: https://github.com/enso-org/enso/pull/3823
[3827]: https://github.com/enso-org/enso/pull/3827
[3824]: https://github.com/enso-org/enso/pull/3824
[3804]: https://github.com/enso-org/enso/pull/3804
[3818]: https://github.com/enso-org/enso/pull/3818
[3776]: https://github.com/enso-org/enso/pull/3776
[3855]: https://github.com/enso-org/enso/pull/3855
[3836]: https://github.com/enso-org/enso/pull/3836
[3782]: https://github.com/enso-org/enso/pull/3782
[3863]: https://github.com/enso-org/enso/pull/3863
[3874]: https://github.com/enso-org/enso/pull/3874
[3852]: https://github.com/enso-org/enso/pull/3852
[3841]: https://github.com/enso-org/enso/pull/3841
[3885]: https://github.com/enso-org/enso/pull/3885
[3910]: https://github.com/enso-org/enso/pull/3910
[3919]: https://github.com/enso-org/enso/pull/3919
[3923]: https://github.com/enso-org/enso/pull/3923
[3950]: https://github.com/enso-org/enso/pull/3950
[3964]: https://github.com/enso-org/enso/pull/3964
[3967]: https://github.com/enso-org/enso/pull/3967
[3987]: https://github.com/enso-org/enso/pull/3987
[3878]: https://github.com/enso-org/enso/pull/3878
[3997]: https://github.com/enso-org/enso/pull/3997
[4013]: https://github.com/enso-org/enso/pull/4013
[4026]: https://github.com/enso-org/enso/pull/4026
[4027]: https://github.com/enso-org/enso/pull/4027
[4044]: https://github.com/enso-org/enso/pull/4044
[4052]: https://github.com/enso-org/enso/pull/4052
[4063]: https://github.com/enso-org/enso/pull/4063
[4078]: https://github.com/enso-org/enso/pull/4078
[4085]: https://github.com/enso-org/enso/pull/4085
[4097]: https://github.com/enso-org/enso/pull/4097
[4115]: https://github.com/enso-org/enso/pull/4115
[4120]: https://github.com/enso-org/enso/pull/4120
[4050]: https://github.com/enso-org/enso/pull/4050
[4072]: https://github.com/enso-org/enso/pull/4072
[5582]: https://github.com/enso-org/enso/pull/5582
[5645]: https://github.com/enso-org/enso/pull/5645
[5646]: https://github.com/enso-org/enso/pull/5646
[5656]: https://github.com/enso-org/enso/pull/5656
[5678]: https://github.com/enso-org/enso/pull/5678
[5679]: https://github.com/enso-org/enso/pull/5679
[5699]: https://github.com/enso-org/enso/pull/5699
[5719]: https://github.com/enso-org/enso/pull/5719
[5721]: https://github.com/enso-org/enso/pull/5721
[5757]: https://github.com/enso-org/enso/pull/5757
[5768]: https://github.com/enso-org/enso/pull/5768
[5774]: https://github.com/enso-org/enso/pull/5774
[5779]: https://github.com/enso-org/enso/pull/5779
[5785]: https://github.com/enso-org/enso/pull/5785
[5798]: https://github.com/enso-org/enso/pull/5798
[5802]: https://github.com/enso-org/enso/pull/5802
[5850]: https://github.com/enso-org/enso/pull/5850
[5863]: https://github.com/enso-org/enso/pull/5863
[5917]: https://github.com/enso-org/enso/pull/5917
[5705]: https://github.com/enso-org/enso/pull/5705
[5959]: https://github.com/enso-org/enso/pull/5959
[6073]: https://github.com/enso-org/enso/pull/6073
[6116]: https://github.com/enso-org/enso/pull/6116
<<<<<<< HEAD
=======
[6150]: https://github.com/enso-org/enso/pull/6150
>>>>>>> b3e54aeb
[6153]: https://github.com/enso-org/enso/pull/6153
[6156]: https://github.com/enso-org/enso/pull/6156

#### Enso Compiler

- [Added overloaded `from` conversions.][3227]
- [Upgraded to Graal VM 21.3.0][3258]
- [Added the ability to decorate values with warnings.][3248]
- [Fixed issues related to constructors' default arguments][3330]
- [Fixed compiler issue related to module cache.][3367]
- [Fixed execution of defaulted arguments of Atom Constructors][3358]
- [Converting Enso Date to java.time.LocalDate and back][3559]
- [Incremental Reparsing of a Simple Edits][3508]
- [Functions with all-defaulted arguments now execute automatically][3414]
- [Provide `tagValues` for function arguments in the language server][3422]
- [Delay construction of Truffle nodes to speed initialization][3429]
- [Frgaal compiler integration to allow for latest Java constructs][3421]
- [Support for Chrome developer tools --inspect option][3432]
- [Move Builtin Types and Methods definitions to stdlib][3363]
- [Reduce boilerplate by generating BuiltinMethod nodes from simple method
  signatures][3444]
- [Generate boilerplate classes related to error handling and varargs in
  builtins from method signatures][3454]
- [Avoid needless concatenations of warning/error messages][3465]
- [Added a full-blown DSL for builtins][3471]
- [Integration of Enso with Ideal Graph Visualizer][3533]
- [Lazy evaluation of RHS argument for || and &&][3492]
- [Drop Core implementation of IR][3512]
- [Replace `this` with `self`][3524]
- [Introduce a smaller version of the standard library, just for testing][3531]
- [Remove `here` and make method name resolution case-sensitive][3531]
- [Explicit `self`][3569]
- [Added benchmarking tool for the language server][3578]
- [Support module imports using a qualified name][3608]
- [Using parser written in Rust.][3611]
- [Enable caching in visualisation functions][3618]
- [Update Scala compiler and libraries][3631]
- [Support importing module methods][3633]
- [Support Autosave for open buffers][3637]
- [Generate native-image for engine-runner][3638]
- [Support pattern matching on constants][3641]
- [Builtin Date_Time, Time_Of_Day and Zone types for better polyglot
  support][3658]
- [Implement new specification of data types: `type` has a runtime
  representation, every atom has a type][3671]
- [main = "Hello World!" is valid Enso sample][3696]
- [Invalidate module's IR cache if imported module changed][3703]
- [Don't rename imported Main module that only imports names][3710]
- [Notify node status to the IDE][3729]
- [Make instance methods callable like statics][3764]
- [Distinguish static and instance methods][3740]
- [By-type pattern matching][3742]
- [Fix performance of method calls on polyglot arrays][3781]
- [Improved support for static and non-static builtins][3791]
- [Missing foreign language generates proper Enso error][3798]
- [Connecting IGV 4 Enso with Engine sources][3810]
- [Made Vector performance to be on par with Array][3811]
- [Introduced IO Permission Contexts][3828]
- [Accept Array-like object seamlessly in builtins][3817]
- [Initialize Builtins at Native Image build time][3821]
- [Split Atom suggestion entry to Type and Constructor][3835]
- [Any number can be converted to double][3865]
- [Update to GraalVM 22.3.0][3663]
- [Connecting IGV 4 Enso with Engine sources][3810]
- [Add the `Self` keyword referring to current type][3844]
- [Support VCS for projects in Language Server][3851]
- [Support multiple exports of the same module][3897]
- [Import modules' extension methods only with unqualified imports][3906]
- [Support expression evaluation in chromeinspector console][3941]
- [Don't export polyglot symbols][3915]
- [From/all import must not include module in name resolution][3931]
- [Vector returns warnings of individual elements][3938]
- [Enso.getMetaObject, Type.isMetaInstance and Meta.is_a consolidation][3949]
- [Add executionContext/interrupt API command][3952]
- [Any.== is a builtin method][3956]
- [Simplify exception handling for polyglot exceptions][3981]
- [Simplify compilation of nested patterns][4005]
- [IGV can jump to JMH sources & more][4008]
- [Basic support of VSCode integration][4014]
- [Sync language server with file system after VCS restore][4020]
- [`ArrayOverBuffer` behaves like an `Array` and `Array.sort` no longer sorts in
  place][4022]
- [Implement hashing functionality for all objects][3878]
- [Introducing Meta.atom_with_hole][4023]
- [Report failures in name resolution in type signatures][4030]
- [Attach visualizations to sub-expressions][4048]
- [Add Meta.get_annotation method][4049]
- [Resolve Fully Qualified Names][4056]
- [Optimize Atom storage layouts][3862]
- [Make instance methods callable like statics for builtin types][4077]
- [Convert large longs to doubles, safely, for host calls][4099]
- [Consistent ordering with comparators](4067)
- [Profile engine startup][4110]
- [Report type of polyglot values][4111]
- [Engine can now recover from serialization failures][5591]
- [Use sbt runEngineDistribution][5609]
- [Update to GraalVM 22.3.1][5602]
- [Cache library bindings to optimize import/export resolution][5700]
- [Comparators support partial ordering][5778]
- [Merge ordered and unordered comparators][5845]
- [Use SHA-1 for calculating hashes of modules' IR and bindings][5791]
- [Don't install Python component on Windows][5900]
- [Detect potential name conflicts between exported types and FQNs][5966]
- [Ensure calls involving warnings remain instrumented][6067]

[3227]: https://github.com/enso-org/enso/pull/3227
[3248]: https://github.com/enso-org/enso/pull/3248
[3258]: https://github.com/enso-org/enso/pull/3258
[3330]: https://github.com/enso-org/enso/pull/3330
[3358]: https://github.com/enso-org/enso/pull/3358
[3360]: https://github.com/enso-org/enso/pull/3360
[3367]: https://github.com/enso-org/enso/pull/3367
[3559]: https://github.com/enso-org/enso/pull/3559
[3508]: https://github.com/enso-org/enso/pull/3508
[3412]: https://github.com/enso-org/enso/pull/3412
[3414]: https://github.com/enso-org/enso/pull/3414
[3417]: https://github.com/enso-org/enso/pull/3417
[3422]: https://github.com/enso-org/enso/pull/3422
[3429]: https://github.com/enso-org/enso/pull/3429
[3421]: https://github.com/enso-org/enso/pull/3421
[3432]: https://github.com/enso-org/enso/pull/3432
[3363]: https://github.com/enso-org/enso/pull/3363
[3444]: https://github.com/enso-org/enso/pull/3444
[3453]: https://github.com/enso-org/enso/pull/3453
[3454]: https://github.com/enso-org/enso/pull/3454
[3461]: https://github.com/enso-org/enso/pull/3461
[3465]: https://github.com/enso-org/enso/pull/3465
[3471]: https://github.com/enso-org/enso/pull/3471
[3533]: https://github.com/enso-org/enso/pull/3533
[3492]: https://github.com/enso-org/enso/pull/3492
[3493]: https://github.com/enso-org/enso/pull/3493
[3505]: https://github.com/enso-org/enso/pull/3505
[3512]: https://github.com/enso-org/enso/pull/3512
[3524]: https://github.com/enso-org/enso/pull/3524
[3531]: https://github.com/enso-org/enso/pull/3531
[3562]: https://github.com/enso-org/enso/pull/3562
[3538]: https://github.com/enso-org/enso/pull/3538
[3569]: https://github.com/enso-org/enso/pull/3569
[3578]: https://github.com/enso-org/enso/pull/3578
[3611]: https://github.com/enso-org/enso/pull/3611
[3618]: https://github.com/enso-org/enso/pull/3618
[3608]: https://github.com/enso-org/enso/pull/3608
[3608]: https://github.com/enso-org/enso/pull/3608
[3631]: https://github.com/enso-org/enso/pull/3631
[3633]: https://github.com/enso-org/enso/pull/3633
[3637]: https://github.com/enso-org/enso/pull/3637
[3638]: https://github.com/enso-org/enso/pull/3638
[3641]: https://github.com/enso-org/enso/pull/3641
[3658]: https://github.com/enso-org/enso/pull/3658
[3671]: https://github.com/enso-org/enso/pull/3671
[3696]: https://github.com/enso-org/enso/pull/3696
[3703]: https://github.com/enso-org/enso/pull/3703
[3710]: https://github.com/enso-org/enso/pull/3710
[3729]: https://github.com/enso-org/enso/pull/3729
[3740]: https://github.com/enso-org/enso/pull/3740
[3764]: https://github.com/enso-org/enso/pull/3764
[3742]: https://github.com/enso-org/enso/pull/3742
[3781]: https://github.com/enso-org/enso/pull/3781
[3791]: https://github.com/enso-org/enso/pull/3791
[3798]: https://github.com/enso-org/enso/pull/3798
[3810]: https://github.com/enso-org/enso/pull/3810
[3811]: https://github.com/enso-org/enso/pull/3811
[3817]: https://github.com/enso-org/enso/pull/3817
[3821]: https://github.com/enso-org/enso/pull/3821
[3828]: https://github.com/enso-org/enso/pull/3828
[3835]: https://github.com/enso-org/enso/pull/3835
[3865]: https://github.com/enso-org/enso/pull/3865
[3663]: https://github.com/enso-org/enso/pull/3663
[3810]: https://github.com/enso-org/enso/pull/3810
[3844]: https://github.com/enso-org/enso/pull/3844
[3851]: https://github.com/enso-org/enso/pull/3851
[3862]: https://github.com/enso-org/enso/pull/3862
[3897]: https://github.com/enso-org/enso/pull/3897
[3906]: https://github.com/enso-org/enso/pull/3906
[3941]: https://github.com/enso-org/enso/pull/3941
[3915]: https://github.com/enso-org/enso/pull/3915
[3931]: https://github.com/enso-org/enso/pull/3931
[3938]: https://github.com/enso-org/enso/pull/3938
[3949]: https://github.com/enso-org/enso/pull/3949
[3952]: https://github.com/enso-org/enso/pull/3952
[3956]: https://github.com/enso-org/enso/pull/3956
[3981]: https://github.com/enso-org/enso/pull/3981
[4005]: https://github.com/enso-org/enso/pull/4005
[4008]: https://github.com/enso-org/enso/pull/4008
[4014]: https://github.com/enso-org/enso/pull/4014
[4020]: https://github.com/enso-org/enso/pull/4020
[4022]: https://github.com/enso-org/enso/pull/4022
[4023]: https://github.com/enso-org/enso/pull/4023
[4030]: https://github.com/enso-org/enso/pull/4030
[4048]: https://github.com/enso-org/enso/pull/4048
[4049]: https://github.com/enso-org/enso/pull/4049
[4056]: https://github.com/enso-org/enso/pull/4056
[4077]: https://github.com/enso-org/enso/pull/4077
[4099]: https://github.com/enso-org/enso/pull/4099
[4067]: https://github.com/enso-org/enso/pull/4067
[4110]: https://github.com/enso-org/enso/pull/4110
[4111]: https://github.com/enso-org/enso/pull/4111
[5591]: https://github.com/enso-org/enso/pull/5591
[5609]: https://github.com/enso-org/enso/pull/5609
[5602]: https://github.com/enso-org/enso/pull/5602
[5700]: https://github.com/enso-org/enso/pull/5700
[5778]: https://github.com/enso-org/enso/pull/5778
[5845]: https://github.com/enso-org/enso/pull/5845
[5791]: https://github.com/enso-org/enso/pull/5791
[5900]: https://github.com/enso-org/enso/pull/5900
[5966]: https://github.com/enso-org/enso/pull/5966
[6067]: https://github.com/enso-org/enso/pull/6067

# Enso 2.0.0-alpha.18 (2021-10-12)

<br/>![New Features](/docs/assets/tags/new_features.svg)

#### Enso Compiler

- [Updated Enso engine to version 0.2.30][engine-0.2.31]. If you're interested
  in the enhancements and fixes made to the Enso compiler, you can find their
  release notes
  [here](https://github.com/enso-org/enso/blob/develop/RELEASES.md).

<br/>![Bug Fixes](/docs/assets/tags/bug_fixes.svg)

#### Visual Environment

- [Fixed freezing after inactivity.][1776] When the IDE window was minimized or
  covered by other windows or invisible for any other reason for a duration
  around one minute or longer then it would often be frozen for some seconds on
  return. Now it is possible to interact with the IDE instantly, no matter how
  long it had been inactive.

<br/>

[1776]: https://github.com/enso-org/ide/pull/1776

# Enso 2.0.0-alpha.17 (2021-09-23)

<br/>![Bug Fixes](/docs/assets/tags/bug_fixes.svg)

#### Visual Environment

- [Correct handling of command-line flags.][1815] Command line arguments of the
  form `--backend=false` or `--backend false` are now handled as expected and
  turn off the "backend" option. The same fix has been applied to all other
  boolean command-line options as well.
- [Visualizations will be attached after project is ready.][1825] This addresses
  a rare issue when initially opened visualizations were automatically closed
  rather than filled with data.

<br/>

[1815]: https://github.com/enso-org/ide/pull/1815
[1825]: https://github.com/enso-org/ide/pull/1825

<br/>![New Features](/docs/assets/tags/new_features.svg)

#### Enso Compiler

- [Updated Enso engine to version 0.2.30][engine-0.2.30]. If you're interested
  in the enhancements and fixes made to the Enso compiler, you can find their
  release notes
  [here](https://github.com/enso-org/enso/blob/develop/RELEASES.md).

[engine-0.2.30]: https://github.com/enso-org/enso/blob/develop/RELEASES.md

# Enso 2.0.0-alpha.16 (2021-09-16)

<br/>![New Features](/docs/assets/tags/new_features.svg)

#### Visual Environment

- [Auto-layout for new nodes.][1755] When a node is selected and a new node gets
  created below using <kbd>Tab</kbd> then the new node is automatically
  positioned far enough to the right to find sufficient space and avoid
  overlapping with existing nodes.

[1755]: https://github.com/enso-org/ide/pull/1755

#### Enso Compiler

- [Updated Enso engine to version 0.2.29][engine-0.2.29]. If you're interested
  in the enhancements and fixes made to the Enso compiler, you can find their
  release notes
  [here](https://github.com/enso-org/enso/blob/develop/RELEASES.md).

[engine-0.2.29]: https://github.com/enso-org/enso/blob/develop/RELEASES.md

<br/>![Bug Fixes](/docs/assets/tags/bug_fixes.svg)

#### Visual Environment

- [Sharp rendering on screens with fractional pixel ratios.][1820]

[1820]: https://github.com/enso-org/ide/pull/1820

<br/>

# Enso 2.0.0-alpha.15 (2021-09-09)

<br/>![Bug Fixes](/docs/assets/tags/bug_fixes.svg)

#### Visual Environment

- [Fixed parsing of the `--no-data-gathering` command line option.][1831] Flag's
  name has been changed to `--data-gathering`, so now `--data-gathering=false`
  and `--data-gathering=true` are supported as well.

[1831]: https://github.com/enso-org/ide/pull/1831

# Enso 2.0.0-alpha.14 (2021-09-02)

<br/>![New Features](/docs/assets/tags/new_features.svg)

#### Visual Environment

- [Visualization previews are disabled.][1817] Previously, hovering over a
  node's output port for more than four seconds would temporarily reveal the
  node's visualization. This behavior is disabled now.

[1817]: https://github.com/enso-org/ide/pull/1817

#### Enso Compiler

- [Updated Enso engine to version 0.2.28][1829]. If you're interested in the
  enhancements and fixes made to the Enso compiler, you can find their release
  notes [here](https://github.com/enso-org/enso/blob/develop/RELEASES.md).

[1829]: https://github.com/enso-org/ide/pull/1829

# Enso 2.0.0-alpha.13 (2021-08-27)

<br/>![New Features](/docs/assets/tags/new_features.svg)

#### Enso Compiler

- [Updated Enso engine to version 0.2.27][1811]. If you're interested in the
  enhancements and fixes made to the Enso compiler, you can find their release
  notes [here](https://github.com/enso-org/enso/blob/develop/RELEASES.md).

[1811]: https://github.com/enso-org/ide/pull/1811

# Enso 2.0.0-alpha.12 (2021-08-13)

<br/>![New Features](/docs/assets/tags/new_features.svg)

#### Visual Environment

- [Improvements to visualization handling][1804]. These improvements are fixing
  possible performance issues around attaching and detaching visualizations.
- [GeoMap visualization will ignore points with `null` coordinates][1775]. Now
  the presence of such points in the dataset will not break initial map
  positioning.

#### Enso Compiler

- [Updated Enso engine to version 0.2.26][1801]. If you're interested in the
  enhancements and fixes made to the Enso compiler, you can find their release
  notes [here](https://github.com/enso-org/enso/blob/develop/RELEASES.md).

[1801]: https://github.com/enso-org/ide/pull/1801
[1775]: https://github.com/enso-org/ide/pull/1775
[1798]: https://github.com/enso-org/ide/pull/1798
[1804]: https://github.com/enso-org/ide/pull/1804

# Enso 2.0.0-alpha.11 (2021-08-09)

This update contains major performance improvements and exposes new privacy user
settings. We will work towards stabilizing it in the next weeks in order to make
these updates be shipped in a stable release before the end of the year.

<br/>![New Features](/docs/assets/tags/new_features.svg)

#### Visual Environment

- [New look of open project dialog][1700]. Now it has a "Open project" title at
  the top.
- [Documentation coments are displayed next to the nodes.][1744].

#### Enso Compiler

- [Updated Enso engine to version 0.2.22][1762]. If you are interested in the
  enhancements and fixes made to the Enso compiler, you can find out more
  details in
  [the engine release notes](https://github.com/enso-org/enso/blob/develop/RELEASES.md).

<br/>![Bug Fixes](/docs/assets/tags/bug_fixes.svg)

#### Visual Environment

- [Fixed a bug where edited node expression was sometimes altered.][1743] When
  editing node expression, the changes were occasionally reverted, or the
  grayed-out parameter names were added to the actual expression. <br/>

[1700]: https://github.com/enso-org/ide/pull/1700
[1742]: https://github.com/enso-org/ide/pull/1742
[1726]: https://github.com/enso-org/ide/pull/1762
[1743]: https://github.com/enso-org/ide/pull/1743
[1744]: https://github.com/enso-org/ide/pull/1744

# Enso 2.0.0-alpha.10 (2021-07-23)

<br/>![New Features](/docs/assets/tags/new_features.svg)

#### Enso Compiler

- [Updated Enso engine to version 0.2.15][1710]. If you're interested in the
  enhancements and fixes made to the Enso compiler, you can find out more
  details in
  [the engine release notes](https://github.com/enso-org/enso/blob/develop/RELEASES.md).

<br/>

[1710]: https://github.com/enso-org/ide/pull/1710

# Enso 2.0.0-alpha.9 (2021-07-16)

<br/>![New Features](/docs/assets/tags/new_features.svg)

#### Visual Environment

- [Improved undo-redo][1653]. Node selection, enabling/disabling visualisations
  and entering a node are now affected by undo/redo and are restored on project
  startup.

<br/>

[1640]: https://github.com/enso-org/ide/pull/1653

# Enso 2.0.0-alpha.8 (2021-06-09)

<br/>![New Features](/docs/assets/tags/new_features.svg)

#### Enso Compiler

- [Updated Enso engine to version 0.2.12][1640]. If you're interested in the
  enhancements and fixes made to the Enso compiler, you can find out more
  details in
  [the engine release notes](https://github.com/enso-org/enso/blob/develop/RELEASES.md).

[1640]: https://github.com/enso-org/ide/pull/1640

<br/>

# Enso 2.0.0-alpha.7 (2021-06-06)

<br/>![New Features](/docs/assets/tags/new_features.svg)

#### Visual Environment

- [User Authentication][1653]. Users can sign in to Enso using Google, GitHub or
  email accounts.

<br/>![Bug Fixes](/docs/assets/tags/bug_fixes.svg)

#### Visual Environment

- [Fix node selection bug ][1664]. Fix nodes not being deselected correctly in
  some circumstances. This would lead to nodes moving too fast when dragged
  [1650] or the internal state of the project being inconsistent [1626].

[1653]: https://github.com/enso-org/ide/pull/1653
[1664]: https://github.com/enso-org/ide/pull/1664

<br/>

# Enso 2.0.0-alpha.6 (2021-06-28)

<br/>![New Features](/docs/assets/tags/new_features.svg)

#### Visual Environment

- [Profling mode.][1546] The IDE contains a profiling mode now which can be
  entered through a button in the top-right corner or through the keybinding
  <kbd>ctrl</kbd>+<kbd>p</kbd>. This mode does not display any information yet.
  In the future, it will display the running times of nodes and maybe more
  useful statistics.
- [Area selection][1588]. You can now select multiple nodes at once. Just click
  and drag on the background of your graph and see the beauty of the area
  selection appear.
- [Opening projects in application graphical interface][1587]. Press `cmd`+`o`
  to bring the list of projects. Select a project on the list to open it.
- [Initial support for undo-redo][1602]. Press <kbd>cmd</kbd>+<kbd>z</kbd> to
  undo last action and <kbd>cmd</kbd>+<kbd>z</kbd> to redo last undone action.
  This version of undo redo does not have proper support for text editor and
  undoing UI changes (like selecting nodes).

#### EnsoGL (rendering engine)

<br/>![Bug Fixes](/docs/assets/tags/bug_fixes.svg)

#### Visual Environment

- [Nodes in graph no longer overlap panels][1577]. The Searcher, project name,
  breadcrumbs and status bar are displayed "above" nodes.

#### Enso Compiler

[1588]: https://github.com/enso-org/ide/pull/1588
[1577]: https://github.com/enso-org/ide/pull/1577
[1587]: https://github.com/enso-org/ide/pull/1587
[1602]: https://github.com/enso-org/ide/pull/1602
[1602]: https://github.com/enso-org/ide/pull/1664
[1602]: https://github.com/enso-org/ide/pull/1650
[1602]: https://github.com/enso-org/ide/pull/1626

# Enso 2.0.0-alpha.5 (2021-05-14)

<br/>![New Features](/docs/assets/tags/new_features.svg)

#### Visual Environment

- [Create New Project action in Searcher][1566]. When you bring the searcher
  with tab having no node selected, a new action will be available next to the
  examples and code suggestions: `Create New Project`. When you choose it by
  clicking with mouse or selecting and pressing enter, a new unnamed project
  will be created and opened in the application. Then you can give a name to
  this project.
- [Signed builds.][1366] Our builds are signed and will avoid warnings from the
  operating system about being untrusted.

#### EnsoGL (rendering engine)

- [Components for picking numbers and ranges.][1524]. We now have some internal
  re-usable UI components for selecting numbers or a range. Stay tuned for them
  appearing in the IDE.

<br/>![Bug Fixes](/docs/assets/tags/bug_fixes.svg)

#### Visual Environment

- [Delete key will delete selected nodes][1538]. Only the non-intuitive
  backspace key was assigned to this action before.
- [It is possible to move around after deleting a node with a selected
  visualization][1556]. Deleting a node while its attached visualization was
  selected made it impossible to pan or zoom around the stage afterwards. This
  error is fixed now.
- [Fixed an internal error that would make the IDE fail on some browser.][1561].
  Instead of crashing on browser that don't support the feature we use, we are
  now just start a little bit slower.

#### Enso Compiler

- [Updated Enso engine to version 0.2.11][1541].

If you're interested in the enhancements and fixes made to the Enso compiler,
you can find their release notes
[here](https://github.com/enso-org/enso/blob/develop/RELEASES.md).

[1366]: https://github.com/enso-org/ide/pull/1366
[1541]: https://github.com/enso-org/ide/pull/1541
[1538]: https://github.com/enso-org/ide/pull/1538
[1524]: https://github.com/enso-org/ide/pull/1524
[1556]: https://github.com/enso-org/ide/pull/1556
[1561]: https://github.com/enso-org/ide/pull/1561
[1566]: https://github.com/enso-org/ide/pull/1566

<br/>

# Enso 2.0.0-alpha.4 (2021-05-04)

<br/>![New Features](/docs/assets/tags/new_features.svg)

#### Visual Environment

- [Window management buttons.][1511]. The IDE now has components for
  "fullscreen" and "close" buttons. They will when running IDE in a cloud
  environment where no native window buttons are available.
- [Customizable backend options][1531]. When invoking Enso IDE through command
  line interface, it is possible to add the `--` argument separator. All
  arguments following the separator will be passed to the backend.
- [Added `--verbose` parameter][1531]. If `--verbose` is given as command line
  argument, the IDE and the backend will produce more detailed logs.

<br/>![Bug Fixes](/docs/assets/tags/bug_fixes.svg)

#### Visual Environment

- [Some command line arguments were not applied correctly in the IDE][1536].
  Some arguments were not passed correctly to the IDE leading to erroneous
  behavior or appearance of the electron app. This is now fixed.

#### Enso Compiler

If you're interested in the enhancements and fixes made to the Enso compiler,
you can find their release notes
[here](https://github.com/enso-org/enso/blob/develop/RELEASES.md).

[1511]: https://github.com/enso-org/ide/pull/1511
[1536]: https://github.com/enso-org/ide/pull/1536
[1531]: https://github.com/enso-org/ide/pull/1531

<br/>

# Enso 2.0.0-alpha.3 (2020-04-13)

<br/>![New Learning Resources](/docs/assets/tags/new_learning_resources.svg)

<br/>![New Features](/docs/assets/tags/new_features.svg)

#### Visual Environment

- [The status bar reports connectivity issues][1316]. The IDE maintains a
  connection to the Enso Language Server. If this connection is lost, any
  unsaved and further work will be lost. In this build we have added a
  notification in the status bar to signal that the connection has been lost and
  that the IDE must be restarted. In future, the IDE will try to automatically
  reconnect.
- [Visualizations can now be maximised to fill the screen][1355] by selecting
  the node and pressing space twice. To quit this view, press space again.
- [Visualizations are previewed when you hover over an output port.][1363] There
  is now a quick preview for visualizations and error descriptions. Hovering
  over a node output will first show a tooltip with the type information and
  then, after some time, will show the visualization of the node. This preview
  visualization will be located above other nodes, whereas the normal view, will
  be shown below nodes. Errors will show the preview visualization immediately.
  Nodes without type information will also show the visualization immediately.
  You can enter a quick preview mode by pressing ctrl (or command on macOS),
  which will show the preview visualization immediately when hovering above a
  node's output port.
- [Database Visualizations][1335]. Visualizations for the Database library have
  been added. The Table visualization now automatically executes the underlying
  query to display its results as a table. In addition, the SQL Query
  visualization allows the user to see the query that is going to be run against
  the database.
- [Histogram and Scatter Plot now support Dataframes.][1377] The `Table` and
  `Column` datatypes are properly visualized. Scatter Plot can display points of
  different colors, shapes and sizes, all as defined by the data within the
  `Table`.
- [Many small visual improvements.][1419] See the source issue for more details.
- The dark theme is officially supported now. You can start the IDE with the
  `--theme=dark` option to enable it.
- You can hide the node labels with the `--no-node-labels` option. This is
  useful when creating demo videos.
- [Added a Heatmap visualization.][1438] Just as for the Scatter Plot, it
  supports visualizing `Table`, but also `Vector`.
- [Add a background to the status bar][1447].
- [Display breadcrumbs behind nodes and other objects][1471].
- [Image visualization.][1367]. Visualizations for the Enso Image library. Now
  you can display the `Image` type and a string with an image encoded in base64.
  The histogram visualization has been adjusted, allowing you to display the
  values of the precomputed bins, which is useful when the dataset is relatively
  big, and it's cheaper to send the precomputed bins rather than the entire
  dataset.
- [Output type labels.][1427] The labels, that show the output type of a node on
  hover, appear now in a fixed position right below the node, instead of a
  pop-up, as they did before.

<br/>![Bug Fixes](/docs/assets/tags/bug_fixes.svg)

#### Visual Environment

- [Not adding spurious imports][1209]. Fixed cases where the IDE was adding
  unnecessary library imports when selecting hints from the node searcher. This
  makes the generated textual code much easier to read, and reduces the
  likelihood of accidental name collisions.
- [Hovering over an output port shows a pop-up with the result type of a
  node][1312]. This allows easy discovery of the result type of a node, which
  can help with both debugging and development.
- [Visualizations can define the context for preprocessor evaluation][1291].
  Users can now decide which module's context should be used for visualization
  preprocessor. This allows providing visualizations with standard library
  functionalities or defining utilities that are shared between multiple
  visualizations.
- [Fixed an issue with multiple instances of the IDE running.][1314] This fixes
  an issue where multiple instances of the IDE (or even other applications)
  could lead to the IDE not working.
- [Allow JS to log arbitrary objects.][1313] Previously using `console.log` in a
  visualisation or during development would crash the IDE. Now it correctly logs
  the string representation of the object. This is great for debugging custom
  visualizations.
- [Fix the mouse cursor offset on systems with fractional display
  scaling][1064]. The cursor now works with any display scaling, instead of
  there being an offset between the visible cursor and the cursor selection.
- [Disable area selection][1318]. The area selection was visible despite being
  non-functional. To avoid confusion, area selection has been disabled until it
  is [correctly implemented][479].
- [Fix an error after adding a node][1332]. Sometimes, after picking a
  suggestion, the inserted node was spuriously annotated with "The name could
  not be found" error.
- [Handle syntax errors in custom-defined visualizations][1341]. The IDE is now
  able to run properly, even if some of the custom visualizations inside a
  project contain syntax errors.
- [Fix issues with pasting multi-line text into single-line text fields][1348].
  The line in the copied text will be inserted and all additional lines will be
  ignored.
- [Users can opt out of anonymous data gathering.][1328] This can be done with
  the `--no-data-gathering` command-line flag when starting the IDE.
- [Provide a theming API for JavaScript visualizations][1358]. It is now
  possible to use the Enso theming engine while developing custom visualizations
  in JavaScript. You can query it for all IDE colors, including the colors used
  to represent types.
- [You can now start the IDE service without a window again.][1353] The command
  line argument `--no-window` now starts all the required backend services
  again, and prints the port on the command line. This allows you to open the
  IDE in a web browser of your choice.
- [JS visualizations have gestures consistent with the IDE][1291]. Panning and
  zooming now works just as expected using both a trackpad and mouse.
- [Running `watch` command works on first try.][1395]. Running the build command
  `run watch` would fail if it was run as the first command on a clean
  repository. This now works.
- [The `inputType` field of visualizations is actually taken into
  consideration][1384]. The visualization chooser shows only the entries that
  work properly for the node's output type.
- [Fix applying the output of the selected node to the expression of a new
  node][1385]. For example, having selected a node with `Table` output and
  adding a new node with expression `at "x" == "y"`, the selected node was
  applied to the right side of `==`: `at "x" == operator1."y"` instead of
  `operator1.at "x" == "y"`.
- [`Enso_Project.data` is visible in the searcher][1393].
- [The Geo Map visualization recognizes columns regardless of the case of their
  name][1392]. This allows visualizing tables with columns like `LONGITUDE` or
  `Longitude`, where previously only `longitude` was recognized.
- [It is possible now to switch themes][1390]. Additionally, the theme manager
  was integrated with the FRP event engine, which has been a long-standing issue
  in the IDE. Themes management was exposed to JavaScript with the
  `window.theme` variable. It is even possible to change and develop themes live
  by editing theme variables directly in the Chrome Inspector. Use the following
  command to give this a go:
  `theme.snapshot("t1"); theme.get("t1").interactiveMode()`.
- [The active visualization is highlighted.][1412] Now it is clearly visible
  when the mouse events are passed to the visualization.
- [Fixed an issue where projects containing certain language constructs failed
  to load.][1413]
- [Fixed a case where IDE could lose connection to the backend after some
  time.][1428]
- [Improved the performance of the graph editor, particularly when opening a
  project for the first time.][1445]

#### EnsoGL (rendering engine)

- [Unified shadow generation][1411]. Added a toolset to create shadows for
  arbitrary UI components.

#### Enso Compiler

If you're interested in the enhancements and fixes made to the Enso compiler,
you can find their release notes
[here](https://github.com/enso-org/enso/blob/develop/RELEASES.md#enso-0210-2021-04-07).

[1064]: https://github.com/enso-org/ide/pull/1064
[1209]: https://github.com/enso-org/ide/pull/1209
[1291]: https://github.com/enso-org/ide/pull/1291
[1311]: https://github.com/enso-org/ide/pull/1311
[1313]: https://github.com/enso-org/ide/pull/1313
[1314]: https://github.com/enso-org/ide/pull/1314
[1316]: https://github.com/enso-org/ide/pull/1316
[1318]: https://github.com/enso-org/ide/pull/1318
[1328]: https://github.com/enso-org/ide/pull/1328
[1355]: https://github.com/enso-org/ide/pull/1355
[1332]: https://github.com/enso-org/ide/pull/1332
[1341]: https://github.com/enso-org/ide/pull/1341
[1341]: https://github.com/enso-org/ide/pull/1341
[1348]: https://github.com/enso-org/ide/pull/1348
[1353]: https://github.com/enso-org/ide/pull/1353
[1395]: https://github.com/enso-org/ide/pull/1395
[1363]: https://github.com/enso-org/ide/pull/1363
[1384]: https://github.com/enso-org/ide/pull/1384
[1385]: https://github.com/enso-org/ide/pull/1385
[1390]: https://github.com/enso-org/ide/pull/1390
[1392]: https://github.com/enso-org/ide/pull/1392
[1393]: https://github.com/enso-org/ide/pull/1393
[479]: https://github.com/enso-org/ide/issues/479
[1335]: https://github.com/enso-org/ide/pull/1335
[1358]: https://github.com/enso-org/ide/pull/1358
[1377]: https://github.com/enso-org/ide/pull/1377
[1411]: https://github.com/enso-org/ide/pull/1411
[1412]: https://github.com/enso-org/ide/pull/1412
[1419]: https://github.com/enso-org/ide/pull/1419
[1413]: https://github.com/enso-org/ide/pull/1413
[1428]: https://github.com/enso-org/ide/pull/1428
[1438]: https://github.com/enso-org/ide/pull/1438
[1367]: https://github.com/enso-org/ide/pull/1367
[1445]: https://github.com/enso-org/ide/pull/1445
[1447]: https://github.com/enso-org/ide/pull/1447
[1471]: https://github.com/enso-org/ide/pull/1471
[1511]: https://github.com/enso-org/ide/pull/1511

<br/>

# Enso 2.0.0-alpha.2 (2020-03-04)

This is a release focused on bug-fixing, stability, and performance. It improves
the performance of workflows and visualizations, and improves the look and feel
of the graphical interface. In addition, the graphical interface now informs the
users about errors and where they originate.

<br/>![New Learning Resources](/docs/assets/tags/new_learning_resources.svg)

- [Learn how to define custom data visualizations in
  Enso][podcast-custom-visualizations].
- [Learn how to use Java libraries in Enso, to build a
  webserver][podcast-java-interop].
- [Learn how to use Javascript libraries in Enso, to build custom server-side
  website rendering][podcast-http-server].
- [Discover why Enso Compiler is so fast and how it was built to support a
  dual-representation language][podcast-compiler-internals].
- [Learn more about the vision behind Enso and about its planned
  future][podcast-future-of-enso].

<br/>![New Features](/docs/assets/tags/new_features.svg)

#### Visual Environment

- [Errors in workflows are now displayed in the graphical interface][1215].
  Previously, these errors were silently skipped, which was non-intuitive and
  hard to understand. Now, the IDE displays both dataflow errors and panics in a
  nice and descriptive fashion.
- [Added geographic map support for Tables (data frames).][1187] Tables that
  have `latitude`, `longitude`, and optionally `label` columns can now be shown
  as points on a map.
- [Added a shortcut for live reloading of visualization files.][1190] This
  drastically improves how quickly new visualizations can be tested during their
  development. This is _currently_ limited in that, after reloading
  visualization definitions, the currently visible visualizations must be
  switched to another and switched back to refresh their content. See the [video
  podcast about building custom visualizations][podcast-custom-visualizations]
  to learn more.
- [Added a visual indicator of the ongoing standard library compilation][1264].
  Currently, each time IDE is started, the backend needs to compile the standard
  library before it can provide IDE with type information and values. Because of
  that, not all functionalities are ready to work directly after starting the
  IDE. Now, there is a visible indication of the ongoing background process.
- [Added the ability to reposition visualisations.][1096] There is now an icon
  in the visualization action bar that allows dragging the visualization away
  from a node. Once the visualization has been moved, another icon appears that
  can pin the visualization back to the node.
- [There is now an API to show Version Control System (like Git) status for
  nodes][1160].

<br/>![Bug Fixes](/docs/assets/tags/bug_fixes.svg)

#### Visual Environment

- [You can now use the table visualization to display data frames][1181]. Please
  note, that large tables will get truncated to 2000 entries. This limitation
  will be lifted in future releases.
- [Performance improvements during visual workflow][1067]. Nodes added with the
  searcher will have their values automatically assigned to newly generated
  variables, which allows the Enso Engine to cache intermediate values and hence
  improve visualization performance.
- [Minor documentation rendering fixes][1098]. Fixed cases where text would be
  misinterpreted as a tag, added support for new tag types, added support for
  more common characters, properly renders overflowing text.
- [Improved handling of projects created with other IDE versions][1214]. The IDE
  is now better at dealing with incompatible metadata in files, which stores
  node visual position information, the history of chosen searcher suggestions,
  etc. This will allow IDE to correctly open projects that were created using a
  different IDE version and prevent unnecessary loss of metadata.
- Pressing and holding up and down arrow keys make the list view selection move
  continuously.
- The shortcuts to close the application and to toggle the developer tools at
  runtime now work on all supported platforms.
- [The loading progress indicator remains visible while IDE initializes][1237].
  Previously the loading progress indicator completed too quickly and stopped
  spinning before the IDE was ready. Now it stays active, giving a visual
  indication that the initialization is still in progress.
- [Fixed visual glitch where a node's text was displayed as white on a white
  background][1264]. Most notably this occurred with the output node of a
  function generated using the node collapse refactoring.
- Many visual glitches were fixed, including small "pixel-like" artifacts
  appearing on the screen.
- [Several parser improvements][1274]. The parser used in the IDE has been
  updated to the latest version. This resolves several issues with language
  constructs like `import`, lambdas, and parentheses, whereupon typing certain
  text the edit could be automatically reverted.
- [The auto-import functionality was improved][1279]. Libraries' `Main` modules
  are omitted in expressions inserted by the searcher. For example, the `point`
  method of `Geo` library will be displayed as `Geo.point` and will insert
  import `Geo` instead of `Geo.Main`.
- Cursors in text editors behave correctly now (they are not affected by scene
  pan and zoom). This was possible because of the new multi-camera management
  system implemented in EnsoGL.
- [Fixed method names highlighted in pink.][1408] There was a bug introduced
  after one of the latest Engine updates, that sent `Unresolved_symbol` types,
  which made all methods pink. This is fixed now.

#### EnsoGL (rendering engine)

- A new multi-camera management system, allowing the same shape systems to be
  rendered on different layers from different cameras. The implementation
  automatically caches the same shape system definitions per scene layer in
  order to minimize the amount of WebGL draw calls and hence improve
  performance.
- A new depth-ordering mechanism for symbols and shapes. It is now possible to
  define depth order dependencies between symbols, shapes, and shape systems.
- Various performance improvements, especially for the text rendering engine.
- Display objects handle visibility correctly now. Display objects are not
  visible by default and need to be attached to a visible parent to be shown on
  the screen.

#### Enso Compiler

If you're interested in the enhancements and fixes made to the Enso compiler,
you can find their release notes
[here](https://github.com/enso-org/enso/blob/develop/RELEASES.md#enso-026-2021-03-02).

[1067]: https://github.com/enso-org/ide/pull/1067
[1096]: https://github.com/enso-org/ide/pull/1096
[1098]: https://github.com/enso-org/ide/pull/1098
[1181]: https://github.com/enso-org/ide/pull/1181
[1215]: https://github.com/enso-org/ide/pull/1215
[1160]: https://github.com/enso-org/ide/pull/1160
[1190]: https://github.com/enso-org/ide/pull/1190
[1187]: https://github.com/enso-org/ide/pull/1187
[1068]: https://github.com/enso-org/ide/pull/1068
[1214]: https://github.com/enso-org/ide/pull/1214
[1237]: https://github.com/enso-org/ide/pull/1237
[1264]: https://github.com/enso-org/ide/pull/1264
[1274]: https://github.com/enso-org/ide/pull/1274
[1279]: https://github.com/enso-org/ide/pull/1279
[podcast-java-interop]:
  https://www.youtube.com/watch?v=bcpOEX1x06I&t=468s&ab_channel=Enso
[podcast-compiler-internals]:
  https://www.youtube.com/watch?v=BibjcUjdkO4&ab_channel=Enso
[podcast-custom-visualizations]:
  https://www.youtube.com/watch?v=wFkh5LgAZTs&t=5439s&ab_channel=Enso
[podcast-http-server]:
  https://www.youtube.com/watch?v=BYUAL4ksEgY&ab_channel=Enso
[podcast-future-of-enso]:
  https://www.youtube.com/watch?v=rF8DuJPOfTs&t=1863s&ab_channel=Enso
[1312]: https://github.com/enso-org/ide/pull/1312
[1408]: https://github.com/enso-org/ide/pull/1408

<br/>

# Enso 2.0.0-alpha.1 (2020-01-26)

This is the first release of Enso, a general-purpose programming language and
environment for interactive data processing. It is a tool that spans the entire
stack, going from high-level visualization and communication to the nitty-gritty
of backend services, all in a single language.

<br/>![Release Notes](/docs/assets/tags/release_notes.svg)

#### Anonymous Data Collection

Please note that this release collects anonymous usage data which will be used
to improve Enso and prepare it for a stable release. We will switch to opt-in
data collection in stable version releases. The usage data will not contain your
code (expressions above nodes), however, reported errors may contain brief
snippets of out of context code that specifically leads to the error, like "the
method 'foo' does not exist on Number". The following data will be collected:

- Session length.
- Graph editing events (node create, dele, position change, connect, disconnect,
  collapse, edit start, edit end). This will not include any information about
  node expressions used.
- Navigation events (camera movement, scope change).
- Visualization events (visualization open, close, switch). This will not
  include any information about the displayed data nor the rendered
  visualization itself.
- Project management events (project open, close, rename).
- Errors (IDE crashes, WASM panics, Project Manager errors, Language Server
  errors, Compiler errors).
- Performance statistics (minimum, maximum, average GUI refresh rate).<|MERGE_RESOLUTION|>--- conflicted
+++ resolved
@@ -371,10 +371,7 @@
 - [Implemented proper support for Value Types in the Table library.][6073]
 - [Removed many regex compile flags from `split`; added `only_first` and
   `use_regex` flag.][6116]
-<<<<<<< HEAD
-=======
 - [Added `Text.tokenize`][6150]
->>>>>>> b3e54aeb
 - [Added support for Date/Time columns in the Postgres backend and added
   `year`/`month`/`day` operations to Table columns.][6153]
 - [`Text.split` can now take a vector of delimiters.][6156]
@@ -568,10 +565,7 @@
 [5959]: https://github.com/enso-org/enso/pull/5959
 [6073]: https://github.com/enso-org/enso/pull/6073
 [6116]: https://github.com/enso-org/enso/pull/6116
-<<<<<<< HEAD
-=======
 [6150]: https://github.com/enso-org/enso/pull/6150
->>>>>>> b3e54aeb
 [6153]: https://github.com/enso-org/enso/pull/6153
 [6156]: https://github.com/enso-org/enso/pull/6156
 
