# Next Release

#### Visual Environment

- [Camera is panned to newly created nodes.][3552]
- [Long names on the Node Searcher's list are truncated.][3373] The part of the
  name that doesn't fit in the Searcher's window is replaced with an ellipsis
  character ("…").
- [Magnet Alignment algorithm is used while placing new nodes][3366]. When we
  find an available free space for a new node, the node gets aligned with the
  surrounding nodes horizontally and vertically. This helps to preserve a nice
  grid-like layout for all the nodes.
- [Nodes created via the <kbd>TAB</kbd> key or by clicking the (+) button on the
  screen are now placed below all the selected nodes when more than one node is
  selected.][3361] (Previously, they were placed below the first node that was
  selected.) This makes it easier to achieve a compact, vertical layout of the
  graph.
- [Nodes created near existing nodes via the <kbd>TAB</kbd> key or by dropping a
  connection are now repositioned and aligned to existing nodes.][3301] This is
  to make the resulting graph prettier and avoid overlapping. In such cases,
  created nodes will be placed below an existing node or on the bottom-left
  diagonal if there is no space underneath.
- [Nodes can be added to the graph by double-clicking the output ports of
  existing nodes (or by clicking them with the right mouse button).][3346]
- [Node Searcher preserves its zoom factor.][3327] The visible size of the node
  searcher and edited node is now fixed. It simplifies node editing on
  non-standard zoom levels.
- [Nodes can be added to the graph by clicking (+) button on the screen][3278].
  The button is in the bottom-left corner. Node is added at the center or pushed
  down if the center is already occupied by nodes.
- [Maximum zoom factor is limited to 1.0x if IDE is not in Debug Mode.][3273]
- [Debug Mode for Graph Editor can be activated/deactivated using a
  shortcut.][3264] It allows access to a set of restricted features. See
  [debug-shortcuts].
- [New nodes can be created by dragging and dropping a connection on the
  scene.][3231]
- [Node connections can be dropped by pressing the Esc key while dragging
  them.][3231]
- [Added support of source maps for JS-based visualizations.][3208]
- [Fixed the alignment of newly created nodes to existing nodes with
  visualizations enabled.][3361] When applicable, new nodes are now placed below
  visualizations. (Previously, they were placed to the left of the
  visualizations.)
- [Fixed histograms coloring and added a color legend.][3153]
- [Lazy visualization for scatter plot.][3655]
- [Fixed broken node whose expression contains non-ASCII characters.][3166]
- [Fixed developer console warnings about views being created but not
  registered.][3181]
- [Fixed developer console errors related to Language Server (mentioning code
  3003 and "Invalid version"), occurring during project opening and after new
  node cration.][3186]
- [Fixed developer console error about failing to decode a notification
  "executionContext/visualisationEvaluationFailed"][3193]
- [New Version of the Node Searcher - the Component Browser][3530] The available
  methods, atoms and functions are presented in nice, categorized view. The most
  popular tools are available at hand. The panel is unstable, and can be
  disabled with the `--enable-new-component-browser=false` flag.
- [Fixed error handling during startup.][3648] This prevents entering IDE into a
  "zombie" state, where processes were started but not visible to user. They
  could cause issues with starting further IDE instances.
- [New nodes are created in the project source when the searcher is opened and a
  new node is created.][3645]
- [Proper Polyglot Vector and Array Support][3667]
- [IDE uses new visualization API.][3661]
- [Visualization of long textual values improved][3665]
- [Selecting a suggestion from the searcher or component browser now updates the
  visualisation of the edited node to preview the results of applying the
  suggestion.][3691]
- [Remove here keyword from IDE.][3749]
- [Shortcut changes:][3823] Pressing `Enter` when no node is edited opens
  Component Browser. Entering node shortcut changed to `cmd` + `Enter`.
- [Added support for scrolling by pressing and holding a mouse button on a
  scrollbar.][3824]
- [Added scroll bounce animation][3836] which activates when scrolling past the
  end of scrollable content.
- [The default text visualisation now loads its content lazily from the
  backend][3910]. This means that the visualisation cannot be overwhelmed by
  large amounts of data.
- [Added project snapshot saving on shortcut][3923]
- [The color of the displayed project name indicates whether the project's
  current state is saved in a snapshot.][3950] The project name is darker when
  the project is changed from the last saved snapshot and lighter when the
  snapshot matches the current project state.
- [Added shortcut to interrupt the program][3967]
- [Added suggestion dropdown for function arguments][4013]. The dropdown is
  present only when the argument is of type that has a predefined set of values.
- [Separate component browser navigator sections for modules imported from
  different namespaces][4044]
- [Internal components (private API) are not displayed in the component
  browser.][4085]
- [The correct default visualisation for tables is shown on new nodes.][4120]
- [Added restoring of last project snapshot on shortcut.][4050]
- [Added contextual suggestions to argument dropdowns][4072]. Dropdowns will now
  contain suggestions which are based on evaluated data.
- [Added a shortcut to show internal components (private API) in the component
  browser.][5582]
- [Improved component browser entry filtering and sorting][5645]. The component
  browser will now provide suggestions matching either the component's label or
  the corresponding code.
- [Improved argument placeholder resolution in more complex expressions][5656].
  It is now possible to drop node connections onto missing arguments of chained
  and nested function calls.
- [The component browser suggestions take into account entry aliases][5678]. The
  searcher input is now matched to entry aliases too. The alias match is used to
  filter and sort component browser entries.
- [The Component Browser icons are cached on texture][5779] improving its
  performance on slower machines.
- [Fixed missing result preview when editing nodes.][5757]
- [Application retries its initialization after failures][5802], allowing a
  reconnecting after connectivity problems.
- [Improved Component Browser Filtering][4115]. The best match is always
  selected first, and the groups are rearranged, so the best matches are on the
  bottom.
- [Named arguments syntax is now recognized in IDE][5774]. Connections to
  function arguments will now use named argument syntax instead of inserting
  wildcards on all preceding arguments.
- [Added boilerplate React app for authorization via Cognito+AWS Amplify][5798].
  This PR adds a React app that renders the dashboard (which has been ported
  from the cloud. The dashboard displays a list of projects, and allows users to
  open them in the IDE (which is not part of the React app, but can be switched
  to from the dashboard). The PR also adds authentication+authorization (i.e.,
  sign up and sign in for users), via either email/password or GitHub/Google.
- [New Enso documentation parser][5917]. Smaller and faster; enables planned
  improvements to internal documentation representation.
- [Dropdown widgets now support custom labels][5705] and automatically generate
  shortened labels for entries with long module paths. When an option is
  selected from the dropdown, the necessary module imports are inserted,
  eliminating the need for fully qualified names.
- [The IDE now has a new UI element for selecting the execution mode of the
  project][6130].
- [Added tooltips to icon buttons][6035] for improved usability. Users can now
  quickly understand each button's function.
- [File associations are created on Windows and macOS][6077]. This allows
  opening Enso files by double-clicking them in the file explorer.
- [Added capability to create node widgets with complex UI][6347]. Node widgets
  such as dropdown can now be placed in the node and affect the code text flow.
- [The IDE UI element for selecting the execution mode of the project is now
  sending messages to the backend.][6341].
- [Feedback when renaming a project][6366]. When the user tries to rename the
  project to an invalid name, a helpful error message is shown and the text
  field stays the same as to give the user the opportunity to fix the mistake.
- [Area selectionof nodes no longer takes into account the visualisation that
  belongs to the node.][6487].
- [List Editor Widget][6470]. Now you can edit lists by clicking buttons on
  nodes or by dragging the elements.
- [Visualisations now show a loading spinner while waiting on data.][6512].
- [Fixed text visualisations which were being cut off at the last line.][6421]
- [Fixed a bug where, when scrolling or dragging on a full-screen visualization,
  the view of the graph changed as well.][6530]
- [Changed the shortcut for restoring to the last saved version of a project
  from <kbd>cmd</kbd>+<kbd>r</kbd> to
  <kbd>cmd</kbd>+<kbd>shift</kbd>+<kbd>r</kbd>][6620] to make it less likely
  that it would be triggered by accident. As a consequence, the program
  execution shortcuts changed from
  <kbd>cmd</kbd>+<kbd>shift</kbd>+<kbd>t</kbd>/<kbd>r</kbd> to
  <kbd>cmd</kbd>+<kbd>alt</kbd>+<kbd>t</kbd>/<kbd>r</kbd>.
- [Fixed a bug where selecting a nested breadcrumb would cause the order of
  breadcrumbs to change incorrectly.][6617]
- [Changed the shortcut to show the full-screen visualization for a node from
  <kbd>space</kbd> <kbd>space</kbd> to <kbd>shift</kbd>+<kbd>space</kbd>.][6663]
  so that it doesn't interfere with the shortcut for toggling the small
  visualization.
- [Cloud dashboard, which supersedes the startup screen][6279]. Features also
  added in various other PRs. The new dashboard includes tables for projects,
  folders, files and secrets, a list of templates from which new projects can be
  created, a user menu, and a search bar.
- [The Application will try to reload file in backend on synchronization
  failure][6752]. It should make it more resilient to connectivity issues and
  occasional bugs. The reload may be forced by the user with
  <kbd>cmd</kbd>+<kbd>shift</kbd>+<kbd>x</kbd> shortcut.
- [When selecting a function from the main module through the component browser,
  it is now referenced via the `Main` namespace instead of the project
  namespace,][6719] e.g. `Main.func1` instead of `MyProject.func1`. This makes
  it robust against project name changes.
- [Added a button to return from an opened project back to the project
  dashboard.][6474]
<<<<<<< HEAD
- [A loading animation is now shown when opening and creating projects][6827],
  as the previous behaviour of showing a blank screen while the project was
  being loaded was potentially confusing to users.
=======
- [Keyboard shortcuts for graph editing are now disabled when the full-screen
  visualization is active.][6844]
>>>>>>> c3e771c7

[6279]: https://github.com/enso-org/enso/pull/6279
[6421]: https://github.com/enso-org/enso/pull/6421
[6530]: https://github.com/enso-org/enso/pull/6530
[6617]: https://github.com/enso-org/enso/pull/6617
[6620]: https://github.com/enso-org/enso/pull/6620
[6663]: https://github.com/enso-org/enso/pull/6663
[6752]: https://github.com/enso-org/enso/pull/6752
[6719]: https://github.com/enso-org/enso/pull/6719
[6474]: https://github.com/enso-org/enso/pull/6474
<<<<<<< HEAD
[6827]: https://github.com/enso-org/enso/pull/6827
=======
[6844]: https://github.com/enso-org/enso/pull/6844
>>>>>>> c3e771c7

#### EnsoGL (rendering engine)

- [You can change font and set letters bold in the <code>text::Area</code>
  component][3385]. Use the <code>set_font</code> and
  <code>set_bold_bytes</code> respectively.
- [Fixed a text rendering issue in nested sublayer][3486].
- [Added a new component: Grid View.][3588] It's parametrized by Entry object,
  display them arranged in a Grid. It does not instantiate all entries, only
  those visible, and re-use created entries during scrolling thus achieving
  great performance. There are variants of grid view with selection and
  highlight, scrollbars, and both.
- [Massive improvements of text rendering performance][3776]. Different text
  instances are now reusing the shape shaders and the same sprite system under
  the hood. This drastically reduces the amount of required draw calls for
  scenes with a lot of text.
- [Text rendering quality improvements][3855]. Glyphs are now hinted in a better
  way. Also, additional fine-tuning is performed per font and per host operating
  system.
- [Display objects can now emit and receive events in the same style as
  JavaScript DOM events][3863]. The events system implements very similar
  behavior to the one described here:
  https://javascript.info/bubbling-and-capturing.
- [Added a new component: Slider][3852]. It allows adjusting a numeric value
  with the mouse. The precision of these adjustments can be increased or
  decreased.
- [Slider component functionality improvements][3885]. The slider component now
  supports multiple ways to handle out-of-range values. The slider's value can
  be edited as text, and a new vertical slider layout is available.
- [Added ProjectsGrid view for Cloud Dashboard][3857]. It provides the first
  steps towards migrating the Cloud Dashboard from the existing React (web-only)
  implementation towards a shared structure that can be used in both the Desktop
  and Web versions of the IDE.
- [Removed Cloud Dashboard][4047]. The Cloud Dashboard was being rewritten in
  EnsoGL but after internal discussion we've decided to rewrite it in React,
  with a shared implementation between the Desktop and Web versions of the IDE.
- [Added a new component: Dropdown][3985]. A list of selectable labeled entries,
  suitable for single and multi-select scenarios.
- [Compile-time shader optimizer was implemented][4003]. It is capable of
  extracting non-optimized shaders from the compiled WASM artifacts, running
  stand-alone optimization toolchain (glslc, spirv-opt, spirv-cross), and
  injecting optimized shaders back to WASM during its initialization process.
  Unfortunately, it caused our theme system to stop working correctly, because
  generated shaders differ per theme (only light theme is available, the dark
  theme has been disabled). We will support multiple themes in the future, but
  this is not on our priority list right now.
- [Performance monitor was extended with the ability to print details of actions
  performed in a given frame][5895]. In particular, you can now inspect names of
  all symbols rendered in a given frame. You can also pause the performance
  monitor and inspect results recorded in the past.
- [ToggleButtons can now have tooltips][6035].
- [Rendering of tooltips was improved.][6097] Their text is now more vertically
  centered and the delay before showing them was extended.

[3857]: https://github.com/enso-org/enso/pull/3857
[3985]: https://github.com/enso-org/enso/pull/3985
[4003]: https://github.com/enso-org/enso/pull/4003
[4047]: https://github.com/enso-org/enso/pull/4047
[5895]: https://github.com/enso-org/enso/pull/5895
[6035]: https://github.com/enso-org/enso/pull/6035
[6097]: https://github.com/enso-org/enso/pull/6097
[6130]: https://github.com/enso-org/enso/pull/6130
[6366]: https://github.com/enso-org/enso/pull/6366
[6341]: https://github.com/enso-org/enso/pull/6341
[6470]: https://github.com/enso-org/enso/pull/6470
[6487]: https://github.com/enso-org/enso/pull/6487
[6512]: https://github.com/enso-org/enso/pull/6512

#### Enso Standard Library

- [Implemented `Vector.distinct` allowing to remove duplicate elements from a
  Vector][3224]
- [Implemented `Duration.time_execution` allowing timing of the execution of an
  expression within the UI][3229]
- [Improved performance of `Vector.filter` and `Vector.each`; implemented
  `Vector.filter_with_index`. Made `Vector.at` accept negative indices and
  ensured it fails with a dataflow error on out of bounds access instead of an
  internal Java exception.][3232]
- [Implemented the `Table.select_columns` operation.][3230]
- [Implemented the `Table.remove_columns` and `Table.reorder_columns`
  operations.][3240]
- [Implemented the `Table.sort_columns` operation.][3250]
- [Fixed `Vector.sort` to handle tail-recursive comparators][3256]
- [Implemented `Range.find`, `Table.rename_columns` and
  `Table.use_first_row_as_names` operations][3249]
- [Implemented `Text.at` and `Text.is_digit` methods][3269]
- [Implemented `Runtime.get_stack_trace` together with some utilities to process
  stack traces and code locations][3271]
- [Implemented `Vector.flatten`][3259]
- [Significant performance improvement in `Natural_Order` and new `Faker`
  methods added to `Standard.Test`][3276]
- [Implemented `Integer.parse`][3283]
- [Made `Text.compare_to` correctly handle Unicode normalization][3282]
- [Extend `Text.contains` API to support regex and case insensitive
  search.][3285]
- [Implemented new `Text.take` and `Text.drop` functions, replacing existing
  functions][3287]
- [Implemented new `Text.starts_with` and `Text.ends_with` functions, replacing
  existing functions][3292]
- [Implemented `Text.to_case`, replacing `Text.to_lower_case` and
  `Text.to_upper_case`][3302]
- [Implemented initial `Table.group_by` function on Standard.Table][3305]
- [Implemented `Text.pad` and `Text.trim`][3309]
- [Updated `Text.repeat` and added `*` operator shorthand][3310]
- [General improved Vector performance and new `Vector.each_with_index`,
  `Vector.fold_with_index` and `Vector.take` methods.][3236]
- [Implemented new `Text.insert` method][3311]
- [Implemented `Bool.compare_to` method][3317]
- [Implemented `Map.first`, `Map.last` functions. Expanded `Table.group_by` to
  also compute mode, percentile, minimum, maximum.][3318]
- [Implemented `Text.location_of` and `Text.location_of_all` methods.][3324]
- [Replaced `Table.group_by` with `Table.aggregate`][3339]
- [Implemented `Panic.catch` and helper functions for handling errors. Added a
  type parameter to `Panic.recover` to recover specific types of errors.][3344]
- [Added warning handling to `Table.aggregate`][3349]
- [Improved performance of `Table.aggregate` and full warnings
  implementation][3364]
- [Implemented `Text.reverse`][3377]
- [Implemented support for most Table aggregations in the Database
  backend.][3383]
- [Update `Text.replace` to new API.][3393]
- [Add encoding support to `Text.bytes` and `Text.from_bytes`. Renamed and added
  encoding to `File.read_text`. New `File.read` API.][3390]
- [Improved the `Range` type. Added a `down_to` counterpart to `up_to` and
  `with_step` allowing to change the range step.][3408]
- [Aligned `Text.split` API with other methods and added `Text.lines`.][3415]
- [Implemented a basic reader for the `Delimited` file format.][3424]
- [Implemented a reader for the `Excel` file format.][3425]
- [Added custom encoding support to the `Delimited` file format reader.][3430]
- [Implemented `compute` method on `Vector` for statistics calculations.][3442]
- [Promote get and put to be methods of Ref type rather than of Ref
  module][3457]
- [Implemented `Table.parse_values`, parsing text columns according to a
  specified type.][3455]
- [Promote with, take, finalize to be methods of Managed_Resource
  instance][3460]
- [Implemented automatic type detection for `Table.parse_values`.][3462]
- [Integrated value parsing with the `Delimited` file reader.][3463]
- [Implemented the `Infer` setting for headers in the `Delimited` file format
  and made it the default.][3472]
- [Implemented a `Table.from Text` conversion allowing to parse strings
  representing `Delimited` files without storing them on the filesystem.][3478]
- [Added rank data, correlation and covariance statistics for `Vector`][3484]
- [Implemented `Table.order_by` for the SQLite backend.][3502]
- [Implemented `Table.order_by` for the PostgreSQL backend.][3514]
- [Implemented `Table.order_by` for the in-memory table.][3515]
- [Renamed `File_Format.Text` to `Plain_Text`, updated `File_Format.Delimited`
  API and added builders for customizing less common settings.][3516]
- [Allow control of sort direction in `First` and `Last` aggregations.][3517]
- [Implemented `Text.write`, replacing `File.write_text`.][3518]
- [Removed obsolete `select`, `group`, `sort` and releated types from
  tables.][3519]
- [Removed obsolete `from_xls` and `from_xlsx` functions. Added support for
  reading column names from first row in `File_Format.Excel`][3523]
- [Added `File_Format.Delimited` support to `Table.write` for new files.][3528]
- [Adjusted `Database.connect` API to new design.][3542]
- [Added `File_Format.Excel` support to `Table.write` for new files.][3551]
- [identity,const,flip,curry,uncurry functions][3554]
- [Added append support for `File_Format.Excel`.][3558]
- [Added support for custom encodings in `File_Format.Delimited` writing.][3564]
- [Allow filtering caught error type in `Error.catch`.][3574]
- [Implemented `Append` mode for `File_Format.Delimited`.][3573]
- [Added `Vector.write_bytes` function and removed old `File.write_bytes`][3583]
- [Added `line_endings` and `comment_character` options to
  `File_Format.Delimited`.][3581]
- [Fixed the case of various type names and library paths][3590]
- [Added support for parsing `.pgpass` file and `PG*` environment variables for
  the Postgres connection][3593]
- [Added `Regression` to the `Standard.Base` library and removed legacy `Model`
  type from `Standard.Table`.][3601]
- [Created `Index_Sub_Range` type and updated `Text.take` and
  `Text.drop`.][3617]
- [Added `Vector.from_polyglot_array` to make `Vector`s backed by polyglot
  Arrays][3628]
- [Updated `Vector.take` and `Vector.drop` and removed their obsolete
  counterparts.][3629]
- [Short-hand syntax for `order_by` added.][3643]
- [Expanded `Table.at` to support index access and added `Table.column_count`
  method.][3644]
- [Removed `Array.set_at`.][3634]
- [Added various date part functions to `Date` and `Date_Time`.][3669]
- [Implemented `Table.take` and `Table.drop` for the in-memory backend.][3647]
- [Implemented specialized storage for the in-memory Table.][3673]
- [Implemented `Table.distinct` for the in-memory backend.][3684]
- [Added `databases`, `schemas`, `tables` support to database Connection.][3632]
- [Implemented `start_of` and `end_of` methods for date/time types allowing to
  find start and end of a period of time containing the provided time.][3695]
- [Implemented `type_of` and `is_of_type` methods for getting the type of a
  value and comparing types, respectively.][3722]
- [Implemented `work_days_until` for counting work dys between dates and
  `add_work_days` which allows to shift a date by a number of work days.][3726]
- [Added `query` and `read` functions to Database connections.][3727]
- [Added `Date_Period.Week` to `start_of` and `end_of` methods.][3733]
- [Replaced `Table.where` with a new API relying on `Table.filter`.][3750]
- [Added `Filter_Condition` to `Vector`, `Range` and `List`.][3770]
- [Extended `Filter_Condition` with `Is_Empty`, `Not_Empty`, `Like` and
  `Not_Like`.][3775]
- [Reimplemented `Duration` as a built-in type.][3759]
- [Implemented `Table.replace_text` for in-memory table.][3793]
- [Extended `Filter_Condition` with `Is_In` and `Not_In`.][3790]
- [Replaced `Table.drop_missing_rows` with `filter_blank_rows` with an updated
  API.][3805]
- [Replaced `Table.drop_missing_columns` with
  `Table.remove_columns Column_Selector.Blank_Columns` by adding the new column
  selector variant.][3812]
- [Implemented `Table.rows` giving access to a vector of rows.][3827]
- [Define Enso epoch start as 15th October 1582][3804]
- [Implemented `Period` type][3818]
- [Implemented new functions on Column and added expression syntax support to
  create derived Columns.][3782]
- [Added support for milli and micro seconds, new short form for rename_columns
  and fixed issue with compare_to versus Nothing][3874]
- [Aligned `Text.match`/`Text.locate` API][3841]
- [There is a new API to lazily feed visualisation information to the
  IDE.][3910]
- [Added `transpose` and `cross_tab` to the In-Memory Table.][3919]
- [Improvements to JSON, Pair, Statistics and other minor tweaks.][3964]
- [Overhauled the JSON support (now based of JavaScript), `Data.fetch` and other
  minor tweaks][3987]
- [Enable Date, Time and DateTime to be read and written to Excel.][3997]
- [Aligning core APIs for Vector, List and Range. Adding some missing functions
  to the types.][4026]
- [Implemented `Table.distinct` for Database backends.][4027]
- [Implemented `Table.union` for the in-memory backend.][4052]
- [Implemented `Table.cross_join` and `Table.zip` for the in-memory
  backend.][4063]
- [Updated `Text.starts_with`, `Text.ends_with` and `Text.contains` to new
  simpler API.][4078]
- [Updated `Table.set` to new API. New `Column.parse` function and added case
  sensitivity to `Filter_Condition` and column functions.][4097]
- [Updated column selector APIs and new `Excel_Workbook` type.][5646]
- [Moved regex functionality out of `Text.locate` and `Text.locate_all` into
  `Text.match` and `Text.match_all`.][5679]
- [`File.parent` may return `Nothing`.][5699]
- [Removed non-regex functionality from `is_match`, `match`, and `match_all`,
  and renamed them to `match`, `find`, `find_all` (respectively).][5721]
- [Updated `rename_columns` to new API. Added `first_row`, `second_row` and
  `last_row` to Table types][5719]
- [Introducing `Meta.Type`.][5768]
- [Remove many regex compile flags; separated `match` into `match` and
  `match_all`.][5785]
- [Aligned names of columns created by column operations.][5850]
- [Improved `cross_tab`. Renamed `fill_missing` and `is_missing` to
  `fill_nothing` and `is_nothing`. Added `fill_empty`.][5863]
- [Removed many regex compile flags from `replace`; added `only_first` and
  `use_regex` flag.][5959]
- [Implemented proper support for Value Types in the Table library.][6073]
- [Removed many regex compile flags from `split`; added `only_first` and
  `use_regex` flag.][6116]
- [Added `Text.tokenize`][6150]
- [Added support for Date/Time columns in the Postgres backend and added
  `year`/`month`/`day` operations to Table columns.][6153]
- [`Text.split` can now take a vector of delimiters.][6156]
- [Add `has_warnings`, `remove_warnings` and `throw_on_warning` extension
  methods.][6176]
- [Implemented `Table.union` for the Database backend.][6204]
- [Array & Vector have the same methods & behavior][6218]
- [Implemented `Table.split` and `Table.tokenize` for in-memory tables.][6233]
- [Added `trim` and `replace` to `Column`. Enhanced number parsing with support
  for thousands and decimal point automatic detection.][6253]
- [Implemented `Table.parse_text_to_table`.][6294]
- [Added `Table.parse_to_columns`.][6383]
- [Added parsing methods for `Integer`, `Decimal`, `Json`, `Date`, `Date_Time`,
  `Time_Of_Day`, `Time_Zone`, and `URI` to `Text`.][6404]
- [Implemented `create_database_table` allowing upload of in-memory
  tables.][6429]
- [Added execution context control to writing files and dry run capabilities to
  `Text.write`.][6459]
- [Implemented `create_database_table` allowing saving queries as database
  tables.][6467]
- [Implemented `Column.format` for in-memory `Column`s.][6538]
- [Added `at_least_one` flag to `Table.tokenize_to_rows`.][6539]
- [Moved `Redshift` connector into a separate `AWS` library.][6550]
- [Added `Date_Range`.][6621]
- [Implemented the `cast` operation for `Table` and `Column`.][6711]
- [Added `.round` and `.int` to `Integer` and `Decimal`.][6743]

[debug-shortcuts]:
  https://github.com/enso-org/enso/blob/develop/app/gui/docs/product/shortcuts.md#debug
[3153]: https://github.com/enso-org/enso/pull/3153
[3655]: https://github.com/enso-org/enso/pull/3655
[3166]: https://github.com/enso-org/enso/pull/3166
[3181]: https://github.com/enso-org/enso/pull/3181
[3186]: https://github.com/enso-org/enso/pull/3186
[3193]: https://github.com/enso-org/enso/pull/3193
[3208]: https://github.com/enso-org/enso/pull/3208
[3224]: https://github.com/enso-org/enso/pull/3224
[3229]: https://github.com/enso-org/enso/pull/3229
[3231]: https://github.com/enso-org/enso/pull/3231
[3232]: https://github.com/enso-org/enso/pull/3232
[3230]: https://github.com/enso-org/enso/pull/3230
[3240]: https://github.com/enso-org/enso/pull/3240
[3250]: https://github.com/enso-org/enso/pull/3250
[3256]: https://github.com/enso-org/enso/pull/3256
[3249]: https://github.com/enso-org/enso/pull/3249
[3264]: https://github.com/enso-org/enso/pull/3264
[3269]: https://github.com/enso-org/enso/pull/3269
[3271]: https://github.com/enso-org/enso/pull/3271
[3259]: https://github.com/enso-org/enso/pull/3259
[3273]: https://github.com/enso-org/enso/pull/3273
[3276]: https://github.com/enso-org/enso/pull/3276
[3278]: https://github.com/enso-org/enso/pull/3278
[3283]: https://github.com/enso-org/enso/pull/3283
[3282]: https://github.com/enso-org/enso/pull/3282
[3285]: https://github.com/enso-org/enso/pull/3285
[3287]: https://github.com/enso-org/enso/pull/3287
[3292]: https://github.com/enso-org/enso/pull/3292
[3301]: https://github.com/enso-org/enso/pull/3301
[3302]: https://github.com/enso-org/enso/pull/3302
[3305]: https://github.com/enso-org/enso/pull/3305
[3309]: https://github.com/enso-org/enso/pull/3309
[3310]: https://github.com/enso-org/enso/pull/3310
[3316]: https://github.com/enso-org/enso/pull/3316
[3236]: https://github.com/enso-org/enso/pull/3236
[3311]: https://github.com/enso-org/enso/pull/3311
[3317]: https://github.com/enso-org/enso/pull/3317
[3318]: https://github.com/enso-org/enso/pull/3318
[3324]: https://github.com/enso-org/enso/pull/3324
[3327]: https://github.com/enso-org/enso/pull/3327
[3339]: https://github.com/enso-org/enso/pull/3339
[3344]: https://github.com/enso-org/enso/pull/3344
[3346]: https://github.com/enso-org/enso/pull/3346
[3349]: https://github.com/enso-org/enso/pull/3349
[3361]: https://github.com/enso-org/enso/pull/3361
[3364]: https://github.com/enso-org/enso/pull/3364
[3373]: https://github.com/enso-org/enso/pull/3373
[3377]: https://github.com/enso-org/enso/pull/3377
[3366]: https://github.com/enso-org/enso/pull/3366
[3379]: https://github.com/enso-org/enso/pull/3379
[3381]: https://github.com/enso-org/enso/pull/3381
[3391]: https://github.com/enso-org/enso/pull/3391
[3383]: https://github.com/enso-org/enso/pull/3383
[3385]: https://github.com/enso-org/enso/pull/3385
[3392]: https://github.com/enso-org/enso/pull/3392
[3393]: https://github.com/enso-org/enso/pull/3393
[3390]: https://github.com/enso-org/enso/pull/3390
[3408]: https://github.com/enso-org/enso/pull/3408
[3415]: https://github.com/enso-org/enso/pull/3415
[3424]: https://github.com/enso-org/enso/pull/3424
[3425]: https://github.com/enso-org/enso/pull/3425
[3430]: https://github.com/enso-org/enso/pull/3430
[3442]: https://github.com/enso-org/enso/pull/3442
[3457]: https://github.com/enso-org/enso/pull/3457
[3455]: https://github.com/enso-org/enso/pull/3455
[3460]: https://github.com/enso-org/enso/pull/3460
[3462]: https://github.com/enso-org/enso/pull/3462
[3463]: https://github.com/enso-org/enso/pull/3463
[3472]: https://github.com/enso-org/enso/pull/3472
[3486]: https://github.com/enso-org/enso/pull/3486
[3478]: https://github.com/enso-org/enso/pull/3478
[3484]: https://github.com/enso-org/enso/pull/3484
[3502]: https://github.com/enso-org/enso/pull/3502
[3514]: https://github.com/enso-org/enso/pull/3514
[3515]: https://github.com/enso-org/enso/pull/3515
[3516]: https://github.com/enso-org/enso/pull/3516
[3517]: https://github.com/enso-org/enso/pull/3517
[3518]: https://github.com/enso-org/enso/pull/3518
[3519]: https://github.com/enso-org/enso/pull/3519
[3523]: https://github.com/enso-org/enso/pull/3523
[3528]: https://github.com/enso-org/enso/pull/3528
[3530]: https://github.com/enso-org/enso/pull/3530
[3542]: https://github.com/enso-org/enso/pull/3542
[3551]: https://github.com/enso-org/enso/pull/3551
[3552]: https://github.com/enso-org/enso/pull/3552
[3554]: https://github.com/enso-org/enso/pull/3554
[3558]: https://github.com/enso-org/enso/pull/3558
[3564]: https://github.com/enso-org/enso/pull/3564
[3574]: https://github.com/enso-org/enso/pull/3574
[3573]: https://github.com/enso-org/enso/pull/3573
[3583]: https://github.com/enso-org/enso/pull/3583
[3581]: https://github.com/enso-org/enso/pull/3581
[3588]: https://github.com/enso-org/enso/pull/3588
[3590]: https://github.com/enso-org/enso/pull/3590
[3593]: https://github.com/enso-org/enso/pull/3593
[3601]: https://github.com/enso-org/enso/pull/3601
[3617]: https://github.com/enso-org/enso/pull/3617
[3628]: https://github.com/enso-org/enso/pull/3628
[3629]: https://github.com/enso-org/enso/pull/3629
[3632]: https://github.com/enso-org/enso/pull/3632
[3641]: https://github.com/enso-org/enso/pull/3641
[3643]: https://github.com/enso-org/enso/pull/3643
[3644]: https://github.com/enso-org/enso/pull/3644
[3645]: https://github.com/enso-org/enso/pull/3645
[3648]: https://github.com/enso-org/enso/pull/3648
[3661]: https://github.com/enso-org/enso/pull/3661
[3665]: https://github.com/enso-org/enso/pull/3665
[3634]: https://github.com/enso-org/enso/pull/3634
[3667]: https://github.com/enso-org/enso/pull/3667
[3669]: https://github.com/enso-org/enso/pull/3669
[3647]: https://github.com/enso-org/enso/pull/3647
[3673]: https://github.com/enso-org/enso/pull/3673
[3684]: https://github.com/enso-org/enso/pull/3684
[3691]: https://github.com/enso-org/enso/pull/3691
[3695]: https://github.com/enso-org/enso/pull/3695
[3722]: https://github.com/enso-org/enso/pull/3722
[3726]: https://github.com/enso-org/enso/pull/3726
[3727]: https://github.com/enso-org/enso/pull/3727
[3733]: https://github.com/enso-org/enso/pull/3733
[3749]: https://github.com/enso-org/enso/pull/3749
[3750]: https://github.com/enso-org/enso/pull/3750
[3770]: https://github.com/enso-org/enso/pull/3770
[3775]: https://github.com/enso-org/enso/pull/3775
[3759]: https://github.com/enso-org/enso/pull/3759
[3793]: https://github.com/enso-org/enso/pull/3793
[3790]: https://github.com/enso-org/enso/pull/3790
[3805]: https://github.com/enso-org/enso/pull/3805
[3812]: https://github.com/enso-org/enso/pull/3812
[3823]: https://github.com/enso-org/enso/pull/3823
[3827]: https://github.com/enso-org/enso/pull/3827
[3824]: https://github.com/enso-org/enso/pull/3824
[3804]: https://github.com/enso-org/enso/pull/3804
[3818]: https://github.com/enso-org/enso/pull/3818
[3776]: https://github.com/enso-org/enso/pull/3776
[3855]: https://github.com/enso-org/enso/pull/3855
[3836]: https://github.com/enso-org/enso/pull/3836
[3782]: https://github.com/enso-org/enso/pull/3782
[3863]: https://github.com/enso-org/enso/pull/3863
[3874]: https://github.com/enso-org/enso/pull/3874
[3852]: https://github.com/enso-org/enso/pull/3852
[3841]: https://github.com/enso-org/enso/pull/3841
[3885]: https://github.com/enso-org/enso/pull/3885
[3910]: https://github.com/enso-org/enso/pull/3910
[3919]: https://github.com/enso-org/enso/pull/3919
[3923]: https://github.com/enso-org/enso/pull/3923
[3950]: https://github.com/enso-org/enso/pull/3950
[3964]: https://github.com/enso-org/enso/pull/3964
[3967]: https://github.com/enso-org/enso/pull/3967
[3987]: https://github.com/enso-org/enso/pull/3987
[3878]: https://github.com/enso-org/enso/pull/3878
[3997]: https://github.com/enso-org/enso/pull/3997
[4013]: https://github.com/enso-org/enso/pull/4013
[4026]: https://github.com/enso-org/enso/pull/4026
[4027]: https://github.com/enso-org/enso/pull/4027
[4044]: https://github.com/enso-org/enso/pull/4044
[4052]: https://github.com/enso-org/enso/pull/4052
[4063]: https://github.com/enso-org/enso/pull/4063
[4078]: https://github.com/enso-org/enso/pull/4078
[4085]: https://github.com/enso-org/enso/pull/4085
[4097]: https://github.com/enso-org/enso/pull/4097
[4115]: https://github.com/enso-org/enso/pull/4115
[4120]: https://github.com/enso-org/enso/pull/4120
[4050]: https://github.com/enso-org/enso/pull/4050
[4072]: https://github.com/enso-org/enso/pull/4072
[5582]: https://github.com/enso-org/enso/pull/5582
[5645]: https://github.com/enso-org/enso/pull/5645
[5646]: https://github.com/enso-org/enso/pull/5646
[5656]: https://github.com/enso-org/enso/pull/5656
[5678]: https://github.com/enso-org/enso/pull/5678
[5679]: https://github.com/enso-org/enso/pull/5679
[5699]: https://github.com/enso-org/enso/pull/5699
[5719]: https://github.com/enso-org/enso/pull/5719
[5721]: https://github.com/enso-org/enso/pull/5721
[5757]: https://github.com/enso-org/enso/pull/5757
[5768]: https://github.com/enso-org/enso/pull/5768
[5774]: https://github.com/enso-org/enso/pull/5774
[5779]: https://github.com/enso-org/enso/pull/5779
[5785]: https://github.com/enso-org/enso/pull/5785
[5798]: https://github.com/enso-org/enso/pull/5798
[5802]: https://github.com/enso-org/enso/pull/5802
[5850]: https://github.com/enso-org/enso/pull/5850
[5863]: https://github.com/enso-org/enso/pull/5863
[5917]: https://github.com/enso-org/enso/pull/5917
[5705]: https://github.com/enso-org/enso/pull/5705
[5959]: https://github.com/enso-org/enso/pull/5959
[6073]: https://github.com/enso-org/enso/pull/6073
[6116]: https://github.com/enso-org/enso/pull/6116
[6150]: https://github.com/enso-org/enso/pull/6150
[6153]: https://github.com/enso-org/enso/pull/6153
[6156]: https://github.com/enso-org/enso/pull/6156
[6176]: https://github.com/enso-org/enso/pull/6176
[6204]: https://github.com/enso-org/enso/pull/6204
[6077]: https://github.com/enso-org/enso/pull/6077
[6218]: https://github.com/enso-org/enso/pull/6218
[6233]: https://github.com/enso-org/enso/pull/6233
[6253]: https://github.com/enso-org/enso/pull/6253
[6294]: https://github.com/enso-org/enso/pull/6294
[6383]: https://github.com/enso-org/enso/pull/6383
[6404]: https://github.com/enso-org/enso/pull/6404
[6347]: https://github.com/enso-org/enso/pull/6347
[6429]: https://github.com/enso-org/enso/pull/6429
[6459]: https://github.com/enso-org/enso/pull/6459
[6467]: https://github.com/enso-org/enso/pull/6467
[6538]: https://github.com/enso-org/enso/pull/6538
[6539]: https://github.com/enso-org/enso/pull/6539
[6550]: https://github.com/enso-org/enso/pull/6550
[6621]: https://github.com/enso-org/enso/pull/6621
[6711]: https://github.com/enso-org/enso/pull/6711
[6743]: https://github.com/enso-org/enso/pull/6743

#### Enso Compiler

- [Added overloaded `from` conversions.][3227]
- [Upgraded to Graal VM 21.3.0][3258]
- [Added the ability to decorate values with warnings.][3248]
- [Fixed issues related to constructors' default arguments][3330]
- [Fixed compiler issue related to module cache.][3367]
- [Fixed execution of defaulted arguments of Atom Constructors][3358]
- [Converting Enso Date to java.time.LocalDate and back][3559]
- [Incremental Reparsing of a Simple Edits][3508]
- [Functions with all-defaulted arguments now execute automatically][3414]
- [Provide `tagValues` for function arguments in the language server][3422]
- [Delay construction of Truffle nodes to speed initialization][3429]
- [Frgaal compiler integration to allow for latest Java constructs][3421]
- [Support for Chrome developer tools --inspect option][3432]
- [Move Builtin Types and Methods definitions to stdlib][3363]
- [Reduce boilerplate by generating BuiltinMethod nodes from simple method
  signatures][3444]
- [Generate boilerplate classes related to error handling and varargs in
  builtins from method signatures][3454]
- [Avoid needless concatenations of warning/error messages][3465]
- [Added a full-blown DSL for builtins][3471]
- [Integration of Enso with Ideal Graph Visualizer][3533]
- [Lazy evaluation of RHS argument for || and &&][3492]
- [Drop Core implementation of IR][3512]
- [Replace `this` with `self`][3524]
- [Introduce a smaller version of the standard library, just for testing][3531]
- [Remove `here` and make method name resolution case-sensitive][3531]
- [Explicit `self`][3569]
- [Added benchmarking tool for the language server][3578]
- [Support module imports using a qualified name][3608]
- [Using parser written in Rust.][3611]
- [Enable caching in visualisation functions][3618]
- [Update Scala compiler and libraries][3631]
- [Support importing module methods][3633]
- [Support Autosave for open buffers][3637]
- [Generate native-image for engine-runner][3638]
- [Support pattern matching on constants][3641]
- [Builtin Date_Time, Time_Of_Day and Zone types for better polyglot
  support][3658]
- [Implement new specification of data types: `type` has a runtime
  representation, every atom has a type][3671]
- [main = "Hello World!" is valid Enso sample][3696]
- [Invalidate module's IR cache if imported module changed][3703]
- [Don't rename imported Main module that only imports names][3710]
- [Notify node status to the IDE][3729]
- [Make instance methods callable like statics][3764]
- [Distinguish static and instance methods][3740]
- [By-type pattern matching][3742]
- [Fix performance of method calls on polyglot arrays][3781]
- [Improved support for static and non-static builtins][3791]
- [Missing foreign language generates proper Enso error][3798]
- [Connecting IGV 4 Enso with Engine sources][3810]
- [Made Vector performance to be on par with Array][3811]
- [Introduced IO Permission Contexts][3828]
- [Accept Array-like object seamlessly in builtins][3817]
- [Initialize Builtins at Native Image build time][3821]
- [Split Atom suggestion entry to Type and Constructor][3835]
- [Any number can be converted to double][3865]
- [Update to GraalVM 22.3.0][3663]
- [Connecting IGV 4 Enso with Engine sources][3810]
- [Add the `Self` keyword referring to current type][3844]
- [Support VCS for projects in Language Server][3851]
- [Support multiple exports of the same module][3897]
- [Import modules' extension methods only with unqualified imports][3906]
- [Support expression evaluation in chromeinspector console][3941]
- [Don't export polyglot symbols][3915]
- [From/all import must not include module in name resolution][3931]
- [Vector returns warnings of individual elements][3938]
- [Enso.getMetaObject, Type.isMetaInstance and Meta.is_a consolidation][3949]
- [Add executionContext/interrupt API command][3952]
- [Any.== is a builtin method][3956]
- [Simplify exception handling for polyglot exceptions][3981]
- [Simplify compilation of nested patterns][4005]
- [IGV can jump to JMH sources & more][4008]
- [Basic support of VSCode integration][4014]
- [Sync language server with file system after VCS restore][4020]
- [`ArrayOverBuffer` behaves like an `Array` and `Array.sort` no longer sorts in
  place][4022]
- [Implement hashing functionality for all objects][3878]
- [Introducing Meta.atom_with_hole][4023]
- [Report failures in name resolution in type signatures][4030]
- [Attach visualizations to sub-expressions][4048]
- [Add Meta.get_annotation method][4049]
- [Resolve Fully Qualified Names][4056]
- [Optimize Atom storage layouts][3862]
- [Make instance methods callable like statics for builtin types][4077]
- [Convert large longs to doubles, safely, for host calls][4099]
- [Consistent ordering with comparators][4067]
- [Profile engine startup][4110]
- [Report type of polyglot values][4111]
- [Engine can now recover from serialization failures][5591]
- [Use sbt runEngineDistribution][5609]
- [Update to GraalVM 22.3.1][5602]
- [Cache library bindings to optimize import/export resolution][5700]
- [Comparators support partial ordering][5778]
- [Merge ordered and unordered comparators][5845]
- [Use SHA-1 for calculating hashes of modules' IR and bindings][5791]
- [Don't install Python component on Windows][5900]
- [Detect potential name conflicts between exported types and FQNs][5966]
- [Ensure calls involving warnings remain instrumented][6067]
- [One can define lazy atom fields][6151]
- [Replace IOContexts with Execution Environment and generic Context][6171]
- [Vector.sort handles incomparable types][5998]
- [Removing need for asynchronous thread to execute ResourceManager
  finalizers][6335]
- [Warning.get_all returns only unique warnings][6372]
- [Reimplement `enso_project` as a proper builtin][6352]
- [Limit number of reported warnings per value][6577]
- [Suggestions are updated only when the type of the expression changes][6755]
- [Add project creation time to project metadata][6780]
- [Upgrade GraalVM to 22.3.1 JDK17][6750]

[3227]: https://github.com/enso-org/enso/pull/3227
[3248]: https://github.com/enso-org/enso/pull/3248
[3258]: https://github.com/enso-org/enso/pull/3258
[3330]: https://github.com/enso-org/enso/pull/3330
[3358]: https://github.com/enso-org/enso/pull/3358
[3360]: https://github.com/enso-org/enso/pull/3360
[3367]: https://github.com/enso-org/enso/pull/3367
[3559]: https://github.com/enso-org/enso/pull/3559
[3508]: https://github.com/enso-org/enso/pull/3508
[3412]: https://github.com/enso-org/enso/pull/3412
[3414]: https://github.com/enso-org/enso/pull/3414
[3417]: https://github.com/enso-org/enso/pull/3417
[3422]: https://github.com/enso-org/enso/pull/3422
[3429]: https://github.com/enso-org/enso/pull/3429
[3421]: https://github.com/enso-org/enso/pull/3421
[3432]: https://github.com/enso-org/enso/pull/3432
[3363]: https://github.com/enso-org/enso/pull/3363
[3444]: https://github.com/enso-org/enso/pull/3444
[3453]: https://github.com/enso-org/enso/pull/3453
[3454]: https://github.com/enso-org/enso/pull/3454
[3461]: https://github.com/enso-org/enso/pull/3461
[3465]: https://github.com/enso-org/enso/pull/3465
[3471]: https://github.com/enso-org/enso/pull/3471
[3533]: https://github.com/enso-org/enso/pull/3533
[3492]: https://github.com/enso-org/enso/pull/3492
[3493]: https://github.com/enso-org/enso/pull/3493
[3505]: https://github.com/enso-org/enso/pull/3505
[3512]: https://github.com/enso-org/enso/pull/3512
[3524]: https://github.com/enso-org/enso/pull/3524
[3531]: https://github.com/enso-org/enso/pull/3531
[3562]: https://github.com/enso-org/enso/pull/3562
[3538]: https://github.com/enso-org/enso/pull/3538
[3569]: https://github.com/enso-org/enso/pull/3569
[3578]: https://github.com/enso-org/enso/pull/3578
[3611]: https://github.com/enso-org/enso/pull/3611
[3618]: https://github.com/enso-org/enso/pull/3618
[3608]: https://github.com/enso-org/enso/pull/3608
[3608]: https://github.com/enso-org/enso/pull/3608
[3631]: https://github.com/enso-org/enso/pull/3631
[3633]: https://github.com/enso-org/enso/pull/3633
[3637]: https://github.com/enso-org/enso/pull/3637
[3638]: https://github.com/enso-org/enso/pull/3638
[3641]: https://github.com/enso-org/enso/pull/3641
[3658]: https://github.com/enso-org/enso/pull/3658
[3671]: https://github.com/enso-org/enso/pull/3671
[3696]: https://github.com/enso-org/enso/pull/3696
[3703]: https://github.com/enso-org/enso/pull/3703
[3710]: https://github.com/enso-org/enso/pull/3710
[3729]: https://github.com/enso-org/enso/pull/3729
[3740]: https://github.com/enso-org/enso/pull/3740
[3764]: https://github.com/enso-org/enso/pull/3764
[3742]: https://github.com/enso-org/enso/pull/3742
[3781]: https://github.com/enso-org/enso/pull/3781
[3791]: https://github.com/enso-org/enso/pull/3791
[3798]: https://github.com/enso-org/enso/pull/3798
[3810]: https://github.com/enso-org/enso/pull/3810
[3811]: https://github.com/enso-org/enso/pull/3811
[3817]: https://github.com/enso-org/enso/pull/3817
[3821]: https://github.com/enso-org/enso/pull/3821
[3828]: https://github.com/enso-org/enso/pull/3828
[3835]: https://github.com/enso-org/enso/pull/3835
[3865]: https://github.com/enso-org/enso/pull/3865
[3663]: https://github.com/enso-org/enso/pull/3663
[3810]: https://github.com/enso-org/enso/pull/3810
[3844]: https://github.com/enso-org/enso/pull/3844
[3851]: https://github.com/enso-org/enso/pull/3851
[3862]: https://github.com/enso-org/enso/pull/3862
[3897]: https://github.com/enso-org/enso/pull/3897
[3906]: https://github.com/enso-org/enso/pull/3906
[3941]: https://github.com/enso-org/enso/pull/3941
[3915]: https://github.com/enso-org/enso/pull/3915
[3931]: https://github.com/enso-org/enso/pull/3931
[3938]: https://github.com/enso-org/enso/pull/3938
[3949]: https://github.com/enso-org/enso/pull/3949
[3952]: https://github.com/enso-org/enso/pull/3952
[3956]: https://github.com/enso-org/enso/pull/3956
[3981]: https://github.com/enso-org/enso/pull/3981
[4005]: https://github.com/enso-org/enso/pull/4005
[4008]: https://github.com/enso-org/enso/pull/4008
[4014]: https://github.com/enso-org/enso/pull/4014
[4020]: https://github.com/enso-org/enso/pull/4020
[4022]: https://github.com/enso-org/enso/pull/4022
[4023]: https://github.com/enso-org/enso/pull/4023
[4030]: https://github.com/enso-org/enso/pull/4030
[4048]: https://github.com/enso-org/enso/pull/4048
[4049]: https://github.com/enso-org/enso/pull/4049
[4056]: https://github.com/enso-org/enso/pull/4056
[4067]: https://github.com/enso-org/enso/pull/4067
[4077]: https://github.com/enso-org/enso/pull/4077
[4099]: https://github.com/enso-org/enso/pull/4099
[4110]: https://github.com/enso-org/enso/pull/4110
[4111]: https://github.com/enso-org/enso/pull/4111
[5591]: https://github.com/enso-org/enso/pull/5591
[5609]: https://github.com/enso-org/enso/pull/5609
[5602]: https://github.com/enso-org/enso/pull/5602
[5700]: https://github.com/enso-org/enso/pull/5700
[5778]: https://github.com/enso-org/enso/pull/5778
[5845]: https://github.com/enso-org/enso/pull/5845
[5791]: https://github.com/enso-org/enso/pull/5791
[5900]: https://github.com/enso-org/enso/pull/5900
[5966]: https://github.com/enso-org/enso/pull/5966
[5998]: https://github.com/enso-org/enso/pull/5998
[6067]: https://github.com/enso-org/enso/pull/6067
[6151]: https://github.com/enso-org/enso/pull/6151
[6171]: https://github.com/enso-org/enso/pull/6171
[6335]: https://github.com/enso-org/enso/pull/6335
[6372]: https://github.com/enso-org/enso/pull/6372
[6352]: https://github.com/enso-org/enso/pull/6352
[6577]: https://github.com/enso-org/enso/pull/6577
[6750]: https://github.com/enso-org/enso/pull/6750
[6755]: https://github.com/enso-org/enso/pull/6755
[6780]: https://github.com/enso-org/enso/pull/6780

# Enso 2.0.0-alpha.18 (2021-10-12)

<br/>![New Features](/docs/assets/tags/new_features.svg)

#### Enso Compiler

- [Updated Enso engine to version 0.2.30][engine-0.2.31]. If you're interested
  in the enhancements and fixes made to the Enso compiler, you can find their
  release notes
  [here](https://github.com/enso-org/enso/blob/develop/RELEASES.md).

<br/>![Bug Fixes](/docs/assets/tags/bug_fixes.svg)

#### Visual Environment

- [Fixed freezing after inactivity.][1776] When the IDE window was minimized or
  covered by other windows or invisible for any other reason for a duration
  around one minute or longer then it would often be frozen for some seconds on
  return. Now it is possible to interact with the IDE instantly, no matter how
  long it had been inactive.

<br/>

[1776]: https://github.com/enso-org/ide/pull/1776

# Enso 2.0.0-alpha.17 (2021-09-23)

<br/>![Bug Fixes](/docs/assets/tags/bug_fixes.svg)

#### Visual Environment

- [Correct handling of command-line flags.][1815] Command line arguments of the
  form `--backend=false` or `--backend false` are now handled as expected and
  turn off the "backend" option. The same fix has been applied to all other
  boolean command-line options as well.
- [Visualizations will be attached after project is ready.][1825] This addresses
  a rare issue when initially opened visualizations were automatically closed
  rather than filled with data.

<br/>

[1815]: https://github.com/enso-org/ide/pull/1815
[1825]: https://github.com/enso-org/ide/pull/1825

<br/>![New Features](/docs/assets/tags/new_features.svg)

#### Enso Compiler

- [Updated Enso engine to version 0.2.30][engine-0.2.30]. If you're interested
  in the enhancements and fixes made to the Enso compiler, you can find their
  release notes
  [here](https://github.com/enso-org/enso/blob/develop/RELEASES.md).

[engine-0.2.30]: https://github.com/enso-org/enso/blob/develop/RELEASES.md

# Enso 2.0.0-alpha.16 (2021-09-16)

<br/>![New Features](/docs/assets/tags/new_features.svg)

#### Visual Environment

- [Auto-layout for new nodes.][1755] When a node is selected and a new node gets
  created below using <kbd>Tab</kbd> then the new node is automatically
  positioned far enough to the right to find sufficient space and avoid
  overlapping with existing nodes.

[1755]: https://github.com/enso-org/ide/pull/1755

#### Enso Compiler

- [Updated Enso engine to version 0.2.29][engine-0.2.29]. If you're interested
  in the enhancements and fixes made to the Enso compiler, you can find their
  release notes
  [here](https://github.com/enso-org/enso/blob/develop/RELEASES.md).

[engine-0.2.29]: https://github.com/enso-org/enso/blob/develop/RELEASES.md

<br/>![Bug Fixes](/docs/assets/tags/bug_fixes.svg)

#### Visual Environment

- [Sharp rendering on screens with fractional pixel ratios.][1820]

[1820]: https://github.com/enso-org/ide/pull/1820

<br/>

# Enso 2.0.0-alpha.15 (2021-09-09)

<br/>![Bug Fixes](/docs/assets/tags/bug_fixes.svg)

#### Visual Environment

- [Fixed parsing of the `--no-data-gathering` command line option.][1831] Flag's
  name has been changed to `--data-gathering`, so now `--data-gathering=false`
  and `--data-gathering=true` are supported as well.

[1831]: https://github.com/enso-org/ide/pull/1831

# Enso 2.0.0-alpha.14 (2021-09-02)

<br/>![New Features](/docs/assets/tags/new_features.svg)

#### Visual Environment

- [Visualization previews are disabled.][1817] Previously, hovering over a
  node's output port for more than four seconds would temporarily reveal the
  node's visualization. This behavior is disabled now.

[1817]: https://github.com/enso-org/ide/pull/1817

#### Enso Compiler

- [Updated Enso engine to version 0.2.28][1829]. If you're interested in the
  enhancements and fixes made to the Enso compiler, you can find their release
  notes [here](https://github.com/enso-org/enso/blob/develop/RELEASES.md).

[1829]: https://github.com/enso-org/ide/pull/1829

# Enso 2.0.0-alpha.13 (2021-08-27)

<br/>![New Features](/docs/assets/tags/new_features.svg)

#### Enso Compiler

- [Updated Enso engine to version 0.2.27][1811]. If you're interested in the
  enhancements and fixes made to the Enso compiler, you can find their release
  notes [here](https://github.com/enso-org/enso/blob/develop/RELEASES.md).

[1811]: https://github.com/enso-org/ide/pull/1811

# Enso 2.0.0-alpha.12 (2021-08-13)

<br/>![New Features](/docs/assets/tags/new_features.svg)

#### Visual Environment

- [Improvements to visualization handling][1804]. These improvements are fixing
  possible performance issues around attaching and detaching visualizations.
- [GeoMap visualization will ignore points with `null` coordinates][1775]. Now
  the presence of such points in the dataset will not break initial map
  positioning.

#### Enso Compiler

- [Updated Enso engine to version 0.2.26][1801]. If you're interested in the
  enhancements and fixes made to the Enso compiler, you can find their release
  notes [here](https://github.com/enso-org/enso/blob/develop/RELEASES.md).

[1801]: https://github.com/enso-org/ide/pull/1801
[1775]: https://github.com/enso-org/ide/pull/1775
[1798]: https://github.com/enso-org/ide/pull/1798
[1804]: https://github.com/enso-org/ide/pull/1804

# Enso 2.0.0-alpha.11 (2021-08-09)

This update contains major performance improvements and exposes new privacy user
settings. We will work towards stabilizing it in the next weeks in order to make
these updates be shipped in a stable release before the end of the year.

<br/>![New Features](/docs/assets/tags/new_features.svg)

#### Visual Environment

- [New look of open project dialog][1700]. Now it has a "Open project" title at
  the top.
- [Documentation coments are displayed next to the nodes.][1744].

#### Enso Compiler

- [Updated Enso engine to version 0.2.22][1762]. If you are interested in the
  enhancements and fixes made to the Enso compiler, you can find out more
  details in
  [the engine release notes](https://github.com/enso-org/enso/blob/develop/RELEASES.md).

<br/>![Bug Fixes](/docs/assets/tags/bug_fixes.svg)

#### Visual Environment

- [Fixed a bug where edited node expression was sometimes altered.][1743] When
  editing node expression, the changes were occasionally reverted, or the
  grayed-out parameter names were added to the actual expression. <br/>

[1700]: https://github.com/enso-org/ide/pull/1700
[1742]: https://github.com/enso-org/ide/pull/1742
[1726]: https://github.com/enso-org/ide/pull/1762
[1743]: https://github.com/enso-org/ide/pull/1743
[1744]: https://github.com/enso-org/ide/pull/1744

# Enso 2.0.0-alpha.10 (2021-07-23)

<br/>![New Features](/docs/assets/tags/new_features.svg)

#### Enso Compiler

- [Updated Enso engine to version 0.2.15][1710]. If you're interested in the
  enhancements and fixes made to the Enso compiler, you can find out more
  details in
  [the engine release notes](https://github.com/enso-org/enso/blob/develop/RELEASES.md).

<br/>

[1710]: https://github.com/enso-org/ide/pull/1710

# Enso 2.0.0-alpha.9 (2021-07-16)

<br/>![New Features](/docs/assets/tags/new_features.svg)

#### Visual Environment

- [Improved undo-redo][1653]. Node selection, enabling/disabling visualisations
  and entering a node are now affected by undo/redo and are restored on project
  startup.

<br/>

[1640]: https://github.com/enso-org/ide/pull/1653

# Enso 2.0.0-alpha.8 (2021-06-09)

<br/>![New Features](/docs/assets/tags/new_features.svg)

#### Enso Compiler

- [Updated Enso engine to version 0.2.12][1640]. If you're interested in the
  enhancements and fixes made to the Enso compiler, you can find out more
  details in
  [the engine release notes](https://github.com/enso-org/enso/blob/develop/RELEASES.md).

[1640]: https://github.com/enso-org/ide/pull/1640

<br/>

# Enso 2.0.0-alpha.7 (2021-06-06)

<br/>![New Features](/docs/assets/tags/new_features.svg)

#### Visual Environment

- [User Authentication][1653]. Users can sign in to Enso using Google, GitHub or
  email accounts.

<br/>![Bug Fixes](/docs/assets/tags/bug_fixes.svg)

#### Visual Environment

- [Fix node selection bug ][1664]. Fix nodes not being deselected correctly in
  some circumstances. This would lead to nodes moving too fast when dragged
  [1650] or the internal state of the project being inconsistent [1626].

[1653]: https://github.com/enso-org/ide/pull/1653
[1664]: https://github.com/enso-org/ide/pull/1664

<br/>

# Enso 2.0.0-alpha.6 (2021-06-28)

<br/>![New Features](/docs/assets/tags/new_features.svg)

#### Visual Environment

- [Profling mode.][1546] The IDE contains a profiling mode now which can be
  entered through a button in the top-right corner or through the keybinding
  <kbd>ctrl</kbd>+<kbd>p</kbd>. This mode does not display any information yet.
  In the future, it will display the running times of nodes and maybe more
  useful statistics.
- [Area selection][1588]. You can now select multiple nodes at once. Just click
  and drag on the background of your graph and see the beauty of the area
  selection appear.
- [Opening projects in application graphical interface][1587]. Press `cmd`+`o`
  to bring the list of projects. Select a project on the list to open it.
- [Initial support for undo-redo][1602]. Press <kbd>cmd</kbd>+<kbd>z</kbd> to
  undo last action and <kbd>cmd</kbd>+<kbd>z</kbd> to redo last undone action.
  This version of undo redo does not have proper support for text editor and
  undoing UI changes (like selecting nodes).

#### EnsoGL (rendering engine)

<br/>![Bug Fixes](/docs/assets/tags/bug_fixes.svg)

#### Visual Environment

- [Nodes in graph no longer overlap panels][1577]. The Searcher, project name,
  breadcrumbs and status bar are displayed "above" nodes.

#### Enso Compiler

[1588]: https://github.com/enso-org/ide/pull/1588
[1577]: https://github.com/enso-org/ide/pull/1577
[1587]: https://github.com/enso-org/ide/pull/1587
[1602]: https://github.com/enso-org/ide/pull/1602
[1602]: https://github.com/enso-org/ide/pull/1664
[1602]: https://github.com/enso-org/ide/pull/1650
[1602]: https://github.com/enso-org/ide/pull/1626

# Enso 2.0.0-alpha.5 (2021-05-14)

<br/>![New Features](/docs/assets/tags/new_features.svg)

#### Visual Environment

- [Create New Project action in Searcher][1566]. When you bring the searcher
  with tab having no node selected, a new action will be available next to the
  examples and code suggestions: `Create New Project`. When you choose it by
  clicking with mouse or selecting and pressing enter, a new unnamed project
  will be created and opened in the application. Then you can give a name to
  this project.
- [Signed builds.][1366] Our builds are signed and will avoid warnings from the
  operating system about being untrusted.

#### EnsoGL (rendering engine)

- [Components for picking numbers and ranges.][1524]. We now have some internal
  re-usable UI components for selecting numbers or a range. Stay tuned for them
  appearing in the IDE.

<br/>![Bug Fixes](/docs/assets/tags/bug_fixes.svg)

#### Visual Environment

- [Delete key will delete selected nodes][1538]. Only the non-intuitive
  backspace key was assigned to this action before.
- [It is possible to move around after deleting a node with a selected
  visualization][1556]. Deleting a node while its attached visualization was
  selected made it impossible to pan or zoom around the stage afterwards. This
  error is fixed now.
- [Fixed an internal error that would make the IDE fail on some browser.][1561].
  Instead of crashing on browser that don't support the feature we use, we are
  now just start a little bit slower.

#### Enso Compiler

- [Updated Enso engine to version 0.2.11][1541].

If you're interested in the enhancements and fixes made to the Enso compiler,
you can find their release notes
[here](https://github.com/enso-org/enso/blob/develop/RELEASES.md).

[1366]: https://github.com/enso-org/ide/pull/1366
[1541]: https://github.com/enso-org/ide/pull/1541
[1538]: https://github.com/enso-org/ide/pull/1538
[1524]: https://github.com/enso-org/ide/pull/1524
[1556]: https://github.com/enso-org/ide/pull/1556
[1561]: https://github.com/enso-org/ide/pull/1561
[1566]: https://github.com/enso-org/ide/pull/1566

<br/>

# Enso 2.0.0-alpha.4 (2021-05-04)

<br/>![New Features](/docs/assets/tags/new_features.svg)

#### Visual Environment

- [Window management buttons.][1511]. The IDE now has components for
  "fullscreen" and "close" buttons. They will when running IDE in a cloud
  environment where no native window buttons are available.
- [Customizable backend options][1531]. When invoking Enso IDE through command
  line interface, it is possible to add the `--` argument separator. All
  arguments following the separator will be passed to the backend.
- [Added `--verbose` parameter][1531]. If `--verbose` is given as command line
  argument, the IDE and the backend will produce more detailed logs.

<br/>![Bug Fixes](/docs/assets/tags/bug_fixes.svg)

#### Visual Environment

- [Some command line arguments were not applied correctly in the IDE][1536].
  Some arguments were not passed correctly to the IDE leading to erroneous
  behavior or appearance of the electron app. This is now fixed.

#### Enso Compiler

If you're interested in the enhancements and fixes made to the Enso compiler,
you can find their release notes
[here](https://github.com/enso-org/enso/blob/develop/RELEASES.md).

[1511]: https://github.com/enso-org/ide/pull/1511
[1536]: https://github.com/enso-org/ide/pull/1536
[1531]: https://github.com/enso-org/ide/pull/1531

<br/>

# Enso 2.0.0-alpha.3 (2020-04-13)

<br/>![New Learning Resources](/docs/assets/tags/new_learning_resources.svg)

<br/>![New Features](/docs/assets/tags/new_features.svg)

#### Visual Environment

- [The status bar reports connectivity issues][1316]. The IDE maintains a
  connection to the Enso Language Server. If this connection is lost, any
  unsaved and further work will be lost. In this build we have added a
  notification in the status bar to signal that the connection has been lost and
  that the IDE must be restarted. In future, the IDE will try to automatically
  reconnect.
- [Visualizations can now be maximised to fill the screen][1355] by selecting
  the node and pressing space twice. To quit this view, press space again.
- [Visualizations are previewed when you hover over an output port.][1363] There
  is now a quick preview for visualizations and error descriptions. Hovering
  over a node output will first show a tooltip with the type information and
  then, after some time, will show the visualization of the node. This preview
  visualization will be located above other nodes, whereas the normal view, will
  be shown below nodes. Errors will show the preview visualization immediately.
  Nodes without type information will also show the visualization immediately.
  You can enter a quick preview mode by pressing ctrl (or command on macOS),
  which will show the preview visualization immediately when hovering above a
  node's output port.
- [Database Visualizations][1335]. Visualizations for the Database library have
  been added. The Table visualization now automatically executes the underlying
  query to display its results as a table. In addition, the SQL Query
  visualization allows the user to see the query that is going to be run against
  the database.
- [Histogram and Scatter Plot now support Dataframes.][1377] The `Table` and
  `Column` datatypes are properly visualized. Scatter Plot can display points of
  different colors, shapes and sizes, all as defined by the data within the
  `Table`.
- [Many small visual improvements.][1419] See the source issue for more details.
- The dark theme is officially supported now. You can start the IDE with the
  `--theme=dark` option to enable it.
- You can hide the node labels with the `--no-node-labels` option. This is
  useful when creating demo videos.
- [Added a Heatmap visualization.][1438] Just as for the Scatter Plot, it
  supports visualizing `Table`, but also `Vector`.
- [Add a background to the status bar][1447].
- [Display breadcrumbs behind nodes and other objects][1471].
- [Image visualization.][1367]. Visualizations for the Enso Image library. Now
  you can display the `Image` type and a string with an image encoded in base64.
  The histogram visualization has been adjusted, allowing you to display the
  values of the precomputed bins, which is useful when the dataset is relatively
  big, and it's cheaper to send the precomputed bins rather than the entire
  dataset.
- [Output type labels.][1427] The labels, that show the output type of a node on
  hover, appear now in a fixed position right below the node, instead of a
  pop-up, as they did before.

<br/>![Bug Fixes](/docs/assets/tags/bug_fixes.svg)

#### Visual Environment

- [Not adding spurious imports][1209]. Fixed cases where the IDE was adding
  unnecessary library imports when selecting hints from the node searcher. This
  makes the generated textual code much easier to read, and reduces the
  likelihood of accidental name collisions.
- [Hovering over an output port shows a pop-up with the result type of a
  node][1312]. This allows easy discovery of the result type of a node, which
  can help with both debugging and development.
- [Visualizations can define the context for preprocessor evaluation][1291].
  Users can now decide which module's context should be used for visualization
  preprocessor. This allows providing visualizations with standard library
  functionalities or defining utilities that are shared between multiple
  visualizations.
- [Fixed an issue with multiple instances of the IDE running.][1314] This fixes
  an issue where multiple instances of the IDE (or even other applications)
  could lead to the IDE not working.
- [Allow JS to log arbitrary objects.][1313] Previously using `console.log` in a
  visualisation or during development would crash the IDE. Now it correctly logs
  the string representation of the object. This is great for debugging custom
  visualizations.
- [Fix the mouse cursor offset on systems with fractional display
  scaling][1064]. The cursor now works with any display scaling, instead of
  there being an offset between the visible cursor and the cursor selection.
- [Disable area selection][1318]. The area selection was visible despite being
  non-functional. To avoid confusion, area selection has been disabled until it
  is [correctly implemented][479].
- [Fix an error after adding a node][1332]. Sometimes, after picking a
  suggestion, the inserted node was spuriously annotated with "The name could
  not be found" error.
- [Handle syntax errors in custom-defined visualizations][1341]. The IDE is now
  able to run properly, even if some of the custom visualizations inside a
  project contain syntax errors.
- [Fix issues with pasting multi-line text into single-line text fields][1348].
  The line in the copied text will be inserted and all additional lines will be
  ignored.
- [Users can opt out of anonymous data gathering.][1328] This can be done with
  the `--no-data-gathering` command-line flag when starting the IDE.
- [Provide a theming API for JavaScript visualizations][1358]. It is now
  possible to use the Enso theming engine while developing custom visualizations
  in JavaScript. You can query it for all IDE colors, including the colors used
  to represent types.
- [You can now start the IDE service without a window again.][1353] The command
  line argument `--no-window` now starts all the required backend services
  again, and prints the port on the command line. This allows you to open the
  IDE in a web browser of your choice.
- [JS visualizations have gestures consistent with the IDE][1291]. Panning and
  zooming now works just as expected using both a trackpad and mouse.
- [Running `watch` command works on first try.][1395]. Running the build command
  `run watch` would fail if it was run as the first command on a clean
  repository. This now works.
- [The `inputType` field of visualizations is actually taken into
  consideration][1384]. The visualization chooser shows only the entries that
  work properly for the node's output type.
- [Fix applying the output of the selected node to the expression of a new
  node][1385]. For example, having selected a node with `Table` output and
  adding a new node with expression `at "x" == "y"`, the selected node was
  applied to the right side of `==`: `at "x" == operator1."y"` instead of
  `operator1.at "x" == "y"`.
- [`Enso_Project.data` is visible in the searcher][1393].
- [The Geo Map visualization recognizes columns regardless of the case of their
  name][1392]. This allows visualizing tables with columns like `LONGITUDE` or
  `Longitude`, where previously only `longitude` was recognized.
- [It is possible now to switch themes][1390]. Additionally, the theme manager
  was integrated with the FRP event engine, which has been a long-standing issue
  in the IDE. Themes management was exposed to JavaScript with the
  `window.theme` variable. It is even possible to change and develop themes live
  by editing theme variables directly in the Chrome Inspector. Use the following
  command to give this a go:
  `theme.snapshot("t1"); theme.get("t1").interactiveMode()`.
- [The active visualization is highlighted.][1412] Now it is clearly visible
  when the mouse events are passed to the visualization.
- [Fixed an issue where projects containing certain language constructs failed
  to load.][1413]
- [Fixed a case where IDE could lose connection to the backend after some
  time.][1428]
- [Improved the performance of the graph editor, particularly when opening a
  project for the first time.][1445]

#### EnsoGL (rendering engine)

- [Unified shadow generation][1411]. Added a toolset to create shadows for
  arbitrary UI components.

#### Enso Compiler

If you're interested in the enhancements and fixes made to the Enso compiler,
you can find their release notes
[here](https://github.com/enso-org/enso/blob/develop/RELEASES.md#enso-0210-2021-04-07).

[1064]: https://github.com/enso-org/ide/pull/1064
[1209]: https://github.com/enso-org/ide/pull/1209
[1291]: https://github.com/enso-org/ide/pull/1291
[1311]: https://github.com/enso-org/ide/pull/1311
[1313]: https://github.com/enso-org/ide/pull/1313
[1314]: https://github.com/enso-org/ide/pull/1314
[1316]: https://github.com/enso-org/ide/pull/1316
[1318]: https://github.com/enso-org/ide/pull/1318
[1328]: https://github.com/enso-org/ide/pull/1328
[1355]: https://github.com/enso-org/ide/pull/1355
[1332]: https://github.com/enso-org/ide/pull/1332
[1341]: https://github.com/enso-org/ide/pull/1341
[1341]: https://github.com/enso-org/ide/pull/1341
[1348]: https://github.com/enso-org/ide/pull/1348
[1353]: https://github.com/enso-org/ide/pull/1353
[1395]: https://github.com/enso-org/ide/pull/1395
[1363]: https://github.com/enso-org/ide/pull/1363
[1384]: https://github.com/enso-org/ide/pull/1384
[1385]: https://github.com/enso-org/ide/pull/1385
[1390]: https://github.com/enso-org/ide/pull/1390
[1392]: https://github.com/enso-org/ide/pull/1392
[1393]: https://github.com/enso-org/ide/pull/1393
[479]: https://github.com/enso-org/ide/issues/479
[1335]: https://github.com/enso-org/ide/pull/1335
[1358]: https://github.com/enso-org/ide/pull/1358
[1377]: https://github.com/enso-org/ide/pull/1377
[1411]: https://github.com/enso-org/ide/pull/1411
[1412]: https://github.com/enso-org/ide/pull/1412
[1419]: https://github.com/enso-org/ide/pull/1419
[1413]: https://github.com/enso-org/ide/pull/1413
[1428]: https://github.com/enso-org/ide/pull/1428
[1438]: https://github.com/enso-org/ide/pull/1438
[1367]: https://github.com/enso-org/ide/pull/1367
[1445]: https://github.com/enso-org/ide/pull/1445
[1447]: https://github.com/enso-org/ide/pull/1447
[1471]: https://github.com/enso-org/ide/pull/1471
[1511]: https://github.com/enso-org/ide/pull/1511

<br/>

# Enso 2.0.0-alpha.2 (2020-03-04)

This is a release focused on bug-fixing, stability, and performance. It improves
the performance of workflows and visualizations, and improves the look and feel
of the graphical interface. In addition, the graphical interface now informs the
users about errors and where they originate.

<br/>![New Learning Resources](/docs/assets/tags/new_learning_resources.svg)

- [Learn how to define custom data visualizations in
  Enso][podcast-custom-visualizations].
- [Learn how to use Java libraries in Enso, to build a
  webserver][podcast-java-interop].
- [Learn how to use Javascript libraries in Enso, to build custom server-side
  website rendering][podcast-http-server].
- [Discover why Enso Compiler is so fast and how it was built to support a
  dual-representation language][podcast-compiler-internals].
- [Learn more about the vision behind Enso and about its planned
  future][podcast-future-of-enso].

<br/>![New Features](/docs/assets/tags/new_features.svg)

#### Visual Environment

- [Errors in workflows are now displayed in the graphical interface][1215].
  Previously, these errors were silently skipped, which was non-intuitive and
  hard to understand. Now, the IDE displays both dataflow errors and panics in a
  nice and descriptive fashion.
- [Added geographic map support for Tables (data frames).][1187] Tables that
  have `latitude`, `longitude`, and optionally `label` columns can now be shown
  as points on a map.
- [Added a shortcut for live reloading of visualization files.][1190] This
  drastically improves how quickly new visualizations can be tested during their
  development. This is _currently_ limited in that, after reloading
  visualization definitions, the currently visible visualizations must be
  switched to another and switched back to refresh their content. See the [video
  podcast about building custom visualizations][podcast-custom-visualizations]
  to learn more.
- [Added a visual indicator of the ongoing standard library compilation][1264].
  Currently, each time IDE is started, the backend needs to compile the standard
  library before it can provide IDE with type information and values. Because of
  that, not all functionalities are ready to work directly after starting the
  IDE. Now, there is a visible indication of the ongoing background process.
- [Added the ability to reposition visualisations.][1096] There is now an icon
  in the visualization action bar that allows dragging the visualization away
  from a node. Once the visualization has been moved, another icon appears that
  can pin the visualization back to the node.
- [There is now an API to show Version Control System (like Git) status for
  nodes][1160].

<br/>![Bug Fixes](/docs/assets/tags/bug_fixes.svg)

#### Visual Environment

- [You can now use the table visualization to display data frames][1181]. Please
  note, that large tables will get truncated to 2000 entries. This limitation
  will be lifted in future releases.
- [Performance improvements during visual workflow][1067]. Nodes added with the
  searcher will have their values automatically assigned to newly generated
  variables, which allows the Enso Engine to cache intermediate values and hence
  improve visualization performance.
- [Minor documentation rendering fixes][1098]. Fixed cases where text would be
  misinterpreted as a tag, added support for new tag types, added support for
  more common characters, properly renders overflowing text.
- [Improved handling of projects created with other IDE versions][1214]. The IDE
  is now better at dealing with incompatible metadata in files, which stores
  node visual position information, the history of chosen searcher suggestions,
  etc. This will allow IDE to correctly open projects that were created using a
  different IDE version and prevent unnecessary loss of metadata.
- Pressing and holding up and down arrow keys make the list view selection move
  continuously.
- The shortcuts to close the application and to toggle the developer tools at
  runtime now work on all supported platforms.
- [The loading progress indicator remains visible while IDE initializes][1237].
  Previously the loading progress indicator completed too quickly and stopped
  spinning before the IDE was ready. Now it stays active, giving a visual
  indication that the initialization is still in progress.
- [Fixed visual glitch where a node's text was displayed as white on a white
  background][1264]. Most notably this occurred with the output node of a
  function generated using the node collapse refactoring.
- Many visual glitches were fixed, including small "pixel-like" artifacts
  appearing on the screen.
- [Several parser improvements][1274]. The parser used in the IDE has been
  updated to the latest version. This resolves several issues with language
  constructs like `import`, lambdas, and parentheses, whereupon typing certain
  text the edit could be automatically reverted.
- [The auto-import functionality was improved][1279]. Libraries' `Main` modules
  are omitted in expressions inserted by the searcher. For example, the `point`
  method of `Geo` library will be displayed as `Geo.point` and will insert
  import `Geo` instead of `Geo.Main`.
- Cursors in text editors behave correctly now (they are not affected by scene
  pan and zoom). This was possible because of the new multi-camera management
  system implemented in EnsoGL.
- [Fixed method names highlighted in pink.][1408] There was a bug introduced
  after one of the latest Engine updates, that sent `Unresolved_symbol` types,
  which made all methods pink. This is fixed now.

#### EnsoGL (rendering engine)

- A new multi-camera management system, allowing the same shape systems to be
  rendered on different layers from different cameras. The implementation
  automatically caches the same shape system definitions per scene layer in
  order to minimize the amount of WebGL draw calls and hence improve
  performance.
- A new depth-ordering mechanism for symbols and shapes. It is now possible to
  define depth order dependencies between symbols, shapes, and shape systems.
- Various performance improvements, especially for the text rendering engine.
- Display objects handle visibility correctly now. Display objects are not
  visible by default and need to be attached to a visible parent to be shown on
  the screen.

#### Enso Compiler

If you're interested in the enhancements and fixes made to the Enso compiler,
you can find their release notes
[here](https://github.com/enso-org/enso/blob/develop/RELEASES.md#enso-026-2021-03-02).

[1067]: https://github.com/enso-org/ide/pull/1067
[1096]: https://github.com/enso-org/ide/pull/1096
[1098]: https://github.com/enso-org/ide/pull/1098
[1181]: https://github.com/enso-org/ide/pull/1181
[1215]: https://github.com/enso-org/ide/pull/1215
[1160]: https://github.com/enso-org/ide/pull/1160
[1190]: https://github.com/enso-org/ide/pull/1190
[1187]: https://github.com/enso-org/ide/pull/1187
[1068]: https://github.com/enso-org/ide/pull/1068
[1214]: https://github.com/enso-org/ide/pull/1214
[1237]: https://github.com/enso-org/ide/pull/1237
[1264]: https://github.com/enso-org/ide/pull/1264
[1274]: https://github.com/enso-org/ide/pull/1274
[1279]: https://github.com/enso-org/ide/pull/1279
[podcast-java-interop]:
  https://www.youtube.com/watch?v=bcpOEX1x06I&t=468s&ab_channel=Enso
[podcast-compiler-internals]:
  https://www.youtube.com/watch?v=BibjcUjdkO4&ab_channel=Enso
[podcast-custom-visualizations]:
  https://www.youtube.com/watch?v=wFkh5LgAZTs&t=5439s&ab_channel=Enso
[podcast-http-server]:
  https://www.youtube.com/watch?v=BYUAL4ksEgY&ab_channel=Enso
[podcast-future-of-enso]:
  https://www.youtube.com/watch?v=rF8DuJPOfTs&t=1863s&ab_channel=Enso
[1312]: https://github.com/enso-org/ide/pull/1312
[1408]: https://github.com/enso-org/ide/pull/1408

<br/>

# Enso 2.0.0-alpha.1 (2020-01-26)

This is the first release of Enso, a general-purpose programming language and
environment for interactive data processing. It is a tool that spans the entire
stack, going from high-level visualization and communication to the nitty-gritty
of backend services, all in a single language.

<br/>![Release Notes](/docs/assets/tags/release_notes.svg)

#### Anonymous Data Collection

Please note that this release collects anonymous usage data which will be used
to improve Enso and prepare it for a stable release. We will switch to opt-in
data collection in stable version releases. The usage data will not contain your
code (expressions above nodes), however, reported errors may contain brief
snippets of out of context code that specifically leads to the error, like "the
method 'foo' does not exist on Number". The following data will be collected:

- Session length.
- Graph editing events (node create, dele, position change, connect, disconnect,
  collapse, edit start, edit end). This will not include any information about
  node expressions used.
- Navigation events (camera movement, scope change).
- Visualization events (visualization open, close, switch). This will not
  include any information about the displayed data nor the rendered
  visualization itself.
- Project management events (project open, close, rename).
- Errors (IDE crashes, WASM panics, Project Manager errors, Language Server
  errors, Compiler errors).
- Performance statistics (minimum, maximum, average GUI refresh rate).<|MERGE_RESOLUTION|>--- conflicted
+++ resolved
@@ -174,14 +174,11 @@
   it robust against project name changes.
 - [Added a button to return from an opened project back to the project
   dashboard.][6474]
-<<<<<<< HEAD
+- [Keyboard shortcuts for graph editing are now disabled when the full-screen
+  visualization is active.][6844]
 - [A loading animation is now shown when opening and creating projects][6827],
   as the previous behaviour of showing a blank screen while the project was
   being loaded was potentially confusing to users.
-=======
-- [Keyboard shortcuts for graph editing are now disabled when the full-screen
-  visualization is active.][6844]
->>>>>>> c3e771c7
 
 [6279]: https://github.com/enso-org/enso/pull/6279
 [6421]: https://github.com/enso-org/enso/pull/6421
@@ -192,11 +189,8 @@
 [6752]: https://github.com/enso-org/enso/pull/6752
 [6719]: https://github.com/enso-org/enso/pull/6719
 [6474]: https://github.com/enso-org/enso/pull/6474
-<<<<<<< HEAD
+[6844]: https://github.com/enso-org/enso/pull/6844
 [6827]: https://github.com/enso-org/enso/pull/6827
-=======
-[6844]: https://github.com/enso-org/enso/pull/6844
->>>>>>> c3e771c7
 
 #### EnsoGL (rendering engine)
 
