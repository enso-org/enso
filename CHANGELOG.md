--- conflicted
+++ resolved
@@ -8,22 +8,16 @@
   Widget][11271]
 - [Copying and pasting in Table Editor Widget now works properly][11332]
 - [Fix invisible selection in Table Input Widget][11358]
-<<<<<<< HEAD
+- [Enable cloud file browser in local projects][11383]
 - [Changed the way of adding new column in Table Input Widget][11388]. The
   "virtual column" is replaced with an explicit (+) button.
-=======
-- [Enable cloud file browser in local projects][11383]
->>>>>>> 908f426c
 
 [11151]: https://github.com/enso-org/enso/pull/11151
 [11271]: https://github.com/enso-org/enso/pull/11271
 [11332]: https://github.com/enso-org/enso/pull/11332
 [11358]: https://github.com/enso-org/enso/pull/11358
-<<<<<<< HEAD
+[11383]: https://github.com/enso-org/enso/pull/11383
 [11388]: https://github.com/enso-org/enso/pull/11388
-=======
-[11383]: https://github.com/enso-org/enso/pull/11383
->>>>>>> 908f426c
 
 #### Enso Standard Library
 
