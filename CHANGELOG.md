# Next Release

#### Visual Environment

- [Long names on the Node Searcher's list are truncated.][3373] The part of the
  name that doesn't fit in the Searcher's window is replaced with an ellipsis
  character ("…").
- [Magnet Alignment algorithm is used while placing new nodes][3366]. When we
  find an available free space for a new node, the node gets aligned with the
  surrounding nodes horizontally and vertically. This helps to preserve a nice
  grid-like layout for all the nodes.
- [Nodes created via the <kbd>TAB</kbd> key or by clicking the (+) button on the
  screen are now placed below all the selected nodes when more than one node is
  selected.][3361] (Previously, they were placed below the first node that was
  selected.) This makes it easier to achieve a compact, vertical layout of the
  graph.
- [Nodes created near existing nodes via the <kbd>TAB</kbd> key or by dropping a
  connection are now repositioned and aligned to existing nodes.][3301] This is
  to make the resulting graph prettier and avoid overlapping. In such cases,
  created nodes will be placed below an existing node or on the bottom-left
  diagonal if there is no space underneath.
- [Nodes can be added to the graph by double-clicking the output ports of
  existing nodes (or by clicking them with the right mouse button).][3346]
- [Node Searcher preserves its zoom factor.][3327] The visible size of the node
  searcher and edited node is now fixed. It simplifies node editing on
  non-standard zoom levels.
- [Nodes can be added to the graph by clicking (+) button on the screen][3278].
  The button is in the bottom-left corner. Node is added at the center or pushed
  down if the center is already occupied by nodes.
- [Maximum zoom factor is limited to 1.0x if IDE is not in Debug Mode.][3273]
- [Debug Mode for Graph Editor can be activated/deactivated using a
  shortcut.][3264] It allows access to a set of restricted features. See
  [debug-shortcuts].
- [New nodes can be created by dragging and dropping a connection on the
  scene.][3231]
- [Node connections can be dropped by pressing the Esc key while dragging
  them.][3231]
- [Added support of source maps for JS-based visualizations.][3208]
- [Fixed the alignment of newly created nodes to existing nodes with
  visualizations enabled.][3361] When applicable, new nodes are now placed below
  visualizations. (Previously, they were placed to the left of the
  visualizations.)
- [Fixed histograms coloring and added a color legend.][3153]
- [Fixed broken node whose expression contains non-ASCII characters.][3166]
- [Fixed developer console warnings about views being created but not
  registered.][3181]
- [Fixed developer console errors related to Language Server (mentioning code
  3003 and "Invalid version"), occurring during project opening and after new
  node cration.][3186]
- [Fixed developer console error about failing to decode a notification
  "executionContext/visualisationEvaluationFailed"][3193]

#### EnsoGL (rendering engine)

- [You can change font and set letters bold in the <code>text::Area</code>
  component][3385]. Use the <code>set_font</code> and
  <code>set_bold_bytes</code> respectively.

#### Enso Standard Library

- [Implemented `Vector.distinct` allowing to remove duplicate elements from a
  Vector][3224]
- [Implemented `Duration.time_execution` allowing timing of the execution of an
  expression within the UI][3229]
- [Improved performance of `Vector.filter` and `Vector.each`; implemented
  `Vector.filter_with_index`. Made `Vector.at` accept negative indices and
  ensured it fails with a dataflow error on out of bounds access instead of an
  internal Java exception.][3232]
- [Implemented the `Table.select_columns` operation.][3230]
- [Implemented the `Table.remove_columns` and `Table.reorder_columns`
  operations.][3240]
- [Implemented the `Table.sort_columns` operation.][3250]
- [Fixed `Vector.sort` to handle tail-recursive comparators][3256]
- [Implemented `Range.find`, `Table.rename_columns` and
  `Table.use_first_row_as_names` operations][3249]
- [Implemented `Text.at` and `Text.is_digit` methods][3269]
- [Implemented `Runtime.get_stack_trace` together with some utilities to process
  stack traces and code locations][3271]
- [Implemented `Vector.flatten`][3259]
- [Significant performance improvement in `Natural_Order` and new `Faker`
  methods added to `Standard.Test`][3276]
- [Implemented `Integer.parse`][3283]
- [Made `Text.compare_to` correctly handle Unicode normalization][3282]
- [Extend `Text.contains` API to support regex and case insensitive
  search.][3285]
- [Implemented new `Text.take` and `Text.drop` functions, replacing existing
  functions][3287]
- [Implemented new `Text.starts_with` and `Text.ends_with` functions, replacing
  existing functions][3292]
- [Implemented `Text.to_case`, replacing `Text.to_lower_case` and
  `Text.to_upper_case`][3302]
- [Implemented initial `Table.group_by` function on Standard.Table][3305]
- [Implemented `Text.pad` and `Text.trim`][3309]
- [Updated `Text.repeat` and added `*` operator shorthand][3310]
- [General improved Vector performance and new `Vector.each_with_index`,
  `Vector.fold_with_index` and `Vector.take` methods.][3236]
- [Implemented new `Text.insert` method][3311]
- [Implemented `Bool.compare_to` method][3317]
- [Implemented `Map.first`, `Map.last` functions. Expanded `Table.group_by` to
  also compute mode, percentile, minimum, maximum.][3318]
- [Implemented `Text.location_of` and `Text.location_of_all` methods.][3324]
- [Replaced `Table.group_by` with `Table.aggregate`][3339]
- [Implemented `Panic.catch` and helper functions for handling errors. Added a
  type parameter to `Panic.recover` to recover specific types of errors.][3344]
- [Added warning handling to `Table.aggregate`][3349]
- [Improved performance of `Table.aggregate` and full warnings
  implementation][3364]
- [Implemented `Text.reverse`][3377]
- [Implemented support for most Table aggregations in the Database
  backend.][3383]
- [Update `Text.replace` to new API.][3393]
- [Add encoding support to `Text.bytes` and `Text.from_bytes`. Renamed and added
  encoding to `File.read_text`. New `File.read` API.][3390]
- [Improved the `Range` type. Added a `down_to` counterpart to `up_to` and
  `with_step` allowing to change the range step.][3408]
- [Aligned `Text.split` API with other methods and added `Text.lines`.][3415]
- [Implemented a basic reader for the `Delimited` file format.][3424]
- [Implemented a reader for the `Excel` file format.][3425]
- [Added custom encoding support to the `Delimited` file format reader.][3430]
- [Implemented `compute` method on `Vector` for statistics calculations.][3442]
- [Promote get and put to be methods of Ref type rather than of Ref
  module][3457]
<<<<<<< HEAD
- [Promote with, take, finalize to be methods of Managed_Resource
  instance][3460]
=======
- [Implemented `Table.parse_values`, parsing text columns according to a
  specified type.][3455]
>>>>>>> 8430ce26

[debug-shortcuts]:
  https://github.com/enso-org/enso/blob/develop/app/gui/docs/product/shortcuts.md#debug
[3153]: https://github.com/enso-org/enso/pull/3153
[3166]: https://github.com/enso-org/enso/pull/3166
[3181]: https://github.com/enso-org/enso/pull/3181
[3186]: https://github.com/enso-org/enso/pull/3186
[3193]: https://github.com/enso-org/enso/pull/3193
[3208]: https://github.com/enso-org/enso/pull/3208
[3224]: https://github.com/enso-org/enso/pull/3224
[3229]: https://github.com/enso-org/enso/pull/3229
[3231]: https://github.com/enso-org/enso/pull/3231
[3232]: https://github.com/enso-org/enso/pull/3232
[3230]: https://github.com/enso-org/enso/pull/3230
[3240]: https://github.com/enso-org/enso/pull/3240
[3250]: https://github.com/enso-org/enso/pull/3250
[3256]: https://github.com/enso-org/enso/pull/3256
[3249]: https://github.com/enso-org/enso/pull/3249
[3264]: https://github.com/enso-org/enso/pull/3264
[3269]: https://github.com/enso-org/enso/pull/3269
[3271]: https://github.com/enso-org/enso/pull/3271
[3259]: https://github.com/enso-org/enso/pull/3259
[3273]: https://github.com/enso-org/enso/pull/3273
[3276]: https://github.com/enso-org/enso/pull/3276
[3278]: https://github.com/enso-org/enso/pull/3278
[3283]: https://github.com/enso-org/enso/pull/3283
[3282]: https://github.com/enso-org/enso/pull/3282
[3285]: https://github.com/enso-org/enso/pull/3285
[3287]: https://github.com/enso-org/enso/pull/3287
[3292]: https://github.com/enso-org/enso/pull/3292
[3301]: https://github.com/enso-org/enso/pull/3301
[3302]: https://github.com/enso-org/enso/pull/3302
[3305]: https://github.com/enso-org/enso/pull/3305
[3309]: https://github.com/enso-org/enso/pull/3309
[3310]: https://github.com/enso-org/enso/pull/3310
[3316]: https://github.com/enso-org/enso/pull/3316
[3236]: https://github.com/enso-org/enso/pull/3236
[3311]: https://github.com/enso-org/enso/pull/3311
[3317]: https://github.com/enso-org/enso/pull/3317
[3318]: https://github.com/enso-org/enso/pull/3318
[3324]: https://github.com/enso-org/enso/pull/3324
[3327]: https://github.com/enso-org/enso/pull/3327
[3339]: https://github.com/enso-org/enso/pull/3339
[3344]: https://github.com/enso-org/enso/pull/3344
[3346]: https://github.com/enso-org/enso/pull/3346
[3349]: https://github.com/enso-org/enso/pull/3349
[3361]: https://github.com/enso-org/enso/pull/3361
[3364]: https://github.com/enso-org/enso/pull/3364
[3373]: https://github.com/enso-org/enso/pull/3373
[3377]: https://github.com/enso-org/enso/pull/3377
[3366]: https://github.com/enso-org/enso/pull/3366
[3379]: https://github.com/enso-org/enso/pull/3379
[3381]: https://github.com/enso-org/enso/pull/3381
[3391]: https://github.com/enso-org/enso/pull/3391
[3383]: https://github.com/enso-org/enso/pull/3383
[3385]: https://github.com/enso-org/enso/pull/3385
[3392]: https://github.com/enso-org/enso/pull/3392
[3393]: https://github.com/enso-org/enso/pull/3393
[3390]: https://github.com/enso-org/enso/pull/3390
[3408]: https://github.com/enso-org/enso/pull/3408
[3415]: https://github.com/enso-org/enso/pull/3415
[3424]: https://github.com/enso-org/enso/pull/3424
[3425]: https://github.com/enso-org/enso/pull/3425
[3430]: https://github.com/enso-org/enso/pull/3430
[3442]: https://github.com/enso-org/enso/pull/3442
[3457]: https://github.com/enso-org/enso/pull/3457
<<<<<<< HEAD
[3460]: https://github.com/enso-org/enso/pull/3460
=======
[3455]: https://github.com/enso-org/enso/pull/3455
>>>>>>> 8430ce26

#### Enso Compiler

- [Added overloaded `from` conversions.][3227]
- [Upgraded to Graal VM 21.3.0][3258]
- [Added the ability to decorate values with warnings.][3248]
- [Fixed issues related to constructors' default arguments][3330]
- [Fixed compiler issue related to module cache.][3367]
- [Fixed execution of defaulted arguments of Atom Constructors][3358]
- [Converting Enso Date to java.time.LocalDate and back][3374]
- [Functions with all-defaulted arguments now execute automatically][3414]
- [Provide `tagValues` for function arguments in the language server][3422]
- [Delay construction of Truffle nodes to speed initialization][3429]
- [Frgaal compiler integration to allow for latest Java constructs][3421]
- [Support for Chrome developer tools --inspect option][3432]
- [Move Builtin Types and Methods definitions to stdlib][3363]
- [Reduce boilerplate by generating BuiltinMethod nodes from simple method
  signatures][3444]

[3227]: https://github.com/enso-org/enso/pull/3227
[3248]: https://github.com/enso-org/enso/pull/3248
[3258]: https://github.com/enso-org/enso/pull/3258
[3330]: https://github.com/enso-org/enso/pull/3330
[3358]: https://github.com/enso-org/enso/pull/3358
[3360]: https://github.com/enso-org/enso/pull/3360
[3367]: https://github.com/enso-org/enso/pull/3367
[3374]: https://github.com/enso-org/enso/pull/3374
[3412]: https://github.com/enso-org/enso/pull/3412
[3414]: https://github.com/enso-org/enso/pull/3414
[3417]: https://github.com/enso-org/enso/pull/3417
[3422]: https://github.com/enso-org/enso/pull/3422
[3429]: https://github.com/enso-org/enso/pull/3429
[3421]: https://github.com/enso-org/enso/pull/3421
[3432]: https://github.com/enso-org/enso/pull/3432
[3363]: https://github.com/enso-org/enso/pull/3363
[3444]: https://github.com/enso-org/enso/pull/3444
[3453]: https://github.com/enso-org/enso/pull/3453

# Enso 2.0.0-alpha.18 (2021-10-12)

<br/>![New Features](/docs/assets/tags/new_features.svg)

#### Enso Compiler

- [Updated Enso engine to version 0.2.30][engine-0.2.31]. If you're interested
  in the enhancements and fixes made to the Enso compiler, you can find their
  release notes
  [here](https://github.com/enso-org/enso/blob/develop/RELEASES.md).

<br/>![Bug Fixes](/docs/assets/tags/bug_fixes.svg)

#### Visual Environment

- [Fixed freezing after inactivity.][1776] When the IDE window was minimized or
  covered by other windows or invisible for any other reason for a duration
  around one minute or longer then it would often be frozen for some seconds on
  return. Now it is possible to interact with the IDE instantly, no matter how
  long it had been inactive.

<br/>

[1776]: https://github.com/enso-org/ide/pull/1776

# Enso 2.0.0-alpha.17 (2021-09-23)

<br/>![Bug Fixes](/docs/assets/tags/bug_fixes.svg)

#### Visual Environment

- [Correct handling of command-line flags.][1815] Command line arguments of the
  form `--backend=false` or `--backend false` are now handled as expected and
  turn off the "backend" option. The same fix has been applied to all other
  boolean command-line options as well.
- [Visualizations will be attached after project is ready.][1825] This addresses
  a rare issue when initially opened visualizations were automatically closed
  rather than filled with data.

<br/>

[1815]: https://github.com/enso-org/ide/pull/1815
[1825]: https://github.com/enso-org/ide/pull/1825

<br/>![New Features](/docs/assets/tags/new_features.svg)

#### Enso Compiler

- [Updated Enso engine to version 0.2.30][engine-0.2.30]. If you're interested
  in the enhancements and fixes made to the Enso compiler, you can find their
  release notes
  [here](https://github.com/enso-org/enso/blob/develop/RELEASES.md).

[engine-0.2.30]: https://github.com/enso-org/enso/blob/develop/RELEASES.md

# Enso 2.0.0-alpha.16 (2021-09-16)

<br/>![New Features](/docs/assets/tags/new_features.svg)

#### Visual Environment

- [Auto-layout for new nodes.][1755] When a node is selected and a new node gets
  created below using <kbd>Tab</kbd> then the new node is automatically
  positioned far enough to the right to find sufficient space and avoid
  overlapping with existing nodes.

[1755]: https://github.com/enso-org/ide/pull/1755

#### Enso Compiler

- [Updated Enso engine to version 0.2.29][engine-0.2.29]. If you're interested
  in the enhancements and fixes made to the Enso compiler, you can find their
  release notes
  [here](https://github.com/enso-org/enso/blob/develop/RELEASES.md).

[engine-0.2.29]: https://github.com/enso-org/enso/blob/develop/RELEASES.md

<br/>![Bug Fixes](/docs/assets/tags/bug_fixes.svg)

#### Visual Environment

- [Sharp rendering on screens with fractional pixel ratios.][1820]

[1820]: https://github.com/enso-org/ide/pull/1820

<br/>

# Enso 2.0.0-alpha.15 (2021-09-09)

<br/>![Bug Fixes](/docs/assets/tags/bug_fixes.svg)

#### Visual Environment

- [Fixed parsing of the `--no-data-gathering` command line option.][1831] Flag's
  name has been changed to `--data-gathering`, so now `--data-gathering=false`
  and `--data-gathering=true` are supported as well.

[1831]: https://github.com/enso-org/ide/pull/1831

# Enso 2.0.0-alpha.14 (2021-09-02)

<br/>![New Features](/docs/assets/tags/new_features.svg)

#### Visual Environment

- [Visualization previews are disabled.][1817] Previously, hovering over a
  node's output port for more than four seconds would temporarily reveal the
  node's visualization. This behavior is disabled now.

[1817]: https://github.com/enso-org/ide/pull/1817

#### Enso Compiler

- [Updated Enso engine to version 0.2.28][1829]. If you're interested in the
  enhancements and fixes made to the Enso compiler, you can find their release
  notes [here](https://github.com/enso-org/enso/blob/develop/RELEASES.md).

[1829]: https://github.com/enso-org/ide/pull/1829

# Enso 2.0.0-alpha.13 (2021-08-27)

<br/>![New Features](/docs/assets/tags/new_features.svg)

#### Enso Compiler

- [Updated Enso engine to version 0.2.27][1811]. If you're interested in the
  enhancements and fixes made to the Enso compiler, you can find their release
  notes [here](https://github.com/enso-org/enso/blob/develop/RELEASES.md).

[1811]: https://github.com/enso-org/ide/pull/1811

# Enso 2.0.0-alpha.12 (2021-08-13)

<br/>![New Features](/docs/assets/tags/new_features.svg)

#### Visual Environment

- [Improvements to visualization handling][1804]. These improvements are fixing
  possible performance issues around attaching and detaching visualizations.
- [GeoMap visualization will ignore points with `null` coordinates][1775]. Now
  the presence of such points in the dataset will not break initial map
  positioning.

#### Enso Compiler

- [Updated Enso engine to version 0.2.26][1801]. If you're interested in the
  enhancements and fixes made to the Enso compiler, you can find their release
  notes [here](https://github.com/enso-org/enso/blob/develop/RELEASES.md).

[1801]: https://github.com/enso-org/ide/pull/1801
[1775]: https://github.com/enso-org/ide/pull/1775
[1798]: https://github.com/enso-org/ide/pull/1798
[1804]: https://github.com/enso-org/ide/pull/1804

# Enso 2.0.0-alpha.11 (2021-08-09)

This update contains major performance improvements and exposes new privacy user
settings. We will work towards stabilizing it in the next weeks in order to make
these updates be shipped in a stable release before the end of the year.

<br/>![New Features](/docs/assets/tags/new_features.svg)

#### Visual Environment

- [New look of open project dialog][1700]. Now it has a "Open project" title at
  the top.
- [Documentation coments are displayed next to the nodes.][1744].

#### Enso Compiler

- [Updated Enso engine to version 0.2.22][1762]. If you are interested in the
  enhancements and fixes made to the Enso compiler, you can find out more
  details in
  [the engine release notes](https://github.com/enso-org/enso/blob/develop/RELEASES.md).

<br/>![Bug Fixes](/docs/assets/tags/bug_fixes.svg)

#### Visual Environment

- [Fixed a bug where edited node expression was sometimes altered.][1743] When
  editing node expression, the changes were occasionally reverted, or the
  grayed-out parameter names were added to the actual expression. <br/>

[1700]: https://github.com/enso-org/ide/pull/1700
[1742]: https://github.com/enso-org/ide/pull/1742
[1726]: https://github.com/enso-org/ide/pull/1762
[1743]: https://github.com/enso-org/ide/pull/1743
[1744]: https://github.com/enso-org/ide/pull/1744

# Enso 2.0.0-alpha.10 (2021-07-23)

<br/>![New Features](/docs/assets/tags/new_features.svg)

#### Enso Compiler

- [Updated Enso engine to version 0.2.15][1710]. If you're interested in the
  enhancements and fixes made to the Enso compiler, you can find out more
  details in
  [the engine release notes](https://github.com/enso-org/enso/blob/develop/RELEASES.md).

<br/>

[1710]: https://github.com/enso-org/ide/pull/1710

# Enso 2.0.0-alpha.9 (2021-07-16)

<br/>![New Features](/docs/assets/tags/new_features.svg)

#### Visual Environment

- [Improved undo-redo][1653]. Node selection, enabling/disabling visualisations
  and entering a node are now affected by undo/redo and are restored on project
  startup.

<br/>

[1640]: https://github.com/enso-org/ide/pull/1653

# Enso 2.0.0-alpha.8 (2021-06-09)

<br/>![New Features](/docs/assets/tags/new_features.svg)

#### Enso Compiler

- [Updated Enso engine to version 0.2.12][1640]. If you're interested in the
  enhancements and fixes made to the Enso compiler, you can find out more
  details in
  [the engine release notes](https://github.com/enso-org/enso/blob/develop/RELEASES.md).

[1640]: https://github.com/enso-org/ide/pull/1640

<br/>

# Enso 2.0.0-alpha.7 (2021-06-06)

<br/>![New Features](/docs/assets/tags/new_features.svg)

#### Visual Environment

- [User Authentication][1653]. Users can sign in to Enso using Google, GitHub or
  email accounts.

<br/>![Bug Fixes](/docs/assets/tags/bug_fixes.svg)

#### Visual Environment

- [Fix node selection bug ][1664]. Fix nodes not being deselected correctly in
  some circumstances. This would lead to nodes moving too fast when dragged
  [1650] or the internal state of the project being inconsistent [1626].

[1653]: https://github.com/enso-org/ide/pull/1653
[1664]: https://github.com/enso-org/ide/pull/1664

<br/>

# Enso 2.0.0-alpha.6 (2021-06-28)

<br/>![New Features](/docs/assets/tags/new_features.svg)

#### Visual Environment

- [Profling mode.][1546] The IDE contains a profiling mode now which can be
  entered through a button in the top-right corner or through the keybinding
  <kbd>ctrl</kbd>+<kbd>p</kbd>. This mode does not display any information yet.
  In the future, it will display the running times of nodes and maybe more
  useful statistics.
- [Area selection][1588]. You can now select multiple nodes at once. Just click
  and drag on the background of your graph and see the beauty of the area
  selection appear.
- [Opening projects in application graphical interface][1587]. Press `cmd`+`o`
  to bring the list of projects. Select a project on the list to open it.
- [Initial support for undo-redo][1602]. Press <kbd>cmd</kbd>+<kbd>z</kbd> to
  undo last action and <kbd>cmd</kbd>+<kbd>z</kbd> to redo last undone action.
  This version of undo redo does not have proper support for text editor and
  undoing UI changes (like selecting nodes).

#### EnsoGL (rendering engine)

<br/>![Bug Fixes](/docs/assets/tags/bug_fixes.svg)

#### Visual Environment

- [Nodes in graph no longer overlap panels][1577]. The Searcher, project name,
  breadcrumbs and status bar are displayed "above" nodes.

#### Enso Compiler

[1588]: https://github.com/enso-org/ide/pull/1588
[1577]: https://github.com/enso-org/ide/pull/1577
[1587]: https://github.com/enso-org/ide/pull/1587
[1602]: https://github.com/enso-org/ide/pull/1602
[1602]: https://github.com/enso-org/ide/pull/1664
[1602]: https://github.com/enso-org/ide/pull/1650
[1602]: https://github.com/enso-org/ide/pull/1626

# Enso 2.0.0-alpha.5 (2021-05-14)

<br/>![New Features](/docs/assets/tags/new_features.svg)

#### Visual Environment

- [Create New Project action in Searcher][1566]. When you bring the searcher
  with tab having no node selected, a new action will be available next to the
  examples and code suggestions: `Create New Project`. When you choose it by
  clicking with mouse or selecting and pressing enter, a new unnamed project
  will be created and opened in the application. Then you can give a name to
  this project.
- [Signed builds.][1366] Our builds are signed and will avoid warnings from the
  operating system about being untrusted.

#### EnsoGL (rendering engine)

- [Components for picking numbers and ranges.][1524]. We now have some internal
  re-usable UI components for selecting numbers or a range. Stay tuned for them
  appearing in the IDE.

<br/>![Bug Fixes](/docs/assets/tags/bug_fixes.svg)

#### Visual Environment

- [Delete key will delete selected nodes][1538]. Only the non-intuitive
  backspace key was assigned to this action before.
- [It is possible to move around after deleting a node with a selected
  visualization][1556]. Deleting a node while its attached visualization was
  selected made it impossible to pan or zoom around the stage afterwards. This
  error is fixed now.
- [Fixed an internal error that would make the IDE fail on some browser.][1561].
  Instead of crashing on browser that don't support the feature we use, we are
  now just start a little bit slower.

#### Enso Compiler

- [Updated Enso engine to version 0.2.11][1541].

If you're interested in the enhancements and fixes made to the Enso compiler,
you can find their release notes
[here](https://github.com/enso-org/enso/blob/develop/RELEASES.md).

[1366]: https://github.com/enso-org/ide/pull/1366
[1541]: https://github.com/enso-org/ide/pull/1541
[1538]: https://github.com/enso-org/ide/pull/1538
[1524]: https://github.com/enso-org/ide/pull/1524
[1556]: https://github.com/enso-org/ide/pull/1556
[1561]: https://github.com/enso-org/ide/pull/1561
[1566]: https://github.com/enso-org/ide/pull/1566

<br/>

# Enso 2.0.0-alpha.4 (2021-05-04)

<br/>![New Features](/docs/assets/tags/new_features.svg)

#### Visual Environment

- [Window management buttons.][1511]. The IDE now has components for
  "fullscreen" and "close" buttons. They will when running IDE in a cloud
  environment where no native window buttons are available.
- [Customizable backend options][1531]. When invoking Enso IDE through command
  line interface, it is possible to add the `--` argument separator. All
  arguments following the separator will be passed to the backend.
- [Added `--verbose` parameter][1531]. If `--verbose` is given as command line
  argument, the IDE and the backend will produce more detailed logs.

<br/>![Bug Fixes](/docs/assets/tags/bug_fixes.svg)

#### Visual Environment

- [Some command line arguments were not applied correctly in the IDE][1536].
  Some arguments were not passed correctly to the IDE leading to erroneous
  behavior or appearance of the electron app. This is now fixed.

#### Enso Compiler

If you're interested in the enhancements and fixes made to the Enso compiler,
you can find their release notes
[here](https://github.com/enso-org/enso/blob/develop/RELEASES.md).

[1511]: https://github.com/enso-org/ide/pull/1511
[1536]: https://github.com/enso-org/ide/pull/1536
[1531]: https://github.com/enso-org/ide/pull/1531

<br/>

# Enso 2.0.0-alpha.3 (2020-04-13)

<br/>![New Learning Resources](/docs/assets/tags/new_learning_resources.svg)

<br/>![New Features](/docs/assets/tags/new_features.svg)

#### Visual Environment

- [The status bar reports connectivity issues][1316]. The IDE maintains a
  connection to the Enso Language Server. If this connection is lost, any
  unsaved and further work will be lost. In this build we have added a
  notification in the status bar to signal that the connection has been lost and
  that the IDE must be restarted. In future, the IDE will try to automatically
  reconnect.
- [Visualizations can now be maximised to fill the screen][1355] by selecting
  the node and pressing space twice. To quit this view, press space again.
- [Visualizations are previewed when you hover over an output port.][1363] There
  is now a quick preview for visualizations and error descriptions. Hovering
  over a node output will first show a tooltip with the type information and
  then, after some time, will show the visualization of the node. This preview
  visualization will be located above other nodes, whereas the normal view, will
  be shown below nodes. Errors will show the preview visualization immediately.
  Nodes without type information will also show the visualization immediately.
  You can enter a quick preview mode by pressing ctrl (or command on macOS),
  which will show the preview visualization immediately when hovering above a
  node's output port.
- [Database Visualizations][1335]. Visualizations for the Database library have
  been added. The Table visualization now automatically executes the underlying
  query to display its results as a table. In addition, the SQL Query
  visualization allows the user to see the query that is going to be run against
  the database.
- [Histogram and Scatter Plot now support Dataframes.][1377] The `Table` and
  `Column` datatypes are properly visualized. Scatter Plot can display points of
  different colors, shapes and sizes, all as defined by the data within the
  `Table`.
- [Many small visual improvements.][1419] See the source issue for more details.
- The dark theme is officially supported now. You can start the IDE with the
  `--theme=dark` option to enable it.
- You can hide the node labels with the `--no-node-labels` option. This is
  useful when creating demo videos.
- [Added a Heatmap visualization.][1438] Just as for the Scatter Plot, it
  supports visualizing `Table`, but also `Vector`.
- [Add a background to the status bar][1447].
- [Display breadcrumbs behind nodes and other objects][1471].
- [Image visualization.][1367]. Visualizations for the Enso Image library. Now
  you can display the `Image` type and a string with an image encoded in base64.
  The histogram visualization has been adjusted, allowing you to display the
  values of the precomputed bins, which is useful when the dataset is relatively
  big, and it's cheaper to send the precomputed bins rather than the entire
  dataset.
- [Output type labels.][1427] The labels, that show the output type of a node on
  hover, appear now in a fixed position right below the node, instead of a
  pop-up, as they did before.

<br/>![Bug Fixes](/docs/assets/tags/bug_fixes.svg)

#### Visual Environment

- [Not adding spurious imports][1209]. Fixed cases where the IDE was adding
  unnecessary library imports when selecting hints from the node searcher. This
  makes the generated textual code much easier to read, and reduces the
  likelihood of accidental name collisions.
- [Hovering over an output port shows a pop-up with the result type of a
  node][1312]. This allows easy discovery of the result type of a node, which
  can help with both debugging and development.
- [Visualizations can define the context for preprocessor evaluation][1291].
  Users can now decide which module's context should be used for visualization
  preprocessor. This allows providing visualizations with standard library
  functionalities or defining utilities that are shared between multiple
  visualizations.
- [Fixed an issue with multiple instances of the IDE running.][1314] This fixes
  an issue where multiple instances of the IDE (or even other applications)
  could lead to the IDE not working.
- [Allow JS to log arbitrary objects.][1313] Previously using `console.log` in a
  visualisation or during development would crash the IDE. Now it correctly logs
  the string representation of the object. This is great for debugging custom
  visualizations.
- [Fix the mouse cursor offset on systems with fractional display
  scaling][1064]. The cursor now works with any display scaling, instead of
  there being an offset between the visible cursor and the cursor selection.
- [Disable area selection][1318]. The area selection was visible despite being
  non-functional. To avoid confusion, area selection has been disabled until it
  is [correctly implemented][479].
- [Fix an error after adding a node][1332]. Sometimes, after picking a
  suggestion, the inserted node was spuriously annotated with "The name could
  not be found" error.
- [Handle syntax errors in custom-defined visualizations][1341]. The IDE is now
  able to run properly, even if some of the custom visualizations inside a
  project contain syntax errors.
- [Fix issues with pasting multi-line text into single-line text fields][1348].
  The line in the copied text will be inserted and all additional lines will be
  ignored.
- [Users can opt out of anonymous data gathering.][1328] This can be done with
  the `--no-data-gathering` command-line flag when starting the IDE.
- [Provide a theming API for JavaScript visualizations][1358]. It is now
  possible to use the Enso theming engine while developing custom visualizations
  in JavaScript. You can query it for all IDE colors, including the colors used
  to represent types.
- [You can now start the IDE service without a window again.][1353] The command
  line argument `--no-window` now starts all the required backend services
  again, and prints the port on the command line. This allows you to open the
  IDE in a web browser of your choice.
- [JS visualizations have gestures consistent with the IDE][1291]. Panning and
  zooming now works just as expected using both a trackpad and mouse.
- [Running `watch` command works on first try.][1395]. Running the build command
  `run watch` would fail if it was run as the first command on a clean
  repository. This now works.
- [The `inputType` field of visualizations is actually taken into
  consideration][1384]. The visualization chooser shows only the entries that
  work properly for the node's output type.
- [Fix applying the output of the selected node to the expression of a new
  node][1385]. For example, having selected a node with `Table` output and
  adding a new node with expression `at "x" == "y"`, the selected node was
  applied to the right side of `==`: `at "x" == operator1."y"` instead of
  `operator1.at "x" == "y"`.
- [`Enso_Project.data` is visible in the searcher][1393].
- [The Geo Map visualization recognizes columns regardless of the case of their
  name][1392]. This allows visualizing tables with columns like `LONGITUDE` or
  `Longitude`, where previously only `longitude` was recognized.
- [It is possible now to switch themes][1390]. Additionally, the theme manager
  was integrated with the FRP event engine, which has been a long-standing issue
  in the IDE. Themes management was exposed to JavaScript with the
  `window.theme` variable. It is even possible to change and develop themes live
  by editing theme variables directly in the Chrome Inspector. Use the following
  command to give this a go:
  `theme.snapshot("t1"); theme.get("t1").interactiveMode()`.
- [The active visualization is highlighted.][1412] Now it is clearly visible
  when the mouse events are passed to the visualization.
- [Fixed an issue where projects containing certain language constructs failed
  to load.][1413]
- [Fixed a case where IDE could lose connection to the backend after some
  time.][1428]
- [Improved the performance of the graph editor, particularly when opening a
  project for the first time.][1445]

#### EnsoGL (rendering engine)

- [Unified shadow generation][1411]. Added a toolset to create shadows for
  arbitrary UI components.

#### Enso Compiler

If you're interested in the enhancements and fixes made to the Enso compiler,
you can find their release notes
[here](https://github.com/enso-org/enso/blob/develop/RELEASES.md#enso-0210-2021-04-07).

[1064]: https://github.com/enso-org/ide/pull/1064
[1209]: https://github.com/enso-org/ide/pull/1209
[1291]: https://github.com/enso-org/ide/pull/1291
[1311]: https://github.com/enso-org/ide/pull/1311
[1313]: https://github.com/enso-org/ide/pull/1313
[1314]: https://github.com/enso-org/ide/pull/1314
[1316]: https://github.com/enso-org/ide/pull/1316
[1318]: https://github.com/enso-org/ide/pull/1318
[1328]: https://github.com/enso-org/ide/pull/1328
[1355]: https://github.com/enso-org/ide/pull/1355
[1332]: https://github.com/enso-org/ide/pull/1332
[1341]: https://github.com/enso-org/ide/pull/1341
[1341]: https://github.com/enso-org/ide/pull/1341
[1348]: https://github.com/enso-org/ide/pull/1348
[1353]: https://github.com/enso-org/ide/pull/1353
[1395]: https://github.com/enso-org/ide/pull/1395
[1363]: https://github.com/enso-org/ide/pull/1363
[1384]: https://github.com/enso-org/ide/pull/1384
[1385]: https://github.com/enso-org/ide/pull/1385
[1390]: https://github.com/enso-org/ide/pull/1390
[1392]: https://github.com/enso-org/ide/pull/1392
[1393]: https://github.com/enso-org/ide/pull/1393
[479]: https://github.com/enso-org/ide/issues/479
[1335]: https://github.com/enso-org/ide/pull/1335
[1358]: https://github.com/enso-org/ide/pull/1358
[1377]: https://github.com/enso-org/ide/pull/1377
[1411]: https://github.com/enso-org/ide/pull/1411
[1412]: https://github.com/enso-org/ide/pull/1412
[1419]: https://github.com/enso-org/ide/pull/1419
[1413]: https://github.com/enso-org/ide/pull/1413
[1428]: https://github.com/enso-org/ide/pull/1428
[1438]: https://github.com/enso-org/ide/pull/1438
[1367]: https://github.com/enso-org/ide/pull/1367
[1445]: https://github.com/enso-org/ide/pull/1445
[1447]: https://github.com/enso-org/ide/pull/1447
[1471]: https://github.com/enso-org/ide/pull/1471
[1511]: https://github.com/enso-org/ide/pull/1511

<br/>

# Enso 2.0.0-alpha.2 (2020-03-04)

This is a release focused on bug-fixing, stability, and performance. It improves
the performance of workflows and visualizations, and improves the look and feel
of the graphical interface. In addition, the graphical interface now informs the
users about errors and where they originate.

<br/>![New Learning Resources](/docs/assets/tags/new_learning_resources.svg)

- [Learn how to define custom data visualizations in
  Enso][podcast-custom-visualizations].
- [Learn how to use Java libraries in Enso, to build a
  webserver][podcast-java-interop].
- [Learn how to use Javascript libraries in Enso, to build custom server-side
  website rendering][podcast-http-server].
- [Discover why Enso Compiler is so fast and how it was built to support a
  dual-representation language][podcast-compiler-internals].
- [Learn more about the vision behind Enso and about its planned
  future][podcast-future-of-enso].

<br/>![New Features](/docs/assets/tags/new_features.svg)

#### Visual Environment

- [Errors in workflows are now displayed in the graphical interface][1215].
  Previously, these errors were silently skipped, which was non-intuitive and
  hard to understand. Now, the IDE displays both dataflow errors and panics in a
  nice and descriptive fashion.
- [Added geographic map support for Tables (data frames).][1187] Tables that
  have `latitude`, `longitude`, and optionally `label` columns can now be shown
  as points on a map.
- [Added a shortcut for live reloading of visualization files.][1190] This
  drastically improves how quickly new visualizations can be tested during their
  development. This is _currently_ limited in that, after reloading
  visualization definitions, the currently visible visualizations must be
  switched to another and switched back to refresh their content. See the [video
  podcast about building custom visualizations][podcast-custom-visualizations]
  to learn more.
- [Added a visual indicator of the ongoing standard library compilation][1264].
  Currently, each time IDE is started, the backend needs to compile the standard
  library before it can provide IDE with type information and values. Because of
  that, not all functionalities are ready to work directly after starting the
  IDE. Now, there is a visible indication of the ongoing background process.
- [Added the ability to reposition visualisations.][1096] There is now an icon
  in the visualization action bar that allows dragging the visualization away
  from a node. Once the visualization has been moved, another icon appears that
  can pin the visualization back to the node.
- [There is now an API to show Version Control System (like Git) status for
  nodes][1160].

<br/>![Bug Fixes](/docs/assets/tags/bug_fixes.svg)

#### Visual Environment

- [You can now use the table visualization to display data frames][1181]. Please
  note, that large tables will get truncated to 2000 entries. This limitation
  will be lifted in future releases.
- [Performance improvements during visual workflow][1067]. Nodes added with the
  searcher will have their values automatically assigned to newly generated
  variables, which allows the Enso Engine to cache intermediate values and hence
  improve visualization performance.
- [Minor documentation rendering fixes][1098]. Fixed cases where text would be
  misinterpreted as a tag, added support for new tag types, added support for
  more common characters, properly renders overflowing text.
- [Improved handling of projects created with other IDE versions][1214]. The IDE
  is now better at dealing with incompatible metadata in files, which stores
  node visual position information, the history of chosen searcher suggestions,
  etc. This will allow IDE to correctly open projects that were created using a
  different IDE version and prevent unnecessary loss of metadata.
- Pressing and holding up and down arrow keys make the list view selection move
  continuously.
- The shortcuts to close the application and to toggle the developer tools at
  runtime now work on all supported platforms.
- [The loading progress indicator remains visible while IDE initializes][1237].
  Previously the loading progress indicator completed too quickly and stopped
  spinning before the IDE was ready. Now it stays active, giving a visual
  indication that the initialization is still in progress.
- [Fixed visual glitch where a node's text was displayed as white on a white
  background][1264]. Most notably this occurred with the output node of a
  function generated using the node collapse refactoring.
- Many visual glitches were fixed, including small "pixel-like" artifacts
  appearing on the screen.
- [Several parser improvements][1274]. The parser used in the IDE has been
  updated to the latest version. This resolves several issues with language
  constructs like `import`, lambdas, and parentheses, whereupon typing certain
  text the edit could be automatically reverted.
- [The auto-import functionality was improved][1279]. Libraries' `Main` modules
  are omitted in expressions inserted by the searcher. For example, the `point`
  method of `Geo` library will be displayed as `Geo.point` and will insert
  import `Geo` instead of `Geo.Main`.
- Cursors in text editors behave correctly now (they are not affected by scene
  pan and zoom). This was possible because of the new multi-camera management
  system implemented in EnsoGL.
- [Fixed method names highlighted in pink.][1408] There was a bug introduced
  after one of the latest Engine updates, that sent `Unresolved_symbol` types,
  which made all methods pink. This is fixed now.

#### EnsoGL (rendering engine)

- A new multi-camera management system, allowing the same shape systems to be
  rendered on different layers from different cameras. The implementation
  automatically caches the same shape system definitions per scene layer in
  order to minimize the amount of WebGL draw calls and hence improve
  performance.
- A new depth-ordering mechanism for symbols and shapes. It is now possible to
  define depth order dependencies between symbols, shapes, and shape systems.
- Various performance improvements, especially for the text rendering engine.
- Display objects handle visibility correctly now. Display objects are not
  visible by default and need to be attached to a visible parent to be shown on
  the screen.

#### Enso Compiler

If you're interested in the enhancements and fixes made to the Enso compiler,
you can find their release notes
[here](https://github.com/enso-org/enso/blob/develop/RELEASES.md#enso-026-2021-03-02).

[1067]: https://github.com/enso-org/ide/pull/1067
[1096]: https://github.com/enso-org/ide/pull/1096
[1098]: https://github.com/enso-org/ide/pull/1098
[1181]: https://github.com/enso-org/ide/pull/1181
[1215]: https://github.com/enso-org/ide/pull/1215
[1160]: https://github.com/enso-org/ide/pull/1160
[1190]: https://github.com/enso-org/ide/pull/1190
[1187]: https://github.com/enso-org/ide/pull/1187
[1068]: https://github.com/enso-org/ide/pull/1068
[1214]: https://github.com/enso-org/ide/pull/1214
[1237]: https://github.com/enso-org/ide/pull/1237
[1264]: https://github.com/enso-org/ide/pull/1264
[1274]: https://github.com/enso-org/ide/pull/1274
[1279]: https://github.com/enso-org/ide/pull/1279
[podcast-java-interop]:
  https://www.youtube.com/watch?v=bcpOEX1x06I&t=468s&ab_channel=Enso
[podcast-compiler-internals]:
  https://www.youtube.com/watch?v=BibjcUjdkO4&ab_channel=Enso
[podcast-custom-visualizations]:
  https://www.youtube.com/watch?v=wFkh5LgAZTs&t=5439s&ab_channel=Enso
[podcast-http-server]:
  https://www.youtube.com/watch?v=BYUAL4ksEgY&ab_channel=Enso
[podcast-future-of-enso]:
  https://www.youtube.com/watch?v=rF8DuJPOfTs&t=1863s&ab_channel=Enso
[1312]: https://github.com/enso-org/ide/pull/1312
[1408]: https://github.com/enso-org/ide/pull/1408

<br/>

# Enso 2.0.0-alpha.1 (2020-01-26)

This is the first release of Enso, a general-purpose programming language and
environment for interactive data processing. It is a tool that spans the entire
stack, going from high-level visualization and communication to the nitty-gritty
of backend services, all in a single language.

<br/>![Release Notes](/docs/assets/tags/release_notes.svg)

#### Anonymous Data Collection

Please note that this release collects anonymous usage data which will be used
to improve Enso and prepare it for a stable release. We will switch to opt-in
data collection in stable version releases. The usage data will not contain your
code (expressions above nodes), however, reported errors may contain brief
snippets of out of context code that specifically leads to the error, like "the
method 'foo' does not exist on Number". The following data will be collected:

- Session length.
- Graph editing events (node create, dele, position change, connect, disconnect,
  collapse, edit start, edit end). This will not include any information about
  node expressions used.
- Navigation events (camera movement, scope change).
- Visualization events (visualization open, close, switch). This will not
  include any information about the displayed data nor the rendered
  visualization itself.
- Project management events (project open, close, rename).
- Errors (IDE crashes, WASM panics, Project Manager errors, Language Server
  errors, Compiler errors).
- Performance statistics (minimum, maximum, average GUI refresh rate).<|MERGE_RESOLUTION|>--- conflicted
+++ resolved
@@ -120,13 +120,10 @@
 - [Implemented `compute` method on `Vector` for statistics calculations.][3442]
 - [Promote get and put to be methods of Ref type rather than of Ref
   module][3457]
-<<<<<<< HEAD
+- [Implemented `Table.parse_values`, parsing text columns according to a
+  specified type.][3455]
 - [Promote with, take, finalize to be methods of Managed_Resource
   instance][3460]
-=======
-- [Implemented `Table.parse_values`, parsing text columns according to a
-  specified type.][3455]
->>>>>>> 8430ce26
 
 [debug-shortcuts]:
   https://github.com/enso-org/enso/blob/develop/app/gui/docs/product/shortcuts.md#debug
@@ -193,11 +190,8 @@
 [3430]: https://github.com/enso-org/enso/pull/3430
 [3442]: https://github.com/enso-org/enso/pull/3442
 [3457]: https://github.com/enso-org/enso/pull/3457
-<<<<<<< HEAD
+[3455]: https://github.com/enso-org/enso/pull/3455
 [3460]: https://github.com/enso-org/enso/pull/3460
-=======
-[3455]: https://github.com/enso-org/enso/pull/3455
->>>>>>> 8430ce26
 
 #### Enso Compiler
 
