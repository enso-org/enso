--- conflicted
+++ resolved
@@ -75,19 +75,6 @@
    - property_id
    - start_date
    - end_date
-<<<<<<< HEAD
-run_google_report : Text -> Text -> Text -> Table
-run_google_report property_id start_date end_date =
-    analytics_data = BetaAnalyticsDataClient.create
-    request = RunReportRequest.newBuilder
-        . setProperty "properties/"+"415432269"
-        . addDimensions (Dimension.newBuilder.setName "city")
-        . addMetrics (Metric.newBuilder.setName "activeUsers")
-        . addDateRanges (DateRange.newBuilder.setStartDate "2020-03-31" . setEndDate "today")
-        . build
-    response = analytics_data.runReport request
-    response.getRowsList
-=======
 run_google_report : Text -> Date -> Date -> Table
 run_google_report property_id:Text start_date:Date=(Date.new 2020 3 31) end_date:Date=Date.today =
     analytics_data = BetaAnalyticsDataClient.create
@@ -112,5 +99,4 @@
         metric_values = 0.up_to metric_count . map i-> row.getMetricValues i . getValue
         dimension_values + metric_values
 
-    Table.from_rows headers (Vector.from_polyglot_array row_proxy)
->>>>>>> 4a021a11
+    Table.from_rows headers (Vector.from_polyglot_array row_proxy)