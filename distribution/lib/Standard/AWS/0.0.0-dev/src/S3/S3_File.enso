from Standard.Base import all
import Standard.Base.Errors.Common.Syntax_Error
import Standard.Base.Errors.File_Error.File_Error
import Standard.Base.Errors.Illegal_Argument.Illegal_Argument
import Standard.Base.Errors.Unimplemented.Unimplemented
import Standard.Base.Runtime.Context
import Standard.Base.System.File.Generic.File_Like.File_Like
import Standard.Base.System.File_Format_Metadata.File_Format_Metadata
import Standard.Base.System.File.Generic.Writable_File.Writable_File
import Standard.Base.System.Input_Stream.Input_Stream
import Standard.Base.System.Output_Stream.Output_Stream
from Standard.Base.System.File import find_extension_from_name
from Standard.Base.System.File.Generic.File_Write_Strategy import generic_copy

import project.AWS_Credential.AWS_Credential
import project.Errors.S3_Error
import project.Errors.S3_Key_Not_Found
import project.Internal.S3_File_Write_Strategy
import project.Internal.S3_Path.S3_Path
import project.S3.S3

## Represents an S3 file or folder
   If the path ends with a slash, it is a folder. Otherwise, it is a file.
type S3_File
    ## Given an S3 URI create a file representation.

       Arguments:
       - uri: The URI of the file.
         The URI must be in the form `s3://bucket/path/to/file`.
       - credentials: The credentials to use when accessing the file.
         If not specified, the default credentials are used.
    new : Text -> AWS_Credential | Nothing -> S3_File ! Illegal_Argument
    new (uri : Text = S3.uri_prefix) (credentials : AWS_Credential | Nothing = Nothing) =
        S3_File.Value (S3_Path.parse uri) credentials

    ## PRIVATE
    Value (s3_path : S3_Path) (credentials : AWS_Credential | Nothing)

    ## GROUP Standard.Base.Metadata
       Gets the URI of this file
    uri : Text
    uri self = self.s3_path.to_text

    ## GROUP Standard.Base.Metadata
       Checks if the folder or file exists
    exists : Boolean
    exists self = if self.s3_path.bucket == "" then True else
        if self.s3_path.is_root then translate_file_errors self <| S3.head self.s3_path.bucket "" self.credentials . is_error . not else
            pair = translate_file_errors self <| S3.read_bucket self.s3_path.bucket self.s3_path.key self.credentials delimiter=S3_Path.delimiter max_count=1
            pair.second.contains self.s3_path.key

    ## GROUP Standard.Base.Metadata
       Checks if this is a folder.
    is_directory : Boolean
    is_directory self = self.s3_path.is_directory

    ## GROUP Standard.Base.Metadata
       Checks if this is a regular file.
    is_regular_file : Boolean
    is_regular_file self = self.is_directory.not

    ## GROUP Standard.Base.Metadata
       Gets the size of a file in bytes.
    size : Integer
    size self =
        if self.is_directory then Error.throw (S3_Error.Error "size can only be called on files." self.uri) else
            content_length = translate_file_errors self <| S3.raw_head self.s3_path.bucket self.s3_path.key self.credentials . contentLength
            if content_length.is_nothing then Error.throw (S3_Error.Error "ContentLength header is missing." self.uri) else content_length

    ## PRIVATE
       ADVANCED
       Creates a new output stream for this file and runs the specified action
       on it.

       The created stream is automatically closed when `action` returns (even
       if it returns exceptionally).

       Arguments:
       - open_options: A vector of `File_Access` objects determining how to open
         the stream. These options set the access properties of the stream.
       - action: A function that operates on the output stream and returns some
         value. The value is returned from this method.
    with_output_stream : Vector File_Access -> (Output_Stream -> Any ! File_Error) -> Any ! File_Error
    with_output_stream self (open_options : Vector) action = if self.is_directory then Error.throw (S3_Error.Error "S3 directory cannot be opened as a stream." self.uri) else
        Context.Output.if_enabled disabled_message="Writing to an S3_File is forbidden as the Output context is disabled." panic=False <|
            if open_options.contains File_Access.Append then Error.throw (S3_Error.Error "S3 does not support appending to a file. Instead you may read it, modify and then write the new contents." self.uri) else
                # The exists check is not atomic, but it is the best we can do with S3
                check_exists = open_options.contains File_Access.Create_New
                valid_options = [File_Access.Write, File_Access.Create_New, File_Access.Truncate_Existing, File_Access.Create]
                invalid_options = open_options.filter (Filter_Condition.Is_In valid_options action=Filter_Action.Remove)
                if invalid_options.not_empty then Error.throw (S3_Error.Error "Unsupported S3 stream options: "+invalid_options.to_display_text self.uri) else
                    if check_exists && self.exists then Error.throw (File_Error.Already_Exists self) else
                        # Given that the amount of data written may be large and AWS library does not seem to support streaming it directly, we use a temporary file to store the data.
                        tmp_file = File.create_temporary_file "s3-tmp"
                        Panic.with_finalizer tmp_file.delete <|
                            result = tmp_file.with_output_stream [File_Access.Write] action
                            # Only proceed if the write succeeded
                            result.if_not_error <|
                                (translate_file_errors self <| S3.upload_file tmp_file self.s3_path.bucket self.s3_path.key self.credentials) . if_not_error <|
                                    result


    ## PRIVATE
       ADVANCED
       Creates a new input stream for this file and runs the specified action
       on it.

       Arguments:
       - open_options: A vector of `File_Access` objects determining how to open
         the stream. These options set the access properties of the stream.
       - action: A function that operates on the input stream and returns some
         value. The value is returned from this method.

       The created stream is automatically closed when `action` returns (even
       if it returns exceptionally).
    with_input_stream : Vector File_Access -> (Input_Stream -> Any ! File_Error) -> Any ! S3_Error | Illegal_Argument
    with_input_stream self (open_options : Vector) action = if self.is_directory then Error.throw (Illegal_Argument.Error "S3 folders cannot be opened as a stream." self.uri) else
        if (open_options != [File_Access.Read]) then Error.throw (S3_Error.Error "S3 files can only be opened for reading." self.uri) else
            response_body = translate_file_errors self <| S3.get_object self.s3_path.bucket self.s3_path.key self.credentials delimiter=S3_Path.delimiter
            response_body.with_stream action

    ## ALIAS load, open
       GROUP Standard.Base.Input
       ICON data_input
       Read a file using the specified file format

       Arguments:
       - format: A `File_Format` object used to read file into memory.
         If `Auto_Detect` is specified; the provided file determines the specific
         type and configures it appropriately. If there is no matching type then
         a `File_Error.Unsupported_Type` error is returned.
       - on_problems: Specifies the behavior when a problem occurs during the
         function.
         By default, a warning is issued, but the operation proceeds.
         If set to `Report_Error`, the operation fails with a dataflow error.
         If set to `Ignore`, the operation proceeds without errors or warnings.
    @format File_Format.default_widget
    read : File_Format -> Problem_Behavior -> Any ! S3_Error
    read self format=Auto_Detect (on_problems=Problem_Behavior.Report_Warning) =
        _ = on_problems
        case format of
            Auto_Detect -> if self.is_directory then format.read self on_problems else
                response = translate_file_errors self <| S3.get_object self.s3_path.bucket self.s3_path.key self.credentials delimiter=S3_Path.delimiter
                response.decode Auto_Detect
            _ ->
                metadata = File_Format_Metadata.Value path=self.s3_path name=self.name
                self.with_input_stream [File_Access.Read] (stream-> format.read_stream stream metadata)

    ## ALIAS load bytes, open bytes
       ICON data_input
       Reads all bytes in this file into a byte vector.
    read_bytes : Vector ! File_Error
    read_bytes self =
        self.read Bytes

    ## ALIAS load text, open text
       ICON data_input
       Reads the whole file into a `Text`, with specified encoding.

       Arguments:
       - encoding: The text encoding to decode the file with. Defaults to UTF-8.
       - on_problems: Specifies the behavior when a problem occurs during the
         function.
         By default, a warning is issued, but the operation proceeds.
         If set to `Report_Error`, the operation fails with a dataflow error.
         If set to `Ignore`, the operation proceeds without errors or warnings.
    @encoding Encoding.default_widget
    read_text : Encoding -> Problem_Behavior -> Text ! File_Error
    read_text self (encoding=Encoding.utf_8) (on_problems=Problem_Behavior.Report_Warning) =
        self.read (Plain_Text encoding) on_problems

    ## Deletes the object.
    delete : Nothing
    delete self = if self.is_directory then Error.throw (S3_Error.Error "Deleting S3 folders is currently not implemented." self.uri) else
        if self.exists.not then Error.throw (File_Error.Not_Found self) else
            self.delete_if_exists

    ## Deletes the file if it had existed.
    delete_if_exists : Nothing
    delete_if_exists self = if self.is_directory then Error.throw (S3_Error.Error "Deleting S3 folders is currently not implemented." self.uri) else
<<<<<<< HEAD
        if Context.Output.is_enabled.not then Error.throw (Forbidden_Operation.Error "Deleting an S3_File is forbidden as the Output context is disabled.") else
            translate_file_errors self <| S3.delete_object self.s3_path.bucket self.s3_path.key self.credentials . if_not_error Nothing
=======
        Context.Output.if_enabled disabled_message="Deleting an S3_File is forbidden as the Output context is disabled." panic=False <|
            translate_file_errors self <| S3.delete_object self.bucket self.prefix self.credentials . if_not_error Nothing
>>>>>>> 760afbc7

    ## Copies the file to the specified destination.

       Arguments:
       - destination: the destination to move the file to.
       - replace_existing: specifies if the operation should proceed if the
         destination file already exists. Defaults to `False`.
    copy_to : Writable_File -> Boolean -> Any ! File_Error
    copy_to self (destination : Writable_File) (replace_existing : Boolean = False) =
        if self.is_directory then Error.throw (S3_Error.Error "Copying S3 folders is currently not implemented." self.uri) else
            Context.Output.if_enabled disabled_message="Copying an S3_File is forbidden as the Output context is disabled." panic=False <|
                case destination.file of
                    # Special shortcut for more efficient handling of S3 file copying (no need to move the data to our machine)
                    s3_destination : S3_File ->
                        if replace_existing.not && s3_destination.exists then Error.throw (File_Error.Already_Exists destination) else
                            translate_file_errors self <| S3.copy_object self.s3_path.bucket self.s3_path.key s3_destination.bucket s3_destination.prefix self.credentials . if_not_error <| s3_destination
                    _ -> generic_copy self destination.file replace_existing

    ## Moves the file to the specified destination.

       ! S3 Move is a Copy and Delete

         Since S3 does not support moving files, this operation is implemented
         as a copy followed by delete. Keep in mind that the space usage of the
         file will briefly be doubled and that the operation may not be as fast
         as a local move often is.

       Arguments:
       - destination: the destination to move the file to.
       - replace_existing: specifies if the operation should proceed if the
         destination file already exists. Defaults to `False`.
    move_to : Writable_File -> Boolean -> Nothing ! File_Error
    move_to self (destination : Writable_File) (replace_existing : Boolean = False) =
        Context.Output.if_enabled disabled_message="File moving is forbidden as the Output context is disabled." panic=False <|
            r = self.copy_to destination replace_existing=replace_existing
            r.if_not_error <|
                self.delete.if_not_error r

    ## GROUP Standard.Base.Operators
       Join two path segments together, normalizing the `..` and `.` subpaths.

       Arguments:
       - subpath: The path to join to the path of `self`.

       ! S3 Directory Handling

         Note that regular S3 buckets do not have a 'native' notion of
         directories, instead they are emulated using prefixes and a delimiter
         (in Enso, the delimiter is set to "/").

         The trailing slash determines if the given path is treated as a
         directory or as a regular file.

         Because of that, `root / "foo" / "bar"` will fail, as the entry denoted
         by "foo" will be treated as a regular file which cannot have children.
         Instead, you'd have to ensure that "foo" remains a directory by
         remembering about the slash: `root / "foo/" / "bar"`. This can be
         written shorter using just one operation: `root / "foo/bar"`.

         See: https://docs.aws.amazon.com/AmazonS3/latest/userguide/using-folders.html
    / : Text -> S3_File
    / self subpath = if self.is_directory.not then Error.throw (S3_Error.Error "Only folders can have children." self.uri) else
        S3_File.Value (self.s3_path.resolve subpath) self.credentials

    ## GROUP Standard.Base.Calculations
       Join two or more path segments together, normalizing the `..` and `.` subpaths.

       Arguments:
       - subpaths: The path segment or segments to join to the path of `self`.
    join : (Vector | Text) -> S3_File
    join self (subpaths : Vector | Text) =
        vec = Vector.unify_vector_or_element subpaths
        vec.fold self (/)

    ## GROUP Standard.Base.Metadata
       Resolves the parent of this file.
    parent : S3_File | Nothing
    parent self =
        parent_path = self.s3_path.parent
        parent_path.if_not_nothing <|
            S3_File.Value parent_path self.credentials

    ## GROUP Standard.Base.Metadata
       Checks if `self` is a descendant of `other`.
    is_descendant_of : S3_File -> Boolean
    is_descendant_of self other = self.s3_path.is_descendant_of other.path

    ## GROUP Standard.Base.Metadata
       Returns the path of this file.
    path : Text
    path self = self.s3_path.to_text

    ## GROUP Standard.Base.Metadata
       Returns the name of this file.
    name : Text
    name self = self.s3_path.name

    ## GROUP Standard.Base.Metadata
       Returns the extension of the file.
    extension : Text
    extension self = if self.is_directory then Error.throw (S3_Error.Error "Directories do not have extensions." self.uri) else
        find_extension_from_name self.name

    ## GROUP Standard.Base.Metadata
       Gets the creation time of a file.
    creation_time : Date_Time ! File_Error
    creation_time self =
        Error.throw (S3_Error.Error "Creation time is not available for S3 files, consider using `last_modified_time` instead." self.uri)

    ## GROUP Standard.Base.Metadata
       Gets the last modified time of a file.
    last_modified_time : Date_Time ! File_Error
    last_modified_time self =
        if self.is_directory then Error.throw (S3_Error.Error "`last_modified_time` can only be called on files." self.uri) else
            instant = translate_file_errors self <| S3.raw_head self.s3_path.bucket self.s3_path.key self.credentials . lastModified
            if instant.is_nothing then Error.throw (S3_Error.Error "Missing information for: lastModified" self.uri) else
                instant.at_zone Time_Zone.system

    ## GROUP Standard.Base.Input
       Lists files contained in the directory denoted by this file.

       Arguments:
       - name_filter: A glob pattern that can be used to filter the returned
         files. If it is not specified, all files are returned.
       - recursive: Specifies whether the returned list of files should include
         also files from the subdirectories. If set to `False` (the default),
         only the immediate children of the listed directory are considered.

       The `name_filter` can contain the following special characters:

       If `recursive` is set to True and a `name_filter` does not contain `**`,
       it will be automatically prefixed with `**/` to allow matching files in
       subdirectories.
    list : Text -> Boolean -> Vector S3_File
    list self name_filter:Text="" recursive:Boolean=False =
        check_name_filter action = if name_filter != "" then Unimplemented.throw "S3 listing with name filter is not currently implemented." else action
        check_recursion action = if recursive then Unimplemented.throw "S3 listing with recursion is not currently implemented." else action
        check_directory action = if self.is_directory.not then Error.throw (S3_Error.Error "Only folders can have children." self.uri) else action

        check_directory <| check_recursion <| check_name_filter <|
            if self.s3_path.bucket == "" then translate_file_errors self <| S3.list_buckets self.credentials . map bucket-> S3_File.Value bucket "" self.credentials else
                pair = translate_file_errors self <| S3.read_bucket self.s3_path.bucket self.s3_path.key self.credentials delimiter=S3_Path.delimiter
                sub_folders = pair.first . map key-> S3_File.Value self.s3_path.bucket key self.credentials
                files = pair.second . map key-> S3_File.Value self.s3_path.bucket key self.credentials
                sub_folders + files

## PRIVATE
File_Format_Metadata.from (that : S3_File) = File_Format_Metadata.Value that.uri that.name (that.extension.catch _->Nothing)

## PRIVATE
File_Like.from (that : S3_File) = File_Like.Value that

## PRIVATE
Writable_File.from (that : S3_File) =
    Writable_File.Value that S3_File_Write_Strategy.instance

## PRIVATE
   A helper that translates lower level S3 errors to file-system errors.
translate_file_errors related_file result =
    result.catch S3_Key_Not_Found error->
        s3_file = S3_File.Value error.bucket error.key related_file.credentials
        Error.throw (File_Error.Not_Found s3_file)<|MERGE_RESOLUTION|>--- conflicted
+++ resolved
@@ -178,13 +178,8 @@
     ## Deletes the file if it had existed.
     delete_if_exists : Nothing
     delete_if_exists self = if self.is_directory then Error.throw (S3_Error.Error "Deleting S3 folders is currently not implemented." self.uri) else
-<<<<<<< HEAD
-        if Context.Output.is_enabled.not then Error.throw (Forbidden_Operation.Error "Deleting an S3_File is forbidden as the Output context is disabled.") else
+        Context.Output.if_enabled disabled_message="Deleting an S3_File is forbidden as the Output context is disabled." panic=False <|
             translate_file_errors self <| S3.delete_object self.s3_path.bucket self.s3_path.key self.credentials . if_not_error Nothing
-=======
-        Context.Output.if_enabled disabled_message="Deleting an S3_File is forbidden as the Output context is disabled." panic=False <|
-            translate_file_errors self <| S3.delete_object self.bucket self.prefix self.credentials . if_not_error Nothing
->>>>>>> 760afbc7
 
     ## Copies the file to the specified destination.
 
