--- conflicted
+++ resolved
@@ -1,4 +1,4 @@
-from Standard.Base import all
+<<<<from Standard.Base import all
 import Standard.Base.Data.Array_Proxy.Array_Proxy
 import Standard.Base.Data.Filter_Condition as Filter_Condition_Module
 import Standard.Base.Data.Index_Sub_Range as Index_Sub_Range_Module
@@ -1977,12 +1977,8 @@
                         inner_panic = caught_panic.payload
                         Error.throw (Column_Count_Exceeded.Error inner_panic.getMaximumColumnCount inner_panic.getColumnCount)
                     Panic.catch TooManyColumnsException handler=too_many_columns <|
-<<<<<<< HEAD
-                        MultiValueIndex.makeCrossTabTable java_key_columns matched_name.first.java_column data_columns aggregate_names
-=======
                         Invalid_Output_Column_Names.handle_java_exception <|
-                            index.makeCrossTabTable java_key_columns matched_name.first.java_column data_columns aggregate_names
->>>>>>> 9e9cf0b2
+                            MultiValueIndex.makeCrossTabTable java_key_columns matched_name.first.java_column data_columns aggregate_names
 
             on_problems.attach_problems_after (Table.Value result) <|
                 problems = result.getProblems
@@ -2276,4 +2272,5 @@
             _ : Integer ->
                 storage = parent_table.at i . java_column . getStorage
                 storage_builder.appendBulkStorage storage
-    Column.from_storage column_set.name storage_builder.seal+    Column.from_storage column_set.name storage_builder.seal
+>>>>