from Standard.Base import all
import Standard.Base.Data.Array_Proxy.Array_Proxy
import Standard.Base.Data.Filter_Condition as Filter_Condition_Module
import Standard.Base.Data.Index_Sub_Range as Index_Sub_Range_Module
import Standard.Base.Errors.Common.Incomparable_Values
import Standard.Base.Errors.Common.Index_Out_Of_Bounds
import Standard.Base.Errors.Common.Out_Of_Memory
import Standard.Base.Errors.Common.Type_Error
import Standard.Base.Errors.File_Error.File_Error
import Standard.Base.Errors.Illegal_Argument.Illegal_Argument
import Standard.Base.Errors.Unimplemented.Unimplemented
import Standard.Base.Runtime.Context
from Standard.Base.Metadata import make_single_choice
from Standard.Base.Widget_Helpers import make_delimiter_selector

import project.Data.Aggregate_Column.Aggregate_Column
import project.Data.Column as Column_Module
import project.Data.Column.Column
import project.Data.Data_Formatter.Data_Formatter
import project.Data.Expression.Expression
import project.Data.Expression.Expression_Error
import project.Data.Join_Condition.Join_Condition
import project.Data.Join_Kind.Join_Kind
import project.Data.Match_Columns as Match_Columns_Helpers
import project.Data.Match_Columns.Match_Columns
import project.Data.Position.Position
import project.Data.Report_Unmatched.Report_Unmatched
import project.Data.Row.Row
import project.Data.Set_Mode.Set_Mode
import project.Data.Sort_Column.Sort_Column
import project.Data.Table_Conversions
import project.Delimited.Delimited_Format.Delimited_Format
import project.Internal.Add_Row_Number
import project.Internal.Aggregate_Column_Helper
import project.Internal.Column_Naming_Helper.Column_Naming_Helper
import project.Internal.Delimited_Reader
import project.Internal.Delimited_Writer
import project.Internal.Java_Problems
import project.Internal.Join_Helpers
import project.Internal.Parse_Values_Helper
import project.Internal.Problem_Builder.Problem_Builder
import project.Internal.Split_Tokenize
import project.Internal.Table_Helpers
import project.Internal.Table_Helpers.Table_Column_Helper
import project.Internal.Widget_Helpers
from project.Data.Column import get_item_string, normalize_string_for_display
from project.Data.Type.Value_Type import Auto, Value_Type
from project.Errors import all
from project.Internal.Filter_Condition_Helpers import make_filter_column
from project.Internal.Rows_View import Rows_View

polyglot java import java.util.UUID
polyglot java import org.enso.base.ObjectComparator
polyglot java import org.enso.table.data.index.MultiValueIndex
polyglot java import org.enso.table.data.mask.OrderMask
polyglot java import org.enso.table.data.table.Column as Java_Column
polyglot java import org.enso.table.data.table.join.Between as Java_Join_Between
polyglot java import org.enso.table.data.table.join.Equals as Java_Join_Equals
polyglot java import org.enso.table.data.table.join.EqualsIgnoreCase as Java_Join_Equals_Ignore_Case
polyglot java import org.enso.table.data.table.Table as Java_Table
polyglot java import org.enso.table.error.TooManyColumnsException
polyglot java import org.enso.table.operations.OrderBuilder

## Represents a column-oriented table data structure.
type Table
    ## GROUP Standard.Base.Constants
       Creates a new table from a vector of `[name, items]` pairs.

       Arguments:
       - columns: The `[name, items]` pairs to construct a new table from.

       > Example
         Create a new table with the given columns.

             from Standard.Table import Table

             example_new =
                 first_column = ["count", [1, 2, 3]]
                 second_column = ["is_valid", [True, False, True]]
                 Table.new [first_column, second_column]
    new : Vector (Vector | Column) -> Table
    new columns =
        invalid_input_shape =
            Error.throw (Illegal_Argument.Error "Each column must be represented by a pair whose first element is the column name and the second element is a vector of elements that will constitute that column, or an existing column.")
        cols = columns.map c->
            case c of
                v : Vector ->
                    if v.length != 2 then invalid_input_shape else
                        Column.from_vector (v.at 0) (v.at 1) . java_column
                Column.Value java_col -> java_col
                _ -> invalid_input_shape
        Panic.recover Illegal_Argument <|
            if cols.is_empty then
                Panic.throw (Illegal_Argument.Error "Cannot create a table with no columns.")

            if cols.distinct .getName . length != cols.length then
                Panic.throw (Illegal_Argument.Error "Column names must be distinct.")

            mismatched_size_column = cols.find if_missing=Nothing c->
                c.getSize != cols.first.getSize
            if mismatched_size_column.is_nothing.not then
                msg = "All columns must have the same row count, but the column [" + mismatched_size_column.getName + "] has " + mismatched_size_column.getSize.to_text + " rows, while the column [" + cols.first.getName + "] has " + cols.first.getSize.to_text + " rows."
                Panic.throw (Illegal_Argument.Error msg)

            Table.Value (Java_Table.new cols)

    ## GROUP Standard.Base.Constants
       Creates a new table from a vector of column names and a vector of vectors
       specifying row contents.

       Arguments:
       - header: A list of texts specifying the column names
       - rows: A vector of vectors, specifying the contents of each table row. The
         length of each element of `rows` must be equal in length to `header`.

       > Example
         Create a table with 3 columns, named `foo`, `bar`, and `baz`, containing
         `[1, 2, 3]`, `[True, False, True]`, and `['a', 'b', 'c']`, respectively.

             from Standard.Table import Table

             example_from_rows =
                 header = [ 'foo' , 'bar' , 'baz' ]
                 row_1 =  [ 1     , True  , 'a'   ]
                 row_2 =  [ 2     , False , 'b'   ]
                 row_3 =  [ 3     , True  , 'c'   ]
                 Table.from_rows header [row_1, row_2, row_3]
    from_rows : Vector -> Vector -> Table
    from_rows header rows =
        columns = header.map_with_index i-> name-> [name, rows.map (_.at i)]
        Table.new columns

    ## PRIVATE

       A table.

       Arguments:
       - java_table: The internal java representation of the table.
    Value java_table

    ## PRIVATE
       ADVANCED
       Returns a text containing an ASCII-art table displaying this data.

       Arguments:
       - show_rows: the number of initial rows that should be displayed.
       - format_terminal: whether ANSI-terminal formatting should be used

       > Example
         Convert the table to a pretty-printed representation.

             import Standard.Examples

             example_display = Examples.inventory_table.display
    display : Integer -> Boolean -> Text
    display self show_rows=10 format_terminal=False =
        cols = Vector.from_polyglot_array self.java_table.getColumns
        index =  self.java_table.getIndex
        col_names = ([index.getName] + cols.map .getName) . map normalize_string_for_display
        col_vals = cols.map .getStorage
        num_rows = self.row_count
        display_rows = num_rows.min show_rows
        rows = Vector.new display_rows row_num->
            cols = col_vals.map col->
                if col.isNa row_num then "Nothing" else get_item_string col row_num
            [index.ilocString row_num] + cols
        table = print_table col_names rows 1 format_terminal
        if num_rows - display_rows <= 0 then table else
            missing = '\n\u2026 and ' + (num_rows - display_rows).to_text + ' hidden rows.'
            table + missing

    ## PRIVATE
       ADVANCED
       Prints an ASCII-art table with this data to the standard output.

       Arguments:
       - show_rows: the number of initial rows that should be displayed.

       > Example
         Convert the table to a pretty-printed representation and print it to
         the console.

             import Standard.Examples

             example_print = Examples.inventory_table.print
    print self show_rows=10 =
        IO.println (self.display show_rows format_terminal=True)
        IO.println ''

    ## PRIVATE
       Converts this table into a JS_Object.

       > Example
         Convert a table to a corresponding JavaScript JS_Object representation.

             import Standard.Examples

             example_to_json = Examples.inventory_table.to_js_object
    to_js_object : JS_Object
    to_js_object self =
        cols = self.columns
        rows = 0.up_to self.row_count . map row->
            vals_kv = cols.map col-> [col.name, col.at row]
            JS_Object.from_pairs vals_kv
        rows

    ## GROUP Standard.Base.Selections
       Returns the column with the given name.

       Arguments:
       - selector: The name or index of the column being looked up.

       > Example
         Get the names of all of the items from the shop inventory.

             import Standard.Examples

             example_at = Examples.inventory_table.at "item_name"

       > Example
         Get the last column.

             import Standard.Examples

             example_at = Examples.inventory_table.at -1
    @selector Widget_Helpers.make_column_name_selector
    at : Text | Integer -> Column ! No_Such_Column | Index_Out_Of_Bounds
    at self selector=0 = case selector of
        _ : Integer ->
            java_columns = Vector.from_polyglot_array self.java_table.getColumns
            Column.Value (java_columns.at selector)
        _ -> self.get selector (Error.throw (No_Such_Column.Error selector))

    ## Returns the column with the given name or index.

       Arguments:
       - selector: The name or index of the column being looked up.
       - if_missing: The value to use if the selector isn't present.

       > Example
         Get the names of all of the items from the shop inventory.

             import Standard.Examples

             example_at = Examples.inventory_table.get "item_name"

       > Example
         Get the last column.

             import Standard.Examples

             example_at = Examples.inventory_table.get -1
    @selector Widget_Helpers.make_column_name_selector
    get : Text | Integer -> Any -> Column | Any
    get self selector=0 ~if_missing=Nothing =
        java_column = case selector of
            _ : Integer -> Vector.from_polyglot_array self.java_table.getColumns . get selector
            _ : Text -> self.java_table.getColumnByName selector
            _ -> Error.throw (Illegal_Argument.Error "expected 'selector' to be either a Text or an Integer, but got "+(Meta.get_simple_type_name selector)+".")
        if java_column.is_nothing then if_missing else Column.Value java_column

    ## GROUP Standard.Base.Selections
       Gets the first column.
    first_column : Column ! Index_Out_Of_Bounds
    first_column self = self.at 0

    ## GROUP Standard.Base.Selections
       Gets the second column
    second_column : Column ! Index_Out_Of_Bounds
    second_column self = self.at 1

    ## GROUP Standard.Base.Selections
       Gets the last column
    last_column : Column ! Index_Out_Of_Bounds
    last_column self = self.at -1

    ## GROUP Standard.Base.Metadata
       Returns the number of columns in the table.
    column_count : Integer
    column_count self = self.java_table.getColumns.length

    ## GROUP Standard.Base.Selections
       ICON select_column
       Returns a new table with a chosen subset of columns, as specified by the
       `columns`, from the input table. Any unmatched input columns will be
       dropped from the output.

       Arguments:
       - columns: Specifies columns by a name, index or regular expression to
         match names, or a Vector of these.
       - case_sensitivity: Controls whether to be case sensitive when matching
         column names.
       - reorder: By default, or if set to `False`, columns in the output will
         be in the same order as in the input table. If `True`, the order in the
         output table will match the order in the columns list. If a column is
         matched by multiple selectors in reorder mode, it will be placed at
         the position of the first one matched.
       - error_on_missing_columns: Specifies if a missing input column should
         result in an error regardless of the `on_problems` settings. Defaults
         to `True`.
       - on_problems: Specifies how to handle problems if they occur, reporting
         them as warnings by default.

       ! Error Conditions

         - If there are no columns in the output table, a `No_Output_Columns` is
           raised as an error regardless of the problem behavior, because it is
           not possible to create a table without any columns.
         - If a column in `columns` is not in the input table, a
           `Missing_Input_Columns` is raised as an error, unless
           `error_on_missing_columns` is set to `False`, in which case the
           problem is reported according to the `on_problems` setting.

       > Example
         Select columns by name.

             table.select_columns ["bar", "foo"]

       > Example
         Select columns using names passed as a Vector.

             table.select_columns ["bar", "foo"]

       > Example
         Select columns matching a regular expression.

             table.select_columns "foo.+".to_regex case_sensitivity=Case_Sensitivity.Insensitive

       > Example
         Select the first two columns and the last column, moving the last one to front.

             table.select_columns [-1, 0, 1] reorder=True
    @columns Widget_Helpers.make_column_name_vector_selector
    select_columns :  Vector (Integer | Text | Regex) | Text | Integer | Regex -> Boolean -> Case_Sensitivity -> Boolean -> Problem_Behavior -> Table ! No_Output_Columns | Missing_Input_Columns
    select_columns self (columns : (Vector | Text | Integer | Regex) = [self.columns.first.name]) (reorder:Boolean=False) (case_sensitivity=Case_Sensitivity.Default) (error_on_missing_columns:Boolean=True) (on_problems:Problem_Behavior=Report_Warning) =
        new_columns = self.columns_helper.select_columns columns case_sensitivity reorder error_on_missing_columns on_problems
        Table.new new_columns

    ## ALIAS drop_columns
       GROUP Standard.Base.Selections
       Returns a new table with the chosen set of columns, as specified by the
       `columns`, removed from the input table. Any unmatched input columns will
       be kept in the output. Columns are returned in the same order as in the
       input.

       Arguments:
       - columns: Specifies columns by a name, index or regular expression to
         match names, or a Vector of these.
       - case_sensitivity: Controls whether to be case sensitive when matching
         column names.
       - error_on_missing_columns: Specifies if a missing input column should
         result in an error regardless of the `on_problems` settings. Defaults
         to `False`.
       - on_problems: Specifies how to handle problems if they occur, reporting
         them as warnings by default.

       ! Error Conditions

         - If there are no columns in the output table, a `No_Output_Columns` is
           raised as an error regardless of the problem behavior, because it is
           not possible to create a table without any columns.
         - If a column in `columns` is not in the input table, a
           `Missing_Input_Columns` is reported according to the `on_problems`
           setting, unless `error_on_missing_columns` is set to `True`, in which
           case it is raised as an error.

       > Example
         Remove columns with given names.

             table.remove_columns ["bar", "foo"]

       > Example
         Remove columns using names passed as a Vector.

             table.remove_columns ["bar", "foo"]

       > Example
         Remove columns matching a regular expression.

             table.remove_columns "foo.+".to_regex case_sensitivity=Case_Sensitivity.Insensitive

       > Example
         Remove the first two columns and the last column.

             table.remove_columns [-1, 0, 1]
    @columns Widget_Helpers.make_column_name_vector_selector
    remove_columns :  Vector (Integer | Text | Regex) | Text | Integer | Regex -> Case_Sensitivity -> Boolean -> Problem_Behavior -> Table ! No_Output_Columns | Missing_Input_Columns
    remove_columns self (columns : (Vector | Text | Integer | Regex) = [self.columns.first.name]) (case_sensitivity=Case_Sensitivity.Default) (error_on_missing_columns:Boolean=False) (on_problems:Problem_Behavior=Report_Warning) =
        new_columns = self.columns_helper.remove_columns columns case_sensitivity error_on_missing_columns=error_on_missing_columns on_problems=on_problems
        Table.new new_columns

    ## ALIAS select_missing_columns, select_na
       GROUP Standard.Base.Selections

       Select columns which are either all blank or contain blank values. If no
       rows are present, all columns are considered blank.

       Arguments:
       - when_any: By default, only columns consisting of all blank cells are
         selected. If set to `True`, columns with one or more blank values are
         selected.
       - treat_nans_as_blank: specifies whether `Number.nan` is considered as
         blank. By default, it is not.

       ? Blank values
         Blank values are `Nothing`, `""` and depending on setting `Number.nan`.

       > Example
         Select completely blank columns from a table.

             table.select_blank_columns
    select_blank_columns : Boolean -> Boolean -> Table ! No_Output_Columns
    select_blank_columns self (when_any : Boolean = False) (treat_nans_as_blank : Boolean = False) =
        new_columns = self.columns_helper.select_blank_columns_helper when_any treat_nans_as_blank
        if new_columns.length == 0 then Error.throw (No_Output_Columns) else
            Table.new new_columns

    ## ALIAS drop_missing_columns, drop_na
       GROUP Standard.Base.Selections

       Remove columns which are either all blank or contain blank values. If no
       rows are present, all columns are considered blank.

       Arguments:
       - when_any: By default, only columns consisting of all blank cells are
         selected. If set to `True`, columns with one or more blank values are
         selected.
       - treat_nans_as_blank: specified whether `Number.nan` is considered as
         blank. By default, it is not.

       ? Blank values
         Blank values are `Nothing`, `""` and depending on setting `Number.nan`.

       > Example
         Remove completely blank columns from a table.

             table.remove_blank_columns
    remove_blank_columns : Boolean -> Boolean -> Table ! No_Output_Columns
    remove_blank_columns self (when_any : Boolean = False) (treat_nans_as_blank : Boolean = False) =
        new_columns = self.columns_helper.select_blank_columns_helper when_any treat_nans_as_blank invert_selection=True
        if new_columns.length == 0 then Error.throw (No_Output_Columns) else
            Table.new new_columns

    ## GROUP Standard.Base.Selections
       Returns a new table with the specified selection of columns moved to
       either the start or the end in the specified order.

       Arguments:
       - columns: Specifies columns by a name, index or regular expression to
         match names, or a Vector of these.
       - position: Specifies how to place the selected columns in relation to
         the remaining columns which were not matched by `columns` (if any).
       - case_sensitivity: Controls whether to be case sensitive when matching
         column names.
       - error_on_missing_columns: Specifies if a missing input column should
         result in an error regardless of the `on_problems` settings. Defaults
         to `False`.
       - on_problems: Specifies how to handle problems if they occur, reporting
         them as warnings by default.

       ! Error Conditions

         - If a column in `columns` is not in the input table, a
           `Missing_Input_Columns` is reported according to the `on_problems`
           setting, unless `error_on_missing_columns` is set to `True`, in which
           case it is raised as an error.

       > Example
         Move a column with a specified name to back.

             table.reorder_columns ["foo"] position=Position.After_Other_Columns

       > Example
         Move columns using names passed as a Vector.

             table.reorder_columns ["bar", "foo"] position=Position.After_Other_Columns

       > Example
         Move columns matching a regular expression to front, keeping columns matching "foo.+" before columns matching "b.*".

             table.reorder_columns "foo.+".to_regex case_sensitivity=Case_Sensitivity.Insensitive

       > Example
         Swap the first two columns.

             table.reorder_columns [1, 0] position=Position.Before_Other_Columns

       > Example
         Move the first column to back.

             table.reorder_columns [0] position=Position.After_Other_Columns
    @columns Widget_Helpers.make_column_name_vector_selector
    reorder_columns : Vector (Integer | Text | Regex) | Text | Integer | Regex -> Position -> Case_Sensitivity -> Boolean -> Problem_Behavior -> Table ! Missing_Input_Columns
    reorder_columns self (columns : (Vector | Text | Integer | Regex) = [self.columns.first.name]) (position:Position=Position.Before_Other_Columns) (case_sensitivity=Case_Sensitivity.Default) (error_on_missing_columns:Boolean=False) (on_problems:Problem_Behavior=Report_Warning) =
        new_columns = self.columns_helper.reorder_columns columns position case_sensitivity error_on_missing_columns on_problems
        Table.new new_columns

    ## GROUP Standard.Base.Selections
       Returns a new table with the columns sorted by name according to the
       specified sort method. By default, sorting will be according to
       case-sensitive ascending order based on the normalized Unicode ordering.

       Arguments:
       - order: Whether sorting should be in ascending or descending order.
       - text_ordering: The sort methodology to use.

       > Example
         Sort columns according to the default ordering.

             table.sort_columns

       > Example
         Sort columns according to the natural case-insensitive ordering.

             table.sort_columns text_ordering=(Text_Ordering.Case_Insensitive sort_digits_as_numbers=True)

       > Example
         Sort columns in descending order.

             table.reorder_columns Sort_Direction.Descending
    sort_columns : Sort_Direction -> Text_Ordering -> Table
    sort_columns self order=Sort_Direction.Ascending text_ordering=Text_Ordering.Default =
        new_columns = Table_Helpers.sort_columns self.columns order text_ordering
        Table.new new_columns

    ## GROUP Standard.Base.Metadata
       Returns a new table with the columns renamed based on either a mapping
       from the old name to the new or a positional list of new names.

       Arguments:
       - column_map: Mapping from old column names to new or a vector of new
         column names to apply by position. `Regex` objects can be used
         within the mapping to do pattern based renaming.
       - case_sensitivity: Controls whether to be case sensitive when matching
         column names.
       - error_on_missing_columns: Specifies if a missing input column should
         result in an error regardless of the `on_problems` settings. Defaults
         to `True`.
       - on_problems: Specifies how to handle problems if they occur, reporting
         them as warnings by default.

       ! Error Conditions

         - If a column in `columns` is not in the input table, a
           `Missing_Input_Columns` is raised as an error, unless
           `error_on_missing_columns` is set to `False`, in which case the
           problem is reported according to the `on_problems` setting.
         - If any of the new names are invalid, an `Invalid_Column_Names`
           error is raised.
         - Other problems are reported according to the `on_problems` setting:
             - If a column is matched by two selectors resulting in a different
               name mapping, a `Ambiguous_Column_Rename`.
             - If in `By_Position` mode and more names than columns are
               provided, a `Too_Many_Column_Names_Provided`.
             - If any of the new names clash either with existing names or each
               other, a `Duplicate_Output_Column_Names`.

       > Example
         Rename the "Alpha" column to "Beta"

              table.rename_columns (Map.from_vector [["Alpha", "Beta"]])

       > Example
         Rename the last column to "LastColumn"

              table.rename_columns (Map.from_vector [[-1, "LastColumn"]])

       > Example
         Rename the "Alpha" column to "Beta" and last column to "LastColumn"

              table.rename_columns (Map.from_vector [["Alpha", "Beta"], [-1, "LastColumn"]])

       > Example
         Rename the first column to "FirstColumn"

              table.rename_columns ["FirstColumn"]

       > Example
         Add a prefix to all column names.

              table.rename_columns (table.columns.map c-> "prefix_" + c.name)

       > Example
         For all columns starting with the prefix `name=`, replace it with `key:`.

              table.rename_columns (Map.from_vector [["name=(.*)".to_regex, "key:$1"]])
    @column_map Widget_Helpers.make_rename_name_vector_selector
    rename_columns : Map (Text | Integer | Regex) Text | Vector Text | Vector Vector -> Case_Sensitivity -> Boolean -> Problem_Behavior -> Table ! Missing_Input_Columns | Ambiguous_Column_Rename | Too_Many_Column_Names_Provided | Invalid_Column_Names | Duplicate_Output_Column_Names
    rename_columns self (column_map:(Map | Vector)=["Column"]) (case_sensitivity:Case_Sensitivity=Case_Sensitivity.Default) (error_on_missing_columns:Boolean=True) (on_problems:Problem_Behavior=Report_Warning) =
        new_names = Table_Helpers.rename_columns self.column_naming_helper self.columns column_map case_sensitivity error_on_missing_columns on_problems
        Warning.with_suspended new_names names->
            Table.new (self.columns.map c-> c.rename (names.at c.name))

    ## GROUP Standard.Base.Metadata
       Returns a new table with the columns renamed based on entries in the
       first row.

       Arguments:
       - on_problems: Specifies how to handle problems if they occur, reporting
         them as warnings by default.

         The following problems can occur:
         - If any of the new names are invalid, an
           `Invalid_Column_Names`.
         - If any of the new names clash either with existing names or each
           other, a Duplicate_Output_Column_Names.

       > Example
         Rename the column based on the first row

              table.use_first_row_as_names
    use_first_row_as_names : Problem_Behavior -> Table
    use_first_row_as_names self (on_problems=Report_Warning) =
        new_names = self.first_row.to_vector.map c->
            if c.is_nothing then Nothing else c.to_text
        unique = self.column_naming_helper.create_unique_name_strategy
        new_names_cleaned = unique.make_all_unique new_names
        problem_builder = Problem_Builder.new
        problem_builder.report_unique_name_strategy unique
        problem_builder.attach_problems_before on_problems <|
            self.drop (First 1) . rename_columns new_names_cleaned on_problems=on_problems

    ## ALIAS group by, summarize
       GROUP Standard.Base.Calculations

       Aggregates the rows in a table using any `Group_By` entries in columns.
       The columns argument specifies which additional aggregations to perform and to return.

       Arguments:
       - columns: Vector of `Aggregate_Column` specifying the aggregated table.
         Expressions can be used within the aggregate column to perform more
         complicated calculations.
       - error_on_missing_columns: Specifies if a missing columns in aggregates
         should result in an error regardless of the `on_problems` settings.
         Defaults to `False`, meaning that problematic aggregate will not be
         included in the result and the problem reported according to the
         `on_problems` setting.
       - on_problems: Specifies how to handle problems if they occur, reporting
         them as warnings by default.

       ! Error Conditions

         - If there are no columns in the output table, a `No_Output_Columns` is
           raised as an error regardless of the problem behavior, because it is
           not possible to create a table without any columns.
         - If a column index is out of range, a `Missing_Input_Columns` is
           reported according to the `on_problems` setting, unless
           `error_on_missing_columns` is set to `True`, in which case it is
           raised as an error. Problems resolving `Group_By` columns are
           reported as dataflow errors regardless of these settings, as a
           missing grouping will completely change semantics of the query.
         - If a column selector is given as a `Text` and it does not match any
           columns in the input table nor is it a valid expression, an
           `Invalid_Aggregate_Column` problem is raised according to the
           `on_problems` settings (unless `error_on_missing_columns` is set to
           `True` in which case it will always be an error). Problems resolving
           `Group_By` columns are reported as dataflow errors regardless of
           these settings, as a missing grouping will completely change
           semantics of the query.
         - If an aggregation fails, an `Invalid_Aggregation` dataflow error is
           raised.
         - Additionally, the following problems may be reported according to the
           `on_problems` setting:
           - If there are invalid column names in the output table,
             a `Invalid_Column_Names`.
           - If there are duplicate column names in the output table,
             a `Duplicate_Output_Column_Names`.
           - If grouping on or computing the `Mode` on a floating point number,
             a `Floating_Point_Equality`.
           - If when concatenating values there is an quoted delimited,
             an `Unquoted_Delimiter`
           - If there are more than 10 issues with a single column,
             an `Additional_Warnings`.

       > Example
         Group by the Key column, count the rows

              table.aggregate [Aggregate_Column.Group_By "Key", Aggregate_Column.Count]
    @columns Widget_Helpers.make_aggregate_column_vector_selector
    aggregate : Vector Aggregate_Column -> Boolean -> Problem_Behavior -> Table ! No_Output_Columns | Invalid_Aggregate_Column | Invalid_Column_Names | Duplicate_Output_Column_Names | Floating_Point_Equality | Invalid_Aggregation | Unquoted_Delimiter | Additional_Warnings
    aggregate self columns (error_on_missing_columns=False) (on_problems=Report_Warning) =
        validated = Aggregate_Column_Helper.prepare_aggregate_columns self.column_naming_helper columns self error_on_missing_columns=error_on_missing_columns

        on_problems.attach_problems_before validated.problems <| Illegal_Argument.handle_java_exception <|
            java_key_columns = validated.key_columns.map .java_column
            index = self.java_table.indexFromColumns java_key_columns

            new_columns = validated.valid_columns.map c->(Aggregate_Column_Helper.java_aggregator c.first c.second)

            java_table = index.makeTable new_columns
            new_table = Table.Value java_table

            on_problems.attach_problems_after new_table <|
                problems = java_table.getProblems
                Java_Problems.parse_aggregated_problems problems

    ## ALIAS sort
       GROUP Standard.Base.Selections
       Sorts the rows of the table according to the specified columns and order.

       Arguments:
       - columns: The columns and order to sort the table.
       - text_ordering: The ordering method to use on text values.
       - error_on_missing_columns: Specifies if a missing input column should
         result in an error regardless of the `on_problems` settings. Defaults
         to `True`.
       - on_problems: Specifies how to handle problems if they occur, reporting
         them as warnings by default.

       ! Error Conditions

         - If a column in `columns` is not in the input table, a
           `Missing_Input_Columns` is raised as an error, unless
           `error_on_missing_columns` is set to `False`, in which case the
           problem is reported according to the `on_problems` setting.
         - If no columns have been selected for ordering,
           a `No_Input_Columns_Selected` is raised as dataflow error regardless
           of any settings.
         - If a column used for ordering contains values that cannot be
           compared, an `Incomparable_Values` error is raised.

       ? Missing Values

         Missing (`Nothing`) values are sorted as less than any other object.

       > Example
         Sorting `table` in ascending order by the value in column `'Quantity'`.

             table.order_by ['Quantity']

       > Example
         Sorting `table` in descending order by the value in column `'Quantity'`.

             table.order_by [Sort_Column.Name 'Quantity' Sort_Direction.Descending]

       > Example
         Sorting `table` in ascending order by the value in column `'Quantity'`,
         using the value in column `'Rating'` for breaking ties.

             table.order_by ['Quantity', 'Rating']

       > Example
         Sorting `table` in ascending order by the value in column `'Quantity'`,
         using the value in column `'Rating'` in descending order for breaking
         ties.

             table.order_by [Sort_Column.Name 'Quantity', Sort_Column.Name 'Rating' Sort_Direction.Descending]

       > Example
         Order the table by the second column in ascending order. In case of any
         ties, break them based on the 7th column from the end of the table in
         descending order.

             table.order_by [1, Sort_Column.Index -7 Sort_Direction.Descending]

       > Example
         Sort the table by columns whose names start with letter `a`.

              table.order_by [(Sort_Column.Select_By_Name "a.*" use_regex=True case_sensitivity=Case_Sensitivity.Insensitive)]
    @columns Widget_Helpers.make_order_by_selector
    order_by : Vector (Text | Sort_Column) | Text -> Text_Ordering -> Boolean -> Problem_Behavior -> Table ! Incomparable_Values | No_Input_Columns_Selected | Missing_Input_Columns
    order_by self (columns = [self.columns.first.name]) text_ordering=Text_Ordering.Default error_on_missing_columns=True on_problems=Problem_Behavior.Report_Warning =
        problem_builder = Problem_Builder.new error_on_missing_columns=error_on_missing_columns types_to_always_throw=[No_Input_Columns_Selected]
        columns_for_ordering = Table_Helpers.prepare_order_by self.columns columns problem_builder
        problem_builder.attach_problems_before on_problems <|
            java_columns = columns_for_ordering.map c->c.column.java_column
            directions = columns_for_ordering.map c->c.associated_selector.direction.to_sign

            comparator = case text_ordering.sort_digits_as_numbers of
                True ->
                    txt_cmp a b = Natural_Order.compare a b text_ordering.case_sensitivity . to_sign
                    ObjectComparator.new txt_cmp
                False -> case text_ordering.case_sensitivity of
                    Case_Sensitivity.Default -> ObjectComparator.DEFAULT
                    Case_Sensitivity.Sensitive -> ObjectComparator.DEFAULT
                    Case_Sensitivity.Insensitive locale -> ObjectComparator.new False locale.java_locale

            java_table = Illegal_Argument.handle_java_exception <| Incomparable_Values.handle_errors <|
                self.java_table.orderBy java_columns directions comparator
            Table.Value java_table

    ## GROUP Standard.Base.Selections
       Returns the distinct set of rows within the specified columns from the
       input table.

       When multiple rows have the same values within the specified columns, the
       first row of each such set is returned if possible, but in database
       backends any row from each set may be returned (for example if the row
       ordering is unspecified).

       For the in-memory table, the unique rows will be in the order they
       occurred in the input (this is not guaranteed for database operations).

       Arguments:
       - columns: The columns of the table to use for distinguishing the rows.
       - case_sensitivity: Specifies if the text values should be compared case
         sensitively.
       - error_on_missing_columns: Specifies if a missing input column should
         result in an error regardless of the `on_problems` settings. Defaults
         to `True`.
       - on_problems: Specifies how to handle if a problem occurs, raising as a
         warning by default.

       ! Error Conditions

         - If there are no columns in the output table, a `No_Output_Columns` is
           raised as an error regardless of the problem behavior, because it is
           not possible to create a table without any columns.
         - If a column in `columns` is not in the input table, a
           `Missing_Input_Columns` is raised as an error, unless
           `error_on_missing_columns` is set to `False`, in which case the
           problem is reported according to the `on_problems` setting.
         - If no valid columns are selected, a `No_Input_Columns_Selected`, is
           reported as a dataflow error regardless of setting.
         - If floating points values are present in the distinct columns, a
           `Floating_Point_Equality` is reported according to the `on_problems`
           setting.
    @columns Widget_Helpers.make_column_name_vector_selector
    distinct : Vector (Integer | Text | Regex) | Text | Integer | Regex -> Case_Sensitivity -> Boolean -> Problem_Behavior -> Table ! No_Output_Columns | Missing_Input_Columns | No_Input_Columns_Selected | Floating_Point_Equality
    distinct self (columns = self.column_names) case_sensitivity=Case_Sensitivity.Default error_on_missing_columns=True on_problems=Report_Warning =
        key_columns = self.columns_helper.select_columns columns Case_Sensitivity.Default reorder=True error_on_missing_columns=error_on_missing_columns on_problems=on_problems . catch No_Output_Columns _->
            Error.throw No_Input_Columns_Selected
        java_columns = key_columns.map .java_column
        text_folding_strategy = Case_Sensitivity.folding_strategy case_sensitivity
        java_table = Illegal_Argument.handle_java_exception <|
            self.java_table.distinct java_columns text_folding_strategy
        on_problems.attach_problems_after (Table.Value java_table) <|
            problems = java_table.getProblems
            Java_Problems.parse_aggregated_problems problems

    ## GROUP Standard.Base.Conversions
       Parses columns within a Table to a specific value type.
       By default, it looks at all `Text` columns and attempts to deduce the
       type (columns with other types are not affected).

       In the Database backends, the default formatting settings of the
       particular database are used.

       In the in-memory backend, the default parser options only parse values
       where the process is reversible (e.g., 0123 would not be converted to an
       integer as there is a leading 0). However, settings in the
       `Data_Formatter` can control this.

       Arguments:
       - columns: The columns to parse. If not specified, all text columns
         will be parsed.
       - type: The type to parse the columns to. Defaults to `Auto` meaning that
         the type will be inferred from the data. In the Database backends,
         `Auto` is not supported, so a specific type must be selected.
       - format: The formatting settings to use when parsing the columns.
         For `Date`, `Time_Of_Day` and `Date_Time`, a Java date time style
         can be used. For `Boolean`, it should be two values that represent true
         and false, separated by a `|`. Alternatively, a `Data_Formatter` can be
         passed to provide complete customisation of the formatting. If
         `Nothing` is provided, the default formatting settings of the backend
         will be used. `Nothing` is currently the only setting accepted by the
         Database backends.
       - error_on_missing_columns: if `True` (the default) raises an error if
         any column is missing. Otherwise, reported as a problem.
       - on_problems: Specifies how to handle if a problem occurs, raising as a
         warning by default.

       ! Error Conditions

         - If a column in `columns` is not in the input table, a
           `Missing_Input_Columns` is raised as an error or problem
           following the `error_on_missing_columns` rules.
         - If a column selected for parsing is not a text column, an
           `Invalid_Value_Type` error is raised.
         - If no columns have been selected for parsing,
           a `No_Input_Columns_Selected` error is raised.
         - If some values in a column did not match the expected datatype
           format, an `Invalid_Format` problem is reported. The problematic
           cells are replaced with `Nothing`.

       ? Number Formats

         If parsing a column to a number, by default, the parser will attempt
         to find the most appropriate format for the column. This is done by
         finding the format that parses the longest set without an issue from
         the first record.

         It will try the following separators in British, German, French and
         Swiss order.

         - Thousand separators must be followed by groups of 3 numbers.
         - Scientific notation is only allowed on decimals and must be on a
           value between -10 and 10. The notation is an `E` followed by an
           integer and must be enabled on the `Data_Formatter`,

         The following formats are supported:
         - Sign (+/-) followed by Number (e.g. +1,234.56)
         - Using brackets to indicate a negative number (e.g. (1,234.56))
         - Currency symbols (if not in Auto mode) can be placed before or after
           the sign and number.
         - If using brackets, the currency symbol must be placed after the
           opening bracket.

       > Example
         Parse the first and last columns containing Yes/No values as booleans.

             table.parse columns=[0, -1] type=Value_Type.Boolean format="Yes|No"

       > Example
         Parse dates in a column in the format `yyyy-MM-dd` (the default format).

             table.parse "birthday" Value_Type.Date

       > Example
         Parse dates in a column in the format `dd/MM/yyyy`.

             table.parse "birthday" Value_Type.Date 'dd/MM/yyyy'

       > Example
         Parse all columns inferring their types, using `,` as the decimal point for numbers.

             table.parse format=(Data_Formatter.Value.with_number_formatting decimal_point=',')
    @columns Widget_Helpers.make_column_name_vector_selector
    @type Widget_Helpers.parse_type_selector
    parse : Vector (Text | Integer | Regex) | Text | Integer | Regex -> Value_Type | Auto -> Text | Data_Formatter | Nothing -> Boolean -> Problem_Behavior -> Table
    parse self columns=(self.columns . filter (c-> c.value_type.is_text) . map .name) type=Auto format=Data_Formatter.Value error_on_missing_columns=True on_problems=Report_Warning =
        formatter = case format of
            _ : Text ->
                Data_Formatter.Value.with_format type format
            _ : Data_Formatter -> format
            Nothing -> Data_Formatter.Value
            _ -> Error.throw (Illegal_Argument.Error "Invalid format type. Expected Text or Data_Formatter or Nothing.")

        parser = formatter.make_value_type_parser type

        select_problem_builder = Problem_Builder.new error_on_missing_columns=error_on_missing_columns
        selected_columns = self.columns_helper.select_columns_helper columns Case_Sensitivity.Default True select_problem_builder
        select_problem_builder.attach_problems_before on_problems <|
            selected_column_names = case selected_columns.is_empty of
                True ->
                    no_columns_problem_behavior = case error_on_missing_columns of
                        True -> Problem_Behavior.Report_Error
                        False -> on_problems
                    no_columns_problem_behavior.attach_problem_before No_Input_Columns_Selected Map.empty
                False ->
                    Map.from_vector <| selected_columns.map c-> [c.name, True]

            new_columns = self.columns.map column-> if selected_column_names.contains_key column.name . not then column else
                Value_Type.expect_text column <|
                    storage = column.java_column.getStorage
                    new_storage = Java_Problems.unpack_value_with_aggregated_problems on_problems problem_mapping=(Parse_Values_Helper.translate_parsing_problem type) <|
                        parser.parseColumn column.name storage
                    Column.Value (Java_Column.new column.name new_storage)
            Table.new new_columns

    ## GROUP Standard.Base.Conversions
       Cast the selected columns to a specific type.

       Returns a new table in which the selected columns are replaced with
       columns having the new types.

       Arguments:
       - columns: The selection of columns to cast.
       - value_type: The `Value_Type` to cast the column to.
       - error_on_missing_columns: Specifies if a missing input column should
         result in an error regardless of the `on_problems` settings. Defaults
         to `True`.
       - on_problems: Specifies how to handle problems if they occur, reporting
         them as warnings by default.

       In the Database backend, this will boil down to a CAST operation.
       In the in-memory backend, a conversion will be performed according to
       the following rules:
       - Anything can be cast into the `Mixed` type.
       - Converting to a `Char` type, the elements of the column will be
         converted to text. If it is fixed length, the texts will be trimmed or
         padded on the right with the space character to match the desired
         length.
       - Conversion between numeric types will replace values exceeding the
         range of the target type with `Nothing`.
       - Converting decimal numbers into integers will truncate or round them,
         depending on the backend. If more control is needed, use the various
         rounding functions (such as `round` or `floor`).
       - Booleans may also be converted to numbers, with `True` being converted
         to `1` and `False` to `0`. The reverse is not supported - use `iif`
         instead.
       - A `Date_Time` may be converted into a `Date` or `Time` type - the
         resulting value will be truncated to the desired type.
       - If a `Date` is to be converted to `Date_Time`, it will be set at
         midnight of the default system timezone.
       - For a `Mixed` column being converted into a specific type, each row is
         converted individually.

        If the target type cannot fit some of the values (for example due to too
        small range), a `Conversion_Failure` may be reported according to the
        `on_problems` rules. The Database backends may fail with `SQL_Error`
        instead.

       ? Inexact Target Type

         If the backend does not support the requested target type, the closest
         supported type is chosen and a `Inexact_Type_Coercion` problem is
         reported.

       ! Casting Text values

         The `parse` method should be used to convert text values into other
         types. Due to this, a Mixed column containing values `[2, "3"]` will
         actually be converted into `[2, Nothing]` when casting to Integer type.
    @columns Widget_Helpers.make_column_name_vector_selector
    cast : Vector (Text | Integer | Regex) | Text | Integer | Regex -> Value_Type -> Boolean -> Problem_Behavior -> Table ! Illegal_Argument | Inexact_Type_Coercion | Conversion_Failure
    cast self columns=[0] value_type error_on_missing_columns=True on_problems=Problem_Behavior.Report_Warning =
        selected = self.columns_helper.select_columns columns Case_Sensitivity.Default reorder=False error_on_missing_columns=error_on_missing_columns on_problems=on_problems error_on_empty=False
        selected.fold self table-> column_to_cast->
            new_column = column_to_cast.cast value_type on_problems
            table.set new_column new_name=column_to_cast.name set_mode=Set_Mode.Update

    ## Change the value type of table columns to a more specific one, based on
       their contents.

       This is most useful for `Mixed` type columns and will allow to narrow
       down the type if all values in the column fit a more specific type.

       Arguments:
       - columns: The selection of columns to convert.
       - shrink_types: If set `True`, smaller types will be chosen if possible,
         according to the rules below. Defaults to `False`.
       - error_on_missing_columns: Specifies if a missing input column should
         result in an error regardless of the `on_problems` settings. Defaults
         to `True`.
       - on_problems: Specifies how to handle problems if they occur, reporting
         them as warnings by default.

       ? Auto Type Selection Rules

         - If a `Mixed` column can be assigned a single type, like `Char` or
           `Integer`, that will be used.
         - Text columns are not parsed. To do that, use the `parse` method.
         - If a `Float` column contains only integers, it will be converted to
           an Integer column.
         - If a `Decimal` column contains only integers that could fit in a
           64-bit integer storage, it will be converted to an Integer column.
         - If `shrink_types` is `False` (default), no other transformations are
           applied.
         - However, if `shrink_types` is set to `True`, then:
           - Integer columns will be assigned the smallest size that can fit all
             values (down to 16-bit integers; converting to the `Byte` type has
             to be done manually through `cast`).
           - If all elements in a text column have the same length, the type
             will become fixed length.
           - Otherwise, if a text column is variable length, but all text
             elements are no longer than 255 characters, the column will get a
             max length of 255. Otherwise, the column size limit will stay
             unchanged.
    auto_value_types : Vector (Text | Integer | Regex) | Text | Integer | Regex -> Boolean -> Boolean -> Problem_Behavior -> Table
    auto_value_types self columns=self.column_names shrink_types=False error_on_missing_columns=True on_problems=Problem_Behavior.Report_Warning =
        selected = self.columns_helper.select_columns columns Case_Sensitivity.Default reorder=False error_on_missing_columns=error_on_missing_columns on_problems=on_problems error_on_empty=False
        selected.fold self table-> column_to_cast->
            new_column = column_to_cast.auto_value_type shrink_types
            table.set new_column new_name=column_to_cast.name set_mode=Set_Mode.Update

    ## GROUP Standard.Base.Conversions
       Splits a column of text into a set of new columns.
       The original column will be removed from the table.
       The new columns will be named with the name of the input column with a
       incrementing number after.

       Arguments:
       - column: The name or index of the column to split the text of.
       - delimiter: The term or terms used to split the text.
       - column_count: The number of columns to split to.
         If `Nothing` then columns will be added to fit all data.
       - on_problems: Specifies the behavior when a problem occurs.

       ! Error Conditions
         If the data exceeds the `column_count`, a `Column_Count_Exceeded` will
         be reported according to the `on_problems` behavior.
    @column Widget_Helpers.make_column_name_selector
    @delimiter make_delimiter_selector
    split_to_columns : Text | Integer -> Text -> Integer | Nothing -> Problem_Behavior -> Table
    split_to_columns self column delimiter="," column_count=Nothing on_problems=Report_Error =
        Split_Tokenize.split_to_columns self column delimiter column_count on_problems

    ## GROUP Standard.Base.Conversions
       Splits a column of text into a set of new rows.
       The values of other columns are repeated for the new rows.

       Arguments:
       - column: The name or index of the column to split the text of.
       - delimiter: The term or terms used to split the text.
    @column Widget_Helpers.make_column_name_selector
    @delimiter make_delimiter_selector
    split_to_rows : Text | Integer -> Text -> Table
    split_to_rows self column delimiter="," =
        Split_Tokenize.split_to_rows self column delimiter

    ## GROUP Standard.Base.Conversions
       Tokenizes a column of text into a set of new columns using a regular
       expression.
       If the pattern contains marked groups, the values are concatenated
       together; otherwise the whole match is returned.
       The original column will be removed from the table.
       The new columns will be named with the name of the input column with a
       incrementing number after.

       Arguments:
       - column: The name or index of the column to tokenize the text of.
       - pattern: The pattern used to find within the text.
       - case_sensitivity: Specifies if the text values should be compared case
         sensitively.
       - column_count: The number of columns to split to.
         If `Nothing` then columns will be added to fit all data.
       - on_problems: Specifies the behavior when a problem occurs.

       ! Error Conditions
         If the data exceeds the `column_count`, a `Column_Count_Exceeded` will
         be reported according to the `on_problems` behavior.
    @column Widget_Helpers.make_column_name_selector
    tokenize_to_columns : Text | Integer -> Text -> Case_Sensitivity -> Integer | Nothing -> Problem_Behavior -> Table
    tokenize_to_columns self column pattern="." case_sensitivity=Case_Sensitivity.Sensitive column_count=Nothing on_problems=Report_Error =
        Split_Tokenize.tokenize_to_columns self column pattern case_sensitivity column_count on_problems

    ## GROUP Standard.Base.Conversions
       Tokenizes a column of text into a set of new rows using a regular
       expression.
       If the pattern contains marked groups, the values are concatenated
       together; otherwise the whole match is returned.
       The values of other columns are repeated for the new rows.

       Arguments:
       - column: The name or index of the column to tokenize the text of.
       - pattern: The pattern used to find within the text.
       - case_sensitivity: Specifies if the text values should be compared case
         sensitively.
       - at_least_one_row: If True, a tokenization that returns no values will still
         produce at least one row, with `Nothing` for the output column values.
         Equivalent to converting a tokenization output of [] to [Nothing].
    @column Widget_Helpers.make_column_name_selector
    tokenize_to_rows : Text | Integer -> Text -> Case_Sensitivity -> Boolean -> Table
    tokenize_to_rows self column pattern="." case_sensitivity=Case_Sensitivity.Sensitive at_least_one_row=False =
        Split_Tokenize.tokenize_to_rows self column pattern case_sensitivity at_least_one_row

    ## GROUP Standard.Base.Conversions
       Converts a Text column into new columns using a regular expression
       pattern.

       Each match becomes a row in the table.
       The values of other columns are repeated for the new rows.

       If there are no marked groups, a single column with whole content of
       match is added. Otherwise, each group becomes a column (with group name
       if named in Regex).

       Arguments:
       - column: The column to split the text of.
       - pattern: The pattern used to search within the text.
       - case_sensitivity: Specifies if the text values should be compared case
         sensitively.
       - parse_values: Parse any values using the default value parser.

       ? Column Names

       If no marked group, the new column will have the same name as the input.
       If the marked groups are named, the names will be used otherwise the column
       will be named `<Input Column> <N>` where `N` is the number of the marked group.
       If the new name is already in use it will be renamed following the normal
       suffixing strategy.
    @column Widget_Helpers.make_column_name_selector
    parse_to_columns : Text | Integer -> Text | Regex -> Case_Sensitivity -> Boolean -> Problem_Behavior -> Table
    parse_to_columns self column pattern="." case_sensitivity=Case_Sensitivity.Sensitive parse_values=True on_problems=Report_Error =
        Split_Tokenize.parse_to_columns self column pattern case_sensitivity parse_values on_problems

    ## ALIAS filter rows
       GROUP Standard.Base.Selections

       Selects only the rows of this table that correspond to `True` values of
       `filter`.

       Arguments:
       - column: The column to use for filtering. Can be a column name, index or
         the `Column` object itself.
       - filter: The filter to apply to the column. It can either be an instance
         of `Filter_Condition` or a predicate taking a cell value and returning
         a boolean value indicating whether the corresponding row should be kept
         or not.
       - on_problems: Specifies how to handle if a non-fatal problem occurs,
         attaching a warning by default.

       ! Error Conditions

         - If a column name cannot be found, a `No_Such_Column` dataflow error
           is raised.
         - If a column index is invalid, an `Index_Out_Of_Bounds` dataflow error
           is raised.
         - If the column is an invalid type for the filter, an
           `Invalid_Value_Type` dataflow error is raised.
         - Additionally, the following problems may be reported according to the
           `on_problems` setting:
           - If filtering by equality on a floating-point column,
             a `Floating_Point_Equality`.

       > Example
         Get people older than 30.

             people.filter "Age" (Greater 30)

       > Example
         Filter people between 30 and 40.

             people.filter "Age" (Between 30 40)

       > Example
         Select rows where more than 50% of the stock is sold.

             table.filter "sold_stock" (Greater (table.at "total_stock" / 2))

       > Example
         Select people celebrating a jubilee.

             people.filter "age" (age -> (age%10 == 0))
    @column Widget_Helpers.make_column_name_selector
    filter : (Column | Text | Integer) -> (Filter_Condition|(Any->Boolean)) -> Problem_Behavior -> Table ! No_Such_Column | Index_Out_Of_Bounds | Invalid_Value_Type
    filter self column (filter : Filter_Condition | Function = Filter_Condition.Equal True) on_problems=Report_Warning = case column of
        _ : Column ->
            mask filter_column = Table.Value (self.java_table.mask filter_column.java_column)
            case filter of
                _ : Filter_Condition -> mask (make_filter_column column filter on_problems)
                _ : Function -> Filter_Condition_Module.handle_constructor_missing_arguments filter <|
                    mask (column.map filter)
        _ ->
            table_at = self.at column
            self.filter table_at filter on_problems

    ## ALIAS filter rows
       GROUP Standard.Base.Selections

       Selects only the rows of this table that correspond to `True` values of
       `filter`.

       Arguments:
       - expression: The expression to evaluate to filter the rows.
       - on_problems: Specifies how to handle non-fatal problems, attaching a
         warning by default.

       ! Error Conditions

         - If a column name cannot be found, a `No_Such_Column` dataflow error
           is raised.
         - If the provided expression is invalid, a corresponding
           `Expression_Error` dataflow error is raised.
         - If the expression returns a column that does not have a boolean type,
           an `Invalid_Value_Type` dataflow error is raised.
         - Additionally, the following problems may be reported according to the
           `on_problems` setting:
           - If the expression checks equality on a floating-point column,
             a `Floating_Point_Equality`.
           - If an arithmetic error occurs when computing the expression,
             an `Arithmetic_Error`.
           - If more than 10 rows encounter computation issues,
             an `Additional_Warnings`.

       > Example
         Select people celebrating a jubilee.

             people.filter_by_expression "[age] % 10 == 0"
    filter_by_expression : Text -> Problem_Behavior -> Table ! No_Such_Column | Invalid_Value_Type | Expression_Error
    filter_by_expression self expression on_problems=Report_Warning =
        column = self.evaluate_expression expression on_problems
        self.filter column Filter_Condition.Is_True

    ## GROUP Standard.Base.Selections
       Creates a new Table with the specified range of rows from the input
       Table.

       Arguments:
       - range: The selection of rows from the table to return.

       For the purposes of the `Index_Sub_Range.While` predicate a single
       "element" of the table is represented by the `Row` type.

       ? Supported Range Types

         Database backends support all range types except `While` and `Sample`

         In-memory tables support all range types.

       > Example
         Take first 10 rows of the table.

             table.take (First 10)

       > Example
         Take rows from the top of the table as long as their values sum to 10.

             table.take (While row-> row.to_vector.compute Statistic.Sum == 10)
    @range Index_Sub_Range.default_widget
    take : (Index_Sub_Range | Range | Integer) -> Table
    take self range=(First 1) =
        Index_Sub_Range_Module.take_helper self.row_count self.rows.at self.slice (slice_ranges self) range

    ## GROUP Standard.Base.Selections
       Creates a new Table from the input with the specified range of rows
       removed.

       Arguments:
       - range: The selection of rows from the table to remove.

       For the purposes of the `Index_Sub_Range.While` predicate a single
       "element" of the table is represented by the `Row` type.

       ? Supported Range Types

         Database backends support all range types except `While` and `Sample`

         In-memory tables support all range types.

       > Example
         Drop first 10 rows of the table.

             table.drop (First 10)

       > Example
         Drop rows from the top of the table as long as their values sum to 10.

             table.drop (While row-> row.to_vector.compute Statistic.Sum == 10)
    @range Index_Sub_Range.default_widget
    drop : (Index_Sub_Range | Range | Integer) -> Table
    drop self range=(First 1) =
        Index_Sub_Range_Module.drop_helper self.row_count self.rows.at self.slice (slice_ranges self) range

    ## PRIVATE
       Filter out all rows.
    remove_all_rows : Table
    remove_all_rows self = self.take 0

    ## ALIAS add index column, rank, record id
       GROUP Standard.Base.Values
       Adds a new column to the table enumerating the rows.

       Arguments:
       - name: The name of the new column. Defaults to "Row".
       - from: The starting value for the enumeration. Defaults to 1.
       - step: The amount to increment the enumeration by. Defaults to 1.
       - group_by: Specifies the columns to group by. The row numbers are
         counted separately for each group. By default, all rows are treated as
         a single group.
       - order_by: Specifies the columns to order by. Defaults to the order of
         the rows in the table. The row numbers are assigned according to the
         specified ordering.

       ? Ordering of rows

         Note that the ordering of rows from the original table is preserved in
         all cases. The grouping and ordering settings affect how the row
         numbers are assigned to each row, but the order of the rows itself is
         not changed by this operation.

       ! Error Conditions

         - If the columns specified in `group_by` or `order_by` are not present
           in the table, a `Missing_Input_Columns` error is raised.
         - If the column with the same name as provided `name` already exists,
           a `Duplicate_Output_Column_Names` problem is reported and the
           existing column is renamed to avoid the clash.
         - If grouping on floating point numbers, a `Floating_Point_Equality`
           problem is reported.
    @group_by Widget_Helpers.make_column_name_vector_selector
    @order_by Widget_Helpers.make_order_by_selector
    add_row_number : Text -> Integer -> Integer -> Vector (Text | Integer | Regex) | Text | Integer | Regex -> Vector (Text | Sort_Column) | Text -> Problem_Behavior -> Table
    add_row_number self (name:Text="Row") (from:Integer=1) (step:Integer=1) (group_by:(Vector | Text | Integer | Regex)=[]) (order_by:(Vector | Text)=[]) (on_problems:Problem_Behavior=Problem_Behavior.Report_Warning) =
        Add_Row_Number.add_row_number self name from step group_by order_by on_problems

    ## ALIAS add column, new column, update column
       GROUP Standard.Base.Values
       Sets the column value at the given name.

       Arguments:
       - column: The new column or expression to create column.
       - new_name: Optional new name for the column.
       - set_mode: Specifies the expected behaviour in regards to existing
         column with the same name.
       - on_problems: Specifies how to handle problems with expression
         evaluation.

       ! Error Conditions

         - If the column name is already present and `set_mode` is `Add`, a
           `Existing_Column` dataflow error is raised.
         - If the column name is not present and `set_mode` is `Update`, a
           `Missing_Column` dataflow error is raised.
         - If a column name referenced from within an expression cannot be
           found, a `No_Such_Column` dataflow error is raised.
         - If the provided expression is invalid, a corresponding
           `Expression_Error` dataflow error is raised.
         - The following problems with expression evaluation may be reported
           according to the `on_problems` setting:
           - If the expression checks equality on a floating-point column,
             a `Floating_Point_Equality`.
           - If an arithmetic error occurs when computing the expression,
             an `Arithmetic_Error`.
           - If more than 10 rows encounter computation issues,
             an `Additional_Warnings`.

       > Example
         Create a table where the values of the total stock in the inventory is
         doubled.

             import Standard.Examples

             example_set =
                 table = Examples.inventory_table
                 double_inventory = table.at "total_stock" * 2
                 table.set double_inventory new_name="total_stock"
                 table.set "2 * [total_stock]" new_name="total_stock_expr"
    @new_name Widget_Helpers.make_column_name_selector
    set : Text | Column -> Text | Nothing -> Set_Mode -> Problem_Behavior -> Table ! Existing_Column | Missing_Column | No_Such_Column | Expression_Error
    set self column:(Text | Column) new_name=Nothing set_mode=Set_Mode.Add_Or_Update on_problems=Report_Warning =
        resolved = case column of
            _ : Text -> self.evaluate_expression column on_problems
            _ : Column -> column
            _ -> Error.throw (Illegal_Argument.Error "Unsupported type for `Table.set`.")

        renamed = case new_name of
           Nothing -> resolved
           _ : Text -> resolved.rename new_name
        renamed.if_not_error <| self.column_naming_helper.check_ambiguity self.column_names new_name <|
            check_add_mode = case set_mode of
                Set_Mode.Add_Or_Update -> True
                Set_Mode.Add -> if self.java_table.getColumnByName renamed.name . is_nothing then True else
                    Error.throw (Existing_Column.Error renamed.name)
                Set_Mode.Update -> if self.java_table.getColumnByName renamed.name . is_nothing . not then True else
                    Error.throw (Missing_Column.Error renamed.name)

            check_add_mode.if_not_error <|
                if resolved.length != self.row_count then Error.throw (Row_Count_Mismatch.Error self.row_count resolved.length) else
                    Table.Value (self.java_table.addOrReplaceColumn renamed.java_column)

    ## Given an expression, create a derived column where each value is the
       result of evaluating the expression for the row.

       Arguments:
       - expression: The expression to evaluate.
       - on_problems: Specifies how to handle non-fatal problems, attaching a
         warning by default.

       ! Error Conditions

         - If a column name cannot be found, a `No_Such_Column` dataflow error
           is raised.
         - If the provided expression is invalid, a corresponding
           `Expression_Error` dataflow error is raised.
         - Additionally, the following problems may be reported according to the
           `on_problems` setting:
           - If the expression checks equality on a floating-point column,
             a `Floating_Point_Equality`.
           - If an arithmetic error occurs when computing the expression,
             an `Arithmetic_Error`.
           - If more than 10 rows encounter computation issues,
             an `Additional_Warnings`.
    evaluate_expression : Text -> Problem_Behavior -> Column ! No_Such_Column | Invalid_Value_Type | Expression_Error
    evaluate_expression self expression on_problems=Report_Warning =
        get_column name = self.at name
        new_column = Expression.evaluate expression get_column self.make_constant_column "Standard.Table.Data.Column" "Column" Column.var_args_functions
        problems = Warning.get_all new_column . map .value
        result = new_column.rename (self.column_naming_helper.sanitize_name expression)
        on_problems.attach_problems_before problems <|
            Warning.set result []

    ## PRIVATE

       Create a constant column from a value.
    make_constant_column : Any -> Column
    make_constant_column self value =
        if Table_Helpers.is_column value then Error.throw (Illegal_Argument.Error "A constant value may only be created from a scalar, not a Column") else
            Column.from_vector_repeated ("Constant_" + UUID.randomUUID.to_text) [value] self.row_count

    ## PRIVATE
       Create a unique temporary column name.
    make_temp_column_name : Text
    make_temp_column_name self = self.column_naming_helper.make_temp_column_name self.column_names

    ## Returns the vector of columns contained in this table.

       > Examples
         Get a vector containing the columns in the table.

             import Standard.Examples

             example_columns = Examples.inventory_table.columns
    columns : Vector
    columns self = Vector.from_polyglot_array <|
        Array_Proxy.new self.java_table.getColumns.length i->
            Column.Value (self.java_table.getColumns.at i)

    ## GROUP Standard.Base.Metadata
       Returns the vector of column names contained in this table.
    column_names : Vector Text
    column_names self = Vector.from_polyglot_array <|
        Array_Proxy.new self.java_table.getColumns.length i->
            self.java_table.getColumns.at i . getName

    ## Returns a vector of rows contained in this table.

       In the database backend, it first materializes the table to in-memory.

       Arguments:
       - max_rows: The maximum amount of rows to return. It is mainly meant for
         the Database backend, to limit how many rows are downloaded. In the
         in-memory backend it is only kept for API compatibility.
    rows : Integer -> Vector Row
    rows self max_rows=Nothing =
        table = case max_rows of
            Nothing -> self
            _ : Integer -> self.slice 0 max_rows
        proxy = Rows_View.Value table
        Vector.from_polyglot_array (Array_Proxy.from_proxy_object proxy)

    ## GROUP Standard.Base.Selections
       Returns the first row of the table.

       In the database backend, it first materializes the table to in-memory.
    first_row : Row ! Index_Out_Of_Bounds
    first_row self =
        if self.row_count == 0 then Error.throw (Index_Out_Of_Bounds.Error 0 0) else
            Row.Value self 0

    ## GROUP Standard.Base.Selections
       Returns the second row of the table.

       In the database backend, it first materializes the table to in-memory.
    second_row : Row ! Index_Out_Of_Bounds
    second_row self =
        if self.row_count < 2 then Error.throw (Index_Out_Of_Bounds.Error 1 self.row_count) else
            Row.Value self 1

    ## GROUP Standard.Base.Selections
       Returns the last row of the table.

       In the database backend, it first materializes the table to in-memory.
    last_row : Row ! Index_Out_Of_Bounds
    last_row self =
        if self.row_count == 0 then Error.throw (Index_Out_Of_Bounds.Error 0 0) else
            Row.Value self (self.row_count-1)

    ## GROUP Standard.Base.Calculations
       Joins two tables according to the specified join conditions.

       Arguments:
       - right: The table to join with.
       - join_kind: The `Join_Kind` for the joining the two tables. It defaults
         to `Left_Outer`.
       - on: A single condition or a common column name, or a list thereof, on
         which to correlate rows from the two tables. If multiple conditions
         are supplied, rows are correlated only if all are true.
         If common column names are provided, these columns should be present
         in both tables and an equality condition is added for each of them.
         By default, the join is performed on the first column of the left table
         correlated with a column in the right table with the same name.
       - right_prefix: The prefix added to right table column names in case of
         name conflict.
       - on_problems: Specifies how to handle problems if they occur, reporting
         them as warnings by default.

         - If a column name cannot be found, a `No_Such_Column` is reported
           and an empty result is reported.
         - If a column index is invalid, an `Index_Out_Of_Bounds` is
           reported and an empty result is reported.
         - If there are column names that are clashing between the two tables, a
           `Duplicate_Output_Column_Names` is reported and the columns from the
           table are renamed as described below.
         - If a join condition correlates columns whose types are not compatible
           (for example comparing numeric types with text), an
           `Invalid_Value_Type` is reported.
         - If decimal columns are joined on equality, a
           `Floating_Point_Equality` is reported.

         In any of the above cases, if a problem occurs, the resulting table
         will have the desired structure, but it will be empty to indicate that
         the join has failed due to an erroneous join condition.

       ? Column Renaming

         If columns from the two tables have colliding names, a prefix (by
         default `Right_`) is added to the name of the column from the right
         table. The left column remains unchanged. It is possible that the new
         name will be in use, in this case it will be resolved using the normal
         renaming strategy - adding subsequent `_1`, `_2` etc.

       ? Result Ordering

         The ordering of rows in the resulting table is not specified.

       ? Joining on equality of columns with the same name

         When performing an Inner join on two columns with the same name and an
         equality condition, only one copy of column will be included in the
         output (as these two columns would have the exact same content, so they
         would be redundant).

       ? Same-name column join shorthand

         As a shorthand, providing a column name or a list of column names
         allows to join the two tables on equality of corresponding columns with
         the same name. So `table.join other on=["A", "B"]` is a shorthand for:
             table.join other on=[Join_Condition.Equals "A" "A", Join_Condition.Equals "B" "B"]
    @on Widget_Helpers.make_join_condition_selector
    join : Table -> Join_Kind -> Vector (Join_Condition | Text) | Text -> Text -> Problem_Behavior -> Table
    join self right:Table (join_kind : Join_Kind = Join_Kind.Left_Outer) on=[Join_Condition.Equals self.column_names.first] right_prefix="Right " on_problems=Report_Warning = Out_Of_Memory.handle_java_exception "join" <|
        if check_table "right" right then
            # [left_unmatched, matched, right_unmatched]
            rows_to_keep = case join_kind of
                Join_Kind.Inner           -> [False, True, False]
                Join_Kind.Left_Outer      -> [True, True, False]
                Join_Kind.Right_Outer     -> [False, True, True]
                Join_Kind.Full            -> [True, True, True]
                Join_Kind.Left_Exclusive  -> [True, False, False]
                Join_Kind.Right_Exclusive -> [False, False, True]

            columns_to_keep = case join_kind of
                Join_Kind.Left_Exclusive  -> [True, False]
                Join_Kind.Right_Exclusive -> [False, True]
                _                         -> [True, True]

            join_resolution = make_join_helpers self right . resolve on on_problems
            right_columns_to_drop = if join_kind == Join_Kind.Inner then join_resolution.redundant_column_names else []

            java_conditions = join_resolution.conditions
            new_java_table = self.java_table.join right.java_table java_conditions (rows_to_keep.at 0) (rows_to_keep.at 1) (rows_to_keep.at 2) (columns_to_keep.at 0) (columns_to_keep.at 1) right_columns_to_drop right_prefix

            on_problems.attach_problems_after (Table.Value new_java_table) <|
                problems = new_java_table.getProblems
                Java_Problems.parse_aggregated_problems problems

    ## ALIAS cartesian join
       GROUP Standard.Base.Calculations
       Joins tables by pairing every row of the left table with every row of the
       right table.

       Arguments:
       - right: The table to join with.
       - right_row_limit: If the number of rows in the right table exceeds this,
         then a `Cross_Join_Row_Limit_Exceeded` problem is raised. The check
         exists to avoid exploding the size of the table by accident. This check
         can be disabled by setting this parameter to `Nothing`.
       - right_prefix: The prefix added to right table column names in case of
         name conflict. See "Column Renaming" below for more information.
       - on_problems: Specifies how to handle problems if they occur, reporting
         them as warnings by default.

         - If the `right` table has more rows than the `right_row_limit` allows,
           a `Cross_Join_Row_Limit_Exceeded` is reported. In warning/ignore
           mode, the join is still executed.

       ? Column Renaming

         If columns from the two tables have colliding names, a prefix (by
         default `Right_`) is added to the name of the column from the right
         table. The left column remains unchanged. It is possible that the new
         name will be in use, in this case it will be resolved using the normal
         renaming strategy - adding subsequent `_1`, `_2` etc.

       ? Result Ordering

         Rows in the result are first ordered by the order of the corresponding
         rows from the left table and then the order of rows from the right
         table. This applies only if the order of the rows was specified (for
         example, by sorting the table; in-memory tables will keep the memory
         layout order while for database tables the order may be unspecified).
    cross_join : Table -> Integer | Nothing -> Text -> Problem_Behavior -> Table
    cross_join self right:Table right_row_limit=100 right_prefix="Right " on_problems=Report_Warning = Out_Of_Memory.handle_java_exception "cross_join" <|
        if check_table "right" right then
            limit_problems = case right_row_limit.is_nothing.not && (right.row_count > right_row_limit) of
                True ->
                    [Cross_Join_Row_Limit_Exceeded.Error right_row_limit right.row_count]
                False -> []
            on_problems.attach_problems_before limit_problems <|
                new_java_table = self.java_table.crossJoin right.java_table right_prefix
                renaming_problems = new_java_table.getProblems |> Java_Problems.parse_aggregated_problems
                on_problems.attach_problems_before renaming_problems (Table.Value new_java_table)

    ## ALIAS join by row position
       GROUP Standard.Base.Calculations
       Joins two tables by zipping rows from both tables table together - the
       first row of the left table is correlated with the first one of the right
       one etc.

       Arguments:
       - right: The table to join with.
       - keep_unmatched: If set to `True`, the result will include as many rows
         as the larger of the two tables - the last rows of the larger table
         will have nulls for columns of the smaller one. If set to `False`, the
         result will have as many rows as the smaller of the two tables - the
         additional rows of the larger table will be discarded. The default
         value is `Report_Unmatched` which means that the user expects that two
         tables should have the same amount of rows; if they do not, the
         behaviour is the same as if it was set to `True` - i.e. the unmatched
         rows are kept with `Nothing` values for the other table, but a
         `Row_Count_Mismatch` problem is also reported.
       - right_prefix: The prefix added to right table column names in case of
         name conflict. See "Column Renaming" below for more information.
       - on_problems: Specifies how to handle problems if they occur, reporting
         them as warnings by default.

         - If the tables have different number of rows and `keep_unmatched` is
           set to `Report_Unmatched`, the join will report `Row_Count_Mismatch`.

       ? Column Renaming

         If columns from the two tables have colliding names, a prefix (by
         default `Right_`) is added to the name of the column from the right
         table. The left column remains unchanged. It is possible that the new
         name will be in use, in this case it will be resolved using the normal
         renaming strategy - adding subsequent `_1`, `_2` etc.

       ? Row Ordering For In-Memory Tables

         This operation requires a well-defined order of rows in the input
         tables. In-memory tables rely on the ordering stemming directly from
         their layout in memory. Database tables may not impose a deterministic
         ordering. If the table defines a primary key, it is used to by default
         to ensure deterministic ordering. That can be overridden by specifying
         a different ordering using `Table.order_by`. If no primary key was
         defined nor any ordering was specified explicitly by the user, the
         order of columns is undefined and the operation will fail, reporting a
         `Undefined_Column_Order` problem and returning an empty table.

       ? Row Ordering For Database Tables

         The ordering of rows in the resulting table is not specified.
    @keep_unmatched (make_single_choice [["True", "Boolean.True"], ["False", "Boolean.False"], ["Report", Meta.get_qualified_type_name Report_Unmatched]])
    zip : Table -> Boolean | Report_Unmatched -> Text -> Problem_Behavior -> Table
    zip self right:Table keep_unmatched=Report_Unmatched right_prefix="Right " on_problems=Report_Warning =
        if check_table "right" right then
            keep_unmatched_bool = case keep_unmatched of
                Report_Unmatched -> True
                b : Boolean -> b
            report_mismatch = keep_unmatched == Report_Unmatched

            left_row_count = self.row_count
            right_row_count = right.row_count
            problems = if (left_row_count == right_row_count) || report_mismatch.not then [] else
                [Row_Count_Mismatch.Error left_row_count right_row_count]
            on_problems.attach_problems_before problems <|
                new_java_table = self.java_table.zip right.java_table keep_unmatched_bool right_prefix
                renaming_problems = new_java_table.getProblems |> Java_Problems.parse_aggregated_problems
                on_problems.attach_problems_before renaming_problems (Table.Value new_java_table)

    ## ALIAS append, concat
       GROUP Standard.Base.Calculations
       Appends records from other table(s) to this table.

       Arguments:
       - tables: A single table or a vector of tables to append to this one. The
         tables are concatenated in the order they are specified, with `self`
         being the first one.
       - match_columns: Specifies how to match the columns.
         - If `Match_Columns.By_Name` - the columns are matched by name across
           all provided tables.
           If unmatched columns are to be dropped, the resulting table will keep
           only the set of columns that appear in all provided tables, in the
           relative order that they appeared in the `self` table.
           If unmatched columns are kept, they are added in the order of
           appearance - i.e. first all columns from `self` will be added in the
           original order, then any columns from the second table that were not
           matched will be added at the end (preserving their relative order),
           and so on for all the remaining tables.
         - If `Match_Columns.By_Position` - the columns are mapped by position.
           If unmatched columns are to be dropped, the resulting table will have
           as many columns as the table that had the least columns and the
           column names of the first table (self) will be used.
           If unmatched columns are kept, the resulting table will have as many
           columns as the table with the most columns. Since the first table may
           not have all the necessary columns to provide column names for the
           result, the result will have column names taken from the first table
           that has the biggest number of columns.
       - keep_unmatched_columns: If set to `True`, unmatched columns are kept
         and are padded with `Nothing` for tables that did not have them.
         If set to `False`, only the common subset of columns is kept - any
         column that is not present in all tables is dropped. Defaults to
         `Report_Unmatched`, which behaves like `True` - unmatched columns are
         kept and padded with `Nothing`, but a problem is reported.
       - allow_type_widening: Specifies if the resulting column type should be
         adjusted to fit columns from all arguments. If `True`, a common type
         will be chosen for each column (see "Unifying Column Types" below).
         If `False`, the resulting column type will be the same as in the first
         table containing the column. In this case, all columns that are
         concatenated must have the same type as the first one (unless this
         had a `Mixed` type - in which case it will accept any other types).
       - on_problems: Specifies how to handle problems if they occur, reporting
         them as warnings by default.

         - If `keep_unmatched_columns` is set to `Report_Unmatched` (the
           default):
           - If matching by name and there are columns that are not present in
             all tables, `Unmatched_Columns` is reported.
           - If matching by position and column counts of the merged tables
             differ, then a `Column_Count_Mismatch` is reported. The error will
             contain the greatest column count as its `expected` value and the
             smallest one as its `actual` value.
         - If `keep_unmatched_columns` is set to `False` and matching by name,
           it is possible that there are no columns that are common to all
           provided tables, in that case `No_Output_Columns` is thrown as a
           dataflow error regardless of the `on_problems` setting, because there
           are no columns to include in the resulting table.
         - If type widening is disabled and one of corresponding columns has a
           type that is incompatible with the type coming from the first table,
           a `Column_Type_Mismatch` is reported. The problematic column will be
           dropped from the resulting table. With type widening disabled, the
           subsequent tables must have the same types as the first one, unless
           the type of the first one was `Mixed` which will accept any other
           type.
         - If a common type coercion for a set of matched columns from
           concatenated tables cannot be found, a `No_Common_Type` is reported.
           In warning or ignore mode, the problematic column will be dropped
           from the resulting table.

       ? Unifying Column Types

         If `allow_type_widening` is set to `True`, then the following rules are
         used to find a common type that will fit values from all merged tables.

         Numeric columns are unified by finding the most general type that can
         fit all of the columns. The biggest integer type will be chosen and if
         integers and decimals are mixed, the decimal type will be chosen.
         If boolean columns are mixed with numeric columns, they will be coerced
         to the numeric type (and converted to 0 and 1).

         Text types will also be coerced according to the common rules - if
         constant-length texts of different lengths are mixed, they will be
         coerced to a varying-length type.

         If one of the matched columns has `Mixed` type, that type will be used
         regardless of types of other columns. Mixing any other types will
         result in a `No_Common_Type` problem. If columns of incompatible types
         are meant to be mixed, at least one of them should be explicitly
         retyped to the `Mixed` type to indicate that intention. Note that the
         `Mixed` type may not be supported by most Database backends.
    union : (Table | Vector Table) -> Match_Columns -> Boolean | Report_Unmatched -> Boolean -> Problem_Behavior -> Table
    union self tables match_columns=Match_Columns.By_Name keep_unmatched_columns=Report_Unmatched allow_type_widening=True on_problems=Report_Warning =
        all_tables = case tables of
            v : Vector -> [self] + v
            single_column : Column -> [self, single_column.to_table]
            single_table -> [self, single_table]
        all_tables.all (check_table "tables") . if_not_error <|
            problem_builder = Problem_Builder.new
            matched_column_sets = Match_Columns_Helpers.match_columns all_tables match_columns keep_unmatched_columns problem_builder
            result_row_count = all_tables.fold 0 c-> t-> c + t.row_count
            merged_columns = matched_column_sets.map column_set->
                case Table_Helpers.unify_result_type_for_union column_set all_tables allow_type_widening problem_builder of
                    Nothing -> Nothing
                    result_type : Value_Type ->
                        concat_columns column_set all_tables result_type result_row_count on_problems
            good_columns = merged_columns.filter Filter_Condition.Not_Nothing
            if good_columns.is_empty then Error.throw No_Output_Columns else
                problem_builder.attach_problems_before on_problems <|
                    Table.new good_columns

    ## ALIAS drop_missing_rows, dropna
       GROUP Standard.Base.Selections
       Remove rows which are all blank or containing blank values.

       Arguments:
       - when_any: If `True`, then remove any row containing any blank values.
         If `False`, then only remove rows with all blank values.
       - treat_nans_as_blank: If `True`, then `Number.nan` is considered as blank.

       ? Blank values
         Blank values are `Nothing`, `""` and depending on setting `Number.nan`.
    filter_blank_rows : Boolean -> Boolean -> Table
    filter_blank_rows self when_any=False treat_nans_as_blank=False =
        Table_Helpers.filter_blank_rows self when_any treat_nans_as_blank

    ## ALIAS count
       GROUP Standard.Base.Metadata
       Returns the number of rows in this table.

       > Example
         Count the number of rows in the table.

             import Standard.Examples

             example_row_count = Examples.inventory_table.row_count
    row_count : Integer
    row_count self = self.java_table.rowCount

    ## Returns a materialized dataframe containing rows of this table.

       In the in-memory backend, this returns the same table, truncated to
       `max_rows`. This is only kept for API compatibility between database and
       in-memory tables. The `read` operation can be used to ensure that the
       table is now in-memory, regardless of its origin.

       Arguments:
       - max_rows: specifies a maximum amount of rows to fetch; if not set, all
         available rows are fetched.
    read : (Integer | Nothing) -> Table
    read self max_rows=Nothing = case max_rows of
        Nothing -> self
        _ : Integer -> self.take (First max_rows)

    ## GROUP Standard.Base.Metadata
       Returns a Table describing this table's contents.

       The table lists all columns, counts of non-null items and value types of
       each column.

       > Example
         Get information about a table.

             import Standard.Examples

             example_info = Examples.inventory_table.info
    info : Table
    info self =
        cols = self.columns
        Table.new [["Column", cols.map .name], ["Items Count", cols.map .count], ["Value Type", cols.map .value_type]]

    ## GROUP Standard.Base.Calculations
       Returns a new table with a chosen subset of columns left unchanged and
       the other columns pivoted to rows with a single name field and a single
       value field.

       Arguments:
       - key_columns: Set of fields to remain as columns. These values will be
         repeated for each data field that is pivoted.
       - attribute_column_name: The name of the field that will contain the
         names of the pivoted fields. If this name is already in use, it will be
         renamed with a numeric suffix.
       - value_column_name: The name of the field that will contain the values
         of the pivoted fields. If this name is already in use, it will be
         renamed with a numeric suffix.
       - on_problems: Specifies how to handle problems if they occur, reporting
         them as warnings by default.

       ! Error Conditions

         - If there are no columns in the output table, a `No_Output_Columns` is
           raised as an error regardless of the problem behavior, because it is
           not possible to create a table without any columns.
         - If a column in `columns` is not in the input table, a
           `Missing_Input_Columns` is raised as an error, unless
           `error_on_missing_columns` is set to `False`, in which case the
           problem is reported according to the `on_problems` setting.
         - If any column names in the new table are clashing, a
           `Duplicate_Output_Column_Names` is reported according to the
           `on_problems` setting.

       ? Example Transpose Operation

         Input Table `table`:

            Id | Name    | Country
           ----|---------|---------
            A  | Example | France
            B  | Another | Germany

         Result `table.transpose ['Id'] 'Attribute' 'Value'`:

            Id | Attribute | Value
           ----|-----------|---------
            A  | Name      | Example
            A  | Country   | France
            B  | Name      | Another
            B  | Country   | Germany
    @key_columns Widget_Helpers.make_column_name_vector_selector
    transpose : Vector (Integer | Text | Regex) | Text | Integer | Regex -> Text -> Text -> Boolean -> Problem_Behavior -> Table ! No_Output_Columns | Missing_Input_Columns | Duplicate_Output_Column_Names
    transpose self (key_columns = []) (attribute_column_name="Name") (value_column_name="Value") (error_on_missing_columns=True) (on_problems = Report_Warning) =
        columns_helper = self.columns_helper
        unique = self.column_naming_helper.create_unique_name_strategy
        problem_builder = Problem_Builder.new error_on_missing_columns=error_on_missing_columns

        id_columns = columns_helper.select_columns_helper key_columns Case_Sensitivity.Default False problem_builder

        selected_names = Map.from_vector (id_columns.map column-> [column.name, True])

        data = columns_helper.internal_columns.filter column->(selected_names.get column.name False . not)
        java_data = data.map .java_column

        java_id = id_columns.map .java_column

        unique.mark_used (id_columns.map .name)
        result = Table.Value (Java_Table.transpose java_id java_data (unique.make_unique attribute_column_name) (unique.make_unique value_column_name))
        problem_builder.report_unique_name_strategy unique

        problem_builder.attach_problems_after on_problems result

    ## GROUP Standard.Base.Calculations
       Returns a new table using a chosen field as the column header and then
       aggregating the rows within each value as specified. Optionally, a set of
       fields can be used to group the rows.

       Arguments:
       - group_by: Set of fields to group by. If not provided, a single row will
         be produced.
       - name_column: The field to use as the column header. If this field is
         not found, then each value will be a single column.
       - values: The aggregation to perform on each set of rows. Can be a single
         aggregation or a vector of aggregations. Expressions can be used within
         the aggregation to perform more complicated calculations.
       - on_problems: Specifies how to handle problems if they occur, reporting
         them as warnings by default.

       ! Error Conditions

         - If a column in `group_by` or `name_column` is not in the input table,
           a `Missing_Input_Columns` is raised as a dataflow error.
         - If a column selector in `values` given as a `Text` and it does not
           match any columns in the input table nor is it a valid expression, an
           `Invalid_Aggregate_Column` dataflow error is raised.
         - If a column name generated from the input data is invalid,
           `Invalid_Column_Names` error is raised.
         - If an aggregation fails, an `Invalid_Aggregation` dataflow error is
           raised.
         - Additionally, the following problems may be reported according to the
           `on_problems` setting:
           - If grouping on, using as the column name, or computing the `Mode` on
             a floating point number, a `Floating_Point_Equality`.
           - If when concatenating values there is an quoted delimited,
             an `Unquoted_Delimiter`
           - If there are more than 10 issues with a single column,
             an `Additional_Warnings`.

       ? Example Cross Tab Operation

         Input Table `table`:

            Id | B       | C
           ----|---------|---------
            A  | Name    | Example
            A  | Country | France

         Result `table.cross_tab ['Id'] 'B' (Aggregate_Column.First 'C')`:

            Id | Name    | Country
           ----|---------|---------
            A  | Example | France
    @group_by Widget_Helpers.make_column_name_vector_selector
    @name_column Widget_Helpers.make_column_name_selector
    @values (Widget_Helpers.make_aggregate_column_selector include_group_by=False)
    cross_tab : Vector (Integer | Text | Regex | Aggregate_Column) | Text | Integer | Regex -> (Text | Integer) -> Aggregate_Column | Vector Aggregate_Column -> Problem_Behavior -> Table ! Missing_Input_Columns | Invalid_Aggregate_Column | Floating_Point_Equality | Invalid_Aggregation | Unquoted_Delimiter | Additional_Warnings | Invalid_Column_Names
    cross_tab self group_by name_column values=Aggregate_Column.Count (on_problems=Report_Warning) = Out_Of_Memory.handle_java_exception "cross_tab" <|
        columns_helper = self.columns_helper
        problem_builder = Problem_Builder.new error_on_missing_columns=True

        ## Normalize the group_by parameter to select columns
        normalize_group_by input = case input of
            Aggregate_Column.Group_By c _ -> c
            _ : Aggregate_Column -> Error.throw (Illegal_Argument.Error "Only Aggregate_Column.Group_By can be used for cross_tab group_by clause.")
            _ : Vector -> input.map normalize_group_by
            _ -> input

        ## validate the name and group_by columns
        name_column_selector = case name_column of
            ix : Integer -> [ix]
            name : Text -> [name]
            _ -> Error.throw (Illegal_Argument.Error "name_column must be a column index or name.")
        matched_name = columns_helper.select_columns_helper name_column_selector Case_Sensitivity.Default True problem_builder
        grouping = columns_helper.select_columns_helper (normalize_group_by group_by) Case_Sensitivity.Default True problem_builder

        ## Validate the values
        values_vector = case values of
            _ : Vector -> values
            _ -> [values]
        resolved_values = values_vector.map (Aggregate_Column_Helper.resolve_aggregate self problem_builder)
        is_group_by c = case c of
            Aggregate_Column.Group_By _ _ -> True
            _ -> False
        validated_values = if resolved_values.any is_group_by then Error.throw (Illegal_Argument.Error "Cannot use group_by for a cross_tab value.") else
            resolved_values.filter c->(c!=Nothing)

        problem_builder.attach_problems_before on_problems <| Illegal_Argument.handle_java_exception <|
            java_key_columns = grouping.map .java_column

            name_mapper = if matched_name.is_empty then Aggregate_Column_Helper.default_aggregate_column_name else
                if validated_values.length == 1 then (_ -> "") else
                    all_same = Aggregate_Column_Helper.all_same_column validated_values
                    include_column_name = all_same.not
                    c -> Aggregate_Column_Helper.default_aggregate_column_name c include_column_name

            data_columns = validated_values.map c->
                col_name = if c.new_name != "" then c.new_name else
                    Aggregate_Column_Helper.default_aggregate_column_name c
                Aggregate_Column_Helper.java_aggregator col_name c

            result = case matched_name.is_empty of
                True ->
                    group_by = grouping.map g->(Aggregate_Column_Helper.java_aggregator g.name (Aggregate_Column.Group_By g))
                    index = self.java_table.indexFromColumns java_key_columns
                    index.makeTable (group_by + data_columns)
                False ->
                    aggregate_names = validated_values.map c->
                        if c.new_name != "" then c.new_name else (name_mapper c)

                    too_many_columns caught_panic =
                        inner_panic = caught_panic.payload
                        Error.throw (Column_Count_Exceeded.Error inner_panic.getMaximumColumnCount inner_panic.getColumnCount)
                    Panic.catch TooManyColumnsException handler=too_many_columns <|
                        Invalid_Column_Names.handle_java_exception <|
                            self.java_table.makeCrossTabTable java_key_columns matched_name.first.java_column data_columns aggregate_names

            on_problems.attach_problems_after (Table.Value result) <|
                problems = result.getProblems
                Java_Problems.parse_aggregated_problems problems

    ## PRIVATE
       Returns a table with a continuous sub-range of rows taken.
    slice : Integer -> Integer -> Table
    slice self start end =
        length = self.row_count
        offset = (start.min length).max 0
        limit = ((end - offset).min (length - offset)).max 0
        Table.Value (self.java_table.slice offset limit)

    ## GROUP Standard.Base.Selections
       Returns a table containing the rows of `self` table with their order
       reversed.

       > Example
         Reverse the rows in a table.

             import Standard.Examples

             example_reverse = Examples.inventory_table.reverse
    reverse : Table
    reverse self =
        mask = OrderBuilder.buildReversedMask self.row_count
        Table.Value <| self.java_table.applyMask mask

    ## GROUP Standard.Base.Output
       This function writes a table from memory into a file.

       The specific behavior of the various `File_Format`s is specified below.

       Arguments:
       - path: The path to the output file.
       - format: The format of the file.
         If `Auto_Detect` is specified; the provided file determines the
         specific type and configures it appropriately. Details of this type are
         below.
       - on_existing_file: Specified how to handle if the file already exists.
       - match_columns: Specifies how to match columns against an existing file.
         If `Match_Columns.By_Name` - the columns are mapped by name against an
         existing file. If there is a mismatch, then a `Column_Name_Mismatch`
         error is raised.
         If `Match_Columns.By_Position` - the columns are mapped by position
         against an existing file. If there is a mismatch, then a
         `Column_Count_Mismatch` error is raised.
       - on_problems: Specifies how to handle if a problem occurs, raising as a
         warning by default. The specific issues depend on the `File_Format`
         argument.

       Returns:
       - If an unsupported `File_Format` is specified, an
         `Illegal_Argument` is raised.
       - If the path to the parent location cannot be found or the filename is
         invalid, a `File_Error.Not_Found` is raised.
       - If another IO error occurs, such as access denied, an
         `File_Error.IO_Error` is raised.
       - If appending and the columns do not match, a `Column_Mismatch` is
         raised.
       - Other specific errors or warnings that can be raised depend on the
         format argument.
       - On success, a `File` object for the written file is returned.

       ? `File_Format` write behaviors

         - `Auto_Detect`: The file format is determined by the provided file.
         - `Bytes` and `Plain_Text`: The Table does not support these types in
           the `write` function. If passed as format, an
           `Illegal_Argument` is raised. To write out the table as plain
           text, the user needs to call the `Text.from Table` method and then
           use the `Text.write` function.

       > Example
         Write a table to a CSV file, without writing the header.

             import Standard.Examples
             from Standard.Table import Delimited

             example_to_csv = Examples.inventory_table.write (Enso_Project.data / "example_csv_output.csv") (Delimited delimiter="," headers=False)

       > Example
         Write a table to an XLSX file.

             import Standard.Examples
             from Standard.Table import Excel

             example_to_xlsx = Examples.inventory_table.write (enso_project.data / "example_xlsx_output.xlsx") Excel
    @format Widget_Helpers.write_table_selector
    write : File|Text -> File_Format -> Existing_File_Behavior -> Match_Columns -> Problem_Behavior -> File ! Column_Count_Mismatch | Illegal_Argument | File_Error
    write self path format=Auto_Detect on_existing_file=Existing_File_Behavior.Backup match_columns=Match_Columns.By_Name on_problems=Report_Warning =
        file = File.new path
        case format of
            _ : Auto_Detect ->
                base_format = format.get_writing_format file
                if base_format == Nothing then Error.throw (File_Error.Unsupported_Output_Type file Table) else
                    self.write file format=base_format on_existing_file match_columns on_problems
            _ ->
                methods = if format == JSON_Format then ["write_table"] else Meta.meta (Meta.type_of format) . methods
                if methods.contains "write_table" . not then Error.throw (File_Error.Unsupported_Output_Type format Table) else
                    effective_existing_behaviour = on_existing_file.get_effective_behavior file
                    tgt_file = if Context.Output.is_enabled then file else
                        should_copy_file = on_existing_file==Existing_File_Behavior.Append
                        file.create_dry_run_file copy_original=should_copy_file

                    to_write = if Context.Output.is_enabled then self else self.take 1000
                    Context.Output.with_enabled <|
                        format.write_table tgt_file to_write effective_existing_behaviour match_columns on_problems

    ## Creates a text representation of the table using the CSV format.
    to_csv : Text
    to_csv self = Text.from self (Delimited_Format.Delimited delimiter=",")

    ## PRIVATE
    columns_helper : Table_Column_Helper
    columns_helper self =
        Table_Helpers.Table_Column_Helper.Value self.columns (x->x) self (x->x)

    ## ALIAS fill missing, if_nothing
       GROUP Standard.Base.Values

       Returns a new table where missing values in the specified columns have
       been replaced with the provided default(s).

       Arguments:
       - columns: Specifies columns by a name, index or regular expression to
         match names, or a Vector of these.
       - default: The value to replace missing values with. If this argument
         is a column, the value from `default` at the corresponding position
         will be used.

       > Example
         Fill missing values in two columns with the value 20.5.

             fill_nothing = table.fill_nothing ["col0", "col1"] 20.5
    @columns Widget_Helpers.make_column_name_vector_selector
    fill_nothing : Vector (Integer | Text | Regex) | Text | Integer | Regex -> Column | Any -> Table
    fill_nothing self columns default =
        transformer col = col.fill_nothing default
        Table_Helpers.replace_columns_with_transformed_columns self columns transformer

    ## ALIAS fill empty, if_empty
       GROUP Standard.Base.Values

       Returns a new column where empty Text values have been replaced with the
       provided default(s).

       Arguments:
       - columns: Specifies columns by a name, index or regular expression to
         match names, or a Vector of these.
       - default: The value to replace empty values with. If this argument
         is a column, the value from `default` at the corresponding position
         will be used.

       > Example
         Fill empty values in two columns with the value "hello".

             fill_empty = table.fill_empty ["col0", "col1"] "hello"
    @columns Widget_Helpers.make_column_name_vector_selector
    fill_empty : Vector (Integer | Text | Regex) | Text | Integer | Regex -> Column | Any -> Table
    fill_empty self columns default =
        transformer col = col.fill_empty default
        Table_Helpers.replace_columns_with_transformed_columns self columns transformer

    ## GROUP Standard.Base.Text
       Replaces the first, or all occurrences of `term` with `new_text` in each
       row of the specified column. If `term` is empty, the function returns the
       table unchanged.

       This method follows the exact replacement semantics of the
       `Text.replace` method.

       Arguments:
       - columns: The column(s) to replace values on.
       - term: The term to find. Can be `Text`, `Regex`, or a `Column` of
         strings.
       - replacement: The text to replace matches with.
       - case_sensitivity: Specifies if the text values should be compared case
         sensitively.
       - only_first: If True, only replace the first match.

       > Example
         Replace dashes with underscores.

             table.replace "-" "_"

       > Example
         Remove leading and trailing spaces from cells.

             column.replace "^\s*(.*?)\s*$".to_regex "$1"

       > Example
         Replace texts in quotes with parentheses.

             column.replace '"(.*?)"'.to_regex '($1)'
    @columns Widget_Helpers.make_column_name_vector_selector
    replace : Vector (Integer | Text | Regex) | Text | Integer | Regex -> Text | Column | Regex -> Text | Column -> Case_Sensitivity -> Boolean -> Column
    replace self columns term="" new_text="" case_sensitivity=Case_Sensitivity.Sensitive only_first=False =
        transformer col = col.replace term new_text case_sensitivity only_first
        Table_Helpers.replace_columns_with_transformed_columns self columns transformer

    ## PRIVATE
    column_naming_helper : Column_Naming_Helper
    column_naming_helper self = Column_Naming_Helper.in_memory

## PRIVATE

   Ensures that the `txt` has at least `len` characters by appending spaces at
   the end.

   Arguments:
   - txt: The text to pad.
   - len: The minimum length of the text.
pad : Text -> Integer -> Text
pad txt len =
    true_len = txt.characters.length
    txt + (" ".repeat (len - true_len))

## PRIVATE

   Adds ANSI bold escape sequences to text if the feature is enabled.

   Arguments:
   - enabled: will insert ANSI sequences only if this flag is true and we are not on Windows.
   - txt: The text to possibly bold.
ansi_bold : Boolean -> Text -> Text
ansi_bold enabled txt =
    case Platform.os of
        ## Output formatting for Windows is not currently supported.
        Platform.OS.Windows -> txt
        _ -> if enabled then '\e[1m' + txt + '\e[m' else txt

## PRIVATE

   A helper function for creating an ASCII-art representation of tabular data.

   Arguments:
   - header: vector of names of columns in the table.
   - rows: a vector of rows, where each row is a vector that contains a text
     representation of each cell
   - indices_count: the number specifying how many columns should be treated as
     indices; this will make them in bold font if `format_term` is enabled.
   - format_term: a boolean flag, specifying whether to use ANSI escape codes
     for rich formatting in the terminal.
print_table : Vector Text -> (Vector (Vector Text)) -> Integer -> Boolean -> Text
print_table header rows indices_count format_term =
    content_lengths = Vector.new header.length i->
        max_row = 0.up_to rows.length . fold 0 a-> j-> a.max (rows.at j . at i . characters . length)
        max_row.max (header.at i . characters . length)
    header_line = header.zip content_lengths pad . map (ansi_bold format_term) . join ' | '
    divider = content_lengths . map (l -> "-".repeat l+2) . join '+'
    row_lines = rows.map r->
        x = r.zip content_lengths pad
        ixes = x.take (First indices_count) . map (ansi_bold format_term)
        with_bold_ix = ixes + x.drop (First indices_count)
        y = with_bold_ix . join ' | '
        " " + y
    ([" " + header_line, divider] + row_lines).join '\n'

## PRIVATE
   A helper to create a new table consisting of slices of the original table.
slice_ranges table ranges =
    normalized = Index_Sub_Range_Module.normalize_ranges ranges
    Table.Value (table.java_table.slice normalized)

## PRIVATE
make_join_helpers left_table right_table =
    make_equals _ left right = Java_Join_Equals.new left.java_column right.java_column
    make_equals_ignore_case _ left right locale =
        Java_Join_Equals_Ignore_Case.new left.java_column right.java_column locale.java_locale
    make_between _ left right_lower right_upper =
        Java_Join_Between.new left.java_column right_lower.java_column right_upper.java_column
    Join_Helpers.Join_Condition_Resolver.Value (left_table.at _) (right_table.at _) make_equals make_equals_ignore_case make_between

## PRIVATE
   Checks if the argument is a proper table and comes from the current backend.
   It returns True or throws a dataflow error explaining the issue.
check_table arg_name table =
    if Table_Helpers.is_table table . not then Error.throw (Type_Error.Error Table table arg_name) else
            same_backend = table.is_a Table
            case same_backend of
                False ->
                    Error.throw (Illegal_Argument.Error "Currently cross-backend operations are not supported. Materialize the table using `.read` before mixing it with an in-memory Table.")
                True -> True

## PRIVATE
   A helper that efficiently concatenates storages of in-memory columns.
concat_columns column_set all_tables result_type result_row_count on_problems =
    storage_builder = Column_Module.make_storage_builder_for_type result_type on_problems initial_size=result_row_count
    column_set.column_indices.zip all_tables i-> parent_table->
        case i of
            Nothing ->
                null_row_count = parent_table.row_count
                storage_builder.appendNulls null_row_count
            _ : Integer ->
                storage = parent_table.at i . java_column . getStorage
                storage_builder.appendBulkStorage storage
<<<<<<< HEAD
    sealed_storage = Java_Problems.unpack_value_with_aggregated_problems on_problems <|
        storage_builder.sealWithProblems
    Column.from_storage column_set.name sealed_storage
=======
    Column.from_storage column_set.name storage_builder.seal

## PRIVATE
   Conversion method to a Table from a Column.
Table.from (that:Column) = that.to_table

## Converts a Text value into a Table.

   The format of the text is determined by the `format` argument.

   Arguments:
   - that: The text to convert.
   - format: The format of the text.
   - on_problems: What to do if there are problems reading the text.
Table.from (that : Text) (format:Delimited_Format = Delimited_Format.Delimited '\t') (on_problems:Problem_Behavior=Report_Warning) =
    case format of
        _ : Delimited_Format -> Delimited_Reader.read_text that format on_problems
        _ -> Unimplemented.throw "Table.from is currently only implemented for Delimited_Format."

## Converts a Table into a Text value.

   The format of the text is determined by the `format` argument.

   Arguments:
   - that: The table to convert.
   - format: The format of the text.
Text.from (that : Table) (format:Delimited_Format = Delimited_Format.Delimited '\t') =
    case format of
        _ : Delimited_Format -> Delimited_Writer.write_text that format
        _ -> Unimplemented.throw "Text.from is currently only implemented for Delimited_Format."

## PRIVATE
   Conversion method to a Table from a Vector.
Table.from (that:Vector) (fields : (Vector | Nothing) = Nothing) = that.to_table fields
>>>>>>> 3222e5af
<|MERGE_RESOLUTION|>--- conflicted
+++ resolved
@@ -2390,12 +2390,9 @@
             _ : Integer ->
                 storage = parent_table.at i . java_column . getStorage
                 storage_builder.appendBulkStorage storage
-<<<<<<< HEAD
     sealed_storage = Java_Problems.unpack_value_with_aggregated_problems on_problems <|
         storage_builder.sealWithProblems
     Column.from_storage column_set.name sealed_storage
-=======
-    Column.from_storage column_set.name storage_builder.seal
 
 ## PRIVATE
    Conversion method to a Table from a Column.
@@ -2428,5 +2425,4 @@
 
 ## PRIVATE
    Conversion method to a Table from a Vector.
-Table.from (that:Vector) (fields : (Vector | Nothing) = Nothing) = that.to_table fields
->>>>>>> 3222e5af
+Table.from (that:Vector) (fields : (Vector | Nothing) = Nothing) = that.to_table fields