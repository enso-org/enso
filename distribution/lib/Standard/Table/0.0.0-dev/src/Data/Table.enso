--- conflicted
+++ resolved
@@ -680,18 +680,9 @@
          - If floating points values are present in the distinct columns, a
            `Floating_Point_Grouping` warning.
     distinct : Vector Text | Column_Selector -> Case_Sensitivity -> Problem_Behavior -> Table
-<<<<<<< HEAD
-    distinct self (columns = Column_Selector.By_Name (self.columns.map .name)) case_sensitivity=Case_Sensitivity.Default on_problems=Report_Warning =
-        warning_mapper error = case error of
-            No_Output_Columns -> Maybe.Some No_Input_Columns_Selected
-            _ -> Nothing
-        key_columns = Warning.map_warnings_and_errors warning_mapper <|
-            self.columns_helper.select_columns selector=columns reorder=True on_problems=on_problems
-=======
     distinct self (columns = Column_Selector.By_Name (self.columns.map .name)) case_sensitivity=Case_Sensitivity.Sensitive on_problems=Report_Warning =
         key_columns = self.columns_helper.select_columns selector=columns reorder=True on_problems=Problem_Behavior.Report_Error . catch No_Output_Columns _->
             Error.throw No_Input_Columns_Selected
->>>>>>> 3dbceef1
         java_columns = key_columns.map .java_column
         text_folding_strategy = Case_Sensitivity.folding_strategy case_sensitivity
         java_table = Illegal_Argument.handle_java_exception <|
