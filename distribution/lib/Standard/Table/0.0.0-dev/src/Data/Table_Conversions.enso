--- conflicted
+++ resolved
@@ -92,7 +92,6 @@
         _ : Array -> Table.from_objects (Vector.from_polyglot_array value) fields
         _ -> Error.throw (Illegal_Argument.Error "Invalid value for Table.from_objects. Currently must be one of JS_Object, Vector, Array, Number, Boolean, Text and Nothing are supported (got "+(Meta.get_simple_type_name value)+").")
 
-<<<<<<< HEAD
 ## Converts a Text into a Table using a regular expression pattern.
 
    Each match becomes a row in the table.
@@ -116,7 +115,6 @@
 Text.parse_to_table : Text -> Text -> Case_Sensitivity -> Boolean -> Problem_Behavior -> Table ! Type_Error | Regex_Syntax_Error | Illegal_Argument
 Text.parse_to_table self pattern="." case_sensitivity=Case_Sensitivity.Sensitive parse_values=True on_problems=Report_Warning =
     Parse_To_Table.parse_text_to_table self pattern case_sensitivity parse_values on_problems
-=======
 
 ## PRIVATE
    ADVANCED
@@ -143,5 +141,4 @@
                         new_text.write file on_existing_file=Existing_File_Behavior.Overwrite on_problems=on_problems
                     False ->
                         Error.throw (Invalid_JSON_Format.Error old_text "File already exists and is not a JSON array.")
-            _ -> table.to_json.write file on_existing_file=on_existing_file on_problems=on_problems
->>>>>>> 03507623
+            _ -> table.to_json.write file on_existing_file=on_existing_file on_problems=on_problems