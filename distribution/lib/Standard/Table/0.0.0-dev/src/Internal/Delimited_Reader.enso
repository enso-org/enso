from Standard.Base import all
import Standard.Base.Error.Common as Errors
<<<<<<< HEAD
from Standard.Base.Error.Problem_Behavior import Problem_Behavior, Ignore, Report_Error
from Standard.Table.Errors import Duplicate_Output_Column_Names_Data, Invalid_Output_Column_Names_Data, Invalid_Row_Data, Mismatched_Quote, Parser_Error, Additional_Invalid_Rows_Data
from Standard.Base.Data.Text.Encoding import Encoding, Encoding_Error
=======
from Standard.Base.Error.Problem_Behavior import Ignore, Report_Error

import Standard.Table.Data.Table
from Standard.Table.Errors import Duplicate_Output_Column_Names, Invalid_Output_Column_Names, Invalid_Row, Mismatched_Quote, Parser_Error, Additional_Invalid_Rows
>>>>>>> 63fecec3
from Standard.Table.IO.File_Format import Infer
from Standard.Table.Data.Data_Formatter import Data_Formatter_Data
import Standard.Table.IO.Quote_Style

polyglot java import org.enso.base.encoding.NewlineDetector
polyglot java import org.enso.table.read.DelimitedReader
polyglot java import org.enso.table.read.ParsingFailedException
polyglot java import org.enso.table.parsing.problems.InvalidRow
polyglot java import org.enso.table.parsing.problems.MismatchedQuote
polyglot java import org.enso.table.parsing.problems.AdditionalInvalidRows
polyglot java import org.enso.table.util.problems.DuplicateNames
polyglot java import org.enso.table.util.problems.InvalidNames
polyglot java import java.io.IOException
polyglot java import com.univocity.parsers.common.TextParsingException
polyglot java import java.io.InputStream
polyglot java import java.io.Reader
polyglot java import java.io.StringReader

polyglot java import org.enso.table.parsing.IdentityParser
polyglot java import org.enso.table.parsing.TypeInferringParser
polyglot java import org.enso.table.read.QuoteStrippingParser

## Reads a delimited file according to the provided format.

   Arguments:
   - format: The specification of the delimited file format.
   - file: The file to read.
   - on_problems: Specifies the behavior when a problem occurs during the
     operation. By default, a warning is issued, but the operation proceeds.
     If set to `Report_Error`, the operation fails with a dataflow error.
     If set to `Ignore`, the operation proceeds without errors or warnings.
read_file : Delimited -> File -> Problem_Behavior -> Any
read_file format file on_problems =
    ## We use the default `max_columns` setting. If we want to be able to
       read files with unlimited column limits (risking OutOfMemory
       exceptions), we can catch the exception indicating the limit has been
       reached and restart parsing with an increased limit.
    file.with_input_stream [File.Option.Read] stream->
        read_stream format stream on_problems related_file=file

read_text : Text -> Delimited -> Problem_Behavior -> Table
read_text text format on_problems =
    java_reader = StringReader.new text
    read_from_reader format java_reader on_problems

## PRIVATE
   Reads an input stream according to the provided format.

   Arguments:
   - format: The specification of the delimited file format.
   - stream: An `Input_Stream` to be used as the data source.
   - on_problems: Specifies the behavior when a problem occurs during the
     operation. By default, a warning is issued, but the operation proceeds.
     If set to `Report_Error`, the operation fails with a dataflow error.
     If set to `Ignore`, the operation proceeds without errors or warnings.
   - max_columns: Specifies the limit of columns to read. The limit is set to
     avoid `OutOfMemory` errors on malformed files. It must be a positive
     integer.
   - related_file: The file related to the provided `java_stream`, if available,
     or `Nothing`. It is used for more detailed error reporting.
read_stream : Delimited -> Input_Stream -> Problem_Behavior -> Integer -> File | Nothing -> Any
read_stream format stream on_problems max_columns=default_max_columns related_file=Nothing =
    handle_io_exception related_file <|
        stream.with_stream_decoder format.encoding on_problems reporting_stream_decoder->
            read_from_reader format reporting_stream_decoder on_problems max_columns

## PRIVATE
   Reads data from the provided `Reader` according to the provided format.

   The `encoding` parameter is ignored, instead the provided reader should
   handle any necessary decoding.

   Arguments:
   - format: The specification of the delimited file format.
   - java_reader: A Java `Reader` used as the source of decoded characters.
   - on_problems: Specifies the behavior when a problem occurs during the
     operation. By default, a warning is issued, but the operation proceeds.
     If set to `Report_Error`, the operation fails with a dataflow error.
     If set to `Ignore`, the operation proceeds without errors or warnings.
   - max_columns: Specifies the limit of columns to read. The limit is set to
     avoid `OutOfMemory` errors on malformed files. It must be a positive
     integer.
read_from_reader : Delimited -> Reader -> Problem_Behavior -> Integer -> Any
read_from_reader format java_reader on_problems max_columns=4096 =
    Illegal_Argument_Error.handle_java_exception <| handle_parsing_failure <| handle_parsing_exception <|
        reader = prepare_delimited_reader java_reader format max_columns on_problems
        result_with_problems = reader.read
<<<<<<< HEAD
        parsing_problems = Vector.Vector_Data (result_with_problems.problems) . map translate_reader_problem
        on_problems.attach_problems_after (Table.Table_Data result_with_problems.value) parsing_problems
=======
        parsing_problems = Vector.from_polyglot_array (result_with_problems.problems) . map translate_reader_problem
        on_problems.attach_problems_after (Table.Table result_with_problems.value) parsing_problems
>>>>>>> 63fecec3

## PRIVATE
prepare_delimited_reader java_reader format max_columns on_problems newline_override=Nothing =
    java_headers = case format.headers of
        True -> DelimitedReader.HeaderBehavior.USE_FIRST_ROW_AS_HEADERS
        Infer -> DelimitedReader.HeaderBehavior.INFER
        False -> DelimitedReader.HeaderBehavior.GENERATE_HEADERS
    row_limit = case format.row_limit of
        Nothing -> -1
        Integer -> format.row_limit
        _ ->
            IO.println format.row_limit
            Error.throw (Illegal_Argument_Error_Data "`row_limit` should be Integer or Nothing.")
    warnings_as_errors = on_problems == Report_Error
    quote_characters = case format.quote_style of
        Quote_Style.No_Quotes -> Pair_Data Nothing Nothing
        Quote_Style.With_Quotes _ quote quote_escape -> Pair_Data quote quote_escape
    base_parser = case format.quote_style of
        Quote_Style.No_Quotes -> IdentityParser.new
        Quote_Style.With_Quotes _ quote _ ->
            QuoteStrippingParser.new quote
    value_parser = if format.value_formatter.is_nothing then base_parser else
        wrapped = format.value_formatter.wrap_base_parser base_parser
        TypeInferringParser.new format.value_formatter.get_specific_type_parsers.to_array wrapped
    cell_type_guesser = if format.headers != Infer then Nothing else
        formatter = format.value_formatter.if_nothing Data_Formatter_Data
        TypeInferringParser.new formatter.get_specific_type_parsers.to_array IdentityParser.new
    newline = newline_override.if_nothing <| case format.line_endings of
        Infer -> Nothing
        endings -> endings.to_text
    DelimitedReader.new java_reader format.delimiter quote_characters.first quote_characters.second java_headers format.skip_rows row_limit max_columns value_parser cell_type_guesser format.keep_invalid_rows newline format.comment_character warnings_as_errors

translate_reader_problem problem =
<<<<<<< HEAD
    invalid_row = [InvalidRow, (java_problem-> Invalid_Row_Data java_problem.source_row java_problem.table_index (Vector.Vector_Data java_problem.row))]
    additional_invalid_rows = [AdditionalInvalidRows, (java_problem-> Additional_Invalid_Rows_Data java_problem.count)]
    mismatched_quote = [MismatchedQuote, (_-> Mismatched_Quote)]
    duplicate_names = [DuplicateNames, (java_problem-> Duplicate_Output_Column_Names_Data (Vector.Vector_Data java_problem.duplicatedNames))]
    invalid_names = [InvalidNames, (java_problem-> Invalid_Output_Column_Names_Data (Vector.Vector_Data java_problem.invalidNames))]
=======
    invalid_row = [InvalidRow, (java_problem-> Invalid_Row java_problem.source_row java_problem.table_index (Vector.from_polyglot_array java_problem.row))]
    additional_invalid_rows = [AdditionalInvalidRows, (java_problem-> Additional_Invalid_Rows java_problem.count)]
    mismatched_quote = [MismatchedQuote, (_-> Mismatched_Quote)]
    duplicate_names = [DuplicateNames, (java_problem-> Duplicate_Output_Column_Names (Vector.from_polyglot_array java_problem.duplicatedNames))]
    invalid_names = [InvalidNames, (java_problem-> Invalid_Output_Column_Names (Vector.from_polyglot_array java_problem.invalidNames))]
>>>>>>> 63fecec3

    translations = [invalid_row, additional_invalid_rows, mismatched_quote, duplicate_names, invalid_names]
    found = translations.find t-> Java.is_instance problem t.first
    if found.is_error then problem else
        found.second problem

## PRIVATE
   An internal type representing columns deduced from an existing file.
type Detected_Headers
    ## Represents the headers found in the file.
    Existing_Headers (column_names : Vector Text)

    ## Indicates that the file exists but no headers have been found, so only positional column matching is possible.
    No_Headers (column_count : Integer)

type Detected_File_Metadata
    ## PRIVATE
       An internal type representing metadata describing the format of a specific
       Delimited file.

       Arguments:
       - headers: headers present in the file.
       - line_separator: line separator detected from file contents, if any.
       - ends_with_newline: specifies if the last line ends with a line
         separator that is consistent with the detected one.
       - has_any_content: specifies if the file contains any content.
    Detected_File_Metadata_Data (headers : Detected_Headers) (line_separator : Text|Nothing) (ends_with_newline : Boolean) (has_any_content : Boolean)

## PRIVATE
   Reads the beginning of the file to detect the existing headers and column
   count.
detect_metadata : File -> File_Format.Delimited -> Detected_Headers
detect_metadata file format =
    on_problems = Ignore
    result = handle_io_exception file <| Illegal_Argument_Error.handle_java_exception <| handle_parsing_failure <| handle_parsing_exception <|
        trailing_line_separator = newline_at_eof file format.encoding
        has_trailing_line_separator = trailing_line_separator.is_nothing.not
        file.with_input_stream [File.Option.Read] stream->
            stream.with_stream_decoder format.encoding on_problems java_reader->
                ## We don't need to close this one, as closing the parent stream
                   will suffice.
                newline_detecting_reader = NewlineDetector.new java_reader
                ## We use the default `max_columns` setting. If we want to be able to
                   read files with unlimited column limits (risking OutOfMemory
                   exceptions), we can catch the exception indicating the limit has been
                   reached and restart parsing with an increased limit.
                reader = prepare_delimited_reader newline_detecting_reader format max_columns=default_max_columns on_problems newline_override=trailing_line_separator
                defined_columns = reader.getDefinedColumnNames
                headers = case defined_columns of
                    Nothing ->
                        column_count = reader.getColumnCount
                        if column_count == 0 then Nothing else
                            No_Headers column_count
<<<<<<< HEAD
                    _ -> Existing_Headers (Vector.Vector_Data defined_columns)
=======
                    _ -> Existing_Headers (Vector.from_polyglot_array defined_columns)
>>>>>>> 63fecec3
                line_separator_from_parser = reader.getEffectiveLineSeparator
                has_seen_newline = newline_detecting_reader.newlineEncountered
                ## If the parser has seen a newline, we can trust that it
                   detected the newline correctly. However if it has not, we
                   cannot trust it as it tends to just fall back to the system
                   default which is wrong. Thus we return the trailing line
                   separator (which may be `Nothing`).
                effective_line_separator = case has_seen_newline of
                    True -> line_separator_from_parser
                    False -> trailing_line_separator
                has_any_content = reader.getVisitedCharactersCount > 0
                Detected_File_Metadata_Data headers effective_line_separator has_trailing_line_separator has_any_content
    result.catch File.File_Not_Found (_->(Detected_File_Metadata_Data Nothing Nothing False False))

## PRIVATE
   Checks if the file has a newline at the end.

   Returns the newline sequence if found, `Nothing` otherwise.
newline_at_eof : File -> Encoding -> Text|Nothing
newline_at_eof file encoding =
    newlines = ['\r\n', '\n', '\r']
    newline_bytes = newlines.map (x-> x.bytes encoding Report_Error)
    most_bytes = newline_bytes.map .length . compute Statistics.Maximum
    file_last_bytes = file.read_last_bytes most_bytes
    result = newlines.zip newline_bytes . find pair->
        bytes = pair.second
        bytes == (file_last_bytes.take (Last bytes.length))
    result.first . catch Nothing

## PRIVATE
handle_parsing_failure =
    translate_parsing_failure caught_panic =
        Error.throw (translate_reader_problem caught_panic.payload.cause.problem)
    Panic.catch ParsingFailedException handler=translate_parsing_failure

## PRIVATE
handle_parsing_exception =
    translate_parsing_exception caught_panic =
        cause = caught_panic.payload.cause.getCause
        if Java.is_instance cause IOException then Panic.throw cause else
            Error.throw (Parser_Error caught_panic.payload)
    Panic.catch TextParsingException handler=translate_parsing_exception

## PRIVATE
handle_io_exception related_file ~action = Panic.catch_java IOException action java_exception->
    Error.throw (File.wrap_io_exception related_file java_exception)

## PRIVATE
default_max_columns = 4096<|MERGE_RESOLUTION|>--- conflicted
+++ resolved
@@ -1,15 +1,9 @@
 from Standard.Base import all
 import Standard.Base.Error.Common as Errors
-<<<<<<< HEAD
-from Standard.Base.Error.Problem_Behavior import Problem_Behavior, Ignore, Report_Error
+from Standard.Base.Error.Problem_Behavior import Ignore, Report_Error
+
+import Standard.Table.Data.Table
 from Standard.Table.Errors import Duplicate_Output_Column_Names_Data, Invalid_Output_Column_Names_Data, Invalid_Row_Data, Mismatched_Quote, Parser_Error, Additional_Invalid_Rows_Data
-from Standard.Base.Data.Text.Encoding import Encoding, Encoding_Error
-=======
-from Standard.Base.Error.Problem_Behavior import Ignore, Report_Error
-
-import Standard.Table.Data.Table
-from Standard.Table.Errors import Duplicate_Output_Column_Names, Invalid_Output_Column_Names, Invalid_Row, Mismatched_Quote, Parser_Error, Additional_Invalid_Rows
->>>>>>> 63fecec3
 from Standard.Table.IO.File_Format import Infer
 from Standard.Table.Data.Data_Formatter import Data_Formatter_Data
 import Standard.Table.IO.Quote_Style
@@ -97,13 +91,8 @@
     Illegal_Argument_Error.handle_java_exception <| handle_parsing_failure <| handle_parsing_exception <|
         reader = prepare_delimited_reader java_reader format max_columns on_problems
         result_with_problems = reader.read
-<<<<<<< HEAD
-        parsing_problems = Vector.Vector_Data (result_with_problems.problems) . map translate_reader_problem
+        parsing_problems = Vector.from_polyglot_array (result_with_problems.problems) . map translate_reader_problem
         on_problems.attach_problems_after (Table.Table_Data result_with_problems.value) parsing_problems
-=======
-        parsing_problems = Vector.from_polyglot_array (result_with_problems.problems) . map translate_reader_problem
-        on_problems.attach_problems_after (Table.Table result_with_problems.value) parsing_problems
->>>>>>> 63fecec3
 
 ## PRIVATE
 prepare_delimited_reader java_reader format max_columns on_problems newline_override=Nothing =
@@ -137,19 +126,11 @@
     DelimitedReader.new java_reader format.delimiter quote_characters.first quote_characters.second java_headers format.skip_rows row_limit max_columns value_parser cell_type_guesser format.keep_invalid_rows newline format.comment_character warnings_as_errors
 
 translate_reader_problem problem =
-<<<<<<< HEAD
-    invalid_row = [InvalidRow, (java_problem-> Invalid_Row_Data java_problem.source_row java_problem.table_index (Vector.Vector_Data java_problem.row))]
+    invalid_row = [InvalidRow, (java_problem-> Invalid_Row_Data java_problem.source_row java_problem.table_index (Vector.from_polyglot_array java_problem.row))]
     additional_invalid_rows = [AdditionalInvalidRows, (java_problem-> Additional_Invalid_Rows_Data java_problem.count)]
     mismatched_quote = [MismatchedQuote, (_-> Mismatched_Quote)]
-    duplicate_names = [DuplicateNames, (java_problem-> Duplicate_Output_Column_Names_Data (Vector.Vector_Data java_problem.duplicatedNames))]
-    invalid_names = [InvalidNames, (java_problem-> Invalid_Output_Column_Names_Data (Vector.Vector_Data java_problem.invalidNames))]
-=======
-    invalid_row = [InvalidRow, (java_problem-> Invalid_Row java_problem.source_row java_problem.table_index (Vector.from_polyglot_array java_problem.row))]
-    additional_invalid_rows = [AdditionalInvalidRows, (java_problem-> Additional_Invalid_Rows java_problem.count)]
-    mismatched_quote = [MismatchedQuote, (_-> Mismatched_Quote)]
-    duplicate_names = [DuplicateNames, (java_problem-> Duplicate_Output_Column_Names (Vector.from_polyglot_array java_problem.duplicatedNames))]
-    invalid_names = [InvalidNames, (java_problem-> Invalid_Output_Column_Names (Vector.from_polyglot_array java_problem.invalidNames))]
->>>>>>> 63fecec3
+    duplicate_names = [DuplicateNames, (java_problem-> Duplicate_Output_Column_Names_Data (Vector.from_polyglot_array java_problem.duplicatedNames))]
+    invalid_names = [InvalidNames, (java_problem-> Invalid_Output_Column_Names_Data (Vector.from_polyglot_array java_problem.invalidNames))]
 
     translations = [invalid_row, additional_invalid_rows, mismatched_quote, duplicate_names, invalid_names]
     found = translations.find t-> Java.is_instance problem t.first
@@ -203,11 +184,7 @@
                         column_count = reader.getColumnCount
                         if column_count == 0 then Nothing else
                             No_Headers column_count
-<<<<<<< HEAD
-                    _ -> Existing_Headers (Vector.Vector_Data defined_columns)
-=======
                     _ -> Existing_Headers (Vector.from_polyglot_array defined_columns)
->>>>>>> 63fecec3
                 line_separator_from_parser = reader.getEffectiveLineSeparator
                 has_seen_newline = newline_detecting_reader.newlineEncountered
                 ## If the parser has seen a newline, we can trust that it
