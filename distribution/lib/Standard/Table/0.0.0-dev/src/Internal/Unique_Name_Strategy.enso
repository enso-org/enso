--- conflicted
+++ resolved
@@ -29,20 +29,12 @@
 
     ## Vector of any duplicates renamed
     renames : Vector
-<<<<<<< HEAD
-    renames self = Vector.Vector_Data self.deduplicator.getDuplicatedNames
-=======
     renames self = Vector.from_polyglot_array self.deduplicator.getDuplicatedNames
->>>>>>> 63fecec3
 
 
     ## Vector of any invalid names
     invalid_names : Vector
-<<<<<<< HEAD
-    invalid_names self = Vector.Vector_Data self.deduplicator.getInvalidNames
-=======
     invalid_names self = Vector.from_polyglot_array self.deduplicator.getInvalidNames
->>>>>>> 63fecec3
 
 
     ## Takes a value and converts to a valid (but not necessarily unique) name
