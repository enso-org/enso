from Standard.Base import all hiding First, Last

from Standard.Table.Data.Column import Column
from Standard.Table.Data.Aggregate_Column import all
from Standard.Table.Data.Column_Selector import Column_Selector, By_Name, By_Index, By_Column
import Standard.Table.Internal.Problem_Builder
import Standard.Table.Internal.Unique_Name_Strategy
import Standard.Table.Internal.Table_Helpers

import Standard.Table.Data.Sort_Column_Selector
import Standard.Table.Data.Sort_Column

import Standard.Base.Data.Ordering.Comparator

from Standard.Table.Errors import Missing_Input_Columns_Data, Column_Indexes_Out_Of_Range, No_Output_Columns, Duplicate_Output_Column_Names_Data, Invalid_Output_Column_Names_Data, Invalid_Aggregation_Data, Floating_Point_Grouping_Data, Unquoted_Delimiter_Data, Additional_Warnings_Data

polyglot java import org.enso.table.aggregations.Aggregator
polyglot java import org.enso.table.aggregations.Concatenate as ConcatenateAggregator
polyglot java import org.enso.table.aggregations.Count as CountAggregator
polyglot java import org.enso.table.aggregations.CountDistinct as CountDistinctAggregator
polyglot java import org.enso.table.aggregations.CountEmpty as CountEmptyAggregator
polyglot java import org.enso.table.aggregations.CountNothing as CountNothingAggregator
polyglot java import org.enso.table.aggregations.First as FirstAggregator
polyglot java import org.enso.table.aggregations.GroupBy as GroupByAggregator
polyglot java import org.enso.table.aggregations.Last as LastAggregator
polyglot java import org.enso.table.aggregations.Mean as MeanAggregator
polyglot java import org.enso.table.aggregations.MinOrMax as MinOrMaxAggregator
polyglot java import org.enso.table.aggregations.Mode as ModeAggregator
polyglot java import org.enso.table.aggregations.Percentile as PercentileAggregator
polyglot java import org.enso.table.aggregations.ShortestOrLongest as ShortestOrLongestAggregator
polyglot java import org.enso.table.aggregations.StandardDeviation as StandardDeviationAggregator
polyglot java import org.enso.table.aggregations.Sum as SumAggregator

polyglot java import org.enso.table.data.table.problems.InvalidAggregation
polyglot java import org.enso.table.data.table.problems.FloatingPointGrouping
polyglot java import org.enso.table.data.table.problems.UnquotedDelimiter

## Result type for aggregate_columns validation
   - key_columns: Vector of Columns from the table to group by
   - valid_columns: Table structure to build as pairs of unique column name and Aggregate_Column
   - problems: Set of any problems when validating the input
type Validated_Aggregate_Columns
    Validated_Aggregate_Columns_Data (key_columns:[Column]) (valid_columns:[Pair Text Aggregate_Column]) (problems:[Any])

## PRIVATE
   Prepares an aggregation input for further processing:
   - resolves the column descriptors, reporting any issues,
   - ensures that the output names are unique,
   - finds the key columns.
prepare_aggregate_columns : [Aggregate_Column] -> Table -> Problem_Behavior -> Resolved_Aggregate_Columns
prepare_aggregate_columns aggregates table =
    problem_builder = Problem_Builder.new

    # Validate and resolve the columns
    valid_resolved_aggregate_columns = aggregates.map (resolve_aggregate table problem_builder) . filter x-> x.is_nothing.not

    # Grouping Key
    is_a_key c = case c of
        Aggregate_Column.Group_By _ _ -> True
        _ -> False
    key_columns = valid_resolved_aggregate_columns.filter is_a_key . map .column
    unique_key_columns = key_columns.distinct (on = .name)

    # Resolve Names
    unique = Unique_Name_Strategy.new
    ## First pass ensures the custom names specified by the user are unique.
       The second pass resolves the default names, ensuring that they do not
       clash with the user-specified names (ensuring that user-specified names
       take precedence).
    pass_1 = valid_resolved_aggregate_columns.map c->(if c.new_name.is_nothing then Nothing else unique.make_unique c.new_name)
    renamed_columns = pass_1.map_with_index i->name->
        agg = valid_resolved_aggregate_columns.at i
        new_name = name.if_nothing (unique.make_unique (default_aggregate_column_name agg))
        Pair_Data new_name agg

    # Build Problems Output
    if renamed_columns.is_empty then
        problem_builder.report_other_warning No_Output_Columns
    if unique.invalid_names.not_empty then
        problem_builder.report_other_warning (Invalid_Output_Column_Names_Data unique.invalid_names)
    if unique.renames.not_empty then
        problem_builder.report_other_warning (Duplicate_Output_Column_Names_Data unique.renames)

    Validated_Aggregate_Columns_Data unique_key_columns renamed_columns problem_builder.build_problemset

## PRIVATE
   Defines the default name of an `Aggregate_Column`.

   To be used when `new_name` is `Nothing`.

   Assumes that the `Aggregate_Column` is resolved. You may need to transform it
   with `resolve_aggregate` first.
default_aggregate_column_name aggregate_column =
    case aggregate_column of
        Group_By c _ -> c.name
        Count _ -> "Count"
        Count_Distinct columns _ _ ->
            "Count Distinct " + (columns.map .name . join " ")
        Percentile p c _ -> ((p*100).floor.to_text + "%-ile ") + c.name
        _ ->
            prefix = Meta.get_simple_type_name aggregate_column . replace "_" " "
            prefix + " " + aggregate_column.column.name

## PRIVATE
   Returns a copy of this aggregate where all column descriptors (names,
   indices or column references potentially from a different table) are
   replaced with column references from the provided table.

   Sort_Column_Selectors are resolved to Sort_Column_Select.By_Column with the
   matched columns coming from the provided table.

   This preprocess step is required by some helper function, to avoid having
   to pass the table reference and resolve the column descriptors all the
   time.

   If some columns cannot be resolved, `Nothing` is returned. Any issues are
   reported to the `Problem_Builder`.
resolve_aggregate : Table -> Problem_Builder -> Aggregate_Column -> Aggregate_Column | Nothing
resolve_aggregate table problem_builder aggregate_column =
    table_columns = table.columns

    resolve : (Integer|Text|Column) -> Column ! Internal_Missing_Column_Error
    resolve c =
        res = Table_Helpers.resolve_column_helper table_columns c problem_builder
        res.if_nothing (Error.throw Internal_Missing_Column_Error)

    resolve_selector_to_vector : Column_Selector -> [Column] ! Internal_Missing_Column_Error
    resolve_selector_to_vector selector =
        resolved = Table_Helpers.select_columns_helper table_columns selector reorder=True problem_builder
        if resolved.is_empty then Error.throw Internal_Missing_Column_Error else resolved

    resolve_order_by selector = case selector of
        Nothing -> Nothing
        _ ->
            columns_for_ordering = Table_Helpers.prepare_order_by table_columns selector problem_builder
            sort_columns = columns_for_ordering.map c->
                Sort_Column.Column c.column c.associated_selector.direction
            Sort_Column_Selector.By_Column sort_columns

    result = case aggregate_column of
        Group_By c new_name -> Group_By (resolve c) new_name
        Count new_name -> Count new_name
        Count_Distinct c new_name ignore_nothing ->
            new_c = case c of
                ## TODO once we have sum type pattern matching this could be replaced with a single branch
                By_Name _ _ -> resolve_selector_to_vector c
                By_Index _ -> resolve_selector_to_vector c
                By_Column _ -> resolve_selector_to_vector c
                _ -> [resolve c]
            Count_Distinct new_c new_name ignore_nothing
        Count_Not_Nothing c new_name -> Count_Not_Nothing (resolve c) new_name
        Count_Nothing c new_name -> Count_Nothing (resolve c) new_name
        Count_Not_Empty c new_name -> Count_Not_Empty (resolve c) new_name
        Count_Empty c new_name ->  Count_Empty (resolve c) new_name
        Sum c new_name ->  Sum (resolve c) new_name
        Average c new_name -> Average (resolve c) new_name
        Median c new_name -> Median (resolve c) new_name
        Percentile p c new_name -> Percentile p (resolve c) new_name
        Mode c new_name -> Mode (resolve c) new_name
        Standard_Deviation c new_name population -> Standard_Deviation (resolve c) new_name population
        Concatenate c new_name separator prefix suffix quote_char -> Concatenate (resolve c) new_name separator prefix suffix quote_char
        First c new_name ignore_nothing order_by -> First (resolve c) new_name ignore_nothing (resolve_order_by order_by)
        Last c new_name ignore_nothing order_by -> Last (resolve c) new_name ignore_nothing (resolve_order_by order_by)
        Maximum c new_name -> Maximum (resolve c) new_name
        Minimum c new_name -> Minimum (resolve c) new_name
        Shortest c new_name -> Shortest (resolve c) new_name
        Longest c new_name -> Longest (resolve c) new_name

    ## Downgrade the `Internal_Missing_Column_Error` error into a `Nothing`
       value, keeping any other dataflow errors intact.
    result.catch Internal_Missing_Column_Error (_->Nothing)

## PRIVATE
   A marker for missing columns during resolution.
type Internal_Missing_Column_Error

## PRIVATE
   Creates a Java Aggregator for the Aggregate_Column
java_aggregator : Aggregate_Column->Aggregator
java_aggregator name column =
    case column of
        Group_By c _ -> GroupByAggregator.new name c.java_column
        Count _ -> CountAggregator.new name
        Count_Distinct columns _ ignore_nothing ->
            resolved = columns.map .java_column
            CountDistinctAggregator.new name resolved.to_array ignore_nothing Comparator.new
        Count_Not_Nothing c _ -> CountNothingAggregator.new name c.java_column False
        Count_Nothing c _ -> CountNothingAggregator.new name c.java_column True
        Count_Not_Empty c _ -> CountEmptyAggregator.new name c.java_column False
        Count_Empty c _ -> CountEmptyAggregator.new name c.java_column True
        Sum c _ -> SumAggregator.new name c.java_column
        Average c _ -> MeanAggregator.new name c.java_column
        Standard_Deviation c _ p -> StandardDeviationAggregator.new name c.java_column p
        Median c _ -> PercentileAggregator.new name c.java_column 0.5
        Percentile p c _ -> PercentileAggregator.new name c.java_column p
        Mode c _ -> ModeAggregator.new name c.java_column
        First c _ ignore_nothing ordering ->
            if ordering.is_nothing then FirstAggregator.new name c.java_column ignore_nothing else
                order_columns = ordering.columns.map c->c.column.java_column
                order_directions = ordering.columns.map c->c.direction.to_sign
                FirstAggregator.new name c.java_column ignore_nothing order_columns.to_array order_directions.to_array Comparator.new
        Last c _ ignore_nothing ordering ->
            if ordering.is_nothing then LastAggregator.new name c.java_column ignore_nothing else
                order_columns = ordering.columns.map c->c.column.java_column
                order_direction = ordering.columns.map c->c.direction.to_sign
                LastAggregator.new name c.java_column ignore_nothing order_columns.to_array order_direction.to_array Comparator.new
        Maximum c _ -> MinOrMaxAggregator.new name c.java_column 1 Comparator.new
        Minimum c _ -> MinOrMaxAggregator.new name c.java_column -1 Comparator.new
        Shortest c _ -> ShortestOrLongestAggregator.new name c.java_column -1
        Longest c _ -> ShortestOrLongestAggregator.new name c.java_column 1
        Concatenate c _ join prefix suffix quote -> ConcatenateAggregator.new name c.java_column join prefix suffix quote
        _ -> Error.throw (Invalid_Aggregation_Data name -1 "Unsupported aggregation")

## PRIVATE
   Convert Java aggregated problems to Enso Vector of equivalents
parse_aggregated_problems : Any->Vector
parse_aggregated_problems problems =
    if problems.is_nothing then [] else
        problems_array = problems.getProblems
        parsed = Vector.new problems_array.length i->
            p = problems_array.at i
<<<<<<< HEAD
            if Java.is_instance p InvalidAggregation then Invalid_Aggregation_Data p.getColumnName (Vector.Vector_Data p.getRows) p.getMessage else
                if Java.is_instance p FloatingPointGrouping then Floating_Point_Grouping_Data p.getColumnName (Vector.Vector_Data p.getRows) else
                    if Java.is_instance p UnquotedDelimiter then Unquoted_Delimiter_Data p.getColumnName (Vector.Vector_Data p.getRows) else
                        Invalid_Aggregation_Data Nothing -1 "Unknown Error"
=======
            if Java.is_instance p InvalidAggregation then Invalid_Aggregation p.getColumnName (Vector.from_polyglot_array p.getRows) p.getMessage else
                if Java.is_instance p FloatingPointGrouping then Floating_Point_Grouping p.getColumnName (Vector.from_polyglot_array p.getRows) else
                    if Java.is_instance p UnquotedDelimiter then Unquoted_Delimiter p.getColumnName (Vector.from_polyglot_array p.getRows) else
                        Invalid_Aggregation Nothing -1 "Unknown Error"
>>>>>>> 63fecec3

        if problems.getCount == problems_array.length then parsed else
            parsed + [Additional_Warnings_Data (problems.getCount - problems_array.length)]<|MERGE_RESOLUTION|>--- conflicted
+++ resolved
@@ -219,17 +219,10 @@
         problems_array = problems.getProblems
         parsed = Vector.new problems_array.length i->
             p = problems_array.at i
-<<<<<<< HEAD
-            if Java.is_instance p InvalidAggregation then Invalid_Aggregation_Data p.getColumnName (Vector.Vector_Data p.getRows) p.getMessage else
-                if Java.is_instance p FloatingPointGrouping then Floating_Point_Grouping_Data p.getColumnName (Vector.Vector_Data p.getRows) else
-                    if Java.is_instance p UnquotedDelimiter then Unquoted_Delimiter_Data p.getColumnName (Vector.Vector_Data p.getRows) else
+            if Java.is_instance p InvalidAggregation then Invalid_Aggregation_Data p.getColumnName (Vector.from_polyglot_array p.getRows) p.getMessage else
+                if Java.is_instance p FloatingPointGrouping then Floating_Point_Grouping_Data p.getColumnName (Vector.from_polyglot_array p.getRows) else
+                    if Java.is_instance p UnquotedDelimiter then Unquoted_Delimiter_Data p.getColumnName (Vector.from_polyglot_array p.getRows) else
                         Invalid_Aggregation_Data Nothing -1 "Unknown Error"
-=======
-            if Java.is_instance p InvalidAggregation then Invalid_Aggregation p.getColumnName (Vector.from_polyglot_array p.getRows) p.getMessage else
-                if Java.is_instance p FloatingPointGrouping then Floating_Point_Grouping p.getColumnName (Vector.from_polyglot_array p.getRows) else
-                    if Java.is_instance p UnquotedDelimiter then Unquoted_Delimiter p.getColumnName (Vector.from_polyglot_array p.getRows) else
-                        Invalid_Aggregation Nothing -1 "Unknown Error"
->>>>>>> 63fecec3
 
         if problems.getCount == problems_array.length then parsed else
             parsed + [Additional_Warnings_Data (problems.getCount - problems_array.length)]