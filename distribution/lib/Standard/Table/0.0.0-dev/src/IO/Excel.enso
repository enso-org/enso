--- conflicted
+++ resolved
@@ -3,13 +3,8 @@
 import Standard.Base.Error.Common as Errors
 
 import Standard.Table.Data.Table
-<<<<<<< HEAD
+from Standard.Table.IO.File_Format import Infer
 from Standard.Table.Errors import Invalid_Location_Data, Duplicate_Output_Column_Names_Data, Invalid_Output_Column_Names_Data, Range_Exceeded_Data, Existing_Data_Data, Column_Count_Mismatch, Column_Name_Mismatch
-import Standard.Base.Error.Common as Errors
-=======
-from Standard.Table.IO.File_Format import Infer
-from Standard.Table.Errors import Invalid_Location, Duplicate_Output_Column_Names, Invalid_Output_Column_Names, Range_Exceeded, Existing_Data, Column_Count_Mismatch, Column_Name_Mismatch
->>>>>>> 63fecec3
 import Standard.Table.Data.Match_Columns
 
 polyglot java import org.enso.table.excel.ExcelRange as Java_Range
@@ -187,13 +182,8 @@
 read_excel : File -> Excel_Section -> (Boolean|Infer) -> Problem_Behavior -> Boolean -> (Table | Vector)
 read_excel file section headers on_problems xls_format=False =
     reader stream = case section of
-<<<<<<< HEAD
-        Sheet_Names -> Vector.Vector_Data (ExcelReader.readSheetNames stream xls_format)
-        Range_Names -> Vector.Vector_Data (ExcelReader.readRangeNames stream xls_format)
-=======
         Sheet_Names -> Vector.from_polyglot_array (ExcelReader.readSheetNames stream xls_format)
         Range_Names -> Vector.from_polyglot_array (ExcelReader.readRangeNames stream xls_format)
->>>>>>> 63fecec3
         Sheet sheet skip_rows row_limit ->
             prepare_reader_table on_problems <| case sheet of
                 Integer -> ExcelReader.readSheetByIndex stream sheet (make_java_headers headers) skip_rows row_limit xls_format
@@ -237,19 +227,11 @@
 prepare_reader_table : Problem_Behavior -> Any -> Table
 prepare_reader_table on_problems result_with_problems =
     map_problem java_problem =
-<<<<<<< HEAD
-        if Java.is_instance java_problem DuplicateNames then Duplicate_Output_Column_Names_Data (Vector.Vector_Data java_problem.duplicatedNames) else
-              if Java.is_instance java_problem InvalidNames then Invalid_Output_Column_Names_Data (Vector.Vector_Data java_problem.invalidNames) else
-                java_problem
-    parsing_problems = Vector.Vector_Data (result_with_problems.problems) . map map_problem
-    on_problems.attach_problems_after (Table.Table_Data result_with_problems.value) parsing_problems
-=======
-        if Java.is_instance java_problem DuplicateNames then Duplicate_Output_Column_Names (Vector.from_polyglot_array java_problem.duplicatedNames) else
-              if Java.is_instance java_problem InvalidNames then Invalid_Output_Column_Names (Vector.from_polyglot_array java_problem.invalidNames) else
+        if Java.is_instance java_problem DuplicateNames then Duplicate_Output_Column_Names_Data (Vector.from_polyglot_array java_problem.duplicatedNames) else
+              if Java.is_instance java_problem InvalidNames then Invalid_Output_Column_Names_Data (Vector.from_polyglot_array java_problem.invalidNames) else
                 java_problem
     parsing_problems = Vector.from_polyglot_array (result_with_problems.problems) . map map_problem
-    on_problems.attach_problems_after (Table.Table result_with_problems.value) parsing_problems
->>>>>>> 63fecec3
+    on_problems.attach_problems_after (Table.Table_Data result_with_problems.value) parsing_problems
 
 ## PRIVATE
    Convert Boolean|Infer to the correct HeaderBehavior
