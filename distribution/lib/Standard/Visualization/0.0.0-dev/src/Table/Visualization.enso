from Standard.Base import all
from Standard.Table.Data.Column_Selector import By_Name

import Standard.Table.Data.Table as Dataframe_Table
import Standard.Table.Data.Column as Dataframe_Column
import Standard.Database.Data.Table as Database_Table
import Standard.Database.Data.Column as Database_Column
import Standard.Visualization.Helpers

# TODO add an initial offset to fully support lazy visualizations

## PRIVATE

   Prepares a table or column for visualization.

   Arguments:
   - x: The table to prepare for visualisation.
   - max_rows: The maximum number of rows to display.

   In case of Database backed data, it materializes a fragment of the data.
prepare_visualization : Any -> Integer -> Json
prepare_visualization x max_rows = Helpers.recover_errors <| case x of
    Dataframe_Table.Table_Data _ ->
        dataframe = x.take (First max_rows)
        all_rows_count = x.row_count
        included_rows = dataframe.row_count
        index = dataframe.index.catch Any _->
            Dataframe_Column.from_vector "" (Vector.new included_rows i->i)
        make_json dataframe [index] all_rows_count

    Database_Table.Table_Data _ _ _ _ ->
        # Materialize a table with indices as normal columns (because dataframe does not support multi-indexing).
        df = x.reset_index.to_dataframe max_rows
        # Then split into actual columns and indices.
        vis_df = df.select_columns (By_Name (x.columns.map .name))
        indices = df.select_columns (By_Name (x.indices.map .name)) . columns
        all_rows_count = x.row_count
        make_json vis_df indices all_rows_count

    # We display columns as 1-column tables.
    Dataframe_Column.Column_Data _ ->
        prepare_visualization x.to_table max_rows
    Database_Column.Column_Data _ _ _ _ _ ->
        prepare_visualization x.to_table max_rows

    # We display aggregates as their ungrouped counterparts.
    Dataframe_Column.Aggregate_Column_Data _ ->
        ungrouped = Dataframe_Column.Column_Data x.java_column.getColumn
        prepare_visualization ungrouped.to_table max_rows
    Database_Column.Aggregate_Column_Builder_Data _ _ _ _ _ ->
        prepare_visualization x.ungrouped.to_table max_rows

    # TODO [RW] Should we truncate Vectors?
    # We also visualize Vectors and arrays
<<<<<<< HEAD
    Vector.Vector ->
        truncated = x.take (First max_rows)
        Json.from_pairs [["json", truncated], ["all_rows_count", x.length]] . to_text
    Array ->
        prepare_visualization (Vector.of x) max_rows
=======
    Vector.Vector_Data _ ->
        truncated = x.take (First max_rows)
        Json.from_pairs [["json", truncated], ["all_rows_count", x.length]] . to_text
    Array ->
        prepare_visualization (Vector.Vector_Data x) max_rows
>>>>>>> 4fc6dcce

    # Anything else will be visualized with the JSON or matrix visualization
    _ ->
        Json.from_pairs [["json", x]] . to_text

## PRIVATE
   Creates a JSON representation for the visualizations.

   Arguments:
   - dataframe: the dataframe containing (possibly just a fragment of) the data
     to display.
   - indices: a vector of dataframe columns that should be displayed as indices;
     it can be empty, they should have the same amount of rows as the
     `dataframe`.
   - all_rows_count: the number of all rows in the underlying data, useful if
     only a fragment is displayed.
make_json : Table -> Vector Column -> Integer -> Json
make_json dataframe indices all_rows_count =
    columns  = dataframe.columns
    header      = ["header", columns.map .name]
    data        = ["data",   columns.map .to_vector]
    all_rows    = ["all_rows_count", all_rows_count]
    ixes        = ["indices", indices.map .to_vector]
    ixes_header = ["indices_header", indices.map .name]
    pairs    = [header, data, all_rows, ixes, ixes_header]
    Json.from_pairs pairs . to_text<|MERGE_RESOLUTION|>--- conflicted
+++ resolved
@@ -52,19 +52,11 @@
 
     # TODO [RW] Should we truncate Vectors?
     # We also visualize Vectors and arrays
-<<<<<<< HEAD
-    Vector.Vector ->
-        truncated = x.take (First max_rows)
-        Json.from_pairs [["json", truncated], ["all_rows_count", x.length]] . to_text
-    Array ->
-        prepare_visualization (Vector.of x) max_rows
-=======
-    Vector.Vector_Data _ ->
+    Vector.Vector_Data ->
         truncated = x.take (First max_rows)
         Json.from_pairs [["json", truncated], ["all_rows_count", x.length]] . to_text
     Array ->
         prepare_visualization (Vector.Vector_Data x) max_rows
->>>>>>> 4fc6dcce
 
     # Anything else will be visualized with the JSON or matrix visualization
     _ ->
