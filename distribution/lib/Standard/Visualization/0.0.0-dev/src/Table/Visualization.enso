--- conflicted
+++ resolved
@@ -187,7 +187,6 @@
    Create JSON serialization of values.
 make_json_for_other : Any -> JS_Object
 make_json_for_other x =
-<<<<<<< HEAD
     js_value = Panic.recover Any x.to_js_object
     supports_js_object = js_value.is_error.not
     case supports_js_object of
@@ -195,25 +194,16 @@
             value = if js_value.is_a JS_Object . not then js_value else
                 pairs = [['_display_text_', x.to_display_text]] + js_value.field_names.map f-> [f, make_json_for_value (js_value.get f)]
                 JS_Object.from_pairs pairs
+            link_fields = if js_value.is_a JS_Object . not then [] else
+                if js_value.contains_key 'links' then [["links", js_value.get 'links']] else []
             additional_fields = if js_value.is_a JS_Object . not then [] else
-                if js_value.contains_key 'links' then [["links", js_value.get 'links']] else []
-            JS_Object.from_pairs <| [["json", value]] + additional_fields
+                if js_value.contains_key 'get_child_node' then [["get_child_node", js_value.get 'get_child_node']] else []
+            JS_Object.from_pairs <| [["json", value]] + additional_fields + link_fields
 
         # Fallback for objects that fail to be serialized through `to_js_object`.
         False ->
             json = JS_Object.from_pairs [["_display_text_", x.to_display_text], ["_to_js_object_error_", js_value.catch.to_display_text]]
             JS_Object.from_pairs [["json", json]]
-=======
-    js_value = x.to_js_object
-    value = if js_value.is_a JS_Object . not then js_value else
-        pairs = [['_display_text_', x.to_display_text]] + js_value.field_names.map f-> [f, make_json_for_value (js_value.get f)]
-        JS_Object.from_pairs pairs
-    link_fields = if js_value.is_a JS_Object . not then [] else
-        if js_value.contains_key 'links' then [["links", js_value.get 'links']] else []
-    additional_fields = if js_value.is_a JS_Object . not then [] else
-        if js_value.contains_key 'get_child_node' then [["get_child_node", js_value.get 'get_child_node']] else []
-    JS_Object.from_pairs <| [["json", value]] + additional_fields + link_fields
->>>>>>> ff7e31c2
 
 ## PRIVATE
    Create JSON serialization of values for the table.
