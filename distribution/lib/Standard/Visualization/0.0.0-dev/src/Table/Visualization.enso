from Standard.Base import all
from Standard.Table.Data.Column_Selector import By_Name

import Standard.Table.Data.Table as Dataframe_Table
import Standard.Table.Data.Column as Dataframe_Column
import Standard.Database.Data.Table as Database_Table
import Standard.Database.Data.Column as Database_Column
import Standard.Visualization.Helpers

# TODO add an initial offset to fully support lazy visualizations

## PRIVATE

   Prepares a table or column for visualization.

   Arguments:
   - x: The table to prepare for visualisation.
   - max_rows: The maximum number of rows to display.

   In case of Database backed data, it materializes a fragment of the data.
prepare_visualization : Any -> Integer -> Json
prepare_visualization x max_rows = Helpers.recover_errors <| case x of
    Dataframe_Table.Table_Data _ ->
        dataframe = x.take_start max_rows
        all_rows_count = x.row_count
        included_rows = dataframe.row_count
        index = dataframe.index.catch Any _->
            Dataframe_Column.from_vector "" (Vector.new included_rows i->i)
        make_json dataframe [index] all_rows_count

    Database_Table.Table_Data _ _ _ _ ->
        # Materialize a table with indices as normal columns (because dataframe does not support multi-indexing).
        df = x.reset_index.to_dataframe max_rows
        # Then split into actual columns and indices.
        vis_df = df.select_columns (By_Name (x.columns.map .name))
        indices = df.select_columns (By_Name (x.indices.map .name)) . columns
        all_rows_count = x.row_count
        make_json vis_df indices all_rows_count

    # We display columns as 1-column tables.
    Dataframe_Column.Column_Data _ ->
        prepare_visualization x.to_table max_rows
    Database_Column.Column_Data _ _ _ _ _ ->
        prepare_visualization x.to_table max_rows

    # We display aggregates as their ungrouped counterparts.
    Dataframe_Column.Aggregate_Column_Data _ ->
        ungrouped = Dataframe_Column.Column_Data x.java_column.getColumn
        prepare_visualization ungrouped.to_table max_rows
    Database_Column.Aggregate_Column_Builder_Data _ _ _ _ _ ->
        prepare_visualization x.ungrouped.to_table max_rows

    # TODO [RW] Should we truncate Vectors?
    # We also visualize Vectors and arrays
<<<<<<< HEAD
    Vector.Vector_Data _ ->
        truncated = x.take_start max_rows
=======
    Vector.Vector _ ->
        truncated = x.take (First max_rows)
>>>>>>> 63fecec3
        Json.from_pairs [["json", truncated], ["all_rows_count", x.length]] . to_text
    Array ->
        prepare_visualization (Vector.Vector_Data x) max_rows

    # Anything else will be visualized with the JSON or matrix visualization
    _ ->
        Json.from_pairs [["json", x]] . to_text

## PRIVATE
   Creates a JSON representation for the visualizations.

   Arguments:
   - dataframe: the dataframe containing (possibly just a fragment of) the data
     to display.
   - indices: a vector of dataframe columns that should be displayed as indices;
     it can be empty, they should have the same amount of rows as the
     `dataframe`.
   - all_rows_count: the number of all rows in the underlying data, useful if
     only a fragment is displayed.
make_json : Table -> Vector Column -> Integer -> Json
make_json dataframe indices all_rows_count =
    columns  = dataframe.columns
    header      = ["header", columns.map .name]
    data        = ["data",   columns.map .to_vector]
    all_rows    = ["all_rows_count", all_rows_count]
    ixes        = ["indices", indices.map .to_vector]
    ixes_header = ["indices_header", indices.map .name]
    pairs    = [header, data, all_rows, ixes, ixes_header]
    Json.from_pairs pairs . to_text<|MERGE_RESOLUTION|>--- conflicted
+++ resolved
@@ -52,13 +52,8 @@
 
     # TODO [RW] Should we truncate Vectors?
     # We also visualize Vectors and arrays
-<<<<<<< HEAD
-    Vector.Vector_Data _ ->
-        truncated = x.take_start max_rows
-=======
     Vector.Vector _ ->
         truncated = x.take (First max_rows)
->>>>>>> 63fecec3
         Json.from_pairs [["json", truncated], ["all_rows_count", x.length]] . to_text
     Array ->
         prepare_visualization (Vector.Vector_Data x) max_rows
