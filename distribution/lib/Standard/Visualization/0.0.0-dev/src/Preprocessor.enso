--- conflicted
+++ resolved
@@ -1,9 +1,6 @@
 from Standard.Base import all
-<<<<<<< HEAD
+import project.Helpers
 from Standard.Visualization import all
-=======
-import project.Helpers
->>>>>>> 1dfcf1ca
 
 ## PRIVATE
 
