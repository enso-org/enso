from Standard.Base import all

import Standard.Image.Data.Histogram
import Standard.Image.Data.Image
import Standard.Image.Data.Matrix.Internal

polyglot java import org.enso.image.data.Matrix as Java_Matrix

## UNSTABLE

   Create a matrix with all elements set to zero.

   Arguments:
   - rows: the number of rows in the resulting matrix.
   - columns: the number of columns in the resulitng matrix.
   - channels: the number of channels in the resulting matrix.

   > Example
     Create a matrix.

         import Standard.Image.Data.Matrix

         example_zeros = Matrix.zeros rows=2 columns=2
zeros : Integer -> Integer -> Integer -> Matrix
zeros rows columns channels=1 =
    Matrix_Data (Java_Matrix.zeros rows columns channels)

## UNSTABLE

   Create a matrix with all elements set to one.

   Arguments:
   - rows: the number of rows in the resulting matrix.
   - columns: the number of columns in the resulitng matrix.
   - channels: the number of channels in the resulting matrix.

   > Example
     Create a matrix.

         import Standard.Image.Data.Matrix

         example_ones = Matrix.zeros rows=2 columns=2 channels=3
ones : Integer -> Integer -> Integer -> Matrix
ones rows columns channels=1 =
    Matrix_Data (Java_Matrix.ones rows columns channels)

## UNSTABLE

   Create an identity matrix containing ones on a main diagonal.

   Arguments:
   - rows: the number of rows in the resulting matrix.
   - columns: the number of columns in the resulitng matrix.
   - channels: the number of channels in the resulting matrix.

   > Example
     Create a matrix.

         import Standard.Image.Data.Matrix

         example_identity = Matrix.identity rows=2 columns=2 channels=3
identity : Integer -> Integer -> Integer -> Matrix
identity rows columns channels=1 =
    Matrix_Data (Java_Matrix.identity rows columns channels)

## UNSTABLE

   Create a matrix from the provided vector.

   Arguments:
   - values: the vector of numbers.
   - rows: the number of rows in the resulting matrix.
   - channels: the number of channels in the resulting matrix.

   > Example
     Create a matrix.
         import Standard.Image.Data.Matrix

         example_from_vector = Matrix.from_vector [1, 1, 0, 0] rows=2
from_vector : Vector -> Integer -> Integer -> Matrix
from_vector values rows=1 channels=1 =
    Matrix_Data (Java_Matrix.from_vector values.to_array channels rows)

## UNSTABLE
type Matrix

    ## PRIVATE

       The matrix data type.

       Arguments:
       - opencv_mat: The internal representation of the matrix.

       Each value of the matrix is represented with an array of
       channels. In contrast to an Image data type, Matrix values are
       not normalized.
    Matrix_Data opencv_mat

    ## UNSTABLE

       Return the number of matrix rows.

       > Example
         Get the number of rows in this matrix.

             import Standard.Examples

             example_rows = Examples.matrix.rows
    rows : Integer
    rows self = self.opencv_mat.rows

    ## UNSTABLE

       Return the number of matrix columns.

       > Example
         Get the number of columns in this matrix.

             import Standard.Examples

             example_columns = Examples.matrix.columns
    columns : Integer
    columns self = self.opencv_mat.cols

    ## Return the number of matrix channels.

       > Example
         Get the number of channels in this matrix.

             import Standard.Examples

             example_channels = Examples.matrix.channels
    channels : Integer
    channels self = self.opencv_mat.channels

    ## UNSTABLE

       Get the matrix value at the specified row and column.

       Arguments:
       - row: the row index.
       - column: the column index.

       > Example
         Get the value at the specified row and column.

             import Standard.Examples

             example_get = Examples.matrix.get 0 0
    get : Integer -> Integer -> Vector ! Index_Out_Of_Bounds_Error
    get self row column =
        if (row < 0) || (row >= self.rows) then Error.throw (Index_Out_Of_Bounds_Error self.rows self.columns row) else
            if (column < 0) || (column >= self.columns) then Error.throw (Index_Out_Of_Bounds_Error self.rows self.columns column) else
                arr = Java_Matrix.get self.opencv_mat row column
<<<<<<< HEAD
                Vector.Vector_Data arr
=======
                Vector.from_polyglot_array arr
>>>>>>> 63fecec3

    ## UNSTABLE

       Reshape the matrix specifying new number of rows and channels.

       Arguments:
       - rows: the new number of rows.
       - channels: the new number of channels.

       > Example
         Reshape the matrix to a new shape of 3 rows and 1 column, with 1 channel.

             import Standard.Image.Data.Matrix

             example_rewhsape = Matrix.from_vector [0, 0, 0] . reshape rows=3 channels=1
    reshape : Integer -> Integer -> Matrix
    reshape self rows channels=Nothing =
        case channels of
            Nothing -> Matrix_Data (self.opencv_mat.reshape self.channels rows)
            _ -> Matrix_Data (self.opencv_mat.reshape channels rows)

    ## UNSTABLE

       Calculates the per-element sum of two matrices or a matrix and a scalar.

       Arguments:
       - value: A value can be a number, a vector of numbers, or a matrix. The
         number value is applied to each values's channel of the matrix. The
         vector value is padded with zeros to match the number of channels and
         then applied to each pixel of this matrix. The matrix value must have
         the same dimensions (rows, columns, and channels) as this
         matrix. Otherwise, the operation results in a `Dimensions_Not_Equal`
         error. The matrix is applied element-wise, e.g., each matrix element is
         combined with the appropriate value (the element with the same row and
         column) of this matrix.

       > Example
         Add 1 to each element of the matrix.

             import Standard.Examples

             example_plus = Examples.matrix + 1

       > Example
         Add 100 to the first channel of the matrix.

             import Standard.Examples

             example_plus = Examples.matrix + [100]

       > Example
         Add two matrices.

             import Standard.Examples

             example_plus = Examples.matrix + Examples.matrix
    + : (Number | Vector | Matrix) -> Matrix ! Dimensions_Not_Equal
    + self value = Panic.recover Any (Internal.core_op self.opencv_mat value (Java_Matrix.add _ _ _)) . catch Internal.core_op_handler

    ## UNSTABLE

       Calculates the per-element difference of two matrices or of a matrix and
       a scalar.

       Arguments:
       - value: A value can be a number, a vector of numbers, or a matrix. The
         number value is applied to each values's channel of the matrix. The
         vector value is padded with zeros to match the number of channels and
         then applied to each pixel of this matrix. The matrix value must have
         the same dimensions (rows, columns, and channels) as this
         matrix. Otherwise, the operation results in a `Dimensions_Not_Equal`
         error. The matrix is applied element-wise, e.g., each matrix element is
         combined with the appropriate value (the element with the same row and
         column) of this matrix.

       > Example
         Subtract 1 from each element of the matrix.

             import Standard.Examples

             example_minus = Examples.matrix - 1

       > Example
         Subtract 100 from the second channel of the matrix.

             import Standard.Examples

             example_minus = Examples.matrix - [0, 100, 0, 0]

       > Example
         Subtract two matrices.

             import Standard.Examples

             example_minus = Examples.matrix - Examples.matrix
    - : (Number | Vector | Matrix) -> Matrix ! Dimensions_Not_Equal
    - self value = Panic.recover Any (Internal.core_op self.opencv_mat value (Java_Matrix.subtract _ _ _)) . catch Internal.core_op_handler

    ## UNSTABLE

       Calculates the per-element product of two matrices or a matrix and a
       scalar.

       Arguments:
       - value: A value can be a number, a vector of numbers, or a matrix. The
         number value is applied to each values's channel of the matrix. The
         vector value is padded with zeros to match the number of channels and
         then applied to each pixel of this matrix. The matrix value must have
         the same dimensions (rows, columns, and channels) as this
         matrix. Otherwise, the operation results in a `Dimensions_Not_Equal`
         error. The matrix is applied element-wise, e.g., each matrix element is
         combined with the appropriate value (the element with the same row and
         column) of this matrix.

       > Example
         Multiply each channel of the matrix by 2.

             import Standard.Examples

             example_mul = Examples.matrix * 2

       > Example
         Multiply first channel of the matrix by 2, and second channel by 4.

             import Standard.Examples

             example_mul = Examples.matrix * [2, 4, 1, 1]

       > Example
         Multiply first channel of the matrix by 2, and zero the rest of the
         channels.

             import Standard.Examples

             example_mul = Examples.matrix * [2]

       > Example
         Multiply two matrices.
             m * m
    * : (Number | Vector | Matrix) -> Matrix ! Dimensions_Not_Equal
    * self value = Panic.recover Any (Internal.core_op self.opencv_mat value (Java_Matrix.multiply _ _ _)) . catch Internal.core_op_handler

    ## UNSTABLE

       Performs per-element division of two matrices or a matrix and a scalar.

       Arguments:
       - value: A value can be a number, a vector of numbers, or a matrix. The
         number value is applied to each values's channel of the matrix. The
         vector value is padded with zeros to match the number of channels and
         then applied to each pixel of this matrix. The matrix value must have
         the same dimensions (rows, columns, and channels) as this
         matrix. Otherwise, the operation results in a `Dimensions_Not_Equal`
         error. The matrix is applied element-wise, e.g., each matrix element is
         combined with the appropriate value (the element with the same row and
         column) of this matrix.

        > Example
          Divide each channel of the matrix by 2.

              import Standard.Examples

              example_div = Examples.matrix / 2

        > Example
          Divide first channel of the matrix by 2, and second channel by 4.

              import Standard.Examples

              example_div = Examples.matrix / [2, 4, 1, 1]

        > Example
          Divide two matrices.

              import Standard.Examples

              example_div = Examples.matrix / Examples.matrix
    / : (Number | Vector | Matrix) -> Matrix ! Dimensions_Not_Equal
    / self value = Panic.recover Any (Internal.core_op self.opencv_mat value (Java_Matrix.divide _ _ _)) . catch Internal.core_op_handler

    ## UNSTABLE

       Check the equality of two matrices.

       Arguments:
       - that: the matrix to compare with.

       ? Implementation Note
         Two matrices considered equal when they have the same number of rows,
         columns and channels, and have the same values.

       > Example
         Comparing two matrices for equality.

             import Standard.Examples

             example_eq = Examples.matrix == Examples.matrix
    == : Matrix -> Boolean
    == self that = Java_Matrix.is_equals self.opencv_mat that.opencv_mat

    ## UNSTABLE

       Normalize the matrix into a range of [min_value .. max_value] so that the
       minimum value of the matrix becomes `min_value` and the maximum value of
       the matrix becomes `max_value`.

       Arguments:
       - min_value: the minimum value in the resulting normalized range.
       - max_value: the maximum value in the resulting normalized range.

       > Example
         Normalize a matrix from vector.

             import Standard.Image.Data.Matrix

             example_normalize = Matrix.from_vector [0, 1, 2, 3, 4] . normalize

       > Example
         Normalize a matrix of ones.

             import Standard.Image.Data.Matrix

             example_normalize = Matrix.ones 2 3 . normalize

       > Example
         Normalize an identity matrix.

             import Standard.Image.Data.Matrix

             example_normalize = Matrix.identity 3 3 . normalize
    normalize : Number -> Number -> Matrix
    normalize self min_value=0.0 max_value=1.0 =
        Matrix_Data (Java_Matrix.normalize self.opencv_mat min_value max_value)

    ## UNSTABLE

       Convert this matrix to an image.

       > Example
         Convert a matrix to an image.

             import Standard.Examples

             example_to_image = Examples.matrix.to_image
    to_image : Image.Image
    to_image self = Image.Image (Image.from_vector self.normalize.to_vector self.rows self.channels)

    ## UNSTABLE

       Get the elemets of this matrix as a vector.

       > Example
         Convert a matrix to a vector.

             import Standard.Examples

             example_to_vector = Examples.matrix.to_vector
    to_vector : Vector
    to_vector self =
        arr = Java_Matrix.to_vector self.opencv_mat
<<<<<<< HEAD
        Vector.Vector_Data arr
=======
        Vector.from_polyglot_array arr
>>>>>>> 63fecec3

    ## UNSTABLE

       Convert this matrix to Json.

       > Example
         Convert a matrix to JSON.

             import Standard.Examples

             example_to_json = Examples.matrix.to_json
    to_json : Json
    to_json self = Json.String self.opencv_mat.to_text

## UNSTABLE
type Matrix_Error

    ## UNSTABLE

       Indicates that a matrix has been accessed with an illegal index.

       Arguments:
       - rows: The number of rows in the matrix.
       - columns: The number of columns in the matrix.
       - index: The requested index in the matrix.
    Index_Out_Of_Bounds_Error rows columns index

    ## UNSTABLE

       An error indicating that an operation has failed due to a mismatch of
       matrix dimensions.
    Dimensions_Not_Equal

    ## UNSTABLE

       Pretty-prints a matrix error to be readable by the users.
    to_display_text : Text
    to_display_text self = case self of
        Index_Out_Of_Bounds_Error rows columns index ->
            'For a matrix with dimensions ' + rows.to_text + 'x' + columns.to_text + ', the index ' + index.to_text + ' is out of bounds.'
        Dimensions_Not_Equal ->
            'Dimensions are not equal.'
<|MERGE_RESOLUTION|>--- conflicted
+++ resolved
@@ -152,11 +152,7 @@
         if (row < 0) || (row >= self.rows) then Error.throw (Index_Out_Of_Bounds_Error self.rows self.columns row) else
             if (column < 0) || (column >= self.columns) then Error.throw (Index_Out_Of_Bounds_Error self.rows self.columns column) else
                 arr = Java_Matrix.get self.opencv_mat row column
-<<<<<<< HEAD
-                Vector.Vector_Data arr
-=======
                 Vector.from_polyglot_array arr
->>>>>>> 63fecec3
 
     ## UNSTABLE
 
@@ -417,11 +413,7 @@
     to_vector : Vector
     to_vector self =
         arr = Java_Matrix.to_vector self.opencv_mat
-<<<<<<< HEAD
-        Vector.Vector_Data arr
-=======
         Vector.from_polyglot_array arr
->>>>>>> 63fecec3
 
     ## UNSTABLE
 
