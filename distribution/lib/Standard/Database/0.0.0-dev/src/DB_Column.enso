from Standard.Base import all
import Standard.Base.Errors.Common.Index_Out_Of_Bounds
import Standard.Base.Errors.Illegal_Argument.Illegal_Argument
import Standard.Base.Errors.Illegal_State.Illegal_State
import Standard.Base.Internal.Rounding_Helpers
from Standard.Base.Widget_Helpers import make_data_cleanse_vector_selector, make_format_chooser, make_regex_text_widget

import Standard.Table.Internal.Column_Naming_Helper.Column_Naming_Helper
import Standard.Table.Internal.Date_Time_Helpers
import Standard.Table.Internal.Java_Problems
import Standard.Table.Internal.Problem_Builder.Problem_Builder
import Standard.Table.Internal.Value_Type_Helpers
import Standard.Table.Internal.Widget_Helpers
import Standard.Table.Rows_To_Read.Rows_To_Read
from Standard.Table import Auto, Column, Data_Formatter, Previous_Value, Sort_Column, Table, Value_Type
from Standard.Table.Column import default_date_period
from Standard.Table.Errors import Conversion_Failure, Floating_Point_Equality, Inexact_Type_Coercion, Invalid_Value_Type
from Standard.Table.Internal.Cast_Helpers import check_cast_compatibility

import project.Connection.Connection.Connection
import project.DB_Table.DB_Table
import project.Internal.Helpers
import project.Internal.IR.Context.Context
import project.Internal.IR.Internal_Column.Internal_Column
import project.Internal.IR.Query.Query
import project.Internal.IR.SQL_Expression.SQL_Expression
import project.Internal.Replace_Params.Replace_Params
import project.Internal.SQL_Type_Reference.SQL_Type_Reference
import project.SQL_Statement.SQL_Statement
import project.SQL_Type.SQL_Type
from project.Errors import Integrity_Error, Unsupported_Database_Operation

type DB_Column
    ## PRIVATE

       Represents a single column backed by a database.

       Arguments:
       - internal_name: The name of the column.
       - connection: The connection with which the column is associated.
       - sql_type_reference: Lazily computed SQL type of the column.
       - expression: The expressions to apply to the column.
       - context: The SQl context in which the column exists.

       These columns may come from the Table or can be created by combining
       other columns with operators. Expressions created in this way may be
       materialized or used to apply filters, groupings etc. to tables from
       which they come. Combined expressions must come from the same context -
       they must both have the same filtering, grouping etc. rules applied to be
       able to be combined.
    private Value internal_name:Text connection:(Connection | Any) sql_type_reference:SQL_Type_Reference expression:SQL_Expression context:Context

    ## GROUP Standard.Base.Metadata
       ICON metadata
       The name of the column.
    name : Text
    name self = self.internal_name

    ## ICON metadata
       The name of the SQL Dialect used by the table.
    dialect_name : Text
    dialect_name self = self.connection.dialect.name

    ## PRIVATE
       ADVANCED
       Returns a text containing an ASCII-art table displaying this data.

       Arguments:
         - show_rows: the number of initial rows that should be displayed.
         - format_terminal: whether ANSI-terminal formatting should be used
    display : Integer -> Boolean -> Text
    display self show_rows=10 format_terminal=False =
        self.to_table.display show_rows format_terminal

    ## PRIVATE
       ADVANCED
       Prints an ASCII-art table with this data to the standard output.

       Arguments:
         - show_rows: the number of initial rows that should be displayed.
    print : Integer -> Nothing
    print self show_rows=10 =
        IO.println (self.display show_rows format_terminal=True)
        IO.println ''

    ## PRIVATE
       Converts this column to JS_Object representation.
    to_js_object : JS_Object
    to_js_object self = self.to_sql.to_js_object

    ## ICON data_input
       Converts this column into a single-column table.
    to_table : DB_Table
    to_table self =
        DB_Table.Value self.name self.connection [self.as_internal] self.context

    ## ALIAS column type, field info, metadata
       GROUP Standard.Base.Metadata
       ICON metadata
       Returns a Table describing this column's contents and type.

       The table behaves like `DB_Table.column_info.
    info : Table
    info self -> Table = self.to_table.column_info

    ## ALIAS load, import
       GROUP Standard.Base.Input
       ICON data_input
       Returns a materialized column containing rows of this column.

       Arguments:
       - max_rows: specifies the maximum number of rows to read.
    @max_rows Rows_To_Read.default_widget
    read : Rows_To_Read -> Column
    read self (max_rows : Rows_To_Read = ..First_With_Warning 1000) =
        self.to_table.read max_rows . at 0

    ## GROUP Standard.Base.Conversions
       ICON convert
       Returns a vector containing all the elements in this column.
    to_vector : Vector Any
    to_vector self = self.read (..All_Rows) . to_vector

    ## GROUP Standard.Base.Selections
       ICON parse3
       Returns the value contained in this column at the given index.

       Arguments:
       - index: The index in the column from which to get the value.

       If the value is an NA then this method returns nothing. If the index is
       not an index in the column it returns an `Index_Out_Of_Bounds`.

       > Example
         Get the first element from a column.

             import Standard.Examples

             example_at = Examples.integer_column.at 0
    at : Integer -> (Any | Nothing) ! Index_Out_Of_Bounds
    at self index:Integer=0 =
        self.get index (Error.throw (Index_Out_Of_Bounds.Error index self.length))

    ## GROUP Standard.Base.Selections
       ICON parse3
       Returns the value contained in this column at the given index.

       Arguments:
       - index: The index in the column from which to get the value.
       - default: The value if the index is out of range.

       > Example
         Get the first element from a column.

             import Standard.Examples

             example_at = Examples.integer_column.get 0 -1
    get : Integer -> Any -> Any | Nothing
    get self index:Integer=0 (~default=Nothing) =
        if index < 0 then Error.throw (Unsupported_Database_Operation.Error "Reading backwards from end") else
            self.read (..First index+1) . get index default

    ## GROUP Standard.Base.Selections
       ICON parse3
       Returns the first element in the column, if it exists.

       If the column is empty, this method will return a dataflow error
       containing an `Index_Out_Of_Bounds`.

       > Example
         Get the first element of a column.

             import Standard.Examples

             example_first = Examples.integer_column.first
    first : Any ! Index_Out_Of_Bounds
    first self = self.at 0

    ## GROUP Standard.Base.Metadata
       ICON metadata
       Returns the `Value_Type` associated with that column.

       The value type determines what type of values the column is storing and
       what operations are permitted.
    value_type : Value_Type
    value_type self =
        mapping = self.connection.dialect.get_type_mapping
        mapping.sql_type_to_value_type self.sql_type

    ## PRIVATE
       Returns a possibly more precise `Value_Type` based on the data in the
       column.

       Most columns will return their type without changes. A mixed column may
       return a more precise type if a common type can be found for all of its
       values.
    inferred_precise_value_type : Value_Type
    inferred_precise_value_type self =
        self.value_type

    ## PRIVATE
       Internal hook that says if a given column should be selected by a
       specific type in a `By_Type` selection.
    should_be_selected_by_type self (value_type : Value_Type) -> Boolean =
        type_mapping = self.connection.dialect.get_type_mapping
        type_mapping.is_same_type self.value_type value_type

    ## ICON convert
       Returns an SQL statement that will be used for materializing this column.
    to_sql : SQL_Statement
    to_sql self = self.to_table.to_sql

    ## PRIVATE
       Column-level manual CTE factoring.

       Arguments:
       - name: A prefix to use for the generated let binder.
       - callback: A function that receives the let reference and returns a
         column value that refers to it.

       Calling `let` on a column wraps it as a CTE (common table
       expression), using a SQL `WITH ... AS` clause. More specifically, it
       takes a callback that receives a "reference" to the CTE; the callback
       then returns an arbitrary column that uses the reference. The `let`
       call itself returns the full `WITH` clause, containing both the CTE and
       the callback return value.

       Using `let` can reduce the number of duplicates of a column expression
       in the final generated SQL, replacing them with references to a single
       CTE bound by the `WITH` clause.

       `let` acts like a kind of "let binding". It works by giving a lexically
       scoped name to the query generated by `self`, and then generating the
       query returned by the callback inside of this scope. See the examples
       below to see how the generated SQL is structured.

       Internally, `let` generates a unique name for the CTE, and creates a
       "reference" column which refers to that unique name. This
       "reference" column is passed to the callback, which can compute values
       based on the reference and any other values. Finally, the return value of
       the callback is wrapped in the binding `WITH ... AS` clause, which is
       returned from the original call to `let`.

       `let` is only available in database backends that support `WITH` clauses
       inside expressions. For database backends that only support a single
       `WITH` clause at the top level, `let` returns `self` unchanged.

       Semantically, the following expressions will always have the same value:

           1. f column
           2. column.let "name" f

       ? When to use `let`

         `let` can make queries shorter and/or simpler by eliminating
         duplicates. However, the `WITH` clause itself, including the bound CTE
         table name, also takes up space, so if the `self` argument to `let`
         isn't very large, `let` can actually make the query longer.

         For this reason, it makes sense to use let only on expressions that at
         the same time: are expected to be relatively large (results of complex
         transformations already) and are going to be repeated multiple times in
         the query.

       > Example
         Remove duplicates of a large column expression from a query.

            ## Without CTEs

             column = table_builder [['x', [1.3, 4.7, -1.3, -4.7]]] . at "x"
             rounded = column.round
             large = rounded * rounded
             large.to_sql
             ## =>

                -- Two copies of the complex rounding query
                SELECT ... [complex rounding query] * [complex rounding query]
                    ... FROM ...

            ## With CTEs

             not_so_large = column.round.let "rounded" rounded->
                rounded * rounded
             not_so_large.to_sql
             ## =>

                -- One copy of the complex rounding query
                SELECT ... (WITH temp_table as ([complex rounding query])
                                 temp_table.x * temp_table.x)
                    ... FROM ...

       > Example
         Use multiple CTEs in a query.

         (column_a * column_b).let "product_a_b" product_a_b->
            (product_a_b * 10).let "plus_10" times_ten->
                times_ten + product_a_b + 100

       > Example
         Give names to the CTE table names.

         (column_a * column_b).let "product_a_b" product_a_b->
            (product_a_b * 10).let "times_ten" times_ten->
                times_ten + product_a_b + 100
    let : Text -> (DB_Column -> DB_Column) -> DB_Column
    let self (name : Text) (callback : (DB_Column -> DB_Column)) -> DB_Column =
        use_ctes = self.connection.dialect.supports_nested_with_clause

        if use_ctes.not then callback self else
            binder = self.connection.base_connection.table_naming_helper.generate_random_table_name

            ref_expression = SQL_Expression.Let_Ref name binder self.expression
            ref_column = DB_Column.Value binder self.connection self.sql_type_reference ref_expression self.context
            inner_value = callback ref_column

            let_expression = SQL_Expression.Let name binder self.expression inner_value.expression
            DB_Column.Value inner_value.internal_name inner_value.connection inner_value.sql_type_reference let_expression inner_value.context

    ## PRIVATE
       Sets up an operation of arbitrary arity.

       Arguments:
       - op_kind: The kind of the operation
       - operands: A vector of additional operation arguments (the column itself
         is always passed as the first argument).
       - new_name: The name of the resulting column.
       - metadata: Optional metadata for the `SQL_Expression.Operation`.
    make_op : Text -> Vector Text -> (Text | Nothing) -> (Any | Nothing) -> DB_Column
    make_op self op_kind operands new_name metadata=Nothing =
<<<<<<< HEAD
        checked_support = if self.connection.dialect.is_operation_supported op_kind then True else
=======
        checked_support = if self.connection.dialect.is_supported op_kind then True else
>>>>>>> 7f9cf7a9
            Error.throw (Unsupported_Database_Operation.Error op_kind)
        checked_support.if_not_error <|
            type_mapping = self.connection.dialect.get_type_mapping
            prepare_operand operand = case operand of
                other_column : DB_Column ->
                    if Helpers.check_integrity self other_column then other_column.expression else
                        Error.throw (Integrity_Error.Error "DB_Column "+other_column.name)
                sql_expression : SQL_Expression ->
                    sql_expression
                constant ->
                    SQL_Expression.Constant constant

            expressions = operands.map prepare_operand
            new_expr = SQL_Expression.Operation op_kind ([self.expression] + expressions) metadata

            infer_from_database_callback expression =
                SQL_Type_Reference.new self.connection self.context expression
            new_type_ref = type_mapping.infer_return_type infer_from_database_callback op_kind [self]+operands new_expr
            DB_Column.Value new_name self.connection new_type_ref new_expr self.context

    ## PRIVATE

       Creates a binary operation with given kind and operand.

       Arguments:
       - op_kind: The kind of binary operator.
       - operand: The right operand to the binary operator.
       - new_name: The name of the resulting column.
    make_binary_op : Text -> Text -> (Text | Nothing) -> DB_Column
    make_binary_op self op_kind operand new_name=Nothing =
        effective_new_name = new_name.if_nothing <|
            self.naming_helper.binary_operation_name op_kind self operand
        self.make_op op_kind [operand] effective_new_name

    ## PRIVATE

       Helper for implementing unary operators.

       Arguments:
       - op_kind: The kind of the unary operator.
       - new_name: The name of the resulting column. If nothing, will create a
         name based on the operator.
    make_unary_op : Text -> Text|Nothing -> DB_Column
    make_unary_op self op_kind new_name=Nothing =
        effective_new_name = new_name.if_nothing <|
            self.naming_helper.function_name op_kind [self]
        self.make_op op_kind [] effective_new_name

    ## GROUP Standard.Base.Metadata
       ICON metadata
       Returns the length of this column.
    length : Integer
    length self = self.to_table.row_count

    ## GROUP Standard.Base.Metadata
       ICON transform4
       Returns the number of missing items in this column.
    count_nothing : Integer
    count_nothing self =
        self.to_table.filter 0 Filter_Condition.Is_Nothing . row_count

    ## GROUP Standard.Base.Metadata
       ICON transform4
       Returns the number of non-null items in this column.
    count : Integer
    count self =
        self.to_table.filter 0 Filter_Condition.Not_Nothing . row_count

    ## ALIAS equals
       GROUP Standard.Base.Operators
       ICON operators
       Element-wise equality comparison.

       Arguments:
       - other: The value to compare `self` against. If `other` is a column, the
         comparison is performed pairwise between corresponding elements of
         `self` and `other`.

       Returns a column with results of comparing this column's elements against
       `other`.

       ! Error Conditions

         - If this operation results in comparing floating-point values for
           equality which is not recommended, a `Floating_Point_Equality`
           warning is attached to the result.

       > Example
         Compare two columns for pairwise equality.

             import Standard.Examples

             example_eq = Examples.integer_column == Examples.decimal_column

       > Example
         Compare a column with a number.

             import Standard.Examples

             example_eq = Examples.integer_column == 1
    == : DB_Column | Any -> DB_Column
    == self other =
        make_equality_check_with_floating_point_handling self other "=="

    ## GROUP Standard.Base.Logical
       ICON operators
       Element-wise case-insensitive text equality comparison.

       Arguments:
       - other: The value to compare `self` against. If `other` is a column, the
         comparison is performed pairwise between corresponding elements of
         `self` and `other`.
       - locale: The locale to use for the case-insensitive comparison.

       Returns a column with results of comparing this column's elements against
       `other`.
    @locale Locale.default_widget
    equals_ignore_case : DB_Column | Any -> Locale -> DB_Column
    equals_ignore_case self other locale:Locale=Locale.default =
        Value_Type.expect_text self <|
            Value_Type.expect_text other <|
                Helpers.assume_default_locale locale <|
                    new_name = self.naming_helper.function_name "equals_ignore_case" [self, other]
                    self.make_binary_op "EQUALS_IGNORE_CASE" other new_name

    ## ALIAS not equals
       GROUP Standard.Base.Operators
       ICON operators
       Element-wise non-equality comparison.

       Arguments:
       - other: The value to compare `self` against. If `other` is a column, the
         comparison is performed pairwise between corresponding elements of
         `self` and `other`.

       Returns a column with results of comparing this column's elements against
       `other`.

       ! Error Conditions

         - If this operation results in comparing floating-point values for
           equality which is not recommended, a `Floating_Point_Equality`
           warning is attached to the result.

       > Example
         Compare two columns for pairwise inequality.

             import Standard.Examples

             example_neq = Examples.integer_column != Examples.decimal_column

       > Example
         Compare a column with a number.

             import Standard.Examples

             example_neq = Examples.integer_column != 1
    != : DB_Column | Any -> DB_Column
    != self other =
        make_equality_check_with_floating_point_handling self other "!="

    ## ALIAS greater than or equal
       GROUP Standard.Base.Operators
       ICON operators
       Element-wise order comparison.

       Arguments:
       - other: The other column to compare pairwise with.

       Returns a column with results of comparing this column's elements against
       `other`.  If `other` is a column, the comparison is performed pairwise
       between corresponding elements of `self` and `other`.
    >= : DB_Column | Any -> DB_Column
    >= self other = Value_Type.expect_comparable self other <|
        self.make_binary_op ">=" other

    ## ALIAS less than or equal
       GROUP Standard.Base.Operators
       ICON operators
       Element-wise order comparison.

       Arguments:
       - other: The other column to compare pairwise with.

       Returns a column with results of comparing this column's elements against
       `other`.  If `other` is a column, the comparison is performed pairwise
       between corresponding elements of `self` and `other`.
    <= : DB_Column | Any -> DB_Column
    <= self other = Value_Type.expect_comparable self other <|
        self.make_binary_op "<=" other

    ## ALIAS greater than
       GROUP Standard.Base.Operators
       ICON operators
       Element-wise order comparison.

       Arguments:
       - other: The other column to compare pairwise with.

       Returns a column with results of comparing this column's elements against
       `other`.  If `other` is a column, the comparison is performed pairwise
       between corresponding elements of `self` and `other`.
    > : DB_Column | Any -> DB_Column
    > self other = Value_Type.expect_comparable self other <|
        self.make_binary_op ">" other

    ## ALIAS less than
       GROUP Standard.Base.Operators
       ICON operators
       Element-wise order comparison.

       Arguments:
       - other: The other column to compare pairwise with.

       Returns a column with results of comparing this column's elements against
       `other`.  If `other` is a column, the comparison is performed pairwise
       between corresponding elements of `self` and `other`.
    < : DB_Column | Any -> DB_Column
    < self other = Value_Type.expect_comparable self other <|
        self.make_binary_op "<" other

    ## GROUP Standard.Base.Logical
       ICON operators
       Element-wise inclusive bounds check.

       Arguments:
       - lower: The lower bound to compare elements of `self` against. If
         `lower` is a column, the comparison is performed pairwise between
         corresponding elements of `self` and `lower`.
       - upper: The upper bound to compare elements of `self` against. If
         `upper` is a column, the comparison is performed pairwise between
         corresponding elements of `self` and `upper`.

       Returns a column with boolean values indicating whether values of this
       column fit between the lower and upper bounds (both ends inclusive).
    between : (DB_Column | Any) -> (DB_Column | Any) -> DB_Column
    between self lower upper =
        Value_Type.expect_comparable self lower <|
            Value_Type.expect_comparable self upper <|
                new_name = self.naming_helper.concat <|
                    [self.naming_helper.to_expression_text self, "between", self.naming_helper.to_expression_text lower, "and", self.naming_helper.to_expression_text upper]
                self.make_op "BETWEEN" [lower, upper] new_name

    ## ALIAS add, concatenate, plus
       GROUP Standard.Base.Operators
       ICON operators
       Element-wise addition. Works on numeric types or text.

       Arguments:
       - other: The other column to add to this column.

       Returns a column containing the result of adding `other` to each element
       of `self`.  If `other` is a column, the operation is performed pairwise
       between corresponding elements of `self` and `other`.

       ? Arithmetic Overflow

         For integer columns, the operation may yield results that will not fit
         into the range supported by the column. In such case, the in-memory
         backend will replace such results with `Nothing` and report a
         `Arithmetic_Overflow` warning. The behaviour in Database backends is
         not specified and will depend on the particular database - it may
         cause a hard error, the value may be truncated or wrap-around etc.
    + : DB_Column | Any -> DB_Column
    + self other =
        op = case Value_Type_Helpers.resolve_addition_kind self other of
            Value_Type_Helpers.Addition_Kind.Numeric_Add -> "ADD_NUMBER"
            Value_Type_Helpers.Addition_Kind.Text_Concat -> "ADD_TEXT"
        op.if_not_error <|
            new_name = self.naming_helper.binary_operation_name "+" self other
            self.make_binary_op op other new_name

    ## ALIAS minus, subtract, time difference
       GROUP Standard.Base.Operators
       ICON operators
       Element-wise subtraction. Allows to subtract numeric types or compute a
       difference between two date/time values.

       Arguments:
       - other: The other column to subtract from this column.

       Returns a column containing the result of subtracting `other` from each
       element of `self`.  If `other` is a column, the operation is performed
       pairwise between corresponding elements of `self` and `other`.

       ? Arithmetic Overflow

         For integer columns, the operation may yield results that will not fit
         into the range supported by the column. In such case, the in-memory
         backend will replace such results with `Nothing` and report a
         `Arithmetic_Overflow` warning. The behaviour in Database backends is
         not specified and will depend on the particular database - it may
         cause a hard error, the value may be truncated or wrap-around etc.
    - : DB_Column | Any -> DB_Column
    - self other =
        case Value_Type_Helpers.resolve_subtraction_kind self other of
            Value_Type_Helpers.Subtraction_Kind.Numeric_Subtract ->
                self.make_binary_op "-" other
            Value_Type_Helpers.Subtraction_Kind.Date_Time_Difference ->
                Error.throw (Unsupported_Database_Operation.Error "Subtracting date/time value")

    ## ALIAS multiply, product, times
       GROUP Standard.Base.Operators
       ICON math
       Element-wise multiplication.

       Arguments:
       - other: The other column to multiply `self` by.

       Returns a column containing the result of multiplying `other` by each
       element of `self`.  If `other` is a column, the operation is performed
       pairwise between corresponding elements of `self` and `other`.

       ? Arithmetic Overflow

         For integer columns, the operation may yield results that will not fit
         into the range supported by the column. In such case, the in-memory
         backend will replace such results with `Nothing` and report a
         `Arithmetic_Overflow` warning. The behaviour in Database backends is
         not specified and will depend on the particular database - it may
         cause a hard error, the value may be truncated or wrap-around etc.
    * : DB_Column | Any -> DB_Column
    * self other =
        Value_Type_Helpers.check_binary_numeric_op self other <|
            self.make_binary_op "*" other

    ## ALIAS divide
       GROUP Standard.Base.Operators
       ICON math
       Element-wise division.

       Arguments:
       - other: The value to divide `self` by. If `other` is a column, the
         division is performed pairwise between corresponding elements of `self`
         and `other`.

       Returns a column containing the result of dividing each element of `self`
       by `other`.

       ! Error Conditions

         - If division by zero occurs, an `Arithmetic_Error` warning is attached
           to the result.

       ? Arithmetic Overflow

         For integer columns, the operation may yield results that will not fit
         into the range supported by the column. In such case, the in-memory
         backend will replace such results with `Nothing` and report a
         `Arithmetic_Overflow` warning. The behaviour in Database backends is
         not specified and will depend on the particular database - it may
         cause a hard error, the value may be truncated or wrap-around etc.

       > Example
         Divide the elements of one column by the elements of another.

             import Standard.Examples

             example_div = Examples.decimal_column / Examples.integer_column

       > Example
         Multiply each value in a column by a single value.

             import Standard.Examples

             example_div = Examples.integer_column / 10
    / : DB_Column | Any -> DB_Column
    / self other =
        Value_Type_Helpers.check_binary_numeric_op self other <|
            other_is_decimal = case other of
                _ : DB_Column -> other.value_type.is_decimal
                _ -> False
            either_is_decimal = self.value_type.is_decimal || other_is_decimal
            new_name = self.naming_helper.binary_operation_name "/" self other
            if either_is_decimal then self.make_binary_op "DECIMAL_DIV" other new_name else
                self.make_binary_op "/" other new_name

    ## ALIAS modulo, modulus
       GROUP Standard.Base.Operators
       ICON math
       Element-wise modulus.

       Arguments:
       - other: The value to modulo `self` against. If `other` is a column, the
         modulus is performed pairwise between corresponding elements of `self`
         and `other`.

       Returns a column with results of modulus this column's elements against
       `other`.

       ! Error Conditions

         - If division by zero occurs, an `Arithmetic_Error` warning is attached
           to the result.

       > Example
         Modulus of two columns against each other.

             import Standard.Examples

             example_mod = Examples.integer_column % Examples.decimal_column

       > Example
         Modulus of a column with a number.

             import Standard.Examples

             example_mod = Examples.integer_column % 3
    % : DB_Column | Any -> DB_Column
    % self other =
        Value_Type_Helpers.check_binary_numeric_op self other <|
            other_type = Value_Type_Helpers.find_argument_type other
            # Different implementation may be used for integer types.
            op = if self.value_type.is_integer && (other_type.is_nothing || other_type.is_integer) then "%" else "MOD"
            new_name = self.naming_helper.binary_operation_name "%" self other
            self.make_binary_op op other new_name

    ## ALIAS power
       GROUP Standard.Base.Operators
       ICON math
       Element-wise raising to the power.

       Arguments:
       - other: The exponent to raise `self` by. If `other` is a column, the
         power operation is performed pairwise between corresponding elements
         of `self` and `other`.

       Returns a column containing the result of raising each element of `self`
       by `other`.

       ? Arithmetic Overflow

         For integer columns, the operation may yield results that will not fit
         into the range supported by the column. In such case, the in-memory
         backend will replace such results with `Nothing` and report a
         `Arithmetic_Overflow` warning. The behaviour in Database backends is
         not specified and will depend on the particular database - it may
         cause a hard error, the value may be truncated or wrap-around etc.

       > Example
         Squares the elements of one column.

             import Standard.Examples

             example_div = Examples.decimal_column ^ 2

       > Example
         Raises each value in a column by the value in another column.

             import Standard.Examples

             example_div = Examples.decimal_column ^ Examples.integer_column
    ^ : DB_Column | Any -> DB_Column
    ^ self other =
        Value_Type_Helpers.check_binary_numeric_op self other <|
            self.make_binary_op '^' other

    ## ALIAS and
       GROUP Standard.Base.Operators
       ICON operators
       Element-wise boolean conjunction.

       Arguments:
       - other: The other column to compute the conjunction with.

       Returns a column containing the result of performing the boolean `and` on
       `other` and each element of `self`.  If `other` is a column, the
       operation is performed pairwise between corresponding elements of `self`
       and `other`.
    && : DB_Column | Any -> DB_Column
    && self other =
        Value_Type_Helpers.check_binary_boolean_op self other <|
            new_name = self.naming_helper.binary_operation_name "&&" self other
            self.make_binary_op "AND" other new_name

    ## ALIAS or
       GROUP Standard.Base.Operators
       ICON operators
       Element-wise boolean disjunction.

       Arguments:
       - other: The other column to compute the disjunction with.

       Returns a column containing the result of performing the boolean `or` on
       `other` and each element of `self`.  If `other` is a column, the
       operation is performed pairwise between corresponding elements of `self`
       and `other`.
    || : DB_Column | Any -> DB_Column
    || self other =
        Value_Type_Helpers.check_binary_boolean_op self other <|
            new_name = self.naming_helper.binary_operation_name "||" self other
            self.make_binary_op "OR" other new_name

    ## GROUP Standard.Base.Logical
       ICON operators
       Boolean negation of each element in this column.
    not : DB_Column
    not self =
        Value_Type.expect_boolean self <|
            new_name = self.naming_helper.concat ["not", self.naming_helper.to_expression_text self]
            self.make_unary_op "NOT" new_name

    ## ALIAS if
       GROUP Standard.Base.Logical
       ICON preparation

       Replaces `True` values with `when_true` and `False` with `when_false`.
       Only meant for use with boolean columns.

       Arguments:
       - when_true: value or column when `self` is `True`.
       - when_false: value or column when `self` is `False`.
    iif : Any -> Any -> DB_Column
    iif self when_true when_false =
        Value_Type.expect_boolean self <|
            common_type = Value_Type_Helpers.find_common_type_for_arguments [when_true, when_false]
            common_type.if_not_error <|
                new_name = self.naming_helper.concat <|
                    ["if", self.naming_helper.to_expression_text self, "then", self.naming_helper.to_expression_text when_true, "else", self.naming_helper.to_expression_text when_false]
                op_result = self.make_op "IIF" [when_true, when_false] new_name
                adapt_unified_column op_result common_type

    ## PRIVATE

       Creates a column from a single constant value. The value must be of a
       type supported by the database back-end.

       This method is not static; it must be called on an existing column. That
       existing column is only used for its internal state; the contents of the
       column are not used.

       Arguments:
       - value: the constant value to use for the entire column. The value must
         be of a type supported by the database back-end.

       > Example
         Create a column of the value 42

         column.const 42
    const : Any -> DB_Column
    const self value = self.to_table.make_constant_column value

    ## GROUP Standard.Base.Math
       ICON math
       Round to a specified number of decimal places.

       `round` is only valid for `Value_Type.Decimal`, `Value_Type.Float`, and
       `Value_Type.Integer` columns.

       By default, rounding uses "symmetric round-half-up", also known as
       "round towards 0." If use_bankers=True, then it uses "round-half-even",
       also known as "banker's rounding".

       The return type depends on the backend.

       Arguments:
       - decimal_places: The number of decimal places to round to. Can be
         negative, which results in rounding to positive integer powers of 10.
         Must be between -15 and 15 (inclusive).
       - use_bankers: Rounds mid-point to nearest even number.

       ! NaN/Inf
         If a `NaN` or `Inf` value is passed to `round`, it immediately returns
         the same value.

       ! Error Conditions

         If `decimal_places` is outside the range -15..15 (inclusive), an
         `Illegal_Argument` error is thrown.

       ? Negative decimal place counts
         Rounding to `n` digits can be thought of as "rounding to the nearest
         multiple of 10^(-n)". For negative decimal counts, this results in
         rounding to the nearest positive integer power of 10.

       > Example
         Round a column to two decimal places.

             import Standard.Examples

             example_round = Examples.decimal_column.round 2
    round : Integer -> Boolean -> DB_Column | Illegal_Argument | Invalid_Value_Type
    round self (decimal_places:Integer = 0) (use_bankers:Boolean = False) =
        Rounding_Helpers.check_decimal_places decimal_places <| Value_Type.expect_numeric self <|
            if self.should_use_builtin_round decimal_places use_bankers then self.round_builtin decimal_places use_bankers else
                self.short_circuit_special_floating_point <|
                    case self.value_type of
                        Value_Type.Integer _ -> self.round_integer decimal_places use_bankers
                        Value_Type.Float _ -> self.round_float decimal_places use_bankers
                        Value_Type.Decimal _ _ -> self.round_decimal decimal_places use_bankers
                        _ ->
                            expected = "Decimal, Float, or Integer"
                            Error.throw (Invalid_Value_Type.Column expected self.value_type self.name)

    ## PRIVATE
       Determine whether to use built-in rounding. We use built-in rounding if:
       - It's not banker's rounding, and
       - If decimal_places is negative, the builtin `ROUND` supports that, and
       - We are not passing a floating point value to round with a non-zero decimal_places param (prohibited by postgres)
         (Note that Postgres is fine with a `numeric` value here, just not `double precision`.)
    should_use_builtin_round : Integer -> Boolean -> Boolean
    should_use_builtin_round self decimal_places use_bankers =
        # Don't use for banker's rounding (unless the dialect has a builtin for it)
        bankers_ok = self.connection.dialect.dialect_flags.rounding.use_builtin_bankers || use_bankers.not
        # Don't use for negative decimal places, if the backend doesn't support it
        negative_dp_ok = decimal_places >= 0 || self.connection.dialect.dialect_flags.rounding.supports_negative_decimal_places
        # Don't use for floating-point inputs if decimal_places != 0, for Postgres
        dp_param_ok = decimal_places == 0 || self.value_type.is_floating_point.not || self.connection.dialect.dialect_flags.rounding.supports_float_decimal_places
        bankers_ok && negative_dp_ok && dp_param_ok

    ## PRIVATE
       Round a float-like column using the backend's builtin ROUND function.
    round_builtin : Integer -> Boolean -> DB_Column
    round_builtin self decimal_places use_bankers =
        new_name = self.naming_helper.function_name "round" [self]
        case use_bankers of
            True ->
                    self.make_binary_op "ROUND_BANKERS" (SQL_Expression.Literal decimal_places.to_text) new_name
            False ->
                case decimal_places == 0 of
                    True ->
                        self.make_unary_op "ROUND" new_name
                    False ->
                        self.make_binary_op "ROUND" (SQL_Expression.Literal decimal_places.to_text) new_name

    ## PRIVATE
       Round a float-like column.
    round_float : Integer -> Boolean -> DB_Column
    round_float self decimal_places use_bankers =
        new_name = self.naming_helper.function_name "round" [self]
        scale = 10 ^ decimal_places
        scaled = self * scale

        scaled.let "scaled" scaled->
            round_base = scaled.floor
            round_base.let "round_base" round_base->
                round_midpoint = (round_base + 0.5) / scale
                round_midpoint.let "round_midpoint" round_midpoint->
                    ((scaled.truncate % 2) == 0).let "scaled_truncate_mod_2_equals_0" scaled_truncate_mod_2_equals_0->
                        even_is_up = (self >= 0).iif scaled_truncate_mod_2_equals_0.not scaled_truncate_mod_2_equals_0
                        half_goes_up = if use_bankers then even_is_up else self >= 0
                        do_round_up = half_goes_up.let "half_goes_up" x-> x.iif (self >= round_midpoint) (self > round_midpoint)
                        result = do_round_up.let "do_round_up" x-> x.iif ((round_base + 1.0) / scale) (round_base / scale)
                        result.rename new_name

    ## PRIVATE
       Round a float-like column.
    round_decimal : Integer -> Boolean -> DB_Column
    round_decimal self decimal_places use_bankers =
        # Construct a constant Decimal column.
        k x = self.const x . cast Value_Type.Decimal
        new_name = self.naming_helper.function_name "round" [self]
        scale = 10 ^ decimal_places
        scaled = self * scale
        scaled.let "scaled" scaled->
            round_base = scaled.floor
            round_base.let "round_base" round_base->
                round_midpoint = (round_base + k 0.5).decimal_div scale
                round_midpoint.let "round_midpoint" round_midpoint->
                    ((scaled.truncate.decimal_mod (k 2)) != k 0).let "scaled_truncate_mod_2_equals_0" scaled_truncate_mod_2_equals_0->
                        even_is_up = (self >= k 0).iif scaled_truncate_mod_2_equals_0.not scaled_truncate_mod_2_equals_0
                        half_goes_up = if use_bankers then even_is_up else self >= k 0
                        do_round_up = half_goes_up.let "half_goes_up" x-> x.iif (self >= round_midpoint) (self > round_midpoint)
                        result = do_round_up.let "do_round_up" x-> x.iif ((round_base + k 1).decimal_div scale) (round_base.decimal_div scale)
                        result.rename new_name

    ## PRIVATE
       Round an integer column.
    round_integer : Integer -> Boolean -> DB_Column
    round_integer self decimal_places use_bankers =
        new_name = self.naming_helper.function_name "round" [self]
        scale = 10 ^ -decimal_places
        halfway = scale.div 2
        remainder = self % scale
        remainder.let "remainer" remainder->
            scaled_down = (self / scale).truncate . cast Value_Type.Integer
            scaled_down.let "scaled_down" scaled_down->
                result_unnudged = scaled_down * scale
                result_unnudged.let "result_unnudged" result_unnudged->
                    if_non_neg =
                        half_goes_up = if use_bankers then (scaled_down % 2) != 0 else self >= 0
                        round_up = half_goes_up.let "half_goes_up" x-> x.iif (remainder >= halfway) (remainder > halfway)
                        round_up.let "round_up" x-> x.iif (result_unnudged + scale) result_unnudged
                    if_neg =
                        half_goes_up = if use_bankers then (scaled_down % 2) == 0 else self >= 0
                        round_up = half_goes_up.let "half_goes_up" x-> x.iif (remainder < -halfway) (remainder <= -halfway)
                        round_up.let "round_up" x-> x.iif (result_unnudged - scale) result_unnudged

                    result = (self >= 0).let "self_gt_0" x-> x.iif if_non_neg if_neg
                    result.cast Value_Type.Float . rename new_name

    ## ALIAS int
       GROUP Standard.Base.Rounding
       ICON math

       Truncate the floating-point values to an integer by dropping the
       fractional part. This is equivalent to "round-toward-zero".

       ! NaN/Inf
         If a `NaN` or `Inf` value is passed to `truncate`, it immediately returns
         the same value.

       > Example
         Truncate a column of floating-point values.

             import Standard.Examples

             example_truncate = Examples.decimal_column.truncate
    truncate : DB_Column ! Invalid_Value_Type
    truncate self =
        new_name = self.naming_helper.function_name "truncate" [self]
        precise_value_type = self.inferred_precise_value_type
        case precise_value_type.is_numeric of
            True ->
                self.short_circuit_special_floating_point <|
                    self.make_unary_op "TRUNCATE" new_name
            False -> case precise_value_type == Value_Type.Date_Time of
                True ->
                    op = "date_trunc_to_day"
                    case self.connection.dialect.is_operation_supported op of
                        True ->
                            self.make_unary_op op new_name
                        False ->
                            Error.throw (Unsupported_Database_Operation.Error ("`Column.truncate` for `Date_Time`"))
                False -> Error.throw <| Invalid_Value_Type.Column "Numeric or Date_Time" self.value_type self.name

    ## GROUP Standard.Base.Rounding
       ICON math
       Takes the ceiling of floating-point values, returning integer values.

       ! NaN/Inf
         If a `NaN` or `Inf` value is passed to `ceil`, it immediately returns
         the same value.

       > Example
         Take the ceiling of a column of floating-point values.

             import Standard.Examples

             example_ceil = Examples.decimal_column.ceil
    ceil : DB_Column ! Invalid_Value_Type
    ceil self =
        Value_Type.expect_numeric self <| self.short_circuit_special_floating_point <|
            new_name = self.naming_helper.function_name "ceil" [self]
            self.make_unary_op "CEIL" new_name

    ## GROUP Standard.Base.Rounding
       ICON math
       Takes the floor of floating-point values, returning integer values.

       ! NaN/Inf
         If a `NaN` or `Inf` value is passed to `floor`, it immediately returns
         the same value.

       > Example
         Take the floor of a column of floating-point values.

             import Standard.Examples

             example_floor = Examples.decimal_column.floor
    floor : DB_Column ! Invalid_Value_Type
    floor self =
        Value_Type.expect_numeric self <| self.short_circuit_special_floating_point <|
            new_name = self.naming_helper.function_name "floor" [self]
            self.make_unary_op "FLOOR" new_name

    ## PRIVATE
       `/` for decimals.
    decimal_div : DB_Column -> DB_Column ! Invalid_Value_Type
    decimal_div self other =
        Value_Type.expect_numeric self <| Value_Type.expect_numeric other <|
            new_name = self.naming_helper.function_name "decimal_div" [self, other]
            self.make_binary_op "DECIMAL_DIV" other new_name

    ## PRIVATE
       `mod` for decimals.
    decimal_mod : DB_Column -> DB_Column ! Invalid_Value_Type
    decimal_mod self other =
        Value_Type.expect_numeric self <| Value_Type.expect_numeric other <|
            new_name = self.naming_helper.function_name "decimal_mod" [self, other]
            self.make_binary_op "DECIMAL_MOD" other new_name

    ## GROUP Standard.Base.Logical
       ICON operators
       Returns a column of first non-`Nothing` value on each row of `self` and
       `values` list.

       Arguments:
       - values: list of columns or values to coalesce with `self`.

       > Example
         Get the first non-`Nothing` value in two columns.

             import Standard.Examples

             example_coalesce = Examples.decimal_column.coalesce Examples.integer_column
    coalesce : (Any | Vector Any) -> DB_Column
    coalesce self values =
        vec = Vector.unify_vector_or_element values
        args_with_self = [self]+vec
        common_type = Value_Type_Helpers.find_common_type_for_arguments args_with_self
        common_type.if_not_error <|
            new_name = self.naming_helper.function_name "coalesce" args_with_self
            op_result = self.make_op "COALESCE" vec new_name
            adapt_unified_column op_result common_type

    ## GROUP Standard.Base.Math
       ICON transform4
       Returns a column of minimum on each row of `self` and `values`.

       Arguments:
       - values: list of columns or values to minimum with `self`, or a single
         column or value.

       > Example
         Get the minimum value in two columns.

             import Standard.Examples

             example_min = Examples.decimal_column.min Examples.integer_column
    min : (Any | Vector Any) -> DB_Column
    min self values =
        Value_Type_Helpers.check_multi_argument_comparable_op self values <|
            args = Vector.unify_vector_or_element values
            new_name = self.naming_helper.function_name "min" [self]+args
            self.make_op "ROW_MIN" args new_name

    ## GROUP Standard.Base.Math
       ICON transform4
       Returns a column of maximum on each row of `self` and `values`.

       Arguments:
       - values: list of columns or values to maximum with `self`, or a single
         column or value.

       > Example
         Get the maximum value in two columns.

             import Standard.Examples

             example_max = Examples.decimal_column.max Examples.integer_column
    max : (Any | Vector Any) -> DB_Column
    max self values =
        Value_Type_Helpers.check_multi_argument_comparable_op self values <|
            args = Vector.unify_vector_or_element values
            new_name = self.naming_helper.function_name "max" [self]+args
            self.make_op "ROW_MAX" args new_name

    ## GROUP Standard.Base.Logical
       ICON preparation
       Returns a column of booleans, with `True` items at the positions where
       this column contains a `Nothing`.
    is_nothing : DB_Column
    is_nothing self =
        new_name = self.naming_helper.concat [self.naming_helper.to_expression_text self, "is Nothing"]
        self.make_unary_op "IS_NULL" new_name

    ## GROUP Standard.Base.Math
       ICON math
       Returns a column of booleans, with `True` items at the positions where
       this column contains a NaN. This is only applicable to double columns.
    is_nan : DB_Column
    is_nan self = Value_Type.expect_numeric self <|
        new_name = self.naming_helper.function_name "is_nan" [self]
        self.make_unary_op "IS_NAN" new_name

    ## GROUP Standard.Base.Math
       ICON math
       Returns a column of booleans, with `True` items at the positions where
       this column contains a +Inf/-Inf. This is only applicable to double
       columns.
    is_infinite : DB_Column
    is_infinite self = Value_Type.expect_numeric self <|
        new_name = self.naming_helper.function_name "is_infinite" [self]
        self.make_unary_op "IS_INF" new_name

    ## GROUP Standard.Base.Math
       ICON math
       Returns a column of booleans, with `True` items at the positions where
       this column contains a non-infinite, non-NaN floating point value. This
       is only applicable to double columns.
    is_finite : DB_Column
    is_finite self = Value_Type.expect_numeric self <|
        new_name = self.naming_helper.function_name "is_finite" [self]
        self.make_unary_op "IS_FINITE" new_name

    ## PRIVATE
       Returns a column of booleans, with `True` items at the positions where
       this column contains an empty string or `Nothing`.
    is_empty : DB_Column
    is_empty self = Value_Type.expect_text self <|
        new_name = self.naming_helper.concat [self.naming_helper.to_expression_text self, "is empty"]
        self.make_unary_op "IS_EMPTY" new_name

    ## GROUP Standard.Base.Logical
       ICON preparation
       Returns a column of booleans, with `True` items at the positions where
       this column does not contain a `Nothing`.

       > Example
         Check a column for present values.

             import Standard.Examples

             example_is_present = Examples.decimal_column.is_present
    is_present : DB_Column
    is_present self =
        new_name = self.naming_helper.function_name "is_present" [self]
        self.is_nothing.not . rename new_name

    ## PRIVATE
       Returns a column of booleans with `True` at the positions where this
       column contains a blank value.

       Arguments:
       - treat_nans_as_blank: If `True`, then `Number.nan` is considered as
         blank.

       ? Blank values
         Blank values are `Nothing`, `""` and depending on setting `Number.nan`.
    is_blank : Boolean -> DB_Column
    is_blank self treat_nans_as_blank=False =
        new_name = self.naming_helper.function_name "is_blank" [self]
        self_type = self.value_type
        is_blank = case self_type.is_text of
            True -> self.is_empty
            False -> self.is_nothing
        result = case treat_nans_as_blank && self_type.is_floating_point && self.connection.dialect.supports_separate_nan of
            True -> is_blank || self.is_nan
            False -> is_blank
        result.rename new_name

    ## ALIAS fill missing, if_nothing
       GROUP Standard.Base.Values
       ICON column_add

       Returns a new column where missing values have been replaced with the
       provided default.

       Arguments:
       - default: The value to replace missing values with. If this argument
         is a column, the value from `default` at the corresponding position
         will be used. If this argument is `Previous_Value`, the missing values
         will be replaced with the previous value in the column. Note that the
         first rows may stay `Nothing` if they do not have a previous value to
         use.

       > Example
         Fill missing values in a column with the value 20.5.

             import Standard.Examples

             example_fill_nothing = Examples.decimal_column.fill_nothing 20.5
    @default (self-> Widget_Helpers.make_fill_default_value_selector value_types=self.value_type)
    fill_nothing : DB_Column | Previous_Value | Any -> DB_Column
    fill_nothing self default =
        if Previous_Value == default then Error.throw (Unsupported_Database_Operation.Error "Previous_Value argument") else
            common_type = Value_Type_Helpers.find_common_type_for_arguments [self, default]
            common_type.if_not_error <|
                op_result = self.make_binary_op "FILL_NULL" default self.name
                adapt_unified_column op_result common_type

    ## ALIAS fill empty, if_empty
       GROUP Standard.Base.Values
       ICON column_add

       Returns a new column where empty Text values have been replaced with the
       provided default.

       Arguments:
       - default: The value to replace empty values with. If this argument
         is a column, the value from `default` at the corresponding position
         will be used. If this argument is `Previous_Value`, the empty values
         will be replaced with the previous value in the column. Note that the
         first rows may stay empty if they do not have a previous value to use.

       > Example
         Fill empty values in a column with the value "hello".

             import Standard.Examples

             example_fill_empty = Examples.text_column_1.fill_empty "hello"
    @default (self-> Widget_Helpers.make_fill_default_value_selector value_types=Value_Type.Char add_nothing=True)
    fill_empty : DB_Column | Previous_Value | Any -> DB_Column
    fill_empty self default =
        if Previous_Value == default then Error.throw (Unsupported_Database_Operation.Error "The Previous_Value argument") else
            Value_Type.expect_text self <| Value_Type.expect_text default <|
                result = self.is_empty.iif default self
                result.rename self.name

    ## GROUP Standard.Base.Metadata
       ICON text_input
       Returns a new column, containing the same elements as `self`, but with
       the given name.

       Arguments:
       - name: The new name for the column.

       > Example
         Rename a column.

             import Standard.Examples

             example_rename = Examples.integer_column.rename "My Numbers"
    rename : Text -> DB_Column ! Illegal_Argument
    rename self name = self.naming_helper.ensure_name_is_valid name <|
        DB_Column.Value name self.connection self.sql_type_reference self.expression self.context

    ## ALIAS order_by
       GROUP Standard.Base.Selections
       ICON order
       Sorts the column according to the specified rules.

       Arguments:
         - order: Specifies the default sort order for this operation.
         - missing_last: Specifies the default placement of missing values when
           compared to non-missing ones. Note that this argument is independent
           from `order`, i.e. missing values will always be sorted according to
           this rule, ignoring the ascending / descending setting.

       > Example
         Sorting `column` in ascending order.
             column.sort

       > Example
         Sorting `column` in descending order.
             column.sort Sort_Direction.Descending
    sort : Sort_Direction -> DB_Column
    sort self order:Sort_Direction=..Ascending =
        self.to_table.sort [..Index 0 order] . at 0

    ## ALIAS first, head, keep, last, limit, sample, slice, tail, top
       GROUP Standard.Base.Selections
       ICON parse3
       Creates a new Column with the specified range of rows from the input
       Column.

       Arguments:
       - range: The selection of rows from the table to return.
    @range Index_Sub_Range.default_widget
    take : (Index_Sub_Range | Range | Integer) -> DB_Column
    take self range:(Index_Sub_Range | Range | Integer)=..First = self.to_table.take range . at 0

    ## ALIAS remove, skip
       GROUP Standard.Base.Selections
       ICON parse3
       Creates a new column from the input with the specified range of rows
       removed.

       Arguments:
       - range: The selection of rows from the table to remove.
    @range Index_Sub_Range.default_widget
    drop : (Index_Sub_Range | Range | Integer) -> DB_Column
    drop self range:(Index_Sub_Range | Range | Integer)=..First = self.to_table.drop range . at 0

    ## GROUP Standard.Base.Text
       ICON preparation
       Checks for each element of the column if it starts with `other`.

       Arguments:
       - other: A column or text to check for each item in `self`.
       - case_sensitivity: Specifies if the text values should be compared case
         sensitively.

       If `other` is a column, the operation is performed pairwise between
       corresponding elements of `self` and `other`.  If the argument is a
       missing value (a Nothing or a column with missing values), the behaviour
       on these missing values is vendor specific.
    starts_with : DB_Column | Text -> Case_Sensitivity -> DB_Column
    starts_with self other case_sensitivity:Case_Sensitivity=..Default =
        new_name = self.naming_helper.function_name "starts_with" [self, other]
        make_text_case_op self "STARTS_WITH" other case_sensitivity new_name

    ## GROUP Standard.Base.Text
       ICON preparation
       Checks for each element of the column if it ends with `other`.

       Arguments:
       - other: A column ot text to check for each item in `self`.
       - case_sensitivity: Specifies if the text values should be compared case
         sensitively.

       If `other` is a column, the operation is performed pairwise between
       corresponding elements of `self` and `other`.  If the argument is a
       missing value (a Nothing or a column with missing values), the behaviour
       on these missing values is vendor specific.
    ends_with : DB_Column | Text -> Case_Sensitivity -> DB_Column
    ends_with self other case_sensitivity:Case_Sensitivity=..Default =
        new_name = self.naming_helper.function_name "ends_with" [self, other]
        make_text_case_op self "ENDS_WITH" other case_sensitivity new_name

    ## GROUP Standard.Base.Text
       ICON preparation
       Calculates the text length for each element of the column.

       In the Database backends, the default text length method of the
       particular database is used.

       In the in-memory backend, this will give you the grapheme length of the string.

       > Example
             import Standard.Examples

             example_text_length =
                Examples.text_column_1.text_length
    text_length : DB_Column
    text_length self =
        Value_Type.expect_text self <|
            new_name = self.naming_helper.function_name "text_length" [self]
            self.make_unary_op "LENGTH" new_name

    ## GROUP Standard.Base.Text
       ICON preparation
       Gets the left n characters for each element of the column.

       In the Database backends, the default text left method of the
       particular database is used.

       In the in-memory backend, this will give you the left n graphemes of the string.

       > Example
             import Standard.Examples

             example_text_length =
                Examples.text_column_1.text_left 5
    text_left : DB_Column|Integer -> DB_Column
    text_left self n =
        Value_Type.expect_text self <| Helpers.expect_dialect_specific_integer_type self n <|
            n2 = n.max 0
            new_name = self.naming_helper.function_name "text_left" [self, n]
            self.make_binary_op "LEFT" n2 new_name

    ## GROUP Standard.Base.Text
       ICON preparation
       Gets the right n characters for each element of the column.

       In the Database backends, the default text right method of the
       particular database is used.

       In the in-memory backend, this will give you the right n graphemes of the string.

       > Example
             import Standard.Examples

             example_text_length =
                Examples.text_column_1.text_right 5
    text_right : DB_Column|Integer -> DB_Column
    text_right self n =
        Value_Type.expect_text self <| Helpers.expect_dialect_specific_integer_type self n <|
            n2 = n.max 0
            new_name = self.naming_helper.function_name "text_right" [self, n]
            self.make_binary_op "RIGHT" n2 new_name

    ## GROUP Standard.Base.Logical
       ICON preparation
       Checks for each element of the column if it contains `other`.

       Arguments:
       - other: A column ot text to check for each item in `self`.
       - case_sensitivity: Specifies if the text values should be compared case
         sensitively.

       If `other` is a column, the operation is performed pairwise between
       corresponding elements of `self` and `other`.  If the argument is a
       missing value (a Nothing or a column with missing values), the behaviour
       on these missing values is vendor specific.
    contains : DB_Column | Text -> Case_Sensitivity -> DB_Column
    contains self other case_sensitivity:Case_Sensitivity=..Default =
        new_name = self.naming_helper.function_name "contains" [self, other]
        make_text_case_op self "CONTAINS" other case_sensitivity new_name

    ## GROUP Standard.Base.Logical
       ICON preparation
       Checks for each element of the column if it matches an SQL-like pattern.

       Arguments:
       - pattern: The pattern to match `self` against. If it is a column, the
         operation is performed pairwise between corresponding elements of
         `self` and that column. The pattern is an SQL-like pattern, where
         `%` matches any sequence of characters and `_` matches any single
         character.

       > Example
         Check if elements of a column start with 'F' and end with a dot.

             import Standard.Examples

             example_contains = Examples.text_column_1.like "F%."
    like : DB_Column | Text -> DB_Column
    like self pattern =
        Value_Type.expect_text self <|
            Value_Type.expect_text pattern <|
                new_name = self.naming_helper.binary_operation_name "like" self pattern
                self.make_binary_op "LIKE" pattern new_name

    ## GROUP Standard.Base.Text
       ICON text
       This function removes the specified characters, by default any
       whitespace, from the start, the end, or both ends of the input.

       Arguments:
       - where: The location of where to trim the input. By default, this
         function trims both ends of the input.
       - what: A `Text` (or text `DB_Column`) containing characters that should be
         removed. By default, spaces, tabs, returns and new lines are removed.
    trim : Location -> DB_Column | Text -> DB_Column
    trim self where:Location=..Both what='' =
        Value_Type.expect_text self <| Value_Type.expect_text what <|
            new_name = self.naming_helper.function_name "trim" [self]
            operator = case where of
                Location.Both -> "TRIM"
                Location.Left -> "LTRIM"
                Location.Right -> "RTRIM"
<<<<<<< HEAD
            if self.connection.dialect.is_operation_supported operator then self.make_binary_op operator what new_name else
=======
            if self.connection.dialect.is_supported operator then self.make_binary_op operator what new_name else
>>>>>>> 7f9cf7a9
                Error.throw (Unsupported_Database_Operation.Error ("`trim "+where.to_text+"`"))

    ## GROUP Standard.Base.Text
       ICON column_add
       Replaces the first, or all occurrences of `term` with `new_text` in each
       row. If `term` is empty, the function returns the table unchanged.

       This method follows the exact replacement semantics of the
       `Text.replace` method.

       If regex is used the replacement string can contain references to groups
       matched. The following syntaxes are supported:
           $0: the entire match string
           $&: the entire match string
           $n: the nth group
           $&lt;foo&gt;: Named group `foo`

       The exact syntax of the regular expression is dependent on the database
       engine.

       Arguments:
       - term: The term to find.
       - replacement: The text to replace matches with.
       - case_sensitivity: Specifies if the text values should be compared case
         sensitively.
       - only_first: If True, only replace the first match.

       ! Backend Support

         Each database backend supports different combinations of options:

         Text:
         +----------------+------------+----------+--------+
         | case_sensitive | only_first | postgres | sqlite |
         +----------------+------------+----------+--------+
         |       t        |      f     |     ✓    |    ✓   |
         |       t        |      t     |     ✓    |    ✓   |
         |       f        |      f     |     ✓    |    ✗   |
         |       f        |      t     |     ✓    |    ✓   |
         +----------------+------------+----------+--------+

         Regex:
         +----------------+------------+----------+--------+
         | case_sensitive | only_first | postgres | sqlite |
         +----------------+------------+----------+--------+
         |       t        |      f     |     ✓    |    ✗   |
         |       t        |      t     |     ✓    |    ✗   |
         |       f        |      f     |     ✓    |    ✗   |
         |       f        |      t     |     ✓    |    ✗   |
         +----------------+------------+----------+--------+

         Text Column:
         +----------------+------------+----------+--------+
         | case_sensitive | only_first | postgres | sqlite |
         +----------------+------------+----------+--------+
         |       t        |      f     |     ✓    |    ✓   |
         |       t        |      t     |     ✗    |    ✓   |
         |       f        |      f     |     ✗    |    ✗   |
         |       f        |      t     |     ✗    |    ✓   |
         +----------------+------------+----------+--------+

       > Example
         Replace dashes with underscores.

             column.text_replace "-" "_"

       > Example
         Remove leading and trailing spaces from cells.

             column.text_replace "^\s*(.*?)\s*$".to_regex "$1"

       > Example
         Replace texts in quotes with parentheses.

             column.text_replace '"(.*?)"'.to_regex '($1)'
    @term make_regex_text_widget
    text_replace : Text | Regex | DB_Column -> Text | DB_Column -> Case_Sensitivity -> Boolean -> DB_Column ! Unsupported_Database_Operation
    text_replace self (term : Text | Regex | DB_Column = "") new_text="" case_sensitivity:Case_Sensitivity=..Default only_first=False =
        Value_Type.expect_text self <| case_sensitivity.disallow_non_default_locale <|
            input_type = Meta.type_of term
            params = Replace_Params.Value input_type case_sensitivity only_first
            self.connection.dialect.if_replace_params_supports params <|
                raw_term = case term of
                    _ : Regex -> term.pattern
                    _ -> term
                new_name = self.naming_helper.function_name "replace" [self, raw_term, new_text]
                self.make_op "REPLACE" [raw_term, new_text] new_name [term, params]

    ## GROUP Standard.Base.Text
       ICON column_add
       Applies the specified cleansings to the text in each row.

       Arguments:
       - remove: A vector of the text cleanings to remove from the text. The text cleansings are 
          applied in the order they are provided. The same text cleansing can be used multiple
          times. The text cleansings are:
            - ..Leading_Whitespace: Removes all whitspace from the start of the string.
            - ..Trailing_Whitespace: Removes all whitspace from the end of the string.
            - ..Duplicate_Whitespace: Removes all duplicate whitspace from the string replacing it with the first whitespace character of the duplicated block.
            - ..All_Whitespace: Removes all whitspace from the string.
            - ..Newlines: Removes all newline characters from the string. Line Feed and Carriage Return characters are considered newlines.
            - ..Leading_Numbers: Removes all numbers from the start of the string.
            - ..Trailing_Numbers: Removes all numbers from the end of the string.
            - ..Non_ASCII: Removes all non-ascii characters from the string.
            - ..Tabs: Removes all tab characters from the string.
            - ..Letters: Removes all letters from the string.
            - ..Numbers: Removes all numbers characters from the string.
            - ..Punctuation: Removes all characters in the set ,.!?():;'" from the string.
            - ..Symbols: Removes anything that isn't letters, numbers or whitespace from the string.

       > Example
         Remove leading and trailing spaces from cells.

             column.text_cleanse [..Leading_Whitespace, ..Trailing_Whitespace]
    @remove make_data_cleanse_vector_selector
    text_cleanse : Vector Named_Pattern -> DB_Column ! Unsupported_Database_Operation
    text_cleanse self remove =
      remove.map (Text_Cleanse.Value _) . fold self (current-> tc-> tc.apply current)

    ## GROUP Standard.Base.DateTime
       ICON time
       Gets the year as a number from the date stored in the column.

       Applies only to columns that hold the `Date` or `Date_Time` types.
       Returns a column of `Integer` type.
    year : DB_Column ! Invalid_Value_Type
    year self = Value_Type.expect_has_date self <|
        self.make_unary_op "year"

    ## GROUP Standard.Base.DateTime
       ICON time
       Gets the month as a number (1-12) from the date stored in the column.

       Applies only to columns that hold the `Date` or `Date_Time` types.
       Returns a column of `Integer` type.
    month : DB_Column ! Invalid_Value_Type
    month self = Value_Type.expect_has_date self <|
        self.make_unary_op "month"

    ## GROUP Standard.Base.DateTime
       ICON time
       Gets the day of the month as a number (1-31) from the date stored in the
       column.

       Applies only to columns that hold the `Date` or `Date_Time` types.
       Returns a column of `Integer` type.
    day : DB_Column ! Invalid_Value_Type
    day self = Value_Type.expect_has_date self <|
        self.make_unary_op "day"

    ## GROUP Standard.Base.DateTime
       ICON date_and_time
       Gets the day of the year as a number (1 - 366) from the date stored in
       the column.

       Applies only to columns that hold the `Date` or `Date_Time` types.
       Returns a column of `Integer` type.
    day_of_year : DB_Column ! Invalid_Value_Type
    day_of_year self = Value_Type.expect_has_date self <|
        self.make_unary_op "day_of_year"

    ## ALIAS weekday
       GROUP Standard.Base.DateTime
       ICON date_and_time
       Gets the weekday as a number (1 - 7) from the date stored in the column.
       Monday is 1, Tuesday is 2, ..., Sunday is 7.

       Applies only to columns that hold the `Date` or `Date_Time` types.
       Returns a column of `Integer` type.
    day_of_week : DB_Column ! Invalid_Value_Type
    day_of_week self = Value_Type.expect_has_date self <|
        self.make_unary_op "day_of_week"

    ## GROUP Standard.Base.DateTime
       ICON time
       Gets the hour as a number (0-23) from the time stored in the column.

       Applies only to columns that hold the `Time_Of_Day` or `Date_Time` types.
       Returns a column of `Integer` type.
    hour : DB_Column ! Invalid_Value_Type
    hour self = Value_Type.expect_has_time self <|
        self.make_unary_op "hour"

    ## GROUP Standard.Base.DateTime
       ICON time
       Gets the minute as a number (0-59) from the time stored in the column.

       Applies only to columns that hold the `Time_Of_Day` or `Date_Time` types.
       Returns a column of `Integer` type.
    minute : DB_Column ! Invalid_Value_Type
    minute self = Value_Type.expect_has_time self <|
        self.make_unary_op "minute"

    ## GROUP Standard.Base.DateTime
       ICON time
       Gets the second as an integer (0-60) from the time stored in the column.

       Applies only to columns that hold the `Time_Of_Day` or `Date_Time` types.
       Returns a column of `Integer` type.
    second : DB_Column ! Invalid_Value_Type
    second self = Value_Type.expect_has_time self <|
        self.make_unary_op "second"

    ## GROUP Standard.Base.DateTime
       ICON time
       Gets the date part of the date/time value.

       Returns a column of `Integer` type.
    @period Date_Time_Helpers.make_period_selector_for_column
    date_part : Date_Period | Time_Period -> DB_Column ! Invalid_Value_Type | Illegal_Argument
    date_part self period:(Date_Period | Time_Period) =
        Date_Time_Helpers.make_date_part_function self period (column->op_name-> column.make_unary_op op_name) self.naming_helper

    ## GROUP Standard.Base.DateTime
       ICON time
       Computes a time difference between the two dates.

       It returns a column of integers expressing how many periods fit between
       the two dates/times.

       The difference will be positive if `end` is greater than `self`.

       Arguments:
       - end: A date/time column or a date/time value to compute the difference
         from. It should have the same type as the current column, i.e. a
         `Date_Time` column cannot be compared to a `Date` - to do so you first
         need to `cast`.
       - period: The period to compute the difference in. For `Date` columns it
         should be a `Date_Period` and for `Time` columns it should be a
         `Time_Period`. For `Date_Time` columns it can be either.

       ? Time Zone handling

         Some backends may not preserve the timezone data in a `Date_Time`
         (preserving the represented time instant). This may lead to slight
         differences in time calculations between backends, especially around
         unusual events like DST.
    @period Date_Time_Helpers.make_period_selector_for_column
    date_diff : (DB_Column | Date | Date_Time | Time_Of_Day) -> Date_Period | Time_Period -> DB_Column ! Invalid_Value_Type | Illegal_Argument
    date_diff self end (period : Date_Period | Time_Period = Date_Period.Day) =
        Value_Type.expect_type self .is_date_or_time "date/time" <|
            my_type = self.inferred_precise_value_type
            Value_Type.expect_type end (== my_type) my_type.to_display_text <|
                aligned_period = Date_Time_Helpers.align_period_with_value_type my_type period
                aligned_period.if_not_error <|
                    new_name = self.naming_helper.function_name "date_diff" [self, end, period.to_display_text]
                    metadata = self.connection.dialect.prepare_metadata_for_period aligned_period my_type
                    self.make_op "date_diff" [end] new_name metadata

    ## GROUP Standard.Base.DateTime
       ICON time
       Shifts the date/time by a specified period, returning a new date/time
       column of the same type.

       Arguments:
       - amount: An integer or integer column specifying by how many periods to
         shift each date.
       - period: The period by which to shift. For `Date` columns it should be a
         `Date_Period` and for `Time` columns it should be a `Time_Period`. For
         `Date_Time` columns it can be either. It defaults to `Day` where
         possible and `Hour` for `Time` columns.

       ? Time Zone handling

         Some backends may not preserve the timezone data in a `Date_Time`
         (preserving the represented time instant). This may lead to slight
         differences in time calculations between backends, especially around
         unusual events like DST.
    @period Date_Time_Helpers.make_period_selector_for_column
    date_add : (DB_Column | Integer) -> Date_Period | Time_Period -> DB_Column ! Invalid_Value_Type | Illegal_Argument
    date_add self amount (period : Date_Period | Time_Period = default_date_period self) =
        Value_Type.expect_type self .is_date_or_time "date/time" <|
            my_type = self.inferred_precise_value_type
            Helpers.expect_dialect_specific_integer_type self amount <|
                aligned_period = Date_Time_Helpers.align_period_with_value_type my_type period
                aligned_period.if_not_error <|
                    new_name = self.naming_helper.function_name "date_add" [self, amount, period.to_display_text]
                    metadata = self.connection.dialect.prepare_metadata_for_period aligned_period my_type
                    self.make_op "date_add" [amount] new_name metadata

    ## GROUP Standard.Base.Logical
       ICON preparation
       Checks for each element of the column if it is contained within the
       provided vector or column.

       Arguments:
       - vector: A vector of elements or another column. The resulting column
         will contain true at the positions where the corresponding element of
         `self` is contained in `vector`.

       > Example
         Check if elements of a column are contained in a provided vector.

             import Standard.Examples

             example_contains = Examples.text_column_1.is_in [1, 2, 5]
    is_in : DB_Column | Vector -> DB_Column
    is_in self vector =
        new_name = self.naming_helper.binary_operation_name "in" self vector
        case vector of
            _ : Vector ->
                ## This is slightly hacky - we don't provide operand types as we want to
                   allow any type to get through and currently we do not have a mapping
                   from Enso types to SQL types (it may be available in the future). So
                   we just rely on Nothing resolving to the current column type. That
                   type may not always match the operands, but the current
                   implementation uses this type only for two purposes: generated SQL
                   visualization (so the color will be consistent with the column type
                   and not the value type - that can be confusing, we probably want to
                   fix it later) and setting up the query - but at the set up this only
                   applies to adding nulls - setting any other object does not check the
                   type at this level anyway.
                result = self.make_op "IS_IN" operands=vector new_name=new_name
                result.rename new_name
            _ : Array -> self.is_in (Vector.from_polyglot_array vector)
            column : DB_Column -> if Helpers.check_connection self column . not then (Error.throw (Integrity_Error.Error "DB_Column "+column.name)) else
                in_subquery = Query.Select [Pair.new column.name column.expression] column.context
                new_expr = SQL_Expression.Operation "IS_IN_COLUMN" [self.expression, in_subquery]
                # This mapping should never be imprecise, if there are errors we need to amend the implementation.
                sql_type = self.connection.dialect.get_type_mapping.value_type_to_sql Value_Type.Boolean Problem_Behavior.Report_Error
                new_type_ref = SQL_Type_Reference.from_constant sql_type . catch Inexact_Type_Coercion _->
                    Error.throw (Illegal_State.Error "The dialect "+self.connection.dialect.name+" does not support a boolean type. The implementation of `is_in` should be revised to account for this. This is an internal issue with the Database library.")
                DB_Column.Value new_name self.connection new_type_ref new_expr self.context

    ## GROUP Standard.Base.Conversions
       ICON convert
       Parses a text column into values.

       In the Database backends, the default formatting settings of the
       particular database are used.

       In the in-memory backend, the default parser options only parse values
       where the process is reversible (e.g., 0123 would not be converted to an
       integer as there is a leading 0). However, settings in the
       `Data_Formatter` can control this.

       Arguments:
       - type: The type to parse the column to. Defaults to `Auto` meaning that
         the type will be inferred from the data. In the Database backends,
         `Auto` is not supported, so a specific type must be selected.
       - format: The formatting settings to use when parsing the column.
         For `Date`, `Time_Of_Day` and `Date_Time`, a Java date time style
         can be used. For `Boolean`, it should be two values that represent true
         and false, separated by a `|`. Alternatively, a `Data_Formatter` can be
         passed to provide complete customisation of the formatting. If
         `""` is provided, the default formatting settings of the backend
         will be used. `""` is currently the only setting accepted by the
         Database backends.
       - on_problems: Specifies how to handle if a problem occurs, raising as a
         warning by default.

       ! Error Conditions

         - If the column is not a text column, an `Invalid_Value_Type` error is
           raised.
         - If some values in the column did not match the expected datatype
           format, an `Invalid_Format` problem is reported. The problematic
           cells are replaced with `Nothing`.
         - If custom formatting settings were provided, but the database backend
           does not support customization, an `Unsupported_Database_Operation`
           error is reported.
    @type (Widget_Helpers.parse_type_selector include_auto=False)
    @format (make_format_chooser include_number=False)
    parse : Value_Type | Auto -> Text | Data_Formatter -> Problem_Behavior -> DB_Column
    parse self type:(Value_Type | Auto) format:(Text | Data_Formatter)="" on_problems:Problem_Behavior=..Report_Warning =
        if type == Auto then Error.throw (Unsupported_Database_Operation.Error "`Auto` parse type") else
            if format != "" then Error.throw (Unsupported_Database_Operation.Error "Custom formatting") else
                Value_Type.expect_text self <|
                    ## In the future we may have some specific logic, for example
                       allowing to support formatting settings. For now, the
                       Database parse just boils down to a simple CAST.
                    self.internal_do_cast type on_problems

    ## GROUP Standard.Base.Conversions
       ICON convert
       Formatting values is not supported in database columns.
    @locale Locale.default_widget
    @format (self-> Widget_Helpers.make_format_chooser_for_type self.value_type)
    format : Text | Date_Time_Formatter | DB_Column -> Locale -> DB_Column ! Illegal_Argument
    format self format:(Text | Date_Time_Formatter | DB_Column)="" locale:Locale=Locale.default =
        _ = [format, locale]
        Error.throw <| Unsupported_Database_Operation.Error "format"

    ## GROUP Standard.Base.Conversions
       ICON convert
       Cast the column to a specific type.

       Arguments:
       - value_type: The `Value_Type` to cast the column to.
       - on_problems: Specifies how to handle problems if they occur, reporting
         them as warnings by default.

       In the Database backend, this will boil down to a CAST operation.
       In the in-memory backend, a conversion will be performed according to
       the following rules:
       - Anything can be cast into the `Mixed` type.
       - Converting to a `Char` type, the elements of the column will be
         converted to text. If it is fixed length, the texts will be trimmed or
         padded on the right with the space character to match the desired
         length.
       - Conversion between numeric types will replace values exceeding the
         range of the target type with `Nothing`.
       - Converting decimal numbers into integers will truncate or round them,
         depending on the backend. If more control is needed, use the various
         rounding functions (such as `round` or `floor`).
       - Booleans may also be converted to numbers, with `True` being converted
         to `1` and `False` to `0`. The reverse is not supported - use `iif`
         instead.
       - A `Date_Time` may be converted into a `Date` or `Time` type - the
         resulting value will be truncated to the desired type.
       - If a `Date` is to be converted to `Date_Time`, it will be set at
         midnight of the default system timezone.
       - For a `Mixed` column being converted into a specific type, each row is
         converted individually.

        If the target type cannot fit some of the values (for example due to too
        small range), a `Conversion_Failure` may be reported according to the
        `on_problems` rules. The Database backends may fail with `SQL_Error`
        instead.

       ? Inexact Target Type

         If the backend does not support the requested target type, the closest
         supported type is chosen and a `Inexact_Type_Coercion` problem is
         reported.

       ! Casting Text values

         The `parse` method should be used to convert text values into other
         types. Due to this, a Mixed column containing values `[2, "3"]` will
         actually be converted into `[2, Nothing]` when casting to Integer type.
    cast : Value_Type -> Problem_Behavior -> DB_Column ! Illegal_Argument | Inexact_Type_Coercion | Conversion_Failure
    cast self value_type:Value_Type on_problems:Problem_Behavior=..Report_Warning =
        check_cast_compatibility self.value_type value_type <|
            self.internal_do_cast value_type on_problems

    ## ALIAS auto_value_type
       GROUP Standard.Base.Conversions
       ICON convert
       Change the value type of the column to a more specific one, based on its
       contents.

       This operation is currently not available in the Database backend.
    auto_cast : Boolean -> DB_Column
    auto_cast self shrink_types=False =
        _ = shrink_types
        Error.throw <| Unsupported_Database_Operation.Error "auto_cast"

    ## PRIVATE
       Shares the core CAST logic between `cast` and `parse`.
    internal_do_cast : Value_Type -> Problem_Behavior -> DB_Column
    internal_do_cast self value_type on_problems:Problem_Behavior =
        dialect = self.connection.dialect
        type_mapping = dialect.get_type_mapping
        target_sql_type = type_mapping.value_type_to_sql value_type on_problems
        target_sql_type.if_not_error <|
            infer_from_database new_expression =
                SQL_Type_Reference.new self.connection self.context new_expression
            new_column = dialect.make_cast self.as_internal target_sql_type infer_from_database
            DB_Column.Value new_column.name self.connection new_column.sql_type_reference new_column.expression self.context

    ## ALIAS transform column
       ICON column_add

       Applies `function` to each item in this column and returns the column
       of results.

       Arguments:
       - function: The function to apply to each element of `self` column.
       - skip_nothing: If `True`, `Nothing` values will be skipped. Otherwise,
         `Nothing` values will be passed to the `function`.
       - expected_value_type: The expected value type of the resulting column.
         If `Auto`, the value type will be inferred from the values returned by
         `function`.

       ! Error Conditions

         - If any of the values returned by `function` do not fit the expected
           value type, an `Invalid_Value_Type` error is raised.
         - If the `function` raises a dataflow error on any row, the first such
           error is propagated.
         - If an invocation of the `function` returns a value with warnings,
           these warnings are attached to the overall result.

       > Example
         Multiply each element of the column by itself.

             import Standard.Examples

             example_map = Examples.integer_column.map (x -> x * x)
    map : (Any -> Any) -> Boolean -> Value_Type | Auto -> DB_Column ! Invalid_Value_Type
    map self function skip_nothing=True expected_value_type=Auto =
        _ = [function, skip_nothing, expected_value_type]
        Error.throw <| Unsupported_Database_Operation.Error "map"

    ## ALIAS combine, join by row position, merge
       ICON join2-1

       Applies `function` to consecutive pairs of elements of `self` and `that`
       and returns a column of results.

       Arguments:
       - that: The column to zip with `self`.
       - function: A binary function that is applied to corresponding pairs of
         elements of `self` and `that` to produce a value.
       - skip_nothing: controls whether missing values should be passed to the
         `function`. The default value of `True` will skip the rows for which
         the value in either column is missing and automatically append
         `Nothing` to the result table. If set to `False`, every pair of values
         is passed to `function`.
       - expected_value_type: The expected value type of the resulting column.
         If `Auto`, the value type will be inferred from the values returned by
         `function`.

       ! Error Conditions

         - If any of the values returned by `function` do not fit the expected
           value type, an `Invalid_Value_Type` error is raised.
         - If the `function` raises a dataflow error on any row, the first such
           error is propagated.
         - If an invocation of the `function` returns a value with warnings,
           these warnings are attached to the overall result.

       > Example
         Zip two columns together as pairs.

             import Standard.Examples

             example_zip =
                Examples.integer_column.zip Examples.text_column_1 [_, _]
    zip : DB_Column -> (Any -> Any -> Any) -> Boolean -> Value_Type | Auto -> DB_Column ! Invalid_Value_Type
    zip self that:DB_Column function skip_nothing=True expected_value_type=Auto =
        _ = [that, function, skip_nothing, expected_value_type]
        Error.throw <| Unsupported_Database_Operation.Error "zip"

    ## PRIVATE
    as_internal : Internal_Column
    as_internal self = Internal_Column.Value self.name self.sql_type_reference self.expression

    ## PRIVATE
       Provides a simplified text representation for display in the REPL and errors.
    to_text : Text
    to_text self = "(Database Column "+self.name.to_text+")"

    ## PRIVATE
    sql_type : SQL_Type
    sql_type self = self.sql_type_reference.get

    ## PRIVATE
    naming_helper : Column_Naming_Helper
    naming_helper self = self.connection.base_connection.column_naming_helper

    ## PRIVATE
       Helper for the expression to tell it which functions needs a Vector.
    var_args_functions : Array
    var_args_functions = ['is_in', 'coalesce', 'min', 'max']

    ## PRIVATE
       If the column is NaN/Inf, return it immediately as the value; otherwise
       return the expression. If returning immediately, rename to the expression's
       name. If the column is not floating point, just return the expression.
    short_circuit_special_floating_point : DB_Column -> DB_Column
    short_circuit_special_floating_point self exp =
        if self.value_type.is_floating_point.not then exp else
            (self.is_finite.not.iif self exp).rename exp.name

## PRIVATE
   Helper for case case_sensitivity based text operations
make_text_case_op left op other case_sensitivity new_name =
    result = Value_Type.expect_text left <| Value_Type.expect_text other <| case case_sensitivity of
        Case_Sensitivity.Default -> left.make_binary_op op other
        Case_Sensitivity.Sensitive ->
            make_sensitive column =
                column.make_unary_op "MAKE_CASE_SENSITIVE" "MAKE_CASE_SENSITIVE"
            cs_other = if other.is_a DB_Column then make_sensitive other else other
            (make_sensitive left) . make_binary_op op cs_other
        Case_Sensitivity.Insensitive locale -> Helpers.assume_default_locale locale <|
            fold_case column =
                column.make_unary_op "FOLD_CASE" "FOLD_CASE"
            ci_other = if other.is_a DB_Column then fold_case other else other.to_case Case.Lower
            (fold_case left) . make_binary_op op ci_other
    result.rename new_name

## PRIVATE
make_equality_check_with_floating_point_handling column other op =
    other_name = case other of
        other_column : DB_Column -> "["+other_column.name+"]"
        _ -> other.to_text
    location = "["+column.name+"] "+op+" "+other_name
    Java_Problems.with_map_operation_problem_aggregator location Problem_Behavior.Report_Warning problem_builder->
        if column.value_type.is_floating_point then
            problem_builder.reportFloatingPointEquality -1
        case other of
            other_column : DB_Column ->
                if other_column.value_type.is_floating_point then
                    problem_builder.reportFloatingPointEquality -1
            _ : Float ->
                problem_builder.reportFloatingPointEquality -1
            _ -> Nothing
        column.make_binary_op op other

## PRIVATE
adapt_unified_column : DB_Column -> Value_Type -> DB_Column
adapt_unified_column column expected_type =
    dialect = column.connection.dialect
    infer_return_type expression =
        SQL_Type_Reference.new column.connection column.context expression
    adapted = dialect.adapt_unified_column column.as_internal expected_type infer_return_type
    DB_Column.Value column.name column.connection adapted.sql_type_reference adapted.expression column.context

## PRIVATE
Column.from (that:DB_Column) =
    _ = [that]
    Error.throw (Illegal_Argument.Error "Currently cross-backend operations are not supported. Materialize the column using `.read` before mixing it with an in-memory Table.")

## PRIVATE
   Conversion method to a Column to a Vector.
Vector.from (that:DB_Column) =
    _ = [that]
    Error.throw (Illegal_Argument.Error "To convert from a Database column to a vector you must first call `read` on the column.")

## PRIVATE
Cleansable_Text.from (that:DB_Column) = Cleansable_Text.Value (pattern->replace_with-> (that.text_replace (regex pattern) replace_with).rename that.name)<|MERGE_RESOLUTION|>--- conflicted
+++ resolved
@@ -327,11 +327,7 @@
        - metadata: Optional metadata for the `SQL_Expression.Operation`.
     make_op : Text -> Vector Text -> (Text | Nothing) -> (Any | Nothing) -> DB_Column
     make_op self op_kind operands new_name metadata=Nothing =
-<<<<<<< HEAD
         checked_support = if self.connection.dialect.is_operation_supported op_kind then True else
-=======
-        checked_support = if self.connection.dialect.is_supported op_kind then True else
->>>>>>> 7f9cf7a9
             Error.throw (Unsupported_Database_Operation.Error op_kind)
         checked_support.if_not_error <|
             type_mapping = self.connection.dialect.get_type_mapping
@@ -1545,11 +1541,7 @@
                 Location.Both -> "TRIM"
                 Location.Left -> "LTRIM"
                 Location.Right -> "RTRIM"
-<<<<<<< HEAD
             if self.connection.dialect.is_operation_supported operator then self.make_binary_op operator what new_name else
-=======
-            if self.connection.dialect.is_supported operator then self.make_binary_op operator what new_name else
->>>>>>> 7f9cf7a9
                 Error.throw (Unsupported_Database_Operation.Error ("`trim "+where.to_text+"`"))
 
     ## GROUP Standard.Base.Text
