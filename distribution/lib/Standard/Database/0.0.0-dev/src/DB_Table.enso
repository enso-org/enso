from Standard.Base import all
import Standard.Base.Data.Array_Proxy.Array_Proxy
import Standard.Base.Data.Filter_Condition as Filter_Condition_Module
import Standard.Base.Data.Time.Errors.Date_Time_Format_Parse_Error
import Standard.Base.Data.Vector.Builder
import Standard.Base.Errors.Common.Additional_Warnings
import Standard.Base.Errors.Common.Incomparable_Values
import Standard.Base.Errors.Common.Index_Out_Of_Bounds
import Standard.Base.Errors.Common.Type_Error
import Standard.Base.Errors.Deprecated.Deprecated
import Standard.Base.Errors.File_Error.File_Error
import Standard.Base.Errors.Illegal_Argument.Illegal_Argument
import Standard.Base.Errors.Illegal_State.Illegal_State
import Standard.Base.Errors.Unimplemented.Unimplemented
import Standard.Base.System.File.Generic.Writable_File.Writable_File
from Standard.Base.Metadata import Display, make_single_choice, Widget
from Standard.Base.Runtime import assert
from Standard.Base.Widget_Helpers import make_any_selector, make_data_cleanse_vector_selector, make_delimiter_selector, make_format_chooser

import Standard.Table.Column_Operation.Column_Operation
import Standard.Table.Columns_To_Add.Columns_To_Add
import Standard.Table.Columns_To_Keep.Columns_To_Keep
import Standard.Table.Expression.Expression
import Standard.Table.Expression.Expression_Error
import Standard.Table.Internal.Add_Row_Number
import Standard.Table.Internal.Column_Naming_Helper.Column_Naming_Helper
import Standard.Table.Internal.Constant_Column.Constant_Column
import Standard.Table.Internal.Display_Helpers
import Standard.Table.Internal.Join_Kind_Cross.Join_Kind_Cross
import Standard.Table.Internal.Problem_Builder.Problem_Builder
import Standard.Table.Internal.Replace_Helpers
import Standard.Table.Internal.Table_Helpers
import Standard.Table.Internal.Table_Helpers.Table_Column_Helper
import Standard.Table.Internal.Table_Helpers.Union_Result_Type
import Standard.Table.Internal.Table_Ref.Table_Ref
import Standard.Table.Internal.Unique_Name_Strategy.Unique_Name_Strategy
import Standard.Table.Internal.Value_Type_Helpers
import Standard.Table.Internal.Widget_Helpers
import Standard.Table.Match_Columns as Match_Columns_Helpers
import Standard.Table.Row.Row
import Standard.Table.Rows_To_Read.Rows_To_Read
import Standard.Table.Value_Type.By_Type
from Standard.Table import Aggregate_Column, Auto, Blank_Selector, Column_Ref, Data_Formatter, Join_Condition, Join_Kind, Match_Columns, Position, Previous_Value, Report_Unmatched, Set_Mode, Simple_Expression, Sort_Column, Table, Value_Type
from Standard.Table.Errors import all
from Standard.Table.Internal.Filter_Condition_Helpers import make_filter_column
from Standard.Table.Table import make_fill_nothing_default_widget

import project.Connection.Connection.Connection
import project.DB_Column.DB_Column
import project.Feature.Feature
import project.Internal.Aggregate_Helper
import project.Internal.Base_Generator
import project.Internal.Common.Database_Join_Helper
import project.Internal.Common.Lookup_Query_Helper
import project.Internal.Common.Row_Number_Helpers
import project.Internal.Helpers
import project.Internal.IR.Context.Context
import project.Internal.IR.From_Spec.From_Spec
import project.Internal.IR.Internal_Column.Internal_Column
import project.Internal.IR.Order_Descriptor.Order_Descriptor
import project.Internal.IR.Query.Query
import project.Internal.IR.SQL_Expression.SQL_Expression
import project.Internal.IR.SQL_Join_Kind.SQL_Join_Kind
import project.Internal.SQL_Type_Reference.SQL_Type_Reference
import project.SQL_Query.SQL_Query
import project.SQL_Statement.SQL_Statement
import project.SQL_Type.SQL_Type
import project.Take_Drop_Helpers
from project.Errors import Integrity_Error, SQL_Error, Table_Not_Found, Unsupported_Database_Operation
from project.Take_Drop_Helpers import Take_Drop

polyglot java import java.sql.JDBCType
polyglot java import java.util.UUID

## Represents a column-oriented table data structure backed by a database.
type DB_Table
    ## PRIVATE

       Represents a column-oriented table data structure backed by a database.

       Arguments:
       - internal_name: The name of the table.
       - connection: The connection with which the table is associated.
       - internal_columns: The internal representation of the table columns.
       - context: The context associated with this table.
    private Value internal_name:Text connection:(Connection | Any) (internal_columns:(Vector Internal_Column)) context:Context

    ## GROUP Standard.Base.Metadata
       ICON metadata
       The name of the table.
    name : Text
    name self = self.internal_name

    ## ICON metadata
       The name of the SQL Dialect used by the table.
    dialect_name : Text
    dialect_name self = self.connection.dialect.name

    ## PRIVATE
       ADVANCED
       Returns a text containing an ASCII-art table displaying this data.

       Arguments:
         - show_rows: the number of initial rows that should be displayed.
         - format_terminal: whether ANSI-terminal formatting should be used
    display : Integer -> Boolean -> Text
    display self show_rows:Integer=10 format_terminal:Boolean=False =
        data_fragment_with_warning = self.read (..First_With_Warning show_rows)
        has_more_rows = data_fragment_with_warning.has_warnings warning_type=Not_All_Rows_Downloaded
        data_fragment_cleared = data_fragment_with_warning.remove_warnings Not_All_Rows_Downloaded
        # `row_count` means another Database query is performed, so we only do it if we need to.
        all_rows_count = if has_more_rows then self.row_count else data_fragment_cleared.row_count
        Display_Helpers.display_table table=data_fragment_cleared add_row_index=False max_rows_to_show=show_rows all_rows_count=all_rows_count format_terminal=format_terminal

    ## PRIVATE
       ADVANCED
       Prints an ASCII-art table with this data to the standard output.

       Arguments:
         - show_rows: the number of initial rows that should be displayed.
    print : Integer -> Nothing
    print self show_rows=10 =
        IO.println (self.display show_rows format_terminal=True)
        IO.println ''

    ## PRIVATE
       Converts this column to JS_Object representation.
    to_js_object : JS_Object
    to_js_object self = case self.internal_columns.is_empty of
        True -> JS_Object.from_pairs [["query", Nothing], ["message", "The table has no columns so a query cannot be generated."]]
        False -> self.to_sql.to_js_object

    ## GROUP Standard.Base.Selections
       ICON select_column
       Returns the column with the given name.

       Arguments:
       - selector: The name or index of the column to get.
    @selector Widget_Helpers.make_column_name_selector
    at : Integer | Text -> DB_Column ! No_Such_Column | Index_Out_Of_Bounds
    at self (selector:(Integer | Text)=0) = 
        if self.connection.dialect.is_feature_supported Feature.Column_operations . not then Error.throw (Unsupported_Database_Operation.Error "at") else
            case selector of
                _ : Integer -> self.make_column (self.internal_columns.at selector)
                _ -> self.get selector (Error.throw (No_Such_Column.Error selector))

    ## ICON select_column
       Returns the column with the given name or index.

       Arguments:
       - selector: The name or index of the column being looked up.
       - if_missing: The value to use if the selector isn't present.
    @selector Widget_Helpers.make_column_name_selector
    get : Integer | Text -> Any -> DB_Column | Any
    get self (selector:(Integer | Text)=0) ~if_missing=Nothing =
        if self.connection.dialect.is_feature_supported Feature.Column_operations . not then Error.throw (Unsupported_Database_Operation.Error "get") else
            internal_column = case selector of
                _ : Integer -> self.internal_columns.get selector if_missing=Nothing
                _ : Text -> self.internal_columns.find (p -> p.name == selector) if_missing=Nothing
            if internal_column.is_nothing then if_missing else self.make_column internal_column.get

    ## ALIAS cell value, get cell
       GROUP Standard.Base.Selections
       ICON local_scope4
       Gets a value from the table.

       Arguments:
       - selector: The name or index of the column.
       - index: The index of the value to get within the column.
       - if_missing: The value to use if the selector isn't present.
    @selector Widget_Helpers.make_column_name_selector
    @if_missing (make_any_selector add_text=True add_regex=True add_number=True add_boolean=True add_named_pattern=True add_date=True add_time=True add_date_time=True add_nothing=True)
    get_value : Text | Integer -> Integer -> Any -> Any
    get_value self selector:(Text | Integer)=0 index:Integer=0 ~if_missing=Nothing =
        if self.connection.dialect.is_feature_supported Feature.Column_operations . not then Error.throw (Unsupported_Database_Operation.Error "get_value") else
            col = self.get selector if_missing=Nothing
            if Nothing == col then if_missing else col.get index if_missing

    ## ALIAS row
       GROUP Standard.Base.Selections
       ICON select_row
       Gets a row from the table.
       This is a live read from the database, so the results may change on
       re-evaluation.

       Arguments:
       - index: The index of the row to get within the table.
       - if_missing: The value to use if the selector isn't present.
    get_row : Integer -> Any -> Any
    get_row self index:Integer=0 ~if_missing=Nothing =
        if self.connection.dialect.is_feature_supported Feature.Sample . not then Error.throw (Unsupported_Database_Operation.Error "get_row") else
            if index == -1 then self.last_row else
                real_row = (if index < 0 then index + self.row_count else index)
                if real_row < 0 then if_missing else
                    self.rows real_row+1 . get real_row if_missing

    ## ALIAS first cell
       GROUP Standard.Base.Selections
       ICON local_scope4
       Gets the top left value from the table.
    first_value : Any ! Index_Out_Of_Bounds
    first_value self =
        if self.connection.dialect.is_feature_supported Feature.Column_operations . not then Error.throw (Unsupported_Database_Operation.Error "first_value") else
            self.at 0 . at 0

    ## ALIAS last cell
       GROUP Standard.Base.Selections
       ICON local_scope4
       Gets the bottom right value from the table.
    last_value : Any ! Index_Out_Of_Bounds
    last_value self =
        if self.connection.dialect.is_feature_supported Feature.Column_operations . not then Error.throw (Unsupported_Database_Operation.Error "last_value") else
            self.last_row . at -1

    ## ALIAS first field
       GROUP Standard.Base.Selections
       ICON select_column
       Gets the first column.
    first_column : DB_Column ! Index_Out_Of_Bounds
    first_column self = 
        if self.connection.dialect.is_feature_supported Feature.Column_operations . not then Error.throw (Unsupported_Database_Operation.Error "first_column") else
            self.at 0

    ## ALIAS last field
       GROUP Standard.Base.Selections
       ICON select_column
       Gets the last column
    last_column : DB_Column ! Index_Out_Of_Bounds
    last_column self = 
        if self.connection.dialect.is_feature_supported Feature.Column_operations . not then Error.throw (Unsupported_Database_Operation.Error "last_column") else
            self.at -1

    ## ALIAS field count
       GROUP Standard.Base.Metadata
       ICON metadata
       Returns the number of columns in the table.
    column_count : Integer
    column_count self = self.internal_columns.length

    ## ALIAS select fields
       GROUP Standard.Base.Selections
       ICON select_column
       Returns a new table with a chosen subset of columns, as specified by the
       `columns`, from the input table. Any unmatched input columns will be
       dropped from the output.

       Arguments:
       - columns: Specifies columns by a single instance or Vector of names;
         indexes or regular expressions to match names; or a `By_Type` selector
         to choose columns by type. Note: specifying columns by type ignores
         size and precision.
       - reorder: By default, or if set to `False`, columns in the output will
         be in the same order as in the input table. If `True`, the order in the
         output table will match the order in the columns list. If a column is
         matched by multiple selectors in reorder mode, it will be placed at
         the position of the first one matched.
       - case_sensitivity: Controls whether to be case sensitive when matching
         column names.
       - error_on_missing_columns: Specifies if a missing input column should
         result in an error regardless of the `on_problems` settings. Defaults
         to `True`.
       - on_problems: Specifies how to handle problems if they occur, reporting
         them as warnings by default.

       ! Error Conditions

         - If there are no columns in the output table, a `No_Output_Columns` is
           raised as an error regardless of the problem behavior, because it is
           not possible to create a table without any columns.
         - If a column in `columns` is not in the input table, a
           `Missing_Input_Columns` is raised as an error, unless
           `error_on_missing_columns` is set to `False`, in which case the
           problem is reported according to the `on_problems` setting.
       > Example
         Select columns by name.

             table.select_columns ["bar", "foo"]

       > Example
         Select columns using names passed as a Vector.

             table.select_columns ["bar", "foo"]

       > Example
         Select columns matching a regular expression.

             table.select_columns "foo.+".to_regex case_sensitivity=Case_Sensitivity.Insensitive

       > Example
         Select the first two columns and the last column, moving the last one to front.

             table.select_columns [-1, 0, 1] reorder=True

       > Example
         Select integer columns.

             table.select_columns [..By_Type ..Integer]
    @columns (Widget_Helpers.make_column_name_multi_selector add_regex=True add_by_type=True)
    select_columns :  Vector (Integer | Text | Regex | By_Type) | Text | Integer | Regex | By_Type -> Boolean -> Case_Sensitivity -> Boolean -> Problem_Behavior -> DB_Table ! No_Output_Columns | Missing_Input_Columns
    select_columns self (columns : (Vector | Text | Integer | Regex | By_Type) = [self.columns.first.name]) (reorder:Boolean=False) (case_sensitivity:Case_Sensitivity=..Default) (error_on_missing_columns:Boolean=True) (on_problems:Problem_Behavior=..Report_Warning) =
        if self.connection.dialect.is_feature_supported Feature.Select_columns . not then Error.throw (Unsupported_Database_Operation.Error "select_columns") else
            new_columns = self.columns_helper.select_columns columns case_sensitivity reorder error_on_missing_columns on_problems
            self.updated_columns (new_columns.map _.as_internal)

    ## PRIVATE
       ALIAS select fields by type
       GROUP Standard.Base.Selections
       ICON select_column
       Returns a new table with the chosen set of columns filtered by the type
       of the column.

       Arguments:
       - types: The types of columns to select.
       - strict: If `True`, only columns with exactly the specified types will
         be selected. If `False`, columns with related types will also be
         selected (i.e. ignore size, precision).
    @types Widget_Helpers.make_value_type_vector_selector
    select_columns_by_type : Vector Value_Type -> Boolean -> Table
    select_columns_by_type self types:Vector strict:Boolean=False =
        if self.connection.dialect.is_feature_supported Feature.Select_columns . not then Error.throw (Unsupported_Database_Operation.Error "select_columns_by_type") else
            new_columns = self.columns_helper.select_by_type types strict
            result = self.updated_columns (new_columns.map _.as_internal)
            Warning.attach (Deprecated.Warning "Standard.Database.DB_Table.DB_Table" "select_columns_by_type" "Deprecated: use `select_columns` with a `By_Type` instead.") result

    ## ALIAS drop fields, drop_columns, remove fields, select columns, select fields
       GROUP Standard.Base.Selections
       ICON select_column
       Returns a new table with the chosen set of columns, as specified by the
       `columns`, removed from the input table. Any unmatched input columns will
       be kept in the output. Columns are returned in the same order as in the
       input.

       Arguments:
       - columns: Specifies columns by a single instance or Vector of names;
         indexes or regular expressions to match names; or a `By_Type` selector
         to choose columns by type. Note: specifying columns by type ignores
         size and precision.
       - error_on_missing_columns: Specifies if a missing input column should
         result in an error regardless of the `on_problems` settings. Defaults
         to `False`.
       - on_problems: Specifies how to handle problems if they occur, reporting
         them as warnings by default.

       ! Error Conditions

         - If there are no columns in the output table, a `No_Output_Columns` is
           raised as an error regardless of the problem behavior, because it is
           not possible to create a table without any columns.
         - If a column in `columns` is not in the input table, a
           `Missing_Input_Columns` is reported according to the `on_problems`
           setting, unless `error_on_missing_columns` is set to `True`, in which
           case it is raised as an error.

       > Example
         Remove columns with given names.

             table.remove_columns ["bar", "foo"]

       > Example
         Remove columns using names passed as a Vector.

             table.remove_columns ["bar", "foo"]

       > Example
         Remove columns matching a regular expression.

             table.remove_columns "foo.+".to_regex Case_Sensitivity.Insensitive

       > Example
         Remove the first two columns and the last column.

             table.remove_columns [-1, 0, 1]

       > Example
         Remove integer columns.

             table.remove_columns [..By_Type ..Integer]
    @columns (Widget_Helpers.make_column_name_multi_selector add_regex=True add_by_type=True)
    remove_columns :  Vector (Integer | Text | Regex | By_Type) | Text | Integer | Regex | By_Type -> Case_Sensitivity -> Boolean -> Problem_Behavior -> DB_Table ! No_Output_Columns | Missing_Input_Columns
    remove_columns self (columns : (Vector | Text | Integer | Regex | By_Type) = [self.columns.first.name]) (case_sensitivity:Case_Sensitivity=..Default) (error_on_missing_columns:Boolean=False) (on_problems:Problem_Behavior=..Report_Warning) =
        if self.connection.dialect.is_feature_supported Feature.Select_columns . not then Error.throw (Unsupported_Database_Operation.Error "remove_columns") else
            new_columns = self.columns_helper.remove_columns columns case_sensitivity error_on_missing_columns=error_on_missing_columns on_problems=on_problems
            self.updated_columns (new_columns.map _.as_internal)

    ## PRIVATE
       ALIAS remove fields by type, select columns by type, select fields by type
       GROUP Standard.Base.Selections
       ICON select_column
       Returns a new table with the chosen set of columns filtering out based
       on the type of the column.

       Arguments:
       - types: The types of columns to remove.
       - strict: If `True`, only columns with exactly the specified types will
         be removed. If `False`, columns with related types will also be
         removed (i.e. ignore size, precision).
    @types Widget_Helpers.make_value_type_vector_selector
    remove_columns_by_type : Vector Value_Type -> Boolean -> Table
    remove_columns_by_type self types:Vector strict:Boolean=False =
        if self.connection.dialect.is_feature_supported Feature.Select_columns . not then Error.throw (Unsupported_Database_Operation.Error "remove_columns_by_type") else
            new_columns = self.columns_helper.remove_by_type types strict
            result = self.updated_columns (new_columns.map _.as_internal)
            Warning.attach (Deprecated.Warning "Standard.Database.DB_Table.DB_Table" "remove_columns_by_type" "Deprecated: use `remove_columns` with a `By_Type` instead.") result

    ## ALIAS select_blank_fields, select_missing_columns, select_na
       GROUP Standard.Base.Selections
       ICON select_column

       Select columns which are either all blank or contain blank values. If no
       rows are present, all columns are considered blank.

       Arguments:
       - when: By default, only columns consisting of all blank cells are
         selected. If set to Blank_Selector.Any_Cell, columns with one or
         more blank values are selected.
       - treat_nans_as_blank: specified whether `Number.nan` is considered as
         blank. By default, it is not.

       ? Blank values
         Blank values are `Nothing`, `""` and depending on setting `Number.nan`.

       > Example
         Select completely blank columns from a table.

             table.select_blank_columns
    select_blank_columns : Blank_Selector -> Boolean -> DB_Table
    select_blank_columns self (when : Blank_Selector = ..All_Cells) treat_nans_as_blank:Boolean=False =
        if self.connection.dialect.is_feature_supported Feature.Select_columns . not then Error.throw (Unsupported_Database_Operation.Error "select_blank_columns") else
            new_columns = self.columns_helper.select_blank_columns_helper when treat_nans_as_blank
            self.updated_columns new_columns

    ## ALIAS drop_missing_columns, drop_na, select_blank_columns, select_blank_fields, select_missing_columns, select_na
       GROUP Standard.Base.Selections
       ICON select_column

       Remove columns which are either all blank or contain blank values. If no
       rows are present, all columns are considered blank.

       Arguments:
       - when: By default, only columns consisting of all blank cells are
         selected. If set to Blank_Selector.Any_Cell, columns with one or
         more blank values are selected.
       - treat_nans_as_blank: specified whether `Number.nan` is considered as
         blank. By default, it is not.

       ? Blank values
         Blank values are `Nothing`, `""` and depending on setting `Number.nan`.

       > Example
         Remove completely blank columns from a table.

             table.remove_blank_columns
    remove_blank_columns : Blank_Selector -> Boolean -> DB_Table
    remove_blank_columns self (when : Blank_Selector = ..All_Cells) treat_nans_as_blank:Boolean=False =
        if self.connection.dialect.is_feature_supported Feature.Select_columns . not then Error.throw (Unsupported_Database_Operation.Error "remove_blank_columns") else
            new_columns = self.columns_helper.select_blank_columns_helper when treat_nans_as_blank invert_selection=True
            self.updated_columns new_columns

    ## GROUP Standard.Base.Selections
       ICON select_column
       Returns a new table with the specified selection of columns moved to
       either the start or the end in the specified order.

       Arguments:
       - columns: Specifies columns by a name, type, index or regular expression to
         match names, or a Vector of these.
       - position: Specifies how to place the selected columns in relation to
         the remaining columns which were not matched by `columns` (if any).
       - case_sensitivity: Controls whether to be case sensitive when matching
         column names.
       - error_on_missing_columns: Specifies if a missing input column should
         result in an error regardless of the `on_problems` settings. Defaults
         to `False`.
       - on_problems: Specifies how to handle problems if they occur, reporting
         them as warnings by default.

       ! Error Conditions

         - If a column in `columns` is not in the input table, a
           `Missing_Input_Columns` is reported according to the `on_problems`
           setting, unless `error_on_missing_columns` is set to `True`, in which
           case it is raised as an error.

       > Example
         Move a column with a specified name to back.

             table.reorder_columns ["foo"] position=Position.After_Other_Columns

       > Example
         Move columns using names passed as a Vector.

             table.reorder_columns ["bar", "foo"] position=Position.After_Other_Columns

       > Example
         Move columns matching a regular expression to front, keeping columns matching "foo.+" before columns matching "b.*".

             table.reorder_columns "foo.+".to_regex case_sensitivity=Case_Sensitivity.Insensitive

       > Example
         Swap the first two columns.

             table.reorder_columns [1, 0]

       > Example
         Move the first column to back.

             table.reorder_columns [0] position=Position.After_Other_Columns
    @columns (Widget_Helpers.make_column_name_multi_selector add_regex=True add_by_type=True)
    reorder_columns : Vector (Integer | Text | Regex | By_Type) | Text | Integer | Regex | By_Type -> Position -> Case_Sensitivity -> Boolean -> Problem_Behavior -> DB_Table ! Missing_Input_Columns
    reorder_columns self (columns : (Vector | Text | Integer | Regex | By_Type) = [self.columns.first.name]) (position:Position=..Before_Other_Columns) (case_sensitivity:Case_Sensitivity=..Default) (error_on_missing_columns:Boolean=False) (on_problems:Problem_Behavior=..Report_Warning) =
        if self.connection.dialect.is_feature_supported Feature.Select_columns . not then Error.throw (Unsupported_Database_Operation.Error "reorder_columns") else
            new_columns = self.columns_helper.reorder_columns columns position case_sensitivity error_on_missing_columns on_problems
            self.updated_columns (new_columns.map _.as_internal)

    ## GROUP Standard.Base.Selections
       ICON select_column
       Returns a new table with the columns sorted by name according to the
       specified sort method. By default, sorting will be according to
       case-sensitive ascending order based on the normalized Unicode ordering.

       Arguments:
       - order: Whether sorting should be in ascending or descending order.
       - text_ordering: The sort methodology to use.

       > Example
         Sort columns according to the default ordering.

             table.sort_columns

       > Example
         Sort columns according to the natural case-insensitive ordering.

             table.sort_columns text_ordering=(Text_Ordering.Case_Insensitive sort_digits_as_numbers=True)

       > Example
         Sort columns in descending order.

             table.reorder_columns Sort_Direction.Descending
    sort_columns : Sort_Direction -> Text_Ordering -> DB_Table
    sort_columns self order:Sort_Direction=..Ascending text_ordering:Text_Ordering=..Default =
        if self.connection.dialect.is_feature_supported Feature.Select_columns . not then Error.throw (Unsupported_Database_Operation.Error "sort_columns") else
            new_columns = Table_Helpers.sort_columns internal_columns=self.internal_columns order text_ordering
            self.updated_columns new_columns

    ## GROUP Standard.Base.Metadata
       ICON table_edit
       Returns a new table with the columns renamed based on either a mapping
       from the old name to the new or a positional list of new names.

       Arguments:
       - column_map: Mapping from old column names to new or a vector of new
         column names to apply by position. `Regex` objects can be used
         within the mapping to do pattern based renaming.
         Can also be supplied as a `Table` either with a single column of new
         names or two columns with old (first column) and new names (second
         column).
       - case_sensitivity: Controls whether to be case sensitive when matching
         column names.
       - error_on_missing_columns: Specifies if a missing input column should
         result in an error regardless of the `on_problems` settings. Defaults
         to `True`.
       - on_problems: Specifies how to handle problems if they occur, reporting
         them as warnings by default.

       ! Error Conditions

         - If a column in `columns` is not in the input table, a
           `Missing_Input_Columns` is raised as an error, unless
           `error_on_missing_columns` is set to `False`, in which case the
           problem is reported according to the `on_problems` setting.
         - If any of the new names are invalid, an `Invalid_Column_Names`
           error is raised.
         - Other problems are reported according to the `on_problems` setting:
             - If a column is matched by two selectors resulting in a different
               name mapping, a `Ambiguous_Column_Rename`.
             - If in `By_Position` mode and more names than columns are
               provided, a `Too_Many_Column_Names_Provided`.
             - If any of the new names clash either with existing names or each
               other, a `Duplicate_Output_Column_Names`.

       > Example
         Rename the "Alpha" column to "Beta"

              table.rename_columns (Dictionary.from_vector [["Alpha", "Beta"]])

       > Example
         Rename the last column to "LastColumn"

              table.rename_columns (Dictionary.from_vector [[-1, "LastColumn"]])

       > Example
         Rename the "Alpha" column to "Beta" and last column to "LastColumn"

              table.rename_columns (Dictionary.from_vector [["Alpha", "Beta"], [-1, "LastColumn"]])

       > Example
         Rename the first column to "FirstColumn"

              table.rename_columns ["FirstColumn"]

       > Example
         Add a prefix to all column names.

              table.rename_columns (table.columns.map c-> "prefix_" + c.name)

       > Example
         For all columns starting with the prefix `name=`, replace it with `key:`.

              table.rename_columns (Dictionary.from_vector [["name=(.*)".to_regex, "key:$1"]])
    @column_map Widget_Helpers.make_rename_name_vector_selector
    rename_columns : Table | Dictionary (Text | Integer | Regex) Text | Vector Text | Vector Vector -> Case_Sensitivity -> Boolean -> Problem_Behavior -> DB_Table ! Missing_Input_Columns | Ambiguous_Column_Rename | Too_Many_Column_Names_Provided | Invalid_Column_Names | Duplicate_Output_Column_Names
    rename_columns self (column_map:(Table | Dictionary | Vector)=["Column"]) (case_sensitivity:Case_Sensitivity=..Default) (error_on_missing_columns:Boolean=True) (on_problems:Problem_Behavior=..Report_Warning) =
        if self.connection.dialect.is_feature_supported Feature.Select_columns . not then Error.throw (Unsupported_Database_Operation.Error "rename_columns") else
            case column_map of
                _ : Table ->
                    resolved = Table_Helpers.read_name_mapping_from_table column_map
                    self.rename_columns resolved case_sensitivity error_on_missing_columns on_problems
                _ ->
                    new_names = Table_Helpers.rename_columns self.column_naming_helper self.internal_columns column_map case_sensitivity error_on_missing_columns on_problems
                    Warning.with_suspended new_names names->
                        self.updated_columns (self.internal_columns.map c-> c.rename (names.at c.name))

    ## ALIAS rename, header
       GROUP Standard.Base.Metadata
       ICON table_edit
       Returns a new table with the columns renamed based on entries in the
       first row.

       Arguments:
       - on_problems: Specifies how to handle problems if they occur, reporting
         them as warnings by default.

         The following problems can occur:
         - If any of the new names are invalid, an
           `Invalid_Column_Names`.
         - If any of the new names clash either with existing names or each
           other, a Duplicate_Output_Column_Names.

       > Example
         Rename the column based on the first row

              table.use_first_row_as_names
    use_first_row_as_names : Problem_Behavior -> DB_Table
    use_first_row_as_names self (on_problems:Problem_Behavior=..Report_Warning) =
        _ = on_problems
        Error.throw (Unsupported_Database_Operation.Error "use_first_row_as_names")

    ## PRIVATE

       Resolves the column name to a column within this table.

       Arguments:
       - column: The name (or column handle) for the column you want to resolve.

       If instead of a name, a column is provided, it is returned as-is as long
       as it comes from the same context.
    resolve : Text | DB_Column -> DB_Column
    resolve self column =
        if self.connection.dialect.is_feature_supported Feature.Select_columns . not then Error.throw (Unsupported_Database_Operation.Error "resolve") else
            case column of
                _ : Text -> Panic.rethrow (self.at column)
                _ ->
                    if Helpers.check_integrity self column then column else
                        Panic.throw (Integrity_Error.Error "DB_Column "+column.name)

    ## ALIAS filter rows, where
       GROUP Standard.Base.Selections
       ICON preparation

       Selects only the rows of this table that correspond to `True` values of
       `filter`.

       Arguments:
       - column: The column to use for filtering. Can be a column name, index or
         the `Column` object itself.
       - filter: The filter to apply to the column. It can either be an instance
         of `Filter_Condition` or a predicate taking a cell value and returning
         a boolean value indicating whether the corresponding row should be kept
         or not.
       - on_problems: Specifies how to handle if a non-fatal problem occurs,
         attaching a warning by default.

       ! Error Conditions

         - If a column name cannot be found, a `No_Such_Column` dataflow error
           is raised.
         - If a column index is invalid, an `Index_Out_Of_Bounds` dataflow error
           is raised.
         - If the column is an invalid type for the filter, an
           `Invalid_Value_Type` dataflow error is raised.
         - Additionally, the following problems may be reported according to the
           `on_problems` setting:
           - If filtering by equality on a floating-point column,
             a `Floating_Point_Equality`.

       > Example
         Get people older than 30.

             people.filter "Age" (Greater 30)

       > Example
         Filter people between 30 and 40.

             people.filter "Age" (Between 30 40)

       > Example
         Select rows where more than 50% of the stock is sold.

             table.filter "sold_stock" (Greater (table.at "total_stock" / 2))

       > Example
         Select people celebrating a jubilee.

             people.filter "age" (age -> (age%10 == 0))
    @column (Widget_Helpers.make_column_name_selector add_expression=True)
    @filter Widget_Helpers.make_filter_condition_selector
    filter : (DB_Column | Text | Integer) -> (Filter_Condition | (Any -> Boolean)) -> Problem_Behavior -> DB_Table ! No_Such_Column | Index_Out_Of_Bounds | Invalid_Value_Type
<<<<<<< HEAD
    filter self column (filter : Filter_Condition | (Any -> Boolean) = Filter_Condition.Equal True) on_problems:Problem_Behavior=..Report_Warning = 
        if self.connection.dialect.is_feature_supported Feature.Filter . not then Error.throw (Unsupported_Database_Operation.Error "filter") else
            case column of
                _ : DB_Column ->
                    mask filter_column = case Helpers.check_integrity self filter_column of
                        False ->
                            Error.throw (Integrity_Error.Error "DB_Column "+filter_column.name)
                        True ->
                            new_filters = self.context.where_filters + [filter_column.expression]
                            new_ctx = self.context.set_where_filters new_filters
                            self.updated_context new_ctx

                    filter_condition = Filter_Condition.resolve_auto_scoped filter
                    case filter_condition of
                        _ : Filter_Condition ->
                            resolved = (self:Table_Ref).resolve_condition filter_condition
                            mask (make_filter_column column resolved on_problems)
                        _ : Function ->
                            Error.throw (Unsupported_Database_Operation.Error "Filtering with a custom predicate")
                _ : Expression -> self.filter (self.evaluate_expression column on_problems) filter on_problems
                _ ->
                    table_at = self.at column
                    self.filter table_at filter on_problems
=======
    filter self column (filter : Filter_Condition | (Any -> Boolean) = Filter_Condition.Equal True) on_problems:Problem_Behavior=..Report_Warning = case column of
        _ : DB_Column ->
            mask filter_column = case Helpers.check_integrity self filter_column of
                False ->
                    Error.throw (Integrity_Error.Error "DB_Column "+filter_column.name)
                True ->
                    new_filters = self.context.where_filters + [filter_column.expression]
                    new_ctx = self.context.set_where_filters new_filters
                    self.updated_context new_ctx

            filter_condition = Filter_Condition.resolve_auto_scoped filter
            case filter_condition of
                _ : Filter_Condition ->
                    resolved = (self:Table_Ref).resolve_condition filter_condition
                    mask (make_filter_column column resolved on_problems)
                _ : Function ->
                    Error.throw (Unsupported_Database_Operation.Error "Filtering with a custom predicate")
        _ : Expression -> self.filter (self.evaluate_expression column on_problems) filter on_problems
        _ ->
            table_at = self.at column
            self.filter table_at filter on_problems
>>>>>>> 7f9cf7a9

    ## PRIVATE
       ALIAS filter rows
       GROUP Standard.Base.Selections
       ICON preparation

       Selects only the rows of this table that correspond to `True` values of
       `filter`.

       Arguments:
       - expression: The expression to evaluate to filter the rows.
       - on_problems: Specifies how to handle non-fatal problems, attaching a
         warning by default.

       ! Error Conditions

         - If a column name cannot be found, a `No_Such_Column` dataflow error
           is raised.
         - If the provided expression is invalid, a corresponding
           `Expression_Error` dataflow error is raised.
         - If the expression returns a column that does not have a boolean type,
           an `Invalid_Value_Type` dataflow error is raised.
         - Additionally, the following problems may be reported according to the
           `on_problems` setting:
           - If the expression checks equality on a floating-point column,
             a `Floating_Point_Equality`.
           - If an arithmetic error occurs when computing the expression,
             an `Arithmetic_Error`.
           - If more than 10 rows encounter computation issues,
             an `Additional_Warnings`.

       > Example
         Select people celebrating a jubilee.

             people.filter_by_expression "[age] % 10 == 0"
    filter_by_expression : Text -> Problem_Behavior -> DB_Table ! No_Such_Column | Invalid_Value_Type | Expression_Error
    filter_by_expression self expression:Text on_problems:Problem_Behavior=..Report_Warning =
        if self.connection.dialect.is_feature_supported Feature.Filter . not then Error.throw (Unsupported_Database_Operation.Error "filter_by_expression") else
            column = self.evaluate_expression (Expression.Value expression) on_problems
            result = self.filter column Filter_Condition.Is_True
            Warning.attach (Deprecated.Warning "Standard.Database.DB_Table.DB_Table" "filter_by_expression" "Deprecated: use `filter` with an `Expression` instead.") result

    ## ALIAS first, head, keep, last, limit, sample, slice, tail, top
       GROUP Standard.Base.Selections
       ICON select_row
       Creates a new Table with the specified range of rows from the input
       Table.

       Arguments:
       - range: The selection of rows from the table to return.

       For the purposes of the `Index_Sub_Range.While` predicate a single
       "element" of the table is represented by the `Row` type.

       ? Supported Range Types

         Database backends support all range types except `While` and `Sample`

         In-memory tables support all range types.

       > Example
         Take first 10 rows of the table.

             table.take (..First 10)

       > Example
         Take rows from the top of the table as long as their values sum to 10.

             table.take (While row-> row.to_vector.compute Statistic.Sum == 10)
    @range Index_Sub_Range.default_widget
    take : (Index_Sub_Range | Range | Integer) -> DB_Table
    take self range:(Index_Sub_Range | Range | Integer)=..First =
        if self.connection.dialect.is_feature_supported Feature.Sample . not then Error.throw (Unsupported_Database_Operation.Error "take") else
            Take_Drop_Helpers.take_drop_helper Take_Drop.Take self range

    ## ALIAS remove, skip
       GROUP Standard.Base.Selections
       ICON select_row
       Creates a new Table from the input with the specified range of rows
       removed.

       Arguments:
       - range: The selection of rows from the table to remove.

       For the purposes of the `Index_Sub_Range.While` predicate a single
       "element" of the table is represented by the `Row` type.

       ? Supported Range Types

         Database backends support all range types except `While` and `Sample`

         In-memory tables support all range types.

       > Example
         Drop first 10 rows of the table.

             table.drop (..First 10)

       > Example
         Drop rows from the top of the table as long as their values sum to 10.

             table.drop (While row-> row.to_vector.compute Statistic.Sum == 10)
    @range Index_Sub_Range.default_widget
    drop : (Index_Sub_Range | Range | Integer) -> DB_Table
    drop self range:(Index_Sub_Range | Range | Integer)=..First =
        if self.connection.dialect.is_feature_supported Feature.Sample . not then Error.throw (Unsupported_Database_Operation.Error "drop") else
            Take_Drop_Helpers.take_drop_helper Take_Drop.Drop self range

    ## PRIVATE
       Filter out all rows.
    remove_all_rows : DB_Table
    remove_all_rows self =
        if self.connection.dialect.is_feature_supported Feature.Filter . not then Error.throw (Unsupported_Database_Operation.Error "remove_all_rows") else
            self.filter (Expression.Value "0==1")

    ## ALIAS add index column, rank, record id
       GROUP Standard.Base.Values
       ICON column_add
       Adds a new column to the table enumerating the rows.

       Arguments:
       - name: The name of the new column. Defaults to "Row".
       - from: The starting value for the enumeration. Defaults to 0.
       - step: The amount to increment the enumeration by. Defaults to 1.
       - group_by: Specifies the columns to group by. The row numbers are
         counted separately for each group. By default, all rows are treated as
         a single group.
       - order_by: Specifies the columns to order by. Defaults to the order of
         the rows in the table. The row numbers are assigned according to the
         specified ordering.

       ? Ordering of rows

         Note that the ordering of rows from the original table is preserved in
         all cases. The grouping and ordering settings affect how the row
         numbers are assigned to each row, but the order of the rows itself is
         not changed by this operation.

       ! Error Conditions

         - If the columns specified in `group_by` or `order_by` are not present
           in the table, a `Missing_Input_Columns` error is raised.
         - If the column with the same name as provided `name` already exists,
           a `Duplicate_Output_Column_Names` problem is reported and the
           existing column is renamed to avoid the clash.
         - If grouping on floating point numbers, a `Floating_Point_Equality`
           problem is reported.
    @name (Widget.Text_Input display=..Always)
    @from (Widget.Numeric_Input display=..Always)
    @group_by (Widget_Helpers.make_column_name_multi_selector display=..When_Modified)
    @order_by (Widget_Helpers.make_order_by_selector display=..When_Modified)
    add_row_number : Text -> Integer -> Integer -> Vector (Text | Integer | Regex) | Text | Integer | Regex -> Vector (Text | Sort_Column) | Text -> Problem_Behavior -> DB_Table
    add_row_number self (name:Text="Row") (from:Integer=0) (step:Integer=1) (group_by:(Vector | Text | Integer | Regex)=[]) (order_by:(Vector | Text)=[]) (on_problems:Problem_Behavior=..Report_Warning) =
        if self.connection.dialect.is_feature_supported Feature.Add_row_number . not then Error.throw (Unsupported_Database_Operation.Error "add_row_number") else
            problem_builder = Problem_Builder.new error_on_missing_columns=True
            grouping_columns = self.columns_helper.select_columns_helper group_by Case_Sensitivity.Default True problem_builder
            grouping_columns.each column->
                if column.value_type.is_floating_point then
                    problem_builder.report_other_warning (Floating_Point_Equality.Error column.name)
            ordering = Table_Helpers.resolve_order_by self.columns order_by problem_builder
            problem_builder.attach_problems_before on_problems <|
                order_descriptors = case ordering.is_empty of
                    False -> ordering.map element->
                        column = element.column
                        associated_selector = element.associated_selector
                        self.connection.dialect.prepare_order_descriptor column associated_selector.direction text_ordering=Nothing
                    True -> case self.default_ordering of
                        Nothing -> Error.throw (Illegal_Argument.Error "No `order_by` is specified and the table has no existing ordering (e.g. from an `order_by` operation or a primary key). Some ordering is required for `add_row_number` in Database tables.")
                        descriptors -> descriptors
                grouping_expressions = (grouping_columns.map _.as_internal).map .expression

                new_expr = Row_Number_Helpers.make_row_number from step order_descriptors grouping_expressions

                type_mapping = self.connection.dialect.get_type_mapping
                infer_from_database_callback expression =
                    SQL_Type_Reference.new self.connection self.context expression
                new_type_ref = type_mapping.infer_return_type infer_from_database_callback "ROW_NUMBER" [] new_expr

                new_column = Internal_Column.Value name new_type_ref new_expr

                rebuild_table columns =
                    self.updated_columns (columns.map .as_internal)
                renamed_table = Add_Row_Number.rename_columns_if_needed self name on_problems rebuild_table
                updated_table = renamed_table.updated_columns (renamed_table.internal_columns + [new_column])
                updated_table.as_subquery


    ## ALIAS order_by
       GROUP Standard.Base.Selections
       ICON select_row

       Returns a new Table that will include at most `max_rows` rows from the
       original Table.

       Arguments:
       - max_rows: The maximum number of rows to get from the table.

       Since this Table is backed by an SQL database, the Table returned by the
       `limit` method is deterministic only if the Table has been ordered (using
       the `order_by` method).

       Otherwise, no order is imposed, so the returned Table will include at most
       `max_rows` rows, but there are no guarantees on which rows will be
       selected. Moreover, even if the underlying table in the database did not
       change, different sets of rows may be returned each time the returned
       Table is materialized.

       The limit is applied at the very end, so the new Table behaves exactly as
       the old one, just limiting its results when being materialized.
       Specifically, applying further filters will still apply to the whole
       result set and the limit will be taken after applying these filters.

       > Example
         In the call below, assuming that the table of `t1` contains rows for
         numbers 1, 2, ..., 10, will return rows starting from 6 and not an empty
         result as one could expect if the limit was applied before the filters.

             t1 = table.sort [..Name "A"] . limit 5
             t2 = t1.filter 'A' (..Greater than=5)
             t2.read
    limit : Integer -> DB_Table
    limit self max_rows:Integer=1000 =
        if self.connection.dialect.is_feature_supported Feature.Sample . not then Error.throw (Unsupported_Database_Operation.Error "limit") else
            new_ctx = self.context.set_limit max_rows
            self.updated_context new_ctx

    ## ALIAS add column, expression, formula, new column, update column
       GROUP Standard.Base.Values
       ICON column_add
       Sets the column value at the given name.

       Arguments:
       - value: The value, expression or column to create column.
       - as: Optional new name for the column.
       - set_mode: Specifies the expected behaviour in regards to existing
         column with the same name.
       - on_problems: Specifies how to handle problems with expression
         evaluation.

       ! Error Conditions

         - If the column name is already present and `set_mode` is `Add`, a
           `Existing_Column` dataflow error is raised.
         - If the column name is not present and `set_mode` is `Update`, a
           `Missing_Column` dataflow error is raised.
         - If a column name referenced from within an expression cannot be
           found, a `No_Such_Column` dataflow error is raised.
         - If the provided expression is invalid, a corresponding
           `Expression_Error` dataflow error is raised.
         - The following problems with expression evaluation may be reported
           according to the `on_problems` setting:
           - If the expression checks equality on a floating-point column,
             a `Floating_Point_Equality`.
           - If an arithmetic error occurs when computing the expression,
             an `Arithmetic_Error`.
           - If more than 10 rows encounter computation issues,
             an `Additional_Warnings`.

       > Example
         Create a table where the values of the total stock in the inventory is
         doubled.

             import Standard.Examples

             example_set =
                 table = Examples.inventory_table
                 double_inventory = table.at "total_stock" * 2
                 table.set double_inventory as="total_stock"
                 table.set (expr "2 * [total_stock]") as="total_stock_expr"
    @value Simple_Expression.default_widget
    set : DB_Column | Text | Expression | Array | Vector | Range | Date_Range | Constant_Column | Simple_Expression -> Text -> Set_Mode -> Problem_Behavior -> DB_Table ! Existing_Column | Missing_Column | No_Such_Column | Expression_Error
    set self value:(DB_Column | Text | Expression | Array | Vector | Range | Date_Range | Constant_Column | Simple_Expression) (as : Text = "") (set_mode : Set_Mode = ..Add_Or_Update) (on_problems : Problem_Behavior = ..Report_Warning) =
<<<<<<< HEAD
        if self.connection.dialect.is_feature_supported Feature.Set . not then Error.throw (Unsupported_Database_Operation.Error "set") else
            problem_builder = Problem_Builder.new
            unique = self.column_naming_helper.create_unique_name_strategy
            unique.mark_used self.column_names

            resolved = case value of
                _ : Text -> self.make_constant_column value
                _ : Expression -> self.evaluate_expression value on_problems
                _ : DB_Column ->
                    if Helpers.check_integrity self value then value else
                        Error.throw (Integrity_Error.Error "Column "+value.name)
                _ : Constant_Column -> self.make_constant_column value
                _ : Simple_Expression -> value.evaluate self (set_mode==Set_Mode.Update && as=="") on_problems
                _ : Vector -> Error.throw (Unsupported_Database_Operation "`Vector` for `set`")
                _ : Array -> Error.throw (Unsupported_Database_Operation.Error "`Array` for `set`")
                _ : Range -> Error.throw (Unsupported_Database_Operation.Error "`Range` for `set`")
                _ : Date_Range -> Error.throw (Unsupported_Database_Operation.Error "`Date_Range` for `set`")
                _ -> Error.throw (Illegal_Argument.Error "Unsupported type for `DB_Table.set`.")

            ## If `as` was specified, use that. Otherwise, if `value` is a
              `DB_Column`, use its name. In these two cases, do not make it unique.
              Otherwise, make it unique. If set_mode is Update, however, do not
              make it unique.
            new_column_name = if as != "" then as else
                if value.is_a DB_Column || set_mode==Set_Mode.Update || set_mode==Set_Mode.Add_Or_Update then resolved.name else unique.make_unique resolved.name
            renamed = resolved.rename new_column_name
            renamed.if_not_error <| self.column_naming_helper.check_ambiguity self.column_names renamed.name <|
                index = self.internal_columns.index_of (c -> c.name == renamed.name)
                check_add = case set_mode of
                    Set_Mode.Add_Or_Update -> True
                    Set_Mode.Add -> if index.is_nothing then True else Error.throw (Existing_Column.Error renamed.name)
                    Set_Mode.Update -> if index.is_nothing then Error.throw (Missing_Column.Error renamed.name) else True
                new_table = check_add.if_not_error <|
                    new_col = renamed.as_internal
                    new_cols = if index.is_nothing then self.internal_columns + [new_col] else
                        Vector.new self.column_count i-> if i == index then new_col else self.internal_columns.at i
                    self.updated_columns new_cols

                problem_builder.report_unique_name_strategy unique
                problem_builder.attach_problems_after on_problems new_table
=======
        problem_builder = Problem_Builder.new
        unique = self.column_naming_helper.create_unique_name_strategy
        unique.mark_used self.column_names

        resolved = case value of
            _ : Text -> self.make_constant_column value
            _ : Expression -> self.evaluate_expression value on_problems
            _ : DB_Column ->
                if Helpers.check_integrity self value then value else
                    Error.throw (Integrity_Error.Error "Column "+value.name)
            _ : Constant_Column -> self.make_constant_column value
            _ : Simple_Expression -> value.evaluate self (set_mode==Set_Mode.Update && as=="") on_problems
            _ : Vector -> Error.throw (Unsupported_Database_Operation "`Vector` for `set`")
            _ : Array -> Error.throw (Unsupported_Database_Operation.Error "`Array` for `set`")
            _ : Range -> Error.throw (Unsupported_Database_Operation.Error "`Range` for `set`")
            _ : Date_Range -> Error.throw (Unsupported_Database_Operation.Error "`Date_Range` for `set`")
            _ -> Error.throw (Illegal_Argument.Error "Unsupported type for `DB_Table.set`.")

        ## If `as` was specified, use that. Otherwise, if `value` is a
           `DB_Column`, use its name. In these two cases, do not make it unique.
           Otherwise, make it unique. If set_mode is Update, however, do not
           make it unique.
        new_column_name = if as != "" then as else
            if value.is_a DB_Column || set_mode==Set_Mode.Update || set_mode==Set_Mode.Add_Or_Update then resolved.name else unique.make_unique resolved.name
        renamed = resolved.rename new_column_name
        renamed.if_not_error <| self.column_naming_helper.check_ambiguity self.column_names renamed.name <|
            index = self.internal_columns.index_of (c -> c.name == renamed.name)
            check_add = case set_mode of
                Set_Mode.Add_Or_Update -> True
                Set_Mode.Add -> if index.is_nothing then True else Error.throw (Existing_Column.Error renamed.name)
                Set_Mode.Update -> if index.is_nothing then Error.throw (Missing_Column.Error renamed.name) else True
            new_table = check_add.if_not_error <|
                new_col = renamed.as_internal
                new_cols = if index.is_nothing then self.internal_columns + [new_col] else
                    Vector.new self.column_count i-> if i == index then new_col else self.internal_columns.at i
                self.updated_columns new_cols

            problem_builder.report_unique_name_strategy unique
            problem_builder.attach_problems_after on_problems new_table
>>>>>>> 7f9cf7a9

    ## PRIVATE
       Given an expression, create a derived column where each value is the
       result of evaluating the expression for the row.

       Arguments:
       - expression: The expression to evaluate.
       - on_problems: Specifies how to handle non-fatal problems, attaching a
         warning by default.

       ! Error Conditions

         - If a column name cannot be found, a `No_Such_Column` dataflow error
           is raised.
         - If the provided expression is invalid, a corresponding
           `Expression_Error` dataflow error is raised.
         - Additionally, the following problems may be reported according to the
           `on_problems` setting:
           - If the expression checks equality on a floating-point column,
             a `Floating_Point_Equality`.
           - If an arithmetic error occurs when computing the expression,
             an `Arithmetic_Error`.
           - If more than 10 rows encounter computation issues,
             an `Additional_Warnings`.
    evaluate_expression : Text | Expression -> Problem_Behavior -> DB_Column ! No_Such_Column | Invalid_Value_Type | Expression_Error
    evaluate_expression self expression:(Text | Expression) on_problems:Problem_Behavior=..Report_Warning =
        if self.connection.dialect.is_feature_supported Feature.Set . not then Error.throw (Unsupported_Database_Operation.Error "evaluate_expression") else
            if expression.is_a Text then self.evaluate_expression (Expression.Value expression) on_problems else
                get_column name = self.at name
                make_constant_column value = case value of
                    _ : DB_Column -> value
                    _ -> self.make_constant_column value
                new_column = Expression.evaluate expression get_column make_constant_column "Standard.Database.DB_Column" "DB_Column" DB_Column.var_args_functions
                problems = Warning.get_all new_column . map .value
                result = new_column.rename (self.connection.base_connection.column_naming_helper.sanitize_name expression.expression)
                on_problems.attach_problems_before problems <|
                    Warning.set result []

    ## PRIVATE
       A helper that creates a two-column table from a Dictionary.

       The keys of the `Dictionary` become the first column, with name
       `key_column_name`, and the values become the second column, with name
       `value_column_name`.

       For the in-memory database, the `Dictionary` can be empty. For the
       database backends, it must not be empty.

       Arguments:
       - dict: The `Dictionary` to create the table from.
       - key_column_name: The name to use for the first column.
       - value_column_name: The name to use for the second column.
    make_table_from_dictionary : Dictionary Any Any -> Text -> Text -> Table
    make_table_from_dictionary self dict key_column_name value_column_name =
        if self.connection.dialect.is_feature_supported Feature.Make_table_from . not then Error.throw (Unsupported_Database_Operation.Error "make_table_from_dictionary") else
            total_size = dict.size * 2

            if dict.is_empty then Error.throw (Illegal_Argument.Error "Dictionary cannot be empty") else
                if total_size > MAX_LITERAL_ELEMENT_COUNT then Error.throw (Illegal_Argument.Error "Dictionary is too large ("+dict.size.to_text+" entries): materialize a table into the database instead") else
                    keys_and_values = dict.to_vector
                    self.make_table_from_vectors [keys_and_values.map .first, keys_and_values.map .second] [key_column_name, value_column_name]

    ## PRIVATE
       A helper that creates a literal table from `Vector`s.

       For the in-memory database, the columns can be empty. For the database
       backends, they must not be empty.

       Arguments:
       - column_vectors: A `Vector` of `Vector`s; each inner `Vector` becomes a
         column of the table.
       - column_names: The names of the columns of the new table.
    make_table_from_vectors : Vector (Vector Any) -> Vector Text -> DB_Table
    make_table_from_vectors self column_vectors column_names =
        if self.connection.dialect.is_feature_supported Feature.Make_table_from . not then Error.throw (Unsupported_Database_Operation.Error "make_table_from_vectors") else
            literal_table_name = self.connection.base_connection.table_naming_helper.generate_random_table_name "enso-literal-"
            make_literal_table self.connection column_vectors column_names literal_table_name

    ## PRIVATE

       Create a constant column from a value.
    make_constant_column : Any -> DB_Column ! Illegal_Argument
    make_constant_column self value =
        if self.connection.dialect.is_feature_supported Feature.Column_operations . not then Error.throw (Unsupported_Database_Operation.Error "make_constant_column") else
            if Table_Helpers.is_column value then Error.throw (Illegal_Argument.Error "A constant value may only be created from a scalar, not a DB_Column") else
                type_mapping = self.connection.dialect.get_type_mapping
                argument_value_type = Value_Type_Helpers.find_argument_type value
                sql_type = case argument_value_type of
                    Nothing -> SQL_Type.null
                    _ -> type_mapping.value_type_to_sql argument_value_type Problem_Behavior.Ignore
                expr = SQL_Expression.Constant value
                new_type_ref = SQL_Type_Reference.from_constant sql_type
                base_column = Internal_Column.Value value.pretty new_type_ref expr
                needs_cast = argument_value_type.is_nothing.not && self.connection.dialect.needs_literal_table_cast argument_value_type
                result_internal_column = if needs_cast.not then base_column else
                    infer_type_from_database new_expression =
                        SQL_Type_Reference.new self.connection self.context new_expression
                    self.connection.dialect.make_cast base_column sql_type infer_type_from_database
                self.make_column result_internal_column

    ## PRIVATE
       Create a unique temporary column name.
    make_temp_column_name : Text
    make_temp_column_name self = self.column_naming_helper.make_temp_column_name self.column_names

    ## PRIVATE
       Run a table transformer with a temporary column added.
    with_temporary_column :  DB_Column -> (Text -> DB_Table -> DB_Table) -> DB_Table
    with_temporary_column self new_column:DB_Column f:(Text -> DB_Table -> DB_Table) =
        new_column_name = self.make_temp_column_name
        with_new_column = self.set new_column new_column_name set_mode=Set_Mode.Add
        modified_table = f new_column_name with_new_column
        modified_table.remove_columns new_column_name

    ## PRIVATE
       Filter a table on a boolean column. The column does not have to be part
       of the table, but it must be derived from it and share a context.
    filter_on_predicate_column : DB_Column -> DB_Table
    filter_on_predicate_column self predicate_column =
        self.with_temporary_column predicate_column name-> table->
            table.filter name Filter_Condition.Is_True

    ## ICON convert
       Returns the vector of columns contained in this table.
    columns : Vector DB_Column
    columns self =
        if self.connection.dialect.is_feature_supported Feature.Column_operations . not then Error.throw (Unsupported_Database_Operation.Error "columns") else
            Vector.from_polyglot_array <|
                Array_Proxy.new self.internal_columns.length i->
                    self.make_column (self.internal_columns.at i)

    ## GROUP Standard.Base.Metadata
       ICON metadata
       Returns the vector of column names contained in this table.
    column_names : Vector Text
    column_names self = Vector.from_polyglot_array <|
        Array_Proxy.new self.internal_columns.length i->
            self.internal_columns.at i . name

    ## ICON select_row
       Returns a vector of rows contained in this table.

       In the database backend, it first materializes the table to in-memory.

       Arguments:
       - max_rows: specifies the maximum number of rows to read.
    @max_rows Rows_To_Read.default_widget
    rows : Rows_To_Read -> Vector Row
    rows self (max_rows : Rows_To_Read = (..First_With_Warning 1000)) =
        self.read max_rows . rows

    ## GROUP Standard.Base.Selections
       ICON select_row
       Returns the first row of the table.
    first_row : Row ! Index_Out_Of_Bounds
    first_row self =
        self.read (..First 1) . rows . first

    ## GROUP Standard.Base.Selections
       ICON select_row
       Returns the last row of the table.

       In the database backend, this function has to scan through all the
       results of the query.
    last_row : Row ! Index_Out_Of_Bounds
    last_row self =
        if self.internal_columns.is_empty then Error.throw (Illegal_Argument.Error "Cannot create a table with no columns.") else
            sql = self.to_sql
            column_types = self.internal_columns.map .sql_type_reference
            table = self.connection.read_statement sql column_types last_row_only=True
            table.rows.first

    ## ALIAS sort
       GROUP Standard.Base.Selections
       ICON order
       Sorts the rows of the table according to the specified columns and order.

       Arguments:
       - columns: The columns and order to sort the table.
       - text_ordering: The ordering method to use on text values.
       - error_on_missing_columns: Specifies if a missing input column should
         result in an error regardless of the `on_problems` settings. Defaults
         to `True`.
       - on_problems: Specifies how to handle problems if they occur, reporting
         them as warnings by default.

       ! Error Conditions

         - If a column in `columns` is not in the input table, a
           `Missing_Input_Columns` is raised as an error, unless
           `error_on_missing_columns` is set to `False`, in which case the
           problem is reported according to the `on_problems` setting.
         - If no columns have been selected for ordering,
           a `No_Input_Columns_Selected` is raised as dataflow error regardless
           of any settings.
         - If a column used for ordering contains values that cannot be
           compared, an `Incomparable_Values` error is raised.

       ? Missing Values

         Missing (`Nothing`) values are sorted as less than any other object.

       > Example
         Sorting `table` in ascending order by the value in column `'Quantity'`.

             table.sort ['Quantity']

       > Example
         Sorting `table` in descending order by the value in column `'Quantity'`.

             table.sort [..Name 'Quantity' ..Descending]

       > Example
         Sorting `table` in ascending order by the value in column `'Quantity'`,
         using the value in column `'Rating'` for breaking ties.

             table.sort ['Quantity', 'Rating']

       > Example
         Sorting `table` in ascending order by the value in column `'Quantity'`,
         using the value in column `'Rating'` in descending order for breaking
         ties.

             table.sort [..Name 'Quantity', ..Name 'Rating' ..Descending]

       > Example
         Order the table by the second column in ascending order. In case of any
         ties, break them based on the 7th column from the end of the table in
         descending order.

             table.sort [1, ..Index -7 ..Descending]

       > Example
         Sort the table by columns whose names start with letter `a`.

              table.sort [(..Select_By_Name "a.*".to_regex case_sensitivity=..Insensitive)]
    @columns Widget_Helpers.make_order_by_selector
    sort : Vector (Text | Sort_Column) | Text -> Text_Ordering -> Boolean -> Problem_Behavior -> DB_Table  ! Incomparable_Values | No_Input_Columns_Selected | Missing_Input_Columns
    sort self (columns = ([(Sort_Column.Name (self.columns.at 0 . name))])) text_ordering:Text_Ordering=..Default error_on_missing_columns:Boolean=True on_problems:Problem_Behavior=..Report_Warning =
        if self.connection.dialect.is_feature_supported Feature.Sort . not then Error.throw (Unsupported_Database_Operation.Error "sort") else
            problem_builder = Problem_Builder.new error_on_missing_columns=error_on_missing_columns types_to_always_throw=[No_Input_Columns_Selected]
            columns_for_ordering = Table_Helpers.prepare_order_by self.columns columns problem_builder
            problem_builder.attach_problems_before on_problems <|
                new_order_descriptors = columns_for_ordering.map selected_column->
                    column = selected_column.column
                    associated_selector = selected_column.associated_selector
                    effective_text_ordering = if column.value_type.is_text then text_ordering else Nothing
                    self.connection.dialect.prepare_order_descriptor column associated_selector.direction effective_text_ordering
                new_ctx = self.context.add_orders new_order_descriptors
                self.updated_context new_ctx

    ## PRIVATE
       GROUP Standard.Base.Selections
       ICON order
       Deprecated - use `Table.sort` instead.
    @columns Widget_Helpers.make_order_by_selector
    order_by : Vector (Text | Sort_Column) | Text -> Text_Ordering -> Boolean -> Problem_Behavior -> DB_Table  ! Incomparable_Values | No_Input_Columns_Selected | Missing_Input_Columns
    order_by self (columns = ([(Sort_Column.Name (self.columns.at 0 . name))])) text_ordering:Text_Ordering=..Default error_on_missing_columns:Boolean=True on_problems:Problem_Behavior=..Report_Warning =
        result = self.sort columns text_ordering error_on_missing_columns on_problems
        Warning.attach (Deprecated.Warning "Standard.Database.Table.Table" "order_by" "Deprecated: use `sort` instead.") result

    ## PRIVATE
       Returns the default ordering used for operations like `add_row_number` or
       `take`.

       If the table was recently ordered by operations like `order_by`, that
       will determine the ordering. Otherwise, the primary key is used if
       available.
    default_ordering : Vector Order_Descriptor | Nothing
    default_ordering self =
        explicit_ordering = self.context.orders
        if explicit_ordering.not_empty then explicit_ordering else
            case self.get_primary_key of
                Nothing -> Nothing
                primary_key_column_names : Vector -> case self.context.from_spec of
                    From_Spec.Table _ alias _ ->
                        primary_key_column_names.map column_name->
                            column_expression = SQL_Expression.Column alias column_name
                            Order_Descriptor.Value column_expression Sort_Direction.Ascending
                    _ -> Nothing

    ## PRIVATE
       Returns the primary key defined for the table, if applicable.
    get_primary_key : Vector Text | Nothing
    get_primary_key self = case self.context.from_spec of
        From_Spec.Table table_name _ _ ->
            # The primary key may not be valid anymore after grouping!
            is_primary_key_still_valid = self.context.groups.is_empty
            if is_primary_key_still_valid.not then Nothing else
                result = self.connection.dialect.fetch_primary_key self.connection table_name
                result.catch Any _->Nothing
        # If the key is a result of a join, union or a subquery then it has no notion of primary key.
        _ -> Nothing

    ## ALIAS deduplicate, unique
       GROUP Standard.Base.Selections
       ICON preparation
       Returns the distinct set of rows within the specified columns from the
       input table.

       When multiple rows have the same values within the specified columns, the
       first row of each such set is returned if possible, but in database
       backends any row from each set may be returned (for example if the row
       ordering is unspecified).

       For the in-memory table, the unique rows will be in the order they
       occurred in the input (this is not guaranteed for database operations).

       Arguments:
       - columns: The columns of the table to use for distinguishing the rows.
       - case_sensitivity: Specifies if the text values should be compared case
         sensitively.
       - on_problems: Specifies how to handle if a problem occurs, raising as a
         warning by default.

       ! Error Conditions

         - If there are no columns in the output table, a `No_Output_Columns` is
           raised as an error regardless of the problem behavior, because it is
           not possible to create a table without any columns.
         - If a column in `columns` is not in the input table, a
           `Missing_Input_Columns` is raised as an error.
         - If no valid columns are selected, a `No_Input_Columns_Selected`, is
           reported as a dataflow error regardless of setting.
         - If floating points values are present in the distinct columns, a
           `Floating_Point_Equality` is reported according to the `on_problems`
           setting.
    @columns Widget_Helpers.make_column_name_multi_selector
    distinct : Vector (Integer | Text | Regex) | Text | Integer | Regex -> Case_Sensitivity -> Problem_Behavior -> DB_Table ! No_Output_Columns | Missing_Input_Columns | No_Input_Columns_Selected | Floating_Point_Equality
    distinct self columns=self.column_names case_sensitivity:Case_Sensitivity=..Default on_problems:Problem_Behavior=..Report_Warning =
        if self.connection.dialect.is_feature_supported Feature.Distinct . not then Error.throw (Unsupported_Database_Operation.Error "distinct") else
            key_columns = self.columns_helper.select_columns columns Case_Sensitivity.Default reorder=True error_on_missing_columns=True on_problems=on_problems . catch No_Output_Columns _->
                Error.throw No_Input_Columns_Selected
            key_columns.if_not_error <|
                problem_builder = Problem_Builder.new
                new_table = self.connection.dialect.prepare_distinct self key_columns case_sensitivity problem_builder
                problem_builder.attach_problems_before on_problems new_table

    ## GROUP Standard.Base.Selections
       ICON preparation
       Returns the set of rows which are duplicated within the specified columns from the
       input table.

       When multiple rows have the same values within the specified columns all of those rows are 
       returned. Rows which are unique within the specified columns are removed.

       Arguments:
       - columns: The columns of the table to use for distinguishing the rows.
       - case_sensitivity: Specifies if the text values should be compared case
         sensitively.
       - on_problems: Specifies how to handle if a problem occurs, raising as a
         warning by default.

       ! Error Conditions

         - If there are no columns in the output table, a `No_Output_Columns` is
           raised as an error regardless of the problem behavior, because it is
           not possible to create a table without any columns.
         - If a column in `columns` is not in the input table, a
           `Missing_Input_Columns` is raised as an error.
         - If no valid columns are selected, a `No_Input_Columns_Selected`, is
           reported as a dataflow error regardless of setting.
         - If floating points values are present in the distinct columns, a
           `Floating_Point_Equality` is reported according to the `on_problems`
           setting.
    @columns Widget_Helpers.make_column_name_multi_selector
    duplicates : Vector (Integer | Text | Regex) | Text | Integer | Regex -> Case_Sensitivity -> Problem_Behavior -> DB_Table ! No_Output_Columns | Missing_Input_Columns | No_Input_Columns_Selected | Floating_Point_Equality
    duplicates self columns=self.column_names case_sensitivity:Case_Sensitivity=..Default on_problems:Problem_Behavior=..Report_Warning =
        _ = [columns, case_sensitivity, on_problems]
        Error.throw (Unsupported_Database_Operation.Error "duplicates")

    ## GROUP Standard.Base.Calculations
       ICON join
       Joins two tables according to the specified join conditions.

       Arguments:
       - right: The table to join with.
       - join_kind: The `Join_Kind` for the joining the two tables. It defaults
         to `Left_Outer`.
       - on: A single condition or a common column name, or a list thereof, on
         which to correlate rows from the two tables. If multiple conditions
         are supplied, rows are correlated only if all are true.
         If common column names are provided, these columns should be present
         in both tables and an equality condition is added for each of them.
         By default, the join is performed on the first column of the left table
         correlated with a column in the right table with the same name.
       - right_prefix: The prefix added to right table column names in case of
         name conflict.
       - on_problems: Specifies how to handle problems if they occur, reporting
         them as warnings by default.

         - If a column name cannot be found, a `No_Such_Column` is reported
           and an empty result is reported.
         - If a column index is invalid, an `Index_Out_Of_Bounds` is
           reported and an empty result is reported.
         - If there are column names that are clashing between the two tables, a
           `Duplicate_Output_Column_Names` is reported and the columns from the
           table are renamed as described below.
         - If a join condition correlates columns whose types are not compatible
           (for example comparing numeric types with text), an
           `Invalid_Value_Type` is reported.
         - If decimal columns are joined on equality, a
           `Floating_Point_Equality` is reported.

         In any of the above cases, if a problem occurs, the resulting table
         will have the desired structure, but it will be empty to indicate that
         the join has failed due to an erroneous join condition.

       ? Column Renaming

         If columns from the two tables have colliding names, a prefix (by
         default `Right_`) is added to the name of the column from the right
         table. The left column remains unchanged. It is possible that the new
         name will be in use, in this case it will be resolved using the normal
         renaming strategy - adding subsequent `_1`, `_2` etc.

       ? Row Ordering For In-Memory Tables

         This operation requires a well-defined order of rows in the input
         tables. In-memory tables rely on the ordering stemming directly from
         their layout in memory. Database tables may not impose a deterministic
         ordering. If the table defines a primary key, it is used to by default
         to ensure deterministic ordering. That can be overridden by specifying
         a different ordering using `Table.sort`. If no primary key was
         defined nor any ordering was specified explicitly by the user, the
         order of columns is undefined and the operation will fail, reporting a
         `Undefined_Column_Order` problem and returning an empty table.

       ? Row Ordering For Database Tables

         The ordering of rows in the resulting table is not specified.

       ? Joining on equality of columns with the same name

         When performing an Inner join on two columns with the same name and an
         equality condition, only one copy of column will be included in the
         output (as these two columns would have the exact same content, so they
         would be redundant).

       ? Same-name column join shorthand

         As a shorthand, providing a column name or a list of column names
         allows to join the two tables on equality of corresponding columns with
         the same name. So `table.join other on=["A", "B"]` is a shorthand for:
             table.join other on=[Join_Condition.Equals "A" "A", Join_Condition.Equals "B" "B"]
    @join_kind Widget_Helpers.make_join_kind_selector
    @on Widget_Helpers.make_join_condition_selector
    join : DB_Table -> Join_Kind -> Join_Condition | Text | Vector (Join_Condition | Text) -> Text -> Problem_Behavior -> DB_Table
    join self right (join_kind : Join_Kind = ..Left_Outer) (on : Join_Condition | Text | Vector (Join_Condition | Text) = (default_join_condition self join_kind)) (right_prefix:Text="Right ") (on_problems:Problem_Behavior=..Report_Warning) =
        if self.connection.dialect.is_feature_supported Feature.Join . not then Error.throw (Unsupported_Database_Operation.Error "join") else
            self.join_or_cross_join right join_kind on right_prefix on_problems

    ## PRIVATE
       Implementation of both `join` and `cross_join`.
    join_or_cross_join : DB_Table -> Join_Kind | Join_Kind_Cross -> Vector (Join_Condition | Text) | Text -> Text -> Problem_Behavior -> DB_Table
    join_or_cross_join self right:DB_Table join_kind on right_prefix on_problems =
        can_proceed = Helpers.ensure_same_connection "table" [self, right] <|
            join_conditions_ok = join_kind != Join_Kind_Cross || on == []
            if join_conditions_ok . not then Error.throw (Illegal_Argument.Error "Cross join does not allow join conditions") else
                True
        can_proceed.if_not_error <|
            left = self
            table_name_deduplicator = self.connection.base_connection.table_naming_helper.create_unique_name_strategy
            table_name_deduplicator.mark_used [left.name, right.name]
            new_table_name = table_name_deduplicator.make_unique <|
                left.name + "_" + right.name

            needed_indicators = case join_kind of
                Join_Kind.Left_Exclusive  -> Pair.new False True
                Join_Kind.Right_Exclusive -> Pair.new True False
                _ -> Pair.new False False
            subquery_setups = Database_Join_Helper.prepare_subqueries self.connection left right needed_indicators.first needed_indicators.second
            left_setup = subquery_setups.first
            right_setup = subquery_setups.second

            problem_builder = Problem_Builder.new
            join_resolution = Database_Join_Helper.make_join_helpers left right left_setup.column_mapping right_setup.column_mapping . resolve on on_problems
            right_columns_to_drop = if join_kind == Join_Kind.Inner then join_resolution.redundant_column_names else []

            column_naming_helper = self.connection.base_connection.column_naming_helper
            result_columns = Database_Join_Helper.select_columns_for_join column_naming_helper join_kind left_setup.new_columns right_setup.new_columns right_columns_to_drop right_prefix problem_builder

            ## TODO proper equality of nulls in join conditions, see:
               https://www.pivotaltracker.com/story/show/184109759
            on_expressions = join_resolution.conditions

            where_expressions = case join_kind of
                Join_Kind.Left_Exclusive  ->
                    is_right_missing = SQL_Expression.Operation "IS_NULL" [right_setup.indicator_column.expression]
                    [is_right_missing]
                Join_Kind.Right_Exclusive ->
                    is_left_missing = SQL_Expression.Operation "IS_NULL" [left_setup.indicator_column.expression]
                    [is_left_missing]
                _ -> []

            sql_join_kind = case join_kind of
                Join_Kind.Inner           -> SQL_Join_Kind.Inner
                Join_Kind.Left_Outer      -> SQL_Join_Kind.Left
                Join_Kind.Right_Outer     -> SQL_Join_Kind.Right
                Join_Kind.Full            -> SQL_Join_Kind.Full
                Join_Kind.Left_Exclusive  -> SQL_Join_Kind.Left
                Join_Kind.Right_Exclusive -> SQL_Join_Kind.Right
                Join_Kind_Cross           -> SQL_Join_Kind.Cross

            problem_builder.attach_problems_before on_problems <|
                new_from = From_Spec.Join sql_join_kind left_setup.subquery right_setup.subquery on_expressions
                new_ctx = Context.for_subquery new_from . set_where_filters where_expressions
                DB_Table.Value new_table_name self.connection result_columns new_ctx

    ## ALIAS append, cartesian join
       GROUP Standard.Base.Calculations
       ICON join
       Joins tables by pairing every row of the left table with every row of the
       right table.

       Arguments:
       - right: The table to join with.
       - right_row_limit: If the number of rows in the right table exceeds this,
         then a `Cross_Join_Row_Limit_Exceeded` problem is raised. The check
         exists to avoid exploding the size of the table by accident. This check
         can be disabled by setting this parameter to `Nothing`.
       - right_prefix: The prefix added to right table column names in case of
         name conflict. See "Column Renaming" below for more information.
       - on_problems: Specifies how to handle problems if they occur, reporting
         them as warnings by default.

         - If the `right` table has more rows than the `right_row_limit` allows,
           a `Cross_Join_Row_Limit_Exceeded` is reported. In warning/ignore
           mode, the join is still executed.

       ? Column Renaming

         If columns from the two tables have colliding names, a prefix (by
         default `Right_`) is added to the name of the column from the right
         table. The left column remains unchanged. It is possible that the new
         name will be in use, in this case it will be resolved using the normal
         renaming strategy - adding subsequent `_1`, `_2` etc.

       ? Row Ordering For In-Memory Tables

         This operation requires a well-defined order of rows in the input
         tables. In-memory tables rely on the ordering stemming directly from
         their layout in memory. Database tables may not impose a deterministic
         ordering. If the table defines a primary key, it is used to by default
         to ensure deterministic ordering. That can be overridden by specifying
         a different ordering using `Table.sort`. If no primary key was
         defined nor any ordering was specified explicitly by the user, the
         order of columns is undefined and the operation will fail, reporting a
         `Undefined_Column_Order` problem and returning an empty table.

       ? Result Ordering For Database Tables

         The ordering of rows in the resulting table is not specified.
    cross_join : DB_Table -> Integer | Nothing -> Text -> Problem_Behavior -> DB_Table
    cross_join self right:DB_Table right_row_limit=100 right_prefix:Text="Right " on_problems:Problem_Behavior=..Report_Warning =
        if self.connection.dialect.is_feature_supported Feature.Cross_join . not then Error.throw (Unsupported_Database_Operation.Error "cross_join") else
            limit_problems = case right_row_limit.is_nothing.not && (right.row_count > right_row_limit) of
                True ->
                    [Cross_Join_Row_Limit_Exceeded.Error right_row_limit right.row_count]
                False -> []
            on_problems.attach_problems_before limit_problems <|
                self.join_or_cross_join right join_kind=Join_Kind_Cross on=[] right_prefix on_problems

    ## ALIAS lookup
       GROUP Standard.Base.Calculations
       ICON join
       Merges this table with a lookup table.
       New values are looked up in the lookup table based on the `key_columns`.
       Columns that exist in the lookup table where a match was found are
       replaced by values from the lookup table. Columns not found are left
       unchanged.
       This operation is similar to `Table.update_rows`, but just returns a new
       `Table` instance, instead of updating the table in-place (which is only
       possible for Database tables).

       Arguments:
       - lookup_table: The table to use for looking up values.
       - key_columns: Specifies the columns to use for correlating rows between
         the two tables. Must identify values uniquely within `lookup_table`.
       - add_new_columns: Specifies if new columns from the lookup table should
         be added to the result. If `False`, an `Unexpected_Extra_Columns`
         problem is reported.
       - allow_unmatched_rows: Specifies how to handle missing rows in the lookup.
         If `False` (the default), an `Unmatched_Rows_In_Lookup` error is raised.
         If `True`, the unmatched rows are left unchanged. Any new columns will
         be filled with `Nothing`.
       - on_problems: Specifies how to handle problems if they occur, reporting
         them as warnings by default.

       ? Result Ordering

         When operating in-memory, this operation preserves the order of rows
         from this table (unlike `join`).
         In the Database backend, there are no guarantees related to ordering of
         results.

       ! Error Conditions

         - If this table or the lookup table is lacking any of the columns
           specified in `key_columns`, a `Missing_Input_Columns` error is raised.
         - If an empty vector is provided for `key_columns`, a
           `No_Input_Columns_Selected` error is raised.
         - If a single row is matched by multiple entries in the lookup table,
           a `Non_Unique_Key` error is raised.
         - If a column that is being updated from the lookup table has a type
           that is not compatible with the type of the corresponding column in
           this table, a `No_Common_Type` error is raised.
         - If a key column contains `Nothing` values in the lookup table,
           a `Null_Values_In_Key_Columns` error is raised.
         - If `allow_unmatched_rows` is `False` and there are rows in this table
           that do not have a matching row in the lookup table, an
           `Unmatched_Rows_In_Lookup` error is raised.
         - The following problems may be reported according to the `on_problems`
           setting:
           - If any of the `key_columns` is a floating-point type,
             a `Floating_Point_Equality`.
           - If `add_new_columns` is `False` and the lookup table has columns
             that are not present in this table, an `Unexpected_Extra_Columns`.
    @key_columns Widget_Helpers.make_column_name_multi_selector
    merge : DB_Table -> (Vector (Integer | Text | Regex) | Text | Integer | Regex) -> Boolean -> Boolean -> Problem_Behavior -> DB_Table ! Missing_Input_Columns | Non_Unique_Key | Unmatched_Rows_In_Lookup
    merge self lookup_table:DB_Table key_columns:(Vector (Integer | Text | Regex) | Text | Integer | Regex) add_new_columns:Boolean=False allow_unmatched_rows:Boolean=True on_problems:Problem_Behavior=..Report_Warning =
        if self.connection.dialect.is_feature_supported Feature.Merge . not then Error.throw (Unsupported_Database_Operation.Error "merge") else
            Helpers.ensure_same_connection "table" [self, lookup_table] <|
                Lookup_Query_Helper.build_lookup_query self lookup_table key_columns add_new_columns allow_unmatched_rows on_problems

    ## ALIAS find replace
       GROUP Standard.Base.Text
       ICON column_add
       Replaces values in the columns using `lookup_table` to specify a mapping
       from old to new values.

       Arguments:
       - lookup_table: the table to use as a mapping from old to new values. A
         `Map` can also be used here (in which case passing `from_column` or
         `to_column` is disallowed and will throw an `Illegal_Argument` error.
       - columns: the column or columns within `self` to perform the replace on.
       - from_column: the column within `lookup_table` to match against
         `columns` in `self`.
       - to_column: the column within `lookup_table` to get new values from.
       - allow_unmatched_rows: Specifies how to handle missing rows in the lookup.
         If `False` (the default), an `Unmatched_Rows_In_Lookup` error is raised.
         If `True`, the unmatched rows are left unchanged. Any new columns will
         be filled with `Nothing`.
       - on_problems: Specifies how to handle problems if they occur, reporting
         them as warnings by default.

       ? Result Ordering

         When operating in-memory, this operation preserves the order of rows
         from this table (unlike `join`).

         In the Database backend, there are no guarantees related to ordering of
         results.

       ! Error Conditions

         - If this table or the lookup table is lacking any of the columns
           specified by `from_column`, `to_column`, or `columns`, a
           `Missing_Input_Columns` error is raised.
         - If a single row is matched by multiple entries in the lookup table,
           a `Non_Unique_Key` error is raised.
         - If a column that is being updated from the lookup table has a type
           that is not compatible with the type of the corresponding column in
           this table, a `No_Common_Type` error is raised.
         - If a key column contains `Nothing` values in the lookup table,
           a `Null_Values_In_Key_Columns` error is raised.
         - If `allow_unmatched_rows` is `False` and there are rows in this table
           that do not have a matching row in the lookup table, an
           `Unmatched_Rows_In_Lookup` error is raised.
         - The following problems may be reported according to the `on_problems`
           setting:
           - If any of the `columns` is a floating-point type,
             a `Floating_Point_Equality` problem is reported.

       > Example
         Replace values in column 'x' using a lookup table.

             table = Table.new [['x', [1, 2, 3, 4]], ['y', ['a', 'b', 'c', 'd']], ['z', ['e', 'f', 'g', 'h']]]
             #      | x | y | z
             #   ---+---+---+---
             #    0 | 1 | a | e
             #    1 | 2 | b | f
             #    2 | 3 | c | g
             #    3 | 4 | d | h

             lookup_table = Table.new [['x', [1, 2, 3, 4]], ['new_x', [10, 20, 30, 40]]]
             #      | old_x | new_x
             #   ---+-------+-------
             #    0 | 1     | 10
             #    1 | 2     | 20
             #    2 | 3     | 30
             #    3 | 4     | 40

             result = table.replace lookup_table 'x'
             #      | x  | y | z
             #   ---+----+---+---
             #    0 | 10 | a | e
             #    1 | 20 | b | f
             #    2 | 30 | c | g
             #    3 | 40 | d | h
    @lookup_table Widget_Helpers.make_replace_selector
    @columns (Widget_Helpers.make_column_name_multi_selector add_regex=True add_by_type=True)
    @from_column Widget.Text_Input
    @to_column Widget.Text_Input
    replace : (DB_Table | Dictionary) -> Vector (Integer | Text | Regex | By_Type) | Text | Integer | Regex | By_Type -> (Text | Integer | Nothing) -> (Text | Integer | Nothing) -> Boolean -> Problem_Behavior -> DB_Table ! Missing_Input_Columns | Non_Unique_Key | Unmatched_Rows_In_Lookup
    replace self lookup_table:(DB_Table | Dictionary) columns:(Vector (Integer | Text | Regex | By_Type) | Text | Integer | Regex | By_Type) from_column:(Text | Integer | Nothing)=Nothing to_column:(Text | Integer | Nothing)=Nothing allow_unmatched_rows:Boolean=True on_problems:Problem_Behavior=..Report_Warning =
        if self.connection.dialect.is_feature_supported Feature.Replace . not then Error.throw (Unsupported_Database_Operation.Error "replace") else
            Replace_Helpers.replace self lookup_table columns from_column to_column allow_unmatched_rows on_problems

    ## ALIAS join by row position
       GROUP Standard.Base.Calculations
       ICON join2-1
       Joins two tables by zipping rows from both tables table together - the
       first row of the left table is correlated with the first one of the right
       one etc.

       Arguments:
       - right: The table to join with.
       - keep_unmatched: If set to `True`, the result will include as many rows
         as the larger of the two tables - the last rows of the larger table
         will have nulls for columns of the smaller one. If set to `False`, the
         result will have as many rows as the smaller of the two tables - the
         additional rows of the larger table will be discarded. The default
         value is `Report_Unmatched` which means that the user expects that two
         tables should have the same amount of rows; if they do not, the
         behaviour is the same as if it was set to `True` - i.e. the unmatched
         rows are kept with `Nothing` values for the other table, but a
         `Row_Count_Mismatch` problem is also reported.
       - right_prefix: The prefix added to right table column names in case of
         name conflict. See "Column Renaming" below for more information.
       - on_problems: Specifies how to handle problems if they occur, reporting
         them as warnings by default.

         - If the tables have different number of rows and `keep_unmatched` is
           set to `Report_Unmatched`, the join will report `Row_Count_Mismatch`.

       ? Column Renaming

         If columns from the two tables have colliding names, a prefix (by
         default `Right_`) is added to the name of the column from the right
         table. The left column remains unchanged. It is possible that the new
         name will be in use, in this case it will be resolved using the normal
         renaming strategy - adding subsequent `_1`, `_2` etc.

       ? Row Ordering

         This operation requires a well-defined order of rows in the input
         tables. In-memory tables rely on the ordering stemming directly from
         their layout in memory. Database tables may not impose a deterministic
         ordering. If the table defines a primary key, it is used to by default
         to ensure deterministic ordering. That can be overridden by specifying
         a different ordering using `Table.sort`. If no primary key was
         defined nor any ordering was specified explicitly by the user, the
         order of columns is undefined and the operation will fail, reporting a
         `Undefined_Column_Order` problem and returning an empty table.
    @keep_unmatched (make_single_choice [["True", "Boolean.True"], ["False", "Boolean.False"], ["Report", Meta.get_qualified_type_name Report_Unmatched]])
    zip : DB_Table -> Boolean | Report_Unmatched -> Text -> Problem_Behavior -> DB_Table
    zip self right keep_unmatched=Report_Unmatched right_prefix:Text="Right " on_problems:Problem_Behavior=..Report_Warning =
        _ = [right, keep_unmatched, right_prefix, on_problems]
        Error.throw (Unsupported_Database_Operation.Error "zip")

    ## ALIAS append, concat, join
       GROUP Standard.Base.Calculations
       ICON union
       Appends records from other table(s) to this table.

       Arguments:
       - tables: A single table or a vector of tables to append to this one. The
         tables are concatenated in the order they are specified, with `self`
         being the first one.
       - columns_to_keep: Specifies which columns to keep. Defaults to keeping
         columns that are present in any of the tables, reporting a warning for
         columns that are not present in all tables and adding `Nothing` values
         for them.
       - match_columns: Specifies how to match the columns.
         - If `Match_Columns.By_Name` - the columns are matched by name across
           all provided tables.
         - If `Match_Columns.By_Position` - the columns are mapped by position.
           The names of each column come from the first table in which the given
           column appears in.
           The `List` option is not applicable when mapping columns by position.
           Column names are taken from the first table if `In_All` and from the
           first table that has the maximum number of columns if `In_Any`
       - on_problems: Specifies how to handle problems if they occur, reporting
         them as warnings by default.

       ? Unifying Column Types

         Numeric columns are unified by finding the smallest type that can fit
         all of the columns. The biggest integer type will be chosen and if
         integers and decimals are mixed, the decimal type will be chosen.
         If boolean columns are mixed with numeric columns, they will be coerced
         to the numeric type (and converted to 0 and 1).

         Text types will are also unified by finding the smallest type that can
         fit all the values. If constant-length texts of different lengths are
         mixed, they will be coerced to a varying-length type.

         If date and date-time columns are unified, this yields a date-time
         column. In-memory, the date is promoted by adding a time of 00:00 and
         the system time-zone. In other backends that behaviour may differ.

         If one of the matched columns has `Mixed` type, that type will be used
         regardless of types of other columns. Note that the `Mixed` type may
         not be supported by most Database backends.

         Finally, if no common type is found using the rules above, everything
         is converted to text.

       ! Error Conditions

         - If no common type is found and the text conversion fallback is used,
           the `No_Common_Type` problem is reported.
         - The `Float` type may not be able to exactly represent larger
           integers, thus if such large integers are mixed with floats, the
           resulting conversion to `Float` may cause a loss of precision.
           In that case, a `Loss_Of_Integer_Precision` problem is reported.
           This warning is only reported in the in-memory backend. Currently,
           the Database backend proceeds without a warning about precision loss.
         - If a column of dates is unified with a column of date-times, since
           the assumption of using the midnight time-of-day is arbitrary,
           a `Implicit_Date_As_Date_Time_Conversion` problem is reported.
         - If an empty vector of tables is provided, an `Illegal_Argument` error
           is raised.
         - If `columns_to_keep` is set to `In_All` or `List` and an expected
           column is missing in some of the tables, a `Unmatched_Columns`
           problem is reported. If this causes the output to contain no columns,
           a `No_Output_Columns` error is raised.

       ? Ordering of Columns in the result

         When matching columns by name, it is possible that the ordering of
         columns may vary between input tables. The ordering is determined as
         following: columns that are kept from the first table are in the order
         they appear in that table. If there are columns that do not appear in
         the first table, they are appended to the end of the resulting table in
         the order they appear in the input.
    @tables (Widget.Vector_Editor item_editor=Widget.Code_Input item_default='_' display=Display.Always)
    @columns_to_keep Columns_To_Keep.default_widget
    union : (DB_Table | Vector DB_Table) -> Columns_To_Keep -> Match_Columns -> Problem_Behavior -> DB_Table
    union self tables:(DB_Table | Vector) (columns_to_keep : Columns_To_Keep = ..In_Any_Warn_On_Missing) (match_columns : Match_Columns = ..By_Name) (on_problems : Problem_Behavior = ..Report_Warning) =
        if self.connection.dialect.is_feature_supported Feature.Union . not then Error.throw (Unsupported_Database_Operation.Error "union") else
            all_tables = case tables of
                v : Vector -> [self] + (v.map t-> DB_Table.from t)
                single_table -> [self, single_table]
            Helpers.ensure_same_connection "table" all_tables <|
                ## We keep separate problem builders, because if we are reporting `No_Output_Columns`,
                  we only want to add a cause coming from unification; matching reports problems that would not fit this error.
                problem_builder_for_matching = Problem_Builder.new
                problem_builder_for_unification = Problem_Builder.new
                matched_column_sets = Match_Columns_Helpers.match_columns all_tables match_columns columns_to_keep problem_builder_for_matching
                dialect = self.connection.dialect
                type_mapping = dialect.get_type_mapping
                merged_columns = matched_column_sets.map column_set->
                    sql_type_from_value_type value_type =
                        type_mapping.value_type_to_sql value_type Problem_Behavior.Report_Error . catch Inexact_Type_Coercion error->
                            Panic.throw <|
                                Illegal_State.Error "Unexpected inexact type coercion in Union. The union logic should only operate in types supported by the given backend. This is a bug in the Database library. The coercion was: "+error.to_display_text cause=error
                    case Table_Helpers.unify_result_type_for_union column_set all_tables problem_builder_for_unification of
                        Union_Result_Type.Common_Type common_type ->
                            [column_set, sql_type_from_value_type common_type, common_type]
                        Union_Result_Type.Fallback_To_Text ->
                            [column_set, sql_type_from_value_type Value_Type.Char, Value_Type.Char]
                        Union_Result_Type.No_Types_To_Unify ->
                            ## If the column is all nulls, we still need to give it some type.
                              For DB `Mixed` is not available, so a portable type to use is `Char`.
                            [column_set, SQL_Type.null, Value_Type.Char]

                problem_builder_for_matching.attach_problems_before on_problems <| problem_builder_for_unification.attach_problems_before on_problems <|
                    if merged_columns.is_empty then problem_builder_for_unification.raise_no_output_columns_with_cause else
                        queries = all_tables.map_with_index i-> t->
                            columns_to_select = merged_columns.map description->
                                column_set  = description.at 0
                                sql_type    = description.at 1
                                result_type = description.at 2
                                column_name = column_set.name
                                ## We assume that the type for this expression will never be queried - it is
                                  just used internally to build the Union operation and never exposed externally.
                                infer_return_type _ = SQL_Type_Reference.null
                                case column_set.column_indices.at i of
                                    corresponding_column_index : Integer ->
                                        column = t.at corresponding_column_index
                                        internal_named_column = column.as_internal.rename column_name
                                        ## We cast if the result type is different.
                                          This is a bit on the safe side. In some cases the cast is not needed
                                          (for example, most databases will allow union of int2 and int4 without casts; or SQLite does not need casts at all).
                                          However, we do this for simplicity as determining the rules when the cast is needed or not is adding a lot of complication.
                                          This is a possible future improvement to make queries lighter, but the benefit is unlikely to be worth it.
                                        needs_cast = column.value_type != result_type
                                        if needs_cast.not then internal_named_column else
                                            dialect.make_cast internal_named_column sql_type infer_return_type
                                    Nothing ->
                                        typ = SQL_Type_Reference.from_constant SQL_Type.null
                                        expr = SQL_Expression.Literal "NULL"
                                        null_column = Internal_Column.Value column_name typ expr
                                        if sql_type == SQL_Type.null then null_column else
                                            dialect.make_cast null_column sql_type infer_return_type
                            pairs = columns_to_select.map c->
                                [c.name, c.expression]
                            Query.Select pairs t.context

                        table_name_deduplicator = self.connection.base_connection.table_naming_helper.create_unique_name_strategy
                        table_name_deduplicator.mark_used (all_tables.map .name)
                        union_alias = table_name_deduplicator.make_unique <|
                            all_tables.map .name . join "_"
                        new_from = From_Spec.Union queries union_alias
                        new_ctx = Context.for_subquery new_from
                        ## TODO [RW] The result type is currently fetched
                          independently for each column, instead we should fetch it
                          for all columns at once.
                          See #6118.
                        infer_return_type expression =
                            SQL_Type_Reference.new self.connection new_ctx expression
                        new_columns = merged_columns.map description->
                            column_set = description.first
                            result_type = description.at 2
                            name = column_set.name
                            expression = SQL_Expression.Column union_alias name
                            input_column = Internal_Column.Value name (infer_return_type expression) expression
                            dialect.adapt_unified_column input_column result_type infer_return_type

                        DB_Table.Value union_alias self.connection new_columns new_ctx

    ## ALIAS group by, summarize, count, count distinct, sum, average, mean, median, percentile, mode, standard deviation, variance, minimum, maximum, first, last, shortest, longest
       GROUP Standard.Base.Calculations
       ICON transform4

       Aggregates the rows in a table using `group_by` columns.
       The columns argument specifies which additional aggregations to perform
       and to return.

       Arguments:
       - group_by: Vector of column identifiers to group by. These will be
         included at the start of the resulting table. If no columns are
         specified a single row will be returned with the aggregate columns.
       - columns: Vector of `Aggregate_Column` specifying the aggregated table.
         Expressions can be used within the aggregate column to perform more
         complicated calculations.
       - error_on_missing_columns: Specifies if a missing columns in aggregates
         should result in an error regardless of the `on_problems` settings.
         Defaults to `False`, meaning that problematic aggregate will not be
         included in the result and the problem reported according to the
         `on_problems` setting.
       - on_problems: Specifies how to handle problems if they occur, reporting
         them as warnings by default.

       ! Error Conditions

         - If there are no columns in the output table, a `No_Output_Columns` is
           raised as an error regardless of the problem behavior, because it is
           not possible to create a table without any columns.
         - If a given aggregate is not supported by the backend,
           `Unsupported_Database_Operation` is reported.
         - If a column index is out of range, a `Missing_Input_Columns` is
           reported according to the `on_problems` setting, unless
           `error_on_missing_columns` is set to `True`, in which case it is
           raised as an error. Problems resolving `group_by` columns are
           reported as dataflow errors regardless of these settings, as a
           missing grouping will completely change semantics of the query.
         - If a column selector is given as a `Text` and it does not match any
           columns in the input table nor is it a valid expression, an
           `Invalid_Aggregate_Column` error is raised according to the
           `on_problems` settings (unless `error_on_missing_columns` is set to
           `True` in which case it will always be an error). Problems resolving
           `group_by` columns are reported as dataflow errors regardless of
           these settings, as a missing grouping will completely change
           semantics of the query.
         - If an aggregation fails, an `Invalid_Aggregation` dataflow error is
           raised.
         - The following additional problems may be reported according to the
           `on_problems` settings:
           - If there are invalid column names in the output table,
             a `Invalid_Column_Names`.
           - If there are duplicate column names in the output table,
             a `Duplicate_Output_Column_Names`.
           - If grouping on or computing the `Mode` on a floating point number,
             a `Floating_Point_Equality`.
           - If when concatenating values there is an quoted delimited,
             an `Unquoted_Delimiter`
           - If there are more than 10 issues with a single column,
             an `Additional_Warnings`.

       > Example
         Count all the rows

              table.aggregate columns=[Aggregate_Column.Count]

       > Example
         Group by the Key column, count the rows

              table.aggregate ["Key"] [Aggregate_Column.Count]
    @group_by Widget_Helpers.make_column_name_multi_selector
    @columns Widget_Helpers.make_aggregate_column_vector_selector
    aggregate : Vector (Integer | Text | Regex | Aggregate_Column) | Text | Integer | Regex -> Vector Aggregate_Column -> Boolean -> Problem_Behavior -> DB_Table ! No_Output_Columns | Invalid_Aggregate_Column | Invalid_Column_Names | Duplicate_Output_Column_Names | Floating_Point_Equality | Invalid_Aggregation | Unquoted_Delimiter | Additional_Warnings
    aggregate self (group_by : Vector | Text | Integer | Regex = []) (columns : Vector = []) (error_on_missing_columns : Boolean = False) (on_problems : Problem_Behavior = ..Report_Warning) =
        if self.connection.dialect.is_feature_supported Feature.Aggregate . not then Error.throw (Unsupported_Database_Operation.Error "aggregate") else
            Aggregate_Helper.aggregate self group_by columns error_on_missing_columns on_problems

    ## ALIAS pivot, unpivot
       GROUP Standard.Base.Calculations
       ICON map_row
       Returns a new table with a chosen subset of columns left unchanged and
       the other columns pivoted to rows with a single name field and a single
       value field.

       Arguments:
       - key_columns: Set of fields to remain as columns. These values will be
         repeated for each data field that is pivoted.
       - attribute_column_name: The name of the field that will contain the
         names of the pivoted fields. If this name is already in use, it will be
         renamed with a numeric suffix.
       - value_column_name: The name of the field that will contain the values
         of the pivoted fields. If this name is already in use, it will be
         renamed with a numeric suffix.
       - on_problems: Specifies how to handle problems if they occur, reporting
         them as warnings by default.

       ! Error Conditions

         - If there are no columns in the output table, a `No_Output_Columns` is
           raised as an error regardless of the problem behavior, because it is
           not possible to create a table without any columns.
         - If a column in `columns` is not in the input table, a
           `Missing_Input_Columns` is raised as an error, unless
           `error_on_missing_columns` is set to `False`, in which case the
           problem is reported according to the `on_problems` setting.
         - If any column names in the new table are clashing, a
           `Duplicate_Output_Column_Names` is reported according to the
           `on_problems` setting.

       > Example
         Transpose Operation

         Input Table `table`:

            Id | Name    | Country
           ----|---------|---------
            A  | Example | France
            B  | Another | Germany

         Result `table.transpose ['Id'] 'Attribute' 'Value'`:

            Id | Attribute | Value
           ----|-----------|---------
            A  | Name      | Example
            A  | Country   | France
            B  | Name      | Another
            B  | Country   | Germany
    @key_columns Widget_Helpers.make_column_name_multi_selector
    transpose : Vector (Integer | Text | Regex) | Text | Integer | Regex -> Text -> Text -> Boolean -> Problem_Behavior -> DB_Table ! No_Output_Columns | Missing_Input_Columns | Duplicate_Output_Column_Names
    transpose self key_columns=[] (attribute_column_name:Text="Name") (value_column_name:Text="Value") (error_on_missing_columns:Boolean=True) (on_problems:Problem_Behavior=..Report_Warning) =
        ## Avoid unused arguments warning. We cannot rename arguments to `_`,
           because we need to keep the API consistent with the in-memory table.
        _ = [key_columns, attribute_column_name, value_column_name, error_on_missing_columns, on_problems]
        Error.throw (Unsupported_Database_Operation.Error "transpose")

    ## ALIAS pivot, unpivot
       GROUP Standard.Base.Calculations
       ICON column_add
       Returns a new table using a chosen field as the column header and then
       aggregating the rows within each value as specified. Optionally, a set of
       fields can be used to group the rows.

       Arguments:
       - group_by: Set of fields to group by. If not provided, a single row will
         be produced.
       - name_column: The field to use as the column header. If this field is
         not found, then each value will be a single column.
       - values: The aggregation to perform on each set of rows. Can be a single
         aggregation or a vector of aggregations. Expressions can be used within
         the aggregation to perform more complicated calculations.
       - on_problems: Specifies how to handle problems if they occur, reporting
         them as warnings by default.

       ! Error Conditions

         - If a column in `group_by` or `name_column` is not in the input table,
           a `Missing_Input_Columns` is raised as a dataflow error.
         - If a column selector in `values` given as a `Text` and it does not
           match any columns in the input table nor is it a valid expression, an
           `Invalid_Aggregate_Column` dataflow error is raised.
         - If a column name generated from the input data is invalid,
           `Invalid_Column_Names` error is raised.
         - If an aggregation fails, an `Invalid_Aggregation` dataflow error is
           raised.
         - Additionally, the following problems may be reported according to the
           `on_problems` setting:
           - If grouping on, using as the column name, or computing the `Mode` on
             a floating point number, a `Floating_Point_Equality`.
           - If when concatenating values there is an quoted delimited,
             an `Unquoted_Delimiter`
           - If there are more than 10 issues with a single column,
             an `Additional_Warnings`.

       > Example
         Cross Tab Operation

         Input Table `table`:

            Id | B       | C
           ----|---------|---------
            A  | Name    | Example
            A  | Country | France

         Result `table.cross_tab ['Id'] 'B' (Aggregate_Column.First 'C')`:

            Id | Name    | Country
           ----|---------|---------
            A  | Example | France
    @group_by Widget_Helpers.make_column_name_multi_selector
    @names Widget_Helpers.make_column_name_selector
    @values Widget_Helpers.make_aggregate_column_selector
    cross_tab : Vector (Integer | Text | Regex | Aggregate_Column) | Text | Integer | Regex -> (Text | Integer) -> Aggregate_Column | Vector Aggregate_Column -> Problem_Behavior -> DB_Table ! Missing_Input_Columns | Invalid_Aggregate_Column | Floating_Point_Equality | Invalid_Aggregation | Unquoted_Delimiter | Additional_Warnings | Invalid_Column_Names
    cross_tab self group_by=[] names=self.column_names.first values=..Count (on_problems:Problem_Behavior=..Report_Warning) =
        ## Avoid unused arguments warning. We cannot rename arguments to `_`,
           because we need to keep the API consistent with the in-memory table.
        _ = [group_by, names, values, on_problems]
        Error.throw (Unsupported_Database_Operation.Error "cross_tab")

    ## GROUP Standard.Base.Conversions
       ICON convert
       Parses columns within a Table to a specific value type.
       By default, it looks at all `Text` columns and attempts to deduce the
       type (columns with other types are not affected).

       In the Database backends, the default formatting settings of the
       particular database are used.

       In the in-memory backend, the default parser options only parse values
       where the process is reversible (e.g., 0123 would not be converted to an
       integer as there is a leading 0). However, settings in the
       `Data_Formatter` can control this.

       Arguments:
       - columns: The columns to parse. If not specified, all text columns
         will be parsed.
       - type: The type to parse the columns to. Defaults to `Auto` meaning that
         the type will be inferred from the data. In the Database backends,
         `Auto` is not supported, so a specific type must be selected.
       - format: The formatting settings to use when parsing the columns.
         For `Date`, `Time_Of_Day` and `Date_Time`, a Java date time style
         can be used. For `Boolean`, it should be two values that represent true
         and false, separated by a `|`. Alternatively, a `Data_Formatter` can be
         passed to provide complete customisation of the formatting. If
         `Nothing` is provided, the default formatting settings of the backend
         will be used. `Nothing` is currently the only setting accepted by the
         Database backends.
       - error_on_missing_columns: Specifies if a missing input column should
         result in an error regardless of the `on_problems` settings. Defaults
         to `True`.
       - on_problems: Specifies how to handle if a problem occurs, raising as a
         warning by default.

       ! Error Conditions

         - If a column in `columns` is not in the input table, a
           `Missing_Input_Columns` is raised as an error, unless
           `error_on_missing_columns` is set to `False`, in which case the
           problem is reported according to the `on_problems` setting.
         - If a column selected for parsing is not a text column, an
           `Invalid_Value_Type` error is raised.
         - If no columns have been selected for parsing,
           a `No_Input_Columns_Selected` error is raised.
         - If custom formatting settings were provided, but the database backend
           does not support customization, an `Unsupported_Database_Operation`
           error is reported.

       > Example
         Parse dates in a column.

             table.parse "birthday" Value_Type.Date
    @type (Widget_Helpers.parse_type_selector include_auto=False)
    @columns (Widget_Helpers.make_column_name_multi_selector add_regex=True)
    @format (make_format_chooser include_number=False)
    parse : Vector (Text | Integer | Regex) | Text | Integer | Regex -> Value_Type | Auto -> Text | Data_Formatter -> Boolean -> Problem_Behavior -> DB_Table
    parse self columns=(self.columns . filter (c-> c.value_type.is_text) . map .name) type:(Value_Type | Auto) format:(Text | Data_Formatter)='' error_on_missing_columns:Boolean=True on_problems:Problem_Behavior=..Report_Warning =
        selected = self.columns_helper.select_columns columns Case_Sensitivity.Default reorder=False error_on_missing_columns=error_on_missing_columns on_problems=on_problems error_on_empty=False . map self.make_column
        selected.fold self table-> column_to_parse->
            new_column = column_to_parse.parse type format on_problems
            table.set new_column as=column_to_parse.name set_mode=Set_Mode.Update

    ## GROUP Standard.Base.Conversions
       ICON convert
       Formats `DB_Column`s within a `Table` using a format string,
       `Date_Time_Formatter`, or `DB_Column` of format strings.

       Arguments:
       - columns: The columns to format. The columns can have different types,
         but all columns must be compatible with any provided `format` value.
       - format: The type-dependent format string to use to format the values.
         If `format` is `""` or `Nothing`, .to_text is used to format the value.
         In case of date/time columns, the format can also be a
         `Date_Time_Formatter`. If `format` is a `DB_Column`, it must be a text
         column.
       - locale: The locale in which the format should be interpreted.
         If a `Date_Time_Formatter` is provided for `format` and the `locale` is
         set to anything else than `Locale.default`, then that locale will
         override the formatters locale.
       - error_on_missing_columns: Specifies if a missing input column should
         result in an error regardless of the `on_problems` settings. Defaults
         to `True`.
       - on_problems: Specifies how to handle if a problem occurs, raising as a
         warning by default.

       ! Error Conditions

         - If a column in `columns` is not in the input table, a
           `Missing_Input_Columns` is raised as an error, unless
           `error_on_missing_columns` is set to `False`, in which case the
           problem is reported according to the `on_problems` setting.
         - If a provided `format` value is not compatible with all selected
           columns, an Illegal_Argument error will be thrown, or a
           Date_Time_Format_Parse_Error in the case of a badly-formed date/time
           format.
         - If no columns have been selected for formatting, a
           `No_Input_Columns_Selected` error is raised.

       ? Supported Types
         - `Value_Type.Date`
         - `Value_Type.Date_Time`
         - `Value_Type.Time`
         - `Value_Type.Integer`
         - `Value_Type.Float`
         - `Value_Type.Boolean`

       ? `Value_Type.Date`, `Value_Type.Date_Time`, `Value_Type.Time` format strings

          See `Date_Time_Formatter` for more details.

       ? `Value_Type.Integer`, `Value_Type.Float` format strings

         Numeric format strings are specified by the Java DecimalFormat class.
         See https://docs.oracle.com/javase/8/docs/api/java/text/DecimalFormat.html
         for a complete format specification.

       ? `Value_Type.Boolean` format strings

         Format strings for `Boolean` consist of two values that represent true
         and false, separated by a `|`.

       > Example
         Format the first and last boolean columns as 'Yes'/'No'.

             table.format columns=[0, -1] format="Yes|No"

       > Example
         Format dates in a column using the format `yyyyMMdd`.

             table.format "birthday" "yyyyMMdd"

       > Example
         Format all columns in the table using the default formatter.

             table.format
    @columns (Widget_Helpers.make_column_name_multi_selector add_regex=True add_by_type=True)
    @locale Locale.default_widget
    @format (make_format_chooser include_number=True)
    format : Vector (Text | Integer | Regex | By_Type) | Text | Integer | Regex | By_Type -> Text | Date_Time_Formatter | DB_Column -> Locale -> Boolean -> Problem_Behavior -> DB_Table ! Date_Time_Format_Parse_Error | Illegal_Argument
    format self columns:(Vector (Text | Integer | Regex | By_Type) | Text | Integer | Regex | By_Type) format:(Text | Date_Time_Formatter | DB_Column)="" locale:Locale=Locale.default error_on_missing_columns:Boolean=True on_problems:Problem_Behavior=..Report_Warning =
        _ = [columns, format, locale, error_on_missing_columns, on_problems]
        Error.throw (Unsupported_Database_Operation.Error "format")

    ## GROUP Standard.Base.Conversions
       ICON split
       Splits a column of text into a set of new columns.
       The original column will be removed from the table.
       The new columns will be named with the name of the input column with a
       incrementing number after.

       Arguments:
       - column: The name or index of the column to split the text of.
       - delimiter: The term or terms used to split the text.
       - column_count: The number of columns to split to.
         If `All_Columns` then columns will be added to fit all data.
       - on_problems: Specifies the behavior when a problem occurs.

       ! Error Conditions
         If the data exceeds the `column_count`, a `Column_Count_Exceeded` will
         be reported according to the `on_problems` behavior.
    @column Widget_Helpers.make_column_name_selector
    @delimiter make_delimiter_selector
    @column_count Columns_To_Add.default_widget
    split_to_columns : Text | Integer -> Text -> Columns_To_Add -> Problem_Behavior -> DB_Table
    split_to_columns self column delimiter="," (column_count : Columns_To_Add = ..All_Columns) on_problems:Problem_Behavior=..Report_Warning =
        _ = [column, delimiter, column_count.columns_to_split, on_problems]
        Error.throw (Unsupported_Database_Operation.Error "split_to_columns")

    ## GROUP Standard.Base.Conversions
       ICON split
       Splits a column of text into a set of new rows.
       The values of other columns are repeated for the new rows.

       Arguments:
       - column: The name or index of the column to split the text of.
       - delimiter: The term or terms used to split the text.
    @column Widget_Helpers.make_column_name_selector
    @delimiter make_delimiter_selector
    split_to_rows : Text | Integer -> Text -> DB_Table
    split_to_rows self column delimiter="," =
        _ = [column, delimiter]
        Error.throw (Unsupported_Database_Operation.Error "split_to_rows")

    ## GROUP Standard.Base.Conversions
       ICON split
       Tokenizes a column of text into a set of new columns using a regular
       expression.
       If the pattern contains marked groups, the values are concatenated
       together; otherwise the whole match is returned.
       The original column will be removed from the table.
       The new columns will be named with the name of the input column with a
       incrementing number after.

       Arguments:
       - column: The name or index of the column to tokenize the text of.
       - pattern: The pattern used to find within the text.
       - case_sensitivity: Specifies if the text values should be compared case
         sensitively.
       - column_count: The number of columns to split to.
         If `Nothing` then columns will be added to fit all data.
       - on_problems: Specifies the behavior when a problem occurs.

       ! Error Conditions
         If the data exceeds the `column_count`, a `Column_Count_Exceeded` will
         be reported according to the `on_problems` behavior.
    @column Widget_Helpers.make_column_name_selector
    tokenize_to_columns : Text | Integer -> Text -> Case_Sensitivity -> Columns_To_Add -> Problem_Behavior -> DB_Table
    tokenize_to_columns self column pattern="." case_sensitivity:Case_Sensitivity=..Sensitive (column_count : Columns_To_Add = ..All_Columns) (on_problems : Problem_Behavior = ..Report_Warning) =
        _ = [column, pattern, case_sensitivity, column_count, on_problems]
        Error.throw (Unsupported_Database_Operation.Error "tokenize_to_columns")

    ## GROUP Standard.Base.Conversions
       ICON split
       Tokenizes a column of text into a set of new rows using a regular
       expression.
       If the pattern contains marked groups, the values are concatenated
       together; otherwise the whole match is returned.
       The values of other columns are repeated for the new rows.

       Arguments:
       - column: The name or index of the column to tokenize the text of.
       - pattern: The pattern used to find within the text.
       - case_sensitivity: Specifies if the text values should be compared case
         sensitively.
       - at_least_one_row: If True, a tokenization that returns no values will still
         produce at least one row, with `Nothing` for the output column values.
         Equivalent to converting a tokenization output of [] to [Nothing].
    @column Widget_Helpers.make_column_name_selector
    tokenize_to_rows : Text | Integer -> Text -> Case_Sensitivity -> Boolean -> DB_Table
    tokenize_to_rows self column pattern="." case_sensitivity:Case_Sensitivity=..Sensitive at_least_one_row:Boolean=False =
        _ = [column, pattern, case_sensitivity, at_least_one_row]
        Error.throw (Unsupported_Database_Operation.Error "tokenize_to_rows")

    ## GROUP Standard.Base.Conversions
       ICON split
       Converts a Text column into new columns using a regular expression
       pattern.

       Each match becomes a row in the table.
       The values of other columns are repeated for the new rows.

       If there are no marked groups, a single column with whole content of
       match is added. Otherwise, each group becomes a column (with group name
       if named in Regex).

       Arguments:
       - column: The column to split the text of.
       - pattern: The pattern used to search within the text.
       - case_sensitivity: Specifies if the text values should be compared case
         sensitively.
       - parse_values: Parse any values using the default value parser.

       ? Column Names

       If no marked group, the new column will have the same name as the input.
       If the marked groups are named, the names will be used otherwise the column
       will be named `<Input Column> <N>` where `N` is the number of the marked group.
       If the new name is already in use it will be renamed following the normal
       suffixing strategy.
    @column Widget_Helpers.make_column_name_selector
    @pattern Widget.Text_Input
    parse_to_columns : Text | Integer -> Text | Regex -> Case_Sensitivity -> Boolean -> Problem_Behavior -> DB_Table
    parse_to_columns self column pattern="." case_sensitivity:Case_Sensitivity=..Sensitive parse_values=True on_problems:Problem_Behavior=..Report_Error =
        _ = [column, pattern, case_sensitivity, parse_values, on_problems]
        Error.throw (Unsupported_Database_Operation.Error "parse_to_columns")

    ## GROUP Standard.Base.Calculations
       ICON split
       Expand a column of objects to a new set of columns.

       Arguments:
       - column: The column to expand.
       - fields: The set fields to expand. If `Nothing` then all fields are added.
       - prefix: Prefix to add to the column names. If `Nothing` then the column
         name is used.
    @column Widget_Helpers.make_column_name_selector
    @fields (Widget.Vector_Editor item_editor=Widget.Text_Input item_default='""')
    expand_column : Text | Integer -> Vector | Nothing -> Text | DB_Table -> DB_Table ! Type_Error
    expand_column self column fields=Nothing prefix=Nothing =
            _ = [column, fields, prefix]
            Error.throw (Unsupported_Database_Operation.Error "expand_column")

    ## GROUP Standard.Base.Calculations
       ICON split
       Expand aggregate values in a column to separate rows.

       For each value in the specified column, if it is an aggregate (`Vector`,
       `Range`, etc.), expand it to multiple rows, duplicating the values in the
       other columns.

       Arguments:
       - column: The column to expand.
       - at_least_one_row: for an empty aggregate value, if `at_least_one_row` is
         true, a single row is output with `Nothing` for the aggregates column; if
         false, no row is output at all.

       The following aggregate values are supported:
       - `Array`
       - `Vector`
       - `List`
       - `Range`
       - `Date_Range`
       - `Pair`
       - `Table`
       - `Column`

       Any other values are treated as non-aggregate values, and their rows are kept
       unchanged.

       In in-memory tables, it is permitted to mix values of different types.

       > Example
         Expand a column of integer `Vectors` to a column of `Integer`

         table = Table.new [["aaa", [1, 2]], ["bbb", [[30, 31], [40, 41]]]]
         # => Table.new [["aaa", [1, 1, 2, 2]], ["bbb", [30, 31, 40, 41]]]
    @column Widget_Helpers.make_column_name_selector
    expand_to_rows : Text | Integer -> Boolean -> DB_Table ! Type_Error | No_Such_Column | Index_Out_Of_Bounds
    expand_to_rows self column at_least_one_row:Boolean=False =
        _ = [column, at_least_one_row]
        Error.throw (Unsupported_Database_Operation.Error "expand_to_rows")

    ## GROUP Standard.Base.Conversions
       ICON convert
       Cast the selected columns to a specific type.

       Returns a new table in which the selected columns are replaced with
       columns having the new types.

       Arguments:
       - columns: The selection of columns to cast.
       - value_type: The `Value_Type` to cast the column to.
       - on_problems: Specifies how to handle problems if they occur, reporting
         them as warnings by default.

       In the Database backend, this will boil down to a CAST operation.
       In the in-memory backend, a conversion will be performed according to
       the following rules:
       - Anything can be cast into the `Mixed` type.
       - Converting to a `Char` type, the elements of the column will be
         converted to text. If it is fixed length, the texts will be trimmed or
         padded on the right with the space character to match the desired
         length.
       - Conversion between numeric types will replace values exceeding the
         range of the target type with `Nothing`.
       - Converting decimal numbers into integers will truncate or round them,
         depending on the backend. If more control is needed, use the various
         rounding functions (such as `round` or `floor`).
       - Booleans may also be converted to numbers, with `True` being converted
         to `1` and `False` to `0`. The reverse is not supported - use `iif`
         instead.
       - A `Date_Time` may be converted into a `Date` or `Time` type - the
         resulting value will be truncated to the desired type.
       - If a `Date` is to be converted to `Date_Time`, it will be set at
         midnight of the default system timezone.
       - For a `Mixed` column being converted into a specific type, each row is
         converted individually.

        If the target type cannot fit some of the values (for example due to too
        small range), a `Conversion_Failure` may be reported according to the
        `on_problems` rules. The Database backends may fail with `SQL_Error`
        instead.

       ? Inexact Target Type

         If the backend does not support the requested target type, the closest
         supported type is chosen and a `Inexact_Type_Coercion` problem is
         reported.

       ! Casting Text values

         The `parse` method should be used to convert text values into other
         types. Due to this, a Mixed column containing values `[2, "3"]` will
         actually be converted into `[2, Nothing]` when casting to Integer type.
    @columns (Widget_Helpers.make_column_name_multi_selector add_regex=True add_by_type=True)
    cast : Vector (Text | Integer | Regex | By_Type) | Text | Integer | Regex | By_Type -> Value_Type -> Boolean -> Problem_Behavior -> DB_Table ! Illegal_Argument | Inexact_Type_Coercion | Conversion_Failure
    cast self columns:(Vector (Text | Integer | Regex | By_Type) | Text | Integer | Regex | By_Type)=[0] value_type:Value_Type error_on_missing_columns:Boolean=True on_problems:Problem_Behavior=..Report_Warning =
        selected = self.columns_helper.select_columns columns Case_Sensitivity.Default reorder=False error_on_missing_columns=error_on_missing_columns on_problems=on_problems error_on_empty=False . map self.make_column
        selected.fold self table-> column_to_cast->
            new_column = column_to_cast.cast value_type on_problems
            table.set new_column as=column_to_cast.name set_mode=Set_Mode.Update

    ## GROUP Standard.Base.Conversions
       ICON convert
       Change the value type of table columns to a more specific one, based on
       their contents.

       This operation is currently not available in the Database backend.
    @columns (Widget_Helpers.make_column_name_multi_selector add_regex=True add_by_type=True)
    auto_cast : Vector (Text | Integer | Regex | By_Type) | Text | Integer | Regex | By_Type -> Boolean -> Boolean -> Problem_Behavior -> DB_Table
    auto_cast self columns:(Vector (Text | Integer | Regex | By_Type) | Text | Integer | Regex | By_Type)=self.column_names shrink_types:Boolean=False error_on_missing_columns:Boolean=True on_problems:Problem_Behavior=..Report_Warning =
        _ = [columns, shrink_types, error_on_missing_columns, on_problems]
        Error.throw (Unsupported_Database_Operation.Error "auto_cast")

    ## ALIAS drop_missing_rows, dropna
       GROUP Standard.Base.Selections
       ICON preparation
       Remove rows which are all blank or containing blank values.

       Arguments:
       - when: If Blank_Selector.Any_Cell, then remove any row containing
        any blank values.
         If Blank_Selector.All_Cells, then only remove rows with all blank values.
       - treat_nans_as_blank: If `True`, then `Number.nan` is considered as blank.

       ? Blank values
         Blank values are `Nothing`, `""` and depending on setting `Number.nan`.
    filter_blank_rows : Blank_Selector -> Boolean -> DB_Table
    filter_blank_rows self (when:Blank_Selector=..All_Cells) treat_nans_as_blank:Boolean=False =
        Table_Helpers.filter_blank_rows self when treat_nans_as_blank

    ## ALIAS count
       GROUP Standard.Base.Metadata
       ICON metadata
       Returns the amount of rows in this table.
    row_count : Integer
    row_count self = if self.internal_columns.is_empty then 0 else
        expr = SQL_Expression.Operation "COUNT_ROWS" []
        column_name = "row_count"
        ## We need to keep some column in the subquery which will determine if
           the query is performing regular selection or aggregation. To avoid
           computing too much we do not pass all the columns but only the first
           one.
        setup = self.context.as_subquery self.name [[self.internal_columns.first]]
        new_ctx = Context.for_subquery setup.subquery
        query = Query.Select [[column_name, expr]] new_ctx
        sql = self.connection.dialect.generate_sql query
        table = self.connection.read_statement sql
        table.at column_name . at 0

    ## ALIAS load, import
       GROUP Standard.Base.Input
       ICON data_input
       Returns a materialized dataframe containing rows of this table.

       Arguments:
       - max_rows: specifies the maximum number of rows to read.
    @max_rows Rows_To_Read.default_widget
    read : Rows_To_Read -> Table
    read self (max_rows : Rows_To_Read = ..First_With_Warning 1000) =
        if self.internal_columns.is_empty then Error.throw (Illegal_Argument.Error "Cannot create a table with no columns.") else
            preprocessed = case max_rows of
                Rows_To_Read.All_Rows -> self
                Rows_To_Read.First n -> self.limit n
                Rows_To_Read.First_With_Warning n -> self.limit n+1

            sql = preprocessed.to_sql
            column_types = preprocessed.internal_columns.map .sql_type_reference
            materialized_table = self.connection.read_statement sql column_types . catch SQL_Error sql_error->
                Error.throw (self.connection.dialect.get_error_mapper.transform_custom_errors sql_error)

            warnings_builder = Builder.new
            expected_types = self.columns.map .value_type
            actual_types = materialized_table.columns.map .value_type
            expected_types.zip actual_types expected_type-> actual_type->
                if expected_type == actual_type then Nothing else
                    if self.connection.dialect.get_type_mapping.should_warn_on_materialize expected_type actual_type then
                        warnings_builder.append (Inexact_Type_Coercion.Warning expected_type actual_type)

            result = max_rows.attach_warning materialized_table
            Problem_Behavior.Report_Warning.attach_problems_before warnings_builder.to_vector result

    ## PRIVATE
       Creates a query corresponding to this table.
    to_select_query : Query
    to_select_query self =
        cols = self.internal_columns.map (c -> [c.name, c.expression])
        assert cols.not_empty
        Query.Select cols self.context

    ## ICON convert
       Returns an SQL statement that will be used for materializing this table.
    to_sql : SQL_Statement
    to_sql self = self.connection.dialect.generate_sql self.to_select_query

    ## ALIAS column types, field info, metadata
       GROUP Standard.Base.Metadata
       ICON metadata
       Returns a Table describing this table's contents.

       The table lists all columns, counts of non-null items and value types of
       each column.
    column_info : Table
    column_info self =
        cols = self.internal_columns
        count_query =
            ## Performing a subquery is the most robust way to handle both
               regular columns and aggregates.
               Naively wrapping each column in a `COUNT(...)` will not
               always work as aggregates cannot be nested.
            setup = self.context.as_subquery self.name [self.internal_columns]
            new_ctx = Context.for_subquery setup.subquery
            new_columns = setup.new_columns.first.map column->
                [column.name, SQL_Expression.Operation "COUNT" [column.expression]]
            query = Query.Select new_columns new_ctx
            self.connection.dialect.generate_sql query
        count_table = self.connection.read_statement count_query
        counts = if cols.is_empty then [] else count_table.columns.map c-> c.at 0
        type_mapping = self.connection.dialect.get_type_mapping
        types = cols.map col->
            type_mapping.sql_type_to_value_type col.sql_type_reference.get
        Table.new [["Column", cols.map .name], ["Items Count", counts], ["Value Type", types]]

    ## PRIVATE

       Helper to create columns from internal columns.

       Arguments:
       - internal: The internal column to use for creating a column.
    make_column : Internal_Column -> DB_Column
    make_column self internal =
        DB_Column.Value internal.name self.connection internal.sql_type_reference internal.expression self.context

    ## PRIVATE
    columns_helper : Table_Column_Helper
    columns_helper self =
        Table_Helpers.Table_Column_Helper.Value self.columns self.internal_columns self.make_column self .read

    ## PRIVATE
    column_naming_helper : Column_Naming_Helper
    column_naming_helper self = self.connection.base_connection.column_naming_helper

    ## PRIVATE

       Returns a copy of this table with updated internal columns.

       Arguments:
       - columns: The columns with which to update this table.
    updated_columns : Vector Internal_Column -> DB_Table
    updated_columns self internal_columns = DB_Table.Value self.name self.connection internal_columns self.context

    ## PRIVATE

       Returns a copy of this table with updated context.

       Arguments:
       - ctx: The new context for this table.
    updated_context : Context -> DB_Table
    updated_context self ctx = DB_Table.Value self.name self.connection self.internal_columns ctx

    ## PRIVATE

       Returns a copy of this table with updated context and columns.

       Arguments:
       - ctx: The new context for this table.
       - internal_columns: The new columns to include in the table.
       - subquery: A boolean indicating whether the operation should be wrapped
         in a subquery. This is a simple workaround for operations which may be
         affected by further operations if not wrapped. For example, a group-by
         may need to be wrapped in this way if a filter is to be performed on it
         later on. Ideally, this should be done only on demand, if the
         subsequent operation needs it and operations like join should try to
         avoid nesting subqueries without necessity. However, for now, for
         simplicity, we are always wrapping brittle operations. This may be
         revised in the future, to generate better and more concise SQL code.
    updated_context_and_columns : Context -> Vector Internal_Column -> Boolean -> DB_Table
    updated_context_and_columns self ctx internal_columns subquery=False = case subquery of
        True ->
            setup = ctx.as_subquery self.name [internal_columns]
            new_ctx = Context.for_subquery setup.subquery
            new_columns = setup.new_columns.first
            DB_Table.Value self.name self.connection new_columns new_ctx
        False ->
            DB_Table.Value self.name self.connection internal_columns ctx

    ## PRIVATE
       Nests a table as a subquery, using `updated_context_and_columns`, which
       causes its columns to be referenced as names rather than expressions.
    as_subquery : DB_Table
    as_subquery self = self.updated_context_and_columns self.context self.internal_columns subquery=True

    ## PRIVATE
       Checks if this table is a 'trivial query'.

       A trivial query is a result of `connection.query` that has not been
       further processed. If there are any columns that are added or removed, or
       any other operations like join or aggregate are performed, the resulting
       table is no longer trivial.

       Some operations, like writing to tables, require their target to be a
       trivial query.
    is_trivial_query : Boolean ! Table_Not_Found
    is_trivial_query self =
         trivial_counterpart = self.connection.query (SQL_Query.Table_Name self.name)
         trivial_counterpart.if_not_error <|
             if self.context != trivial_counterpart.context then False else
                column_descriptor internal_column = [internal_column.name, internal_column.expression]
                my_columns = self.internal_columns.map column_descriptor
                trivial_columns = trivial_counterpart.internal_columns.map column_descriptor
                my_columns == trivial_columns

    ## PRIVATE
       Provides a simplified text representation for display in the REPL and errors.
    to_text : Text
    to_text self = "(Database Table "+self.name.to_text+")"

    ## ALIAS export, save, output, to_file
       GROUP Standard.Base.Output
       ICON data_output
       This function writes the table into a file.

       The specific behavior of the various `File_Format`s is specified below.

       Arguments:
       - path: The path to the output file.
       - format: The format of the file.
         If `Auto_Detect` is specified; the provided file determines the
         specific type and configures it appropriately. Details of this type are
         below.
       - on_existing_file: Specified how to handle if the file already exists.
       - match_columns: Specifies how to match columns against an existing file.
         If `Match_Columns.By_Name` - the columns are mapped by name against an
         existing file. If there is a mismatch, then a `Column_Name_Mismatch`
         error is raised.
         If `Match_Columns.By_Position` - the columns are mapped by position
         against an existing file. If there is a mismatch, then a
         `Column_Count_Mismatch` error is raised.
       - on_problems: Specifies how to handle if a problem occurs, raising as a
         warning by default. The specific issues depend on the `File_Format`
         argument.

       Returns:
       - If an unsupported `File_Format` is specified, an
         `Illegal_Argument` is raised.
       - If the path to the parent location cannot be found or the filename is
         invalid, a `File_Error.Not_Found` is raised.
       - If another IO error occurs, such as access denied, an
         `File_Error.IO_Error` is raised.
       - If appending and the columns do not match, a `Column_Count_Mismatch` is
         raised.
       - Other specific errors or warnings that can be raised depend on the
         format argument.
       - Otherwise, the file is loaded following the rules of the format
         parameter.

       ? `File_Format` write behaviors

         - `Auto_Detect`: The file format is determined by the provided file.
         - `Bytes` and `Plain_Text`: The Table does not support these types in
            the `write` function. If passed as format, an
            `Illegal_Argument` is raised. To write out the table as plain
            text, the user needs to call the `Text.from Table` method and then
            use the `Text.write` function.

       > Example
         Write a database table to a CSV file.

             import Standard.Examples
             from Standard.Database import all

             example_to_csv =
                 connection = Database.connect (SQLite.From_File (File.new "db.sqlite"))
                 table = connection.query (SQL_Query.Table_Name "Table")
                 table.write (enso_project.data / "example_csv_output.csv")
    @path (Widget.Text_Input display=Display.Always)
    @format Widget_Helpers.write_table_selector
    write : Writable_File -> File_Format -> Existing_File_Behavior -> Match_Columns -> Problem_Behavior -> Nothing ! Column_Count_Mismatch | Illegal_Argument | File_Error
    write self path:Writable_File format=Auto_Detect on_existing_file:Existing_File_Behavior=..Backup match_columns:Match_Columns=..By_Name on_problems:Problem_Behavior=..Report_Warning =
        # TODO This should ideally be done in a streaming manner, or at least respect the row limits.
        self.read.write path format on_existing_file match_columns on_problems

    ## ALIAS fill missing, if_nothing
       GROUP Standard.Base.Values
       ICON table_clean

       Returns a new table where missing values in the specified columns have
       been replaced with the provided default(s).

       Arguments:
       - columns: Specifies columns by a name, index or regular expression to
         match names, or a Vector of these.
       - default: The value to replace missing values with. If this argument
         is a column, the value from `default` at the corresponding position
         will be used. If this argument is `Previous_Value`, the missing values
         will be replaced with the previous value in the column. Note that the
         first rows may stay `Nothing` if they do not have a previous value to
         use.

       > Example
         Fill missing values in two columns with the value 20.5.

             fill_nothing = table.fill_nothing ["col0", "col1"] 20.5
    @columns (Widget_Helpers.make_column_name_multi_selector add_regex=True add_by_type=True)
    @default make_fill_nothing_default_widget
    fill_nothing : Vector (Integer | Text | Regex | By_Type) | Text | Integer | Regex | By_Type -> DB_Column | Column_Ref | Expression | Previous_Value | Any -> DB_Table
    fill_nothing self (columns : Vector | Text | Integer | Regex | By_Type) default =
        resolved_default = (self:Table_Ref).resolve default
        transformer col = col.fill_nothing resolved_default
        Table_Helpers.replace_columns_with_transformed_columns self columns transformer

    ## ALIAS fill empty, if_empty
       GROUP Standard.Base.Values
       ICON table_clean

       Returns a new column where empty Text values have been replaced with the
       provided default.

       Arguments:
       - columns: Specifies columns by a name, index or regular expression to
         match names, or a Vector of these.
       - default: The value to replace empty values with. If this argument
         is a column, the value from `default` at the corresponding position
         will be used. If this argument is `Previous_Value`, the empty values
         will be replaced with the previous value in the column. Note that the
         first rows may stay empty if they do not have a previous value to use.

       > Example
         Fill empty values in two columns with the value "hello".

             fill_empty = table.fill_empty ["col0", "col1"] "hello"
    @columns (Widget_Helpers.make_column_name_multi_selector add_regex=True add_by_type=True)
    @default (self-> Widget_Helpers.make_fill_default_value_selector (self.select_columns (..By_Type ..Char)) value_types=Value_Type.Char add_nothing=True)
    fill_empty : Vector (Integer | Text | Regex | By_Type) | Text | Integer | Regex | By_Type -> DB_Column | Column_Ref | Expression | Previous_Value | Any -> DB_Table
    fill_empty self (columns : Vector | Text | Integer | Regex | By_Type) default =
        resolved_default = (self:Table_Ref).resolve default
        transformer col = col.fill_empty resolved_default
        Table_Helpers.replace_columns_with_transformed_columns self columns transformer

    ## GROUP Standard.Base.Text
       ICON column_add
       Replaces the first, or all occurrences of `term` with `new_text` in each
       row of the specified column. If `term` is empty, the function returns the
       table unchanged.

       This method follows the exact replacement semantics of `Text.replace`.

       If regex is used the replacement string can contain references to groups
       matched. The following syntaxes are supported:
           $0: the entire match string
           $&: the entire match string
           $n: the nth group
           $&lt;foo&gt;: Named group `foo`

       The exact syntax of the regular expression is dependent on the database
       engine.

       Arguments:
       - columns: Specifies columns by a name, index or regular expression to
         match names, or a Vector of these.
       - term: The term to find. Can be `Text`, `Regex`, or a `Column` of
         strings.
       - replacement: The text to replace matches with.
       - case_sensitivity: Specifies if the text values should be compared case
         sensitively.
       - only_first: If True, only replace the first match.

       > Example
         Replace dashes with underscores.

             table.text_replace ["Input"] "-" "_"

       > Example
         Remove leading and trailing spaces from cells.

             table.text_replace ["Input"] "^\s*(.*?)\s*$".to_regex "$1"

       > Example
         Replace texts in quotes with parentheses.

             table.text_replace ["Input"] '"(.*?)"'.to_regex '($1)'
    @columns (Widget_Helpers.make_column_name_multi_selector add_regex=True add_by_type=True)
    @term (Widget_Helpers.make_column_ref_by_name_selector add_regex=True add_text=True add_named_pattern=True)
    @new_text (Widget_Helpers.make_column_ref_by_name_selector add_text=True)
    text_replace : Vector (Integer | Text | Regex | By_Type) | Text | Integer | Regex | By_Type -> Text | DB_Column | Column_Ref | Expression | Regex -> Text | DB_Column | Column_Ref | Expression -> Case_Sensitivity -> Boolean -> DB_Column
    text_replace self columns:(Vector (Integer | Text | Regex | By_Type) | Text | Integer | Regex | By_Type) (term : Text | DB_Column | Column_Ref | Expression | Regex = "") (new_text : Text | DB_Column | Column_Ref | Expression = "") case_sensitivity:Case_Sensitivity=..Sensitive only_first:Boolean=False =
        table_ref = Table_Ref.from self
        resolved_term = table_ref.resolve term
        resolved_new_text = table_ref.resolve new_text
        transformer col = col.text_replace resolved_term resolved_new_text case_sensitivity only_first
        Table_Helpers.replace_columns_with_transformed_columns self columns transformer

    ## GROUP Standard.Base.Text
       ICON column_add
       Applies the specified cleansings to the text in each row of the specified columns

       Arguments:
       - from: The column(s) to cleanse.
       - remove: A vector of the text cleanings to remove from the text. The text cleansings are
           applied in the order they are provided. The same text cleansing can be used multiple
           times. The text cleansings are:
             - ..Leading_Whitespace: Removes all whitespace from the start of the string.
             - ..Trailing_Whitespace: Removes all whitespace from the end of the string.
             - ..Duplicate_Whitespace: Removes all duplicate whitespace from the string replacing it with the first whitespace character of the duplicated block.
             - ..All_Whitespace: Removes all whitespace from the string.
             - ..Newlines: Removes all newline characters from the string. Line Feed and Carriage Return characters are considered newlines.
             - ..Leading_Numbers: Removes all numbers from the start of the string.
             - ..Trailing_Numbers: Removes all numbers from the end of the string.
             - ..Non_ASCII: Removes all non-ascii characters from the string.
             - ..Tabs: Removes all tab characters from the string.
             - ..Letters: Removes all letters from the string.
             - ..Numbers: Removes all numbers characters from the string.
             - ..Punctuation: Removes all characters in the set ,.!?():;'" from the string.
             - ..Symbols: Removes anything that isn't letters, numbers or whitespace from the string.

       > Example
         Remove leading and trailing spaces from cells.

             table.text_cleanse ["Input"] [..Leading_Whitespace, ..Trailing_Whitespace]
    @from (Widget_Helpers.make_column_name_multi_selector add_regex=True add_by_type=True)
    @remove make_data_cleanse_vector_selector
    text_cleanse : Vector (Integer | Text | Regex | By_Type) -> Vector Named_Pattern -> DB_Table
    text_cleanse self from:(Vector (Integer | Text | Regex | By_Type)) remove =
        if self.connection.dialect.is_feature_supported Feature.Text_cleanse . not then Error.throw (Unsupported_Database_Operation.Error "text_cleanse") else
            transformer col = col.text_cleanse remove
            Table_Helpers.replace_columns_with_transformed_columns self from transformer

    ## ALIAS cumulative, count, sum, total, minimum, maximum, sum, mean, product, variance, standard deviation
       GROUP Standard.Base.Values
       ICON data_input
       Adds a new column to the table with a running calculation.

       Arguments:
       - statistic: The running statistic to calculate.
       - of: The existing column to run the statistic over.
       - as: The name of the new column.
       - set_mode: Specifies the expected behaviour in regards to existing
         column with the same name.
       - group_by: Specifies the columns to group by. The running statistic is
         calculated separately for each group. By default, all rows are treated as
         a single group.
       - order_by: Specifies the columns to order by. Defaults to the order of
         the rows in the table. The running statistic is calculated according to the
         specified ordering.

       ? Ordering of rows

         Note that the ordering of rows from the original table is preserved in
         all cases. The grouping and ordering settings affect how the running statistic is
         calculated for each row, but the order of the rows itself is
         not changed by this operation.

       ! Error Conditions

         - If the columns specified in `group_by` or `order_by` are not present
           in the table, a `Missing_Input_Columns` error is raised.
         - If the column with the same name as provided by `as` already exists,
           a `Duplicate_Output_Column_Names` problem is reported and the
           existing column is renamed to avoid the clash.
         - If grouping on floating point numbers, a `Floating_Point_Equality`
           problem is reported.
    @group_by Widget_Helpers.make_column_name_multi_selector
    @order_by Widget_Helpers.make_order_by_selector
    @of Widget_Helpers.make_column_name_selector
    running : Statistic -> (Text | Integer) -> Text -> Set_Mode -> Vector (Text | Integer | Regex) | Text | Integer | Regex -> Vector (Text | Sort_Column) | Text -> Problem_Behavior -> Table
    running self (statistic:Statistic=..Count) (of:(Text | Integer)=0) (as:Text='') (set_mode:Set_Mode=..Add) (group_by:(Vector | Text | Integer | Regex)=[]) (order_by:(Vector | Text)=[]) (on_problems:Problem_Behavior=..Report_Warning) =
        _ = [statistic, of, as, set_mode, group_by, order_by, on_problems]
        Error.throw (Unsupported_Database_Operation.Error "running")


## PRIVATE

   Creates a Table out of a connection, name and list of column names.

   Arguments:
   - connection: The connection to a database.
   - table_name: The name of the table to get.
   - columns: List of columns to fetch. Each column is represented by a pair of
     column name and its expected SQL Type.
   - ctx: The context to use for the table.
   - on_problems: The behavior to use when problems are encountered.
make_table : Connection -> Text -> Vector -> Context -> Problem_Behavior -> DB_Table
make_table connection table_name columns ctx on_problems =
    if columns.is_empty then Error.throw (Illegal_State.Error "Unexpectedly attempting to create a Database Table with no columns. This is a bug in the Database library.") else
        problem_builder = Problem_Builder.new
        column_names_validator = connection.base_connection.column_naming_helper.create_unique_name_strategy
        cols = columns.map p->
            raw_name = p.first
            sql_type = p.second
            # We ensure that the name used in the Enso table is a valid name for Enso column and is unique, possibly changing the input name slightly.
            enso_name = column_names_validator.make_unique raw_name
            # The expression keeps the original 'raw' name coming from the database.
            expression = SQL_Expression.Column table_name raw_name
            Internal_Column.Value enso_name (SQL_Type_Reference.from_constant sql_type) expression
        problem_builder.report_unique_name_strategy column_names_validator
        # We do not want to stop the table from being fetched, so we report the issues as warnings.
        problem_builder.attach_problems_before on_problems <|
            DB_Table.Value table_name connection cols ctx

## PRIVATE
   By default, join on the first column, unless it's a cross join, in which
   case there are no join conditions.
default_join_condition : DB_Table -> Join_Kind | Join_Kind_Cross -> Join_Condition
default_join_condition table join_kind = case join_kind of
    Join_Kind_Cross -> []
    _ -> [Join_Condition.Equals table.column_names.first]

## PRIVATE
Table.from (that:DB_Table) =
    _ = [that]
    Error.throw (Illegal_Argument.Error "This operation requires the data to be in-memory, materialize the table using `.read`.")

## PRIVATE
DB_Table.from (that:Table) =
    _ = [that]
    Error.throw (Illegal_Argument.Error "Currently cross-backend operations are not supported. Either materialize the other table using `.read` or upload the table into the database using `.select_into_database_table`.")

## PRIVATE
Table_Ref.from (that:DB_Table) = Table_Ref.Value that

## PRIVATE
    The largest dataset that can be used to make a literal table, expressed in number of elements.
MAX_LITERAL_ELEMENT_COUNT = 256

## PRIVATE
make_literal_table connection column_vectors column_names alias =
    Runtime.assert (column_vectors.length == column_names.length) "column_vectors and column_names must have the same length"

    # Assume the columns are all the same length; if not, it will be an error anyway.
    total_size = if column_vectors.is_empty || column_vectors.at 0 . is_empty then 0 else
        column_vectors.length * (column_vectors.at 0 . length)

    if total_size == 0 then Error.throw (Illegal_Argument.Error "Vectors cannot be empty") else
        if total_size > MAX_LITERAL_ELEMENT_COUNT then Error.throw (Illegal_Argument.Error "Too many elements for table literal ("+total_size.to_text+"): materialize a table into the database instead") else
            type_mapping = connection.dialect.get_type_mapping
            from_spec = From_Spec.Literal_Values column_vectors column_names alias
            context = Context.for_subquery from_spec

            infer_type_from_database new_expression =
                SQL_Type_Reference.new connection context new_expression

            internal_columns = 0.up_to column_vectors.length . map i->
                column_vector = column_vectors.at i
                column_name = column_names.at i

                value_type = Value_Type_Helpers.find_common_type_for_arguments column_vector.to_vector
                sql_type = case value_type of
                   Nothing -> SQL_Type.null
                   _ -> type_mapping.value_type_to_sql value_type Problem_Behavior.Ignore
                type_ref = SQL_Type_Reference.from_constant sql_type
                sql_expression = SQL_Expression.Column alias column_name
                base_column = Internal_Column.Value column_name type_ref sql_expression

                needs_cast = value_type.is_nothing.not && connection.dialect.needs_literal_table_cast value_type
                if needs_cast.not then base_column else
                    connection.dialect.make_cast base_column sql_type infer_type_from_database

            DB_Table.Value alias connection internal_columns context<|MERGE_RESOLUTION|>--- conflicted
+++ resolved
@@ -715,7 +715,6 @@
     @column (Widget_Helpers.make_column_name_selector add_expression=True)
     @filter Widget_Helpers.make_filter_condition_selector
     filter : (DB_Column | Text | Integer) -> (Filter_Condition | (Any -> Boolean)) -> Problem_Behavior -> DB_Table ! No_Such_Column | Index_Out_Of_Bounds | Invalid_Value_Type
-<<<<<<< HEAD
     filter self column (filter : Filter_Condition | (Any -> Boolean) = Filter_Condition.Equal True) on_problems:Problem_Behavior=..Report_Warning = 
         if self.connection.dialect.is_feature_supported Feature.Filter . not then Error.throw (Unsupported_Database_Operation.Error "filter") else
             case column of
@@ -739,29 +738,6 @@
                 _ ->
                     table_at = self.at column
                     self.filter table_at filter on_problems
-=======
-    filter self column (filter : Filter_Condition | (Any -> Boolean) = Filter_Condition.Equal True) on_problems:Problem_Behavior=..Report_Warning = case column of
-        _ : DB_Column ->
-            mask filter_column = case Helpers.check_integrity self filter_column of
-                False ->
-                    Error.throw (Integrity_Error.Error "DB_Column "+filter_column.name)
-                True ->
-                    new_filters = self.context.where_filters + [filter_column.expression]
-                    new_ctx = self.context.set_where_filters new_filters
-                    self.updated_context new_ctx
-
-            filter_condition = Filter_Condition.resolve_auto_scoped filter
-            case filter_condition of
-                _ : Filter_Condition ->
-                    resolved = (self:Table_Ref).resolve_condition filter_condition
-                    mask (make_filter_column column resolved on_problems)
-                _ : Function ->
-                    Error.throw (Unsupported_Database_Operation.Error "Filtering with a custom predicate")
-        _ : Expression -> self.filter (self.evaluate_expression column on_problems) filter on_problems
-        _ ->
-            table_at = self.at column
-            self.filter table_at filter on_problems
->>>>>>> 7f9cf7a9
 
     ## PRIVATE
        ALIAS filter rows
@@ -1034,7 +1010,6 @@
     @value Simple_Expression.default_widget
     set : DB_Column | Text | Expression | Array | Vector | Range | Date_Range | Constant_Column | Simple_Expression -> Text -> Set_Mode -> Problem_Behavior -> DB_Table ! Existing_Column | Missing_Column | No_Such_Column | Expression_Error
     set self value:(DB_Column | Text | Expression | Array | Vector | Range | Date_Range | Constant_Column | Simple_Expression) (as : Text = "") (set_mode : Set_Mode = ..Add_Or_Update) (on_problems : Problem_Behavior = ..Report_Warning) =
-<<<<<<< HEAD
         if self.connection.dialect.is_feature_supported Feature.Set . not then Error.throw (Unsupported_Database_Operation.Error "set") else
             problem_builder = Problem_Builder.new
             unique = self.column_naming_helper.create_unique_name_strategy
@@ -1075,47 +1050,6 @@
 
                 problem_builder.report_unique_name_strategy unique
                 problem_builder.attach_problems_after on_problems new_table
-=======
-        problem_builder = Problem_Builder.new
-        unique = self.column_naming_helper.create_unique_name_strategy
-        unique.mark_used self.column_names
-
-        resolved = case value of
-            _ : Text -> self.make_constant_column value
-            _ : Expression -> self.evaluate_expression value on_problems
-            _ : DB_Column ->
-                if Helpers.check_integrity self value then value else
-                    Error.throw (Integrity_Error.Error "Column "+value.name)
-            _ : Constant_Column -> self.make_constant_column value
-            _ : Simple_Expression -> value.evaluate self (set_mode==Set_Mode.Update && as=="") on_problems
-            _ : Vector -> Error.throw (Unsupported_Database_Operation "`Vector` for `set`")
-            _ : Array -> Error.throw (Unsupported_Database_Operation.Error "`Array` for `set`")
-            _ : Range -> Error.throw (Unsupported_Database_Operation.Error "`Range` for `set`")
-            _ : Date_Range -> Error.throw (Unsupported_Database_Operation.Error "`Date_Range` for `set`")
-            _ -> Error.throw (Illegal_Argument.Error "Unsupported type for `DB_Table.set`.")
-
-        ## If `as` was specified, use that. Otherwise, if `value` is a
-           `DB_Column`, use its name. In these two cases, do not make it unique.
-           Otherwise, make it unique. If set_mode is Update, however, do not
-           make it unique.
-        new_column_name = if as != "" then as else
-            if value.is_a DB_Column || set_mode==Set_Mode.Update || set_mode==Set_Mode.Add_Or_Update then resolved.name else unique.make_unique resolved.name
-        renamed = resolved.rename new_column_name
-        renamed.if_not_error <| self.column_naming_helper.check_ambiguity self.column_names renamed.name <|
-            index = self.internal_columns.index_of (c -> c.name == renamed.name)
-            check_add = case set_mode of
-                Set_Mode.Add_Or_Update -> True
-                Set_Mode.Add -> if index.is_nothing then True else Error.throw (Existing_Column.Error renamed.name)
-                Set_Mode.Update -> if index.is_nothing then Error.throw (Missing_Column.Error renamed.name) else True
-            new_table = check_add.if_not_error <|
-                new_col = renamed.as_internal
-                new_cols = if index.is_nothing then self.internal_columns + [new_col] else
-                    Vector.new self.column_count i-> if i == index then new_col else self.internal_columns.at i
-                self.updated_columns new_cols
-
-            problem_builder.report_unique_name_strategy unique
-            problem_builder.attach_problems_after on_problems new_table
->>>>>>> 7f9cf7a9
 
     ## PRIVATE
        Given an expression, create a derived column where each value is the
