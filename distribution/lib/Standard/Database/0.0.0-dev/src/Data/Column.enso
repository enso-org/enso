--- conflicted
+++ resolved
@@ -1637,7 +1637,11 @@
     Column.Value name=column.name connection=column.connection sql_type_reference=adapted.sql_type_reference expression=adapted.expression context=column.context
 
 ## PRIVATE
-<<<<<<< HEAD
+   A shorthand to be able to share the implementations between in-memory and
+   database.
+simple_unary_op column op_kind = column.make_unary_op op_kind
+
+## PRIVATE
    Build a friendly error explaining that the combination of REPLACE options is
    not supported for this backend.
 if_replace_op_supported : Any -> Text -> Text | Column | Regex -> Case_Sensitivity -> Boolean -> Any -> Any
@@ -1645,9 +1649,4 @@
     if dialect.is_supported op_name then action else
         term_type = Meta.type_of term . to_text
         msg = "The REPLACE operation on " + dialect.name + " is not supported for the following options: argument type " + term_type + ", case_sensitivity " + case_sensitivity.to_display_text + ", only_first " + only_first.to_text
-        Error.throw (Unsupported_Database_Operation.Error msg)
-=======
-   A shorthand to be able to share the implementations between in-memory and
-   database.
-simple_unary_op column op_kind = column.make_unary_op op_kind
->>>>>>> 620cc361
+        Error.throw (Unsupported_Database_Operation.Error msg)