--- conflicted
+++ resolved
@@ -1124,7 +1124,6 @@
        - case_sensitivity: Specifies if the text values should be compared case
          sensitively.
        - only_first: If True, only replace the first match.
-<<<<<<< HEAD
 
        ! Backend Support
 
@@ -1159,8 +1158,6 @@
          |       f        |      f     |     ✗    |    ✗   |
          |       f        |      t     |     ✗    |    ✓   |
          +----------------+------------+----------+--------+
-=======
->>>>>>> e5951306
 
        > Example
          Replace dashes with underscores.
@@ -1176,20 +1173,12 @@
          Replace texts in quotes with parentheses.
 
              column.replace '"(.*?)"'.to_regex '($1)'
-<<<<<<< HEAD
-    replace : Text | Column | Regex -> Text | Column -> Case_Sensitivity -> Boolean -> Column
+    @term make_regex_text_widget
+    replace : Text | Regex | Column -> Text | Column -> Case_Sensitivity -> Boolean -> Column
     replace self term="" new_text="" case_sensitivity=Case_Sensitivity.Default only_first=False =
         Value_Type.expect_text self <| case_sensitivity.disallow_non_default_locale <|
             input_type = Meta.type_of term
             self.make_op "REPLACE" [term, new_text] "new name" [term, input_type, case_sensitivity, only_first]
-=======
-    @term make_regex_text_widget
-    replace : Text | Regex | Column -> Text | Column -> Case_Sensitivity -> Boolean -> Column
-    replace self term="" new_text="" case_sensitivity=Case_Sensitivity.Sensitive only_first=False =
-        _ = [term, new_text, case_sensitivity, only_first]
-        msg = "`Column.replace` is not yet implemented."
-        Error.throw (Unsupported_Database_Operation.Error msg)
->>>>>>> e5951306
 
     ## Gets the year as a number from the date stored in the column.
 
