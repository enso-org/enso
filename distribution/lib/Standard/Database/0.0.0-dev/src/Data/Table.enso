from Standard.Base import all
import Standard.Base.Data.Array_Proxy.Array_Proxy
import Standard.Base.Errors.Common.Incomparable_Values
import Standard.Base.Errors.Common.Index_Out_Of_Bounds
import Standard.Base.Errors.Common.Type_Error
import Standard.Base.Errors.File_Error.File_Error
import Standard.Base.Errors.Illegal_Argument.Illegal_Argument
import Standard.Base.Errors.Illegal_State.Illegal_State
import Standard.Base.Errors.Unimplemented.Unimplemented

from Standard.Base.Widget_Helpers import make_delimiter_selector

from Standard.Table import Aggregate_Column, Data_Formatter, Column_Selector, Sort_Column, Match_Columns, Position, Set_Mode, Auto, Value_Type
import Standard.Table.Data.Expression.Expression
import Standard.Table.Data.Expression.Expression_Error
import Standard.Table.Data.Join_Condition.Join_Condition
import Standard.Table.Data.Join_Kind.Join_Kind
import Standard.Table.Data.Match_Columns as Match_Columns_Helpers
import Standard.Table.Data.Report_Unmatched.Report_Unmatched
import Standard.Table.Data.Row.Row
import Standard.Table.Data.Table.Table as Materialized_Table
import Standard.Table.Data.Type.Value_Type_Helpers
import Standard.Table.Internal.Aggregate_Column_Helper
import Standard.Table.Internal.Java_Exports
import Standard.Table.Internal.Table_Helpers
import Standard.Table.Internal.Table_Helpers.Table_Column_Helper
import Standard.Table.Internal.Problem_Builder.Problem_Builder
import Standard.Table.Internal.Unique_Name_Strategy.Unique_Name_Strategy
import Standard.Table.Internal.Widget_Helpers
from Standard.Table.Data.Column import get_item_string, normalize_string_for_display
from Standard.Table.Data.Table import print_table
from Standard.Table.Internal.Filter_Condition_Helpers import make_filter_column
from Standard.Table.Errors import all

import project.Data.Column.Column
import project.Data.SQL_Statement.SQL_Statement
import project.Data.SQL_Type.SQL_Type
import project.Internal.Helpers
import project.Internal.Aggregate_Helper
import project.Internal.Common.Database_Join_Helper
import project.Internal.IR.Context.Context
import project.Internal.IR.SQL_Expression.SQL_Expression
import project.Internal.IR.From_Spec.From_Spec
import project.Internal.IR.Internal_Column.Internal_Column
import project.Internal.IR.SQL_Join_Kind.SQL_Join_Kind
import project.Internal.IR.Query.Query
import project.Internal.SQL_Type_Reference.SQL_Type_Reference

from project.Errors import Unsupported_Database_Operation, Integrity_Error, Unsupported_Name

import project.Connection.Connection.Connection
polyglot java import java.sql.JDBCType
polyglot java import java.util.UUID

## Represents a column-oriented table data structure backed by a database.
type Table
    ## PRIVATE

       Represents a column-oriented table data structure backed by a database.

       Arguments:
       - name: The name of the table.
       - connection: The connection with which the table is associated.
       - internal_columns: The internal representation of the table columns.
       - context: The context associated with this table.
    Value name:Text connection:Connection (internal_columns:(Vector Internal_Column)) context:IR.Context

    ## PRIVATE
       ADVANCED
       Returns a text containing an ASCII-art table displaying this data.

       Arguments:
         - show_rows: the number of initial rows that should be displayed.
         - format_terminal: whether ANSI-terminal formatting should be used
    display : Integer -> Boolean -> Text
    display self show_rows=10 format_terminal=False =
        df = self.read max_rows=show_rows
        all_rows_count = self.row_count
        display_dataframe df indices_count=0 all_rows_count format_terminal

    ## PRIVATE
       ADVANCED
       Prints an ASCII-art table with this data to the standard output.

       Arguments:
         - show_rows: the number of initial rows that should be displayed.
    print : Integer -> Nothing
    print self show_rows=10 =
        IO.println (self.display show_rows format_terminal=True)
        IO.println ''

    ## PRIVATE
       Converts this column to JS_Object representation.
    to_js_object : JS_Object
    to_js_object self = case self.internal_columns.is_empty of
        True -> JS_Object.from_pairs [["query", Nothing], ["message", "The table has no columns so a query cannot be generated."]]
        False -> self.to_sql.to_js_object

    ## UNSTABLE

       Returns the column with the given name.

       Arguments:
       - selector: The name or index of the column to get.
    @selector Widget_Helpers.make_column_name_selector
    at : Text | Integer -> Column ! No_Such_Column | Index_Out_Of_Bounds
    at self selector=0 = case selector of
        _ : Integer -> self.make_column (self.internal_columns.at selector)
        _ -> self.get selector (Error.throw (No_Such_Column.Error selector))

    ## Returns the column with the given name or index.

       Arguments:
       - selector: The name or index of the column being looked up.
       - if_missing: The value to use if the selector isn't present.
    @selector Widget_Helpers.make_column_name_selector
    get : Text | Integer -> Any -> Column | Any
    get self selector=0 ~if_missing=Nothing =
        internal_column = case selector of
            _ : Integer -> self.internal_columns.get selector if_missing=Nothing
            _ : Text -> self.internal_columns.find (p -> p.name == selector) if_missing=Nothing
            _ -> Error.throw (Illegal_Argument.Error "expected 'selector' to be either a Text or an Integer, but got "+(Meta.get_simple_type_name selector)+".")
        if internal_column.is_nothing then if_missing else self.make_column internal_column

    ## Gets the first column.
    first_column : Column ! Index_Out_Of_Bounds
    first_column self = self.at 0

    ## Gets the second column
    second_column : Column ! Index_Out_Of_Bounds
    second_column self = self.at 1

    ## Gets the last column
    last_column : Column ! Index_Out_Of_Bounds
    last_column self = self.at -1

    ## Returns the number of columns in the table.
    column_count : Integer
    column_count self = self.internal_columns.length

    ## Returns a new table with a chosen subset of columns, as specified by the
       `columns`, from the input table. Any unmatched input columns will be
       dropped from the output.

       Arguments:
       - columns: Column selection criteria - a single instance or Vector of
         names, indexes or `Column_Selector`.
       - reorder: By default, or if set to `False`, columns in the output will
         be in the same order as in the input table. If `True`, the order in the
         output table will match the order in the columns list. If a column is
         matched by multiple selectors in reorder mode, it will be placed at
         the position of the first one matched.
       - error_on_missing_columns: Specifies if a missing input column should
         result in an error regardless of the `on_problems` settings. Defaults
         to `True`.
       - on_problems: Specifies how to handle problems if they occur, reporting
         them as warnings by default.

       ! Error Conditions

         - If there are no columns in the output table, a `No_Output_Columns` is
           raised as an error regardless of the problem behavior, because it is
           not possible to create a table without any columns.
         - If a column in `columns` is not in the input table, a
           `Missing_Input_Columns` is raised as an error, unless
           `error_on_missing_columns` is set to `False`, in which case the
           problem is reported according to the `on_problems` setting.
         - If a column index is out of range, a `Column_Indexes_Out_Of_Range` is
           raised as an error, unless `error_on_missing_columns` is set to
           `False`, in which case the problem is reported according to the
           `on_problems` setting.
       > Example
         Select columns by name.

             table.select_columns ["bar", "foo"]

       > Example
         Select columns using names passed as a Vector.

             table.select_columns ["bar", "foo"]

       > Example
         Select columns matching a regular expression.

             table.select_columns [Column_Selector.By_Name "foo.+" Case_Sensitivity.Insensitive use_regex=True]

       > Example
         Select the first two columns and the last column, moving the last one to front.

             table.select_columns [-1, 0, 1] reorder=True

       Icon: select_column
    @columns (Widget_Helpers.make_column_name_vector_selector include_blanks=True)
    select_columns :  Vector (Integer | Text | Column_Selector) | Text | Integer -> Boolean -> Boolean -> Problem_Behavior -> Table ! No_Output_Columns | Missing_Input_Columns | Column_Indexes_Out_Of_Range
    select_columns self (columns = [self.columns.first.name]) (reorder = False) (error_on_missing_columns = True) (on_problems = Report_Warning) =
        new_columns = self.columns_helper.select_columns selectors=columns reorder=reorder error_on_missing_columns=error_on_missing_columns on_problems=on_problems
        self.updated_columns new_columns

    ## Returns a new table with the chosen set of columns, as specified by the
       `columns`, removed from the input table. Any unmatched input columns will
       be kept in the output. Columns are returned in the same order as in the
       input.

       Arguments:
       - columns: Column selection criteria - a single instance or Vector of
         names, indexes or `Column_Selector`, which are to be removed.
       - error_on_missing_columns: Specifies if a missing input column should
         result in an error regardless of the `on_problems` settings. Defaults
         to `False`.
       - on_problems: Specifies how to handle problems if they occur, reporting
         them as warnings by default.

       ! Error Conditions

         - If there are no columns in the output table, a `No_Output_Columns` is
           raised as an error regardless of the problem behavior, because it is
           not possible to create a table without any columns.
         - If a column in `columns` is not in the input table, a
           `Missing_Input_Columns` is reported according to the `on_problems`
           setting, unless `error_on_missing_columns` is set to `True`, in which
           case it is raised as an error.
         - If a column index is out of range, a `Column_Indexes_Out_Of_Range` is
           reported according to the `on_problems` setting, unless
           `error_on_missing_columns` is set to `True`, in which case it is
           raised as an error.

       > Example
         Remove columns with given names.

             table.remove_columns ["bar", "foo"]

       > Example
         Remove columns using names passed as a Vector.

             table.remove_columns ["bar", "foo"]

       > Example
         Remove columns matching a regular expression.

             table.remove_columns [Column_Selector.By_Name "foo.+" Case_Sensitivity.Insensitive use_regex=True]

       > Example
         Remove the first two columns and the last column.

             table.remove_columns [-1, 0, 1]
    @columns (Widget_Helpers.make_column_name_vector_selector include_blanks=True)
    remove_columns :  Vector (Integer | Text | Column_Selector) | Text | Integer -> Boolean -> Problem_Behavior -> Table ! No_Output_Columns | Missing_Input_Columns | Column_Indexes_Out_Of_Range
    remove_columns self (columns = [self.columns.first.name]) (error_on_missing_columns = False) (on_problems = Report_Warning) =
        new_columns = self.columns_helper.remove_columns selectors=columns error_on_missing_columns=error_on_missing_columns on_problems=on_problems
        self.updated_columns new_columns

    ## Returns a new table with the specified selection of columns moved to
       either the start or the end in the specified order.

       Arguments:
       - columns: Column selection criteria - a single instance or Vector of
         names, indexes or `Column_Selector`, which should be reordered and
         specifying their order.
       - position: Specifies how to place the selected columns in relation to
         the remaining columns which were not matched by `columns` (if any).
       - error_on_missing_columns: Specifies if a missing input column should
         result in an error regardless of the `on_problems` settings. Defaults
         to `False`.
       - on_problems: Specifies how to handle problems if they occur, reporting
         them as warnings by default.

       ! Error Conditions

         - If a column in `columns` is not in the input table, a
           `Missing_Input_Columns` is reported according to the `on_problems`
           setting, unless `error_on_missing_columns` is set to `True`, in which
           case it is raised as an error.
         - If a column index is out of range, a `Column_Indexes_Out_Of_Range` is
           reported according to the `on_problems` setting, unless
           `error_on_missing_columns` is set to `True`, in which case it is
           raised as an error.

       > Example
         Move a column with a specified name to back.

             table.reorder_columns ["foo"] position=Position.After_Other_Columns

       > Example
         Move columns using names passed as a Vector.

             table.reorder_columns ["bar", "foo"] position=Position.After_Other_Columns

       > Example
         Move columns matching a regular expression to front, keeping columns matching "foo.+" before columns matching "b.*".

             table.reorder_columns [Column_Selector.By_Name "foo.+" Case_Sensitivity.Insensitive use_regex=True]

       > Example
         Swap the first two columns.

             table.reorder_columns [1, 0]

       > Example
         Move the first column to back.

             table.reorder_columns [0] position=Position.After_Other_Columns
    @columns (Widget_Helpers.make_column_name_vector_selector include_blanks=True)
    reorder_columns : Vector (Integer | Text | Column_Selector) | Text | Integer -> Position -> Boolean -> Problem_Behavior -> Table ! Missing_Input_Columns | Column_Indexes_Out_Of_Range
    reorder_columns self (columns = [self.columns.first.name]) (position = Position.Before_Other_Columns) (error_on_missing_columns = False) (on_problems = Report_Warning) =
        new_columns = self.columns_helper.reorder_columns selectors=columns position=position error_on_missing_columns on_problems=on_problems
        self.updated_columns new_columns

    ## Returns a new table with the columns sorted by name according to the
       specified sort method. By default, sorting will be according to
       case-sensitive ascending order based on the normalized Unicode ordering.

       Arguments:
       - order: Whether sorting should be in ascending or descending order.
       - text_ordering: The sort methodology to use.

       > Example
         Sort columns according to the default ordering.

             table.sort_columns

       > Example
         Sort columns according to the natural case-insensitive ordering.

             table.sort_columns text_ordering=(Text_Ordering.Case_Insensitive sort_digits_as_numbers=True)

       > Example
         Sort columns in descending order.

             table.reorder_columns Sort_Direction.Descending
    sort_columns : Sort_Direction -> Text_Ordering -> Table
    sort_columns self order=Sort_Direction.Ascending text_ordering=Text_Ordering.Default =
        new_columns = Table_Helpers.sort_columns internal_columns=self.internal_columns order text_ordering
        self.updated_columns new_columns

    ## Returns a new table with the columns renamed based on either a mapping
       from the old name to the new or a positional list of new names.

       Arguments:
       - column_map: Mapping from old column names to new or a vector of new
         column names to apply by position.
       - error_on_missing_columns: Specifies if a missing input column should
         result in an error regardless of the `on_problems` settings. Defaults
         to `True`.
       - on_problems: Specifies how to handle problems if they occur, reporting
         them as warnings by default.

       ! Error Conditions

         - If a column in `columns` is not in the input table, a
           `Missing_Input_Columns` is raised as an error, unless
           `error_on_missing_columns` is set to `False`, in which case the
           problem is reported according to the `on_problems` setting.
         - If a column index is out of range, a `Column_Indexes_Out_Of_Range` is
           raised as an error, unless `error_on_missing_columns` is set to
           `False`, in which case the problem is reported according to the
           `on_problems` setting.
         - Other problems are reported according to the `on_problems` setting:
             - If a column is matched by two selectors resulting in a different
               name mapping, a `Ambiguous_Column_Rename`.
             - If in `By_Position` mode and more names than columns are
               provided, a `Too_Many_Column_Names_Provided`.
             - If any of the new names are invalid, an
               `Invalid_Output_Column_Names`.
             - If any of the new names clash either with existing names or each
               other, a `Duplicate_Output_Column_Names`.

       > Example
         Rename the "Alpha" column to "Beta"

              table.rename_columns (Map.from_vector [["Alpha", "Beta"]])

       > Example
         Rename the last column to "LastColumn"

              table.rename_columns (Map.from_vector [[-1, "LastColumn"]])

       > Example
         Rename the "Alpha" column to "Beta" and last column to "LastColumn"

              table.rename_columns (Map.from_vector [["Alpha", "Beta"], [-1, "LastColumn"]])

       > Example
         Rename the first column to "FirstColumn"

              table.rename_columns ["FirstColumn"]

       > Example
         Add a prefix to all column names.

              table.rename_columns (table.columns.map c-> "prefix_" + c.name)

       > Example
         For all columns starting with the prefix `name=`, replace it with `key:`.

              by_name = Column_Selector.By_Name "name=(.*)" Case_Sensitivity.Sensitive use_regex=True
              table.rename_columns (Map.from_vector [[by_name, "key:$1"]])
    @column_map Widget_Helpers.make_rename_name_vector_selector
    rename_columns : Map (Text | Integer | Column_Selector) Text | Vector Text | Vector Vector -> Boolean -> Problem_Behavior -> Table ! Missing_Input_Columns | Column_Indexes_Out_Of_Range | Ambiguous_Column_Rename | Too_Many_Column_Names_Provided | Invalid_Output_Column_Names | Duplicate_Output_Column_Names
    rename_columns self column_map=["Column"] (error_on_missing_columns=True) (on_problems=Report_Warning) =
        new_names = Table_Helpers.rename_columns internal_columns=self.internal_columns mapping=column_map error_on_missing_columns=error_on_missing_columns on_problems=on_problems
        Warning.with_suspended new_names names->
            self.updated_columns (self.internal_columns.map c-> c.rename (names.at c.name))

    ## PRIVATE

       Resolves the column name to a column within this table.

       Arguments:
       - column: The name (or column handle) for the column you want to resolve.

       If instead of a name, a column is provided, it is returned as-is as long
       as it comes from the same context.
    resolve : Text | Column -> Column
    resolve self column = case column of
        _ : Text -> Panic.rethrow (self.at column)
        _ ->
            if Helpers.check_integrity self column then column else
                Panic.throw (Integrity_Error.Error "Column "+column.name)

    ## ALIAS Filter Rows

       Selects only the rows of this table that correspond to `True` values of
       `filter`.

       Arguments:
       - column: The column to use for filtering. Can be a column name, index or
         the `Column` object itself.
       - filter: The filter to apply to the column. It can either be an instance
         of `Filter_Condition` or a predicate taking a cell value and returning
         a boolean value indicating whether the corresponding row should be kept
         or not.
       - on_problems: Specifies how to handle if a non-fatal problem occurs,
         attaching a warning by default.

       ! Error Conditions

         - If a column name cannot be found, a `No_Such_Column` dataflow error
           is raised.
         - If a column index is invalid, an `Index_Out_Of_Bounds` dataflow error
           is raised.
         - If the column is an invalid type for the filter, an
           `Invalid_Value_Type` dataflow error is raised.
         - Additionally, the following problems may be reported according to the
           `on_problems` setting:
           - If filtering by equality on a floating-point column,
             a `Floating_Point_Equality`.

       > Example
         Get people older than 30.

             people.filter "Age" (Greater 30)

       > Example
         Filter people between 30 and 40.

             people.filter "Age" (Between 30 40)

       > Example
         Select rows where more than 50% of the stock is sold.

             table.filter "sold_stock" (Greater (table.at "total_stock" / 2))

       > Example
         Select people celebrating a jubilee.

             people.filter "age" (age -> (age%10 == 0))
    @column Widget_Helpers.make_column_name_selector
    filter : (Column | Text | Integer) -> (Filter_Condition|(Any->Boolean)) -> Problem_Behavior -> Table ! No_Such_Column | Index_Out_Of_Bounds | Invalid_Value_Type
    filter self column filter=(Filter_Condition.Is_True) on_problems=Report_Warning = case column of
       _ : Column ->
           mask filter_column = case Helpers.check_integrity self filter_column of
               False ->
                   Error.throw (Integrity_Error.Error "Column "+filter_column.name)
               True ->
                   new_filters = self.context.where_filters + [filter_column.expression]
                   new_ctx = self.context.set_where_filters new_filters
                   self.updated_context new_ctx
           case filter of
               _ : Filter_Condition -> mask (make_filter_column column filter on_problems)
               _ : Function -> Error.throw (Unsupported_Database_Operation.Error "Filtering with a custom predicate is not supported in the database.")
       _ ->
           table_at = self.at column
           self.filter table_at filter on_problems

    ## ALIAS Filter Rows

       Selects only the rows of this table that correspond to `True` values of
       `filter`.

       Arguments:
       - expression: The expression to evaluate to filter the rows.
       - on_problems: Specifies how to handle non-fatal problems, attaching a
         warning by default.

       ! Error Conditions

         - If a column name cannot be found, a `No_Such_Column` dataflow error
           is raised.
         - If the provided expression is invalid, a corresponding
           `Expression_Error` dataflow error is raised.
         - If the expression returns a column that does not have a boolean type,
           an `Invalid_Value_Type` dataflow error is raised.
         - Additionally, the following problems may be reported according to the
           `on_problems` setting:
           - If the expression checks equality on a floating-point column,
             a `Floating_Point_Equality`.
           - If an arithmetic error occurs when computing the expression,
             an `Arithmetic_Error`.
           - If more than 10 rows encounter computation issues,
             an `Additional_Warnings`.

       > Example
         Select people celebrating a jubilee.

             people.filter_by_expression "[age] % 10 == 0"
    filter_by_expression : Text -> Problem_Behavior -> Table ! No_Such_Column | Invalid_Value_Type | Expression_Error
    filter_by_expression self expression on_problems=Report_Warning =
        column = self.evaluate_expression expression on_problems
        self.filter column Filter_Condition.Is_True

    ## UNSTABLE
       Creates a new Table with the specified range of rows from the input
       Table.

       Arguments:
       - range: The selection of rows from the table to return.
    @range Index_Sub_Range.default_widget
    take : (Index_Sub_Range | Range | Integer) -> Table
    take self range=(First 1) =
        _ = range
        msg = "`Table.take` is not yet implemented."
        Error.throw (Unsupported_Database_Operation.Error msg)

    ## UNSTABLE
       Creates a new Table from the input with the specified range of rows
       removed.


       Arguments:
       - range: The selection of rows from the table to remove.
    @range Index_Sub_Range.default_widget
    drop : (Index_Sub_Range | Range | Integer) -> Table
    drop self range=(First 1) =
        _ = range
        msg = "`Table.drop` is not yet implemented."
        Error.throw (Unsupported_Database_Operation.Error msg)

    ## UNSTABLE

       Returns a new Table that will include at most `max_rows` rows from the
       original Table.

       Arguments:
       - max_rows: The maximum number of rows to get from the table.

       Since this Table is backed by an SQL database, the Table returned by the
       `limit` method is deterministic only if the Table has been ordered (using
       the `order_by` method).

       Otherwise, no order is imposed, so the returned Table will include at most
       `max_rows` rows, but there are no guarantees on which rows will be
       selected. Moreover, even if the underlying table in the database did not
       change, different sets of rows may be returned each time the returned
       Table is materialized.

       The limit is applied at the very end, so the new Table behaves exactly as
       the old one, just limiting its results when being materialized.
       Specifically, applying further filters will still apply to the whole
       result set and the limit will be taken after applying these filters.

       > For example:
         In the call below, assuming that the table of `t1` contains rows for
         numbers 1, 2, ..., 10, will return rows starting from 6 and not an empty
         result as one could expect if the limit was applied before the filters.
             t1 = table.order_by ([Sort_Column.Name "A"]) . limit 5
             t2 = t1.filter 'A' (Greater than=5)
             t2.read
    limit : Integer -> Table
    limit self max_rows =
        new_ctx = self.context.set_limit max_rows
        self.updated_context new_ctx

    ## UNSTABLE
       ALIAS Add Column, Update Column

       Sets the column value at the given name.

       Arguments:
       - column: The new column or expression to create column.
       - new_name: Optional new name for the column.
       - set_mode: Specifies the expected behaviour in regards to existing
         column with the same name.
       - on_problems: Specifies how to handle problems with expression
         evaluation.

       ! Error Conditions

         - In the Database backend, if the column name is not valid, an
           `Unsupported_Name` dataflow error is raised.
         - If the column name is already present and `set_mode` is `Add`, a
           `Existing_Column` dataflow error is raised.
         - If the column name is not present and `set_mode` is `Update`, a
           `Missing_Column` dataflow error is raised.
         - If a column name referenced from within an expression cannot be
           found, a `No_Such_Column` dataflow error is raised.
         - If the provided expression is invalid, a corresponding
           `Expression_Error` dataflow error is raised.
         - The following problems with expression evaluation may be reported
           according to the `on_problems` setting:
           - If the expression checks equality on a floating-point column,
             a `Floating_Point_Equality`.
           - If an arithmetic error occurs when computing the expression,
             an `Arithmetic_Error`.
           - If more than 10 rows encounter computation issues,
             an `Additional_Warnings`.

       > Example
         Create a table where the values of the total stock in the inventory is
         doubled.

             import Standard.Examples

             example_set =
                 table = Examples.inventory_table
                 double_inventory = table.at "total_stock" * 2
                 table.set double_inventory new_name="total_stock"
                 table.set "2 * [total_stock]" new_name="total_stock_expr"
    @new_name Widget_Helpers.make_column_name_selector
    set : Column | Text | Array | Vector | Range | Date_Range -> Text | Nothing -> Set_Mode -> Problem_Behavior -> Table ! Unsupported_Name | Existing_Column | Missing_Column | No_Such_Column | Expression_Error
    set self column new_name=Nothing set_mode=Set_Mode.Add_Or_Update on_problems=Report_Warning =
        resolved = case column of
            _ : Text -> self.evaluate_expression column on_problems
            _ : Column -> column
            _ : Vector -> Error.throw (Unsupported_Database_Operation.Error "Cannot use `Vector` for `set` in the database.")
            _ : Array -> Error.throw (Unsupported_Database_Operation.Error "Cannot use `Array` for `set` in the database.")
            _ : Range -> Error.throw (Unsupported_Database_Operation.Error "Cannot use `Range` for `set` in the database.")
            _ : Date_Range -> Error.throw (Unsupported_Database_Operation.Error "Cannot use `Date_Range` for `set` in the database.")
            _ -> Error.throw (Illegal_Argument.Error "Unsupported type for `Table.set`.")
        renamed = case new_name of
           Nothing -> resolved
           _ : Text -> resolved.rename new_name

        renamed.if_not_error <|
            index = self.internal_columns.index_of (c -> c.name == renamed.name)
            to_add = case set_mode of
                Set_Mode.Add_Or_Update -> True
                Set_Mode.Add -> if index.is_nothing then True else Error.throw (Existing_Column.Error renamed.name)
                Set_Mode.Update -> if index.is_nothing then Error.throw (Missing_Column.Error renamed.name) else True
            if to_add then
                new_col = renamed.as_internal
                new_cols = if index.is_nothing then self.internal_columns + [new_col] else
                    Vector.new self.column_count i-> if i == index then new_col else self.internal_columns.at i
                self.updated_columns new_cols

    ## Given an expression, create a derived column where each value is the
       result of evaluating the expression for the row.

       Arguments:
       - expression: The expression to evaluate.
       - on_problems: Specifies how to handle non-fatal problems, attaching a
         warning by default.

       ! Error Conditions

         - If a column name cannot be found, a `No_Such_Column` dataflow error
           is raised.
         - If the provided expression is invalid, a corresponding
           `Expression_Error` dataflow error is raised.
         - Additionally, the following problems may be reported according to the
           `on_problems` setting:
           - If the expression checks equality on a floating-point column,
             a `Floating_Point_Equality`.
           - If an arithmetic error occurs when computing the expression,
             an `Arithmetic_Error`.
           - If more than 10 rows encounter computation issues,
             an `Additional_Warnings`.
    evaluate_expression : Text -> Problem_Behavior -> Column ! No_Such_Column | Invalid_Value_Type | Expression_Error
    evaluate_expression self expression on_problems=Report_Warning =
        get_column name = self.at name
        type_mapping = self.connection.dialect.get_type_mapping
        make_constant value =
            argument_value_type = Value_Type_Helpers.find_argument_type value
            sql_type = case argument_value_type of
                Nothing -> SQL_Type.null
                _ -> type_mapping.value_type_to_sql argument_value_type Problem_Behavior.Ignore
            expr = SQL_Expression.Constant value
            new_type_ref = SQL_Type_Reference.from_constant sql_type
            Column.Value ("Constant_" + UUID.randomUUID.to_text) self.connection new_type_ref expr self.context
        new_column = Expression.evaluate expression get_column make_constant "Standard.Database.Data.Column" "Column" Column.var_args_functions
        problems = Warning.get_all new_column . map .value
        result = new_column.rename (self.connection.dialect.get_naming_helpers.sanitize_name expression)
        on_problems.attach_problems_before problems <|
            Warning.set result []

    ## UNSTABLE

       Returns the vector of columns contained in this table.
    columns : Vector Column
    columns self = Vector.from_polyglot_array <|
        Array_Proxy.new self.internal_columns.length i->
            self.make_column (self.internal_columns.at i)

    ## UNSTABLE

       Returns the vector of column names contained in this table.
    column_names : Vector Text
    column_names self = Vector.from_polyglot_array <|
        Array_Proxy.new self.internal_columns.length i->
            self.internal_columns.at i . name

    ## Returns a vector of rows contained in this table.

       In the database backend, it first materializes the table to in-memory.

       Arguments:
       - max_rows: The maximum amount of rows to return. It is mainly meant for
         the Database backend, to limit how many rows are downloaded. In the
         in-memory backend it is only kept for API compatibility.
    rows : Integer -> Vector Row
    rows self max_rows=1000 =
        self.read max_rows=max_rows . rows

    ## Returns the first row of the table.
    first_row : Row ! Index_Out_Of_Bounds
    first_row self =
        self.read max_rows=1 . rows . first

    ## Returns the second row of the table.
    second_row : Row ! Index_Out_Of_Bounds
    second_row self =
        self.read max_rows=2 . rows . second

    ## Returns the last row of the table.

       In the database backend, this function has to scan through all the
       results of the query.
    last_row : Row ! Index_Out_Of_Bounds
    last_row self =
        if self.internal_columns.is_empty then Error.throw (Illegal_Argument.Error "Cannot create a table with no columns.") else
            sql = self.to_sql
            column_type_suggestions = self.internal_columns.map .sql_type_reference
            table = self.connection.read_statement sql column_type_suggestions last_row_only=True
            table.rows.first

    ## ALIAS sort
       Sorts the rows of the table according to the specified columns and order.

       Arguments:
       - columns: The columns and order to sort the table.
       - text_ordering: The ordering method to use on text values.
       - error_on_missing_columns: Specifies if a missing input column should
         result in an error regardless of the `on_problems` settings. Defaults
         to `True`.
       - on_problems: Specifies how to handle problems if they occur, reporting
         them as warnings by default.

       ! Error Conditions

         - If a column in `columns` is not in the input table, a
           `Missing_Input_Columns` is raised as an error, unless
           `error_on_missing_columns` is set to `False`, in which case the
           problem is reported according to the `on_problems` setting.
         - If a column index is out of range, a `Column_Indexes_Out_Of_Range` is
           raised as an error, unless `error_on_missing_columns` is set to
           `False`, in which case the problem is reported according to the
           `on_problems` setting.
         - If no columns have been selected for ordering,
           a `No_Input_Columns_Selected` is raised as dataflow error regardless
           of any settings.
         - If a column used for ordering contains values that cannot be
           compared, an `Incomparable_Values` error is raised.

       ? Missing Values

         Missing (`Nothing`) values are sorted as less than any other object.

       > Example
         Sorting `table` in ascending order by the value in column `'Quantity'`.

             table.order_by ['Quantity']

       > Example
         Sorting `table` in descending order by the value in column `'Quantity'`.

             table.order_by [Sort_Column.Name 'Quantity' Sort_Direction.Descending]

       > Example
         Sorting `table` in ascending order by the value in column `'Quantity'`,
         using the value in column `'Rating'` for breaking ties.

             table.order_by ['Quantity', 'Rating']

       > Example
         Sorting `table` in ascending order by the value in column `'Quantity'`,
         using the value in column `'Rating'` in descending order for breaking
         ties.

             table.order_by [Sort_Column.Name 'Quantity', Sort_Column.Name 'Rating' Sort_Direction.Descending]

       > Example
         Order the table by the second column in ascending order. In case of any
         ties, break them based on the 7th column from the end of the table in
         descending order.

             table.order_by [1, Sort_Column.Index -7 Sort_Direction.Descending]

       > Example
         Sort the table by columns whose names start with letter `a`.

              table.order_by [(Sort_Column.Select_By_Name "a.*" use_regex=True case_sensitivity=Case_Sensitivity.Insensitive)]
    @columns Widget_Helpers.make_order_by_selector
    order_by : Vector (Text | Sort_Column) | Text | Sort_Column -> Text_Ordering -> Boolean -> Problem_Behavior -> Table  ! Incomparable_Values | No_Input_Columns_Selected | Missing_Input_Columns | Column_Indexes_Out_Of_Range
    order_by self (columns = ([(Sort_Column.Name (self.columns.at 0 . name))])) text_ordering=Text_Ordering.Default error_on_missing_columns=True on_problems=Problem_Behavior.Report_Warning = Panic.handle_wrapped_dataflow_error <|
        problem_builder = Problem_Builder.new error_on_missing_columns=error_on_missing_columns types_to_always_throw=[No_Input_Columns_Selected]
        columns_for_ordering = Table_Helpers.prepare_order_by self.columns columns problem_builder
        problem_builder.attach_problems_before on_problems <|
            new_order_descriptors = columns_for_ordering.map selected_column->
                column = selected_column.column
                associated_selector = selected_column.associated_selector
                effective_text_ordering = if column.value_type.is_text then text_ordering else Nothing
                ## FIXME [RW] this is only needed because `Vector.map` does not
                   propagate dataflow errors correctly. See:
                   https://www.pivotaltracker.com/story/show/181057718
                Panic.throw_wrapped_if_error <|
                    self.connection.dialect.prepare_order_descriptor column associated_selector.direction effective_text_ordering
            new_ctx = self.context.add_orders new_order_descriptors
            self.updated_context new_ctx

    ## Returns the distinct set of rows within the specified columns from the
       input table.

       When multiple rows have the same values within the specified columns, the
       first row of each such set is returned if possible, but in database
       backends any row from each set may be returned (for example if the row
       ordering is unspecified).

       For the in-memory table, the unique rows will be in the order they
       occurred in the input (this is not guaranteed for database operations).

       Arguments:
       - columns: The columns of the table to use for distinguishing the rows.
       - case_sensitivity: Specifies if the text values should be compared case
         sensitively.
       - on_problems: Specifies how to handle if a problem occurs, raising as a
         warning by default.

       ! Error Conditions

         - If there are no columns in the output table, a `No_Output_Columns` is
           raised as an error regardless of the problem behavior, because it is
           not possible to create a table without any columns.
         - If a column in `columns` is not in the input table, a
           `Missing_Input_Columns` is raised as an error, unless
           `error_on_missing_columns` is set to `False`, in which case the
           problem is reported according to the `on_problems` setting.
         - If no valid columns are selected, a `No_Input_Columns_Selected`, is
           reported as a dataflow error regardless of setting.
         - If floating points values are present in the distinct columns, a
           `Floating_Point_Equality` is reported according to the `on_problems`
           setting.
    @columns Widget_Helpers.make_column_name_vector_selector
    distinct : Vector (Integer | Text | Column_Selector) | Text | Integer -> Case_Sensitivity -> Boolean -> Problem_Behavior -> Table ! No_Output_Columns | Missing_Input_Columns | No_Input_Columns_Selected | Floating_Point_Equality
    distinct self columns=self.column_names case_sensitivity=Case_Sensitivity.Default error_on_missing_columns=True on_problems=Report_Warning =
        key_columns = self.columns_helper.select_columns selectors=columns reorder=True error_on_missing_columns=error_on_missing_columns on_problems=on_problems . catch No_Output_Columns _->
            Error.throw No_Input_Columns_Selected
        problem_builder = Problem_Builder.new
        new_table = self.connection.dialect.prepare_distinct self key_columns case_sensitivity problem_builder
        problem_builder.attach_problems_before on_problems new_table

    ## Joins two tables according to the specified join conditions.

       Arguments:
       - right: The table to join with.
       - join_kind: The `Join_Kind` for the joining the two tables. It defaults
         to `Left_Outer`.
       - on: A single condition or a common column name, or a list thereof, on
         which to correlate rows from the two tables. If multiple conditions
         are supplied, rows are correlated only if all are true.
         If common column names are provided, these columns should be present
         in both tables and an equality condition is added for each of them.
         By default, the join is performed on the first column of the left table
         correlated with a column in the right table with the same name.
       - right_prefix: The prefix added to right table column names in case of
         name conflict.
       - on_problems: Specifies how to handle problems if they occur, reporting
         them as warnings by default.

         - If a column name cannot be found, a `No_Such_Column` is reported
           and an empty result is reported.
         - If a column index is invalid, an `Index_Out_Of_Bounds` is
           reported and an empty result is reported.
         - If there are column names that are clashing between the two tables, a
           `Duplicate_Output_Column_Names` is reported and the columns from the
           table are renamed as described below.
         - If a join condition correlates columns whose types are not compatible
           (for example comparing numeric types with text), an
           `Invalid_Value_Type` is reported.
         - If decimal columns are joined on equality, a
           `Floating_Point_Equality` is reported.

         In any of the above cases, if a problem occurs, the resulting table
         will have the desired structure, but it will be empty to indicate that
         the join has failed due to an erroneous join condition.

       ? Column Renaming

         If columns from the two tables have colliding names, a prefix (by
         default `Right_`) is added to the name of the column from the right
         table. The left column remains unchanged. It is possible that the new
         name will be in use, in this case it will be resolved using the normal
         renaming strategy - adding subsequent `_1`, `_2` etc.

       ? Result Ordering

         The ordering of rows in the resulting table is not specified.

       ? Joining on equality of columns with the same name

         When performing an Inner join on two columns with the same name and an
         equality condition, only one copy of column will be included in the
         output (as these two columns would have the exact same content, so they
         would be redundant).

       ? Same-name column join shorthand

         As a shorthand, providing a column name or a list of column names
         allows to join the two tables on equality of corresponding columns with
         the same name. So `table.join other on=["A", "B"]` is a shorthand for:
             table.join other on=[Join_Condition.Equals "A" "A", Join_Condition.Equals "B" "B"]
    @on Widget_Helpers.make_column_name_selector
    join : Table -> Join_Kind -> Join_Condition | Text | Vector (Join_Condition | Text) -> Text -> Problem_Behavior -> Table
    join self right join_kind=Join_Kind.Left_Outer on=[Join_Condition.Equals self.column_names.first] right_prefix="Right " on_problems=Report_Warning =
        can_proceed = if Table_Helpers.is_table right . not then Error.throw (Type_Error.Error Table right "right") else
            same_backend = case right of
                _ : Table -> True
                _ -> False
            if same_backend . not then Error.throw (Illegal_Argument.Error "Currently cross-backend joins are not supported. You need to upload the in-memory table before joining it with a database one, or materialize this table.") else
                True
        if can_proceed then
            left = self
            new_table_name = left.name + "_" + right.name

            needed_indicators = case join_kind of
                Join_Kind.Left_Exclusive  -> Pair.new False True
                Join_Kind.Right_Exclusive -> Pair.new True False
                _ -> Pair.new False False
            subquery_setups = Database_Join_Helper.prepare_subqueries left right needed_indicators.first needed_indicators.second
            left_setup = subquery_setups.first
            right_setup = subquery_setups.second

            problem_builder = Problem_Builder.new
            join_resolution = Database_Join_Helper.make_join_helpers left right left_setup.column_mapping right_setup.column_mapping . resolve on on_problems
            right_columns_to_drop = if join_kind == Join_Kind.Inner then join_resolution.redundant_column_names else []
            result_columns = Database_Join_Helper.select_columns_for_join join_kind left_setup.new_columns right_setup.new_columns right_columns_to_drop right_prefix problem_builder

            ## TODO proper equality of nulls in join conditions, see:
               https://www.pivotaltracker.com/story/show/184109759
            on_expressions = join_resolution.conditions

            where_expressions = case join_kind of
                Join_Kind.Left_Exclusive  ->
                    is_right_missing = SQL_Expression.Operation "IS_NULL" [right_setup.indicator_column.expression]
                    [is_right_missing]
                Join_Kind.Right_Exclusive ->
                    is_left_missing = SQL_Expression.Operation "IS_NULL" [left_setup.indicator_column.expression]
                    [is_left_missing]
                _ -> []

            sql_join_kind = case join_kind of
                Join_Kind.Inner           -> SQL_Join_Kind.Inner
                Join_Kind.Left_Outer      -> SQL_Join_Kind.Left
                Join_Kind.Right_Outer     -> SQL_Join_Kind.Right
                Join_Kind.Full            -> SQL_Join_Kind.Full
                Join_Kind.Left_Exclusive  -> SQL_Join_Kind.Left
                Join_Kind.Right_Exclusive -> SQL_Join_Kind.Right

            problem_builder.attach_problems_before on_problems <|
                new_from = From_Spec.Join sql_join_kind left_setup.subquery right_setup.subquery on_expressions
                new_ctx = Context.for_subquery new_from . set_where_filters where_expressions
                Table.Value new_table_name self.connection result_columns new_ctx

    ## ALIAS Cartesian Join
       Joins tables by pairing every row of the left table with every row of the
       right table.

       Arguments:
       - right: The table to join with.
       - right_row_limit: If the number of rows in the right table exceeds this,
         then a `Cross_Join_Row_Limit_Exceeded` problem is raised. The check
         exists to avoid exploding the size of the table by accident. This check
         can be disabled by setting this parameter to `Nothing`.
       - right_prefix: The prefix added to right table column names in case of
         name conflict. See "Column Renaming" below for more information.
       - on_problems: Specifies how to handle problems if they occur, reporting
         them as warnings by default.

         - If the `right` table has more rows than the `right_row_limit` allows,
           a `Cross_Join_Row_Limit_Exceeded` is reported. In warning/ignore
           mode, the join is still executed.

       ? Column Renaming

         If columns from the two tables have colliding names, a prefix (by
         default `Right_`) is added to the name of the column from the right
         table. The left column remains unchanged. It is possible that the new
         name will be in use, in this case it will be resolved using the normal
         renaming strategy - adding subsequent `_1`, `_2` etc.

       ? Result Ordering

         Rows in the result are first ordered by the order of the corresponding
         rows from the left table and then the order of rows from the right
         table. This applies only if the order of the rows was specified (for
         example, by sorting the table; in-memory tables will keep the memory
         layout order while for database tables the order may be unspecified).
    cross_join : Table -> Integer | Nothing -> Text -> Problem_Behavior -> Table
    cross_join self right right_row_limit=100 right_prefix="Right " on_problems=Report_Warning =
        _ = [right, right_row_limit, right_prefix, on_problems]
        Error.throw (Unsupported_Database_Operation.Error "Table.cross_join is not implemented yet for the Database backends.")

    ## ALIAS Join By Row Position
       Joins two tables by zipping rows from both tables table together - the
       first row of the left table is correlated with the first one of the right
       one etc.

       Arguments:
       - right: The table to join with.
       - keep_unmatched: If set to `True`, the result will include as many rows
         as the larger of the two tables - the last rows of the larger table
         will have nulls for columns of the smaller one. If set to `False`, the
         result will have as many rows as the smaller of the two tables - the
         additional rows of the larger table will be discarded. The default
         value is `Report_Unmatched` which means that the user expects that two
         tables should have the same amount of rows; if they do not, the
         behaviour is the same as if it was set to `True` - i.e. the unmatched
         rows are kept with `Nothing` values for the other table, but a
         `Row_Count_Mismatch` problem is also reported.
       - right_prefix: The prefix added to right table column names in case of
         name conflict. See "Column Renaming" below for more information.
       - on_problems: Specifies how to handle problems if they occur, reporting
         them as warnings by default.

         - If the tables have different number of rows and `keep_unmatched` is
           set to `Report_Unmatched`, the join will report `Row_Count_Mismatch`.

       ? Column Renaming

         If columns from the two tables have colliding names, a prefix (by
         default `Right_`) is added to the name of the column from the right
         table. The left column remains unchanged. It is possible that the new
         name will be in use, in this case it will be resolved using the normal
         renaming strategy - adding subsequent `_1`, `_2` etc.

       ? Row Ordering

         This operation requires a well-defined order of rows in the input
         tables. In-memory tables rely on the ordering stemming directly from
         their layout in memory. Database tables may not impose a deterministic
         ordering. If the table defines a primary key, it is used to by default
         to ensure deterministic ordering. That can be overridden by specifying
         a different ordering using `Table.order_by`. If no primary key was
         defined nor any ordering was specified explicitly by the user, the
         order of columns is undefined and the operation will fail, reporting a
         `Undefined_Column_Order` problem and returning an empty table.
    zip : Table -> Boolean | Report_Unmatched -> Text -> Problem_Behavior -> Table
    zip self right keep_unmatched=Report_Unmatched right_prefix="Right " on_problems=Report_Warning =
        _ = [right, keep_unmatched, right_prefix, on_problems]
        Error.throw (Unsupported_Database_Operation.Error "Table.zip is not implemented yet for the Database backends.")

    ## ALIAS append, concat
       Appends records from other table(s) to this table.

       Arguments:
       - tables: A single table or a vector of tables to append to this one. The
         tables are concatenated in the order they are specified, with `self`
         being the first one.
       - match_columns: Specifies how to match the columns.
         - If `Match_Columns.By_Name` - the columns are matched by name across
           all provided tables.
           If unmatched columns are to be dropped, the resulting table will keep
           only the set of columns that appear in all provided tables, in the
           relative order that they appeared in the `self` table.
           If unmatched columns are kept, they are added in the order of
           appearance - i.e. first all columns from `self` will be added in the
           original order, then any columns from the second table that were not
           matched will be added at the end (preserving their relative order),
           and so on for all the remaining tables.
         - If `Match_Columns.By_Position` - the columns are mapped by position.
           If unmatched columns are to be dropped, the resulting table will have
           as many columns as the table that had the least columns and the
           column names of the first table (`self`) will be used.
           If unmatched columns are kept, the resulting table will have as many
           columns as the table with the most columns. Since the first table may
           not have all the necessary columns to provide column names for the
           result, the result will have column names taken from the first table
           that has the biggest number of columns.
       - keep_unmatched_columns: If set to `True`, unmatched columns are kept
         and are padded with `Nothing` for tables that did not have them.
         If set to `False`, only the common subset of columns is kept - any
         column that is not present in all tables is dropped. Defaults to
         `Report_Unmatched`, which behaves like `True` - unmatched columns are
         kept and padded with `Nothing`, but a problem is reported.
       - allow_type_widening: Specifies if the resulting column type should be
         adjusted to fit columns from all arguments. If `True`, a common type
         will be chosen for each column (see "Unifying Column Types" below).
         If `False`, the resulting column type will be the same as in the first
         table containing the column. In this case, all columns that are
         concatenated must have the same type as the first one (unless this
         had a `Mixed` type - in which case it will accept any other types).
       - on_problems: Specifies how to handle problems if they occur, reporting
         them as warnings by default.

         - If `keep_unmatched_columns` is set to `Report_Unmatched` (the
           default):
           - If matching by name and there are columns that are not present in
             all tables, `Unmatched_Columns` is reported.
           - If matching by position and column counts of the merged tables
             differ, then a `Column_Count_Mismatch` is reported. The error will
             contain the greatest column count as its `expected` value and the
             smallest one as its `actual` value.
         - If `keep_unmatched_columns` is set to `False` and matching by name,
           it is possible that there are no columns that are common to all
           provided tables, in that case `No_Output_Columns` is thrown as a
           dataflow error regardless of the `on_problems` setting, because there
           are no columns to include in the resulting table.
         - If type widening is disabled and one of corresponding columns has a
           type that is incompatible with the type coming from the first table,
           a `Column_Type_Mismatch` is reported. The problematic column will be
           dropped from the resulting table. With type widening disabled, the
           subsequent tables must have the same types as the first one, unless
           the type of the first one was `Mixed` which will accept any other
           type.
         - If a common type coercion for a set of matched columns from
           concatenated tables cannot be found, a `No_Common_Type` is reported.
           In warning or ignore mode, the problematic column will be dropped
           from the resulting table.

       ? Unifying Column Types

         If `allow_type_widening` is set to `True`, then the following rules are
         used to find a common type that will fit values from all merged tables.

         Numeric columns are unified by finding the most general type that can
         fit all of the columns. The biggest integer type will be chosen and if
         integers and decimals are mixed, the decimal type will be chosen.
         If boolean columns are mixed with numeric columns, they will be coerced
         to the numeric type (and converted to 0 and 1).

         Text types will also be coerced according to the common rules - if
         constant-length texts of different lengths are mixed, they will be
         coerced to a varying-length type.

         If one of the matched columns has `Mixed` type, that type will be used
         regardless of types of other columns. Mixing any other types will
         result in a `No_Common_Type` problem. If columns of incompatible types
         are meant to be mixed, at least one of them should be explicitly
         retyped to the `Mixed` type to indicate that intention. Note that the
         `Mixed` type may not be supported by most Database backends.
    union : (Table | Vector Table) -> Match_Columns -> Boolean | Report_Unmatched -> Boolean -> Problem_Behavior -> Table
    union self tables match_columns=Match_Columns.By_Name keep_unmatched_columns=Report_Unmatched allow_type_widening=True on_problems=Report_Warning =
        all_tables = case tables of
            v : Vector -> [self] + v
            single_table -> [self, single_table]
        all_tables.all (check_db_table "tables") . if_not_error <|
            problem_builder = Problem_Builder.new
            matched_column_sets = Match_Columns_Helpers.match_columns all_tables match_columns keep_unmatched_columns problem_builder
            dialect = self.connection.dialect
            type_mapping = dialect.get_type_mapping
            merged_columns = matched_column_sets.map column_set->
                case Table_Helpers.unify_result_type_for_union column_set all_tables allow_type_widening problem_builder of
                    Nothing -> Nothing
                    result_type : Value_Type ->
                        sql_type = type_mapping.value_type_to_sql result_type Problem_Behavior.Report_Error
                        sql_type.catch Inexact_Type_Coercion error->
                            Panic.throw <|
                                Illegal_State.Error "Unexpected inexact type coercion in Union. The union logic should only operate in types supported by the given backend. This is a bug in the Database library. The coercion was: "+error.to_display_text cause=error
                        [column_set, sql_type, result_type]
            good_columns = merged_columns.filter r-> r.is_nothing.not
            if good_columns.is_empty then Error.throw No_Output_Columns else
                problem_builder.attach_problems_before on_problems <|
                    queries = all_tables.map_with_index i-> t->
                        columns_to_select = good_columns.map description->
                            column_set = description.first
                            sql_type = description.second
                            column_name = column_set.name
                            case column_set.column_indices.at i of
                                Nothing ->
                                    typ = SQL_Type_Reference.from_constant SQL_Type.null
                                    expr = SQL_Expression.Literal "NULL"
                                    null_column = Internal_Column.Value column_name typ expr
                                    ## We assume that the type for this
                                       expression will never be queried - it is
                                       just used internally to build the Union
                                       operation and never exposed externally.
                                    infer_return_type _ = SQL_Type_Reference.null
                                    dialect.make_cast null_column sql_type infer_return_type
                                corresponding_column_index : Integer ->
                                    t.at corresponding_column_index . as_internal . rename column_name
                        pairs = columns_to_select.map c->
                            [c.name, c.expression]
                        Query.Select pairs t.context

                    union_alias = all_tables.map .name . join "_"
                    new_from = From_Spec.Union queries union_alias
                    new_ctx = Context.for_subquery new_from
                    ## TODO [RW] The result type is currently fetched
                       independently for each column, instead we should fetch it
                       for all columns at once.
                       See #6118.
                    infer_return_type expression =
                        SQL_Type_Reference.new self.connection new_ctx expression
                    new_columns = good_columns.map description->
                        column_set = description.first
                        result_type = description.at 2
                        name = column_set.name
                        expression = SQL_Expression.Column union_alias name
                        input_column = Internal_Column.Value name (infer_return_type expression) expression
                        dialect.adapt_unified_column input_column result_type infer_return_type

                    Table.Value union_alias self.connection new_columns new_ctx

    ## ALIAS group, summarize

       Aggregates the rows in a table using any `Group_By` entries in columns.
       The columns argument specifies which additional aggregations to perform and to return.

       Arguments:
       - columns: Vector of `Aggregate_Column` specifying the aggregated table.
         Expressions can be used within the aggregate column to perform more
         complicated calculations.
       - error_on_missing_columns: Specifies if a missing columns in aggregates
         should result in an error regardless of the `on_problems` settings.
         Defaults to `False`, meaning that problematic aggregate will not be
         included in the result and the problem reported according to the
         `on_problems` setting.
       - on_problems: Specifies how to handle problems if they occur, reporting
         them as warnings by default.

       ! Error Conditions

         - If there are no columns in the output table, a `No_Output_Columns` is
           raised as an error regardless of the problem behavior, because it is
           not possible to create a table without any columns.
         - If a given aggregate is not supported by the backend,
           `Unsupported_Database_Operation` is reported.
         - If a column index is out of range, a `Column_Indexes_Out_Of_Range` is
           reported according to the `on_problems` setting, unless
           `error_on_missing_columns` is set to `True`, in which case it is
           raised as an error. Problems resolving `Group_By` columns are
           reported as dataflow errors regardless of these settings, as a
           missing grouping will completely change semantics of the query.
         - If a column selector is given as a `Text` and it does not match any
           columns in the input table nor is it a valid expression, an
           `Invalid_Aggregate_Column` error is raised according to the
           `on_problems` settings (unless `error_on_missing_columns` is set to
           `True` in which case it will always be an error). Problems resolving
           `Group_By` columns are reported as dataflow errors regardless of
           these settings, as a missing grouping will completely change
           semantics of the query.
         - If an aggregation fails, an `Invalid_Aggregation` dataflow error is
           raised.
         - The following additional problems may be reported according to the
           `on_problems` settings:
           - If there are invalid column names in the output table,
             a `Invalid_Output_Column_Names`.
           - If there are duplicate column names in the output table,
             a `Duplicate_Output_Column_Names`.
           - If grouping on or computing the `Mode` on a floating point number,
             a `Floating_Point_Equality`.
           - If when concatenating values there is an quoted delimited,
             an `Unquoted_Delimiter`
           - If there are more than 10 issues with a single column,
             an `Additional_Warnings`.

       > Example
         Group by the Key column, count the rows

              table.aggregate [Aggregate_Column.Group_By "Key", Aggregate_Column.Count]
    aggregate : Vector Aggregate_Column -> Boolean -> Problem_Behavior -> Table ! No_Output_Columns | Invalid_Aggregate_Column | Invalid_Output_Column_Names | Duplicate_Output_Column_Names | Floating_Point_Equality | Invalid_Aggregation | Unquoted_Delimiter | Additional_Warnings
    aggregate self columns (error_on_missing_columns=False) (on_problems=Report_Warning) =
        validated = Aggregate_Column_Helper.prepare_aggregate_columns columns self error_on_missing_columns=error_on_missing_columns
        key_columns = validated.key_columns
        key_problems = key_columns.flat_map internal_column->
            column = self.make_column internal_column
            case column.value_type.is_floating_point of
                True -> [Floating_Point_Equality.Error column.name]
                False -> []
        on_problems.attach_problems_before validated.problems+key_problems <|
            resolved_aggregates = validated.valid_columns
            key_expressions = key_columns.map .expression
            new_ctx = self.context.set_groups key_expressions
            problem_builder = Problem_Builder.new
            ## TODO [RW] here we will perform as many fetches as there are
               aggregate columns, but technically we could perform just one
               fetch fetching all column types - TODO we should do that. We can
               do it here by creating a builder that will gather all requests
               from the executed callbacks and create Lazy references that all
               point to a single query.
               See #6118.
            infer_from_database_callback expression =
                SQL_Type_Reference.new self.connection self.context expression
            dialect = self.connection.dialect
            type_mapping = dialect.get_type_mapping
            infer_return_type op_kind columns expression =
                type_mapping.infer_return_type infer_from_database_callback op_kind columns expression
            results = resolved_aggregates.map p->
                agg = p.second
                new_name = p.first
                result = Aggregate_Helper.make_aggregate_column self agg new_name dialect infer_return_type problem_builder
                ## If the `result` did contain an error, we catch it to be
                   able to store it in a vector and then we will partition the
                   created columns and failures.
                result.catch Any error->
                    Wrapped_Error.Value error

            partitioned = results.partition (_.is_a Wrapped_Error)

            ## When working on join we may encounter further issues with having
               aggregate columns exposed directly, it may be useful to re-use
               the `lift_aggregate` method to push the aggregates into a
               subquery.
            new_columns = partitioned.second
            problem_builder.attach_problems_before on_problems <|
                problems = partitioned.first.map .value
                on_problems.attach_problems_before problems <|
                    if new_columns.is_empty then (Error.throw No_Output_Columns) else
                        self.updated_context_and_columns new_ctx new_columns subquery=True

    ## Returns a new table with a chosen subset of columns left unchanged and
       the other columns pivoted to rows with a single name field and a single
       value field.

       Arguments:
       - id_fields: Set of fields to remain as columns. These values will be
         repeated for each data field that is pivoted.
       - name_field: The name of the field that will contain the names of the
         pivoted fields. If this name is already in use, it will be renamed
         with a numeric suffix.
       - value_field: The name of the field that will contain the values of the
         pivoted fields. If this name is already in use, it will be renamed
         with a numeric suffix.
       - on_problems: Specifies how to handle problems if they occur, reporting
         them as warnings by default.

       ! Error Conditions

         - If there are no columns in the output table, a `No_Output_Columns` is
           raised as an error regardless of the problem behavior, because it is
           not possible to create a table without any columns.
         - If a column in `columns` is not in the input table, a
           `Missing_Input_Columns` is raised as an error, unless
           `error_on_missing_columns` is set to `False`, in which case the
           problem is reported according to the `on_problems` setting.
         - If a column index is out of range, a `Column_Indexes_Out_Of_Range` is
           raised as an error, unless `error_on_missing_columns` is set to
           `False`, in which case the problem is reported according to the
           `on_problems` setting.
         - If any column names in the new table are clashing, a
           `Duplicate_Output_Column_Names` is reported according to the
           `on_problems` setting.
    @id_fields Widget_Helpers.make_column_name_vector_selector
    transpose : Vector (Integer | Text | Column_Selector) | Text | Integer -> Text -> Text -> Boolean -> Problem_Behavior -> Table ! No_Output_Columns | Missing_Input_Columns | Column_Indexes_Out_Of_Range | Duplicate_Output_Column_Names
    transpose self id_fields=[] (name_field="Name") (value_field="Value") (error_on_missing_columns=True) (on_problems = Report_Warning) =
        ## Avoid unused arguments warning. We cannot rename arguments to `_`,
           because we need to keep the API consistent with the in-memory table.
        _ = [id_fields, name_field, value_field, error_on_missing_columns, on_problems]
        msg = "Transposing columns is not supported in database tables, the table has to be materialized first with `read`."
        Error.throw (Unsupported_Database_Operation.Error msg)

    ## Returns a new table using a chosen field as the column header and then
       aggregating the rows within each value as specified. Optionally, a set of
       fields can be used to group the rows.

       Arguments:
       - group_by: Set of fields to group by. If not provided, a single row will
         be produced.
       - name_column: The field to use as the column header. If this field is
         not found, then each value will be a single column.
       - values: The aggregation to perform on each set of rows. Can be a single
         aggregation or a vector of aggregations. Expressions can be used within
         the aggregation to perform more complicated calculations.
       - on_problems: Specifies how to handle problems if they occur, reporting
         them as warnings by default.

       ! Error Conditions

         - If a column in `group_by` or `name_field` is not in the input table,
           a `Missing_Input_Columns` is raised as a dataflow error.
         - If a column index in `group_by`, `name_field` or `values` is out of
           range, a `Column_Indexes_Out_Of_Range` is raised as a dataflow error.
         - If a column selector in `values` given as a `Text` and it does not
           match any columns in the input table nor is it a valid expression, an
           `Invalid_Aggregate_Column` dataflow error is raised.
         - If an aggregation fails, an `Invalid_Aggregation` dataflow error is
           raised.
         - Additionally, the following problems may be reported according to the
           `on_problems` setting:
           - If grouping on, using as the column name, or computing the `Mode` on
             a floating point number, a `Floating_Point_Equality`.
           - If when concatenating values there is an quoted delimited,
             an `Unquoted_Delimiter`
           - If there are more than 10 issues with a single column,
             an `Additional_Warnings`.
    @group_by Widget_Helpers.make_column_name_vector_selector
    @name_column Widget_Helpers.make_column_name_selector
    @values (Widget_Helpers.make_aggregate_column_selector include_group_by=False)
    cross_tab : Vector (Integer | Text | Column_Selector | Aggregate_Column) | Text | Integer -> (Text | Integer) -> Aggregate_Column | Vector Aggregate_Column -> Problem_Behavior -> Table ! Missing_Input_Columns | Column_Indexes_Out_Of_Range | Invalid_Aggregate_Column | Floating_Point_Equality | Invalid_Aggregation | Unquoted_Delimiter | Additional_Warnings
    cross_tab self group_by=[] name_column=self.column_names.first values=Aggregate_Column.Count (on_problems=Report_Warning) =
        ## Avoid unused arguments warning. We cannot rename arguments to `_`,
           because we need to keep the API consistent with the in-memory table.
        _ = [group_by, name_column, values, on_problems]
        msg = "Cross tab of database tables is not supported, the table has to be materialized first with `read`."
        Error.throw (Unsupported_Database_Operation.Error msg)

<<<<<<< HEAD
    ## Parsing values is not supported in database tables, the table has to be
       loaded into memory first with `read`.
    @columns Widget_Helpers.make_column_name_vector_selector
    @type Widget_Helpers.parse_type_selector
    parse : Vector (Text | Integer | Column_Selector) | Text | Integer -> Value_Type | Auto -> Text | Data_Formatter -> Boolean -> Problem_Behavior -> Table
    parse columns=(self.columns . filter (c-> c.value_type.is_text) . map .name) type=Auto format=Data_Formatter.Value error_on_missing_columns=True on_problems=Report_Warning =
        ## Avoid unused arguments warning. We cannot rename arguments to `_`,
           because we need to keep the API consistent with the in-memory table.
        _ = [columns, type, format, error_on_missing_columns, on_problems]
        msg = "Parsing values is not supported in database tables, the table has to be materialized first with `read`."
        Error.throw (Unsupported_Database_Operation.Error msg)
=======
    ## Parses columns within a Table to a specific value type.
       By default, it looks at all `Text` columns and attempts to deduce the
       type (columns with other types are not affected).

       In the Database backends, the default formatting settings of the
       particular database are used.

       In the in-memory backend, the default parser options only parse values
       where the process is reversible (e.g., 0123 would not be converted to an
       integer as there is a leading 0). However, settings in the
       `Data_Formatter` can control this.

       Arguments:
       - columns: The columns to parse. If not specified, all text columns
         will be parsed.
       - type: The type to parse the columns to. Defaults to `Auto` meaning that
         the type will be inferred from the data. In the Database backends,
         `Auto` is not supported, so a specific type must be selected.
       - format: The formatting settings to use when parsing the columns.
         For `Date`, `Time_Of_Day` and `Date_Time`, a Java date time style
         can be used. For `Boolean`, it should be two values that represent true
         and false, separated by a `|`. Alternatively, a `Data_Formatter` can be
         passed to provide complete customisation of the formatting. If
         `Nothing` is provided, the default formatting settings of the backend
         will be used. `Nothing` is currently the only setting accepted by the
         Database backends.
       - error_on_missing_columns: if `True` (the default) raises an error if
         any column is missing. Otherwise, reported as a problem.
       - on_problems: Specifies how to handle if a problem occurs, raising as a
         warning by default.

       ! Error Conditions

         - If a column in `columns` is not in the input table, a
           `Missing_Input_Columns` is raised as an error or problem
           following the `error_on_missing_columns` rules.
         - If a column index is out of range, a `Column_Indexes_Out_Of_Range` is
           raised as an error or problem following the
           `error_on_missing_columns` rules.
         - If a column selected for parsing is not a text column, an
           `Invalid_Value_Type` error is raised.
         - If no columns have been selected for parsing,
           a `No_Input_Columns_Selected` error is raised.
         - If custom formatting settings were provided, but the database backend
           does not support customization, an `Unsupported_Database_Operation`
           error is reported.

       > Example
         Parse dates in a column.

             table.parse "birthday" Value_Type.Date
    @type (Widget_Helpers.parse_type_selector include_auto=False)
    @columns Widget_Helpers.make_column_name_vector_selector
    parse : Text | Integer | Column_Selector | Vector (Text | Integer | Column_Selector) -> Value_Type | Auto -> Text | Data_Formatter | Nothing -> Boolean -> Problem_Behavior -> Table
    parse self columns=(self.columns . filter (c-> c.value_type.is_text) . map .name) type format=Nothing error_on_missing_columns=True on_problems=Report_Warning =
        selected = self.columns_helper.resolve_columns columns error_on_missing_columns=error_on_missing_columns on_problems=on_problems
        result = selected.fold self table-> column_to_parse->
            new_column = column_to_parse.parse type format on_problems
            table.set new_column new_name=column_to_parse.name set_mode=Set_Mode.Update
        ## The temporary variable for result is added due to the #6765 bug.
           It should be removed once it is fixed.
        result
>>>>>>> a9a464af

    ## Splits a column of text into a set of new columns.
       The original column will be removed from the table.
       The new columns will be named with the name of the input column with a
       incrementing number after.

       Arguments:
       - column: The name or index of the column to split the text of.
       - delimiter: The term or terms used to split the text.
       - column_count: The number of columns to split to.
         If `Nothing` then columns will be added to fit all data.
       - on_problems: Specifies the behavior when a problem occurs.

       ! Error Conditions
         If the data exceeds the `column_count`, a `Column_Count_Exceeded` will
         be reported according to the `on_problems` behavior.
    @column Widget_Helpers.make_column_name_selector
    @delimiter make_delimiter_selector
    split_to_columns : Text | Integer -> Text -> Integer | Nothing -> Problem_Behavior -> Table
    split_to_columns self column delimiter="," column_count=Nothing on_problems=Report_Error =
        _ = [column delimiter column_count on_problems]
        Error.throw (Unsupported_Database_Operation.Error "Table.split_to_columns is not implemented yet for the Database backends.")

    ## Splits a column of text into a set of new rows.
       The values of other columns are repeated for the new rows.

       Arguments:
       - column: The name or index of the column to split the text of.
       - delimiter: The term or terms used to split the text.
    @column Widget_Helpers.make_column_name_selector
    @delimiter make_delimiter_selector
    split_to_rows : Text | Integer -> Text -> Table
    split_to_rows self column delimiter="," =
        _ = [column delimiter]
        Error.throw (Unsupported_Database_Operation.Error "Table.split_to_rows is not implemented yet for the Database backends.")

    ## Tokenizes a column of text into a set of new columns using a regular
       expression.
       If the pattern contains marked groups, the values are concatenated
       together; otherwise the whole match is returned.
       The original column will be removed from the table.
       The new columns will be named with the name of the input column with a
       incrementing number after.

       Arguments:
       - column: The name or index of the column to tokenize the text of.
       - pattern: The pattern used to find within the text.
       - case_sensitivity: Specifies if the text values should be compared case
         sensitively.
       - column_count: The number of columns to split to.
         If `Nothing` then columns will be added to fit all data.
       - on_problems: Specifies the behavior when a problem occurs.

       ! Error Conditions
         If the data exceeds the `column_count`, a `Column_Count_Exceeded` will
         be reported according to the `on_problems` behavior.
    @column Widget_Helpers.make_column_name_selector
    tokenize_to_columns : Text | Integer -> Text -> Case_Sensitivity -> Integer | Nothing -> Problem_Behavior -> Table
    tokenize_to_columns self column pattern="." case_sensitivity=Case_Sensitivity.Sensitive column_count=Nothing on_problems=Report_Error =
        _ = [column pattern case_sensitivity column_count on_problems]
        Error.throw (Unsupported_Database_Operation.Error "Table.tokenize_to_columns is not implemented yet for the Database backends.")

    ## Tokenizes a column of text into a set of new rows using a regular
       expression.
       If the pattern contains marked groups, the values are concatenated
       together; otherwise the whole match is returned.
       The values of other columns are repeated for the new rows.

       Arguments:
       - column: The name or index of the column to tokenize the text of.
       - pattern: The pattern used to find within the text.
       - case_sensitivity: Specifies if the text values should be compared case
         sensitively.
       - at_least_one_row: If True, a tokenization that returns no values will still
         produce at least one row, with `Nothing` for the output column values.
         Equivalent to converting a tokenization output of [] to [Nothing].
    @column Widget_Helpers.make_column_name_selector
    tokenize_to_rows : Text | Integer -> Text -> Case_Sensitivity -> Boolean -> Table
    tokenize_to_rows self column pattern="." case_sensitivity=Case_Sensitivity.Sensitive at_least_one_row=False =
        _ = [column, pattern, case_sensitivity, at_least_one_row]
        Error.throw (Unsupported_Database_Operation.Error "Table.tokenize_to_rows is not implemented yet for the Database backends.")

    ## Converts a Text column into new columns using a regular expression
       pattern.

       Each match becomes a row in the table.
       The values of other columns are repeated for the new rows.

       If there are no marked groups, a single column with whole content of
       match is added. Otherwise, each group becomes a column (with group name
       if named in Regex).

       Arguments:
       - column: The column to split the text of.
       - pattern: The pattern used to search within the text.
       - case_sensitivity: Specifies if the text values should be compared case
         sensitively.
       - parse_values: Parse any values using the default value parser.

       ? Column Names

       If no marked group, the new column will have the same name as the input.
       If the marked groups are named, the names will be used otherwise the column
       will be named `<Input Column> <N>` where `N` is the number of the marked group.
       If the new name is already in use it will be renamed following the normal
       suffixing strategy.
    @column Widget_Helpers.make_column_name_selector
    parse_to_columns : Text | Integer -> Text -> Case_Sensitivity -> Boolean -> Problem_Behavior -> Table
    parse_to_columns self column pattern="." case_sensitivity=Case_Sensitivity.Sensitive parse_values=True on_problems=Report_Error =
        _ = [column, pattern, case_sensitivity, parse_values, on_problems]
        Error.throw (Unsupported_Database_Operation.Error "Table.parse_to_columns is not implemented yet for the Database backends.")

    ## Cast the selected columns to a specific type.

       Returns a new table in which the selected columns are replaced with
       columns having the new types.

       Arguments:
       - columns: The selection of columns to cast.
       - value_type: The `Value_Type` to cast the column to.
       - on_problems: Specifies how to handle problems if they occur, reporting
         them as warnings by default.

       In the Database backend, this will boil down to a CAST operation.
       In the in-memory backend, a conversion will be performed according to
       the following rules:
       - Anything can be cast into the `Mixed` type.
       - Converting to a `Char` type, the elements of the column will be
         converted to text. If it is fixed length, the texts will be trimmed or
         padded on the right with the space character to match the desired
         length.
       - Conversion between numeric types will replace values exceeding the
         range of the target type with `Nothing`.
       - Converting decimal numbers into integers will truncate or round them,
         depending on the backend. If more control is needed, use the various
         rounding functions (such as `round` or `floor`).
       - Booleans may also be converted to numbers, with `True` being converted
         to `1` and `False` to `0`. The reverse is not supported - use `iif`
         instead.
       - A `Date_Time` may be converted into a `Date` or `Time` type - the
         resulting value will be truncated to the desired type.
       - If a `Date` is to be converted to `Date_Time`, it will be set at
         midnight of the default system timezone.

        If the target type cannot fit some of the values (for example due to too
        small range), a `Conversion_Failure` may be reported according to the
        `on_problems` rules. The Database backends may fail with `SQL_Error`
        instead.

       ? Inexact Target Type

         If the backend does not support the requested target type, the closest
         supported type is chosen and a `Inexact_Type_Coercion` problem is
         reported.
    @columns Widget_Helpers.make_column_name_vector_selector
    cast : Vector (Text | Integer | Column_Selector) | Text | Integer -> Value_Type -> Boolean -> Problem_Behavior -> Table ! Illegal_Argument | Inexact_Type_Coercion | Conversion_Failure
    cast self columns=[0] value_type error_on_missing_columns=True on_problems=Problem_Behavior.Report_Warning =
        selected = self.columns_helper.resolve_columns columns error_on_missing_columns=error_on_missing_columns on_problems=on_problems
        result = selected.fold self table-> column_to_cast->
            new_column = column_to_cast.cast value_type on_problems
            table.set new_column new_name=column_to_cast.name set_mode=Set_Mode.Update
        ## The temporary variable for result is added due to the #6765 bug.
           It should be removed once it is fixed.
        result

    ## ALIAS dropna
       ALIAS drop_missing_rows
       Remove rows which are all blank or containing blank values.

       Arguments:
       - when_any: If `True`, then remove any row containing any blank values.
         If `False`, then only remove rows with all blank values.
       - treat_nans_as_blank: If `True`, then `Number.nan` is considered as blank.

       ? Blank values
         Blank values are `Nothing`, `""` and depending on setting `Number.nan`.
    filter_blank_rows : Boolean -> Boolean -> Table
    filter_blank_rows self when_any=False treat_nans_as_blank=False =
        Table_Helpers.filter_blank_rows self when_any treat_nans_as_blank

    ## ALIAS count
       Returns the amount of rows in this table.
    row_count : Integer
    row_count self = if self.internal_columns.is_empty then 0 else
        expr = SQL_Expression.Operation "COUNT_ROWS" []
        column_name = "row_count"
        ## We need to keep some column in the subquery which will determine if
           the query is performing regular selection or aggregation. To avoid
           computing too much we do not pass all the columns but only the first
           one.
        setup = self.context.as_subquery self.name [[self.internal_columns.first]]
        new_ctx = Context.for_subquery setup.subquery
        query = Query.Select [[column_name, expr]] new_ctx
        sql = self.connection.dialect.generate_sql query
        table = self.connection.read_statement sql
        table.at column_name . at 0

    ## Returns a materialized dataframe containing rows of this table.

       Arguments:
       - max_rows: specifies a maximum amount of rows to fetch; if not set, all
         available rows are fetched.
    read : (Integer | Nothing) -> Materialized_Table
    read self max_rows=Nothing =
        preprocessed = self.limit max_rows
        case preprocessed.internal_columns.is_empty of
            True ->
                Error.throw (Illegal_Argument.Error "Cannot create a table with no columns.")
            False ->
                sql = preprocessed.to_sql
                column_type_suggestions = preprocessed.internal_columns.map .sql_type_reference
                self.connection.read_statement sql column_type_suggestions

    ## PRIVATE
       Creates a query corresponding to this table.
    to_select_query : Query
    to_select_query self =
        cols = self.internal_columns.map (c -> [c.name, c.expression])
        # assert cols.not_empty
        Query.Select cols self.context

    ## UNSTABLE
       Returns an SQL statement that will be used for materializing this table.
    to_sql : SQL_Statement
    to_sql self = self.connection.dialect.generate_sql self.to_select_query

    ## Returns a Table describing this table's contents.

       The table lists all columns, counts of non-null items and value types of
       each column.
    info : Materialized_Table
    info self =
        cols = self.internal_columns
        count_query =
            ## Performing a subquery is the most robust way to handle both
               regular columns and aggregates.
               Naively wrapping each column in a `COUNT(...)` will not
               always work as aggregates cannot be nested.
            setup = self.context.as_subquery self.name [self.internal_columns]
            new_ctx = Context.for_subquery setup.subquery
            new_columns = setup.new_columns.first.map column->
                [column.name, SQL_Expression.Operation "COUNT" [column.expression]]
            query = Query.Select new_columns new_ctx
            self.connection.dialect.generate_sql query
        count_table = self.connection.read_statement count_query
        counts = if cols.is_empty then [] else count_table.columns.map c-> c.at 0
        type_mapping = self.connection.dialect.get_type_mapping
        types = cols.map col->
            type_mapping.sql_type_to_value_type col.sql_type_reference.get
        Materialized_Table.new [["Column", cols.map .name], ["Items Count", counts], ["Value Type", types]]

    ## PRIVATE

       Helper to create columns from internal columns.

       Arguments:
       - internal: The internal column to use for creating a column.
    make_column : Internal_Column -> Column
    make_column self internal =
        Column.Value internal.name self.connection internal.sql_type_reference internal.expression self.context

    ## PRIVATE
    columns_helper : Table_Column_Helper
    columns_helper self =
        Table_Helpers.Table_Column_Helper.Value self.internal_columns self.make_column self .read

    ## PRIVATE

       Returns a copy of this table with updated internal columns.

       Arguments:
       - columns: The columns with which to update this table.
    updated_columns : Vector Internal_Column -> Table
    updated_columns self internal_columns = Table.Value self.name self.connection internal_columns self.context

    ## PRIVATE

       Returns a copy of this table with updated context.

       Arguments:
       - ctx: The new context for this table.
    updated_context : Context -> Table
    updated_context self ctx = Table.Value self.name self.connection self.internal_columns ctx

    ## PRIVATE

       Returns a copy of this table with updated context and columns.

       Arguments:
       - ctx: The new context for this table.
       - internal_columns: The new columns to include in the table.
       - subquery: A boolean indicating whether the operation should be wrapped
         in a subquery. This is a simple workaround for operations which may be
         affected by further operations if not wrapped. For example, a group-by
         may need to be wrapped in this way if a filter is to be performed on it
         later on. Ideally, this should be done only on demand, if the
         subsequent operation needs it and operations like join should try to
         avoid nesting subqueries without necessity. However, for now, for
         simplicity, we are always wrapping brittle operations. This may be
         revised in the future, to generate better and more concise SQL code.
    updated_context_and_columns : Context -> Vector Internal_Column -> Boolean -> Table
    updated_context_and_columns self ctx internal_columns subquery=False = case subquery of
        True ->
            setup = ctx.as_subquery self.name [internal_columns]
            new_ctx = Context.for_subquery setup.subquery
            new_columns = setup.new_columns.first
            Table.Value self.name self.connection new_columns new_ctx
        False ->
            Table.Value self.name self.connection internal_columns ctx

    ## PRIVATE

       Inserts a new row to the table.

       Arguments:
       - values: The values making up the row of the table.

       It actually modifies the underlying table in the database.  It can only
       be called on the Table if no operations modifying it have been performed
       like modifying, removing or adding columns, filtering, grouping etc.
    insert : Vector Any -> Nothing
    insert self values =
        table_name = case self.context.from_spec of
            From_Spec.Table name _ -> name
            _ -> Error.throw <| Illegal_State.Error "Inserting can only be performed on tables as returned by `query`, any further processing is not allowed."
        # TODO [RW] before removing the PRIVATE tag, add a check that no bad stuff was done to the table as described above
        pairs = self.internal_columns.zip values col-> value->
            [col.name, SQL_Expression.Constant value]
        query = self.connection.dialect.generate_sql <| Query.Insert table_name pairs
        affected_rows = self.connection.execute_update query
        case affected_rows == 1 of
            False -> Error.throw <| Illegal_State.Error "The update unexpectedly affected "+affected_rows.to_text+" rows."
            True -> Nothing

    ## PRIVATE
       Provides a simplified text representation for display in the REPL and errors.
    to_text : Text
    to_text self = "(Database Table "+self.name.to_text+")"

    ## This function writes the table into a file.

       The specific behavior of the various `File_Format`s is specified below.

       Arguments:
       - path: The path to the output file.
       - format: The format of the file.
         If `Auto_Detect` is specified; the provided file determines the
         specific type and configures it appropriately. Details of this type are
         below.
       - on_existing_file: Specified how to handle if the file already exists.
       - match_columns: Specifies how to match columns against an existing file.
         If `Match_Columns.By_Name` - the columns are mapped by name against an
         existing file. If there is a mismatch, then a `Column_Name_Mismatch`
         error is raised.
         If `Match_Columns.By_Position` - the columns are mapped by position
         against an existing file. If there is a mismatch, then a
         `Column_Count_Mismatch` error is raised.
       - on_problems: Specifies how to handle if a problem occurs, raising as a
         warning by default. The specific issues depend on the `File_Format`
         argument.

       Returns:
       - If an unsupported `File_Format` is specified, an
         `Illegal_Argument` is raised.
       - If the path to the parent location cannot be found or the filename is
         invalid, a `File_Error.Not_Found` is raised.
       - If another IO error occurs, such as access denied, an
         `File_Error.IO_Error` is raised.
       - If appending and the columns do not match, a `Column_Count_Mismatch` is
         raised.
       - Other specific errors or warnings that can be raised depend on the
         format argument.
       - Otherwise, the file is loaded following the rules of the format
         parameter.

       ? `File_Format` write behaviors

         - `Auto_Detect`: The file format is determined by the provided file.
         - `Bytes` and `Plain_Text`: The Table does not support these types in
            the `write` function. If passed as format, an
            `Illegal_Argument` is raised. To write out the table as plain
            text, the user needs to call the `Text.from Table` method and then
            use the `Text.write` function.

       > Example
         Write a database table to a CSV file.

             import Standard.Examples
             from Standard.Database import all

             example_to_csv =
                 connection = Database.connect (SQLite (File.new "db.sqlite"))
                 table = connection.query (SQL_Query.Table_Name "Table")
                 table.write (enso_project.data / "example_csv_output.csv")
    @format Widget_Helpers.write_table_selector
    write : File|Text -> File_Format -> Existing_File_Behavior -> Match_Columns -> Problem_Behavior -> Nothing ! Column_Count_Mismatch | Illegal_Argument | File_Error
    write self path format=Auto_Detect on_existing_file=Existing_File_Behavior.Backup match_columns=Match_Columns.By_Name on_problems=Report_Warning =
        # TODO This should ideally be done in a streaming manner, or at least respect the row limits.
        self.read.write path format on_existing_file match_columns on_problems

## PRIVATE

   Creates a Table out of a connection, name and list of column names.

   Arguments:
   - connection: The connection to a database.
   - table_name: The name of the table to get.
   - columns: List of columns to fetch. Each column is represented by a pair of column name and its expected SQL Type.
   - ctx: The context to use for the table.
make_table : Connection -> Text -> Vector -> Context -> Table
make_table connection table_name columns ctx =
    if columns.is_empty then Error.throw (Illegal_State.Error "Unexpectedly attempting to create a Database Table with no columns. This is a bug in the Database library.") else
        cols = columns.map p->
            name = p.first
            sql_type = p.second
            Internal_Column.Value name (SQL_Type_Reference.from_constant sql_type) (SQL_Expression.Column table_name name)
        Table.Value table_name connection cols ctx

## PRIVATE

   Renders an ASCII-art representation for a Table from a dataframe that
   contains a fragment of the underlying data and count of all rows.

   Arguments:
   - df: The materialized dataframe that contains the data to be displayed, it
     should have no indices set.
   - indices_count: Indicates how many columns from the materialized dataframe
     should be treated as indices in the display (index columns will be bold if
     `format_terminal` is enabled).
   - all_rows_count: The count of all rows in the underlying Table; if
     `all_rows_count` is bigger than the amount of rows of `df`, an additional
     line will be included that will say how many hidden rows there are.
   - format_term: A boolean flag, specifying whether to use ANSI escape codes
     for rich formatting in the terminal.
display_dataframe : Materialized_Table -> Integer -> Integer -> Boolean -> Text
display_dataframe df indices_count all_rows_count format_terminal =
    cols = Vector.from_polyglot_array df.java_table.getColumns
    col_names = cols.map .getName . map normalize_string_for_display
    col_vals = cols.map .getStorage
    display_rows = df.row_count
    rows = Vector.new display_rows row_num->
        col_vals.map col->
            if col.isNa row_num then "Nothing" else get_item_string col row_num
    table = print_table col_names rows indices_count format_terminal
    if display_rows == all_rows_count then table else
        missing_rows_count = all_rows_count - display_rows
        missing = '\n\u2026 and ' + missing_rows_count.to_text + ' hidden rows.'
        table + missing

## PRIVATE

   Transforms `preferred_names` names in such a way to not collide with
   `used_names`.

   Arguments:
   - used_names: The names that have already been used.
   - preferred_names: The names that the user wants to use.

   If a name from `preferred_names` does not collide with others, it is kept as
   is, otherwise numerical suffixes are added.
fresh_names : Vector Text -> Vector Text -> Vector Text
fresh_names used_names preferred_names =
   unique = Unique_Name_Strategy.new
   unique.mark_used used_names
   unique.make_all_unique preferred_names

## PRIVATE

   Ensures that the provided columns do not clash with the vector of names
   provided as first argument.

   Arguments:
   - used_names: The already used names.
   - columns: The columns to rename to avoid clashes.

   Original column names are kept if possible, but if they would clash, the
   columns are renamed.
freshen_columns : Vector Text -> Vector Internal_Column -> Vector Internal_Column
freshen_columns used_names columns =
    new_names = fresh_names used_names (columns.map .name)
    Helpers.rename_internal_columns columns new_names

## PRIVATE
type Wrapped_Error
    ## PRIVATE
    Value value

## PRIVATE
   Checks if the argument is a proper table and comes from the current backend.
   It returns True or throws a dataflow error explaining the issue.

   TODO [RW]: this should check that the tables are on the same connection
check_db_table arg_name table =
    if Table_Helpers.is_table table . not then Error.throw (Type_Error.Error Table table arg_name) else
            same_backend = table.is_a Table
            case same_backend of
                False ->
                    Error.throw (Illegal_Argument.Error "Currently cross-backend operations are not supported. Materialize the table using `.read` before mixing it with an in-memory Table.")
                True -> True<|MERGE_RESOLUTION|>--- conflicted
+++ resolved
@@ -1412,19 +1412,6 @@
         msg = "Cross tab of database tables is not supported, the table has to be materialized first with `read`."
         Error.throw (Unsupported_Database_Operation.Error msg)
 
-<<<<<<< HEAD
-    ## Parsing values is not supported in database tables, the table has to be
-       loaded into memory first with `read`.
-    @columns Widget_Helpers.make_column_name_vector_selector
-    @type Widget_Helpers.parse_type_selector
-    parse : Vector (Text | Integer | Column_Selector) | Text | Integer -> Value_Type | Auto -> Text | Data_Formatter -> Boolean -> Problem_Behavior -> Table
-    parse columns=(self.columns . filter (c-> c.value_type.is_text) . map .name) type=Auto format=Data_Formatter.Value error_on_missing_columns=True on_problems=Report_Warning =
-        ## Avoid unused arguments warning. We cannot rename arguments to `_`,
-           because we need to keep the API consistent with the in-memory table.
-        _ = [columns, type, format, error_on_missing_columns, on_problems]
-        msg = "Parsing values is not supported in database tables, the table has to be materialized first with `read`."
-        Error.throw (Unsupported_Database_Operation.Error msg)
-=======
     ## Parses columns within a Table to a specific value type.
        By default, it looks at all `Text` columns and attempts to deduce the
        type (columns with other types are not affected).
@@ -1478,7 +1465,7 @@
              table.parse "birthday" Value_Type.Date
     @type (Widget_Helpers.parse_type_selector include_auto=False)
     @columns Widget_Helpers.make_column_name_vector_selector
-    parse : Text | Integer | Column_Selector | Vector (Text | Integer | Column_Selector) -> Value_Type | Auto -> Text | Data_Formatter | Nothing -> Boolean -> Problem_Behavior -> Table
+    parse : Vector (Text | Integer | Column_Selector) | Text | Integer -> Value_Type | Auto -> Text | Data_Formatter | Nothing -> Boolean -> Problem_Behavior -> Table
     parse self columns=(self.columns . filter (c-> c.value_type.is_text) . map .name) type format=Nothing error_on_missing_columns=True on_problems=Report_Warning =
         selected = self.columns_helper.resolve_columns columns error_on_missing_columns=error_on_missing_columns on_problems=on_problems
         result = selected.fold self table-> column_to_parse->
@@ -1487,7 +1474,6 @@
         ## The temporary variable for result is added due to the #6765 bug.
            It should be removed once it is fixed.
         result
->>>>>>> a9a464af
 
     ## Splits a column of text into a set of new columns.
        The original column will be removed from the table.
