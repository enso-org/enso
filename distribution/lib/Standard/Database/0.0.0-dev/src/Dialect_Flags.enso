--- conflicted
+++ resolved
@@ -11,21 +11,12 @@
    since feature flags are user-facing, and can be used to identify features
    that are not yet implemented.
 type Dialect_Flags
-<<<<<<< HEAD
     Value (rounding : Rounding_Flags) (primary_key : Primary_Key_Flags)
-=======
-    ## PRIVATE
-    Value (rounding : Rounding_Flags)
->>>>>>> 343f6830
 
 ## PRIVATE
 type Rounding_Flags
-<<<<<<< HEAD
+    ## PRIVATE
     Value (supports_negative_decimal_places : Boolean) (supports_float_decimal_places : Boolean) (use_builtin_bankers : Boolean)
 
 type Primary_Key_Flags
-    Value (allows_nulls : Boolean)
-=======
-    ## PRIVATE
-    Value (supports_negative_decimal_places : Boolean) (supports_float_decimal_places : Boolean) (use_builtin_bankers : Boolean)
->>>>>>> 343f6830
+    Value (allows_nulls : Boolean)