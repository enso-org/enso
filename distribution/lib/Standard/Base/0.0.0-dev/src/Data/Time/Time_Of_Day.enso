--- conflicted
+++ resolved
@@ -374,17 +374,4 @@
         _ : Time_Of_Day ->
             sign = Time_Utils.compare_to_localtime self that
             Ordering.from_sign sign
-<<<<<<< HEAD
-        _ -> Error.throw (Type_Error_Data Time_Of_Day that "that")
-=======
-        _ -> Error.throw (Type_Error.Error Time_Of_Day that "that")
-
-    ## Compares two Time_Of_Day for equality.
-    == : Date -> Boolean
-    == self that = case that of
-        Time_Of_Day -> Meta.is_same_object self Time_Of_Day
-        _ : Time_Of_Day ->
-            sign = Time_Utils.compare_to_localtime self that
-            0 == sign
-        _ -> False
->>>>>>> 43167c16
+        _ -> Error.throw (Type_Error.Error Time_Of_Day that "that")