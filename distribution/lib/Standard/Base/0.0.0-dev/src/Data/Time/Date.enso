from Standard.Base import all

import Standard.Base.Data.Time
import Standard.Base.Data.Time.Duration
import Standard.Base.Data.Time.Time_Of_Day
import Standard.Base.Data.Time.Zone

polyglot java import org.enso.base.Time_Utils

## Obtains the current date from the system clock in the system timezone.

   > Example
     Get the current date.

         import Standard.Base.Data.Time.Date

         example_now = Date.now
now : Date
now = @Builtin_Method "Date.now"

## ALIAS Current Date

   Obtains the current date from the system clock in the system timezone.

   > Example
     Get the current date.

         import Standard.Base.Data.Time.Date

         example_today = Date.today
today : Date
today = now

## Constructs a new Date from a year, month, and day.

   Arguments
   - month: The month-of-year to represent, from 1 (January) to 12 (December).
   - day: The day-of-month to represent, from 1 to 31. It must be valid for the
     year and month.

   Returns a `Time_Error` if the provided time is not valid.

   > Example
     Create a new local date at Unix epoch.

         import Standard.Base.Data.Time.Date

         example_new = Date.new 1970

   > Example
     Get the local date of 5th August 1986.

         import Standard.Base.Data.Time.Date

         example_new = Date.new 1986 8 5

new : Integer -> Integer -> Integer -> Date ! Time.Time_Error
new year (month = 1) (day = 1) =
    ## TODO This is left using the old error handling approach, because
       magically, changing this to the `catch_java` (which is now preferred way
       of catching Polyglot_Errors) lead to the "should format local date using
       provided pattern" test failing because it called the `LocalDate.format`
       instead of Enso format. Hopefully this will be fixed with
       https://github.com/enso-org/enso/pull/3559
       Then this should be switched to use `Panic.catch_java`.
    Panic.recover Any (date_new year month day) . catch Any e-> case e of
        Polyglot_Error err -> Error.throw (Time.Time_Error err.getMessage)
        ex -> Error.throw (Time.Time_Error ex)

## ALIAS Date from Text

   Converts text containing a date into a Date object.

   Arguments:
   - text: The text to try and parse as a date.
   - pattern: An optional pattern describing how to parse the text.

   Returns a `Time_Error` if the provided `text` cannot be parsed using the
   provided `pattern`.

   ? Pattern Syntax
     Patterns are based on a simple sequence of letters and symbols. For
     example, "d MMM yyyy" will format "2011-12-03" as "3 Dec 2011".

   ? Default Date Formatting
     Unless you provide a custom format, the text must represent a valid date
     that can be parsed using the ISO-8601 extended local date format. The
     format consists of:

     - Four digits or more for the year. Years in the range 0000 to 9999
       will be pre-padded by zero to ensure four digits. Years outside
       that range will have a prefixed positive or negative symbol.
     - A dash
     - Two digits for the month-of-year. This is pre-padded by zero to ensure
       two digits.
     - A dash
     - Two digits for the day-of-month. This is pre-padded by zero to ensure two
       digits.

   > Example
     Parse the date of 23rd December 2020.

         import Standard.Base.Data.Time.Date

         example_parse = Date.parse "2020-12-23"

   > Example
     Recover from an error due to a wrong format.

         import Standard.Base.Data.Time.Date
         import Standard.Base.Data.Time

         example_parse_err = Date.parse "my birthday" . catch Time.Time_Error _->
             Date.new 2000 1 1

   > Example
     Parse "1999-1-1" as Date using a custom format.

         import Standard.Base.Data.Time.Date

         example_parse = Date.parse "1999-1-1" "yyyy-M-d"

   > Example
     Recover from the parse error.

         import Standard.Base.Data.Time.Date
         import Standard.base.Data.Time

         example_parse_err =
             date = Date.parse "1999-1-1" "yyyy-MM-dd"
             date.catch Time.Time_Error (_->Date.new 2000 1 1)
parse : Text -> (Text | Nothing) -> Date ! Time.Time_Error
parse text pattern=Nothing =
    result = Panic.recover Any <| case pattern of
<<<<<<< HEAD
        Nothing -> Date_Internal.date_parse text 0
        Text -> Date_Internal.date_parse text pattern
=======
        Nothing -> Date.parse text 0
        Text -> Date.parse text pattern
>>>>>>> 0a466d9e
        _ -> Panic.throw (Time.Time_Error "An invalid pattern was provided.")
    result . map_error <| case _ of
        Polyglot_Error err -> Time.Time_Error err.getMessage
        ex -> Time.Time_Error ex

type Date

    ## This type represents a date, often viewed as year-month-day.

       For example, the value "2nd October 2007" can be stored in a `Date`.

       This class does not store or represent a time or timezone. Instead, it
       is a description of the date, as used for birthdays. It cannot represent
       an instant on the time-line without additional information such as an
       offset or timezone.
    @Builtin_Type
    type Date

    ## Get the year field.

       > Example
         Get the current year.

             import Standard.Base.Data.Time.Date

             example_year = Date.now.year
    year : Integer
    year = self.date_value 1

    ## Get the month of year field, as a number from 1 to 12.

       > Example
         Get the current month.

             import Standard.Base.Data.Time.Date

             example_month = Date.now.month
    month : Integer
    month = self.date_value 2

    ## Get the day of month field.

       > Example
         Get the current day.

             import Standard.Base.Data.Time.Date

             example_day = Date.now.day
    day : Integer
    day = self.date_value 3

    ## Returns the number of week of year this date falls into.

       Arguments:
       - locale: the locale used to define the notion of weeks of year.

       ! Locale Dependency
         Note that this operation is locale-specific. It varies both by the
         local definition of the first day of week and the definition of the
         first week of year. For example, in the US, the first day of the week
         is Sunday and week 1 is the week containing January 1. In the UK on the
         other hand, the first day of the week is Monday, and week 1 is the week
         containing the first Thursday of the year. Therefore it is important to
         properly specify the `locale` argument.
    week_of_year : Locale.Locale -> Integer
    week_of_year locale=Locale.default = Time_Utils.week_of_year self locale.java_locale

    ## ALIAS Date to Time

       Combine this date with time of day to create a point in time.

       Arguments:
       - time_of_day: The time to combine with the date to create a time.
       - zone: The time-zone in which to create the time.

       > Example
         Convert this date to midnight UTC time.

             import Standard.Base.Data.Time.Date
             import Standard.Base.Data.Time.Time_Of_Day
             import Standard.Base.Data.Time.Zone

             example_to_time = Date.new 2020 2 3 . to_time Time_Of_Day.new Zone.utc
    to_time : Time_Of_Day -> Zone -> Time
    to_time time_of_day (zone = Zone.system) = Time.Time (Time_Utils.date_with_time self time_of_day.internal_local_time zone.internal_zone_id)

    ## Add the specified amount of time to this instant to get another date.

       Arguments:
       - amount: The time duration to add to this instant.

       > Example
         Add 6 months to a local date.

             import Standard.Base.Data.Time.Date
             import Standard.Base.Data.Time.Duration

             example_add = Date.new 2020 + 6.months
    + : Duration -> Date
    + amount = if amount.is_time then Error.throw (Time.Time_Error "Date does not support time intervals") else
        Date_Internal.date_to_enso (Time_Utils.date_adjust self 1 amount.internal_period)

    ## Subtract the specified amount of time from this instant to get another
       date.

       Arguments:
       - amount: The time duration to subtract from this date.

       > Example
         Subtract 7 days from a local date.

             import Standard.Base.Data.Time.Date
             import Standard.Base.Data.Time.Duration

             example_subtract = Date.new 2020 - 7.days
    - : Duration -> Date
    - amount = if amount.is_time then Error.throw (Time.Time_Error "Date does not support time intervals") else
        Date_Internal.date_to_enso (Time_Utils.date_adjust self -1 amount.internal_period)


    ## A Date to Json conversion.

       > Example
         Convert the current date to JSON.

             import Standard.Base.Data.Time.Date

             example_to_json = Date.now.to_json
    to_json : Json.Object
    to_json = Json.from_pairs [["type", "Date"], ["day", self.day], ["month", self.month], ["year", self.year]]

    ## Format this date using the provided format specifier.

       Arguments:
       - pattern: The text specifying the format for formatting the date.

       ? Pattern Syntax
         Patterns are based on a simple sequence of letters and symbols. For
         example, "d MMM yyyy" will format "2011-12-03" as "3 Dec 2011".

       > Example
         Format "2020-06-02" as "2 June 2020"

             import Standard.Base.Data.Time.Date

             example_format = Date.new 2020 6 2 . format "d MMMM yyyy"

       > Example
         Format "2020-06-02" as "2 June 20"

             import Standard.Base.Data.Time.Date

             example_format = Date.new 2020 6 2 . format "d MMMM yy"

       > Example
         Format "2020-06-02" as "Tuesday, 02 June 2020"

             import Standard.Base.Data.Time.Date

             example_format = Date.new 2020 6 2 . format "EEEE, dd MMMM yyyy"

       > Example
         Format "2020-06-02" as "Tue Jun 2"

             import Standard.Base.Data.Time.Date

             example_format = Date.new 2020 6 2 . format "EEE MMM d"

       > Example
         Format "2020-06-02" as "2020AD"

             import Standard.Base.Data.Time.Date

             example_format = Date.new 2020 6 2 . format "yyyyGG"
    format : Text -> Text
    format pattern = Time_Utils.local_date_format self pattern

    ## Compares `self` to `that` to produce an ordering.

       Arguments:
       - that: The other `Date` to compare against.

       > Example
         Compare two dates for their ordering.

         (Date.new 2000).compare_to (Date.new 2001)
    compare_to : Date -> Ordering
    compare_to that =
        sign = Time_Utils.compare_to self that
        Ordering.from_sign sign

    == : Date -> Boolean
    == that =
        sign = Time_Utils.compare_to self that
        0 == sign<|MERGE_RESOLUTION|>--- conflicted
+++ resolved
@@ -4,6 +4,7 @@
 import Standard.Base.Data.Time.Duration
 import Standard.Base.Data.Time.Time_Of_Day
 import Standard.Base.Data.Time.Zone
+import Standard.Base.Polyglot
 
 polyglot java import org.enso.base.Time_Utils
 
@@ -63,8 +64,8 @@
        instead of Enso format. Hopefully this will be fixed with
        https://github.com/enso-org/enso/pull/3559
        Then this should be switched to use `Panic.catch_java`.
-    Panic.recover Any (date_new year month day) . catch Any e-> case e of
-        Polyglot_Error err -> Error.throw (Time.Time_Error err.getMessage)
+    Panic.recover Any (Date.date_new year month day) . catch Any e-> case e of
+        Polyglot_Error err -> Error.throw (Time.Time_Error err)
         ex -> Error.throw (Time.Time_Error ex)
 
 ## ALIAS Date from Text
@@ -132,13 +133,8 @@
 parse : Text -> (Text | Nothing) -> Date ! Time.Time_Error
 parse text pattern=Nothing =
     result = Panic.recover Any <| case pattern of
-<<<<<<< HEAD
-        Nothing -> Date_Internal.date_parse text 0
-        Text -> Date_Internal.date_parse text pattern
-=======
-        Nothing -> Date.parse text 0
-        Text -> Date.parse text pattern
->>>>>>> 0a466d9e
+        Nothing -> Date.date_parse text 0
+        Text -> Date.date_parse text pattern
         _ -> Panic.throw (Time.Time_Error "An invalid pattern was provided.")
     result . map_error <| case _ of
         Polyglot_Error err -> Time.Time_Error err.getMessage
@@ -239,7 +235,7 @@
              example_add = Date.new 2020 + 6.months
     + : Duration -> Date
     + amount = if amount.is_time then Error.throw (Time.Time_Error "Date does not support time intervals") else
-        Date_Internal.date_to_enso (Time_Utils.date_adjust self 1 amount.internal_period)
+        Date.date_to_enso (Time_Utils.date_adjust self 1 amount.internal_period)
 
     ## Subtract the specified amount of time from this instant to get another
        date.
@@ -256,7 +252,7 @@
              example_subtract = Date.new 2020 - 7.days
     - : Duration -> Date
     - amount = if amount.is_time then Error.throw (Time.Time_Error "Date does not support time intervals") else
-        Date_Internal.date_to_enso (Time_Utils.date_adjust self -1 amount.internal_period)
+        Date.date_to_enso (Time_Utils.date_adjust self -1 amount.internal_period)
 
 
     ## A Date to Json conversion.
@@ -330,6 +326,7 @@
         sign = Time_Utils.compare_to self that
         Ordering.from_sign sign
 
+    ## Compares two Dates for equality.
     == : Date -> Boolean
     == that =
         sign = Time_Utils.compare_to self that
