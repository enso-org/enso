--- conflicted
+++ resolved
@@ -289,19 +289,8 @@
              example_workdays = Date.new 2020 1 1 . work_days_until (Date.new 2020 1 5)
     work_days_until : Date -> Vector Date -> Boolean -> Integer
     work_days_until self end holidays=[] include_end_date=False =
-<<<<<<< HEAD
-        if include_end_date then self.work_days_until (end + (Period.days 1)) holidays include_end_date=False else
-            weekdays = week_days_between self end
-            ## We count holidays that occurred within the period, but not on the
-               weekends (as weekend days have already been excluded from the count).
-               We also need to ensure we exclude each holiday only once, even if the
-               user provided it multiple times.
-            overlapping_holidays = holidays.filter holiday->
-                fits_in_range self end holiday && (is_weekend holiday).not
-            weekdays - overlapping_holidays.distinct.length
-=======
         Date_Time.ensure_in_epoch self <|
-            if include_end_date then self.work_days_until (end + 1.day) holidays include_end_date=False else
+            if include_end_date then self.work_days_until (end + (Period.days 1)) holidays include_end_date=False else
                 weekdays = week_days_between self end
                 ## We count holidays that occurred within the period, but not on the
                    weekends (as weekend days have already been excluded from the count).
@@ -310,7 +299,6 @@
                 overlapping_holidays = holidays.filter holiday->
                     fits_in_range self end holiday && (is_weekend holiday).not
                 weekdays - overlapping_holidays.distinct.length
->>>>>>> c4a7e28f
 
     ## ALIAS Date to Time
 
@@ -385,83 +373,6 @@
 
              example_shift = Date.new 2020 2 3 . add_work_days 5
     add_work_days : Integer -> Vector Date -> Date
-<<<<<<< HEAD
-    add_work_days self days=1 holidays=[] = case days >= 0 of
-        True ->
-            full_weeks = days.div 5
-            remaining_days = days % 5
-
-            # If the current day is a Saturday, the ordinal will be 6.
-            ordinal = self.day_of_week.to_integer first_day=Day_Of_Week.Monday start_at_zero=False
-
-            ## If the current day is a Sunday, we just need to shift by one day
-               to 'escape' the weekend, regardless of the overall remaining
-               shift. On any other day, we check if current day plus the shift
-               overlaps a weekend, we need the shift to be 2 days since we need
-               to skip both Saturday and Sunday.
-            additional_shift = if ordinal == 7 then 1 else
-                if ordinal + remaining_days > 5 then 2 else 0
-
-            days_to_shift = full_weeks*7 + remaining_days + additional_shift
-            end = self + (Period.new days=days_to_shift)
-
-            ## We have shifted the date so that weekends are taken into account,
-               but other holidays may have happened during that shift period.
-               Thus we may have shifted by less workdays than really desired. We
-               compute the difference and if there are still remaining workdays
-               to shift by, we re-run the whole shift procedure.
-            workdays = self.work_days_until end holidays include_end_date=False
-            diff = days - workdays
-            if diff > 0 then @Tail_Call end.add_work_days diff holidays else
-                ## Otherwise we have accounted for all workdays we were asked
-                   to. But that is still not the end - we still need to ensure
-                   that the final day on which we have 'landed' is a workday
-                   too. Our procedure ensures that it is not a weekend, but it
-                   can still be a holiday. So we will be shifting the end date
-                   as long as needed to fall on a non-weekend non-holiday
-                   workday.
-                go end_date =
-                    if holidays.contains end_date || is_weekend end_date then @Tail_Call go (end_date + (Period.days 1)) else end_date
-                go end
-        False ->
-            ## We shift a bit so that if shifting by N full weeks, the 'last'
-               shift is done on `remaining_days` and not full weeks. That is
-               because shifting a Saturday back 5 days does not want us to get
-               to the earlier Saturday and fall back to the Friday before it,
-               but we want to stop at the Monday just after that Saturday.
-            full_weeks = (days + 1).div 5
-            remaining_days = (days + 1) % 5 - 1
-
-            # If the current day is a Sunday, the ordinal will be 1.
-            ordinal = self.day_of_week.to_integer first_day=Day_Of_Week.Sunday start_at_zero=False
-
-            ## If we overlapped the weekend, we need to increase the shift by
-               one day (our current shift already shifts us by one day, but we
-               need one more to skip the whole two-day weekend).
-            additional_shift = if ordinal == 1 then -1 else
-                if ordinal + remaining_days <= 1 then -2 else 0
-
-            ## The rest of the logic is analogous to the positive case, we
-               just need to correctly handle the reverse order of dates. The
-               `days_to_shift` will be negative so `end` will come _before_
-               `self`.
-            days_to_shift = full_weeks*7 + remaining_days + additional_shift
-            end = self + (Period.new days=days_to_shift)
-            workdays = end.work_days_until self holidays include_end_date=False
-
-            ## `days` is negative but `workdays` is positive, `diff` will be
-               zero if we accounted for all days or negative if there are
-               still workdays we need to shift by - then it will be exactly
-               the remaining offset that we need to shift by.
-            diff = days + workdays
-            if diff < 0 then @Tail_Call end.add_work_days diff holidays else
-                ## As in the positive case, if the final end date falls on a
-                   holiday, we need to ensure that we move it - this time
-                   backwards - to the first workday.
-                go end_date =
-                    if holidays.contains end_date || is_weekend end_date then @Tail_Call go (end_date - (Period.days 1)) else end_date
-                go end
-=======
     add_work_days self days=1 holidays=[] =
         Date_Time.ensure_in_epoch self <|
             case days >= 0 of
@@ -481,7 +392,7 @@
                         if ordinal + remaining_days > 5 then 2 else 0
 
                     days_to_shift = full_weeks*7 + remaining_days + additional_shift
-                    end = self + days_to_shift.days
+                    end = self + (Period.new days=days_to_shift)
 
                     ## We have shifted the date so that weekends are taken into account,
                        but other holidays may have happened during that shift period.
@@ -499,7 +410,7 @@
                            as long as needed to fall on a non-weekend non-holiday
                            workday.
                         go end_date =
-                            if holidays.contains end_date || is_weekend end_date then @Tail_Call go (end_date + 1.day) else end_date
+                            if holidays.contains end_date || is_weekend end_date then @Tail_Call go (end_date + (Period.days 1)) else end_date
                         go end
                 False ->
                     ## We shift a bit so that if shifting by N full weeks, the 'last'
@@ -524,7 +435,7 @@
                        `days_to_shift` will be negative so `end` will come _before_
                        `self`.
                     days_to_shift = full_weeks*7 + remaining_days + additional_shift
-                    end = self + days_to_shift.days
+                    end = self + (Period.new days=days_to_shift)
                     workdays = end.work_days_until self holidays include_end_date=False
 
                     ## `days` is negative but `workdays` is positive, `diff` will be
@@ -537,9 +448,8 @@
                            holiday, we need to ensure that we move it - this time
                            backwards - to the first workday.
                         go end_date =
-                            if holidays.contains end_date || is_weekend end_date then @Tail_Call go (end_date - 1.day) else end_date
+                            if holidays.contains end_date || is_weekend end_date then @Tail_Call go (end_date - (Period.days 1)) else end_date
                         go end
->>>>>>> c4a7e28f
 
     ## Subtract the specified amount of time from this instant to get another
        date.
