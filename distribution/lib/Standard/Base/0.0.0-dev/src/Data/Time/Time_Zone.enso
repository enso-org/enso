import project.Any.Any
import project.Data.Json.JS_Object
import project.Data.Numbers.Integer
import project.Data.Text.Text
import project.Error.Error
import project.Error.Time_Error.Time_Error
import project.Panic.Panic

from project.Data.Boolean import Boolean, True, False

polyglot java import java.lang.Exception as JException
polyglot java import java.time.ZoneId
polyglot java import java.time.ZoneOffset
polyglot java import org.enso.base.Time_Utils

## PRIVATE
   Obtains an instance of `Time_Zone` using an offset in hours, minutes and seconds
   from the UTC zone.

   Arguments:
   - hours: The timezone offset in hours from UTC, from -18 to +18.
   - minutes: The timezone offset in minutes from the nearest hour, from 0 to
     ±59. The sign must match that of the hours argument.
   - seconds: The timezone offset in seconds from the nearest minute, from 0 to
     ±59. The sign must match that of the minutes argument.

   Recommended to use `Time_Zone.new` instead which provides defaults.
new_builtin : Integer -> Integer -> Integer -> Time_Zone
new_builtin hours minutes seconds = @Builtin_Method "Time_Zone.new_builtin"

## PRIVATE

   This method parses the ID producing a `Time_Zone`.

   Arguments:
   - text: The text representing a zone identifier.

   Recommended to use `Time_Zone.parse` instead which handles potential exceptions.
parse_builtin : Text -> Time_Zone
parse_builtin text = @Builtin_Method "Time_Zone.parse_builtin"

## A type representing a time zone.

   Arguments:
   - internal_zone_id: The identifier for the internal zone of the
     representation.

   A time zone can be eiter offset-based like "-06:00" or id-based like
   "Europe/Paris".
@Builtin_Type
type Time_Zone
    ## The system default timezone.

       > Example
         Get the system default timezone.

             from Standard.Base import Time_Zone

             example_system = Time_Zone.system
    system : Time_Zone
    system = @Builtin_Method "Time_Zone.system"

    ## ALIAS Current Time Zone

       The system's local timezone.

       > Example
         Get the system's local timezone.

             from Standard.Base import Time_Zone

             example_local = Time_Zone.local
    local : Time_Zone
    local = Time_Zone.system

    ## ALIAS UTC Time Zone

       The UTC timezone.

       > Example
         Get the UTC timezone.

             from Standard.Base import Time_Zone

             example_utc = Time_Zone.utc
    utc : Time_Zone
    utc = Time_Zone.parse "UTC"

    ## Obtains an instance of `Time_Zone` using an offset in hours, minutes and seconds
       from the UTC zone.

       Arguments:
       - hours: The timezone offset in hours from UTC, from -18 to +18.
       - minutes: The timezone offset in minutes from the nearest hour, from 0 to
         ±59. The sign must match that of the hours argument.
       - seconds: The timezone offset in seconds from the nearest minute, from 0 to
         ±59. The sign must match that of the minutes argument.

       > Example
         Get time zone 1 hour 1 minute and 50 seconds from UTC.

             from Standard.Base import Zone

             example_new = Zone.new 1 1 50
    new : Integer -> Integer -> Integer -> Time_Zone
    new (hours = 0) (minutes = 0) (seconds = 0) =
        new_builtin hours minutes seconds

    ## ALIAS Time Zone from Text

       This method parses the ID producing a `Time_Zone`.

       Arguments:
       - id: The text representing a zone identifier.

       > Example
         Get Central European Time.

             from Standard.Base import Time_Zone

             example_parse = Time_Zone.parse "CET"

       > Example
         Get Moscow time.

             from Standard.Base import Time_Zone

             example_parse = Time_Zone.parse "Europe/Moscow"

       > Example
         Get time zone -06:00.

             from Standard.Base import Time_Zone

             example_parse = Time_Zone.parse "-06:00"

       > Example
         Get custom offset +03:02:01 of 3 hours 2 minutes an 1 second.

             from Standard.Base import Time_Zone

             example_parse = Time_Zone.parse "+03:02:01"
    parse : Text -> Time_Zone ! Time_Error
    parse id =
        Panic.catch JException handler=(catch -> Error.throw (Time_Error.Error catch.payload.getMessage)) <|
            parse_builtin id

    ## Get the unique timezone ID.

       > Example
         Get the unique identifier for your system's current timezone.

             from Standard.Base import Time_Zone

             example_zone_id = Time_Zone.system.zone_id
    zone_id : Text
    zone_id self = @Builtin_Method "Time_Zone.zone_id"

    ## Convert to a JavaScript Object representing this Time_Zone.

       > Example
         Convert your system's current timezone to a JS_Object.

             from Standard.Base import Time_Zone

<<<<<<< HEAD
             example_to_json = Time_Zone.system.to_json
    to_json : Json
    to_json self = Json.from_pairs [["type", "Time_Zone"], ["id", self.zone_id]]
=======
             example_to_json = Time_Zone.system.to_js_object
    to_js_object : JS_Object
    to_js_object self =
        type_pair = ["type", "Time_Zone"]
        cons_pair = ["constructor", "new"]
        JS_Object.from_pairs [type_pair, cons_pair, ["id", self.zone_id]]

    ## Compares two Zones for equality.
    == : Time_Zone -> Boolean
    == self that =
        case that of
            _ : Time_Zone -> Time_Utils.equals_zone self that
            _ -> False
>>>>>>> ee476eaf
<|MERGE_RESOLUTION|>--- conflicted
+++ resolved
@@ -163,22 +163,9 @@
 
              from Standard.Base import Time_Zone
 
-<<<<<<< HEAD
-             example_to_json = Time_Zone.system.to_json
-    to_json : Json
-    to_json self = Json.from_pairs [["type", "Time_Zone"], ["id", self.zone_id]]
-=======
              example_to_json = Time_Zone.system.to_js_object
     to_js_object : JS_Object
     to_js_object self =
         type_pair = ["type", "Time_Zone"]
         cons_pair = ["constructor", "new"]
-        JS_Object.from_pairs [type_pair, cons_pair, ["id", self.zone_id]]
-
-    ## Compares two Zones for equality.
-    == : Time_Zone -> Boolean
-    == self that =
-        case that of
-            _ : Time_Zone -> Time_Utils.equals_zone self that
-            _ -> False
->>>>>>> ee476eaf
+        JS_Object.from_pairs [type_pair, cons_pair, ["id", self.zone_id]]