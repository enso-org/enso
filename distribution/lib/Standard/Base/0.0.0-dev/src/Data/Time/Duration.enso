from Standard.Base import all
import Standard.Base.System

polyglot java import java.time.Duration as Java_Duration
polyglot java import java.time.Period as Java_Period
polyglot java import org.enso.base.Time_Utils

## Create an interval representing the duration between two points in time.

   Arguments:
   - start_inclusive: The start time of the duration.
   - end_inclusive: The end time of the duration.
   - timezone_aware: Should the creation of the interval be timezone-aware.

   > Example
     An hour interval between two points in time.

         from Standard.Base import Date_Time
         import Standard.Base.Data.Time.Duration

         example_between = Duration.between Date_Time.now (Date_Time.new 2010 10 20)
between : Date_Time -> Date_Time -> Duration
between start_inclusive end_exclusive timezone_aware=True =
    period = Java_Period.ofDays 0 . normalized
<<<<<<< HEAD
    start = start_inclusive.internal_zoned_date_time
    end = end_exclusive.internal_zoned_date_time
    duration = Java_Duration.between start end
    Duration_Data period duration
=======
    duration = Time_Utils.duration_between start_inclusive end_exclusive timezone_aware
    Duration period duration
>>>>>>> 63fecec3


## ADVANCED

   Time the evaluation of a function, return a Pair of Duration and Result

   Arguments:
   - function: Function to execute.
time_execution : Any -> Pair Duration Any
time_execution ~function =
    start = System.nano_time
    result = Runtime.no_inline function
    end = System.nano_time
    duration = Duration_Data (Java_Period.ofDays 0) (Java_Duration.ofNanos (end - start))
    Pair_Data duration result


type Duration

    ## An amount of time in terms of years, months, days, hours, minutes,
       seconds and nanoseconds.

       Arguments:
       - internal_period: The internal representation of the time as a period.
       - internal_duration: The internal representation of the time as a
         duration.
    Duration_Data internal_period internal_duration

    ## Add the specified amount of time to this duration.

       Arguments:
       - that: The duration to add to `self`.

       > Example
         Add 6 seconds to a duration of 3 minutes

             import Standard.Base.Data.Time.Duration

             example_add = 3.minutes + 6.seconds

       > Example
         Add 12 hours to a duration of a month.

             import Standard.Base.Data.Time.Duration

             example_add = 1.month + 12.hours
    + : Duration -> Duration
    + self that =
        period = self.internal_period . plus that.internal_period . normalized
        duration = self.internal_duration . plus that.internal_duration
        Duration_Data period duration

    ## Subtract the specified amount of time from this duration.

       Arguments:
       - that: The duration to subtract from `self`.

       > Example
         Subtract 11 months from a duration of 3 years

             import Standard.Base.Data.Time.Duration

             example_subtract = 3.years - 11.months

       > Example
         Substract 30 minutes from a duration of 7 months.

             import Standard.Base.Data.Time.Duration

             example_subtract = 7.months - 30.minutes
    - : Duration -> Duration
    - self that =
        period = self.internal_period . minus that.internal_period . normalized
        duration = self.internal_duration . minus that.internal_duration
        Duration_Data period duration

    ## Get the portion of the duration expressed in nanoseconds.

       > Example
         Get the portion of the duration expressed in nanoseconds.

             import Standard.Examples

             example_nanos = Examples.duration.nanoseconds
    nanoseconds : Integer
    nanoseconds self = self.internal_duration . toNanosPart

    ## Get the portion of the duration expressed in milliseconds.

       > Example
         Get the portion of the duration expressed in milliseconds.

             import Standard.Examples

             example_millis = Examples.duration.milliseconds
    milliseconds : Integer
    milliseconds self = self.internal_duration . toMillisPart

    ## Get the portion of the duration expressed in seconds.

       > Example
         Get the portion of the duration expressed in seconds.

             import Standard.Examples

             example_seconds = Examples.duration.milliseconds
    seconds : Integer
    seconds self = self.internal_duration . toSecondsPart

    ## Get the portion of the duration expressed in minutes.

       > Example
         Get the portion of the duration expressed in minutes.

             import Standard.Examples

             example_minutes = Examples.duration.milliseconds
    minutes : Integer
    minutes self = self.internal_duration . toMinutesPart

    ## Get the portion of the duration expressed in hours.

       > Example
         Get the portion of the duration expressed in hours.

             import Standard.Examples

             example_hours = Examples.duration.milliseconds
    hours : Integer
    hours self = self.internal_duration . toHours

    ## Get the portion of the duration expressed in days.

       > Example
         Get the portion of the duration expressed in days.

             import Standard.Examples

             example_days = Examples.duration.milliseconds
    days : Integer
    days self = self.internal_period . getDays

    ## Get the portion of the duration expressed in months.

       > Example
         Get the portion of the duration expressed in months.

             import Standard.Examples

             example_months = Examples.duration.months
    months : Integer
    months self = self.internal_period . getMonths

    ## Get the portion of the duration expressed in years.

       > Example
         Get the portion of the duration expressed in years.

             import Standard.Examples

             example_years = Examples.duration.years
    years : Integer
    years self = self.internal_period . getYears

    ## Convert this duration to a Vector of years, months, days, hours, minutes,
       seconds and nanosecnods.

       > Example
         Convert duration of a year and a hour to a vector returning
         `[1, 0, 0, 1, 0, 0, 0]`.

             import Standard.Base.Data.Time.Duration

             example_to_vec = (1.year + 1.hour).to_vector

       > Example
         Convert duration of 800 nanoseconds to a vector returning
         `[0, 0, 0, 0, 0, 0, 800]`

             import Standard.Base.Data.Time.Duration

             example_to_vec = 800.nanoseconds . to_vector
    to_vector : Vector.Vector Integer
    to_vector self = [self.years, self.months, self.days, self.hours, self.minutes, self.seconds, self.nanoseconds]

    ## A Duration to Json conversion.

       > Example
         Convert a duration of 10 seconds to Json.

             import Standard.Base.Data.Time.Duration

             example_to_json = 10.seconds.to_json
    to_json : Json.Object
    to_json self =
        b = Vector.new_builder
        b.append ["type", "Duration"]
        if self.years==0 . not then b.append ["years", self.years]
        if self.months==0 . not then b.append ["months", self.months]
        if self.days==0 . not then b.append ["days", self.days]
        if self.hours==0 . not then b.append ["hours", self.hours]
        if self.minutes==0 . not then b.append ["minutes", self.minutes]
        if self.seconds==0 . not then b.append ["seconds", self.seconds]
        if self.nanoseconds==0 . not then b.append ["nanoseconds", self.nanoseconds]
        Json.from_pairs b.to_vector

    ## Check if this duration is date-based.

       > Example
         Check if the duration of 10 seconds is date-based.

             import Standard.Base.Data.Time.Duration

             example_is_date = 10.seconds.is_date
    is_date : Boolean
    is_date self = (self.years==0 . not) || (self.months==0 . not) || (self.days==0 . not)

    ## Check if this duration is time-based.

       > Example
         Check if the duration of 10 seconds is time-based.

             import Standard.Base.Data.Time.Duration

             example_is_time = 10.seconds.is_time
    is_time : Boolean
    is_time self = (self.hours==0 . not) || (self.minutes==0 . not) || (self.seconds==0 . not) || (self.nanoseconds==0 . not)

    ## Check if this duration represents an empty time-span.

       > Example
         Check if the duration of 10 seconds is empty.

             import Standard.Base.Data.Time.Duration

             example_is_empty = 10.seconds.is_empty
    is_empty : Boolean
    is_empty self = self.is_date.not && self.is_time.not

    ## Check two durations for equality.

       Arguments:
       - that: The duration to compare against `self`.

       > Examples
         Check if 60 seconds and 1 minute are equal.

             import Standard.Base.Data.Time.Duration

             example_eq = 60.seconds == 1.minute
    == : Duration -> Boolean
    == self that = self.to_vector == that.to_vector

    ## Compares `self` to `that` to produce an ordering.

       Arguments:
       - that: The other `Duration` to compare against.

       > Example
         Compare two durations for their ordering.

             import Standard.Base.Data.Time.Duration

             example_compare_to =
                 duration_1 = 1.year
                 duration_2 = 12.months + 1.day
                 duration_1.compare_to duration_2
    compare_to : Duration -> Ordering
    compare_to self that =
        if self.years > that.years then Ordering.Greater else
            if self.years < that.years then Ordering.Less else
                if self.months > that.months then Ordering.Greater else
                    if self.months < that.months then Ordering.Less else
                        if self.days > that.days then Ordering.Greater else
                            if self.days < that.days then Ordering.Less else
                                duration_sign = self.internal_duration.compareTo that.internal_duration
                                Ordering.from_sign duration_sign

## Create a duration of `self` nanoseconds.

   > Examples
     Create a duration of 1 nanosecond.

         import Standard.Base.Data.Time.Duration

         example_nano = 1.nanosecond
Integer.nanosecond : Duration
Integer.nanosecond self = Duration_Data (Java_Period.ofDays 0) (Java_Duration.ofNanos self)

## Create a duration of `self` nanoseconds.

   > Examples
     Create a duration of 20 nanoseconds.

         import Standard.Base.Data.Time.Duration

         example_nano = 20.nanoseconds
Integer.nanoseconds : Duration
Integer.nanoseconds self = self.nanosecond

## Create a duration of `self` milliseconds.

   > Example
     Create a duration of 1 millisecond.

         import Standard.Base.Data.Time.Duration

         example_milli = 1.millisecond
Integer.millisecond : Duration
Integer.millisecond self = Duration_Data (Java_Period.ofDays 0) (Java_Duration.ofMillis self)

## Create a duration of `self` milliseconds.

   > Example
     Create a duration of 20 milliseconds.

         import Standard.Base.Data.Time.Duration

         example_milli = 20.milliseconds
Integer.milliseconds : Duration
Integer.milliseconds self = self.millisecond

## Create a duration of `self` seconds.

   > Example
     Create a duration of 1 second.

         import Standard.Base.Data.Time.Duration

         example_second = 1.second
Integer.second : Duration
Integer.second self = Duration_Data (Java_Period.ofDays 0) (Java_Duration.ofSeconds self)

## Create a duration of `self` seconds.

   > Example
     Create a duration of 20 seconds.

         import Standard.Base.Data.Time.Duration

         example_second = 20.seconds
Integer.seconds : Duration
Integer.seconds self = self.second

## Create a duration of `self` minutes.

   > Example
     Create a duration of 1 minute.

         import Standard.Base.Data.Time.Duration

         example_min = 1.minute
Integer.minute : Duration
Integer.minute self = Duration_Data (Java_Period.ofDays 0) (Java_Duration.ofMinutes self)

## Create a duration of `self` minutes.

   > Example
     Create a duration of 20 minutes.

         import Standard.Base.Data.Time.Duration

         example_min = 20.minutes
Integer.minutes : Duration
Integer.minutes self = self.minute

## Create a duration of `self` hours.

   > Example
     Create a duration of 1 hour.

         import Standard.Base.Data.Time.Duration

         example_hour = 1.hour
Integer.hour : Duration
Integer.hour self = Duration_Data (Java_Period.ofDays 0) (Java_Duration.ofHours self)

## Create a duration of `self` hours.

   > Example
     Create a duration of 20 hours.

         import Standard.Base.Data.Time.Duration

         example_hour = 20.hours
Integer.hours : Duration
Integer.hours self = self.hour

## Create a duration of `self` days.

   > Example
     Create a duration of 1 day.

         import Standard.Base.Data.Time.Duration

         example_day = 1.day
Integer.day : Duration
Integer.day self = Duration_Data (Java_Period.ofDays self . normalized) (Java_Duration.ofSeconds 0)

## Create a duration of `self` days.

   > Example
     Create a duration of 20 days.

         import Standard.Base.Data.Time.Duration

         example_day = 20.days
Integer.days : Duration
Integer.days self = self.day

## Create a duration of `self` months.

   > Example
     Create a duration of 1 month.

         import Standard.Base.Data.Time.Duration

         example_month = 1.month
Integer.month : Duration
Integer.month self = Duration_Data (Java_Period.ofMonths self . normalized) (Java_Duration.ofSeconds 0)

## Create a duration of `self` months.

   > Example
     Create a duration of 6 months.

         import Standard.Base.Data.Time.Duration

         example_month = 6.months
Integer.months : Duration
Integer.months self = self.month

## Create a duration of `self` years.

   > Example
     Create a duration of 1 year.

         import Standard.Base.Data.Time.Duration

         example_year = 1.year
Integer.year : Duration
Integer.year self = Duration_Data (Java_Period.ofYears self . normalized) (Java_Duration.ofSeconds 0)

## Create a duration of `self` years.

   > Example
     Create a duration of 20 years.

         import Standard.Base.Data.Time.Duration

         example_year = 20.years
Integer.years : Duration
Integer.years self = self.year
<|MERGE_RESOLUTION|>--- conflicted
+++ resolved
@@ -22,15 +22,8 @@
 between : Date_Time -> Date_Time -> Duration
 between start_inclusive end_exclusive timezone_aware=True =
     period = Java_Period.ofDays 0 . normalized
-<<<<<<< HEAD
-    start = start_inclusive.internal_zoned_date_time
-    end = end_exclusive.internal_zoned_date_time
-    duration = Java_Duration.between start end
+    duration = Time_Utils.duration_between start_inclusive end_exclusive timezone_aware
     Duration_Data period duration
-=======
-    duration = Time_Utils.duration_between start_inclusive end_exclusive timezone_aware
-    Duration period duration
->>>>>>> 63fecec3
 
 
 ## ADVANCED
