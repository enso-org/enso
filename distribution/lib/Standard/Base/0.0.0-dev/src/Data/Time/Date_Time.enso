--- conflicted
+++ resolved
@@ -698,17 +698,4 @@
         _ : Date_Time ->
             sign = Time_Utils.compare_to_zoneddatetime self that
             Ordering.from_sign sign
-<<<<<<< HEAD
-        _ -> Error.throw (Type_Error_Data Date_Time that "that")
-=======
-        _ -> Error.throw (Type_Error.Error Date_Time that "that")
-
-    ## Compares two Date_Time for equality.
-    == : Date_Time -> Boolean
-    == self that = case that of
-        Date_Time -> Meta.is_same_object self Date_Time
-        _ : Date_Time ->
-            sign = Time_Utils.compare_to_zoneddatetime self that
-            0 == sign
-        _ -> False
->>>>>>> 43167c16
+        _ -> Error.throw (Type_Error.Error Date_Time that "that")