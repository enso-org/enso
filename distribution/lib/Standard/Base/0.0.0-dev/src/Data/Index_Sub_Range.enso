--- conflicted
+++ resolved
@@ -156,11 +156,7 @@
         single_slice 0 true_end
     By_Index one_or_many_descriptors -> Panic.recover [Index_Out_Of_Bounds_Error_Data, Illegal_Argument_Error_Data] <|
         indices = case one_or_many_descriptors of
-<<<<<<< HEAD
-            Vector.Vector -> one_or_many_descriptors
-=======
-            Vector.Vector_Data _ -> one_or_many_descriptors
->>>>>>> 4fc6dcce
+            Vector.Vector_Data -> one_or_many_descriptors
             _ -> [one_or_many_descriptors]
         trimmed = resolve_ranges indices length
         slice_ranges trimmed
@@ -209,11 +205,7 @@
         single_slice true_end length
     By_Index one_or_many_descriptors -> Panic.recover [Index_Out_Of_Bounds_Error_Data, Illegal_Argument_Error_Data] <|
         indices = case one_or_many_descriptors of
-<<<<<<< HEAD
-            Vector.Vector -> one_or_many_descriptors
-=======
-            Vector.Vector_Data _ -> one_or_many_descriptors
->>>>>>> 4fc6dcce
+            Vector.Vector_Data -> one_or_many_descriptors
             _ -> [one_or_many_descriptors]
         trimmed = resolve_ranges indices length
         normalized = normalize_ranges trimmed
