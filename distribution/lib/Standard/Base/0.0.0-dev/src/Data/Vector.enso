--- conflicted
+++ resolved
@@ -988,13 +988,8 @@
          Make a new builder
 
              Vector.new_builder
-<<<<<<< HEAD
-    new : Integer->Builder
+    new : Integer -> Builder
     new (capacity=10) = Builder_Data (Array_Builder.newBuilder capacity)
-=======
-    new : Integer -> Builder
-    new (capacity=10) = Builder_Data (ArrayList.new capacity)
->>>>>>> f233ea66
 
     ## Checks if this builder is empty.
     is_empty : Boolean
