import project.Any.Any
import project.Data.Locale.Locale
import project.Data.Numeric.Internal.Decimal_Internal
import project.Data.Numeric.Math_Context.Math_Context
import project.Data.Numeric.Rounding_Mode.Rounding_Mode
import project.Data.Text.Text
import project.Data.Vector.Vector
import project.Error.Error
import project.Errors.Illegal_Argument.Illegal_Argument
import project.Nothing.Nothing
import project.Panic.Panic
import project.Warning.Warning
from project.Data.Boolean import Boolean, False, True
from project.Data.Numbers import Float, Integer, Number, Number_Parse_Error
from project.Data.Numeric.Internal.Decimal_Internal import Decimal_Comparator
from project.Data.Ordering import Comparable, Ordering
from project.Errors.Common import Arithmetic_Error, Loss_Of_Numeric_Precision, Out_Of_Range, Unsupported_Argument_Types
from project.Widget_Helpers import make_number_format_selector

polyglot java import java.lang.ArithmeticException
polyglot java import java.lang.Integer as Java_Integer
polyglot java import java.lang.NumberFormatException
polyglot java import java.math.BigDecimal
polyglot java import java.text.DecimalFormat
polyglot java import java.text.DecimalFormatSymbols
polyglot java import java.text.NumberFormat
polyglot java import java.text.ParseException
polyglot java import org.enso.base.numeric.ConversionResult
polyglot java import org.enso.base.numeric.Decimal_Utils

## Decimal is the type of decimal (base-10-scaled) numbers in Enso. An Enso
   `Decimal` is a wrapper around a Java `BigDecimal`.

   `Decimal` values have more overhead than standard `Float` values, but they
   have the advantage of being able to precisely specify values such as `0.1`,
   which is important for certain kinds of calculations, such as currency.

   A `Decimal` value is represented internally by a Java `BigInteger` "unscaled
   value" and a "scale value". The numerical value of the `Decimal` is
   `(unscaledValue * 10^(-scale))`. Scale values are maintained automatically by
   the constructors and numerical operations, but can also be set explicitly.

   Scale values can allow distinctions between values that would be identical as
   `Float`s. For example, the following values have different internal
   representations:

       a = Decimal.new "2.0"
       b = Decimal.new "2.00"
       a == b
       # => True

   These two values have different internal representations, but they are still
   considered the same value by `==`.

   All of the constructors, and many of the operations, can take an additional
   `Math_Context` value, which can specify two things:

   - precision: the number of decimal digits to use to represent a value or
     result; results are rounded to this precision.
   - rounding_mode: the method to use for rounding. See `Rounding_Mode` for
     details about each rounding method.

   When a `Math_Context` value is used in an operation, and causes a loss of
   precision, a `Loss_Of_Numeric_Precision` warning is attached to the result.

   If no `Math_Context` value is supplied, the default is to make all operations
   exact. A `Math_Context` with a precision of `0` has the same effect.

   A `Decimal` can represent any `Float` precisely. However, some `Float`
   literals, such as `0.1`, cannot be represented exactly to infinite
   precision by a `Float`. For this reason, constructing a `Decimal` from
   a `Float` always attaches a `Loss_Of_Numeric_Precision` warning to the
   result. To avoid this problem, it is recommended to create `Decimal`s from
   fractional values by passing the value in as a `Text`, where possible and
   convenient.

   The `Decimal` class provides arithmetic operations `add`, `subtract`,
   `multiply`, and `divide`, which can take a `Math_Context` argument. You can
   also use the usual operators `+`, `-`, `*`, `/`, which are the same as the
   named methods, but which cannot take a `Math_Context`.

   In the case of `divide`, it is possible that the result will have a
   non-terminating decimal expansion. If the operation did not specify a
   `Math_Context`, or specified an explicit `Math_Context` with infinite
   precision, then it is impossible to represent the result as requested, and an
   `Arithmetic_Error` will be thrown. In this case, the solution is to specify
   an explicit precision using a `Math_Context`.
type Decimal
    ## PRIVATE
    Value (big_decimal : BigDecimal)

    ## PRIVATE
    From_Float (big_decimal : BigDecimal) (original_value : Float)

    ## ICON input_number
       Construct a `Decimal` from a `Text`, `Integer` or `Float`.

       Arguments:
       - x: The `Text`, `Integer`, or `Float` to construct a `Decimal` from.
       - mc: The `Math_Context` to use to specify precision and `Rounding_Mode`.
         If a `Math_Context` is used, there is a possibility of a loss of
         precision.

       ? Number Format

         The textual format for a Decimal is defined at
         https://docs.oracle.com/javase/8/docs/api/java/math/BigDecimal.html#BigDecimal-java.lang.String-.

       ? Creating `Decimal`s and Converting to `Decimal`

         When creating a `Decimal` from a literal floating-point value, the
         preferred method is to express the literal as a string and use
         `Decimal.from_text`, since this will give a `Decimal` that matches the
         value precisely.

         To convert a `Float` or `Integer` to a `Decimal`, use its `.to_decimal`
         method.

         You can also use the convenience method `dec` to convert any `Integer`,
         `Float`, or `Text` value to a `Decimal`. `dec` does not attach a
         warning.

       ! Error Conditions

         - If a `Text` argument is incorrectly formatted, a `Number_Parse_Error`
           is thrown.
         - If the construction of the Decimal results in a loss of precision, a
           `Loss_Of_Numeric_Precision` warning is attached. This can happen in
           the followoing ways:
           - A `Float` value is implicitly converted to a `Decimal` (either by
             calling `Decimal.from` or by passing the `Float` as a parameter of
             type `Decimal`)
           - A `Math_Context` value is explicitly passed, and the precision it
             specifies is not sufficient to precisely represent the argument to
             be converted
         - If an arithmetic operation is used on mixed arguments (a `Decimal`
           and a `Float`), an `Illegal_Argument` error is thrown.
         - If an arithmetic operation is used on a `Decimal` that was implicitly
           converted from a `Float` (either by calling `Decimal.from` or by
           passing the `Float` as a parameter of type `Decimal`), an
           `Illegal_Argument` error is thrown.
         - If a floating-poing argument is `NaN` or `+/- Inf`, an
           `Illegal_Argument` error is thrown.

        ^ Example
          Create a `Decimal` from a `Text`.

              c = Decimal.from_text "12.345"

        ^ Example
          Create a `Decimal` from an `Integer`.

              c = 12345.to_decimal

        ^ Example
          Create a `Decimal` from a `Float`.

              c = 12.345.to_decimal

        ^ Example
          Create a `Decimal` from a value.

              c = dec 12.345
    new : Text | Integer | Float -> Math_Context | Nothing -> Decimal ! Arithmetic_Error | Number_Parse_Error
    new (x : Text | Integer | Float) (mc : Math_Context | Nothing = Nothing) -> Decimal ! Arithmetic_Error | Number_Parse_Error =
        handle_java_exception <|
            case x of
                _ : Text -> Decimal.from_text x mc
                _ : Integer -> Decimal.from_integer x mc
                _ : Float -> Decimal.from_float x mc explicit=False

    ## GROUP Conversions
       ICON convert
       Construct a `Decimal` from a `Text`.

       Arguments:
       - s: The `Text` to construct a `Decimal` from.
       - mc: The `Math_Context` to use to specify precision and `Rounding_Mode`.
         If a `Math_Context` is used, there is a possibility of a loss of
         precision.

       ? Number Format

         The textual format for a Decimal is defined at
         https://docs.oracle.com/javase/8/docs/api/java/math/BigDecimal.html#BigDecimal-java.lang.String-.

       ? Creating `Decimal`s and Converting to `Decimal`

         When creating a `Decimal` from a literal floating-point value, the
         preferred method is to express the literal as a string and use
         `Decimal.from_text`, since this will give a `Decimal` that matches the
         value precisely.

         To convert a `Float` or `Integer` to a `Decimal`, use its `.to_decimal`
         method.

         You can also use the convenience method `dec` to convert any `Integer`,
         `Float`, or `Text` value to a `Decimal`. `dec` does not attach a
         warning.

       ! Error Conditions

         - If a `Text` argument is incorrectly formatted, a `Number_Parse_Error`
           is thrown.
         - If the construction of the Decimal results in a loss of precision, a
           `Loss_Of_Numeric_Precision` warning is attached. This can happen in
           the followoing ways:
           - A `Float` value is implicitly converted to a `Decimal` (either by
             calling `Decimal.from` or by passing the `Float` as a parameter of
             type `Decimal`)
           - A `Math_Context` value is explicitly passed, and the precision it
             specifies is not sufficient to precisely represent the argument to
             be converted
         - If an arithmetic operation is used on mixed arguments (a `Decimal`
           and a `Float`), an `Illegal_Argument` error is thrown.
         - If an arithmetic operation is used on a `Decimal` that was implicitly
           converted from a `Float` (either by calling `Decimal.from` or by
           passing the `Float` as a parameter of type `Decimal`), an
           `Illegal_Argument` error is thrown.
         - If a floating-poing argument is `NaN` or `+/- Inf`, an
           `Illegal_Argument` error is thrown.

        ^ Example
          Create a `Decimal` from a `Text`.

              d = Decimal.from_text "12.345"

        ^ Example
          Create a `Decimal` from a `Text`.

              d = dec "12.345"
    from_text : Text -> Math_Context | Nothing -> Decimal ! Number_Parse_Error
    from_text (s : Text) (mc : Math_Context | Nothing = Nothing) -> Decimal ! Number_Parse_Error =
        handle_java_exception <| handle_number_format_exception <|
            case mc of
                _ : Math_Context -> Decimal.Value <| handle_precision_loss s <| Decimal_Utils.fromString s mc.math_context
                _ : Nothing -> Decimal.Value (Decimal_Utils.fromString s)

    ## GROUP conversions
       ICON convert
       Construct a `Decimal` from an `Integer`.

       Arguments:
       - i: The `Integer` to construct a `Decimal` from.
       - mc: The `Math_Context` to use to specify precision and `Rounding_Mode`.
         If a `Math_Context` is used, there is a possibility of a loss of
         precision.

       ? Creating `Decimal`s and Converting to `Decimal`

         When creating a `Decimal` from a literal floating-point value, the
         preferred method is to express the literal as a string and use
         `Decimal.from_text`, since this will give a `Decimal` that matches the
         value precisely.

         To convert a `Float` or `Integer` to a `Decimal`, use its `.to_decimal`
         method.

         You can also use the convenience method `dec` to convert any `Integer`,
         `Float`, or `Text` value to a `Decimal`. `dec` does not attach a
         warning.

       ! Error Conditions

         - If a `Text` argument is incorrectly formatted, a `Number_Parse_Error`
           is thrown.
         - If the construction of the Decimal results in a loss of precision, a
           `Loss_Of_Numeric_Precision` warning is attached. This can happen in
           the followoing ways:
           - A `Float` value is implicitly converted to a `Decimal` (either by
             calling `Decimal.from` or by passing the `Float` as a parameter of
             type `Decimal`)
           - A `Math_Context` value is explicitly passed, and the precision it
             specifies is not sufficient to precisely represent the argument to
             be converted
         - If an arithmetic operation is used on mixed arguments (a `Decimal`
           and a `Float`), an `Illegal_Argument` error is thrown.
         - If an arithmetic operation is used on a `Decimal` that was implicitly
           converted from a `Float` (either by calling `Decimal.from` or by
           passing the `Float` as a parameter of type `Decimal`), an
           `Illegal_Argument` error is thrown.
         - If a floating-poing argument is `NaN` or `+/- Inf`, an
           `Illegal_Argument` error is thrown.

        ^ Example
          Create a `Decimal` from an `Integer`.

              c = 12345.to_decimal

        ^ Example
          Create a `Decimal` from an `Integer`.

              c = dec 12345
    from_integer : Integer -> Math_Context | Nothing -> Decimal
    from_integer (i : Integer) (mc : Math_Context | Nothing = Nothing) -> Decimal =
        handle_java_exception <|
            case mc of
                _ : Math_Context -> Decimal.Value <| handle_precision_loss i <| Decimal_Utils.fromInteger i mc.math_context
                _ : Nothing -> Decimal.Value (Decimal_Utils.fromInteger i)

    ## GROUP conversions
       ICON convert
       Construct a `Decimal` from a `Float`.

       Arguments:
       - f: The `Float` to construct a `Decimal` from.
       - mc: The `Math_Context` to use to specify precision and `Rounding_Mode`.
         If a `Math_Context` is used, there is a possibility of a loss of
         precision.

       ? Precision Loss

         A `Decimal` can represent any `Float` precisely. However, some `Float`
         literals, such as `0.1`, cannot be represented exactly to infinite
         precision by a `Float`. For this reason, constructing a `Decimal` from
         a `Float` always attaches a `Loss_Of_Numeric_Precision` warning to the
         result.

       ? Creating `Decimal`s and Converting to `Decimal`

         When creating a `Decimal` from a literal floating-point value, the
         preferred method is to express the literal as a string and use
         `Decimal.from_text`, since this will give a `Decimal` that matches the
         value precisely.

         To convert a `Float` or `Integer` to a `Decimal`, use its `.to_decimal`
         method.

         You can also use the convenience method `dec` to convert any `Integer`,
         `Float`, or `Text` value to a `Decimal`. `dec` does not attach a
         warning.

       ! Error Conditions

         - If a `Text` argument is incorrectly formatted, a `Number_Parse_Error`
           is thrown.
         - If the construction of the Decimal results in a loss of precision, a
           `Loss_Of_Numeric_Precision` warning is attached. This can happen in
           the followoing ways:
           - A `Float` value is implicitly converted to a `Decimal` (either by
             calling `Decimal.from` or by passing the `Float` as a parameter of
             type `Decimal`)
           - A `Math_Context` value is explicitly passed, and the precision it
             specifies is not sufficient to precisely represent the argument to
             be converted
         - If an arithmetic operation is used on mixed arguments (a `Decimal`
           and a `Float`), an `Illegal_Argument` error is thrown.
         - If an arithmetic operation is used on a `Decimal` that was implicitly
           converted from a `Float` (either by calling `Decimal.from` or by
           passing the `Float` as a parameter of type `Decimal`), an
           `Illegal_Argument` error is thrown.
         - If a floating-poing argument is `NaN` or `+/- Inf`, an
           `Illegal_Argument` error is thrown.

        ^ Example
          Create a `Decimal` from a `Float`.

              c = 12.345.to_decimal

        ^ Example
          Create a `Decimal` from a `Float`.

              c = dec 12.345
    from_float : Float -> Math_Context | Nothing -> Boolean -> Decimal ! Arithmetic_Error | Illegal_Argument
    from_float (f : Float) (mc : Math_Context | Nothing = Nothing) (explicit : Boolean = True) -> Decimal ! Arithmetic_Error | Illegal_Argument =
        is_exceptional = f.is_nan || f.is_infinite
        if is_exceptional then Error.throw (Illegal_Argument.Error "Cannot convert "+f.to_text+" to a Decimal") else
            handle_java_exception <|
                big_decimal = case mc of
                    _ : Math_Context -> handle_precision_loss f <| Decimal_Utils.fromFloat f mc.math_context
                    _ : Nothing -> Decimal_Utils.fromFloat f
                if explicit then Decimal.Value big_decimal else
                    attach_loss_of_numeric_precision f (Decimal.From_Float big_decimal f)

    ## ALIAS greater than
       GROUP Operators
       ICON operators
       Checks if this is greater than that.

       Arguments:
       - that: The number to compare this against.

       > Example
         Checking if 10 is greater than 7.

             Decimal.new 10 > 7
             # => True
    > : Decimal -> Boolean
    > self (that : Decimal) -> Boolean = Decimal_Comparator.compare self that == Ordering.Greater

    ## ALIAS greater than or equal
       GROUP Operators
       ICON operators
       Checks if this is greater than or equal to that.

       Arguments:
       - that: The number to compare this against.

       > Example
         Checking if 10 is greater than or equal to 7.

             Decimal.new 10 >= 7
             # => True
    >= : Decimal -> Boolean
    >= self (that : Decimal) -> Boolean =
        ordering = Decimal_Comparator.compare self that
        ordering == Ordering.Greater || ordering == Ordering.Equal

    ## ALIAS less than
       GROUP Operators
       ICON operators
       Checks if this is less than that.

       Arguments:
       - that: The number to compare this against.

       > Example
         Checking if 10 is less than 7.

             Decimal.new 10 < 7
             # => False
    < : Decimal -> Boolean
    < self (that : Decimal) -> Boolean = Decimal_Comparator.compare self that == Ordering.Less

    ## ALIAS less than or equal
       GROUP Operators
       ICON operators
       Checks if this is less than or equal to that.

       Arguments:
       - that: The number to compare this against.

       > Example
         Checking if 10 is less than or equal to 7.

             Decimal.new 10 <= 7
             # => False
    <= : Decimal -> Boolean
    <= self (that : Decimal) -> Boolean =
        ordering = Decimal_Comparator.compare self that
        ordering == Ordering.Less || ordering == Ordering.Equal

    ## ALIAS plus
       GROUP Operators
       ICON math
       Adds a `Decimal` to another `Decimal` or other kind of number. A
       `Math_Context` value can be specified to set the precision and
       `Rounding_Mode`.

       Arguments:
       - that: The number to add to this.
       - math_context: Used to optionally specify precision and `Rounding_Mode`.

       Arguments to `add` will undergo automatic conversions such that you
       need not convert other numeric types to `Decimal` manually.

       > Example
         Adding 10.22 and 20.33.

             a = Decimal.new "10.22"
             b = Decimal.new "20.33"
             c = a.add b
             # => Decimal.new 30.55

       > Example
         Adding 10.22 and 20.33, rounding to 3 digits of precision (1 decimal
         place).

             a = Decimal.new "10.22"
             b = Decimal.new "20.33"
             a.add b (Math_Context.new 3)
             # => Decimal.new 30.5
       TODO: restore checked return type (here and elsewhere) after https://github.com/enso-org/enso/issues/10736
    add : Decimal -> Math_Context | Nothing -> Decimal ! Arithmetic_Error
    add self (that : Decimal) (math_context : Math_Context | Nothing = Nothing) -> Decimal ! Arithmetic_Error =
        error_if_from_float self that <| handle_java_exception <|
            case math_context of
                Nothing -> Decimal.Value (self.big_decimal.add that.big_decimal)
                _ -> Decimal.Value (self.big_decimal.add that.big_decimal math_context.math_context)

    ## ALIAS plus
       GROUP Operators
       ICON math
       Adds a `Decimal` to another `Decimal` or other kind of number.

       Arguments:
       - that: The number to add to this.

       Arguments to `+` will undergo automatic conversions such that you
       need not convert other numeric types to `Decimal` manually.

       > Example
         Adding 10.22 and 20.33.

             a = Decimal.new "10.22"
             b = Decimal.new "20.33"
             c = a + b
             # => Decimal.new 30.55
    + : Decimal -> Decimal ! Arithmetic_Error
    + self (that : Decimal) -> Decimal ! Arithmetic_Error = self.add that

    ## ALIAS minus
       GROUP Operators
       ICON math
       Subtract a `Decimal` or other kind of number from another `Decimal`, or
       subtract  a `Decimal` from another kind of number. A `Math_Context` value
       can be specified to set the precision and `Rounding_Mode`.

       Arguments:
       - that: The number to subtract from this.
       - math_context: Used to optionally specify precision and `Rounding_Mode`.

       Arguments to `subtract` will undergo automatic conversions such that you
       need not convert other numeric types to `Decimal` manually.

       > Example
         Subtracting 10.22 from 20.33.

             a = Decimal.new "20.33"
             b = Decimal.new "10.22"
             c = a.subtract b
             # => Decimal.new 10.11

       > Example
         Subtracting 10.22 from 20.33, rounding to 3 digits of precision (1
         decimal place).

             a = Decimal.new "20.33"
             b = Decimal.new "10.22"
             c = a.subtract b (Math_Context.new 3)
             # => Decimal.new 10.1
    subtract : Decimal -> Math_Context | Nothing -> Decimal ! Arithmetic_Error
    subtract self (that : Decimal) (math_context : Math_Context | Nothing = Nothing) -> Decimal ! Arithmetic_Error =
        error_if_from_float self that <| handle_java_exception <|
            case math_context of
                Nothing -> Decimal.Value (self.big_decimal.subtract that.big_decimal)
                _ -> Decimal.Value (self.big_decimal.subtract that.big_decimal math_context.math_context)

    ## ALIAS minus
       GROUP Operators
       ICON math
       Subtract a `Decimal` or other kind of number from another `Decimal`, or
       subtract  a `Decimal` from another kind of number.

       Arguments:
       - that: The number to subtract from this.

       Arguments to `-` will undergo automatic conversions such that you
       need not convert other numeric types to `Decimal` manually.

       > Example
         Subtracting 10.22 from 20.33.

             a = Decimal.new "20.33"
             b = Decimal.new "10.22"
             c = a - b
             # => Decimal.new 10.11
    - : Decimal -> Decimal ! Arithmetic_Error
    - self (that : Decimal) -> Decimal ! Arithmetic_Error = self.subtract that

    ## ALIAS times
       GROUP Operators
       ICON math
       Multiplies a `Decimal` by another `Decimal` or other kind of number. A
       `Math_Context` value can be specified to set the precision and
       `Rounding_Mode`.

       Arguments:
       - that: The number to multiply by this.
       - math_context: Used to optionally specify precision and `Rounding_Mode`.

       Arguments to `multiply` will undergo automatic conversions such that you
       need not convert other numeric types to `Decimal` manually.

       > Example
         Multiplying 10.22 and 20.33.

             a = Decimal.new "10.22"
             b = Decimal.new "20.33"
             c = a.multiply b
             # => Decimal.new 207.7726

       > Example
         Multiplying 10.22 and 20.33, rounding to 4 digits of precision (1
         decimal place).

             a = Decimal.new "10.22"
             b = Decimal.new "20.33"
             c = a.multiply b (Math_Context.new 4)
             # => Decimal.new 207.8
    multiply : Decimal -> Math_Context | Nothing -> Decimal ! Arithmetic_Error
    multiply self (that : Decimal) (math_context : Math_Context | Nothing = Nothing) -> Decimal ! Arithmetic_Error =
        error_if_from_float self that <| handle_java_exception <|
            case math_context of
                Nothing -> Decimal.Value (self.big_decimal.multiply that.big_decimal)
                _ -> Decimal.Value (self.big_decimal.multiply that.big_decimal math_context.math_context)

    ## ALIAS times
       GROUP Operators
       ICON math
       Multiplies a `Decimal` by another `Decimal` or other kind of number.

       Arguments:
       - that: The number to multiply by this.

       Arguments to `*` will undergo automatic conversions such that you
       need not convert other numeric types to `Decimal` manually.

       > Example
         Multiplying 10.22 and 20.33.

             a = Decimal.new "10.22"
             b = Decimal.new "20.33"
             c = a * b
             # => Decimal.new 207.7726
    * : Decimal -> Decimal ! Arithmetic_Error
    * self (that : Decimal) -> Decimal ! Arithmetic_Error = self.multiply that

    ## GROUP Operators
       ICON math
       Divide a `Decimal` by another `Decimal` or other kind of number, or
       divide another kind of number by a `Decimal`. A `Math_Context` value can
       be specified to set the precision and `Rounding_Mode`.

       Arguments:
       - that: The number to divide by this.
       - math_context: Used to optionally specify precision and `Rounding_Mode`.

       Arguments to `divide` will undergo automatic conversions such that you
       need not convert other numeric types to `Decimal` manually.

       ! Error Conditions

         - If the precision specified in `math_context` is 0, or if
         `match_context` is unspecified, and the quotient has a non-terminating
         decimal expansion, an `Arithmetic_Error` is thrown.

       > Example
         Dividing 1065.9378 by 23.34.

             a = Decimal.new "1065.9378"
             b = Decimal.new "23.34"
             c = a.divide b
             # => Decimal.new 45.67

       > Example
         Dividing 1065.9378 by 23.34, rounding to 3 digits of precision (1
         decimal place).

            a = Decimal.new "1065.9378"
             b = Decimal.new "23.34"
             c = a.divide b (Math_Context.new 3)
             # => Decimal.new 45.7
    divide : Decimal -> Math_Context | Nothing -> Decimal ! Arithmetic_Error
    divide self (that : Decimal) (math_context : Math_Context | Nothing = Nothing) -> Decimal ! Arithmetic_Error =
        extra_message = " Please use `.divide` with an explicit `Math_Context` to limit the numeric precision."
        error_if_from_float self that <| handle_java_exception extra_message=extra_message <|
            case math_context of
                Nothing -> Decimal.Value (self.big_decimal.divide that.big_decimal)
                _ -> Decimal.Value (self.big_decimal.divide that.big_decimal math_context.math_context)

    ## GROUP Operators
       ICON math
       Divides a `Decimal` by another `Decimal` or other kind of number, or
       divides another kind of number by a `Decimal`.

       Arguments:
       - that: The number to divide by this.

       Arguments to `/` will undergo automatic conversions such that you
       need not convert other numeric types to `Decimal` manually.

       > Example
         Dividing 1065.9378 by 23.34.

             a = Decimal.new "1065.9378"
             b = Decimal.new "23.34"
             c = a / b
             # => Decimal.new 45.67
    / : Decimal -> Decimal ! Arithmetic_Error
    / self (that : Decimal) -> Decimal ! Arithmetic_Error = self.divide that

    ## ALIAS modulo, modulus
       GROUP Operators
       ICON math
       Computes the remainder when dividing this by that.

       Arguments:
       - that: The number to divide this by.

       Arguments to `remainder` will undergo automatic conversions such that you
       need not convert other numeric types to `Decimal` manually.

       ? Negative Arguments

         When the first argument to `remainder` is negative, the result will
         also be negative.

       > Example
         Computing the remainder when dividing 10 by 3 (which is 1).

             remainder = Decimal.new 10 . remainder 3
             # => 1

       > Example
         Computing the remainder of a negative number.

             remainder = Decimal.new -5 . remainder 3
             # => -2
    remainder : Decimal -> Decimal
    remainder self (that : Decimal) -> Decimal =
        error_if_from_float self that <| handle_java_exception <|
            Decimal.Value (self.big_decimal.remainder that.big_decimal)

    ## ALIAS modulo, modulus, remainder
       GROUP Operators
       ICON math
       Computes the remainder when dividing this by that.

       Arguments:
       - that: The number to divide this by.

       Arguments to `%` will undergo automatic conversions such that you
       need not convert other numeric types to `Decimal` manually.

       ? Negative Arguments

         When the first argument to `%` is negative, the result will also be
         negative.

       > Example
         Computing the remainder when dividing 10 by 3 (which is 1).

             remainder = Decimal.new 10 % 3
             # => 1

       > Example
         Computing the remainder of a negative number.

             remainder = Decimal.new -5 % 3
             # => -2
    % : Decimal -> Decimal
    % self (that : Decimal) -> Decimal = self.remainder that

    ## GROUP Math
       ICON math
       Computes the integer division of this by that.

       Arguments:
       - that: The number to divide this by.

       Integer division of Decimals rounds down to the nearest integer.

       Arguments to `div` will undergo automatic conversions such that you
       need not convert other numeric types to `Decimal` manually.

       ! Error Conditions

         - If `that` is 0, `div` throws an Arithmetic_Error.

       > Example
         Dividing 10 by 3 to get 3.

             Decimal.new "10" . div (Decimal.new "3")
             # => 3

       > Example
         Dividing 10.28 by 3.01 to get 3.

             Decimal.new "10.28" . div (Decimal.new "3.01")
             # => 3
    div : Decimal -> Decimal
    div self that:Decimal -> Decimal =
        error_if_from_float self that <| handle_java_exception <|
            Decimal.Value (self.big_decimal.divideToIntegralValue that.big_decimal)

    ## ALIAS power
       GROUP Operators
       ICON math
       Compute the result of raising this to the positive integer power `exp`.

       Arguments:
       - exp: The exponent. Must be an integer in the range 0 through
         999999999 (inclusive).

       ! Error Conditions

         - If `exp` is outside the range 0 through
           999999999 (inclusive), `Arithmetic_Error` will be thrown.

       > Example
         Computing 2.25 to the fifth power.

             Decimal.new "2.25" . pow (Decimal.new "5")
             # => 57.6650390625
    pow : Integer -> Decimal
    pow self exp:Integer -> Decimal =
        ## If `exp` is an integer that does not fit in a Java Integer,
           UnsuppUnsupported_Argument_Types is raised, so we convert that to an
           Arithmetic_Error.
        handle_java_exception <| handle_unsupported_argument_types <|
            Decimal.Value (self.big_decimal.pow exp)

    ## ALIAS power
       GROUP Operators
       ICON math
       Compute the result of raising this to the positive integer power `exp`.

       Arguments:
       - exp: The exponent. Must be an integer in the range 0 through
         999999999 (inclusive).

       ! Error Conditions

         - If `exp` is outside the range 0 through
           999999999 (inclusive), `Arithmetic_Error` will be thrown.

       > Example
         Computing 2.25 to the fifth power.

             Decimal.new "2.25" ^ Decimal.new "5"
             # => 57.6650390625
    ^ : Integer -> Decimal
    ^ self exp:Integer -> Decimal = self.pow exp

    ## GROUP Operators
       ICON operators
       Compute the negation of this.

       > Example
         Negate 5.1 to get -5.1.

             5.1.negate
             # => Decimal.new -5.1
    negate : Decimal
    negate self -> Decimal = Decimal.Value self.big_decimal.negate

    ## GROUP Math
       ICON math
       Computes the absolute value of this.

       The absolute value of a positive number is itself, while the absolute
       value of a negative number is that number multiplied by -1.

       > Example
         Compute the absolute value of a `Decimal`.

             Decimal.new "-12.345" . abs
             # => 12.345
    abs : Decimal
    abs self -> Decimal = Decimal.Value self.big_decimal.abs

    ## GROUP Math
       ICON math
       Returns the sign of the number.

       > Example
         Compute the sign of a `Decimal`.

             Decimal.new "-12.345" . signum
             # => -1
    signum : Integer
    signum self -> Integer = self.big_decimal.signum

    ## GROUP Math
       ICON transform4
       Returns the smaller value of `self` and `that`.

       Arguments:
       - that: The number to compare `self` against.

       > Example
         Find the minimum of 12 and 13.

             Decimal.new "12" . min (Decimal.new "13")
             # => Decimal.new "12"
    min : Decimal -> Decimal
    min self (that : Decimal) -> Decimal =
        handle_java_exception <|
            if self < that then self else that

    ## GROUP Math
       ICON transform4
       Returns the larger value of `self` and `that`.

       Arguments:
       - that: The number to compare `self` against.

       > Example
         Find the maximum of 12 and 13.

             Decimal.new "12" . max (Decimal.new "13")
             # => Decimal.new "13"
    max : Decimal -> Decimal
    max self (that : Decimal) -> Decimal =
        handle_java_exception <|
            if self > that then self else that

    ## GROUP Conversions
       ICON convert
       Convert this to an `Integer`.

       Conversion to `Integer` uses truncation: the fractional portion is
       dropped.

       If the conversion resulted in a loss of precision, a
       `Loss_Of_Numeric_Precision` warning is attached.

       > Example
         Convert `Decimal` 2345.6 to an `Integer`.
             d = Decimal.new "2345.6"
             d.to_integer
             # => 2345
    to_integer self -> Integer =
        as_biginteger = self.big_decimal.toBigInteger
        back_to_decimal = BigDecimal.new as_biginteger
        are_equal = (self.big_decimal.compareTo back_to_decimal) == 0
        if are_equal then as_biginteger else
            attach_loss_of_numeric_precision self as_biginteger

    ## GROUP Conversions
       ICON convert
       Convert this to a `Float`.

       ? Precision Loss

         While any `Float` can be precisely represented by a `Decimal`, not
         every `Decimal` can be accurange represented by a `Float`, so this
         conversion can lose precision. For this reason, converting a
         `Decimal` to a `Float` always attaches a `Loss_Of_Numeric_Precision`
         warning to the result.

       ? Representable Values

         If the `Decimal` is outside the representable range of `Float` (which
         is `(-Double.MAX_VALUE, Double.MAX_VALUE)`, inclusive), `+/-Inf` is
         returned, and an `Out_Of_Range` warning is attached.

       ! Error Conditions

         - If the `Decimal` is outside the representable range of `Float` (which
           is `(-Double.MAX_VALUE, Double.MAX_VALUE)`, inclusive), `+/-Inf` is
           returned, and an `Out_Of_Range` warning is attached.
         - If the conversion results in a loss of precision, a
           `Loss_Of_Numeric_Precision` warning is attached.

       > Example
         Convert `Decimal` 23.45 to a `Float`.

             d = Decimal.new "23.45"
             d.to_float
             # => 23.45
    to_float : Float
    to_float self -> Float =
        f = self.big_decimal.doubleValue
        if f.is_finite then f else
            message = "Outside representable Float range (approximately (-1.8E308, 1.8E308))"
            Warning.attach (Out_Of_Range.Error self message) f

    ## GROUP Rounding
       ICON math
       Round to a specified number of decimal places.

       By default, rounding uses "symmetric round-half-up", also known as
       "half-up." If use_bankers=True, then it uses "round-half-even", also
       known as "banker's rounding".

       Arguments:
       - decimal_places: The number of decimal places to round to. Can be
         negative, which results in rounding to positive integer powers of 10.
         Must be between Java `Integer.MIN_VALUE` and `Integer.MAX_VALUE`
         (-2147483648 and 2147483647) (inclusive).
       - use_bankers: Rounds mid-point to nearest even number.

       ! Error Conditions

         If `decimal_places` is outside the range `Integer.MIN_VALUE` and
         `Integer.MAX_VALUE` (inclusive), an `Illegal_Argument` error is thrown.

       ? Negative decimal place counts
         Rounding to `n` digits can be thought of as "rounding to the nearest
         multiple of 10^(-n)". For negative decimal counts, this results in
         rounding to the nearest positive integer power of 10.

       > Example
         Round to the nearest integer.

             Decimal.new "3.3" . round
             # => Decimal.new "3"

       > Example
         Round to two decimal places.

             Decimal.new "3.1415" . round 2
             # => Decimal.new "3.14"

       > Example
         Round a very large number.

             Decimal.new "1234.5678E-50" . round 53
             # => Decimal.new "1234.568E-50"

       > Example
         Use Banker's Rounding.

             Decimal.new "2.5" . round use_bankers=True
             # => 2
    round : Integer -> Boolean -> Decimal
    round self (decimal_places:Integer=0) (use_bankers:Boolean=False) -> Decimal =
        out_of_range = decimal_places > Java_Integer.MAX_VALUE || decimal_places < Java_Integer.MIN_VALUE
        if out_of_range.not then Decimal.Value (Decimal_Utils.round self.big_decimal decimal_places use_bankers) else
            message = "round decimal_places must be between "+Java_Integer.MIN_VALUE.to_text+" and "+Java_Integer.MAX_VALUE.to_text+" (inclusive), but was "+decimal_places.to_text
            Error.throw (Out_Of_Range.Error decimal_places message)

    ## GROUP Rounding
       ICON math
       Computes the nearest `Integer` equal to or above this number.

       > Example
         Compute the ceiling of 12.34.

             Decimal.new "12.34" . ceiling
             # => Decimal.new "13"

       > Example
         Compute the ceiling of -12.34.

             Decimal.new "-12.34" . ceiling
             # => Decimal.new "-12"
    ceil : Integer
    ceil self -> Integer = Decimal_Utils.ceil self.big_decimal

    ## GROUP Rounding
       ICON math
       Computes the nearest `Integer` equal to or below this number.

       > Example
         Compute the floor of 12.34.

             Decimal.new "12.34" . floor
             # => Decimal.new "12"

       > Example
         Compute the floor of -12.34.

             Decimal.new "-12.34" . floor
             # => Decimal.new "13"
    floor : Integer
    floor self -> Integer = Decimal_Utils.floor self.big_decimal

    ## ALIAS int
       GROUP Rounding
       ICON math

       Truncate a number to an `Integer` to by dropping the fractional part.
       This is equivalent to "round-toward-zero".

       > Example
         Compute the truncation of 12.34

             Decimal.new "12.34" . truncate
             # => Decimal.new "12"

       > Example
         Compute the truncation of -12.34

             Decimal.new "-12.34" . truncate
             # => Decimal.new "-12"
    truncate : Integer
    truncate self -> Integer = Decimal_Utils.truncate self.big_decimal

    ## GROUP Conversions
       ICON convert
       Converts a `Decimal` to a string, using the Java `DecimalFormat` formatter.

       For details about the `DecimalFormat` format specifier, see
       https://docs.oracle.com/javase/8/docs/api/java/text/DecimalFormat.html.

       Arguments:
       - format: The Java-style formatting specifier.
       - locale: Species the `Locale` to use for locale-specific number
         formatting.

       > Example
         Convert a `Decimal` to a string using the default format and locale.

             Decimal.new "123456789.87654" . format
             # => "123,456,789.87654"

       > Example
         Convert a `Decimal` to a string using a specific locale.

             Decimal.new "123456789.87654" . format locale=Locale.italy
             # => "123.456.789,87654"

       > Example
         Convert a `Decimal` to a string using a specific format string.

             Decimal.new "123456789.87654" . format format="#,###.##"
             # => 123,456,789.88"
    @format make_number_format_selector
    @locale Locale.default_widget
    format : Text -> Locale -> Text
    format self format:Text="" locale:Locale=Locale.default -> Text =
        symbols = DecimalFormatSymbols.new locale.java_locale
        formatter = DecimalFormat.new format symbols
        formatter.format self.big_decimal

    ## ALIAS from text
       GROUP conversions
       ICON convert

       Parses a string into a `Decimal`, returning a `Number_Parse_Error` if the
       text does not represent a valid `Decimal`.

       Arguments:
       - text: The text to parse into a `Decimal`.
       - locale: The locale that specifies the format to use when parsing.
       - format: The Java-style format to use to parse the string.

       ! Error Conditions

         - If `text` is incorrectly formatted, a `Number_Parse_Error` is thrown.
         - If `format` is incorrectly formatted (or does not match the `locale`,
           an `Illegal_Argument` is thrown.

       > Example
         Parse a `Decimal` with no local specifier.

             Decimal.parse "123456789.87654"
             # => 123456789.87654

       > Example
         Parse a `Decimal` with the default locale.

             Decimal.parse "123,456,789.87654" locale=Locale.default
             # => 123456789.87654

       > Example
         Parse a `Decimal` with the US locale.

             Decimal.parse "123,456,789.87654" locale=Locale.us
             # => 123456789.87654

       > Example
         Parse a `Decimal` with the Italy locale.

             Decimal.parse "123.456.789,87654" locale=Locale.italy
             # => 123456789.87654
<<<<<<< HEAD
=======

       > Example
         Parse a `Decimal` with an explicit negative number format.

             Decimal.parse "(123,456,789.654)" format="###,###.##;(###,###.##)"
             # => -123456789.654
>>>>>>> 3a22147e
    parse : Text -> Locale | Nothing -> Decimal ! Number_Parse_Error ! Illegal_Argument
    parse text locale:Locale=Locale.default format:Text="" -> Decimal ! Number_Parse_Error ! Illegal_Argument =
        Illegal_Argument.handle_java_exception <|
            # `getInstance` returns `DecimalFormat` or a subclass of `DecimalFormat`.
            decimal_format = NumberFormat.getInstance locale.java_locale
            decimal_format.applyLocalizedPattern format
            decimal_format.setParseBigDecimal True
            Panic.catch ParseException (Decimal.Value (decimal_format.parse text)) _->
                Error.throw (Number_Parse_Error.Error text)

    ## PRIVATE
    precision : Integer
    precision self -> Integer = self.big_decimal.precision

    ## PRIVATE
    scale : Integer
    scale self -> Integer = self.big_decimal.scale

    ## ADVANCED
       GROUP Math
       ICON input_number
       Change the scale of a Decimal.

       A `Decimal` value is represented internally by a Java `BigInteger` "unscaled
       value" and a "scale value". The numerical value of the `Decimal` is
       `(unscaledValue * 10^(-scale))`. Scale values are maintained automatically by
       the constructors and numerical operations, but can also be set explicitly.

       Scale values can allow distinctions between values that would be identical as
       `Float`s. For example, the following values have different internal
       representations:

           a = Decimal.new "2.0"
           b = Decimal.new "2.00"
           a == b
           # => True

       These two values have different internal representations, but they are still
       considered the same value by `==`.

       ! Error Conditions

           - If an explicit `scale` parameter is passed, and the scale is not
             large enough to represent the number exactly, an `Arithmetic_Error`
             is thrown.

       > Example
         Set the scale of a `Decimal`

             d = dec "23.456" set_scale 4
             d.internal_representation
             # => [234560, 6, 4]

       > Example
         Get an error when using a scale that is too small.
         (A scale of 2 is not enough to represent three decimal places.)

             dec "23.456" set_scale 2
             # => Arithmetic_Error
    set_scale : Integer -> Decimal
    set_scale self new_scale:Integer -> Decimal =
        handle_java_exception <|
            if self.scale == new_scale then self else
                Decimal.Value (self.big_decimal.setScale new_scale)

    ## PRIVATE
    unscaled_value : Integer
    unscaled_value self -> Integer = self.big_decimal.unscaledValue

    ## PRIVATE
    internal_representation : Vector Integer
    internal_representation self -> Vector Integer = [self.unscaled_value, self.precision, self.scale]

    ## PRIVATE
       Note: the underlying Java `BigDecimal` implementation is not affected by
       locale.
    to_text : Text
    to_text self -> Text = self.big_decimal.toString

    ## PRIVATE
       Note: the underlying Java `BigDecimal` implementation is not affected by
       locale.
    to_display_text : Text
    to_display_text self -> Text = self.big_decimal.toString

    ## PRIVATE
       Note: the underlying Java `BigDecimal` implementation is not affected by
       locale.
    to_text_without_scientific_notation : Text
    to_text_without_scientific_notation self -> Text = self.big_decimal.toPlainString

## GROUP Math
   ICON input_number
    Construct a `Decimal` from a `Text`, `Integer` or `Float`.

    Arguments:
    - x: The `Text`, `Integer`, or `Float` to construct a `Decimal` from.
    - mc: The `Math_Context` to use to specify precision and `Rounding_Mode`.
        If a `Math_Context` is used, there is a possibility of a loss of
        precision.

    ? Number Format

        The textual format for a Decimal is defined at
        https://docs.oracle.com/javase/8/docs/api/java/math/BigDecimal.html#BigDecimal-java.lang.String-.

    ! Error Conditions

        - If the `Text` argument is incorrectly formatted, a `Number_Parse_Error`
        is thrown.
        - If the construction of the Decimal results in a loss of precision, a
        `Loss_Of_Numeric_Precision` warning is attached. This can only happen
        if a `Math_Context` value is explicitly passed.

    ^ Example
        Create a `Decimal` from a `Text`.

            c = dec "12.345"

    ^ Example
        Create a `Decimal` from an `Integer`.

            c = dec 12345

    ^ Example
        Create a `Decimal` from a `Float`.

            c = dec 12.345
dec : Text | Integer | Float -> Math_Context | Nothing -> Decimal ! Arithmetic_Error | Number_Parse_Error
dec (x : Text | Integer | Float) (mc : Math_Context | Nothing = Nothing) -> Decimal ! Arithmetic_Error | Number_Parse_Error =
    handle_java_exception <|
        case x of
            _ : Text -> Decimal.from_text x mc
            _ : Integer -> Decimal.from_integer x mc
            _ : Float -> Decimal.from_float x mc explicit=True

## PRIVATE
handle_number_format_exception ~action =
    Panic.catch NumberFormatException action caught_panic->
        Error.throw (Number_Parse_Error.Error caught_panic.payload.getMessage)

## PRIVATE
handle_precision_loss : Any -> ConversionResult -> Any
handle_precision_loss original_value conversion_result:ConversionResult -> Any =
    if conversion_result.hasPrecisionLoss.not then conversion_result.newValue else
        attach_loss_of_numeric_precision original_value conversion_result.newValue

## PRIVATE
attach_loss_of_numeric_precision : Float -> Any -> Any
attach_loss_of_numeric_precision orig value =
    Warning.attach (Loss_Of_Numeric_Precision.Warning orig value) value

## PRIVATE
handle_java_exception ~action (extra_message : Text = "") =
    Panic.catch ArithmeticException action caught_panic->
        Error.throw (Arithmetic_Error.Error caught_panic.payload.getMessage+extra_message)

## PRIVATE
handle_unsupported_argument_types ~action =
    Panic.catch Unsupported_Argument_Types action _->
        Error.throw (Arithmetic_Error.Error "Exponent out of range 0..999999999 (inclusive)")

## PRIVATE
Comparable.from (that : Decimal) = Comparable.new that Decimal_Comparator

## PRIVATE
Comparable.from (that : Number) = Comparable.new that Decimal_Comparator

## PRIVATE
Decimal.from (that : Text) = Decimal.from_text that

## PRIVATE
Decimal.from (that : Integer) = Decimal.new that

## PRIVATE
Decimal.from (that : Float) = Decimal.from_float that explicit=False

## PRIVATE
Float.from (that : Decimal) =
    attach_loss_of_numeric_precision that that.to_float

## PRIVATE
   Helper method allowing access to the backing field.
get_big_decimal (that : Decimal) = that.big_decimal

## PRIVATE
   Create a Decimal from the Java backing field.
from_big_decimal that = Decimal.Value that

## PRIVATE
error_if_from_float left right ~action =
    msg = "Cannot perform operation on Float and Decimal; please convert the Float to Decimal using .to_decimal."
    case left of
        Decimal.From_Float _ _ -> Error.throw (Illegal_Argument.Error msg)
        _ -> case right of
            Decimal.From_Float _ _ -> Error.throw (Illegal_Argument.Error msg)
            _ -> action<|MERGE_RESOLUTION|>--- conflicted
+++ resolved
@@ -1147,15 +1147,12 @@
 
              Decimal.parse "123.456.789,87654" locale=Locale.italy
              # => 123456789.87654
-<<<<<<< HEAD
-=======
 
        > Example
          Parse a `Decimal` with an explicit negative number format.
 
              Decimal.parse "(123,456,789.654)" format="###,###.##;(###,###.##)"
              # => -123456789.654
->>>>>>> 3a22147e
     parse : Text -> Locale | Nothing -> Decimal ! Number_Parse_Error ! Illegal_Argument
     parse text locale:Locale=Locale.default format:Text="" -> Decimal ! Number_Parse_Error ! Illegal_Argument =
         Illegal_Argument.handle_java_exception <|
