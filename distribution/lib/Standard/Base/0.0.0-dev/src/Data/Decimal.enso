import project.Any.Any
import project.Data.Locale.Locale
import project.Data.Numeric.Internal.Decimal_Internal
import project.Data.Numeric.Math_Context.Math_Context
import project.Data.Numeric.Rounding_Mode.Rounding_Mode
import project.Data.Text.Text
import project.Error.Error
import project.Errors.Illegal_Argument.Illegal_Argument
import project.Nothing.Nothing
import project.Panic.Panic
import project.Warning.Warning
from project.Data.Boolean import Boolean, False, True
from project.Data.Numbers import Float, Integer, Number, Number_Parse_Error
from project.Data.Numeric.Internal.Decimal_Internal import Decimal_Comparator
from project.Data.Ordering import Comparable, Ordering
from project.Errors.Common import Arithmetic_Error, Loss_Of_Numeric_Precision, Out_Of_Range, Unsupported_Argument_Types
from project.Widget_Helpers import make_number_format_selector

polyglot java import java.lang.ArithmeticException
polyglot java import java.lang.Integer as Java_Integer
polyglot java import java.lang.NumberFormatException
polyglot java import java.math.BigDecimal
polyglot java import java.text.DecimalFormat
polyglot java import java.text.DecimalFormatSymbols
polyglot java import java.text.NumberFormat
polyglot java import java.text.ParseException
polyglot java import org.enso.base.numeric.ConversionResult
polyglot java import org.enso.base.numeric.Decimal_Utils

## Decimal is the type of decimal (base-10-scaled) numbers in Enso. An Enso
   `Decimal` is a wrapper around a Java `BigDecimal`.

   `Decimal` values have more overhead than standard `Float` values, but they
   have the advantage of being able to precisely specify values such as `0.1`,
   which is important for certain kinds of calculations, such as currency.

   A `Decimal` value is represented internally by a Java `BigInteger` "unscaled
   value" and a "scale value". The numerical value of the `Decimal` is
   `(unscaledValue * 10^(-scale))`. Scale values are maintained automatically by
   the constructors and numerical operations.

   Scale values can allow distinctions between values that would be identical as
   `Float`s. For example, the following values have different internal
   representations:

       a = Decimal.new "2.0"
       b = Decimal.new "2.00"
       a == b
       # => True

   These two values have different internal representations, but they are still
   considered the same value by `==`.

   All of the constructors, and many of the operations, can take an additional
   `Math_Context` value, which can specify two things:

   - precision: the number of decimal digits to use to represent a value or
     result; results are rounded to this precision.
   - rounding_mode: the method to use for rounding. See `Rounding_Mode` for
     details about each rounding method.

   When a `Math_Context` value is used in an operation, and causes a loss of
   precision, a `Loss_Of_Numeric_Precision` warning is attached to the result.

   If no `Math_Context` value is supplied, the default is to make all operations
   exact. A `Math_Context` with a precision of `0` has the same effect.

   A `Decimal` can represent any `Float` precisely. However, some `Float`
   literals, such as `0.1`, cannot be represented exactly to infinite
   precision by a `Float`. For this reason, constructing a `Decimal` from
   a `Float` always attaches a `Loss_Of_Numeric_Precision` warning to the
   result. To avoid this problem, it is recommended to create `Decimal`s from
   fractional values by passing the value in as a `Text`, where possible and
   convenient.

   The `Decimal` class provides arithmetic operations `add`, `subtract`,
   `multiply`, and `divide`, which can take a `Math_Context` argument. You can
   also use the usual operators `+`, `-`, `*`, `/`, which are the same as the
   named methods, but which cannot take a `Math_Context`.

   In the case of `divide`, it is possible that the result will have a
   non-terminating deicmal expansion. If the operation did not specify a
   `Math_Context`, or specified an explicit `Math_Context` with infinite
   precision, then it is impossible to represent the result as requested, and an
   `Arithmetic_Error` will be thrown. In this case, the solution is to specify
   an explicit precision using a `Math_Context`.
type Decimal
    ## PRIVATE
    Value (big_decimal : BigDecimal) (hash = Nothing : Integer | Nothing)

    ## ICON number_input
       Construct a `Decimal` from a string or integer.

       Arguments:
       - x: The `Text`, `Integer`, or `Float` to construct a `Decimal` from.
       - mc: The `Math_Context` to use to specify precision and `Rounding_Mode`.
         If a `Math_Context` is used, there is a possibility of a loss of
         precision.

       ? Number Format

         The textual format for a Decimal is defined at
         https://docs.oracle.com/javase/8/docs/api/java/math/BigDecimal.html#BigDecimal-java.lang.String-.

       ! Error Conditions

         - If the `Text` argument is incorrectly formatted, a `Number_Parse_Error`
           is thrown.
         - If the construction of the Decimal results in a loss of precision, a
           `Loss_Of_Numeric_Precision` warning is attached. This can only happen
           if a `Math_Context` value is explicitly passed.

        ^ Example
          Create a `Decimal` from a string.

              c = Decimal.new "12.345"
    new : Text | Integer | Float -> Math_Context | Nothing -> Decimal ! Arithmetic_Error | Number_Parse_Error
    new (x : Text | Integer | Float) (mc : Math_Context | Nothing = Nothing) -> Decimal ! Arithmetic_Error | Number_Parse_Error =
        handle_java_exception <|
            case x of
                _ : Text -> Decimal.from_string x mc
                _ : Integer -> Decimal.from_integer x mc
                _ : Float -> Decimal.from_float x mc

    ## GROUP conversions
       ICON convert
       Construct a `Decimal` from a `Text`.

       Arguments:
       - s: The `Text` to construct a `Decimal` from.
       - mc: The `Math_Context` to use to specify precision and `Rounding_Mode`.
         If a `Math_Context` is used, there is a possibility of a loss of
         precision.

       ? Number Format

         The textual format for a Decimal is defined at
         https://docs.oracle.com/javase/8/docs/api/java/math/BigDecimal.html#BigDecimal-java.lang.String-.

       ! Error Conditions

         - If `s` is incorrectly formatted, a `Number_Parse_Error` is thrown.
         - If the construction of the Decimal results in a loss of precision, a
           `Loss_Of_Numeric_Precision` warning is attached. This can only happen
           if a `Math_Context` value is explicitly passed.

        ^ Example
          Create a `Decimal` from a string.

              d = Decimal.from_string "12.345"
    from_string : Text -> Math_Context | Nothing -> Decimal ! Number_Parse_Error
    from_string (s : Text) (mc : Math_Context | Nothing = Nothing) -> Decimal ! Number_Parse_Error =
        handle_java_exception <| handle_number_format_exception <|
            case mc of
                _ : Math_Context -> Decimal.Value <| handle_precision_loss s <| Decimal_Utils.fromString s mc.math_context
                _ : Nothing -> Decimal.Value (Decimal_Utils.fromString s)

    ## GROUP conversions
       ICON convert
       Construct a `Decimal` from an `Integer`.

       Arguments:
       - i: The `Integer` to construct a `Decimal` from.
       - mc: The `Math_Context` to use to specify precision and `Rounding_Mode`.
         If a `Math_Context` is used, there is a possibility of a loss of
         precision.

       ! Error Conditions

         - If the construction of the Decimal results in a loss of precision, a
           `Loss_Of_Numeric_Precision` warning is attached. This can only happen
           if a `Math_Context` value is explicitly passed.

        ^ Example
          Create a `Decimal` from an integer.

              d = Decimal.from_integer 12
    from_integer : Integer -> Math_Context | Nothing -> Decimal
    from_integer (i : Integer) (mc : Math_Context | Nothing = Nothing) -> Decimal =
        handle_java_exception <|
            case mc of
                _ : Math_Context -> Decimal.Value <| handle_precision_loss i <| Decimal_Utils.fromInteger i mc.math_context
                _ : Nothing -> Decimal.Value (Decimal_Utils.fromInteger i)

    ## GROUP conversions
       ICON convert
       Construct a `Decimal` from a `Float`.

       Arguments:
       - f: The `Float` to construct a `Decimal` from.
       - mc: The `Math_Context` to use to specify precision and `Rounding_Mode`.
         If a `Math_Context` is used, there is a possibility of a loss of
         precision.

       ? Precision Loss

         A `Decimal` can represent any `Float` precisely. However, some `Float`
         literals, such as `0.1`, cannot be represented exactly to infinite
         precision by a `Float`. For this reason, constructing a `Decimal` from
         a `Float` always attaches a `Loss_Of_Numeric_Precision` warning to the
         result.

       ! Error Conditions

         - A `Loss_Of_Numeric_Precision` warning is always attached when
           converting to `Decimal` from `Float`.
         - If `f` is NaN or +/-Inf, an Illegal_Argument error is thrown.

        ^ Example
          Create a `Decimal` from a float.

              d = Decimal.from_integer 12.345
    from_float : Float -> Math_Context | Nothing -> Decimal ! Arithmetic_Error | Illegal_Argument
    from_float (f : Float) (mc : Math_Context | Nothing = Nothing) -> Decimal ! Arithmetic_Error | Illegal_Argument =
        is_exceptional = f.is_nan || f.is_infinite
        if is_exceptional then Error.throw (Illegal_Argument.Error "Cannot convert "+f.to_text+" to a Decimal") else
            handle_java_exception <| attach_loss_of_numeric_precision f <|
                case mc of
                    _ : Math_Context -> Decimal.Value <| handle_precision_loss f <| Decimal_Utils.fromFloat f mc.math_context
                    _ : Nothing -> Decimal.Value (Decimal_Utils.fromFloat f)

    ## ALIAS greater than
       GROUP Operators
       ICON operators
       Checks if this is greater than that.

       Arguments:
       - that: The number to compare this against.

       > Example
         Checking if 10 is greater than 7.

             Decimal.new 10 > 7
             # => True
    > : Decimal -> Boolean
    > self (that : Decimal) -> Boolean = Decimal_Comparator.compare self that == Ordering.Greater

    ## ALIAS greater than or equal
       GROUP Operators
       ICON operators
       Checks if this is greater than or equal to that.

       Arguments:
       - that: The number to compare this against.

       > Example
         Checking if 10 is greater than or equal to 7.

             Decimal.new 10 >= 7
             # => True
    >= : Decimal -> Boolean
    >= self (that : Decimal) -> Boolean =
        ordering = Decimal_Comparator.compare self that
        ordering == Ordering.Greater || ordering == Ordering.Equal

    ## ALIAS less than
       GROUP Operators
       ICON operators
       Checks if this is less than that.

       Arguments:
       - that: The number to compare this against.

       > Example
         Checking if 10 is less than 7.

             Decimal.new 10 < 7
             # => False
    < : Decimal -> Boolean
    < self (that : Decimal) -> Boolean = Decimal_Comparator.compare self that == Ordering.Less

    ## ALIAS less than or equal
       GROUP Operators
       ICON operators
       Checks if this is less than or equal to that.

       Arguments:
       - that: The number to compare this against.

       > Example
         Checking if 10 is less than or equal to 7.

             Decimal.new 10 <= 7
             # => False
    <= : Decimal -> Boolean
    <= self (that : Decimal) -> Boolean =
        ordering = Decimal_Comparator.compare self that
        ordering == Ordering.Less || ordering == Ordering.Equal

    ## ALIAS plus
       GROUP Operators
       ICON math
       Adds a `Decimal` to another `Decimal` or other kind of number. A
       `Math_Context` value can be specified to set the precision and
       `Rounding_Mode`.

       Arguments:
       - that: The number to add to this.
       - math_context: Used to optionally specify precision and `Rounding_Mode`.

       Arguments to `add` will undergo automatic conversions such that you
       need not convert other numeric types to `Decimal` manually.

       > Example
         Adding 10.22 and 20.33.

             a = Decimal.new "10.22"
             b = Decimal.new "20.33"
             c = a.add b
             # => Decimal.new 30.55

       > Example
         Adding 10.22 and 20.33, rounding to 3 digits of precision (1 decimal
         place).

             a = Decimal.new "10.22"
             b = Decimal.new "20.33"
             a.add b (Math_Context.new 3)
             # => Decimal.new 30.5
    add : Decimal -> Math_Context | Nothing -> Decimal ! Arithmetic_Error
    add self (that : Decimal) (math_context : Math_Context | Nothing = Nothing) -> Decimal ! Arithmetic_Error =
        handle_java_exception <|
            case math_context of
                Nothing -> Decimal.Value (self.big_decimal.add that.big_decimal)
                _ -> Decimal.Value (self.big_decimal.add that.big_decimal math_context.math_context)

    ## ALIAS plus
       GROUP Operators
       ICON math
       Adds a `Decimal` to another `Decimal` or other kind of number.

       Arguments:
       - that: The number to add to this.

       Arguments to `+` will undergo automatic conversions such that you
       need not convert other numeric types to `Decimal` manually.

       > Example
         Adding 10.22 and 20.33.

             a = Decimal.new "10.22"
             b = Decimal.new "20.33"
             c = a + b
             # => Decimal.new 30.55
    + : Decimal -> Decimal
    + self (that : Decimal) = self.add that

    ## ALIAS minus
       GROUP Operators
       ICON math
       Subtract a `Decimal` or other kind of number from another `Decimal`, or
       subtract  a `Decimal` from another kind of number. A `Math_Context` value
       can be specified to set the precision and `Rounding_Mode`.

       Arguments:
       - that: The number to subtract from this.
       - math_context: Used to optionally specify precision and `Rounding_Mode`.

       Arguments to `subtract` will undergo automatic conversions such that you
       need not convert other numeric types to `Decimal` manually.

       > Example
         Subtracting 10.22 from 20.33.

             a = Decimal.new "20.33"
             b = Decimal.new "10.22"
             c = a.subtract b
             # => Decimal.new 10.11

       > Example
         Subtracting 10.22 from 20.33, rounding to 3 digits of precision (1
         decimal place).

             a = Decimal.new "20.33"
             b = Decimal.new "10.22"
             c = a.subtract b (Math_Context.new 3)
             # => Decimal.new 10.1
    subtract : Decimal -> Math_Context | Nothing -> Decimal ! Arithmetic_Error
    subtract self (that : Decimal) (math_context : Math_Context | Nothing = Nothing) -> Decimal ! Arithmetic_Error =
        handle_java_exception <|
            case math_context of
                Nothing -> Decimal.Value (self.big_decimal.subtract that.big_decimal)
                _ -> Decimal.Value (self.big_decimal.subtract that.big_decimal math_context.math_context)

    ## ALIAS minus
       GROUP Operators
       ICON math
       Subtract a `Decimal` or other kind of number from another `Decimal`, or
       subtract  a `Decimal` from another kind of number.

       Arguments:
       - that: The number to subtract from this.

       Arguments to `-` will undergo automatic conversions such that you
       need not convert other numeric types to `Decimal` manually.

       > Example
         Subtracting 10.22 from 20.33.

             a = Decimal.new "20.33"
             b = Decimal.new "10.22"
             c = a - b
             # => Decimal.new 10.11
    - : Decimal -> Decimal
    - self (that : Decimal) = self.subtract that

    ## ALIAS times
       GROUP Operators
       ICON math
       Multiplies a `Decimal` by another `Decimal` or other kind of number. A
       `Math_Context` value can be specified to set the precision and
       `Rounding_Mode`.

       Arguments:
       - that: The number to multiply by this.
       - math_context: Used to optionally specify precision and `Rounding_Mode`.

       Arguments to `multiply` will undergo automatic conversions such that you
       need not convert other numeric types to `Decimal` manually.

       > Example
         Multiplying 10.22 and 20.33.

             a = Decimal.new "10.22"
             b = Decimal.new "20.33"
             c = a.multiply b
             # => Decimal.new 207.7726

       > Example
         Multiplying 10.22 and 20.33, rounding to 4 digits of precision (1
         decimal place).

             a = Decimal.new "10.22"
             b = Decimal.new "20.33"
             c = a.multiply b (Math_Context.new 4)
             # => Decimal.new 207.8
    multiply : Decimal -> Math_Context | Nothing -> Decimal ! Arithmetic_Error
    multiply self (that : Decimal) (math_context : Math_Context | Nothing = Nothing) -> Decimal ! Arithmetic_Error =
        handle_java_exception <|
            case math_context of
                Nothing -> Decimal.Value (self.big_decimal.multiply that.big_decimal)
                _ -> Decimal.Value (self.big_decimal.multiply that.big_decimal math_context.math_context)

    ## ALIAS times
       GROUP Operators
       ICON math
       Multiplies a `Decimal` by another `Decimal` or other kind of number.

       Arguments:
       - that: The number to multiply by this.

       Arguments to `*` will undergo automatic conversions such that you
       need not convert other numeric types to `Decimal` manually.

       > Example
         Multiplying 10.22 and 20.33.

             a = Decimal.new "10.22"
             b = Decimal.new "20.33"
             c = a * b
             # => Decimal.new 207.7726
    * : Decimal -> Decimal
    * self (that : Decimal) = self.multiply that

    ## GROUP Operators
       ICON math
       Divide a `Decimal` by another `Decimal` or other kind of number, or
       divide another kind of number by a `Decimal`. A `Math_Context` value can
       be specified to set the precision and `Rounding_Mode`.

       Arguments:
       - that: The number to divide by this.
       - math_context: Used to optionally specify precision and `Rounding_Mode`.

       Arguments to `divide` will undergo automatic conversions such that you
       need not convert other numeric types to `Decimal` manually.

       ! Error Conditions

         - If the precision specified in `math_context` is 0, or if
         `match_context` is unspecified, and the quotient has a non-terminating
         decimal expansion, an `Arithmetic_Error` is thrown.

       > Example
         Dividing 1065.9378 by 23.34.

             a = Decimal.new "1065.9378"
             b = Decimal.new "23.34"
             c = a.divide b
             # => Decimal.new 45.67

       > Example
         Dividing 1065.9378 by 23.34, rounding to 3 digits of precision (1
         decimal place).

            a = Decimal.new "1065.9378"
             b = Decimal.new "23.34"
             c = a.divide b (Math_Context.new 3)
             # => Decimal.new 45.7
    divide : Decimal -> Math_Context | Nothing -> Decimal ! Arithmetic_Error
    divide self (that : Decimal) (math_context : Math_Context | Nothing = Nothing) -> Decimal ! Arithmetic_Error =
        handle_java_exception <|
            case math_context of
                Nothing -> Decimal.Value (self.big_decimal.divide that.big_decimal)
                _ -> Decimal.Value (self.big_decimal.divide that.big_decimal math_context.math_context)

    ## GROUP Operators
       ICON math
       Divides a `Decimal` by another `Decimal` or other kind of number, or
       divides another kind of number by a `Decimal`.

       Arguments:
       - that: The number to divide by this.

       Arguments to `/` will undergo automatic conversions such that you
       need not convert other numeric types to `Decimal` manually.

       > Example
         Dividing 1065.9378 by 23.34.

             a = Decimal.new "1065.9378"
             b = Decimal.new "23.34"
             c = a / b
             # => Decimal.new 45.67
    / : Decimal -> Decimal
    / self (that : Decimal) = self.divide that

    ## ALIAS modulo, modulus
       GROUP Operators
       ICON math
       Computes the remainder when dividing this by that.

       Arguments:
       - that: The number to divide this by.

       Arguments to `remainder` will undergo automatic conversions such that you
       need not convert other numeric types to `Decimal` manually.

       ? Negative Arguments

         When the first argument to `remainder` is negative, the result will
         also be negative.

       > Example
         Computing the remainder when dividing 10 by 3 (which is 1).

             remainder = Decimal.new 10 . remainder 3
             # => 1

       > Example
         Computing the remainder of a negative number.

             remainder = Decimal.new -5 . remainder 3
             # => -2
    remainder : Decimal -> Decimal
    remainder self (that : Decimal) =
        handle_java_exception <|
            Decimal.Value (self.big_decimal.remainder that.big_decimal)

    ## ALIAS modulo, modulus, remainder
       GROUP Operators
       ICON math
       Computes the remainder when dividing this by that.

       Arguments:
       - that: The number to divide this by.

       Arguments to `%` will undergo automatic conversions such that you
       need not convert other numeric types to `Decimal` manually.

       ? Negative Arguments

         When the first argument to `%` is negative, the result will also be
         negative.

       > Example
         Computing the remainder when dividing 10 by 3 (which is 1).

             remainder = Decimal.new 10 % 3
             # => 1

       > Example
         Computing the remainder of a negative number.

             remainder = Decimal.new -5 % 3
             # => -2
    % : Decimal -> Decimal
    % self (that : Decimal) = self.remainder that

    ## GROUP Math
       ICON math
       Computes the integer division of this by that.

       Arguments:
       - that: The number to divide this by.

       Integer division of Decimals rounds down to the nearest integer.

       Arguments to `div` will undergo automatic conversions such that you
       need not convert other numeric types to `Decimal` manually.

       ! Error Conditions

         - If `that` is 0, `div` throws an Arithmetic_Error.

       > Example
         Dividing 10 by 3 to get 3.

             Decimal.new "10" . div (Decimal.new "3")
             # => 3

       > Example
         Dividing 10.28 by 3.01 to get 3.

             Decimal.new "10.28" . div (Decimal.new "3.01")
             # => 3
    div : Decimal -> Decimal
    div self that:Decimal -> Decimal =
        handle_java_exception <|
            Decimal.Value (self.big_decimal.divideToIntegralValue that.big_decimal)

    ## ALIAS power
       GROUP Operators
       ICON math
       Compute the result of raising this to the positive integer power `exp`.

       Arguments:
       - exp: The exponent. Must be an integer in the range 0 through
         999999999 (inclusive).

       ! Error Conditions

         - If `exp` is outside the range 0 through
           999999999 (inclusive), `Arithmetic_Error` will be thrown.

       > Example
         Computing 2.25 to the fifth power.

             Decimal.new "2.25" . pow (Decimal.new "5")
             # => 57.6650390625
    pow : Integer -> Decimal
    pow self exp:Integer =
        ## If `exp` is an integer that does not fit in a Java Integer,
           UnsuppUnsupported_Argument_Types is raised, so we convert that to an
           Arithmetic_Error.
        handle_java_exception <| handle_unsupported_argument_types <|
            Decimal.Value (self.big_decimal.pow exp)

    ## ALIAS power
       GROUP Operators
       ICON math
       Compute the result of raising this to the positive integer power `exp`.

       Arguments:
       - exp: The exponent. Must be an integer in the range 0 through
         999999999 (inclusive).

       ! Error Conditions

         - If `exp` is outside the range 0 through
           999999999 (inclusive), `Arithmetic_Error` will be thrown.

       > Example
         Computing 2.25 to the fifth power.

             Decimal.new "2.25" ^ Decimal.new "5"
             # => 57.6650390625
    ^ : Integer -> Decimal
    ^ self exp:Integer = self.pow exp

    ## GROUP Operators
       ICON operators
       Compute the negation of this.

       > Example
         Negate 5.1 to get -5.1.

             5.1.negate
             # => Decimal.new -5.1
    negate : Decimal
    negate self = Decimal.Value self.big_decimal.negate

    ## GROUP Math
       ICON math
       Computes the absolute value of this.

       The absolute value of a positive number is itself, while the absolute
       value of a negative number is that number multiplied by -1.

       > Example
         Compute the absolute value of a `Decimal`.

             Decimal.new "-12.345" . abs
             # => 12.345
    abs : Decimal
    abs self -> Decimal = Decimal.Value self.big_decimal.abs

    ## GROUP Math
       ICON math
       Returns the sign of the number.

       > Example
         Compute the sign of a `Decimal`.

             Decimal.new "-12.345" . signum
             # => -1
    signum : Integer
    signum self -> Integer = self.big_decimal.signum

    ## GROUP Math
       ICON sigma
       Returns the smaller value of `self` and `that`.

       Arguments:
       - that: The number to compare `self` against.

       > Example
         Find the minimum of 12 and 13.

             Decimal.new "12" . min (Decimal.new "13")
             # => Decimal.new "12"
    min : Decimal -> Decimal
    min self (that : Decimal) -> Decimal = if self < that then self else that

    ## GROUP Math
       ICON math
       Returns the larger value of `self` and `that`.

       Arguments:
       - that: The number to compare `self` against.

       > Example
         Find the maximum of 12 and 13.

             Decimal.new "12" . max (Decimal.new "13")
             # => Decimal.new "13"
    max : Decimal -> Decimal
    max self (that : Decimal) -> Decimal = if self > that then self else that

    ## GROUP CONVERSIONS
       Convert this to an `Integer`.

       Conversion to `Integer` uses truncation: the fractional portion is
       dropped.

       If the conversion resulted in a loss of precision, a
       `Loss_Of_Numeric_Precision` warning is attached.

       > Example
         Convert `Decimal` 2345.6 to an `Integer`.
             d = Decimal.new "2345.6"
             d.to_integer
             # => 2345
    to_integer : Integer
    to_integer self =
        i = self.big_decimal.toBigInteger
        if self == i then i else
            Warning.attach (Loss_Of_Numeric_Precision.Warning self i) i

    ## GROUP CONVERSIONS
       Convert this to a `Float`.

       ? Precision Loss

         While any `Float` can be precisely represented by a `Decimal`, not
         every `Decimal` can be accurange represented by a `Float`, so this
         conversion can lose precision. For this reason, converting a
         `Decimal` to a `Float` always attaches a `Loss_Of_Numeric_Precision`
         warning to the result.

       ? Representable Values

         If the `Decimal` is outside the representable range of `Float` (which
         is `(-Double.MAX_VALUE, Double.MAX_VALUE)`, inclusive), `+/-Inf` is
         returned, and an `Out_Of_Range` warning is attached.

       ! Error Conditions

         - If the `Decimal` is outside the representable range of `Float` (which
           is `(-Double.MAX_VALUE, Double.MAX_VALUE)`, inclusive), `+/-Inf` is
           returned, and an `Out_Of_Range` warning is attached.
         - If the conversion results in a loss of precision, a
           `Loss_Of_Numeric_Precision` warning is attached.

       > Example
         Convert `Decimal` 23.45 to a `Float`.

             d = Decimal.new "23.45"
             d.to_float
             # => 23.45
    to_float : Integer
    to_float self =
        f = self.big_decimal.doubleValue
        if f.is_finite then attach_loss_of_numeric_precision self f else
            message = "Outside representable Float range (approximately (-1.8E308, 1.8E308))"
            Warning.attach (Out_Of_Range.Error self message) f

    ## GROUP Rounding
       ICON math
       Round to a specified number of decimal places.

       By default, rounding uses "symmetric round-half-up", also known as
       "half-up." If use_bankers=True, then it uses "round-half-even", also
       known as "banker's rounding".

       Arguments:
       - decimal_places: The number of decimal places to round to. Can be
         negative, which results in rounding to positive integer powers of 10.
         Must be between Java `Integer.MIN_VALUE` and `Integer.MAX_VALUE`
         (-2147483648 and 2147483647) (inclusive).
       - use_bankers: Rounds mid-point to nearest even number.

       ! Error Conditions

         If `decimal_places` is outside the range `Integer.MIN_VALUE` and
         `Integer.MAX_VALUE` (inclusive), an `Illegal_Argument` error is thrown.

       ? Negative decimal place counts
         Rounding to `n` digits can be thought of as "rounding to the nearest
         multiple of 10^(-n)". For negative decimal counts, this results in
         rounding to the nearest positive integer power of 10.

       > Example
         Round to the nearest integer.

             Decimal.new "3.3" . round
             # => Decimal.new "3"

       > Example
         Round to two decimal places.

             Decimal.new "3.1415" . round 2
             # => Decimal.new "3.14"

       > Example
         Round a very large number.

             Decimal.new "1234.5678E-50" . round 53
             # => Decimal.new "1234.568E-50"

       > Example
         Use Banker's Rounding.

             Decimal.new "2.5" . round use_bankers=True
             # => 2
    round : Integer -> Boolean -> Decimal
    round self (decimal_places:Integer=0) (use_bankers:Boolean=False) -> Decimal =
        out_of_range = decimal_places > Java_Integer.MAX_VALUE || decimal_places < Java_Integer.MIN_VALUE
        if out_of_range.not then Decimal.Value (Decimal_Utils.round self.big_decimal decimal_places use_bankers) else
            message = "round decimal_places must be between "+Java_Integer.MIN_VALUE.to_text+" and "+Java_Integer.MAX_VALUE.to_text+" (inclusive), but was "+decimal_places.to_text
            Error.throw (Out_Of_Range.Error decimal_places message)

    ## GROUP Rounding
       ICON math
       Computes the nearest integer equal to or above this number.

       > Example
         Compute the ceiling of 12.34.

             Decimal.new "12.34" . ceiling
             # => Decimal.new "13"

       > Example
         Compute the ceiling of -12.34.

             Decimal.new "-12.34" . ceiling
             # => Decimal.new "-12"
    ceil : Integer
    ceil self -> Integer = Decimal_Utils.ceil self.big_decimal

    ## GROUP Rounding
       ICON math
       Computes the nearest integer equal to or below this number.

       > Example
         Compute the floor of 12.34.

             Decimal.new "12.34" . floor
             # => Decimal.new "12"

       > Example
         Compute the floor of -12.34.

             Decimal.new "-12.34" . floor
             # => Decimal.new "13"
    floor : Integer
    floor self -> Integer = Decimal_Utils.floor self.big_decimal

    ## ALIAS int
       GROUP Rounding
       ICON math

       Truncate a number to an integer to by dropping the fractional part. This
       is equivalent to "round-toward-zero".

       > Example
         Compute the truncation of 12.34

             Decimal.new "12.34" . truncate
             # => Decimal.new "12"

       > Example
         Compute the truncation of -12.34

             Decimal.new "-12.34" . truncate
             # => Decimal.new "-12"
    truncate : Integer
    truncate self -> Integer = Decimal_Utils.truncate self.big_decimal

    ## GROUP Conversions
       ICON convert
       Converts a `Decimal` to a string, using the Java `DecimalFormat` formatter.

       For details about the `DecimalFormat` format specifier, see
       https://docs.oracle.com/javase/8/docs/api/java/text/DecimalFormat.html.

       Arguments:
       - format: The Java-style formatting specifier.
       - locale: Species the `Locale` to use for locale-specific number
         formatting.

       > Example
         Convert a `Decimal` to a string using the default format and locale.

             Decimal.new "123456789.87654" . format
             # => "123,456,789.87654"

       > Example
         Convert a `Decimal` to a string using a specific locale.

             Decimal.new "123456789.87654" . format locale=Locale.italy
             # => "123.456.789,87654"

       > Example
         Convert a `Decimal` to a string using a specific format string.

             Decimal.new "123456789.87654" . format format="#,###.##"
             # => 123,456,789.88"
    @format make_number_format_selector
    @locale Locale.default_widget
    format : Text -> Locale -> Text
    format self format:Text="" locale:Locale=Locale.default =
        symbols = DecimalFormatSymbols.new locale.java_locale
        formatter = DecimalFormat.new format symbols
        formatter.format self.big_decimal

    ## ALIAS from text
       GROUP conversions
       ICON convert

       Parses a string into a `Decimal`, returning a `Number_Parse_Error` if the
       text does not represent a valid `Decimal`.

       Arguments:
       - text: The text to parse into a `Decimal`.
       - locale: The locale that specifies the format to use when parsing.

       ! Error Conditions

         - If `text` is incorrectly formatted, a `Number_Parse_Error` is thrown.

       > Example
         Parse a `Decimal` with no local specifier.

             Decimal.parse "123456789.87654"
             # => 123456789.87654

       > Example
         Parse a `Decimal` with the default locale.

             Decimal.parse "123,456,789.87654" locale=Locale.default
             # => 123456789.87654

       > Example
         Parse a `Decimal` with the US locale.

             Decimal.parse "123,456,789.87654" locale=Locale.us
             # => 123456789.87654

       > Example
         Parse a `Decimal` with the Italy locale.

             Decimal.parse "123.456.789,87654" locale=Locale.italy
             # => 123456789.87654
    parse : Text -> Locale | Nothing -> Decimal ! Number_Parse_Error
    parse text locale:(Locale | Nothing)=Nothing = case locale of
        Nothing -> Decimal.from_string text
        Locale.Value java_locale -> Panic.catch ParseException ((NumberFormat.getInstance java_locale).parse text) _->
            Error.throw (Number_Parse_Error.Error text)

    ## PRIVATE
    precision : Integer
    precision self = self.big_decimal.precision

    ## PRIVATE
    scale : Integer
    scale self = self.big_decimal.scale

    ## PRIVATE
    unscaled_value : Integer
    unscaled_value self = self.big_decimal.unscaledValue

    ## PRIVATE
    internal_representation : [Integer]
    internal_representation self = [self.unscaled_value, self.precision, self.scale]

    ## PRIVATE
       Note: the underlying Java `BigDecimal` implementation is not affected by
       locale.
    to_text : Text
    to_text self = self.big_decimal.toString

    ## PRIVATE
       Note: the underlying Java `BigDecimal` implementation is not affected by
       locale.
    to_display_text : Text
    to_display_text self = self.big_decimal.toString

    ## PRIVATE
       Note: the underlying Java `BigDecimal` implementation is not affected by
       locale.
    to_text_without_scientific_notation : Text
    to_text_without_scientific_notation  self = self.big_decimal.toPlainString

## PRIVATE
handle_number_format_exception ~action =
    Panic.catch NumberFormatException action caught_panic->
        Error.throw (Number_Parse_Error.Error caught_panic.payload.getMessage)

## PRIVATE
handle_precision_loss : Any -> ConversionResult -> Any
handle_precision_loss original_value conversion_result:ConversionResult -> Any =
    if conversion_result.hasPrecisionLoss.not then conversion_result.newValue else
        new_value = conversion_result.newValue
        Warning.attach (Loss_Of_Numeric_Precision.Warning original_value new_value) new_value

## PRIVATE
attach_loss_of_numeric_precision : Float -> Any -> Any
attach_loss_of_numeric_precision x value =
    Warning.attach (Loss_Of_Numeric_Precision.Warning x value) value

## PRIVATE
handle_java_exception ~action =
    Panic.catch ArithmeticException action caught_panic->
        Error.throw (Arithmetic_Error.Error caught_panic.payload.getMessage)

## PRIVATE
handle_unsupported_argument_types ~action =
    Panic.catch Unsupported_Argument_Types action _->
        Error.throw (Arithmetic_Error.Error "Exponent out of range 0..999999999 (inclusive)")

## PRIVATE
Comparable.from (_ : Decimal) = Decimal_Comparator

## PRIVATE
Comparable.from (_ : Number) = Decimal_Comparator

## PRIVATE
Decimal.from (that : Text) = Decimal.from_string that

<<<<<<< HEAD
Decimal.from (that : Number) =
    h = Standard.Base.Data.Ordering.Default_Comparator.hash that
    c = Decimal.new that
    Decimal.Value c.big_decimal h
=======
## PRIVATE
Decimal.from (that : Number) = Decimal.new that
>>>>>>> fa6b7f85

## PRIVATE
Float.from (that : Decimal) = that.to_float<|MERGE_RESOLUTION|>--- conflicted
+++ resolved
@@ -1058,15 +1058,11 @@
 ## PRIVATE
 Decimal.from (that : Text) = Decimal.from_string that
 
-<<<<<<< HEAD
+## PRIVATE
 Decimal.from (that : Number) =
     h = Standard.Base.Data.Ordering.Default_Comparator.hash that
     c = Decimal.new that
     Decimal.Value c.big_decimal h
-=======
-## PRIVATE
-Decimal.from (that : Number) = Decimal.new that
->>>>>>> fa6b7f85
 
 ## PRIVATE
 Float.from (that : Decimal) = that.to_float