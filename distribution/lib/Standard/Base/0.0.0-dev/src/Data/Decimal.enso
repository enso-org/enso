--- conflicted
+++ resolved
@@ -356,14 +356,8 @@
              b = Decimal.new "20.33"
              c = a + b
              # => Decimal.new 30.55
-<<<<<<< HEAD
-    + : Decimal -> Decimal
-    + self (that : Decimal) =
-        self.add that
-=======
     + : Decimal -> Decimal ! Arithmetic_Error
     + self (that : Decimal) -> Decimal ! Arithmetic_Error = self.add that
->>>>>>> c6da3a93
 
     ## ALIAS minus
        GROUP Operators
@@ -1136,8 +1130,7 @@
     is_exceptional = that.is_nan || that.is_infinite
     if is_exceptional then Error.throw (Illegal_Argument.Error "Cannot convert "+that.to_text+" to a Decimal") else
         handle_java_exception <| attach_loss_of_numeric_precision that <|
-<<<<<<< HEAD
-            big_decimal = Decimal_Utils.fromFloatExact that
+            big_decimal = Decimal_Utils.fromFloat that
             if explicit then Decimal.Value big_decimal else Decimal.From_Float big_decimal
 
 ## PRIVATE
@@ -1150,9 +1143,6 @@
 ## PRIVATE
    Create a Decimal from the Java backing field.
 from_big_decimal that = Decimal.Value that
-=======
-            Decimal.Value <| Decimal_Utils.fromFloat that
->>>>>>> c6da3a93
 
 ## PRIVATE
 error_if_from_float left right ~action = case left of
