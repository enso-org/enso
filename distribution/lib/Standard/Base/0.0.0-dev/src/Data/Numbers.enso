import project.Any.Any
import project.Internal.Rounding_Helpers
import project.Data.Text.Text
import project.Data.Locale.Locale
import project.Errors.Common.Arithmetic_Error
import project.Errors.Common.Incomparable_Values
import project.Errors.Illegal_Argument.Illegal_Argument
import project.Error.Error
import project.Function.Function
import project.Nothing.Nothing
import project.Panic.Panic

from project.Data.Boolean import Boolean, True, False

polyglot java import java.lang.Double
polyglot java import java.lang.Math
polyglot java import java.lang.Long
polyglot java import java.lang.NumberFormatException
polyglot java import java.text.DecimalFormat
polyglot java import java.text.DecimalFormatSymbols
polyglot java import java.text.NumberFormat
polyglot java import java.text.ParseException

## The root type of the Enso numeric hierarchy.

   If a Number is expected, then the program can provide either a Decimal or
   an Integer in its place.
@Builtin_Type
type Number
    ## ALIAS Add, Plus
       Adds two arbitrary numbers.

       Arguments:
       - that: The number to add to this.

       Addition in Enso will undergo automatic conversions such that you need
       not convert between Integer and Decimal manually.

       > Example
         Adding 10 and 15.

             10 + 15
    + : Number -> Number
    + self that = @Builtin_Method "Integer.+"

    ## ALIAS Subtract, Minus
       Subtract an arbitrary number from this.

       Arguments:
       - that: The number to subtract from this.

       > Example
         Subtract 5 from 2.

             2 - 5
    - : Number -> Number
    - self that = @Builtin_Method "Integer.-"

    ## ALIAS Multiply, Times, Product
       Multiply two arbitrary numbers.

       Arguments:
       - that: The number to multiply this by.

       Multiplication in Enso will undergo automatic conversions such that you
       need not convert between Integer and Decimal manually.

       > Example
         Multiplying 3 by 5.

             3 * 5
    * : Number -> Number
    * self that = @Builtin_Method "Integer.*"

    ## ALIAS Divide
       Divides an this by an arbitrary number.

       Arguments:
       - that: The number to divide this by.

       Division in Enso will undergo automatic conversions such that you need
       not convert between Integer and Decimal manually.

       > Example
         Dividing 10 by 4 to get 2.5.

             10 / 4
    / : Number -> Number
    / self that = @Builtin_Method "Integer./"

    ## ALIAS Power
       Compute the result of raising this to the power that.

       Arguments:
       - that: The exponent.

       > Example
         Computing 2 cubed.

             2^3
    ^ : Number -> Number
    ^ self that = @Builtin_Method "Integer.^"

    ## ALIAS Inverse Sine

       Computes the inverse of the sine function

       Selects a value in the -pi/2 through pi/2 range.

       > Example
         Calculate the inverse sine of 1.

             1.asin
    asin : Decimal
    asin self = Math.asin self.to_decimal

    ## ALIAS Inverse Cosine

       Computes the inverse of the cosine function.

       Selects a value in the -pi/2 through pi/2 range.

       > Example
         Calculate the inverse cosine of 1.

             1.acos
    acos : Decimal
    acos self = Math.acos self.to_decimal

    ## ALIAS Inverse Tangent

       Computes the inverse of the tangent function.

       Selects a value in the -pi/2 through pi/2 range.

       > Example
         Calculate the inverse tangent of 1.

             1.atan
    atan : Decimal
    atan self = Math.atan self.to_decimal

    ## Computes the argument (angle) in the conversion from cartesian
       to polar coordinates, taking `self` as the x coordinate.

       Arguments:
       - y: The y coordinate.

       The returned angle is in the -pi through pi range.

       > Example
         Convert the coordinates 1 and 2 to polar form.

             1.atan_2 2
    atan_2 : Number -> Decimal
    atan_2 self y = Math.atan2 self.to_decimal y.to_decimal

    ## ALIAS Sine

       Computes the sine function.

       > Example
         Calculate the sine of 2.

             2.sin
    sin : Decimal
    sin self = Math.sin self.to_decimal

    ## ALIAS Cosine

       Computes the cosine function.

       > Example
         Calculate the cosine of 2.

             2.cos
    cos : Decimal
    cos self = Math.cos self.to_decimal

    ## ALIAS Tangent

       Computes the tangent function.

       > Example
         Calculate the tangent of 2.

             2.tan
    tan : Decimal
    tan self = Math.tan self.to_decimal

    ## Computes the hyperbolic sine function.

       > Example
         Calculate the hyperbolic sine of 1.

             1.sinh
    sinh : Decimal
    sinh self = Math.sinh self.to_decimal

    ## Computes the hyperbolic cosine function.

       > Example
         Calcualte the hyperbolic cosine of 1.

             1.cosh
    cosh : Decimal
    cosh self = Math.cosh self.to_decimal

    ## Computes the hyperbolic tangent function.

       > Example
         Calculate the hyperbolic tangent of 1.

             1.tanh
    tanh : Decimal
    tanh self = Math.tanh self.to_decimal

    ## ALIAS Exponential

       Computes the exponential function, raising Euler's number `r` to the power of
       `self`.

       > Example
         Calculate e to the 4th power.

             4.exp
    exp : Decimal
    exp self = Math.exp self.to_decimal

    ## ALIAS Natural Logarithm

       Computes the natural logarithm function.

       > Example
         Calculate the natural logarithm of 2.

             2.ln
    ln : Decimal
    ln self = Math.log self.to_decimal

    ## ALIAS Square Root

       Computes the square root of `self`.

       > Example
         Calculate the square root of 8.

             8.sqrt
    sqrt : Decimal
    sqrt self = Math.sqrt self.to_decimal

    ## ALIAS Logarithm

       Computes the `base`-log of `self`.

       Arguments:
       - base: The base for the logarithm.

       > Example
         Calculate log 2 of 4.

             4.log 2
    log : Number -> Decimal
    log self base = self.ln / base.ln

    ## Converts a numeric value to a string, using the Java DecimalFormat
       formatter.

       Arguments:
       - format: The java-style formatting specifier.

       > Example
         Convert the value 5000 to a string.

             5000.format "#,##0"
    @locale Locale.default_widget
    format : Text -> Locale -> Text
    format self format locale=Locale.default =
        symbols = DecimalFormatSymbols.new locale.java_locale
        formatter = DecimalFormat.new format symbols
        formatter.format self

    ## Checks equality of numbers, using an `epsilon` value.

       ! Error Conditions
         If either of the arguments is `Number.nan`, an `Incomparable_Values` error is raised.

       Arguments:
       - that: The number to check equality against.
       - epsilon: The value by which `self` and `that` can be separated by before
         counting as not equal.

       > Example
         Check if 1 is equal to 1.0000001 within 0.001.

             1.equals 1.0000001 epsilon=0.001
    equals : Number -> Number -> Boolean ! Incomparable_Values
    equals self that epsilon=0.0 =
        (self == that) || ((self - that).abs <= epsilon)

    ## Returns the smaller value of `self` and `that`.

       Arguments:
       - that: The number to compare `self` against.

       ? Math.min or Number.min
         While we provide the min method on `Number`, we find it more intuitive to
         write `Math.min a b` rather than `a.min b`. To that end, we recommend using
         the first style.

       > Example
         Find the minimum of 2 and 5.

             2.min 5
    min : Number -> Number
    min self that = if self < that then self else that

    ## Returns the larger value of `self` and `that`.

       Arguments:
       - that: The number to compare `self` against.

       ? Math.max or Number.max
         While we provide the max method on `Number`, we find it more intuitive to
         write `Math.max a b` rather than `a.max b`. To that end, we recommend using
         the first style.

       > Example
         Find the maximum of 2 and 5.

             2.max 5
    max : Number -> Number
    max self that = if self > that then self else that

    ## A constant holding the floating-point positive infinity.
    positive_infinity : Decimal
    positive_infinity = Double.POSITIVE_INFINITY

    ## A constant holding the floating-point negative infinity.
    negative_infinity : Decimal
    negative_infinity = Double.NEGATIVE_INFINITY

    ## A constant holding the floating-point Not-a-Number value.
    nan : Decimal
    nan = Double.NaN

    ## Checks if the given number is the floating-point Not-a-Number value.

       This is needed, because the NaN value will return `False` even when being
       compared with itself, so `x == Number.nan` would not work.
    is_nan : Boolean
    is_nan self = case self of
        _ : Decimal -> Double.isNaN self
        _ -> False

    ## Checks if the given number is infinite.
    is_infinite : Boolean
    is_infinite self = case self of
        _ : Decimal -> Double.isInfinite self
        _ -> False

    ## Returns the sign of the number.
    signum : Integer
    signum self =
        if self > 0 then 1 else
            if self < 0 then -1 else 0


## Decimal is the type of decimal numbers in Enso.

   ? Representation
     Enso's decimal numbers are represented as IEEE754 double-precision
     floating point numbers.
@Builtin_Type
type Decimal
    ## ALIAS Add, Plus
       Adds a decimal and an arbitrary number.

       Arguments:
       - that: The number to add to this.

       Addition in Enso will undergo automatic conversions such that you need
       not convert between Integer and Decimal manually.

       > Example
         Adding 10.1 and 15.

             10.1 + 15
    + : Number -> Number
    + self that = @Builtin_Method "Decimal.+"

    ## ALIAS Subtract, Minus
       Subtract an arbitrary number from this.

       Arguments:
       - that: The number to subtract from this.

       > Example
         Subtract 5 from 2.78.

             2.78 - 5
    - : Number -> Number
    - self that = @Builtin_Method "Decimal.-"

    ## ALIAS Multiply, Times, Product
       Multiply a decimal by an arbitrary number.

       Arguments:
       - that: The number to multiply this by.

       Multiplication in Enso will undergo automatic conversions such that you
       need not convert between Integer and Decimal manually.

       > Example
         Multiplying 3 by 5.27.

             5.27 * 3
    * : Number -> Number
    * self that = @Builtin_Method "Decimal.*"

    ## ALIAS Divide
       Divides a decimal by an arbitrary number.

       Arguments:
       - that: The number to divide this by.

       Division in Enso will undergo automatic conversions such that you need
       not convert between Integer and Decimal manually.

       > Example
         Dividing 10 by 4.5.

             10 / 4.5
    / : Number -> Number
    / self that = @Builtin_Method "Decimal./"

    ## ALIAS Modulus, Modulo
       Computes the remainder when dividing this by that.

       Arguments:
       - that: The number to divide this by.

       Modulus in Enso will undergo automatic conversions such that you need
       not convert between Integer and Decimal manually.

       > Example
         Computing the remainder when dividing 3.5 by 2.

             3.5 % 2 == 1.5

       > Example
         Computing the fractional part of a number.

             10.5 % 1.0 == 0.5
    % : Number -> Number ! Arithmetic_Error
    % self that = @Builtin_Method "Decimal.%"

    ## ALIAS Power
       Compute the result of raising this to the power that.

       Arguments:
       - that: The exponent.

       > Example
         Computing 2.2 cubed.

             2.2^3
    ^ : Number -> Number
    ^ self that = @Builtin_Method "Decimal.^"

    ## ALIAS Greater Than
       Checks if this is greater than that.

       Arguments:
       - that: The number to compare this against.

       > Example
         Checking if 10 is greater than 7.3.

             10 > 7.3
    > : Number -> Boolean
    > self that = @Builtin_Method "Decimal.>"

    ## ALIAS Greater Than or Equal
       Checks if this is greater than or equal to that.

       Arguments:
       - that: The number to compare this against.

       > Example
         Checking if 10 is greater than or equal to 7.3.

             10 >= 7.3
    >= : Number -> Boolean
    >= self that = @Builtin_Method "Decimal.>="

    ## ALIAS Less Than
       Checks if this is less than that.

       Arguments:
       - that: The number to compare this against.

       > Example
         Checking if 10 is less than 7.3.

             10 < 7.3
    < : Number -> Boolean
    < self that = @Builtin_Method "Decimal.<"

    ## ALIAS Less Than Or Equal
       Checks if this is less than or equal to that.

       Arguments:
       - that: The number to compare this against.

       > Example
         Checking if 10.4 is less than or equal to 7.

             10.4 <= 7
    <= : Number -> Boolean
    <= self that = @Builtin_Method "Decimal.<="

    ## Computes the absolute value of this.

       The absolute value of a positive number is itself, while the absolute
       value of a negative number is that number multiplied by -1.

       > Example
         Computing the absolute value of -10.63.

            -10.63.abs
    abs : Decimal
    abs self = @Builtin_Method "Decimal.abs"

    ## Computes the nearest integer above this number.

       This method provides a means of converting a Decimal to an Integer.

       > Example
         Computing the ceiling of 4.736 (which is 5).

             4.736.ceil
    ceil : Integer
    ceil self = @Builtin_Method "Decimal.ceil"

    ## Computes the nearest integer below this decimal.

       This method provides a means of converting a Decimal to an Integer.

       > Example
         Computing the floor of 4.323 (which is 4).

             4.323.floor
    floor : Integer
    floor self = @Builtin_Method "Decimal.floor"

    ## ALIAS int

       Truncate a floating-point number to an integer by dropping the fractional
       part. This is equivalent to "round-toward-zero".
    truncate : Integer
    truncate self = self.truncate_builtin

    ## Round to a specified number of decimal places.

       By default, rounding uses "asymmetric round-half-up", also known as
       "round towards positive infinity." If use_bankers=True, then it uses
       "round-half-even", also known as "banker's rounding".

       If `decimal_places` > 0, `round` returns a `Decimal`; otherwise, it
       returns an `Integer`.

       If the argument is `NaN` or `+/-Inf`, an `Arithmetic_Error` error is
       thrown.

       Arguments:
       - decimal_places: The number of decimal places to round to. Can be
         negative, which results in rounding to positive integer powers of 10.
         Must be between -15 and 15 (inclusive).
       - use_bankers: Rounds mid-point to nearest even number.

       ! Error Conditions

         If `decimal_places` is outside the range -15..15 (inclusive), an
         `Illegal_Argument` error is thrown.

       ? Negative decimal place counts
         Rounding to `n` digits can be thought of as "rounding to the nearest
         multiple of 10^(-n)". For negative decimal counts, this results in
         rounding to the nearest positive integer power of 10.

       > Example
         Round to the nearest integer.

            3.3 . round == 3

       > Example
         Round to two decimal places.

            3.1415 . round 2 == 3.14

       > Example
         Round to the nearest hundred.

            1234.0 . round -2 == 1200

       > Example
         Use Banker's Rounding.

            2.5 . round use_bankers=True == 2
    round : Integer -> Boolean -> Integer | Decimal ! Illegal_Argument
    round self decimal_places=0 use_bankers=False =
        Rounding_Helpers.check_decimal_places decimal_places <|
            case self.is_nan || self.is_infinite of
                True ->
                    msg = "round cannot accept " + self.to_text
                    Error.throw (Arithmetic_Error.Error msg)
                False -> Rounding_Helpers.check_round_input self <|
                    decimal_result =
                        # Algorithm taken from https://stackoverflow.com/a/7211688
                        scale = 10 ^ decimal_places
                        scaled = self * scale
                        round_base = scaled.floor
                        round_midpoint = (round_base + 0.5) / scale
                        even_is_up = if self >= 0 then (scaled.truncate % 2) != 0 else (scaled.truncate % 2) == 0
                        half_goes_up = if use_bankers then even_is_up else self >= 0
                        do_round_up = if half_goes_up then self >= round_midpoint else self > round_midpoint
                        if do_round_up then ((round_base + 1.0) / scale) else (round_base / scale)
                    # Convert to integer if it's really an integer anyway.
                    if decimal_places > 0 then decimal_result else decimal_result.truncate

    ## Compute the negation of this.

       > Example
         Negate 5.1 to get -5.1.

             5.1.negate
    negate : Decimal
    negate self = @Builtin_Method "Decimal.negate"

    ## Convert this to a decimal.

       This is a no-op on decimals, but is provided for completeness of the Enso
       Number API.

       > Example
         Convert 5.0 to a decimal to get 5.0.

             5.0.to_decimal
    to_decimal : Decimal
    to_decimal self = @Builtin_Method "Decimal.to_decimal"

    ## ALIAS From Text

       Parses a textual representation of a decimal into a decimal number, returning
       a `Number_Parse_Error` if the text does not represent a valid decimal.

       Arguments:
       - text: The text to parse into a decimal.
       - locale: The locale that specifies the format to use when parsing

       > Example
         Parse the text "7.6" into a decimal number.

             Decimal.parse "7.6"
    parse : Text -> Locale | Nothing -> Decimal ! Number_Parse_Error
    parse text locale=Nothing = case locale of
        Nothing -> Panic.catch NumberFormatException (Double.parseDouble text) _->
            Error.throw (Number_Parse_Error.Error text)
        Locale.Value java_locale -> Panic.catch ParseException ((NumberFormat.getInstance java_locale).parse text) _->
            Error.throw (Number_Parse_Error.Error text)

## Integer is the type of integral numbers in Enso. They are of unbounded
   size and can grow as large as necessary.

   ? Representation
     For certain operations (such as bitwise logic), the underlying
     representation of the number matters. Enso Integers are represented as
     signed 2's complement numbers.

   ? Performance
     Integers that fit into 64 bits are represented in memory as 64 bits.
     This means that operations on them achieve excellent performance. Once
     the integer grows beyond being able to fit in 64 bits, performance will
     degrade.
@Builtin_Type
type Integer
    ## ALIAS Add, Plus
       Adds an integer and an arbitrary number.

       Arguments:
       - that: The number to add to this.

       Addition in Enso will undergo automatic conversions such that you need
       not convert between Integer and Decimal manually.

       > Example
         Adding 10 and 15.

             10 + 15
    + : Number -> Number
    + self that = @Builtin_Method "Integer.+"

    ## ALIAS Subtract, Minus
       Subtract an arbitrary number from this.

       Arguments:
       - that: The number to subtract from this.

       > Example
         Subtract 5 from 2.

             2 - 5
    - : Number -> Number
    - self that = @Builtin_Method "Integer.-"

    ## ALIAS Multiply, Times, Product
       Multiply an integer by an arbitrary number.

       Arguments:
       - that: The number to multiply this by.

       Multiplication in Enso will undergo automatic conversions such that you
       need not convert between Integer and Decimal manually.

       > Example
         Multiplying 3 by 5.

             3 * 5
    * : Number -> Number
    * self that = @Builtin_Method "Integer.*"

    ## ALIAS Divide
       Divides an integer by an arbitrary number.

       Arguments:
       - that: The number to divide this by.

       Division in Enso will undergo automatic conversions such that you need
       not convert between Integer and Decimal manually.

       > Example
         Dividing 10 by 4 to get 2.5.

             10 / 4
    / : Number -> Number
    / self that = @Builtin_Method "Integer./"

    ## ALIAS Modulus, Modulo
       Computes the remainder when dividing this by that.

       Arguments:
       - that: The number to divide this by.

       Modulus in Enso will undergo automatic conversions such that you need
       not convert between Integer and Decimal manually.

       Returns an error if the shift amount exceeds 2^32.

       > Example
         Computing the remainder when dividing 10 by 3 (which is 1).

             10 % 3
    % : Number -> Number ! Arithmetic_Error
    % self that = @Builtin_Method "Integer.%"

    ## ALIAS Power
       Compute the result of raising this to the power that.

       Arguments:
       - that: The exponent.

       > Example
         Computing 2 cubed.

             2^3
    ^ : Number -> Number
    ^ self that = @Builtin_Method "Integer.^"

    ## ALIAS Greater Than
       Checks if this is greater than that.

       Arguments:
       - that: The number to compare this against.

       > Example
         Checking if 10 is greater than 7.

             10 > 7
    > : Number -> Boolean
    > self that = @Builtin_Method "Integer.>"

    ## ALIAS Greater Than or Equal
       Checks if this is greater than or equal to that.

       Arguments:
       - that: The number to compare this against.

       > Example
         Checking if 10 is greater than or equal to 7.

             10 >= 7
    >= : Number -> Boolean
    >= self that = @Builtin_Method "Integer.>="

    ## ALIAS Less Than
       Checks if this is less than that.

       Arguments:
       - that: The number to compare this against.

       > Example
         Checking if 10 is less than 7.

             10 < 7
    < : Number -> Boolean
    < self that = @Builtin_Method "Integer.<"

    ## ALIAS Less Than Or Equal
       Checks if this is less than or equal to that.

       Arguments:
       - that: The number to compare this against.

       > Example
         Checking if 10 is less than or equal to 7.

             10 <= 7
    <= : Number -> Boolean
    <= self that = @Builtin_Method "Integer.<="

    ## Computes the absolute value of this.

       The absolute value of a positive number is itself, while the absolute
       value of a negative number is that number multiplied by -1.

       > Example
         Computing the absolute value of -10.

            -10.abs
    abs : Integer
    abs self = @Builtin_Method "Integer.abs"

    ## Computes the nearest integer above this integer.

       This is a no-op on integers but is provided for completeness of the Enso
       number API.

       > Example
         Computing the ceiling of 4.

             4.ceil
    ceil : Integer
    ceil self = @Builtin_Method "Integer.ceil"

    ## Computes the integer division of this by that.

       Arguments:
       - that: The number to divide this by.

       Integer division rounds down to the nearest integer.

       Returns an error if `that` is zero.

       > Example
         Dividing 10 by 3 to get 3.

             10.div 3
    div : Integer -> Number ! Arithmetic_Error
    div self that = @Builtin_Method "Integer.div"

    ## Computes the nearest integer below this integer.

       This is a no-op on integers but is provided for completeness of the Enso
       number API.

       > Example
         Computing the floor of 4.

             4.floor
    floor : Integer
    floor self = @Builtin_Method "Integer.floor"

    ## ALIAS int

       Truncate an `Integer` to an `Integer`, i.e. returns its argument. For
       compatibility with `Decimal.truncate`.
    truncate : Integer
    truncate self = self

    ## Round to a specified number of decimal places.

       For integers, rounding to 0 or more decimal places simply returns the
       argument. For negative decimal places, see below.

       By default, rounding uses "asymmetric round-half-up", also known as
       "round towards positive infinity." If use_bankers=True, then it uses
       "round-half-even", also known as "banker's rounding".

       Arguments:
       - decimal_places: The number of decimal places to round to. Can be
         negative, which results in rounding to positive integer powers of 10.
         Must be between -15 and 15 (inclusive).
       - use_bankers: Rounds mid-point to nearest even number.

       ! Error Conditions
         Throws `Illegal_Argument` if the number is 15 or more decimal places.
         Above 14 digits, it is possible that the underlying long, converted to
         double in the rounding process, would lose precision in the least
         significant bits.
         (See https://en.wikipedia.org/wiki/Double-precision_floating-point_format.)

         If `decimal_places` is outside the range -15..15 (inclusive), an
         `Illegal_Argument` error is thrown.

       ? Negative decimal place counts
         Rounding to `n` digits can be thought of as "rounding to the nearest
         multiple of 10^(-n)". For negative decimal counts, this results in
         rounding to the nearest positive integer power of 10.

       > Example
         Round an integer (returns the value unchanged).

            3 . round == 3

       > Example
         Round to the nearest thousand.

            2511 . round -3 == 3000

       > Example
         Round to the nearest hundred, using Banker's Rounding.

            12250 . round -2 use_bankers=True == 12200
    round : Integer -> Boolean -> Integer ! Illegal_Argument
    round self decimal_places=0 use_bankers=False =
        ## It's already an integer so unless decimal_places is
           negative, the value is unchanged.
        if decimal_places >= 0 then self else
            Rounding_Helpers.check_decimal_places decimal_places <| Rounding_Helpers.check_round_input self <|
                scale = 10 ^ -decimal_places
                halfway = scale.div 2
                remainder = self % scale
                scaled_down = self.div scale
                result_unnudged = scaled_down * scale
                case self >= 0 of
                    True ->
                        half_goes_up = if use_bankers then (scaled_down % 2) != 0 else self >= 0
                        round_up = if half_goes_up then remainder >= halfway else remainder > halfway
                        if round_up  then result_unnudged + scale else result_unnudged
                    False ->
                        half_goes_up = if use_bankers then (scaled_down % 2) == 0 else self >= 0
                        round_up = if half_goes_up then remainder < -halfway else remainder <= -halfway
                        if round_up then result_unnudged - scale else result_unnudged

    ## Compute the negation of this.

       > Example
         Negate 5 to get -5.

             5.negate
    negate : Integer
    negate self = @Builtin_Method "Integer.negate"

    ## Convert this to a decimal.

       > Example
         Convert 5 to a decimal to get 5.0.

             5.to_decimal
    to_decimal : Decimal
    to_decimal self = @Builtin_Method "Integer.to_decimal"

    ## Computes the bitwise and (conjunction) operation between this and
       that.

       Arguments:
       - that: The number to compute the bitwise conjunction with.

       Bitwise and computes the logical conjunction of the corresponding pairs
       of bits in the operands.

       ? Example
         Computing the bitwise conjunction of 2_01101101 and 2_11110000.

             2_01101101.bit_and 2_11110000
    bit_and : Integer -> Integer
    bit_and self that = @Builtin_Method "Integer.bit_and"

    ## Computes the bitewise compliment of this.

       The bitwise compliment negates the value of each bit in the operand.

       ? Example
         Bitwise negation of 2_0110.

             2_0110.bit_not
    bit_not : Integer
    bit_not self = @Builtin_Method "Integer.bit_not"

    ## Computes the bitwise or (disjunction) operation between this and
       that.

       Arguments:
       - that: The number to compute the bitwise disjunction with.

       Bitwise or computes the logical disjunction of the pairs of corresponding
       bits in the operands.

       > Example
         Computing the bitwise disjunction of 2_01101101 and 2_11110000.

             2_01101101.bit_or 2_11110000
    bit_or : Integer -> Integer
    bit_or self that = @Builtin_Method "Integer.bit_or"

    ## Computes the bitwise exclusive or between this and that.

       Arguments:
       - that: The number to compute the bitwise exclusive or with.

       Bitwise exclusive or computes the exclusive or of the pairs of
       corresponding bits in the operands.

       > Example
         Computing the bitwise exclusive or of 2_01101101 and 2_11110000.

             2_01101101.bit_xor 2_11110000
    bit_xor : Integer -> Integer
    bit_xor self that = @Builtin_Method "Integer.bit_xor"

    ## Shifts the bits of this by the amount that.

       Arguments:
       - that: The number of bits by which the shift should be performed.
         Positive numbers perform a left shift, while negative numbers perform a
         right shift.

       Leftwise bit shifts fill the new bits with zeroes, while rightwise bit
       shifts perform sign extension.

       Returns an error if the shift amount exceeds 2^32.

       > Example
         Shift the bits of the number 1 left by four bits.

             1.bit_shift 4
    bit_shift : Integer -> Integer ! Arithmetic_Error
    bit_shift self that = @Builtin_Method "Integer.bit_shift"

    ## Performs a left-wise bit shift on the bits of this.

       Arguments:
       - that: The number of bits by which the shift should be performed.
         Positive numbers perform a left shift, while negative numbers perform a
         right shift.

       Leftwise bit shifts fill the new bits with zeroes, while rightwise bit
       shifts perform sign extension.

       Returns an error if the shift amount exceeds 2^32.

       > Example
         Shift the bits of the number 1 left by four bits.

             1.bit_shift_l 4
    bit_shift_l : Integer -> Integer ! Arithmetic_Error
    bit_shift_l self that = @Builtin_Method "Integer.bit_shift_l"

    ## Performs a right-wise bit shift on the bits of this.

       Arguments:
       - that: The number of bits by which the shift should be performed.
         Positive numbers perform a right shift, while negative numbers perform
         a left shift.

       Leftwise bit shifts fill the new bits with zeroes, while rightwise bit
       shifts perform sign extension.

       Returns an error if the shift amount exceeds 2^32.

       > Example
         Shift the bits of the number 1 right by four bits.

             1.bit_shift_r 4
    bit_shift_r : Integer -> Integer ! Arithmetic_Error
    bit_shift_r self that = @Builtin_Method "Integer.bit_shift_r"

    ## ALIAS From Text

       Parses a textual representation of an integer into an integer number, returning
       a `Number_Parse_Error` if the text does not represent a valid integer.

       Arguments:
       - text: The text to parse into a integer.
       - radix: The number base to use for parsing (defaults to 10). `radix`
         must be between 2 and 36 (inclusive) -- see https://docs.oracle.com/en/java/javase/18/docs/api/java.base/java/lang/Character.html#MIN_RADIX.

       > Example
         Parse the text "20220216" into an integer number.

            Integer.parse "20220216"
    parse : Text -> Integer -> Integer ! Number_Parse_Error
    parse text (radix=10) = Integer.parse_builtin text radix

    ## PRIVATE

        Internally handles the parsing.

    parse_builtin text radix = @Builtin_Method "Integer.parse"

## A syntax error when parsing a double.
@Builtin_Type
type Number_Parse_Error
    ## PRIVATE
    Error text

    ## PRIVATE
       Pretty print the syntax error.
    to_display_text : Text
<<<<<<< HEAD
    to_display_text =
        "Could not parse " + self.text.to_text + " as a double."
=======
    to_display_text self =
        "Could not parse " + self.text.to_text + " as a double."

## PRIVATE
   The smallest allowed value for the `decimal_places` argument to `round`
round_min_decimal_places : Integer
round_min_decimal_places = -15

## PRIVATE
   The largest allowed value for the `decimal_places` argument to `round`
round_max_decimal_places : Integer
round_max_decimal_places = 15

## PRIVATE
   The largest smallInteger (Long) that integer round can handle. Above 14
   digits, it is possible that the underlying long, converted to double in the
   rounding process, would lose precision in the least significant bits.
   (See https://en.wikipedia.org/wiki/Double-precision_floating-point_format.)
round_max_long : Integer
round_max_long = 99999999999999

## PRIVATE
   The largest smallInteger (Long) that integer round can handle. Above 14
   digits, it is possible that the underlying long, converted to double in the
   rounding process, would lose precision in the least significant bits.
   (See https://en.wikipedia.org/wiki/Double-precision_floating-point_format.)
round_min_long : Integer
round_min_long = -99999999999999

## PRIVATE
   Restrict rounding decimal_places parameter.
check_decimal_places : Integer -> Any -> Any ! Illegal_Argument
check_decimal_places decimal_places ~action =
    if decimal_places >= round_min_decimal_places && decimal_places <= round_max_decimal_places then action else
        msg = "round: decimal_places must be between " + round_min_decimal_places.to_text + " and " + round_max_decimal_places.to_text + " (inclusive), but was " + decimal_places.to_text
        Error.throw (Illegal_Argument.Error msg)

## PRIVATE
   Restrict allowed range of input to rounding methods.
check_round_input : Number -> Function -> Any ! Illegal_Argument
check_round_input n ~action =
    if n >= round_min_long && n <= round_max_long then action else
        msg = "Error: `round` can only accept values between " + round_min_long.to_text + " and " + round_max_long.to_text + " (inclusive), but was " + n.to_text
        Error.throw (Illegal_Argument.Error msg)
>>>>>>> 60ef7e0b
<|MERGE_RESOLUTION|>--- conflicted
+++ resolved
@@ -1118,52 +1118,5 @@
     ## PRIVATE
        Pretty print the syntax error.
     to_display_text : Text
-<<<<<<< HEAD
-    to_display_text =
-        "Could not parse " + self.text.to_text + " as a double."
-=======
     to_display_text self =
-        "Could not parse " + self.text.to_text + " as a double."
-
-## PRIVATE
-   The smallest allowed value for the `decimal_places` argument to `round`
-round_min_decimal_places : Integer
-round_min_decimal_places = -15
-
-## PRIVATE
-   The largest allowed value for the `decimal_places` argument to `round`
-round_max_decimal_places : Integer
-round_max_decimal_places = 15
-
-## PRIVATE
-   The largest smallInteger (Long) that integer round can handle. Above 14
-   digits, it is possible that the underlying long, converted to double in the
-   rounding process, would lose precision in the least significant bits.
-   (See https://en.wikipedia.org/wiki/Double-precision_floating-point_format.)
-round_max_long : Integer
-round_max_long = 99999999999999
-
-## PRIVATE
-   The largest smallInteger (Long) that integer round can handle. Above 14
-   digits, it is possible that the underlying long, converted to double in the
-   rounding process, would lose precision in the least significant bits.
-   (See https://en.wikipedia.org/wiki/Double-precision_floating-point_format.)
-round_min_long : Integer
-round_min_long = -99999999999999
-
-## PRIVATE
-   Restrict rounding decimal_places parameter.
-check_decimal_places : Integer -> Any -> Any ! Illegal_Argument
-check_decimal_places decimal_places ~action =
-    if decimal_places >= round_min_decimal_places && decimal_places <= round_max_decimal_places then action else
-        msg = "round: decimal_places must be between " + round_min_decimal_places.to_text + " and " + round_max_decimal_places.to_text + " (inclusive), but was " + decimal_places.to_text
-        Error.throw (Illegal_Argument.Error msg)
-
-## PRIVATE
-   Restrict allowed range of input to rounding methods.
-check_round_input : Number -> Function -> Any ! Illegal_Argument
-check_round_input n ~action =
-    if n >= round_min_long && n <= round_max_long then action else
-        msg = "Error: `round` can only accept values between " + round_min_long.to_text + " and " + round_max_long.to_text + " (inclusive), but was " + n.to_text
-        Error.throw (Illegal_Argument.Error msg)
->>>>>>> 60ef7e0b
+        "Could not parse " + self.text.to_text + " as a double."