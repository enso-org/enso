--- conflicted
+++ resolved
@@ -19,15 +19,11 @@
 import project.Panic.Panic
 import project.Warning.Warning
 
-<<<<<<< HEAD
-# We need to import conversion methods from Ordering, therefore, we import all
-from project.Data.Ordering import all
-=======
 from project.Metadata.Widget import Single_Choice
 from project.Metadata.Choice import Option
 import project.Metadata.Display
->>>>>>> bedffdf8
-
+# We need to import conversion methods from Ordering, therefore, we import all
+from project.Data.Ordering import all
 from project.Data.Boolean import Boolean, True, False
 
 ## Methods for serializing from and to JSON.
