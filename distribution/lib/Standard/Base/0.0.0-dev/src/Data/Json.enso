--- conflicted
+++ resolved
@@ -189,14 +189,9 @@
     compare obj1 obj2 =
         obj1_keys = obj1.field_names
         obj2_keys = obj2.field_names
-<<<<<<< HEAD
         same_values = obj1_keys.length == obj2_keys.length && obj1_keys.all key->
-            (obj1.get key == obj2.at key).catch No_Such_Key.Error _->False
+            (obj1.get key == obj2.at key).catch No_Such_Key _->False
         if same_values then Ordering.Equal else Nothing
-=======
-        obj1_keys.length == obj2_keys.length && obj1_keys.all key->
-            (obj1.get key == obj2.at key).catch No_Such_Key _->False
->>>>>>> 0f1d591b
 
     hash : JS_Object -> Integer
     hash obj =
