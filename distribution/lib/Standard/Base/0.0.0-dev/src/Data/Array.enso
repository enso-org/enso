import Standard.Base.Data.Vector

## The type of primitive mutable arrays.
@Builtin_Type
type Array
    ## Gets the element at index in the array this.

       Arguments:
       - index: The index to get the element from.

       ? Safety
         If index < 0 or index >= self.length, then this operation will result
         in an Invalid_Array_Index_Error exception.

       > Example
         Get the element at index 1.

             [1,2,3].to_array.at 1
    at : Integer -> Any
    at self index = @Builtin_Method "Array.at"

    ## Gets the length of the array this.

       > Example
         Getting the length of an array.

             [1,2,3].to_array.length
    length : Integer
    length self = @Builtin_Method "Array.length"

    ## Sorts the this array in place.

       Arguments:
       - comparator: A comparison function that takes two elements and returns
         an Ordering that describes how the first element is ordered with
         respect to the second.

      > Example
        Sorting an array of numbers.

            [1,2,3].to_array.sort
    sort : (Any -> Any -> Ordering) -> Nothing
    sort self comparator = @Builtin_Method "Array.sort"

    ## Identity.

       This method is implemented purely for completeness with the runtime's
       primitive array protocol.
    to_array : Array
    to_array self = @Builtin_Method "Array.to_array"

    ## UNSTABLE
       ADVANCED

       Returns a Text used to display this value in the IDE.

       The particular representation is left unspecified and subject to change in
       the future. The current implementation uses JSON serialization as the
       default.

       > Example
         Converting an array to its default visualization representation.

             [1, 2, 3, 4].to_array.to_default_visualization_data
    to_default_visualization_data : Text
    to_default_visualization_data self =
<<<<<<< HEAD
        Vector.from_array self . to_default_visualization_data
=======
        Vector.Vector_Data self . to_default_visualization_data
>>>>>>> 4fc6dcce

## Creates an array with length 0.

   > Example
     Create an empty array.

         Array.empty
empty : Array
empty = @Builtin_Method "Array.empty"

## Creates a new array of length size, with all elements uninitialized.

   Arguments:
   - size: The size of the array to create.

   > Example
     Create a new array of size 10.

         Array.new 10
new : Integer -> Array
new size = @Builtin_Method "Array.new"

## PRIVATE

   Create an array with one element provided.

   Arguments:
   - item_1: The one element in the array.
new_1 : Any -> Array
new_1 item_1 = @Builtin_Method "Array.new_1"

## PRIVATE

   Create an array with two elements provided.

   Arguments:
   - item_1: The first element.
   - item_2: The second element.
new_2 : Any -> Any -> Array
new_2 item_1 item_2 = @Builtin_Method "Array.new_2"

## PRIVATE

   Create an array with three elements provided.

   Arguments:
   - item_1: The first element.
   - item_2: The second element.
   - item_3: The third element.
new_3 : Any -> Any -> Any -> Array
new_3 item_1 item_2 item_3 = @Builtin_Method "Array.new_3"

## PRIVATE

   Create an array with four elements provided.

   Arguments:
   - item_1: The first element.
   - item_2: The second element.
   - item_3: The third element.
   - item_4: The fourth element.
new_4 : Any -> Any -> Any -> Any -> Array
new_4 item_1 item_2 item_3 item_4 = @Builtin_Method "Array.new_4"

## Copies from the source array, beginning at the specified position, to the
   specified position in the destination array.

   Arguments:
   - src: The source array.
   - source_index: The start position in the src array.
   - dest: The desination array.
   - dest_index: The start position in the that array.

   A subsequence of array elements are copied from the src array to the
   dest array. The number of components copied is equal to count. The
   components at positions source_index through source_index + count - 1
   in the strc array are copied into positions dest_index through
   dest_index + count - 1, respectively, of the destination array.

   If the src and dest arguments refer to the same array, then the copy
   is performed as if the components at positions source_index through
   source_index + count - 1 are first copied to a temporary array with
   length count, and then the contents of the temporary array are copied
   into positions dest_index through dest_index + count - 1 of the
   destination array.

   > Example
     Copying elements from one array to another.

         Array.copy [1,2,3].to_array 0 (Vector.fill 3 0).to_array 0 3
copy : Array -> Integer -> Array -> Integer -> Integer -> Nothing
copy src source_index dest dest_index count = @Builtin_Method "Array.copy"<|MERGE_RESOLUTION|>--- conflicted
+++ resolved
@@ -64,11 +64,7 @@
              [1, 2, 3, 4].to_array.to_default_visualization_data
     to_default_visualization_data : Text
     to_default_visualization_data self =
-<<<<<<< HEAD
         Vector.from_array self . to_default_visualization_data
-=======
-        Vector.Vector_Data self . to_default_visualization_data
->>>>>>> 4fc6dcce
 
 ## Creates an array with length 0.
 
