--- conflicted
+++ resolved
@@ -230,16 +230,9 @@
              "aabbbbccccaaBcaaaa".find "a[ab]c" Case_Sensitivity.Insensitive
 Text.find : Text -> Case_Sensitivity -> Match | Nothing ! Regex_Syntax_Error | Illegal_Argument
 Text.find self pattern=".*" case_sensitivity=Case_Sensitivity.Sensitive =
-<<<<<<< HEAD
-    Helpers.regex_assume_default_locale case_sensitivity <|
-        case_insensitive = case_sensitivity.is_case_insensitive_in_memory
-        compiled_pattern = Regex.compile pattern case_insensitive=case_insensitive
-        compiled_pattern.match self
-=======
     case_insensitive = case_sensitivity.is_case_insensitive_in_memory
-    compiled_pattern = Regex_2.compile pattern case_insensitive=case_insensitive
+    compiled_pattern = Regex.compile pattern case_insensitive=case_insensitive
     compiled_pattern.match self
->>>>>>> b3e54aeb
 
 ## Finds all the matches of the regular expression `pattern` in `self`,
    returning a Vector. If not found, will be an empty Vector.
@@ -264,16 +257,9 @@
              "aABbbbccccaaBCaaaa".find_all "a[ab]+c" Case_Sensitivity.Insensitive
 Text.find_all : Text -> Case_Sensitivity -> Vector Match ! Regex_Syntax_Error | Illegal_Argument
 Text.find_all self pattern=".*" case_sensitivity=Case_Sensitivity.Sensitive =
-<<<<<<< HEAD
-    Helpers.regex_assume_default_locale case_sensitivity <|
-        case_insensitive = case_sensitivity.is_case_insensitive_in_memory
-        compiled_pattern = Regex.compile pattern case_insensitive=case_insensitive
-        compiled_pattern.match_all self
-=======
     case_insensitive = case_sensitivity.is_case_insensitive_in_memory
-    compiled_pattern = Regex_2.compile pattern case_insensitive=case_insensitive
+    compiled_pattern = Regex.compile pattern case_insensitive=case_insensitive
     compiled_pattern.match_all self
->>>>>>> b3e54aeb
 
 ## ALIAS Check Matches
 
@@ -301,16 +287,9 @@
              "CONTACT@enso.org".match regex Case_Sensitivity.Insensitive
 Text.match : Text -> Case_Sensitivity -> Boolean ! Regex_Syntax_Error | Illegal_Argument
 Text.match self pattern=".*" case_sensitivity=Case_Sensitivity.Sensitive =
-<<<<<<< HEAD
-    Helpers.regex_assume_default_locale case_sensitivity <|
-        case_insensitive = case_sensitivity.is_case_insensitive_in_memory
-        compiled_pattern = Regex.compile pattern case_insensitive=case_insensitive
-        compiled_pattern.matches self
-=======
     case_insensitive = case_sensitivity.is_case_insensitive_in_memory
-    compiled_pattern = Regex_2.compile pattern case_insensitive=case_insensitive
+    compiled_pattern = Regex.compile pattern case_insensitive=case_insensitive
     compiled_pattern.matches self
->>>>>>> b3e54aeb
 
 ## ALIAS Split Text
 
@@ -355,14 +334,8 @@
                     delimiters.at i . codeunit_start
                 Text_Utils.substring self start end
         True ->
-<<<<<<< HEAD
-            Helpers.regex_assume_default_locale case_sensitivity <|
-                case_insensitive = case_sensitivity.is_case_insensitive_in_memory
-                compiled_pattern = Regex.compile delimiter case_insensitive=case_insensitive
-                compiled_pattern.split self only_first
-=======
             case_insensitive = case_sensitivity.is_case_insensitive_in_memory
-            compiled_pattern = Regex_2.compile delimiter case_insensitive=case_insensitive
+            compiled_pattern = Regex.compile delimiter case_insensitive=case_insensitive
             compiled_pattern.split self only_first
 
 ## ADVANCED
@@ -393,9 +366,8 @@
 Text.tokenize : Text -> Case_Sensitivity -> Vector Text
 Text.tokenize self pattern="." case_sensitivity=Case_Sensitivity.Sensitive =
     case_insensitive = case_sensitivity.is_case_insensitive_in_memory
-    compiled_pattern = Regex_2.compile pattern case_insensitive=case_insensitive
+    compiled_pattern = Regex.compile pattern case_insensitive=case_insensitive
     compiled_pattern.tokenize self
->>>>>>> b3e54aeb
 
 ## ALIAS Replace Text
    Perform a text or regex replace.
@@ -487,16 +459,9 @@
                             Text_Utils.span_of_case_insensitive self term locale.java_locale False
             Text_Utils.replace_spans self spans_array replacement
         True ->
-<<<<<<< HEAD
-            Helpers.regex_assume_default_locale case_sensitivity <|
-                case_insensitive = case_sensitivity.is_case_insensitive_in_memory
-                compiled_pattern = Regex.compile term case_insensitive=case_insensitive
-                compiled_pattern.replace self replacement only_first
-=======
             case_insensitive = case_sensitivity.is_case_insensitive_in_memory
-            compiled_pattern = Regex_2.compile term case_insensitive=case_insensitive
+            compiled_pattern = Regex.compile term case_insensitive=case_insensitive
             compiled_pattern.replace self replacement only_first
->>>>>>> b3e54aeb
 
 ## ALIAS Get Words
 
