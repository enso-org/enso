--- conflicted
+++ resolved
@@ -363,13 +363,8 @@
 Text.split : Text -> (Text_Matcher | Regex_Matcher) -> Vector.Vector Text
 Text.split self delimiter="," matcher=Text_Matcher_Data = if delimiter.is_empty then Error.throw (Illegal_Argument_Error_Data "The delimiter cannot be empty.") else
     case matcher of
-<<<<<<< HEAD
         Text_Matcher_Data case_sensitivity ->
-            delimiters = Vector.Vector_Data <| case case_sensitivity of
-=======
-        Text_Matcher case_sensitivity ->
             delimiters = Vector.from_polyglot_array <| case case_sensitivity of
->>>>>>> 63fecec3
                 True ->
                     Text_Utils.span_of_all self delimiter
                 Case_Insensitive_Data locale ->
@@ -557,11 +552,7 @@
         '\na\nb\n'.lines keep_endings=True == ['\n', 'a\n', 'b\n']
 Text.lines : Boolean -> Vector.Vector Text
 Text.lines self keep_endings=False =
-<<<<<<< HEAD
-    Vector.Vector_Data (Text_Utils.split_on_lines self keep_endings)
-=======
     Vector.from_polyglot_array (Text_Utils.split_on_lines self keep_endings)
->>>>>>> 63fecec3
 
 ## Checks whether `self` is equal to `that`, ignoring the case of the texts.
 
@@ -748,11 +739,7 @@
 Text.bytes : Encoding -> Problem_Behavior -> Vector.Vector Byte
 Text.bytes self encoding on_problems=Report_Warning =
     result = Encoding_Utils.get_bytes self (encoding . to_java_charset)
-<<<<<<< HEAD
-    vector = Vector.Vector_Data result.result
-=======
     vector = Vector.from_polyglot_array result.result
->>>>>>> 63fecec3
     if result.warnings.is_nothing then vector else
         on_problems.attach_problems_after vector [Encoding_Error_Data result.warnings]
 
@@ -830,11 +817,7 @@
 
          "Hello".char_vector
 Text.char_vector : Vector.Vector Integer
-<<<<<<< HEAD
-Text.char_vector self = Vector.Vector_Data (Text_Utils.get_chars self)
-=======
 Text.char_vector self = Vector.from_polyglot_array (Text_Utils.get_chars self)
->>>>>>> 63fecec3
 
 ## Takes a vector of characters and returns the text that results from it.
 
@@ -857,11 +840,7 @@
 
          "Hello".codepoints
 Text.codepoints : Vector.Vector Integer
-<<<<<<< HEAD
-Text.codepoints self = Vector.Vector_Data (Text_Utils.get_codepoints self)
-=======
 Text.codepoints self = Vector.from_polyglot_array (Text_Utils.get_codepoints self)
->>>>>>> 63fecec3
 
 ## Takes an array of numbers and returns the text resulting from interpreting it
    as a sequence of Unicode codepoints.
@@ -1119,16 +1098,8 @@
     case ranges of
         Range_Data start end _ ->
             Text_Utils.substring self start end
-<<<<<<< HEAD
         Text_Sub_Range.Codepoint_Ranges_Data char_ranges _ ->
-            sb = StringBuilder.new
-            char_ranges.map char_range->
-               sb.append self char_range.start char_range.end
-            sb.toString
-=======
-        Text_Sub_Range.Codepoint_Ranges char_ranges _ ->
             slice_text self char_ranges
->>>>>>> 63fecec3
 
 ## ALIAS skip, remove
    Creates a new Text by removing the specified range of the input.
@@ -1178,18 +1149,9 @@
                     prefix + Text_Utils.drop_first self end
         Text_Sub_Range.Codepoint_Ranges_Data _ _ ->
             sorted_char_ranges_to_remove = ranges.sorted_and_distinct_ranges
-<<<<<<< HEAD
-            len = Text_Utils.char_length self
-            sb = StringBuilder.new
-            ranges_with_sentinels = [Range_Data 0 0] + sorted_char_ranges_to_remove + [Range_Data len len]
-            ranges_with_sentinels.zip ranges_with_sentinels.tail prev-> next->
-                sb.append self prev.end next.start
-            sb.toString
-=======
             char_length = Text_Utils.char_length self
             inverted = Vector.invert_range_selection sorted_char_ranges_to_remove char_length needs_sorting=False
             slice_text self inverted
->>>>>>> 63fecec3
 
 ## ALIAS lower, upper, title, proper
    Converts each character in `self` to the specified case.
@@ -1519,28 +1481,17 @@
 Text.location_of_all self term="" matcher=Text_Matcher_Data = case matcher of
     Text_Matcher_Data case_sensitive -> if term.is_empty then Vector.new (self.length + 1) (ix -> Span_Data (Range_Data ix ix) self) else case case_sensitive of
         True ->
-<<<<<<< HEAD
-            codepoint_spans = Vector.Vector_Data <| Text_Utils.span_of_all self term
-            grahpeme_ixes = Vector.Vector_Data <| Text_Utils.utf16_indices_to_grapheme_indices self (codepoint_spans.map .codeunit_start).to_array
-=======
             codepoint_spans = Vector.from_polyglot_array <| Text_Utils.span_of_all self term
             grahpeme_ixes = Vector.from_polyglot_array <| Text_Utils.utf16_indices_to_grapheme_indices self (codepoint_spans.map .codeunit_start).to_array
->>>>>>> 63fecec3
             ## While the codepoint_spans may have different code unit lengths
                from our term, the `length` counted in grapheme clusters is
                guaranteed to be the same.
             offset = term.length
             grahpeme_ixes . map start->
                 end = start+offset
-<<<<<<< HEAD
                 Span_Data (Range_Data start end) self
         Case_Insensitive_Data locale ->
-            grapheme_spans = Vector.Vector_Data <| Text_Utils.span_of_all_case_insensitive self term locale.java_locale
-=======
-                Span (Range start end) self
-        Case_Insensitive locale ->
             grapheme_spans = Vector.from_polyglot_array <| Text_Utils.span_of_all_case_insensitive self term locale.java_locale
->>>>>>> 63fecec3
             grapheme_spans.map grapheme_span->
                 Span_Data (Range_Data grapheme_span.grapheme_start grapheme_span.grapheme_end) self
     Regex_Matcher_Data _ _ _ _ _ ->
