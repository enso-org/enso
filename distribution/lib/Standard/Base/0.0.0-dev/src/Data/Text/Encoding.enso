from Standard.Base import all

polyglot java import java.nio.charset.Charset
polyglot java import java.nio.charset.UnsupportedCharsetException
polyglot java import org.enso.base.Text_Utils

## Get all available character sets from Java as Encodings.
   Used to provide auto completion in the UI.
all_character_sets : Vector.Vector Text
all_character_sets =
    java_array = Charset.availableCharsets.keySet.toArray
<<<<<<< HEAD
    Vector.Vector_Data java_array
=======
    Vector.from_polyglot_array java_array
>>>>>>> 63fecec3

## Get all available Encodings.
all_encodings : Vector Encoding
all_encodings =
    all_character_sets.map Encoding_Data

## Represents a character encoding.
type Encoding
    ## Create a new Encoding object.

       Arguments:
       - character_set: java.nio.charset name.
    Encoding_Data (character_set:Text)

    ## PRIVATE
       Convert an Encoding to it's corresponding Java Charset
    to_java_charset : Charset
    to_java_charset self =
        Panic.catch UnsupportedCharsetException (Charset.forName self.character_set) _->
            Error.throw (Illegal_Argument_Error_Data ("Unknown Character Set: " + self.character_set))

    ## Encoding for ASCII.
    ascii : Encoding
    ascii = Encoding_Data "US-ASCII"

    ## Encoding for Unicode UTF-8.
    utf_8 : Encoding
    utf_8 = Encoding_Data "UTF-8"

    ## Encoding for Unicode UTF-16 Little Endian.
    utf_16_le : Encoding
    utf_16_le = Encoding_Data "UTF-16LE"

    ## Encoding for Unicode UTF-16 Big Endian.
    utf_16_be : Encoding
    utf_16_be = Encoding_Data "UTF-16BE"

    ## Encoding for Unicode UTF-32 Little Endian.
    utf_32_le : Encoding
    utf_32_le = Encoding_Data "UTF-32LE"

    ## Encoding for Unicode UTF-32 Big Endian.
    utf_32_be : Encoding
    utf_32_be = Encoding_Data "UTF-32BE"

    ## Encoding for Central European (Windows).
    windows_1250 : Encoding
    windows_1250 = Encoding_Data "windows-1250"

    ## Encoding for Cyrillic (Windows).
    windows_1251 : Encoding
    windows_1251 = Encoding_Data "windows-1251"

    ## ALIAS ISO-8859-1

       Encoding for Western European (Windows).
    windows_1252 : Encoding
    windows_1252 = Encoding_Data "windows-1252"

    ## Encoding for Greek (Windows).
    windows_1253 : Encoding
    windows_1253 = Encoding_Data "windows-1253"

    ## ALIAS ISO-8859-9

       Encoding for Turkish (Windows).
    windows_1254 : Encoding
    windows_1254 = Encoding_Data "windows-1254"

    ## Encoding for Hebrew (Windows).
    windows_1255 : Encoding
    windows_1255 = Encoding_Data "windows-1255"

    ## Encoding for Arabic (Windows).
    windows_1256 : Encoding
    windows_1256 = Encoding_Data "windows-1256"

    ## Encoding for Baltic (Windows).
    windows_1257 : Encoding
    windows_1257 = Encoding_Data "windows-1257"

    ## Encoding for Vietnamese (Windows).
    windows_1258 : Encoding
    windows_1258 = Encoding_Data "windows-1258"

## One or more byte sequences were not decodable using the Encoding.
type Encoding_Error
    Encoding_Error_Data (message:Text)

Encoding_Error.to_display_text : Text
Encoding_Error.to_display_text self = "Encoding_Error: " + self.message<|MERGE_RESOLUTION|>--- conflicted
+++ resolved
@@ -9,11 +9,7 @@
 all_character_sets : Vector.Vector Text
 all_character_sets =
     java_array = Charset.availableCharsets.keySet.toArray
-<<<<<<< HEAD
-    Vector.Vector_Data java_array
-=======
     Vector.from_polyglot_array java_array
->>>>>>> 63fecec3
 
 ## Get all available Encodings.
 all_encodings : Vector Encoding
