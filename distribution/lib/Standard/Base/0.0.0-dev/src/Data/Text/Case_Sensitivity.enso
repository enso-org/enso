--- conflicted
+++ resolved
@@ -60,27 +60,4 @@
     to_explicit_sensitivity_in_memory : Case_Sensitivity
     to_explicit_sensitivity_in_memory self = case self of
         Case_Sensitivity.Default -> Case_Sensitivity.Sensitive
-<<<<<<< HEAD
-        _ -> self
-
-    ## PRIVATE
-       Create matcher function
-    create_match_function : Boolean -> (Text -> Text -> Boolean)
-    create_match_function self use_regex=False = case use_regex of
-        True -> (name-> pattern-> Regex.compile pattern case_insensitive=self.is_case_insensitive_in_memory . matches name)
-        False -> case self of
-            Case_Sensitivity.Default -> (==)
-            Case_Sensitivity.Sensitive -> (==)
-            Case_Sensitivity.Insensitive locale -> (name-> criterion-> name.equals_ignore_case criterion locale)
-
-    ## PRIVATE
-       Throws an error if self is Insensitive with a non-default locale
-    disallow_non_default_locale : Any -> Any
-    disallow_non_default_locale self ~action = case self of
-        Case_Sensitivity.Insensitive locale -> if locale == Locale.default then action else
-            msg = "Custom locales are not supported for this operation."
-            Error.throw (Illegal_Argument.Error msg)
-        _ -> action
-=======
-        _ -> self
->>>>>>> e5951306
+        _ -> self