## Enso's default regular expression matching engine.

   Enso's default regular expression engine uses Java's regular expression
   syntax, extended with support for the unicode character classes and
   properties. A detailed explanation of the syntax is below.

   ! Raw Strings
     Enso has support for raw strings using the `""` quotes. Within a raw
     string, all characters are interpreted to mean themselves. This means that
     you do not need to double-escape special characters in regular expressions.

   ! Characters and Regex
     When the default regex engine provdies a position with regards to
     "characters", it is referring to positions in terms of the UTF-16
     characters in the text. These indices must be used to index into the
     vector of UTF-16 characters. It will otherwise be wrong.

   ! Escaping
     The backslash character `"\"` serves to introduce escaped constructs, as
     defined in "Syntax Specification" below, as well as to quote characters
     that would otherwise be interpreted as unescaped constructs. As a result,
     the expression `"\\"` matches a single backslash, and `"\{"` matches an
     opening brace.

     It is a parse error for the regular expression to use a backslash prior to
     any alphabetic character that does not denote an escaped construct. It is,
     however, valid to put a backslash before any symbolic character.

   ? Syntax Specification
     The syntax supported by the default regular expression engine is described
     here. The pattern described by the regular expression can then be used to
     match against text.

     TBC

from Standard.Base import all

import Standard.Base.Data.Text.Regex
import Standard.Base.Data.Text.Regex.Engine
import Standard.Base.Data.Text.Regex.Option as Global_Option
import Standard.Base.Data.Text.Regex.Mode
import Standard.Base.Polyglot.Java

polyglot java import java.lang.IllegalArgumentException
polyglot java import java.lang.IndexOutOfBoundsException
polyglot java import java.lang.StringBuffer
polyglot java import java.util.regex.Matcher as Java_Matcher
polyglot java import java.util.regex.Pattern as Java_Pattern
polyglot java import java.util.regex.PatternSyntaxException

polyglot java import com.ibm.icu.impl.UnicodeRegex
polyglot java import org.enso.base.Regex_Utils
polyglot java import org.enso.base.Text_Utils

## Construct an instance of the default engine.

   Arguments:
   - opts: Any engine-specific options.

   > Example
     Build a new default engine specifying literal mode.

         import Standard.Base.Data.Text.Regex.Engine.Default as Default_Engine

         example_new =
             engine_opts = [Default_Engine.Literal_Pattern]
             Default_Engine.new engine_opts
new : Vector.Vector Option -> Engine
new opts=[] = Engine_Data opts

## The default implementation of the `Data.Text.Regex.Engine.Engine` interface.
type Engine

    ## PRIVATE

       The default regex engine for Enso.

       Arguments:
       - engine_opts: Options for regex matching that are specific to this
         engine.
    Engine_Data (engine_opts : Vector.Vector Option)

    ## ADVANCED

       Compile the provided `expression` into a regex pattern that can be used
       for matching.

       Arguments
       - expression: The text representing the regular expression that you want
         to compile.
       - options: The options to configure the matching process with. These are
         merged with the specific `engine_opts`.

       ? Why Compile?
         While many regex engines are able to cache ad-hoc patterns, it is often
         useful to be able to manually retain a pattern that you have computed.
         This function exists so you can hold onto the resultant `Pattern`
         object, instead of immediately proceeding to match using it.

       > Example
         Compile the regex `"^a$"` in multiline mode so it matches all lines
         consisting of a single "a".

             import Standard.Base.Data.Text.Regex.Engine.Default as Default_Engine
             import Standard.Base.Data.Text.Regex.Option as Global_Option

             example_compile =
                 expression = "^a$"
                 options = [Global_Option.Multiline]
                 engine = Default_Engine.new
                 engine.compile expression options
    compile : Text -> Vector Global_Option.Option -> Pattern ! (Regex.Compile_Error | Invalid_Option_Error)
    compile self expression options =
        all_options = options + self.engine_opts
        options_bitmask = from_enso_options all_options
        unicode_regex = UnicodeRegex.new

        maybe_java_pattern = Panic.recover Any <|
            Java_Pattern.compile (unicode_regex.transform expression) options_bitmask

        internal_pattern = maybe_java_pattern.map_error case _ of
            Polyglot_Error_Data err ->
                if err.is_a PatternSyntaxException . not then err else
                    Syntax_Error_Data ("The regex could not be compiled: " + err.getMessage)
            other -> other

        Pattern_Data internal_pattern all_options self

    ## ADVANCED

       Escape the special characters in `expression` such that the result is a
       valid literal pattern for the original string.

       Arguments:
       - expression: The expression to escape metacharacters in.

       > Example
         Turn a literal string into a regex that matches that string exactly.

             import Standard.Base.Data.Text.Regex.Engine.Default as Default_Engine
             import Standard.Base.Data.Text.Regex.Option as Global_Option

             example_escape =
                 literal_string = "\!\.|abcde"
                 engine = Default_Engine.new
                 engine.escape literal_string
    escape : Text -> Text
    escape self expression = Java_Pattern.quote expression

## The default implementation of the `Data.Text.Regex.Engine.Pattern` interface.
type Pattern

    ## PRIVATE

       The default pattern type for Enso, produced by the default regex engine.

       Arguments:
       - internal_pattern: The internal representation of the compiled pattern.
       - options: The vector of options with which this pattern was built.
       - engine: A handle to the engine that built this pattern.
    Pattern_Data (internal_pattern : Java_Pattern) (options : Vector.Vector (Global_Option.Option | Option)) (engine : Engine)

    ## PRIVATE

       Constructs an internal matcher, settings the region as provided and
       handling some additional options.

       Arguments:
       - input: The text on which it will be matching.
       - start: The start of the matcher's region.
       - end: The end of the matcher's region.

       ! Unicode Normalization
         The Regex engine used here handles string modifiers, like accents in a
         weird way. The string "s\u{301}" will be treated as containing "s"
         within it, but "ś" (which is canonically equivalent to the former one)
         will not contain "s". To get consistent behavior that does not depend
         on the encoding, we normalize all input.
    build_matcher : Text -> Integer -> Integer -> Java_Matcher
    build_matcher self input start end =
        ## TODO [RW] Normalization had to be disabled - since start and end are
           in code unit space, normalization could shift these indices!
           This should be addressed when reviewing
           See: https://www.pivotaltracker.com/story/show/181524498
        #normalized_input = if self.options.contains Global_Option.Ascii_Matching then input else
        #    Text_Utils.normalize input
        normalized_input = input
        internal_matcher = self.internal_pattern.matcher normalized_input . region start end

        if self.options.contains No_Anchoring_Bounds then
            internal_matcher.useAnchoringBounds False
        if self.options.contains Transparent_Bounds then
            internal_matcher.useTransparentBounds True

        internal_matcher

    ## ADVANCED

       Tries to match the provided `input` against the pattern `self`.

       Arguments:
       - input: The text to match the pattern described by `self` against.
       - mode: The matching mode to use.

       This method will _always_ return `Nothing` if it fails to match.

       ? Return Type
         When asked to match in a mode that can only provide a single match, the
         return type is either a single `Match` object. When asked to match in a
         mode that permits multiple matches, it will always return a `Vector`,
         even if only a single match is found.

       > Example
         Match the first instance of the pattern `".."` in the input.

             import Standard.Base.Data.Text.Regex.Engine.Default
             import Standard.Base.Data.Text.Regex.Mode

             example_match =
                 engine = Default.new
                 pattern = engine.compile ".." []
                 input = "abcdefghij"
                 pattern.match input mode=Mode.First

       > Example
         Match up to the first 3 instances of the pattern `".."` in the input.

             import Standard.Base.Data.Text.Regex.Engine.Default

             example_match =
                 engine = Default.new
                 pattern = engine.compile ".." []
                 input = "abcdefghij"
                 pattern.match input mode=3

       > Example
         Match all instances of the pattern `".."` in the input.

             import Standard.Base.Data.Text.Regex.Engine.Default

             example_match =
                 engine = Default.new
                 pattern = engine.compile ".." []
                 input = "abcdefghij"
                 pattern.match input

       > Example
         Check if the pattern `".*"` matches on the entire input.

             import Standard.Base.Data.Text.Regex.Engine.Default
             import Standard.Base.Data.Text.Regex.Mode

             example_match =
                 engine = Default.new
                 pattern = engine.compile ".*" []
                 input = "abcdefghij"
                 pattern.match input mode=Mode.Full
    match : Text -> Mode.Mode -> Match | Vector.Vector Match | Nothing
    match self input mode=Mode.All =
        do_match_mode mode start end = case mode of
            Mode.First ->
                internal_matcher = self.build_matcher input start end

                if internal_matcher . find start . not then Nothing else
                    Match_Data internal_matcher start end input
            Integer ->
                if mode < 0 then Panic.throw <|
                    Mode_Error_Data "Cannot match a negative number of times."

                builder = Vector.new_builder

                go : Integer -> Integer -> Nothing
                go offset remaining_count =
                    should_continue = remaining_count > 0
                    if should_continue.not || (offset >= end) then Nothing else
                        internal_matcher = self.build_matcher input start end
                        found = internal_matcher.find offset

                        if found.not then Nothing else
                            builder.append (Match_Data internal_matcher start end input)
                            match_end = internal_matcher.end 0
                            # Ensure progress even if the match is an empty string.
                            new_offset = if match_end > offset then match_end else offset+1
                            @Tail_Call go new_offset remaining_count-1

                go start mode
                vector = builder.to_vector

                if vector.is_empty then Nothing else vector
            Mode.All ->
                builder = Vector.new_builder

                go : Integer -> Nothing
                go offset =
                    if offset >= end then Nothing else
                        internal_matcher = self.build_matcher input start end
                        found = internal_matcher.find offset

                        if found.not then Nothing else
                            builder.append (Match_Data internal_matcher start end input)
                            match_end = internal_matcher.end 0
                            # Ensure progress even if the match is an empty string.
                            new_offset = if match_end > offset then match_end else offset+1
                            @Tail_Call go new_offset

                go start
                vector = builder.to_vector

                if vector.is_empty then Nothing else vector
            Mode.Full ->
                internal_matcher = self.build_matcher input start end
                if internal_matcher.matches.not then Nothing else
                    Match_Data internal_matcher start end input
            Mode.Bounded _ _ _ -> Panic.throw <|
                Mode_Error_Data "Modes cannot be recursive."

        case mode of
            Mode.Bounded start end sub_mode ->
                if start < end then do_match_mode sub_mode start end else
                    Panic.throw Invalid_Bounds_Error
            _ -> do_match_mode mode 0 (Text_Utils.char_length input)

    ## ADVANCED

       Returns `True` if the input matches against the pattern described by
       `self`, otherwise `False`.

       Arguments:
       - input: The text to check for matching.

       > Example
         Check if the input "aa" matches against the pattern `".."`.

             import Standard.Base.Data.Text.Regex.Engine.Default

             example_match =
                 engine = Default.new
                 pattern = engine.compile ".." []
                 input = "aa"
                 pattern.matches input
    matches : Text -> Boolean
    matches self input = case self.match input mode=Mode.Full of
<<<<<<< HEAD
        Match _ _ _ _ -> True
        Vector.Vector -> True
=======
        Match_Data _ _ _ _ -> True
        Vector.Vector_Data _ -> True
>>>>>>> 4fc6dcce
        _ -> False

    ## ADVANCED

       Tries to find the text in the `input` that matches against the pattern
       `self`.

       Arguments:
       - input: The text to find matches in.
       - mode: The matching mode to use.

       This method will _always_ return `Nothing` if it fails to find any
       matches.

       ? Return Type
         When asked to match in a mode that can only provide a single match, the
         return type is either a single `Match` object. When asked to match in a
         mode that permits multiple matches, it will always return a `Vector`,
         even if only a single match is found.

       > Example
         Find the first instance of the pattern `".."` in the input.

             import Standard.Base.Data.Text.Regex.Engine.Default
             import Standard.Base.Data.Text.Regex.Mode

             example_match =
                 engine = Default.new
                 pattern = engine.compile ".." []
                 input = "abcdefghij"
                 pattern.find input mode=Mode.First

       > Example
         Find up to the first 3 instances of the pattern `".."` in the input.

             import Standard.Base.Data.Text.Regex.Engine.Default

             example_match =
                 engine = Default.new
                 pattern = engine.compile ".." []
                 input = "abcdefghij"
                 pattern.find input mode=3

       > Example
         Find all instances of the pattern `".."` in the input.

             import Standard.Base.Data.Text.Regex.Engine.Default

             example_match =
                 engine = Default.new
                 pattern = engine.compile ".." []
                 input = "abcdefghij"
                 pattern.find input

       > Example
         Find if the pattern `".*"` matches on the entire input.

             import Standard.Base.Data.Text.Regex.Engine.Default
             import Standard.Base.Data.Text.Regex.Mode

             example_match =
                 engine = Default.new
                 pattern = engine.compile ".*" []
                 input = "abcdefghij"
                 pattern.find input mode=Mode.Full
    find : Text -> Mode.Mode -> Text | Vector.Vector Text | Nothing
    find self input mode=Mode.All =
        matches = self.match input mode
        case matches of
<<<<<<< HEAD
            Match _ _ _ _ -> matches.group 0
            Vector.Vector -> matches.map (_.group 0)
=======
            Match_Data _ _ _ _ -> matches.group 0
            Vector.Vector_Data _ -> matches.map (_.group 0)
>>>>>>> 4fc6dcce
            _ -> matches

    ## ADVANCED

       Splits the `input` text based on the pattern described by `self`.

       Arguments:
       - input: The text to splut based on the pattern described by `self`.
       - mode: The splitting mode to use.

       This method will _always_ return a vector. If no splits take place, the
       vector will contain a single element.

       > Example
         Split the input on the first instance of the pattern `"aa"`.

             import Standard.Base.Data.Text.Regex.Engine.Default
             import Standard.Base.Data.Text.Regex.Mode

             example_match =
                 engine = Default.new
                 pattern = engine.compile "aa" []
                 input = "abaaabbaabba"
                 pattern.match input mode=Mode.First

       > Example
         Split on up to the first 3 instances of the pattern `"a"` in the input.

             import Standard.Base.Data.Text.Regex.Engine.Default

             example_match =
                 engine = Default.new
                 pattern = engine.compile "a" []
                 input = "bacadaeaf"
                 pattern.match input mode=3

       > Example
         Split on all all instances of the pattern `"a"` in the input.

             import Standard.Base.Data.Text.Regex.Engine.Default

             example_match =
                 engine = Default.new
                 pattern = engine.compile "a" []
                 input = "bacadaeaf"
                 pattern.match input
    split : Text -> (Mode.First | Integer | Mode.All) -> Vector.Vector Text
    split self input mode=Mode.All =
        # Java uses this to mean the max length of the resulting array, so we
        # add 1.
        limit = case mode of
            Mode.First -> 2
            Integer ->
                if mode < 0 then Panic.throw <|
                    Mode_Error_Data "Cannot match a negative number of times."

                mode + 1
            Mode.All -> -1
            Mode.Full -> Panic.throw <|
                Mode_Error_Data "Splitting on a full match yields an empty text."
            Mode.Bounded _ _ _ -> Panic.throw <|
                Mode_Error_Data "Splitting on a bounded region is not well-defined."

        splits = self.internal_pattern.split input limit
        Vector.from_polyglot_array splits

    ## ADVANCED

       Replace all occurrences of the pattern described by `self` in the `input`
       with the specified `replacement`.

       Arguments:
       - input: The text in which to perform the replacement(s).
       - replacement: The literal text with which to replace any matches.
       - mode: The matching mode to use for finding candidates to replace.

       If this method performs no replacements it will return the `input` text
       unchanged.

       > Example
         Replace the first occurrence of the pattern `".."` in the input with
         the text `"REPLACED"`.

             import Standard.Base.Data.Text.Regex.Engine.Default
             import Standard.Base.Data.Text.Regex.Mode

             example_match =
                 engine = Default.new
                 pattern = engine.compile ".." []
                 input = "abcdefghij"
                 pattern.replace input "REPLACED" mode=Mode.First

       > Example
         Replace up to the first 3 instances of the pattern `"aa"` in the input
         with the text `"REPLACED"`.

             import Standard.Base.Data.Text.Regex.Engine.Default

             example_match =
                 engine = Default.new
                 pattern = engine.compile "aa" []
                 input = "aabbaaaabb"
                 pattern.replace input "REPLACED" mode=3

       > Example
         Replace all instances of the pattern `"aa"` in the input with the text
         `"REPLACED"`.

             import Standard.Base.Data.Text.Regex.Engine.Default

             example_match =
                 engine = Default.new
                 pattern = engine.compile "aa []
                 input = "aabbaabbbbbaab"
                 pattern.replace input "REPLACED"
    replace : Text -> Text -> (Mode.First | Integer | Mode.All | Mode.Full | Matching_Mode.Last) -> Text
    replace self input replacement mode=Mode.All =
        do_replace_mode mode start end = case mode of
            Mode.First ->
                internal_matcher = self.build_matcher input start end
                internal_matcher.replaceFirst replacement
            Integer ->
                if mode < 0 then Panic.throw <|
                    Mode_Error_Data "Cannot replace a negative number of times."

                internal_matcher = self.build_matcher input start end
                buffer = StringBuffer.new

                go remaining_replacements =
                    if (internal_matcher.find) && (remaining_replacements > 0) then
                        internal_matcher.appendReplacement buffer replacement
                        @Tail_Call go (remaining_replacements - 1)

                go mode
                internal_matcher.appendTail buffer
                buffer.to_text
            Mode.All ->
                internal_matcher = self.build_matcher input start end
                internal_matcher.replaceAll replacement
            Mode.Full ->
                case self.match input mode=Mode.Full of
                    Match_Data _ _ _ _ -> self.replace input replacement Mode.First
                    Nothing -> input
            Matching_Mode.Last ->
                all_matches = self.match input
                all_matches_count = if all_matches.is_nothing then 0 else all_matches.length

                if all_matches_count == 0 then input else
                    internal_matcher = self.build_matcher input start end
                    buffer = StringBuffer.new
                    last_match_index = all_matches_count - 1

                    go match_index =
                        internal_matcher.find
                        case match_index == last_match_index of
                            True -> internal_matcher.appendReplacement buffer replacement
                            False -> @Tail_Call go (match_index + 1)

                    go 0
                    internal_matcher.appendTail buffer
                    buffer.to_text
            Mode.Bounded _ _ _ -> Panic.throw <|
                Mode_Error_Data "Modes cannot be recursive."

        case mode of
            Mode.Bounded _ _ _ -> Panic.throw <|
                Mode_Error_Data "Bounded replacements are not well-formed."
            _ -> do_replace_mode mode 0 (Text_Utils.char_length input)

## The default implementation of the `Data.Text.Regex.Engine.Match` interface.
type Match

    ## PRIVATE

       A representation of a regular expression match.

       Arguments:
       - internal_match: The internal representation of the regular expression
         match.
       - region_start: The start of the region over which the match was made.
       - region_end: The end of the region over which the match was made.
       - input: The input text that was being matched.
    Match_Data (internal_match : Java_Matcher) (region_start : Integer) (region_end : Integer) (input : Text)

    ## Gets the text matched by the group with the provided identifier, or
       `Nothing` if the group did not participate in the match. If no such group
       exists for the provided identifier, a `No_Such_Group_Error` is returned.

       Arguments:
       - id: The index or name of that group.

       ? The Full Match
         The group with index 0 is always the full match of the pattern.

       ? Named Groups by Index
         If the regex contained named groups, these may also be accessed by
         index based on their position in the pattern.

       > Example
         Get the text of the group with the index 0.

             import Standard.Examples

             example_group =
                 match = Examples.match
                 match.group 0

       > Example
         Get the text of the group with the name "letters".

             import Standard.Examples

             example_group =
                 match = Examples.match
                 match.group "letters"
    group : Integer | Text -> Text | Nothing ! Regex.No_Such_Group_Error
    group self id =
        Panic.recover Any (self.internal_match.group id) . map_error (handle_error _ id)

    ## Gets a vector containing the results of _all_ of the capturing groups in
       the pattern, replacing the value of groups that did not participate in
       the match with `default`.

       Arguments:
       - default: The value to return for a given index when the group at that
         index did not participate in the match.

       ? The Full Match
         The group with index 0 is always the full match of the pattern.

       ? Named Groups by Index
         If the regex contained named groups, these may also be accessed by
         index based on their position in the pattern.

       > Example
         Get a vector of the text matched by all of the groups in this match,
         replacing the value for groups that didn't match with "UNMATCHED".

             import Standard.Examples

             example_groups =
                 match = Examples.match
                 match.groups default="UNMATCHED"
    groups : (a : Any) -> Vector.Vector (Text | a)
    groups self default=Nothing =
        group_numbers = 0.up_to self.internal_match.groupCount+1
        group_numbers.map n->
            case self.group n of
                Nothing -> default
                a -> a

    ## Gets a map containing the named capturing groups for the pattern,
       replacing the value for groups that did not participate in the match with
       `default`.

       Arguments:
       - default: The value to return for a given name when the group at that
         index did not participate in the match.

       > Example
         Get the map of all of the named groups in this match, replacing the
         value for groups that didn't match with "UNMATCHED".

             import Standard.Examples

             example_groups =
                 match = Examples.match
                 matcg.named_groups default="UNMATCHED"
    named_groups : (a : Any) -> Map Text (Text | a)
    named_groups self default=Nothing =
        group_names = Vector.from_polyglot_array <|
            Regex_Utils.get_group_names self.internal_match.pattern
        pairs = group_names.map name->
            value = case self.group name of
                Nothing -> default
                a -> a
            [name, value]
        Map.from_vector pairs

    ## Gets the index of the first character captured by the group with the
       given identifier, or `Nothing` if the group did not participate in the
       match.

       Arguments:
       - id: The identifier for the group to fetch the start index for.

       ! What is a Character?
         This regular expression engine defines a "character" to mean a UTF-16
         character. This means that these indices should only be used with the
         result of calling `.char_vector` on the text. Using them with
         `.characters` or `.codepoints` will produce incorrect results.

       > Example
         Get the start index in the input where the full pattern matched for
         this match.

             import Standard.Examples

             example_start =
                 match = Examples.match
                 match.start 0
    start : Integer | Text -> Integer | Nothing ! Regex.No_Such_Group_Error
    start self id =
        result = Panic.recover Any (self.internal_match.start id)
        no_errors = result.map_error (handle_error _ id)
        if no_errors == -1 then Nothing else no_errors

    ## Gets the index of the first character after `start` that was not captured
       by the group with the given identifier, or `Nothing` if the group did not
       participate in the match.

       Arguments:
       - id: The identifier for the group to fetch the end index for.

       ! What is a Character?
         This regular expression engine defines a "character" to mean a UTF-16
         character. This means that these indices should only be used with the
         result of calling `.char_vector` on the text. Using them with
         `.characters` or `.codepoints` will produce incorrect results.

       > Example
         Get the end index in the input where the full pattern matched for this
         match.

             import Standard.Examples

             example_end =
                 match = Examples.match
                 match.end 0
    end : Integer | Text -> Integer | Nothing ! Regex.No_Such_Group_Error
    end self id =
        result = Panic.recover Any (self.internal_match.end id)
        no_errors = result.map_error (handle_error _ id)
        if no_errors == -1 then Nothing else no_errors

    ## Returns the span matched by the group with the provided identifier, or
       `Nothing` if the group did not participate in the match.

       Arguments:
       - id: The identifier for the group to fetch the end index for.

       ! What is a Character?
         This regular expression engine defines a "character" to mean a UTF-16
         character. This means that these indices should only be used with the
         result of calling `.char_vector` on the text. Using them with
         `.characters` or `.codepoints` will produce incorrect results.

       > Example
         Get the span over the input that was matched by the full match.

             import Standard.Examples

             example_Span =
                 match = Examples.match
                 match.span 0
    span : Integer | Text -> Utf_16_Span | Nothing ! Regex.No_Such_Group_Error
    span self id = case self.group id of
        Nothing -> Nothing
        _ -> Utf_16_Span_Data (Range_Data (self.start id) (self.end id)) self.input

    ## Returns the start character index of the match's region.

       ! What is a Character?
         This regular expression engine defines a "character" to mean a UTF-16
         character. This means that these indices should only be used with the
         result of calling `.char_vector` on the text. Using them with
         `.characters` or `.codepoints` will produce incorrect results.

       > Example
         Get the start position in the input to which this match was limited.

             import Standard.Examples

             example_start_position =
                 match = Examples.match
                 match.start_position
    start_position : Integer
    start_position self = self.region_start

    ## Returns the end character index of the match's region.

       ! What is a Character?
         This regular expression engine defines a "character" to mean a UTF-16
         character. This means that these indices should only be used with the
         result of calling `.char_vector` on the text. Using them with
         `.characters` or `.codepoints` will produce incorrect results.

       > Example
         Get the end position in the input to which this match was limited.

             import Standard.Examples

             example_end_position =
                 match = Examples.match
                 match.end_position
    end_position : Integer
    end_position self = self.region_end

## PRIVATE

   Handle errors when looking up group info.

   Arguments:
   - error: The error as a value.
   - id: The group identifier with which the error is associated.
handle_error : Any -> (Text | Integer) -> Any
handle_error error id = case error of
    Polyglot_Error_Data err ->
        is_ioob = err.is_a IndexOutOfBoundsException
        is_iae = err.is_a IllegalArgumentException
        maps_to_no_such_group = is_ioob || is_iae

        if maps_to_no_such_group.not then err else
            Regex.No_Such_Group_Error_Data id
    other -> other

## Options specific to the `Default` regular expression engine.
type Option

    ## Specifies that the input expression to the pattern be treated as a
       sequence of literal characters. Metacharacters and escape sequences have
       no special meaning in this mode.
    Literal_Pattern

    ## Disables anchoring to the region's boundaries.

       By default, the regex engine will allow `^` and `$` to match the
       boundaries of a restricted region. With this option specified, they will
       only match the start and end of the input.
    No_Anchoring_Bounds

    ## Enables transparent bounds.

       Setting this option will allow the regex engine to look "through" the
       boundaries of the engine's region for the purposes of lookahead,
       lookbehind, and boundary matching.

       Without this flag, the region boundaries are treated as opaque, meaning
       that the above constructs will fail to match anything outside the region.
    Transparent_Bounds

    ## Specifies that only the unix line ending `''\n'` be considered in the
       behaviour of the `^` and `$` special characters.
    Unix_Lines

## PRIVATE

   Generates a Java bitmask representing the options used to configure the
   regex.

   Arguments:
   - opts: The enso-side options to configure the regex.
from_enso_options : Vector.Vector (Option | Global_Option.Option) -> Integer
from_enso_options opts =
    java_flags = Panic.recover Any <| opts.flat_map case _ of
        Literal_Pattern -> [Java_Pattern.LITERAL]
        Unix_Lines -> [Java_Pattern.UNIX_LINES]
        Global_Option.Case_Insensitive -> [Java_Pattern.CASE_INSENSITIVE]
        Global_Option.Dot_Matches_Newline -> [Java_Pattern.DOTALL]
        Global_Option.Multiline -> [Java_Pattern.MULTILINE]
        Global_Option.Comments -> [Java_Pattern.COMMENTS]
        Global_Option.Ascii_Matching -> []
        No_Anchoring_Bounds -> []
        Transparent_Bounds -> []
        other -> Panic.throw (Invalid_Option_Error_Data other)

    options_bitmask = java_flags.fold 0 .bit_or

    if opts.contains Global_Option.Ascii_Matching then options_bitmask else
        unicode = [Java_Pattern.CANON_EQ, Java_Pattern.UNICODE_CASE, Java_Pattern.UNICODE_CHARACTER_CLASS].fold 0 .bit_or
        options_bitmask.bit_or unicode

## PRIVATE

   An error representing that the bounds for a match are invalid.
type Invalid_Bounds_Error

## PRIVATE

   Provides a human-readable representation of the invalid bounds error.
Invalid_Bounds_Error.to_display_text : Text
Invalid_Bounds_Error.to_display_text =
    "The start bound cannot be greater than the end bound."

## PRIVATE

   An error representing that there is something wrong with the mode for a regex
   match.

   Arguments:
   - message: The text of the message to display to users.
type Mode_Error
    Mode_Error_Data (message : Text)

## PRIVATE

   Provides a human-readable representation of the invalid bounds error.
Mode_Error.to_display_text : Text
Mode_Error.to_display_text self = self.message.to_text

## PRIVATE

   An error representing that one of the passed options was invalid.

   Arguments:
   - opt: The option that was not valid for this regex engine.
type Invalid_Option_Error
    Invalid_Option_Error_Data (opt : Any)

## PRIVATE

   Provides a human-readable representation of the invalid option error.
Invalid_Option_Error.to_display_text : Text
Invalid_Option_Error.to_display_text self =
    "The option " + self.opt.to_text + " is not valid for the default regex engine."
<|MERGE_RESOLUTION|>--- conflicted
+++ resolved
@@ -340,13 +340,8 @@
                  pattern.matches input
     matches : Text -> Boolean
     matches self input = case self.match input mode=Mode.Full of
-<<<<<<< HEAD
-        Match _ _ _ _ -> True
-        Vector.Vector -> True
-=======
         Match_Data _ _ _ _ -> True
-        Vector.Vector_Data _ -> True
->>>>>>> 4fc6dcce
+        Vector.Vector_Data -> True
         _ -> False
 
     ## ADVANCED
@@ -416,13 +411,8 @@
     find self input mode=Mode.All =
         matches = self.match input mode
         case matches of
-<<<<<<< HEAD
-            Match _ _ _ _ -> matches.group 0
-            Vector.Vector -> matches.map (_.group 0)
-=======
             Match_Data _ _ _ _ -> matches.group 0
-            Vector.Vector_Data _ -> matches.map (_.group 0)
->>>>>>> 4fc6dcce
+            Vector.Vector_Data -> matches.map (_.group 0)
             _ -> matches
 
     ## ADVANCED
