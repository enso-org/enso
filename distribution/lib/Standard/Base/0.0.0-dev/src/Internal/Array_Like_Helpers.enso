--- conflicted
+++ resolved
@@ -77,24 +77,13 @@
                     Problem_Behavior.Report_Error ->
                         result.catch_primitive caught->
                             Error.throw (Map_Error.Error i caught)
-<<<<<<< HEAD
+                    No_Wrap.Value -> result
                     Problem_Behavior.Report_Warning ->
                         with_error_maybe = if num_errors.get >= MAX_MAP_WARNINGS then Nothing else
                             result.catch_primitive caught->
                                 Warning.attach caught Nothing
                         num_errors.modify (_+1)
                         with_error_maybe
-=======
-                    No_Wrap.Value -> result
-                    ## TODO: implement this correctly.
-                       See https://github.com/enso-org/enso/issues/8371
-                        Problem_Behavior.Report_Warning ->
-                            with_error_maybe = if num_errors.get >= MAX_MAP_WARNINGS then Nothing else
-                                result.catch_primitive caught->
-                                    Warning.attach (Map_Error.Error i caught) Nothing
-                            num_errors.modify (_+1)
-                            with_error_maybe
->>>>>>> cad76a52
     results = vector_from_function_primitive length wrapped_function
     if num_errors.get <= MAX_MAP_WARNINGS then results else
         err = Additional_Warnings.Error num_errors.get-MAX_MAP_WARNINGS
