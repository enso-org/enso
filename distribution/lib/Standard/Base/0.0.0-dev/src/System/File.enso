--- conflicted
+++ resolved
@@ -728,11 +728,7 @@
 
        Utility function that lists immediate children of a directory.
     list_immediate_children : Vector.Vector File
-<<<<<<< HEAD
     list_immediate_children self = Vector.from_array (self.list_immediate_children_array)
-=======
-    list_immediate_children self = Vector.Vector_Data (self.list_immediate_children_array)
->>>>>>> 4fc6dcce
 
     ## PRIVATE
 
@@ -901,11 +897,7 @@
     read_n_bytes self n = self.stream_resource . with java_stream->
         handle_java_exceptions self.file <|
             bytes = java_stream.readNBytes n
-<<<<<<< HEAD
             Vector.from_polyglot_array bytes
-=======
-            Vector.Vector_Data bytes
->>>>>>> 4fc6dcce
 
     ## ADVANCED
 
@@ -971,11 +963,7 @@
     with_stream_decoder self encoding on_problems action = self.stream_resource . with java_stream->
         java_charset = encoding.to_java_charset
         results = Encoding_Utils.with_stream_decoder java_stream java_charset action
-<<<<<<< HEAD
         problems = Vector.from_polyglot_array results.problems . map Encoding_Error
-=======
-        problems = Vector.Vector_Data results.problems . map Encoding_Error_Data
->>>>>>> 4fc6dcce
         on_problems.attach_problems_after results.result problems
 
 ## PRIVATE
