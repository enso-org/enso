from Standard.Base import all

## UNSTABLE
   ADVANCED

   An Atom meta-representation.

   Arguments:
   - value: The value of the atom in the meta representation.
type Atom
    Atom_Data value

## UNSTABLE
   ADVANCED

   A constructor meta-representation.

   Arguments:
   - value: The value of the constructor in the meta representation.
type Constructor
    Constructor_Data value

## UNSTABLE
   ADVANCED

   A primitive value meta-prepresentation.

   Arguments:
   - value: The value of the primitive object in the meta representation.
type Primitive
    Primitive_Data value

## UNSTABLE
   ADVANCED

   An unresolved symbol meta-representation.

   Arguments:
   - value: The value of the unresolved symbol in the meta representation.
type Unresolved_Symbol
    Unresolved_Symbol_Data value

## UNSTABLE
   ADVANCED

   An error meta-representation, containing the payload of a dataflow error.

   Arguments:
   - value: The payload of the error.
type Error
    Error_Data value

## UNSTABLE
   ADVANCED

   A polyglot value meta-representation.

   Arguments:
   - value: The polyglot value contained in the meta representation.
type Polyglot
    Polyglot_Data value


## Atom methods
## PRIVATE

   Gets the atom constructor instance for the provided atom.

   Arguments:
   - atom: The atom to obtain the constructor for.
get_atom_constructor : Atom -> Atom_Constructor
get_atom_constructor atom = @Builtin_Method "Meta.get_atom_constructor"

## PRIVATE

   Get the fields for the provided atom.

   Arguments:
   - atom: The atom to obtain the fields for.
get_atom_fields : Atom -> Array
get_atom_fields atom = @Builtin_Method "Meta.get_atom_fields"

## UNSTABLE
   ADVANCED

   Returns a vector of field values of the given atom.
Atom.fields : Vector.Vector
<<<<<<< HEAD
Atom.fields self = Vector.from_array (get_atom_fields self.value)
=======
Atom.fields self = Vector.Vector_Data (get_atom_fields self.value)
>>>>>>> 4fc6dcce

## UNSTABLE
   ADVANCED

   Returns a constructor value of the given atom.
Atom.constructor : Atom_Constructor
Atom.constructor self = get_atom_constructor self.value

# Polyglot methods
## PRIVATE

   Get a textual representation of the language from which an object comes.

   Arguments:
   - value: The value to obtain the source language for.
get_polyglot_language : Any -> Text
get_polyglot_language value = @Builtin_Method "Meta.get_polyglot_language"

## UNSTABLE
   ADVANCED

   Returns the language with which a polyglot value is associated.
Polyglot.get_language : Language
Polyglot.get_language self =
    lang_str = get_polyglot_language self.value
    if lang_str == "java" then Java else Unknown

# UnresolvedSymbol methods
## PRIVATE

   Creates an unresolved symbol for the name name in the scope.

   Arguments:
   - name: The name of the unresolved symbol.
   - scope: The scope in which the symbol name is unresolved.
create_unresolved_symbol : Text -> Module_Scope -> Unresolved_Symbol
create_unresolved_symbol name scope = @Builtin_Method "Meta.create_unresolved_symbol"

## PRIVATE

   Obtains the name of the provided unresolved symbol.

   Arguments:
   - symbol: The unresolved symbol from which to get the name.
get_unresolved_symbol_name : Unresolved_Symbol -> Text
get_unresolved_symbol_name symbol = @Builtin_Method "Meta.get_unresolved_symbol_name"

## PRIVATE

   Obtains the scope in which the provided unresolved symbol was created.

   Arguments:
   - symbol: The unresolved symbol from which to get the scope.
get_unresolved_symbol_scope : Unresolved_Symbol -> Module_Scope
get_unresolved_symbol_scope symbol = @Builtin_Method "Meta.get_unresolved_symbol_scope"

## UNSTABLE
   ADVANCED

   Returns a new unresolved symbol with its name changed to the provided
   argument.

   Arguments:
   - new_name: The new name for the unresolved symbol.
Unresolved_Symbol.rename : Text -> Any
Unresolved_Symbol.rename self new_name =
    create_unresolved_symbol new_name self.scope

## UNSTABLE
   ADVANCED

   Returns the name of an unresolved symbol.
Unresolved_Symbol.name : Text
Unresolved_Symbol.name self = get_unresolved_symbol_name self.value

## UNSTABLE
   ADVANCED

   Returns the definition scope of an unresolved symbol.
Unresolved_Symbol.scope : Any
Unresolved_Symbol.scope self = get_unresolved_symbol_scope self.value


# Constructor methods
## PRIVATE

   Get the fields of an atom constructor.

   Arguments:
   - atom_constructor: The constructor from which to get the fields.
get_constructor_fields : Atom_Constructor -> Array
get_constructor_fields atom_constructor = @Builtin_Method "Meta.get_constructor_fields"

## PRIVATE

   Get the name of an atom constructor.

   Arguments:
   - atom_constructor: The atom constructor from which to obtain the name.
get_constructor_name : Atom_Constructor -> Text
get_constructor_name atom_constructor = @Builtin_Method "Meta.get_constructor_name"

## PRIVATE

   Constructs a new atom using the provided constructor and fields.

   Arguments:
   - constructor: The constructor for the atom to create.
   - fields: The arguments to pass to constructor.
new_atom : Atom_Constructor -> Array -> Atom
new_atom constructor fields = @Builtin_Method "Meta.new_atom"

## UNSTABLE
   ADVANCED

   Returns a vector of field names defined by a constructor.
Constructor.fields : Vector.Vector
<<<<<<< HEAD
Constructor.fields self = Vector.from_array (get_constructor_fields self.value)
=======
Constructor.fields self = Vector.Vector_Data (get_constructor_fields self.value)
>>>>>>> 4fc6dcce

## UNSTABLE
   ADVANCED

   Returns the name of a constructor.
Constructor.name : Text
Constructor.name self = get_constructor_name self.value

## UNSTABLE
   ADVANCED

   Creates a new atom of the given constructor.

   Arguments:
   - fields: A vector of arguments to pass to the constructor when creating the
     new atom.
Constructor.new : Vector.Vector -> Any
Constructor.new self fields = new_atom self.value fields.to_array


## UNSTABLE
   ADVANCED

   Returns a meta-representation of a given runtime entity.

   Arguments:
   - value: The runtime entity to get the meta representation of.
meta : Any -> Meta
meta value = if is_atom value then Atom_Data value else
    if is_atom_constructor value then Constructor_Data value else
        if is_polyglot value then Polyglot_Data value else
            if is_unresolved_symbol value then Unresolved_Symbol_Data value else
                if is_error value then Error_Data value.catch else
                    Primitive_Data value

## UNSTABLE
   ADVANCED

   Checks whether two objects are represented by the same underlying reference.

   Arguments:
   - value_1: The first value.
   - value_2: The second value.
is_same_object : Any -> Any -> Boolean
is_same_object value_1 value_2 = @Builtin_Method "Meta.is_same_object"

## UNSTABLE
   ADVANCED

   Checks if `self` is an instance of `typ`.

   Arguments:
   - typ: The type to check `self` against.
Any.is_a : Any -> Boolean
Any.is_a self typ = is_a self typ

## UNSTABLE
   ADVANCED

   Checks if `self` is an instance of `typ`.

   Arguments:
   - typ: The type to check `self` against.
Any.is_an : Any -> Boolean
Any.is_an self typ = is_a self typ

## UNSTABLE
   ADVANCED

   Checks if `self` is an instance of `typ`.

   Arguments:
   - typ: The type to check `self` against.
Base.Error.is_a : Any -> Boolean
Base.Error.is_a self typ = self.is_an typ

## UNSTABLE
   ADVANCED

   Checks if `self` is an instance of `typ`.

   Arguments:
   - typ: The type to check `self` against.
Base.Error.is_an : Any -> Boolean
Base.Error.is_an self typ = typ==Any || typ==Base.Error

## UNSTABLE
   ADVANCED

   Checks if `value` is an instance of `typ`.

   Arguments:
   - value: The value to check for being an instance of `typ`.
   - typ: The type to check `self` against.
is_a : Any -> Any -> Boolean
is_a value typ = if is_same_object value typ then True else
    if typ == Any then True else
        if is_error value then typ == Base.Error else
            case value of
                Array -> typ == Array
                Boolean -> if typ == Boolean then True else value == typ
                Text -> typ == Text
                Number -> if typ == Number then True else case value of
                    Integer -> typ == Integer
                    Decimal -> typ == Decimal
                Base.Polyglot ->
                    typ==Base.Polyglot || java_instance_check value typ
                _ ->
                    meta_val = meta value
                    case meta_val of
                        Atom_Data _ -> if is_atom typ then typ == value else
                            meta_val.constructor == typ
                        Constructor_Data _ ->
                            meta_typ = meta typ
                            case meta_typ of
                                Atom_Data _ -> meta_val == meta_typ.constructor
                                Constructor_Data _ -> meta_val == meta_typ
                                _ -> False
                        Error_Data _ -> typ == Error
                        Unresolved_Symbol_Data _ -> typ == Unresolved_Symbol
                        _ -> False

## PRIVATE
java_instance_check value typ =
    val_java = get_polyglot_language value == "java"
    typ_java = get_polyglot_language typ == "java"
    val_java && typ_java && Base.Java.is_instance value typ

## UNSTABLE
   ADVANCED

   Checks if `value` is an instance of `typ`.

   Arguments:
   - value: The value to check for being an instance of `typ`.
   - typ: The type to check `self` against.
is_an : Any -> Any -> Boolean
is_an value typ = is_a value typ

## Represents a polyglot language.
type Language

    ## UNSTABLE
       ADVANCED

       The Java laguage.
    Java

    ## UNSTABLE
       ADVANCED

       An unknown language.
    Unknown

## PRIVATE

   Checks if the provided value is an atom constructor.

   Arguments:
   - value: The value to check.
is_atom_constructor : Any -> Boolean
is_atom_constructor value = @Builtin_Method "Meta.is_atom_constructor"

## PRIVATE

   Checks if the provided value is an atom.

   Arguments:
   - value: The value to check.
is_atom : Any -> Boolean
is_atom value = @Builtin_Method "Meta.is_atom"

## PRIVATE

   Checks if the provided value is a runtime error.

   Arguments:
   - value: The value to check.
is_error : Any -> Boolean
is_error value = @Builtin_Method "Meta.is_error"

## PRIVATE

   Checks if the provided value is a polyglot value.

   Arguments:
   - value: The value to check.
is_polyglot : Any -> Boolean
is_polyglot value = @Builtin_Method "Meta.is_polyglot"

## PRIVATE

   Checks if the provided value is an unresolved symbol.

   Arguments:
   - value: The value to check.
is_unresolved_symbol : Any -> Boolean
is_unresolved_symbol value = @Builtin_Method "Meta.is_unresolved_symbol"

## PRIVATE

   Returns a Text representing the source location of a stack frame above
   the call.

   Arguments:
   - frames_to_skip: how many frames on the stack to skip. Called with 0
     will return exact location of the call.
get_source_location_builtin : Integer -> Text
get_source_location_builtin frames_to_skip = @Builtin_Method "Meta.get_source_location_builtin"

## PRIVATE

   Returns a Text representing the source location of a stack frame above
   the call.

   Arguments:
   - skip_frames: how many frames on the stack to skip.

   If the function is called with 0 it will return the location of that call.
   Note that not only function calls, but also things like pattern matching add
   frames to the stack and there is no guarantee that the amount of frames that
   need to be skipped will not change between versions, so this method should be
   used carefully.
get_source_location : Integer -> Text
get_source_location skip_frames =
    get_source_location_builtin skip_frames+1

## PRIVATE

   Displays the type of the provided value as text.

   Arguments:
   - value: The value for which to display the type.
get_simple_type_name : Any -> Text
get_simple_type_name value = @Builtin_Method "Meta.get_simple_type_name"

## PRIVATE

   Returns the fully qualified type name of the given value.

   Arguments:
   - value: the value to get the type of.
get_qualified_type_name : Any -> Text
get_qualified_type_name value = @Builtin_Method "Meta.get_qualified_type_name"<|MERGE_RESOLUTION|>--- conflicted
+++ resolved
@@ -85,11 +85,7 @@
 
    Returns a vector of field values of the given atom.
 Atom.fields : Vector.Vector
-<<<<<<< HEAD
 Atom.fields self = Vector.from_array (get_atom_fields self.value)
-=======
-Atom.fields self = Vector.Vector_Data (get_atom_fields self.value)
->>>>>>> 4fc6dcce
 
 ## UNSTABLE
    ADVANCED
@@ -207,11 +203,7 @@
 
    Returns a vector of field names defined by a constructor.
 Constructor.fields : Vector.Vector
-<<<<<<< HEAD
 Constructor.fields self = Vector.from_array (get_constructor_fields self.value)
-=======
-Constructor.fields self = Vector.Vector_Data (get_constructor_fields self.value)
->>>>>>> 4fc6dcce
 
 ## UNSTABLE
    ADVANCED
