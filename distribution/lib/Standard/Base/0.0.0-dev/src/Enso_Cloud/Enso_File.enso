--- conflicted
+++ resolved
@@ -344,11 +344,7 @@
     "directory" -> Enso_Asset_Type.Directory
     "secret" -> Enso_Asset_Type.Secret
     "connector" -> Enso_Asset_Type.Data_Link
-<<<<<<< HEAD
     _ -> Error.throw (Illegal_Argument.Error "Invalid asset type: "+that.pretty+".")
-=======
-    _ -> Error.throw (Illegal_Argument.Error "Invalid asset type.")
->>>>>>> b33802a1
 
 ## PRIVATE
 File_Format_Metadata.from (that:Enso_File) = File_Format_Metadata.Value Nothing that.name (that.extension.catch _->Nothing)
