--- conflicted
+++ resolved
@@ -108,27 +108,7 @@
                  a = 7 * 21
                  a == 147
     == : Any -> Boolean
-<<<<<<< HEAD
-    == self that =
-        case Meta.is_same_object self that of
-            True -> True
-            False ->
-                eq_self = Comparable.from self
-                eq_that = Comparable.from that
-                similar_type = Meta.is_same_object eq_self eq_that
-                case similar_type of
-                    False -> False
-                    True ->
-                        case Meta.is_same_object eq_self Default_Comparator of
-                            # Shortcut for objects with Default_Comparator, because of the performance.
-                            True -> Comparable.equals_builtin self that
-                            False ->
-                                case eq_self.compare self that of
-                                    Ordering.Equal -> True
-                                    _ -> False
-=======
     == self that = @Builtin_Method "Any.=="
->>>>>>> f720bd25
 
     ## ALIAS Inequality
 
