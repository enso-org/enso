import Standard.Base.Data.Vector
from Standard.Base.Data.Index_Sub_Range import First
import Standard.Base.Polyglot
import Standard.Base.Nothing
from Standard.Base.Runtime.Extensions import Source_Location, Source_Location_Data

## Utilities for interacting with the runtime.

## PRIVATE

   Returns a raw representation of the current execution stack trace.
   You probably want `Runtime.get_stack_trace` instead.
primitive_get_stack_trace : Array
primitive_get_stack_trace = @Builtin_Method "Runtime.primitive_get_stack_trace"

## ADVANCED
   UNSTABLE

   Returns the execution stack trace of its call site. The ordering of the
   resulting vector is such that the top stack frame is the first element.
get_stack_trace : Vector.Vector Stack_Trace_Element
get_stack_trace =
    prim_stack = primitive_get_stack_trace
<<<<<<< HEAD
    stack_with_prims = Vector.from_array prim_stack
=======
    stack_with_prims = Vector.Vector_Data prim_stack
>>>>>>> 4fc6dcce
    stack = stack_with_prims.map wrap_primitive_stack_trace_element
    # drop this frame and the one from `Runtime.primitive_get_stack_trace`
    stack.drop (First 2)

## ADVANCED

   Suggests that the runtime perform garbage collection.

   It is not _guaranteed_ to perform garbage collection, but in practice
   will _usually_ begin a garbage collection cycle.

   > Example
     Ask for the runtime to collect garbage.

         Runtime.gc
gc : Nothing
gc = @Builtin_Method "Runtime.gc"

## ADVANCED

   Executes the provided action without allowing it to inline.

   Arguments:
   - action: The computation to be executed.

   This is particularly useful when writing benchmarks and
   performance-critical code where you need to prevent inlining from
   occurring.

   > Example
     Print something to the console without it being inlined.

         Runtime.no_inline <| IO.println "Hi!"
no_inline : Any -> Any
no_inline ~action = @Builtin_Method "Runtime.no_inline"

## ADVANCED
   UNSTABLE

   Applies the following function to the given argument, without allowing
   them to inline.

   Arguments:
   - function: The one-argument function to call.
   - arg: The single argument for the function.

   This is particularly useful to avoid constant folding in benchmarks.

   > Example
     Print something to the console without it being inlined.

         Runtime.no_inline_with_arg IO.println "Hi!"
no_inline_with_arg : Any -> Any
no_inline_with_arg function arg = @Builtin_Method "Runtime.no_inline_with_arg"

## PRIVATE
   Converts a primitive stack trace element into the regular one.
wrap_primitive_stack_trace_element el =
    loc = if Polyglot.has_source_location el then Source_Location_Data (Polyglot.get_source_location el) else Nothing
    name = Polyglot.get_executable_name el
    Stack_Trace_Element_Data name loc

## ADVANCED
   UNSTABLE

   Represents a single stack frame in an Enso stack trace.
type Stack_Trace_Element
    ## PRIVATE
    Stack_Trace_Element_Data name source_location<|MERGE_RESOLUTION|>--- conflicted
+++ resolved
@@ -21,11 +21,7 @@
 get_stack_trace : Vector.Vector Stack_Trace_Element
 get_stack_trace =
     prim_stack = primitive_get_stack_trace
-<<<<<<< HEAD
     stack_with_prims = Vector.from_array prim_stack
-=======
-    stack_with_prims = Vector.Vector_Data prim_stack
->>>>>>> 4fc6dcce
     stack = stack_with_prims.map wrap_primitive_stack_trace_element
     # drop this frame and the one from `Runtime.primitive_get_stack_trace`
     stack.drop (First 2)
