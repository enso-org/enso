package org.enso.compiler

import com.oracle.truffle.api.source.{Source, SourceSection}
import org.enso.compiler.context.{
  CompilerContext,
  FreshNameSupply,
  InlineContext,
  ModuleContext
}
import org.enso.compiler.context.CompilerContext.Module
import org.enso.compiler.core.CompilerError
import org.enso.compiler.core.Implicits.AsMetadata
import org.enso.compiler.core.ir.{
  Diagnostic,
  Expression,
  IdentifiedLocation,
  Name,
  Warning,
  Module => IRModule
}
import org.enso.compiler.core.ir.MetadataStorage.MetadataPair
import org.enso.compiler.core.ir.expression.Error
import org.enso.compiler.core.ir.module.scope.Export
import org.enso.compiler.core.ir.module.scope.Import
import org.enso.compiler.core.ir.module.scope.imports;
import org.enso.compiler.core.EnsoParser
import org.enso.compiler.data.{BindingsMap, CompilerConfig}
import org.enso.compiler.exception.CompilationAbortedException
import org.enso.compiler.pass.PassManager
import org.enso.compiler.pass.analyse._
import org.enso.compiler.phase.{
  ExportCycleException,
  ExportsResolution,
  ImportResolver
}
import org.enso.editions.LibraryName
import org.enso.pkg.QualifiedName
import org.enso.polyglot.LanguageInfo
import org.enso.polyglot.CompilationStage
import org.enso.syntax2.Tree

import java.io.{PrintStream, StringReader}
import java.util.concurrent.{
  CompletableFuture,
  ExecutorService,
  Future,
  LinkedBlockingDeque,
  ThreadPoolExecutor,
  TimeUnit
}
import java.util.logging.Level
import scala.jdk.OptionConverters._

/** This class encapsulates the static transformation processes that take place
  * on source code, including parsing, desugaring, type-checking, static
  * analysis, and optimisation.
  *
  * @param context the language context
  */
class Compiler(
  val context: CompilerContext,
  val packageRepository: PackageRepository,
  config: CompilerConfig
) {
  private val freshNameSupply: FreshNameSupply = new FreshNameSupply
  private val passes: Passes                   = new Passes(config)
  private val passManager: PassManager         = passes.passManager
  private val importResolver: ImportResolver   = new ImportResolver(this)
  private val irCachingEnabled                 = !context.isIrCachingDisabled
  private val useGlobalCacheLocations          = context.isUseGlobalCacheLocations
  private val isInteractiveMode                = context.isInteractiveMode
  private val output: PrintStream =
    if (config.outputRedirect.isDefined)
      new PrintStream(config.outputRedirect.get)
    else context.getOut
  private lazy val ensoCompiler: EnsoParser = new EnsoParser()

  /** The thread pool that handles parsing of modules. */
  private val pool: ExecutorService = if (config.parallelParsing) {
    new ThreadPoolExecutor(
      Compiler.startingThreadCount,
      Compiler.maximumThreadCount,
      Compiler.threadKeepalive,
      TimeUnit.SECONDS,
      new LinkedBlockingDeque[Runnable](),
      (runnable: Runnable) => {
        context.createThread(runnable)
      }
    )
  } else null

  /** Duplicates this compiler with a different config.
    * @param newConfig Configuration to be used in the duplicated Compiler.
    */
  def duplicateWithConfig(newConfig: CompilerConfig): Compiler = {
    new Compiler(
      context,
      packageRepository,
      newConfig
    )
  }

  /** Run the initialization sequence. */
  def initialize(): Unit = {
    context.initializeBuiltinsIr(
      this,
      irCachingEnabled,
      freshNameSupply,
      passes
    )
    packageRepository.initialize().left.foreach(reportPackageError)
  }

  /** @return the package repository instance. */
  def getPackageRepository: PackageRepository =
    context.getPackageRepository

  /** Processes the provided language sources, registering any bindings in the
    * given scope.
    *
    * @param module the scope into which new bindings are registered
    * @return a compiler result containing the list of compiled modules
    */
  def run(module: Module): CompilerResult = {
    runInternal(
      List(module),
      generateCode              = true,
      shouldCompileDependencies = true
    )
  }

  /** Compiles the requested packages, writing the compiled IR to the library
    * cache directories.
    *
    * @param shouldCompileDependencies whether compilation should also compile
    *                                  the dependencies of the requested package
    * @param useGlobalCacheLocations whether or not the compilation result should
    *                                  be written to the global cache
    * @return future to track subsequent serialization of the library
    */
  def compile(
    shouldCompileDependencies: Boolean,
    useGlobalCacheLocations: Boolean
  ): Future[java.lang.Boolean] = {
    getPackageRepository.getMainProjectPackage match {
      case None =>
        context.log(
          Level.SEVERE,
          "No package found in the compiler environment. Aborting."
        )
        CompletableFuture.completedFuture(false)
      case Some(pkg) =>
        val packageModule = packageRepository.getModuleMap.get(
          s"${pkg.namespace}.${pkg.normalizedName}.Main"
        )
        packageModule match {
          case None =>
            context.log(
              Level.SEVERE,
              "Could not find entry point for compilation in package [{0}.{1}]",
              Array(pkg.namespace, pkg.normalizedName)
            )
            CompletableFuture.completedFuture(false)
          case Some(m) =>
            context.log(
              Compiler.defaultLogLevel,
              s"Compiling the package [${pkg.namespace}.${pkg.normalizedName}] " +
              s"starting at the root [${m.getName}]."
            )

            val packageModules = packageRepository.freezeModuleMap.collect {
              case (name, mod)
                  if name.startsWith(
                    s"${pkg.namespace}.${pkg.normalizedName}"
                  ) =>
                mod
            }.toList

            runInternal(
              packageModules,
              generateCode = false,
              shouldCompileDependencies
            )

            context.serializeLibrary(
              this,
              pkg.libraryName,
              useGlobalCacheLocations
            )
        }
    }
  }

  /** Runs part of the compiler to generate docs from Enso code.
    *
    * @param module the scope from which docs are generated
    */
  def generateDocs(module: Module): Module = {
    initialize()
    parseModule(module, isGenDocs = true)
    module
  }

  /** Run the compiler on the list of modules.
    *
    * The compilation may load the libraries defining component groups. To ensure
    * that the symbols defined by the component groups are also compiled, this
    * method is called recursively.
    */
  private def runInternal(
    modules: List[Module],
    generateCode: Boolean,
    shouldCompileDependencies: Boolean
  ): CompilerResult = {
    @scala.annotation.tailrec
    def go(
      modulesToCompile: List[Module],
      compiledModules: List[Module]
    ): CompilerResult =
      if (modulesToCompile.isEmpty) CompilerResult(compiledModules)
      else {
        val newCompiled =
          runCompilerPipeline(
            modulesToCompile,
            generateCode,
            shouldCompileDependencies
          )
        val pending =
          packageRepository.getPendingModules.toList
        go(pending, compiledModules ++ newCompiled)
      }

    go(modules, List())
  }

  private def runCompilerPipeline(
    modules: List[Module],
    generateCode: Boolean,
    shouldCompileDependencies: Boolean
  ): List[Module] = {
    initialize()
    modules.foreach(m =>
      try {
        parseModule(m)
      } catch {
        case e: Throwable =>
          context.log(
            Level.SEVERE,
            "Encountered a critical failure while parsing module",
            e
          )
          context.log(
            Level.SEVERE,
            "Contents of module {0}: {0}",
            m.getPath,
            m.getSource.getCharacters.toString
          )
      }
    )

    val requiredModules = modules.flatMap { module =>
      val importedModules = runImportsAndExportsResolution(module, generateCode)
      val isLoadedFromSource =
        (m: Module) => !context.wasLoadedFromCache(m) && !context.isSynthetic(m)
      if (
        shouldCompileDependencies &&
        context.wasLoadedFromCache(module) &&
        importedModules.exists(isLoadedFromSource)
      ) {
        val importedModulesLoadedFromSource = importedModules
          .filter(isLoadedFromSource)
          .map(context.getModuleName)
        context.log(
          Compiler.defaultLogLevel,
          "{0} imported module caches were invalided, forcing invalidation of {1}. [{2}]",
          Array(
            importedModulesLoadedFromSource.length,
            context.getModuleName(module).toString,
            importedModulesLoadedFromSource.take(10).mkString("", ",", "...")
          )
        )
        context.updateModule(module, _.invalidateCache())
        parseModule(module)
        runImportsAndExportsResolution(module, generateCode)
      } else {
        importedModules
      }
    }.distinct

    if (irCachingEnabled) {
      requiredModules.foreach { module =>
        ensureParsed(module)
      }
    }
    requiredModules.foreach { module =>
      if (
        !context
          .getCompilationStage(module)
          .isAtLeast(
            CompilationStage.AFTER_GLOBAL_TYPES
          )
      ) {

        val moduleContext = ModuleContext(
          module          = module,
          freshNameSupply = Some(freshNameSupply),
          compilerConfig  = config
        )
        val compilerOutput =
          runGlobalTypingPasses(context.getIr(module), moduleContext)

        context.updateModule(
          module,
          { u =>
            u.ir(compilerOutput)
            u.compilationStage(CompilationStage.AFTER_GLOBAL_TYPES)
          }
        )
      }
    }
    requiredModules.foreach { module =>
      if (
        !context
          .getCompilationStage(module)
          .isAtLeast(
            CompilationStage.AFTER_STATIC_PASSES
          )
      ) {

        val moduleContext = ModuleContext(
          module          = module,
          freshNameSupply = Some(freshNameSupply),
          compilerConfig  = config,
          pkgRepo         = Some(packageRepository)
        )
        val compilerOutput =
          runMethodBodyPasses(context.getIr(module), moduleContext)
        context.updateModule(
          module,
          { u =>
            u.ir(compilerOutput)
            u.compilationStage(CompilationStage.AFTER_STATIC_PASSES)
          }
        )
      }
    }

    runErrorHandling(requiredModules)

    requiredModules.foreach { module =>
      if (
        !context
          .getCompilationStage(module)
          .isAtLeast(
            CompilationStage.AFTER_RUNTIME_STUBS
          )
      ) {
        context.runStubsGenerator(module)
        context.updateModule(
          module,
          { u =>
            u.compilationStage(CompilationStage.AFTER_RUNTIME_STUBS)
          }
        )
      }
    }
    requiredModules.foreach { module =>
      if (
        !context
          .getCompilationStage(module)
          .isAtLeast(
            CompilationStage.AFTER_CODEGEN
          )
      ) {

        if (generateCode) {
          context.log(
            Compiler.defaultLogLevel,
            "Generating code for module [{0}].",
            context.getModuleName(module)
          )

          context.truffleRunCodegen(module, config)
        }
        context.updateModule(
          module,
          { u =>
            u.compilationStage(CompilationStage.AFTER_CODEGEN)
          }
        )

        if (shouldCompileDependencies || isModuleInRootPackage(module)) {
          val shouldStoreCache =
            irCachingEnabled && !context.wasLoadedFromCache(module)
          if (
            shouldStoreCache && !hasErrors(module) &&
            !context.isInteractive(module) && !context.isSynthetic(module)
          ) {
            if (isInteractiveMode) {
              context.notifySerializeModule(context.getModuleName(module))
            } else {
              context.serializeModule(
                this,
                module,
                useGlobalCacheLocations
              )
            }
          }
        } else {
          context.log(
            Compiler.defaultLogLevel,
            "Skipping serialization for [{0}].",
            context.getModuleName(module)
          )
        }
      }
    }

    requiredModules
  }

  private def isModuleInRootPackage(module: Module): Boolean = {
    if (!context.isInteractive(module)) {
      val pkg = PackageRepositoryUtils
        .getPackageOf(getPackageRepository, module.getSourceFile)
        .toScala
      pkg.contains(getPackageRepository.getMainProjectPackage.get)
    } else false
  }

  private def runImportsAndExportsResolution(
    module: Module,
    bindingsCachingEnabled: Boolean
  ): List[Module] = {
    val (importedModules, modulesImportedWithCachedBindings) =
      try {
        importResolver.mapImports(module, bindingsCachingEnabled)
      } catch {
        case e: ImportResolver.HiddenNamesConflict => reportExportConflicts(e)
      }

    val requiredModules =
      try { new ExportsResolution().run(importedModules) }
      catch { case e: ExportCycleException => reportCycle(e) }

    val parsingTasks: List[CompletableFuture[Unit]] =
      modulesImportedWithCachedBindings.map { module =>
        if (config.parallelParsing) {
          CompletableFuture.supplyAsync(
            () => ensureParsedAndAnalyzed(module),
            pool
          )
        } else {
          CompletableFuture.completedFuture(ensureParsedAndAnalyzed(module))
        }
      }

    joinAllFutures(parsingTasks).get()

    // ** Order matters for codegen **
    // Consider a case when an exported symbol is referenced but the module that defines the symbol
    // has not yet registered the method in its scope. This will result in No_Such_Method method during runtime;
    // the symbol brought to the scope has not been properly resolved yet.
    val sortedCachedModules =
      new ExportsResolution().runSort(modulesImportedWithCachedBindings)
    sortedCachedModules ++ requiredModules
  }

  private def ensureParsedAndAnalyzed(module: Module): Unit = {
    if (module.getBindingsMap() == null) {
      ensureParsed(module)
    }
    if (context.isSynthetic(module)) {
      // Synthetic modules need to be import-analyzed
      // i.e. we need to fill in resolved{Imports/Exports} and exportedSymbols in bindings
      // because we do not generate (and deserialize) IR for them
      // TODO: consider generating IR for synthetic modules, if possible.
      importExportBindings(module) match {
        case Some(bindings) =>
          val converted = bindings
            .toConcrete(packageRepository.getModuleMap)
            .map { concreteBindings =>
              concreteBindings
            }
          ensureParsed(module)
          val currentLocal = module.getBindingsMap()
          currentLocal.resolvedImports =
            converted.map(_.resolvedImports).getOrElse(Nil)
          currentLocal.resolvedExports =
            converted.map(_.resolvedExports).getOrElse(Nil)
          currentLocal.exportedSymbols =
            converted.map(_.exportedSymbols).getOrElse(Map.empty)
        case _ =>
      }
    }
  }

  private def joinAllFutures[T](
    futures: List[CompletableFuture[T]]
  ): CompletableFuture[List[T]] = {
    CompletableFuture.allOf(futures: _*).thenApply(_ => futures.map(_.join()))
  }

  /** Runs the initial passes of the compiler to gather the import statements,
    * used for dependency resolution.
    *
    * @param module - the scope from which docs are generated.
    */
  def gatherImportStatements(module: Module): Array[String] = {
    ensureParsed(module)
    val importedModules = context.getIr(module).imports.flatMap {
      case imp: Import.Module =>
        imp.name.parts.take(2).map(_.name) match {
          case List(namespace, name) => List(LibraryName(namespace, name))
          case _ =>
            throw new CompilerError(s"Invalid module name: [${imp.name}].")
        }

      case _: imports.Polyglot =>
        // Note [Polyglot Imports In Dependency Gathering]
        Nil
      case other =>
        throw new CompilerError(
          s"Unexpected import type after processing ${context
            .getModuleName(module)}: [$other]."
        )
    }
    importedModules.distinct.map(_.qualifiedName).toArray
  }

  private def parseModule(
    module: Module,
    isGenDocs: Boolean = false
  ): Unit = {
    context.log(
      Compiler.defaultLogLevel,
      "Parsing module [{0}].",
      context.getModuleName(module)
    )
    context.updateModule(module, _.resetScope())

    if (irCachingEnabled && !context.isInteractive(module)) {
      if (context.deserializeModule(this, module)) {
        return
      }
    }

    uncachedParseModule(module, isGenDocs)
  }

  /** Retrieve module bindings from cache, if available.
    *
    * @param module module which is conssidered
    * @return module's bindings, if available in libraries' bindings cache
    */
  def importExportBindings(module: Module): Option[BindingsMap] = {
    if (irCachingEnabled && !context.isInteractive(module)) {
      val libraryName = Option(module.getPackage).map(_.libraryName)
      libraryName.flatMap(
        packageRepository.getLibraryBindings(_, module.getName, context)
      )
    } else None
  }

  private def uncachedParseModule(module: Module, isGenDocs: Boolean): Unit = {
    context.log(
      Compiler.defaultLogLevel,
      "Loading module [{0}] from source.",
      context.getModuleName(module)
    )
    context.updateModule(module, _.resetScope())

    val moduleContext = ModuleContext(
      module           = module,
      freshNameSupply  = Some(freshNameSupply),
      compilerConfig   = config,
      isGeneratingDocs = isGenDocs
    )

    val src  = context.getCharacters(module)
    val tree = ensoCompiler.parse(src)
    val expr = ensoCompiler.generateIR(tree)

    val exprWithModuleExports =
      if (context.isSynthetic(module))
        expr
      else
        injectSyntheticModuleExports(expr, module.getDirectModulesRefs)
    val discoveredModule =
      recognizeBindings(exprWithModuleExports, moduleContext)
    if (context.wasLoadedFromCache(module)) {
      if (module.getBindingsMap() != null) {
        discoveredModule.passData.update(
          new MetadataPair(BindingAnalysis, module.getBindingsMap())
        )
      }
    }
    context.updateModule(
      module,
      { u =>
        u.bindingsMap(null);
        u.ir(discoveredModule)
        u.compilationStage(CompilationStage.AFTER_PARSING)
        u.loadedFromCache(false)
      }
    )
  }

  /* Note [Polyglot Imports In Dependency Gathering]
   * ~~~~~~~~~~~~~~~~~~~~~~~~~~~~~~~~~~~~~~~~~~~~~~~
   * Currently we just ignore polyglot imports when gathering the dependencies -
   * we assume that the project itself or one of its dependencies will contain
   * in their `polyglot` directory any JARs that need to be included in the
   * classpath for this import to be resolved.
   *
   * In the future we may want to extend the edition system with some settings
   * for automatically resolving the Java dependencies using a system based on
   * Maven, but currently the libraries just must include their binary
   * dependencies.
   */

  /** Gets a module definition by name.
    *
    * @param name the name of module to look up
    * @return the module corresponding to the provided name, if exists
    */
  def getModule(name: String): Option[Module] = {
    Option(context.findTopScopeModule(name))
  }

  /** Ensures the passed module is in at least the parsed compilation stage.
    *
    * @param module the module to ensure is parsed.
    */
  def ensureParsed(module: Module): Unit = {
    if (
      !context
        .getCompilationStage(module)
        .isAtLeast(
          CompilationStage.AFTER_PARSING
        )
    ) {
      parseModule(module)
    }
  }

  /** Processes the language source, interpreting it as an expression.
    * Processes the source in the context of given local and module scopes.
    *
    * @param srcString string representing the expression to process
    * @param inlineContext a context object that contains the information needed
    *                      for inline evaluation
    * @return an expression node representing the parsed and analyzed source
    */
  def runInline(
    srcString: String,
    inlineContext: InlineContext
  ): Option[(InlineContext, Expression, Source)] = {
    val newContext = inlineContext.copy(freshNameSupply = Some(freshNameSupply))
    val source = Source
      .newBuilder(
        LanguageInfo.ID,
        new StringReader(srcString),
        "<interactive_source>"
      )
      .build()
    val tree = ensoCompiler.parse(source.getCharacters)

    ensoCompiler.generateIRInline(tree).map { ir =>
      val compilerOutput = runCompilerPhasesInline(ir, newContext)
      runErrorHandlingInline(compilerOutput, source, newContext)
      (newContext, compilerOutput, source)
    }
  }

  /** Finds and processes a language source by its qualified name.
    *
    * The results of this operation are cached internally so we do not need to
    * process the same source file multiple times.
    *
    * @param qualifiedName the qualified name of the module
    * @param loc the location of the import
    * @return the scope containing all definitions in the requested module
    */
  def processImport(
    qualifiedName: String,
    loc: Option[IdentifiedLocation],
    source: Source
  ): Unit = {
    val module = Option(context.findTopScopeModule(qualifiedName))
      .getOrElse {
        val locStr = fileLocationFromSectionOption(loc, source)
        throw new CompilerError(
          s"Attempted to import the unresolved module $qualifiedName " +
          s"during code generation. Defined at $locStr."
        )
      }
    if (
      !module.getCompilationStage.isAtLeast(
        CompilationStage.AFTER_RUNTIME_STUBS
      )
    ) {
      throw new CompilerError(
        "Trying to use a module in codegen without generating runtime stubs"
      )
    }
  }

  /** Parses the given source with the new Rust parser.
    *
    * @param source The inline code to parse
    * @return A Tree representation of `source`
    */
  def parseInline(source: Source): Tree =
    ensoCompiler.parse(source.getCharacters())

  /** Enhances the provided IR with import/export statements for the provided list
    * of fully qualified names of modules. The statements are considered to be "synthetic" i.e. compiler-generated.
    * That way one can access modules using fully qualified names.
    * E.g.,
    * Given module A/B/C.enso
    * ````
    *   type C
    *       C a
    * ````
    * it is possible to
    * ```
    * import A
    * ...
    *   x = A.B.C 0
    * ```
    * because the compiler will inject synthetic modules A and A.B such that
    * A.enso:
    * ````
    *   import project.A.B
    *   export project.A.B
    * ````
    * and A/B.enso:
    * ````
    *   import project.A.B.C
    *   export project.A.B.C
    * ````
    *
    * @param ir IR to be enhanced
    * @param modules fully qualified names of modules
    * @return enhanced
    */
  private def injectSyntheticModuleExports(
    ir: IRModule,
    modules: java.util.List[QualifiedName]
  ): IRModule = {
    import scala.jdk.CollectionConverters._

    val moduleNames = modules.asScala.map { q =>
      val name = q.path.foldRight(
        List(Name.Literal(q.item, isMethod = false, location = None))
      ) { case (part, acc) =>
        Name.Literal(part, isMethod = false, location = None) :: acc
      }
      Name.Qualified(name, location = None)
    }.toList
    ir.copy(
      imports = ir.imports ::: moduleNames.map(m =>
        Import.Module(
          m,
          rename      = None,
          isAll       = false,
          onlyNames   = None,
          hiddenNames = None,
          location    = None,
          isSynthetic = true
        )
      ),
      exports = ir.exports ::: moduleNames.map(m =>
        Export.Module(
          m,
          rename      = None,
          isAll       = false,
          onlyNames   = None,
          hiddenNames = None,
          location    = None,
          isSynthetic = true
        )
      )
    )
  }

  private def recognizeBindings(
    module: IRModule,
    moduleContext: ModuleContext
  ): IRModule = {
    passManager.runPassesOnModule(
      module,
      moduleContext,
      passes.moduleDiscoveryPasses
    )
  }

  /** Runs the various compiler passes.
    *
    * @param ir the compiler intermediate representation to transform
    * @return the output result of the
    */
  private def runMethodBodyPasses(
    ir: IRModule,
    moduleContext: ModuleContext
  ): IRModule = {
    passManager.runPassesOnModule(ir, moduleContext, passes.functionBodyPasses)
  }

  private def runGlobalTypingPasses(
    ir: IRModule,
    moduleContext: ModuleContext
  ): IRModule = {
    passManager.runPassesOnModule(ir, moduleContext, passes.globalTypingPasses)
  }

  /** Runs the various compiler passes in an inline context.
    *
    * @param ir the compiler intermediate representation to transform
    * @param inlineContext a context object that contains the information needed
    *                      for inline evaluation
    * @return the output result of the
    */
  private def runCompilerPhasesInline(
    ir: Expression,
    inlineContext: InlineContext
  ): Expression = {
    passManager.runPassesInline(ir, inlineContext)
  }

  /** Runs the strict error handling mechanism (if enabled in the language
    * context) for the inline compiler flow.
    *
    * @param ir the IR after compilation passes.
    * @param source the original source code.
    * @param inlineContext the inline compilation context.
    */
  private def runErrorHandlingInline(
    ir: Expression,
    source: Source,
    inlineContext: InlineContext
  ): Unit = {
    val errors = GatherDiagnostics
      .runExpression(ir, inlineContext)
      .unsafeGetMetadata(
        GatherDiagnostics,
        "No diagnostics metadata right after the gathering pass."
      )
      .diagnostics
    val hasErrors = reportDiagnostics(errors, source)
    if (hasErrors && inlineContext.compilerConfig.isStrictErrors) {
      throw new CompilationAbortedException
    }
  }

  /** Runs the strict error handling mechanism (if enabled in the language
    * context) for the module-level compiler flow.
    *
    * @param modules the modules to check against errors
    */
  private def runErrorHandling(
    modules: List[Module]
  ): Unit = {
    val diagnostics = modules.flatMap { module =>
      val errors =
        if (context.wasLoadedFromCache(module)) List()
        else gatherDiagnostics(module)
      List((module, errors))
    }

    val hasErrors = reportDiagnostics(diagnostics)
    if (hasErrors && config.isStrictErrors) {
      val count =
        diagnostics.map(_._2.collect { case e: Error => e }.length).sum
      val warnCount =
        diagnostics.map(_._2.collect { case e: Warning => e }.length).sum
      context.getErr.println(
        s"Aborting due to ${count} errors and ${warnCount} warnings."
      )
      throw new CompilationAbortedException
    }
  }

  /** Gathers diagnostics for a single module.
    *
    * @param module the module for which to gather diagnostics
    * @return the diagnostics from the module
    */
  private def gatherDiagnostics(module: Module): List[Diagnostic] = {
    GatherDiagnostics
      .runModule(
        context.getIr(module),
        ModuleContext(module, compilerConfig = config)
      )
      .unsafeGetMetadata(
        GatherDiagnostics,
        "No diagnostics metadata right after the gathering pass."
      )
      .diagnostics
  }

  private def hasErrors(module: Module): Boolean =
    gatherDiagnostics(module).exists {
      case _: Error => true
      case _        => false
    }

  private def reportCycle(exception: ExportCycleException): Nothing = {
    printDiagnostic("Compiler encountered errors:")
    printDiagnostic("Export statements form a cycle:")
    exception.modules match {
      case List(mod) =>
        printDiagnostic(s"    ${mod.getName} exports itself.")
      case first :: second :: rest =>
        printDiagnostic(
          s"    ${first.getName} exports ${second.getName}"
        )
        rest.foreach { mod =>
          printDiagnostic(s"    which exports ${mod.getName}")
        }
        printDiagnostic(
          s"    which exports ${first.getName}, forming a cycle."
        )
      case _ =>
    }

    if (config.isStrictErrors) {
      throw new CompilationAbortedException
    } else {
      throw exception
    }
  }

  private def reportExportConflicts(exception: Throwable): Nothing = {
    printDiagnostic("Compiler encountered errors:")
    printDiagnostic(exception.getMessage)

    if (config.isStrictErrors) {
      throw new CompilationAbortedException
    } else {
      throw exception
    }
  }

  /** Report the errors encountered when initializing the package repository.
    *
    * @param err the package repository error
    */
  private def reportPackageError(err: PackageRepository.Error): Unit = {
    printDiagnostic(
      s"In package description ${org.enso.pkg.Package.configFileName}:"
    )
    printDiagnostic("Compiler encountered warnings:")
    printDiagnostic(err.toString)
  }

  /** Reports diagnostics from multiple modules.
    *
    * @param diagnostics the mapping between modules and existing diagnostics.
    * @return whether any errors were encountered.
    */
  private def reportDiagnostics(
    diagnostics: List[(Module, List[Diagnostic])]
  ): Boolean = {
    // It may be tempting to replace `.foldLeft(..)` with
    // `.find(...).nonEmpty. Don't. We want to report diagnostics for all modules
    // not just the first one.
    diagnostics
      .foldLeft(false) { case (result, (mod, diags)) =>
        if (diags.nonEmpty) {
          reportDiagnostics(diags, mod.getSource) || result
        } else {
          result
        }
      }
  }

  /** Reports compilation diagnostics to the standard output and throws an
    * exception breaking the execution flow if there are errors.
    *
    * @param diagnostics all the diagnostics found in the program IR.
    * @param source the original source code.
    * @return whether any errors were encountered.
    */
  private def reportDiagnostics(
    diagnostics: List[Diagnostic],
    source: Source
  ): Boolean = {
    diagnostics.foreach(diag =>
      printDiagnostic(new DiagnosticFormatter(diag, source).format())
    )
    diagnostics.exists(_.isInstanceOf[Error])
  }

  /** Formatter of IR diagnostics. Heavily inspired by GCC. Can format one-line as well as multiline
    * diagnostics. The output is colorized if the output stream supports ANSI colors.
    * Also prints the offending lines from the source along with line number - the same way as
    * GCC does.
    * @param diagnostic the diagnostic to pretty print
    * @param source     the original source code
    */
  private class DiagnosticFormatter(
    private val diagnostic: Diagnostic,
    private val source: Source
  ) {
    private val maxLineNum                     = 99999
    private val blankLinePrefix                = "      | "
    private val maxSourceLinesToPrint          = 3
    private val linePrefixSize                 = blankLinePrefix.length
    private val outSupportsAnsiColors: Boolean = outSupportsColors
    private val (textAttrs: fansi.Attrs, subject: String) = diagnostic match {
      case _: Error   => (fansi.Color.Red ++ fansi.Bold.On, "error: ")
      case _: Warning => (fansi.Color.Yellow ++ fansi.Bold.On, "warning: ")
      case _          => throw new IllegalStateException("Unexpected diagnostic type")
    }

    def fileLocationFromSection(loc: IdentifiedLocation) = {
      val section =
        source.createSection(loc.location().start(), loc.location().length());
      val locStr = "" + section.getStartLine() + ":" + section
        .getStartColumn() + "-" + section.getEndLine() + ":" + section
        .getEndColumn()
      source.getName() + "[" + locStr + "]";
    }

    private val sourceSection: Option[SourceSection] =
      diagnostic.location match {
        case Some(location) =>
          Some(source.createSection(location.start, location.length))
        case None => None
      }
    private val shouldPrintLineNumber = sourceSection match {
      case Some(section) =>
        section.getStartLine <= maxLineNum && section.getEndLine <= maxLineNum
      case None => false
    }

    def format(): String = {
      sourceSection match {
        case Some(section) =>
          val isOneLine = section.getStartLine == section.getEndLine
          val srcPath: String =
            if (source.getPath == null && source.getName == null) {
              "<Unknown source>"
            } else if (source.getPath != null) {
              source.getPath
            } else {
              source.getName
            }
          if (isOneLine) {
            val lineNumber  = section.getStartLine
            val startColumn = section.getStartColumn
            val endColumn   = section.getEndColumn
            var str         = fansi.Str()
            str ++= fansi
              .Str(srcPath + ":" + lineNumber + ":" + startColumn + ": ")
              .overlay(fansi.Bold.On)
            str ++= fansi.Str(subject).overlay(textAttrs)
            str ++= diagnostic.formattedMessage(fileLocationFromSection)
            str ++= "\n"
            str ++= oneLineFromSourceColored(lineNumber, startColumn, endColumn)
            str ++= "\n"
            str ++= underline(startColumn, endColumn)
            if (outSupportsAnsiColors) {
              str.render.stripLineEnd
            } else {
              str.plainText.stripLineEnd
            }
          } else {
            var str = fansi.Str()
            str ++= fansi
              .Str(
                srcPath + ":[" + section.getStartLine + ":" + section.getStartColumn + "-" + section.getEndLine + ":" + section.getEndColumn + "]: "
              )
              .overlay(fansi.Bold.On)
            str ++= fansi.Str(subject).overlay(textAttrs)
            str ++= diagnostic.formattedMessage(fileLocationFromSection)
            str ++= "\n"
            val printAllSourceLines =
              section.getEndLine - section.getStartLine <= maxSourceLinesToPrint
            val endLine =
              if (printAllSourceLines) section.getEndLine
              else section.getStartLine + maxSourceLinesToPrint
            for (lineNum <- section.getStartLine to endLine) {
              str ++= oneLineFromSource(lineNum)
              str ++= "\n"
            }
            if (!printAllSourceLines) {
              val restLineCount =
                section.getEndLine - section.getStartLine - maxSourceLinesToPrint
              str ++= blankLinePrefix + "... and " + restLineCount + " more lines ..."
              str ++= "\n"
            }
            if (outSupportsAnsiColors) {
              str.render.stripLineEnd
            } else {
              str.plainText.stripLineEnd
            }
          }
        case None =>
          // There is no source section associated with the diagnostics
          var str = fansi.Str()
          val fileLocation = diagnostic.location match {
<<<<<<< HEAD
            case Some(_) => fileLocationFromSection(diagnostic.location, source)
            case None    => Option(source.getPath).getOrElse("<Unknown source>")
=======
            case Some(_) =>
              fileLocationFromSectionOption(diagnostic.location, source)
            case None => source.getPath
>>>>>>> a14ebd62
          }

          str ++= fansi
            .Str(fileLocation)
            .overlay(fansi.Bold.On)
          str ++= ": "
          str ++= fansi.Str(subject).overlay(textAttrs)
          str ++= diagnostic.formattedMessage(fileLocationFromSection)
          if (outSupportsAnsiColors) {
            str.render.stripLineEnd
          } else {
            str.plainText.stripLineEnd
          }
      }
    }

    /** @see https://github.com/termstandard/colors/
      * @see https://no-color.org/
      * @return
      */
    private def outSupportsColors: Boolean = {
      if (System.console() == null) {
        // Non-interactive output is always without color support
        return false
      }
      if (System.getenv("NO_COLOR") != null) {
        return false
      }
      if (config.outputRedirect.isDefined) {
        return false
      }
      if (System.getenv("COLORTERM") != null) {
        return true
      }
      if (System.getenv("TERM") != null) {
        val termEnv = System.getenv("TERM").toLowerCase
        return termEnv.split("-").contains("color") || termEnv
          .split("-")
          .contains("256color")
      }
      return false
    }

    private def oneLineFromSource(lineNum: Int): String = {
      val line = source.createSection(lineNum).getCharacters.toString
      linePrefix(lineNum) + line
    }

    private def oneLineFromSourceColored(
      lineNum: Int,
      startCol: Int,
      endCol: Int
    ): String = {
      val line = source.createSection(lineNum).getCharacters.toString
      linePrefix(lineNum) + fansi
        .Str(line)
        .overlay(textAttrs, startCol - 1, endCol)
    }

    private def linePrefix(lineNum: Int): String = {
      if (shouldPrintLineNumber) {
        val pipeSymbol = " | "
        val prefixWhitespaces =
          linePrefixSize - lineNum.toString.length - pipeSymbol.length
        " " * prefixWhitespaces + lineNum + pipeSymbol
      } else {
        blankLinePrefix
      }
    }

    private def underline(startColumn: Int, endColumn: Int): String = {
      val sectionLen = endColumn - startColumn
      blankLinePrefix +
      " " * (startColumn - 1) +
      fansi.Str("^" + ("~" * sectionLen)).overlay(textAttrs)
    }
  }

  private def fileLocationFromSectionOption(
    loc: Option[IdentifiedLocation],
    source: Source
  ): String = {
    val srcLocation = loc
      .map { loc =>
        val section =
          source.createSection(loc.location.start, loc.location.length)
        val locStr =
          "" + section.getStartLine + ":" +
          section.getStartColumn + "-" +
          section.getEndLine + ":" +
          section.getEndColumn
        "[" + locStr + "]"
      }
      .getOrElse("")
    source.getPath + ":" + srcLocation
  }

  /** Performs shutdown actions for the compiler.
    *
    * @param waitForPendingJobCompletion whether or not shutdown should wait for
    *                                    jobs to complete
    */
  def shutdown(waitForPendingJobCompletion: Boolean): Unit = {
    context.shutdown(waitForPendingJobCompletion)
    shutdownParsingPool(waitForPendingJobCompletion)
  }

  private def shutdownParsingPool(waitForPendingCompilation: Boolean): Unit = {
    if (pool != null) {
      if (waitForPendingCompilation) {
        pool.shutdown()

        // Bound the waiting loop
        val maxCount = 10
        var counter  = 0
        while (!pool.isTerminated && counter < maxCount) {
          counter += 1
          pool.awaitTermination((50 * counter).toLong, TimeUnit.MILLISECONDS)
        }

        pool.shutdownNow()
        Thread.sleep(100)
      } else {
        pool.shutdownNow()
      }
    }
  }

  /** Updates the metadata in a copy of the IR when updating that metadata
    * requires global state.
    *
    * This is usually the case in the presence of structures that are shared
    * throughout the IR, and need to maintain that sharing for correctness. This
    * must be called with `copyOfIr` as the result of an `ir.duplicate` call.
    *
    * Additionally this method _must not_ alter the structure of the IR. It
    * should only update its metadata.
    *
    * @param sourceIr the IR being copied
    * @param copyOfIr a duplicate of `sourceIr`
    * @return the result of updating metadata in `copyOfIr` globally using
    *         information from `sourceIr`
    */
  def updateMetadata(sourceIr: IRModule, copyOfIr: IRModule): IRModule = {
    passManager.runMetadataUpdate(sourceIr, copyOfIr)
  }

  private def printDiagnostic(message: String): Unit =
    if (config.isStrictErrors) output.println(message)
    else context.log(Level.WARNING, message)
}
object Compiler {

  /** The default logging level for the compiler. */
  private val defaultLogLevel: Level = Level.FINE

  /** The maximum number of parsing threads allowed. */
  val maximumThreadCount: Integer = 10

  /** The number of threads at compiler start. */
  val startingThreadCount: Integer = 2

  /** The thread keep-alive time in seconds. */
  val threadKeepalive: Long = 2
}<|MERGE_RESOLUTION|>--- conflicted
+++ resolved
@@ -1102,14 +1102,10 @@
           // There is no source section associated with the diagnostics
           var str = fansi.Str()
           val fileLocation = diagnostic.location match {
-<<<<<<< HEAD
-            case Some(_) => fileLocationFromSection(diagnostic.location, source)
-            case None    => Option(source.getPath).getOrElse("<Unknown source>")
-=======
             case Some(_) =>
               fileLocationFromSectionOption(diagnostic.location, source)
-            case None => source.getPath
->>>>>>> a14ebd62
+            case None =>
+              Option(source.getPath).getOrElse("<Unknown source>")
           }
 
           str ++= fansi
