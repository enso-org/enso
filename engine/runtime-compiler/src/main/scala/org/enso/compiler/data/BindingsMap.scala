--- conflicted
+++ resolved
@@ -735,10 +735,10 @@
   /** A representation of a constructor.
     *
     * @param name the name of the constructor.
-<<<<<<< HEAD
     * @param arguments description of constructor's arguments
-    */
-  case class Cons(name: String, arguments: List[Argument]) {
+    * @param isProjectPrivate whether this constructor is project-private.
+    */
+  case class Cons(name: String, arguments: List[Argument], isProjectPrivate: Boolean) {
 
     /** The number of fields in the constructor. */
     def arity: Int = arguments.length
@@ -751,17 +751,6 @@
     name: String,
     hasDefaultValue: Boolean,
     typ: Option[Reference[Expression]]
-=======
-    * @param arity the number of fields in the constructor.
-    * @param allFieldsDefaulted whether all fields provide a default value.
-    * @param isProjectPrivate whether this constructor is project-private.
-    */
-  case class Cons(
-    name: String,
-    arity: Int,
-    allFieldsDefaulted: Boolean,
-    isProjectPrivate: Boolean
->>>>>>> a44bb2b1
   )
 
   /** A representation of a sum type
