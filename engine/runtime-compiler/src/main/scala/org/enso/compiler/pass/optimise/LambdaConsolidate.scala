--- conflicted
+++ resolved
@@ -365,10 +365,6 @@
           .flatMap(occ => Some(aliasInfo.graph.knownShadowedDefinitions(occ)))
           .getOrElse(Set())
       }
-<<<<<<< HEAD
-=======
-      .foldLeft(Set[GraphOccurrence]())(_ ++ _)
->>>>>>> be5e3d2b
       .map(_.id)
       .toSet
   }
