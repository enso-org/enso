package org.enso.compiler.pass.analyse

import org.enso.compiler.context.{InlineContext, ModuleContext}
import org.enso.compiler.core.Implicits.AsMetadata
import org.enso.compiler.core.ir.MetadataStorage._
import org.enso.compiler.core.ir.expression.errors.Redefined
import org.enso.compiler.core.ir.expression.{
  errors,
  Application,
  Case,
  Comment,
  Error,
  Operator,
  Section
}
import org.enso.compiler.core.ir.module.scope.{definition, Definition}
import org.enso.compiler.core.ir.{
  `type`,
  CallArgument,
  DefinitionArgument,
  Expression,
  Function,
  Literal,
  Module,
  Name,
  Pattern,
  Type
}
import org.enso.compiler.core.{CompilerError, IR}
import org.enso.compiler.pass.IRPass
import org.enso.compiler.pass.analyse.alias.graph.Graph
import org.enso.compiler.pass.analyse.alias.graph.GraphOccurrence
import org.enso.compiler.pass.analyse.alias.graph.Graph.Scope
import org.enso.compiler.pass.desugar._
import org.enso.compiler.pass.lint.UnusedBindings

import scala.collection.mutable

/** This pass performs scope identification and analysis, as well as symbol
  * resolution where it is possible to do so statically.
  *
  * It attaches the following information to the IR:
  *
  * - Top-level constructs are annotated with an aliasing graph.
  * - Scopes within each top-level construct are annotated with the
  *   corresponding child scope.
  * - Occurrences of symbols are annotated with occurrence information that
  *   points into the graph.
  *
  * The analysis process explicitly compensates for some deficiencies in our
  * underlying IR representation by collapsing certain sets of scopes into each
  * other. The collapsing takes place under the following circumstances:
  *
  * - A lambda whose body is a block does not allocate an additional scope for
  *   the block.
  * - A method whose body is a block does not allocate an additional scope for
  *   the block.
  * - A method whose body is a lambda does not allocate an additional scope for
  *   the lambda.
  * - A method whose body is a lambda containing a block as its body allocates
  *   no additional scope for the lambda or the block.
  *
  * Alias analysis requires its configuration to be in the configuration object.
  *
  * This pass requires the context to provide:
  *
  * - A [[org.enso.compiler.pass.PassConfiguration]] containing an instance of
  *   [[AliasAnalysis.Configuration]].
  * - A [[org.enso.compiler.context.LocalScope]], where relevant.
  */
case object AliasAnalysis extends IRPass {

  /** Alias information for the IR. */
  override type Metadata = alias.AliasMetadata
  override type Config   = Configuration

  override lazy val precursorPasses: Seq[IRPass] = List(
    FunctionBinding,
    GenerateMethodBodies,
    SectionsToBinOp,
    OperatorToFunction,
    LambdaShorthandToLambda
  )

  override lazy val invalidatedPasses: Seq[IRPass] =
    List(DataflowAnalysis, UnusedBindings)

  /** Performs alias analysis on a module.
    *
    * @param ir the Enso IR to process
    * @param moduleContext a context object that contains the information needed
    *                      to process a module
    * @return `ir`, possibly having made transformations or annotations to that
    *         IR.
    */
  override def runModule(
    ir: Module,
    moduleContext: ModuleContext
  ): Module = {
    ir.copy(bindings = ir.bindings.map(analyseModuleDefinition))
  }

  /** Performs alias analysis on an inline expression, starting from the
    * provided scope.
    *
    * @param ir            the Enso IR to process
    * @param inlineContext a context object that contains the information needed
    *                      for inline evaluation
    * @return `ir`, possibly having made transformations or annotations to that
    *         IR.
    */
  override def runExpression(
    ir: Expression,
    inlineContext: InlineContext
  ): Expression = {
    val shouldWriteState =
      inlineContext.passConfiguration
        .flatMap(config => config.get(this))
        .getOrElse(
          throw new CompilerError(
            "Alias analysis execution missing configuration."
          )
        )
        .shouldWriteToContext

    inlineContext.localScope
      .map { localScope =>
        val scope =
          if (shouldWriteState) localScope.scope
          else
            localScope.scope
              .deepCopy(mutable.Map())
              .withParent(localScope.scope)

        val ag = localScope.aliasingGraph()
        val graph =
          if (shouldWriteState) ag
          else {
            val mapping = mutable.Map(localScope.scope -> scope)
            ag.deepCopy(mapping)
          }
        val result = analyseExpression(ir, graph, scope)

        result
      }
      .getOrElse(
        throw new CompilerError(
          "Local scope must be provided for alias analysis."
        )
      )
  }

  /** @inheritdoc */
  override def updateMetadataInDuplicate[T <: IR](
    sourceIr: T,
    copyOfIr: T
  ): T = {
    def doCopy(sourceBinding: IR, copyBinding: IR): Unit = {
      val sourceRootScopeGraphOpt = sourceBinding
        .getMetadata(this)

      sourceRootScopeGraphOpt.foreach { sourceRootScopeGraphScope =>
        val sourceRootScopeGraph =
          sourceRootScopeGraphScope
            .asInstanceOf[alias.AliasMetadata.RootScope]
            .graph

        val scopeMapping = mutable.Map[Scope, Scope]()
        val copyRootScopeGraph =
          sourceRootScopeGraph.deepCopy(scopeMapping)

        val sourceNodes = sourceBinding.preorder
        val copyNodes   = copyBinding.preorder

        val matchedNodes = sourceNodes.lazyZip(copyNodes)

        matchedNodes.foreach { case (sourceNode, copyNode) =>
          sourceNode.getMetadata(this) match {
            case Some(meta) =>
              val newMeta = meta match {
                case root: alias.AliasMetadata.RootScope =>
                  root.copy(graph = copyRootScopeGraph)
                case child: alias.AliasMetadata.ChildScope =>
                  child.copy(
                    graph = copyRootScopeGraph,
                    scope = child.scope.deepCopy(scopeMapping)
                  )
                case occ: alias.AliasMetadata.Occurrence =>
                  occ.copy(graph = copyRootScopeGraph)
              }
              copyNode.updateMetadata(new MetadataPair(this, newMeta))
            case None =>
          }
        }
      }
    }

    (sourceIr, copyOfIr) match {
      case (sourceIr: Module, copyOfIr: Module) =>
        val sourceBindings = sourceIr.bindings
        val copyBindings   = copyOfIr.bindings
        val zippedBindings = sourceBindings.lazyZip(copyBindings)

        zippedBindings.foreach {
          case (
                source: Definition.Type,
                copy: Definition.Type
              ) =>
            doCopy(source, copy)
            source.members.lazyZip(copy.members).foreach {
              case (source, copy) =>
                doCopy(source, copy)
            }
          case (sourceBinding, copyBinding) =>
            doCopy(sourceBinding, copyBinding)
        }
        copyOfIr.asInstanceOf[T]
      case _ => copyOfIr
    }
  }

  /** Performs alias analysis on the module-level definitions.
    *
    * Each module level definition is assigned its own aliasing graph, as under
    * the current dynamic semantics of the language we cannot statically resolve
    * aliasing between top-level constructs within or between modules.
    *
    * @param ir the module-level definition to perform alias analysis on
    * @return `ir`, with the results of alias analysis attached
    */
  def analyseModuleDefinition(
    ir: Definition
  ): Definition = {
    val topLevelGraph = new Graph

    ir match {
      case m: definition.Method.Conversion =>
        m.body match {
          case _: Function =>
            m.copy(
              body = analyseExpression(
                m.body,
                topLevelGraph,
                topLevelGraph.rootScope,
                lambdaReuseScope = true
              )
            ).updateMetadata(
              new MetadataPair(
                this,
                alias.AliasMetadata.RootScope(topLevelGraph)
              )
            )
          case _ =>
            throw new CompilerError(
              "The body of a method should always be a function."
            )
        }
      case m: definition.Method.Explicit =>
        m.body match {
          case _: Function =>
            m.copy(
              body = analyseExpression(
                m.body,
                topLevelGraph,
                topLevelGraph.rootScope,
                lambdaReuseScope = true
              )
            ).updateMetadata(
              new MetadataPair(
                this,
                alias.AliasMetadata.RootScope(topLevelGraph)
              )
            )
          case _ =>
            throw new CompilerError(
              "The body of a method should always be a function."
            )
        }
      case _: definition.Method.Binding =>
        throw new CompilerError(
          "Method definition sugar should not occur during alias analysis."
        )
      case t: Definition.Type =>
        t.copy(
          params = analyseArgumentDefs(
            t.params,
            topLevelGraph,
            topLevelGraph.rootScope
          ),
          members = t.members.map(d => {
            val graph = new Graph
            d.copy(
              arguments = analyseArgumentDefs(
                d.arguments,
                graph,
                graph.rootScope
              ),
              annotations = d.annotations.map { ann =>
                ann
                  .copy(
                    expression = analyseExpression(
                      ann.expression,
                      topLevelGraph,
                      topLevelGraph.rootScope
                    )
                  )
                  .updateMetadata(
                    new MetadataPair(
                      this,
                      alias.AliasMetadata.RootScope(topLevelGraph)
                    )
                  )
              }
            ).updateMetadata(
              new MetadataPair(this, alias.AliasMetadata.RootScope(graph))
            )
          })
        ).updateMetadata(
          new MetadataPair(this, alias.AliasMetadata.RootScope(topLevelGraph))
        )
      case _: Definition.SugaredType =>
        throw new CompilerError(
          "Complex type definitions should not be present during " +
          "alias analysis."
        )
      case _: Comment.Documentation =>
        throw new CompilerError(
          "Documentation should not exist as an entity during alias analysis."
        )
      case _: Type.Ascription =>
        throw new CompilerError(
          "Type signatures should not exist at the top level during " +
          "alias analysis."
        )
      case _: Name.BuiltinAnnotation =>
        throw new CompilerError(
          "Annotations should already be associated by the point of alias " +
          "analysis."
        )
      case ann: Name.GenericAnnotation =>
        ann
          .copy(expression =
            analyseExpression(
              ann.expression,
              topLevelGraph,
              topLevelGraph.rootScope
            )
          )
          .updateMetadata(
            new MetadataPair(this, alias.AliasMetadata.RootScope(topLevelGraph))
          )
      case err: Error => err
    }
  }

  /** Performs alias analysis on an expression.
    *
    * An expression is assumed to be a child of an aliasing `graph`, and the
    * analysis takes place in the context of said graph.
    *
    * It should be noted that not _all_ expressions are annotated with aliasing
    * information. Please see the pass header documentation for more details.
    *
    * @param expression       the expression to perform alias analysis on
    * @param graph            the aliasing graph in which the analysis is being performed
    * @param parentScope      the parent scope for this expression
    * @param lambdaReuseScope whether to reuse the parent scope for a lambda
    *                         instead of creating a new scope
    * @return `expression`, potentially with aliasing information attached
    */
  private def analyseExpression(
    expression: Expression,
    graph: Graph,
    parentScope: Scope,
    lambdaReuseScope: Boolean = false
  ): Expression = {
    expression match {
      case fn: Function =>
        analyseFunction(fn, graph, parentScope, lambdaReuseScope)
      case name: Name =>
        analyseName(
          name,
          isInPatternContext                = false,
          isConstructorNameInPatternContext = false,
          graph,
          parentScope
        )
      case cse: Case => analyseCase(cse, graph, parentScope)
<<<<<<< HEAD
      case block @ Expression.Block(
            expressions,
            retVal,
            _,
            isSuspended,
            _
          ) =>
=======
      case block: Expression.Block =>
>>>>>>> 62610185
        val currentScope =
          if (!block.suspended) parentScope else parentScope.addChild()

        block
          .copy(
            expressions = block.expressions.map((expression: Expression) =>
              analyseExpression(
                expression,
                graph,
                currentScope
              )
            ),
            returnValue = analyseExpression(
              block.returnValue,
              graph,
              currentScope
            )
          )
          .updateMetadata(
            new MetadataPair(
              this,
              alias.AliasMetadata.ChildScope(graph, currentScope)
            )
          )
      case binding @ Expression.Binding(name, expression, _, _) =>
        if (
          !parentScope.hasSymbolOccurrenceAs[GraphOccurrence.Def](name.name)
        ) {
          val isSuspended = expression match {
            case Expression.Block(_, _, _, isSuspended, _) => isSuspended
            case _                                         => false
          }
          val occurrenceId = graph.nextId()
          val occurrence =
            GraphOccurrence.Def(
              occurrenceId,
              name.name,
              binding.getId,
              binding.getExternalId,
              isSuspended
            )

          parentScope.add(occurrence)
          parentScope.addDefinition(occurrence)

          binding
            .copy(
              expression = analyseExpression(
                expression,
                graph,
                parentScope
              )
            )
            .updateMetadata(
              new MetadataPair(
                this,
                alias.AliasMetadata.Occurrence(graph, occurrenceId)
              )
            )
        } else {
          errors.Redefined.Binding(binding)
        }
      case app: Application =>
        analyseApplication(app, graph, parentScope)
      case tpe: Type => analyseType(tpe, graph, parentScope)
      case x =>
        x.mapExpressions((expression: Expression) =>
          analyseExpression(
            expression,
            graph,
            parentScope
          )
        )
    }
  }

  /** Performs alias analysis on a type-related expression.
    *
    * @param value       the ir to analyse
    * @param graph       the graph in which the analysis is taking place
    * @param parentScope the parent scope in which `value` occurs
    * @return `value`, annotated with aliasing information
    */
  def analyseType(
    value: Type,
    graph: Graph,
    parentScope: Scope
  ): Type = {
    value match {
      case member @ `type`.Set.Member(label, memberType, value, _, _) =>
        val memberTypeScope = memberType match {
          case _: Literal => parentScope
          case _          => parentScope.addChild()
        }

        val valueScope = value match {
          case _: Literal => parentScope
          case _          => parentScope.addChild()
        }

        val labelId = graph.nextId()
        val definition =
          GraphOccurrence.Def(
            labelId,
            label.name,
            label.getId,
            label.getExternalId
          )
        parentScope.add(definition)
        parentScope.addDefinition(definition)

        member
          .copy(
            memberType = analyseExpression(memberType, graph, memberTypeScope),
            value      = analyseExpression(value, graph, valueScope)
          )
          .updateMetadata(
            new MetadataPair(
              this,
              alias.AliasMetadata.Occurrence(graph, labelId)
            )
          )
      case x =>
        x.mapExpressions(analyseExpression(_, graph, parentScope))
    }
  }

  /** Performs alias analysis on the argument definitions for a function.
    *
    * Care is taken during this analysis to ensure that spurious resolutions do
    * not happen regarding the ordering of arguments. Only the arguments
    * declared _earlier_ in the arguments list are considered to be in scope for
    * later arguments. This also means that the default for an argument must be
    * resolved _before_ the argument name is defined, lest recursive definitions
    * occur (e.g. `x = x + 1`, the `x` on the RHS must refer to an `x` outside
    * the argument's scope).
    *
    * @param args  the list of arguments to perform analysis on
    * @param graph the graph in which the analysis is taking place
    * @param scope the scope of the function for which `args` are being
    *              defined
    * @return `args`, potentially
    */
  private def analyseArgumentDefs(
    args: List[DefinitionArgument],
    graph: Graph,
    scope: Scope
  ): List[DefinitionArgument] = {
    args.map {
      case arg @ DefinitionArgument.Specified(
            selfName @ Name.Self(_, true, _),
            _,
            _,
            _,
            _,
            _
          ) =>
        // Synthetic `self` must not be added to the scope, but it has to be added as a
        // definition for frame index metadata
        val occurrenceId = graph.nextId()
        val definition = GraphOccurrence.Def(
          occurrenceId,
          selfName.name,
          arg.getId,
          arg.getExternalId
        )
        scope.addDefinition(definition)
        arg
          .updateMetadata(
            new MetadataPair(
              this,
              alias.AliasMetadata.Occurrence(graph, occurrenceId)
            )
          )
          .copy(
            ascribedType =
              arg.ascribedType.map(analyseExpression(_, graph, scope))
          )

      case arg @ DefinitionArgument.Specified(
            name,
            _,
            value,
            suspended,
            _,
            _
          ) =>
        val nameOccursInScope =
          scope.hasSymbolOccurrenceAs[GraphOccurrence.Def](
            name.name
          )
        if (!nameOccursInScope) {
          val argScope = if (suspended) scope.addChild() else scope
          val newDefault =
            value.map((ir: Expression) =>
              analyseExpression(ir, graph, argScope)
            )

          val occurrenceId = graph.nextId()
          val definition = GraphOccurrence.Def(
            occurrenceId,
            name.name,
            arg.getId,
            arg.getExternalId,
            suspended
          )
          scope.add(definition)
          scope.addDefinition(definition)

          arg
            .copy(
              defaultValue = newDefault,
              ascribedType =
                arg.ascribedType.map(analyseExpression(_, graph, scope))
            )
            .updateMetadata(
              new MetadataPair(
                this,
                alias.AliasMetadata.Occurrence(graph, occurrenceId)
              )
            )
        } else {
          val f = scope.occurrences.values.collectFirst {
            case x if x.symbol == name.name => x
          }
          arg
            .copy(
              ascribedType = Some(Redefined.Arg(name, arg.location))
            )
            .updateMetadata(
              new MetadataPair(
                this,
                alias.AliasMetadata.Occurrence(graph, f.get.id)
              )
            )
        }
    }
  }

  /** Performs alias analysis on a function application.
    *
    * @param application the function application to analyse
    * @param graph       the graph in which the analysis is taking place
    * @param scope       the scope in which the application is happening
    * @return `application`, possibly with aliasing information attached
    */
  def analyseApplication(
    application: Application,
    graph: Graph,
    scope: Graph.Scope
  ): Application = {
    application match {
<<<<<<< HEAD
      case app @ Application.Prefix(fun, arguments, _, _, _) =>
=======
      case app: Application.Prefix =>
>>>>>>> 62610185
        app.copy(
          function  = analyseExpression(app.function, graph, scope),
          arguments = analyseCallArguments(app.arguments, graph, scope)
        )
<<<<<<< HEAD
      case app @ Application.Force(expr, _, _) =>
        app.copy(target = analyseExpression(expr, graph, scope))
      case app @ Application.Sequence(items, _, _) =>
        app.copy(items = items.map(analyseExpression(_, graph, scope)))
      case tSet @ Application.Typeset(expr, _, _) =>
=======
      case app: Application.Force =>
        app.copy(target = analyseExpression(app.target, graph, scope))
      case app: Application.Sequence =>
        app.copy(items = app.items.map(analyseExpression(_, graph, scope)))
      case tSet: Application.Typeset =>
>>>>>>> 62610185
        val newScope = scope.addChild()
        tSet
          .copy(expression =
            tSet.expression.map(analyseExpression(_, graph, newScope))
          )
          .updateMetadata(
            new MetadataPair(
              this,
              alias.AliasMetadata.ChildScope(graph, newScope)
            )
          )
      case _: Operator.Binary =>
        throw new CompilerError(
          "Binary operator occurred during Alias Analysis."
        )
      case _: Section =>
        throw new CompilerError(
          "Operator section occurred during Alias Analysis."
        )
    }
  }

  /** Performs alias analysis on function call arguments.
    *
    * @param args        the list of arguments to analyse
    * @param graph       the graph in which the analysis is taking place
    * @param parentScope the scope in which the arguments are defined
    * @return `args`, with aliasing information attached to each argument
    */
  private def analyseCallArguments(
    args: List[CallArgument],
    graph: Graph,
    parentScope: Graph.Scope
  ): List[CallArgument] = {
    args.map { case arg @ CallArgument.Specified(_, expr, _, _) =>
      val currentScope = expr match {
        case _: Literal => parentScope
        case _          => parentScope.addChild()
      }
      arg
        .copy(value = analyseExpression(expr, graph, currentScope))
        .updateMetadata(
          new MetadataPair(
            this,
            alias.AliasMetadata.ChildScope(graph, currentScope)
          )
        )
    }
  }

  /** Performs alias analysis on a function definition.
    *
    * @param function         the function to analyse
    * @param graph            the graph in which the analysis is taking place
    * @param parentScope      the scope in which the function is declared
    * @param lambdaReuseScope whether or not the lambda should reuse the parent
    *                         scope or allocate a child of it
    * @return `function`, with alias analysis information attached
    */
  def analyseFunction(
    function: Function,
    graph: Graph,
    parentScope: Scope,
    lambdaReuseScope: Boolean = false
  ): Function = {
    val currentScope =
      if (lambdaReuseScope) parentScope else parentScope.addChild()

    function match {
      case lambda: Function.Lambda =>
        lambda
          .copy(
            arguments =
              analyseArgumentDefs(lambda.arguments, graph, currentScope),
            body = analyseExpression(
              lambda.body,
              graph,
              currentScope
            )
          )
          .updateMetadata(
            new MetadataPair(
              this,
              alias.AliasMetadata.ChildScope(graph, currentScope)
            )
          )
      case _: Function.Binding =>
        throw new CompilerError(
          "Function sugar should not be present during alias analysis."
        )
    }
  }

  /** Performs alias analysis for a name.
    *
    * @param name the name to analyse
    * @param isInPatternContext whether or not the name is occurring in a
    *                           pattern context
    * @param isConstructorNameInPatternContext whether or not the name is
    *                           constructor name occurring in a pattern context
    * @param graph the graph in which the analysis is taking place
    * @param parentScope the scope in which `name` is declared
    * @return `name`, with alias analysis information attached
    */
  def analyseName(
    name: Name,
    isInPatternContext: Boolean,
    isConstructorNameInPatternContext: Boolean,
    graph: Graph,
    parentScope: Scope
  ): Name = {
    val occurrenceId = graph.nextId()

    if (isInPatternContext && !isConstructorNameInPatternContext) {
      val definition =
        GraphOccurrence.Def(
          occurrenceId,
          name.name,
          name.getId,
          name.getExternalId
        )
      parentScope.add(definition)
      parentScope.addDefinition(definition)
    } else {
      val occurrence =
        GraphOccurrence.Use(
          occurrenceId,
          name.name,
          name.getId,
          name.getExternalId
        )
      parentScope.add(occurrence)
      if (!isConstructorNameInPatternContext && !name.isMethod) {
        graph.resolveLocalUsage(occurrence)
      } else {
        graph.resolveGlobalUsage(occurrence)
      }
    }
    name.updateMetadata(
      new MetadataPair(
        this,
        alias.AliasMetadata.Occurrence(graph, occurrenceId)
      )
    )
  }

  /** Performs alias analysis on a case expression.
    *
    * @param ir          the case expression to analyse
    * @param graph       the graph in which the analysis is taking place
    * @param parentScope the scope in which the case expression occurs
    * @return `ir`, possibly with alias analysis information attached
    */
  def analyseCase(
    ir: Case,
    graph: Graph,
    parentScope: Scope
  ): Case = {
    ir match {
<<<<<<< HEAD
      case caseExpr @ Case.Expr(scrutinee, branches, _, _, _) =>
=======
      case caseExpr: Case.Expr =>
>>>>>>> 62610185
        caseExpr
          .copy(
            scrutinee =
              analyseExpression(caseExpr.scrutinee, graph, parentScope),
            branches =
              caseExpr.branches.map(analyseCaseBranch(_, graph, parentScope))
          )
      case _: Case.Branch =>
        throw new CompilerError("Case branch in `analyseCase`.")
    }
  }

  /** Performs alias analysis on a case branch.
    *
    * @param branch the case branch to analyse
    * @param graph the graph in which the analysis is taking place
    * @param parentScope the scope in which the case branch occurs
    * @return `branch`, possibly with alias analysis information attached
    */
  def analyseCaseBranch(
    branch: Case.Branch,
    graph: Graph,
    parentScope: Scope
  ): Case.Branch = {
    val currentScope = parentScope.addChild()

    branch
      .copy(
        pattern = analysePattern(branch.pattern, graph, currentScope),
        expression = analyseExpression(
          branch.expression,
          graph,
          currentScope
        )
      )
      .updateMetadata(
        new MetadataPair(
          this,
          alias.AliasMetadata.ChildScope(graph, currentScope)
        )
      )
  }

  /** Performs alias analysis on a pattern.
    *
    * @param pattern the pattern to analyse
    * @param graph the graph in which the analysis is taking place
    * @param parentScope the scope in which the case branch occurs
    * @return `pattern`, possibly with alias analysis information attached
    */
  def analysePattern(
    pattern: Pattern,
    graph: Graph,
    parentScope: Scope
  ): Pattern = {
    pattern match {
<<<<<<< HEAD
      case named @ Pattern.Name(name, _, _) =>
=======
      case named: Pattern.Name =>
>>>>>>> 62610185
        named.copy(
          name = analyseName(
            named.name,
            isInPatternContext                = true,
            isConstructorNameInPatternContext = false,
            graph,
            parentScope
          )
        )
<<<<<<< HEAD
      case cons @ Pattern.Constructor(constructor, fields, _, _) =>
=======
      case cons: Pattern.Constructor =>
>>>>>>> 62610185
        if (!cons.isDesugared) {
          throw new CompilerError(
            "Nested patterns should be desugared by the point of alias " +
            "analysis."
          )
        }

        cons.copy(
          constructor = analyseName(
            cons.constructor,
            isInPatternContext                = true,
            isConstructorNameInPatternContext = true,
            graph,
            parentScope
          ),
          fields = cons.fields.map(analysePattern(_, graph, parentScope))
        )
      case literalPattern: Pattern.Literal =>
        literalPattern
<<<<<<< HEAD
      case typePattern @ Pattern.Type(name, tpe, _, _) =>
=======
      case typePattern: Pattern.Type =>
>>>>>>> 62610185
        typePattern.copy(
          name = analyseName(
            typePattern.name,
            isInPatternContext                = true,
            isConstructorNameInPatternContext = false,
            graph,
            parentScope
          ),
          tpe = analyseName(
            typePattern.tpe,
            isInPatternContext                = false,
            isConstructorNameInPatternContext = false,
            graph,
            parentScope
          )
        )
      case _: Pattern.Documentation =>
        throw new CompilerError(
          "Branch documentation should be desugared at an earlier stage."
        )
      case err: errors.Pattern => err
    }
  }

  // === Data Definitions =====================================================

  // === Pass Configuration ===================================================

  /** Configuration for the alias analysis pass.
    *
    * @param shouldWriteToContext whether the pass should write its results to
    *                             the context or not
    */
  sealed case class Configuration(
    override var shouldWriteToContext: Boolean = false
  ) extends IRPass.Configuration

}<|MERGE_RESOLUTION|>--- conflicted
+++ resolved
@@ -386,17 +386,7 @@
           parentScope
         )
       case cse: Case => analyseCase(cse, graph, parentScope)
-<<<<<<< HEAD
-      case block @ Expression.Block(
-            expressions,
-            retVal,
-            _,
-            isSuspended,
-            _
-          ) =>
-=======
       case block: Expression.Block =>
->>>>>>> 62610185
         val currentScope =
           if (!block.suspended) parentScope else parentScope.addChild()
 
@@ -649,28 +639,16 @@
     scope: Graph.Scope
   ): Application = {
     application match {
-<<<<<<< HEAD
-      case app @ Application.Prefix(fun, arguments, _, _, _) =>
-=======
       case app: Application.Prefix =>
->>>>>>> 62610185
         app.copy(
           function  = analyseExpression(app.function, graph, scope),
           arguments = analyseCallArguments(app.arguments, graph, scope)
         )
-<<<<<<< HEAD
-      case app @ Application.Force(expr, _, _) =>
-        app.copy(target = analyseExpression(expr, graph, scope))
-      case app @ Application.Sequence(items, _, _) =>
-        app.copy(items = items.map(analyseExpression(_, graph, scope)))
-      case tSet @ Application.Typeset(expr, _, _) =>
-=======
       case app: Application.Force =>
         app.copy(target = analyseExpression(app.target, graph, scope))
       case app: Application.Sequence =>
         app.copy(items = app.items.map(analyseExpression(_, graph, scope)))
       case tSet: Application.Typeset =>
->>>>>>> 62610185
         val newScope = scope.addChild()
         tSet
           .copy(expression =
@@ -830,11 +808,7 @@
     parentScope: Scope
   ): Case = {
     ir match {
-<<<<<<< HEAD
-      case caseExpr @ Case.Expr(scrutinee, branches, _, _, _) =>
-=======
       case caseExpr: Case.Expr =>
->>>>>>> 62610185
         caseExpr
           .copy(
             scrutinee =
@@ -891,11 +865,7 @@
     parentScope: Scope
   ): Pattern = {
     pattern match {
-<<<<<<< HEAD
-      case named @ Pattern.Name(name, _, _) =>
-=======
       case named: Pattern.Name =>
->>>>>>> 62610185
         named.copy(
           name = analyseName(
             named.name,
@@ -905,11 +875,7 @@
             parentScope
           )
         )
-<<<<<<< HEAD
-      case cons @ Pattern.Constructor(constructor, fields, _, _) =>
-=======
       case cons: Pattern.Constructor =>
->>>>>>> 62610185
         if (!cons.isDesugared) {
           throw new CompilerError(
             "Nested patterns should be desugared by the point of alias " +
@@ -929,11 +895,7 @@
         )
       case literalPattern: Pattern.Literal =>
         literalPattern
-<<<<<<< HEAD
-      case typePattern @ Pattern.Type(name, tpe, _, _) =>
-=======
       case typePattern: Pattern.Type =>
->>>>>>> 62610185
         typePattern.copy(
           name = analyseName(
             typePattern.name,
