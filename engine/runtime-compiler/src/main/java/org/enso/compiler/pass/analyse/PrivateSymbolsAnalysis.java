--- conflicted
+++ resolved
@@ -75,18 +75,11 @@
         ir.copy$default$1(),
         ir.copy$default$2(),
         newBindings,
-<<<<<<< HEAD
         ir.copy$default$4(),
         ir.copy$default$5(),
         ir.copy$default$6(),
-        ir.copy$default$7());
-=======
-        ir.isPrivate(),
-        ir.location(),
-        ir.passData(),
-        ir.diagnostics(),
-        ir.id());
->>>>>>> 62610185
+        ir.copy$default$7(),
+        ir.copy$default$8());
   }
 
   /** Not supported for expressions. */
