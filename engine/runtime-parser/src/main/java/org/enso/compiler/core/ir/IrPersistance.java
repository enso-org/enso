--- conflicted
+++ resolved
@@ -1,6 +1,7 @@
 package org.enso.compiler.core.ir;
 
 import java.io.IOException;
+import java.util.LinkedHashMap;
 import java.util.Map;
 import java.util.UUID;
 import org.enso.compiler.core.ir.expression.Application;
@@ -357,52 +358,26 @@
   @ServiceProvider(service = Persistance.class)
   public static final class PersistMetadataStorage extends Persistance<MetadataStorage> {
     public PersistMetadataStorage() {
-      super(MetadataStorage.class, false, 381);
+      super(MetadataStorage.class, false, 389);
     }
 
     @Override
     @SuppressWarnings("unchecked")
     protected void writeObject(MetadataStorage obj, Output out) throws IOException {
-<<<<<<< HEAD
-      var map = new HashMap<String, Object>();
+      var map = new LinkedHashMap<ProcessingPass, ProcessingPass.Metadata>();
       obj.map(
           (processingPass, data) -> {
-            map.put(processingPass.getClass().getName(), data);
+            map.put(processingPass, data);
             return null;
           });
-      out.writeInline(java.util.HashMap.class, map);
-=======
-      var map =
-          obj.map(
-              (processingPass, data) -> {
-                var t = new Tuple2<>(processingPass, data);
-                return t;
-              });
-      out.writeInline(scala.collection.immutable.Map.class, map);
->>>>>>> 893965ed
+      out.writeInline(java.util.Map.class, map);
     }
 
     @Override
     @SuppressWarnings("unchecked")
     protected MetadataStorage readObject(Input in) throws IOException, ClassNotFoundException {
-<<<<<<< HEAD
-      var storage = new MetadataStorage();
-      var map = in.readInline(java.util.HashMap.class);
-      var it = map.entrySet().iterator();
-      while (it.hasNext()) {
-        var obj = (Map.Entry<String, ProcessingPass.Metadata>) it.next();
-        try {
-          var pass = (ProcessingPass) Class.forName(obj.getKey()).getField("MODULE$").get(null);
-          var data = obj.getValue();
-          storage.update(pass, data);
-        } catch (ReflectiveOperationException ex) {
-          throw new IOException(ex);
-        }
-      }
-=======
-      var map = in.readInline(scala.collection.immutable.Map.class);
+      var map = in.readInline(java.util.Map.class);
       var storage = new MetadataStorage(map);
->>>>>>> 893965ed
       return storage;
     }
   }
@@ -424,11 +399,6 @@
     }
   }
 
-  @SuppressWarnings("unchecked")
-  private static <T> scala.collection.immutable.List<T> nil() {
-    return (scala.collection.immutable.List<T>) scala.collection.immutable.Nil$.MODULE$;
-  }
-
   private static <T> scala.collection.immutable.List<T> join(
       T head, scala.collection.immutable.List<T> tail) {
     return scala.collection.immutable.$colon$colon$.MODULE$.apply(head, tail);
