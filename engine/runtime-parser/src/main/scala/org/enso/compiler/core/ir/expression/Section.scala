package org.enso.compiler.core.ir
package expression

import org.enso.compiler.core.Implicits.{ShowPassData, ToStringHelper}
import org.enso.compiler.core.{IR, Identifier}

import java.util.UUID

/** Operator sections. */
sealed trait Section extends Operator {

  /** @inheritdoc */
  override def mapExpressions(
    fn: java.util.function.Function[Expression, Expression]
  ): Section

  /** @inheritdoc */
  override def setLocation(location: Option[IdentifiedLocation]): Section

  /** @inheritdoc */
  override def duplicate(
    keepLocations: Boolean   = true,
    keepMetadata: Boolean    = true,
    keepDiagnostics: Boolean = true,
    keepIdentifiers: Boolean = false
  ): Section
}

object Section {

  /** Represents a left operator section of the form `(arg op)`.
    *
    * @param arg the argument (on the left of the operator)
    * @param operator the operator
    * @param location the source location that the node corresponds to
    * @param passData the pass metadata associated with this node
    */
  sealed case class Left(
    arg: CallArgument,
    operator: Name,
    override val location: Option[IdentifiedLocation],
    override val passData: MetadataStorage = new MetadataStorage()
  ) extends Section
      with IRKind.Sugar
      with LazyDiagnosticStorage
      with LazyId {

    /** Creates a copy of `this`.
      *
      * @param arg         the argument (on the left of the operator)
      * @param operator    the operator
      * @param location    the source location that the node corresponds to
      * @param passData    the pass metadata associated with this node
      * @param diagnostics compiler diagnostics for this node
      * @param id          the identifier for the new node
      * @return a copy of `this`, updated with the specified values
      */
    def copy(
      arg: CallArgument                    = arg,
      operator: Name                       = operator,
      location: Option[IdentifiedLocation] = location,
      passData: MetadataStorage            = passData,
      diagnostics: DiagnosticStorage       = diagnostics,
      id: UUID @Identifier                 = id
    ): Left = {
<<<<<<< HEAD
      val res = Left(arg, operator, location, passData)
      res.diagnostics = diagnostics
      res.id          = id
      res
=======
      if (
        arg != this.arg
        || operator != this.operator
        || location != this.location
        || passData != this.passData
        || diagnostics != this.diagnostics
        || id != this.id
      ) {

        val res = Left(arg, operator, location, passData, diagnostics)
        res.id = id
        res
      } else this
>>>>>>> 62610185
    }

    /** @inheritdoc */
    override def duplicate(
      keepLocations: Boolean   = true,
      keepMetadata: Boolean    = true,
      keepDiagnostics: Boolean = true,
      keepIdentifiers: Boolean = false
    ): Left =
      copy(
        arg = arg.duplicate(
          keepLocations,
          keepMetadata,
          keepDiagnostics,
          keepIdentifiers
        ),
        operator = operator
          .duplicate(
            keepLocations,
            keepMetadata,
            keepDiagnostics,
            keepIdentifiers
          ),
        location = if (keepLocations) location else None,
        passData =
          if (keepMetadata) passData.duplicate else new MetadataStorage(),
        diagnostics = if (keepDiagnostics) diagnosticsCopy else null,
        id          = if (keepIdentifiers) id else null
      )

    /** @inheritdoc */
    override def setLocation(location: Option[IdentifiedLocation]): Left =
      copy(location = location)

    /** @inheritdoc */
    override def mapExpressions(
      fn: java.util.function.Function[Expression, Expression]
    ): Section =
      copy(
        arg      = arg.mapExpressions(fn),
        operator = operator.mapExpressions(fn)
      )

    /** String representation. */
    override def toString: String =
      s"""
         |Section.Left(
         |arg = $arg,
         |operator =  $operator,
         |location = $location,
         |passData = ${this.showPassData},
         |diagnostics = $diagnostics,
         |id = $id
         |)
         |""".toSingleLine

    /** @inheritdoc */
    override def children: List[IR] = List(arg, operator)

    /** @inheritdoc */
    override def showCode(indent: Int): String =
      s"(${arg.showCode(indent)} ${operator.showCode(indent)})"
  }

  /** Represents a sides operator section of the form `(op)`
    *
    * @param operator the operator
    * @param location the source location that the node corresponds to
    * @param passData the pass metadata associated with this node
    */
  sealed case class Sides(
    operator: Name,
    override val location: Option[IdentifiedLocation],
    override val passData: MetadataStorage = new MetadataStorage()
  ) extends Section
      with IRKind.Sugar
      with LazyDiagnosticStorage
      with LazyId {

    /** Creates a copy of `this`.
      *
      * @param operator    the operator
      * @param location    the source location that the node corresponds to
      * @param passData    the pass metadata associated with this node
      * @param diagnostics compiler diagnostics for this node
      * @param id          the identifier for the new node
      * @return a copy of `this`, updated with the specified values
      */
    def copy(
      operator: Name                       = operator,
      location: Option[IdentifiedLocation] = location,
      passData: MetadataStorage            = passData,
      diagnostics: DiagnosticStorage       = diagnostics,
      id: UUID @Identifier                 = id
    ): Sides = {
<<<<<<< HEAD
      val res = Sides(operator, location, passData)
      res.diagnostics = diagnostics
      res.id          = id
      res
=======
      if (
        operator != this.operator
        || location != this.location
        || passData != this.passData
        || diagnostics != this.diagnostics
        || id != this.id
      ) {
        val res = Sides(operator, location, passData, diagnostics)
        res.id = id
        res
      } else this
>>>>>>> 62610185
    }

    /** @inheritdoc */
    override def duplicate(
      keepLocations: Boolean   = true,
      keepMetadata: Boolean    = true,
      keepDiagnostics: Boolean = true,
      keepIdentifiers: Boolean = false
    ): Sides =
      copy(
        operator = operator
          .duplicate(
            keepLocations,
            keepMetadata,
            keepDiagnostics,
            keepIdentifiers
          ),
        location = if (keepLocations) location else None,
        passData =
          if (keepMetadata) passData.duplicate else new MetadataStorage(),
        diagnostics = if (keepDiagnostics) diagnosticsCopy else null,
        id          = if (keepIdentifiers) id else null
      )

    /** @inheritdoc */
    override def setLocation(
      location: Option[IdentifiedLocation]
    ): Sides = copy(location = location)

    /** @inheritdoc */
    override def mapExpressions(
      fn: java.util.function.Function[Expression, Expression]
    ): Section =
      copy(operator = operator.mapExpressions(fn))

    /** String representation. */
    override def toString: String =
      s"""
         |Section.Sides(
         |operator =  $operator,
         |location = $location,
         |passData = ${this.showPassData},
         |diagnostics = $diagnostics,
         |id = $id
         |)
         |""".toSingleLine

    /** @inheritdoc */
    override def children: List[IR] = List(operator)

    /** @inheritdoc */
    override def showCode(indent: Int): String =
      s"(${operator.showCode(indent)})"
  }

  /** Represents a right operator section of the form `(op arg)`
    *
    * @param operator the operator
    * @param arg the argument (on the right of the operator)
    * @param location the source location that the node corresponds to
    * @param passData the pass metadata associated with this node
    */
  sealed case class Right(
    operator: Name,
    arg: CallArgument,
    override val location: Option[IdentifiedLocation],
    override val passData: MetadataStorage = new MetadataStorage()
  ) extends Section
      with IRKind.Sugar
      with LazyDiagnosticStorage
      with LazyId {

    /** Creates a copy of `this`.
      *
      * @param operator    the operator
      * @param arg         the argument (on the right of the operator)
      * @param location    the source location that the node corresponds to
      * @param passData    the pass metadata associated with this node
      * @param diagnostics compiler diagnostics for this node
      * @param id          the identifier for the new node
      * @return a copy of `this`, updated with the specified values
      */
    def copy(
      operator: Name                       = operator,
      arg: CallArgument                    = arg,
      location: Option[IdentifiedLocation] = location,
      passData: MetadataStorage            = passData,
      diagnostics: DiagnosticStorage       = diagnostics,
      id: UUID @Identifier                 = id
    ): Right = {
<<<<<<< HEAD
      val res = Right(operator, arg, location, passData)
      res.diagnostics = diagnostics
      res.id          = id
      res
=======
      if (
        operator != this.operator
        || arg != this.arg
        || location != this.location
        || passData != this.passData
        || diagnostics != this.diagnostics
        || id != this.id
      ) {

        val res = Right(operator, arg, location, passData, diagnostics)
        res.id = id
        res
      } else this
>>>>>>> 62610185
    }

    /** @inheritdoc */
    override def duplicate(
      keepLocations: Boolean   = true,
      keepMetadata: Boolean    = true,
      keepDiagnostics: Boolean = true,
      keepIdentifiers: Boolean = false
    ): Right =
      copy(
        operator = operator
          .duplicate(
            keepLocations,
            keepMetadata,
            keepDiagnostics,
            keepIdentifiers
          ),
        arg = arg.duplicate(
          keepLocations,
          keepMetadata,
          keepDiagnostics,
          keepIdentifiers
        ),
        location = if (keepLocations) location else None,
        passData =
          if (keepMetadata) passData.duplicate else new MetadataStorage(),
        diagnostics = if (keepDiagnostics) diagnosticsCopy else null,
        id          = if (keepIdentifiers) id else null
      )

    /** @inheritdoc */
    override def setLocation(
      location: Option[IdentifiedLocation]
    ): Right = copy(location = location)

    /** @inheritdoc */
    override def mapExpressions(
      fn: java.util.function.Function[Expression, Expression]
    ): Section = {
      copy(
        operator = operator.mapExpressions(fn),
        arg      = arg.mapExpressions(fn)
      )
    }

    /** String representation. */
    override def toString: String =
      s"""
         |Section.Right(
         |operator =  $operator,
         |arg = $arg,
         |location = $location,
         |passData = ${this.showPassData},
         |diagnostics = $diagnostics,
         |id = $id
         |)
         |""".toSingleLine

    /** @inheritdoc */
    override def children: List[IR] = List(operator, arg)

    /** @inheritdoc */
    override def showCode(indent: Int): String =
      s"(${operator.showCode(indent)} ${arg.showCode(indent)})"
  }
}<|MERGE_RESOLUTION|>--- conflicted
+++ resolved
@@ -63,12 +63,6 @@
       diagnostics: DiagnosticStorage       = diagnostics,
       id: UUID @Identifier                 = id
     ): Left = {
-<<<<<<< HEAD
-      val res = Left(arg, operator, location, passData)
-      res.diagnostics = diagnostics
-      res.id          = id
-      res
-=======
       if (
         arg != this.arg
         || operator != this.operator
@@ -77,12 +71,11 @@
         || diagnostics != this.diagnostics
         || id != this.id
       ) {
-
-        val res = Left(arg, operator, location, passData, diagnostics)
-        res.id = id
+        val res = Left(arg, operator, location, passData)
+        res.diagnostics = diagnostics
+        res.id          = id
         res
       } else this
->>>>>>> 62610185
     }
 
     /** @inheritdoc */
@@ -178,12 +171,6 @@
       diagnostics: DiagnosticStorage       = diagnostics,
       id: UUID @Identifier                 = id
     ): Sides = {
-<<<<<<< HEAD
-      val res = Sides(operator, location, passData)
-      res.diagnostics = diagnostics
-      res.id          = id
-      res
-=======
       if (
         operator != this.operator
         || location != this.location
@@ -191,11 +178,11 @@
         || diagnostics != this.diagnostics
         || id != this.id
       ) {
-        val res = Sides(operator, location, passData, diagnostics)
-        res.id = id
+        val res = Sides(operator, location, passData)
+        res.diagnostics = diagnostics
+        res.id          = id
         res
       } else this
->>>>>>> 62610185
     }
 
     /** @inheritdoc */
@@ -286,12 +273,6 @@
       diagnostics: DiagnosticStorage       = diagnostics,
       id: UUID @Identifier                 = id
     ): Right = {
-<<<<<<< HEAD
-      val res = Right(operator, arg, location, passData)
-      res.diagnostics = diagnostics
-      res.id          = id
-      res
-=======
       if (
         operator != this.operator
         || arg != this.arg
@@ -300,12 +281,11 @@
         || diagnostics != this.diagnostics
         || id != this.id
       ) {
-
-        val res = Right(operator, arg, location, passData, diagnostics)
-        res.id = id
+        val res = Right(operator, arg, location, passData)
+        res.diagnostics = diagnostics
+        res.id          = id
         res
       } else this
->>>>>>> 62610185
     }
 
     /** @inheritdoc */
