package org.enso.compiler.core.ir
package expression
package errors

import org.enso.compiler.core.{IR, Identifier}

import java.util.UUID

/** A trait for errors about unexpected language constructs. */
sealed trait Unexpected extends Error {

  /** The unexpected construct. */
  val ir: IR

  /** The name of the unexpected entity. */
  val entity: String

  override val location: Option[IdentifiedLocation] = ir.location

  /** @inheritdoc */
  override def message(source: (IdentifiedLocation => String)): String =
    s"Unexpected $entity."

  /** @inheritdoc */
  override def diagnosticKeys(): Array[Any] = Array(entity)

  /** @inheritdoc */
  override def mapExpressions(
    fn: java.util.function.Function[Expression, Expression]
  ): Unexpected

  /** @inheritdoc */
  override def setLocation(location: Option[IdentifiedLocation]): Unexpected

  /** @inheritdoc */
  override def duplicate(
    keepLocations: Boolean   = true,
    keepMetadata: Boolean    = true,
    keepDiagnostics: Boolean = true,
    keepIdentifiers: Boolean = false
  ): Unexpected
}

object Unexpected {

  /** An error representing a type signature not associated with a
    * binding of some kind.
    *
    * @param ir the erroneous signature
    * @param passData any pass metadata associated with this node
    */
  sealed case class TypeSignature(
    override val ir: IR,
    passData: MetadataStorage = new MetadataStorage()
  ) extends Unexpected
      with IRKind.Primitive
      with org.enso.compiler.core.ir.module.scope.Definition
      with LazyDiagnosticStorage
      with LazyId {
    override val entity: String = "type signature"

    /** Creates a copy of `this`.
      *
      * @param ir          the erroneous signature
      * @param passData    any pass metadata associated with this node
      * @param diagnostics any compiler diagnostics for this node
      * @param id          the identifier for the new node
      * @return a copy of `this`, updated with the specified values
      */
    def copy(
      ir: IR                         = ir,
      passData: MetadataStorage      = passData,
      diagnostics: DiagnosticStorage = diagnostics,
      id: UUID @Identifier           = id
    ): TypeSignature = {
<<<<<<< HEAD
      val res = TypeSignature(ir, passData)
      res.diagnostics = diagnostics
      res.id          = id
      res
=======
      if (
        ir != this.ir
        || passData != this.passData
        || diagnostics != this.diagnostics
        || id != this.id
      ) {

        val res = TypeSignature(ir, passData, diagnostics)
        res.id = id
        res
      } else this
>>>>>>> 62610185
    }

    /** @inheritdoc */
    override def mapExpressions(
      fn: java.util.function.Function[Expression, Expression]
    ): TypeSignature = this

    /** @inheritdoc */
    override def setLocation(
      location: Option[IdentifiedLocation]
    ): TypeSignature = this

    /** @inheritdoc */
    override def duplicate(
      keepLocations: Boolean   = true,
      keepMetadata: Boolean    = true,
      keepDiagnostics: Boolean = true,
      keepIdentifiers: Boolean = false
    ): TypeSignature =
      copy(
        ir = ir.duplicate(
          keepLocations,
          keepMetadata,
          keepDiagnostics,
          keepIdentifiers
        ),
        passData =
          if (keepMetadata) passData.duplicate else new MetadataStorage(),
        diagnostics = if (keepDiagnostics) diagnosticsCopy else null,
        id          = if (keepIdentifiers) id else null
      )

    /** @inheritdoc */
    override def children: List[IR] = List(ir)

    /** @inheritdoc */
    override def showCode(indent: Int): String =
      s"(Unexpected.TypeSignature ${ir.showCode(indent)})"
  }
}<|MERGE_RESOLUTION|>--- conflicted
+++ resolved
@@ -73,24 +73,17 @@
       diagnostics: DiagnosticStorage = diagnostics,
       id: UUID @Identifier           = id
     ): TypeSignature = {
-<<<<<<< HEAD
-      val res = TypeSignature(ir, passData)
-      res.diagnostics = diagnostics
-      res.id          = id
-      res
-=======
       if (
         ir != this.ir
         || passData != this.passData
         || diagnostics != this.diagnostics
         || id != this.id
       ) {
-
-        val res = TypeSignature(ir, passData, diagnostics)
-        res.id = id
+        val res = TypeSignature(ir, passData)
+        res.diagnostics = diagnostics
+        res.id          = id
         res
       } else this
->>>>>>> 62610185
     }
 
     /** @inheritdoc */
