package org.enso.compiler.core.ir.module.scope

import org.enso.compiler.core.{IR, Identifier}
import org.enso.compiler.core.ir.{
  DefinitionArgument,
  DiagnosticStorage,
  Expression,
  IRKind,
  IdentifiedLocation,
  LazyDiagnosticStorage,
  LazyId,
  MetadataStorage,
  Name
}
import org.enso.compiler.core.ir.module.Scope
import org.enso.compiler.core.Implicits.{ShowPassData, ToStringHelper}
import org.enso.compiler.core.IR.{indentLevel, mkIndent}

import java.util.UUID

/** A representation of top-level definitions. */
trait Definition extends Scope {

  /** @inheritdoc */
  override def mapExpressions(
    fn: java.util.function.Function[Expression, Expression]
  ): Definition

  /** @inheritdoc */
  override def setLocation(
    location: Option[IdentifiedLocation]
  ): Definition

  /** @inheritdoc */
  override def duplicate(
    keepLocations: Boolean   = true,
    keepMetadata: Boolean    = true,
    keepDiagnostics: Boolean = true,
    keepIdentifiers: Boolean = false
  ): Definition
}

object Definition {

  /** The definition of a union type and its members.
    *
    * NB: this should probably be removed once we propagate the union
    * types logic through the runtime and implement statics – the whole
    * notion of desugaring complex type definitions becomes obsolete then.
    *
    * @param name the name of the union
    * @param members the members of this union
    * @param location the source location that the node corresponds to
    * @param passData the pass metadata associated with this node
    */
  sealed case class Type(
    name: Name,
    params: List[DefinitionArgument],
    members: List[Data],
    location: Option[IdentifiedLocation],
    passData: MetadataStorage = new MetadataStorage()
  ) extends Definition
      with IRKind.Primitive
      with LazyDiagnosticStorage
      with LazyId {

    def copy(
      name: Name                           = name,
      params: List[DefinitionArgument]     = params,
      members: List[Data]                  = members,
      location: Option[IdentifiedLocation] = location,
      passData: MetadataStorage            = passData,
      diagnostics: DiagnosticStorage       = diagnostics,
      id: UUID @Identifier                 = id
    ): Type = {
<<<<<<< HEAD
      val res = Type(name, params, members, location, passData)
      res.diagnostics = diagnostics
      res.id          = id
      res
=======
      if (
        name != this.name
        || params != this.params
        || members != this.members
        || location != this.location
        || passData != this.passData
        || diagnostics != this.diagnostics
        || id != this.id
      ) {
        val res =
          Type(name, params, members, location, passData, diagnostics)
        res.id = id
        res
      } else this
>>>>>>> 62610185
    }

    /** @inheritdoc */
    override def duplicate(
      keepLocations: Boolean   = true,
      keepMetadata: Boolean    = true,
      keepDiagnostics: Boolean = true,
      keepIdentifiers: Boolean = false
    ): Type =
      copy(
        name = name.duplicate(
          keepLocations,
          keepMetadata,
          keepDiagnostics,
          keepIdentifiers
        ),
        members = members.map(
          _.duplicate(
            keepLocations,
            keepMetadata,
            keepDiagnostics,
            keepIdentifiers
          )
        ),
        location = if (keepLocations) location else None,
        passData =
          if (keepMetadata) passData.duplicate else new MetadataStorage(),
        diagnostics = if (keepDiagnostics) diagnosticsCopy else null,
        id          = if (keepIdentifiers) id else null
      )

    /** @inheritdoc */
    override def setLocation(
      location: Option[IdentifiedLocation]
    ): Type =
      copy(location = location)

    /** @inheritdoc */
    override def mapExpressions(
      fn: java.util.function.Function[Expression, Expression]
    ): Type =
      copy(
        params  = params.map(_.mapExpressions(fn)),
        members = members.map(_.mapExpressions(fn))
      )

    /** String representation. */
    override def toString: String =
      s"""
         |Module.Scope.Definition.Type(
         |name = $name,
         |params = $params,
         |members = $members,
         |location = $location,
         |passData = ${this.showPassData},
         |diagnostics = $diagnostics,
         |id = $id
         |)
         |""".toSingleLine

    /** @inheritdoc */
    override def children: List[IR] = name :: (params :++ members)

    /** @inheritdoc */
    override def showCode(indent: Int): String = {
      val fields = members.map(_.showCode(indent)).mkString(" | ")

      s"type ${name.showCode(indent)} = $fields"
    }
  }

  /** The definition of an atom constructor and its associated arguments.
    *
    * @param name        the name of the atom
    * @param arguments   the arguments to the atom constructor
    * @param annotations the list of annotations
    * @param location    the source location that the node corresponds to
    * @param isPrivate    If the constructor is private (project-private).
    * @param passData    the pass metadata associated with this node
    */
  sealed case class Data(
    name: Name,
    arguments: List[DefinitionArgument],
    annotations: List[Name.GenericAnnotation],
    isPrivate: Boolean = false,
    location: Option[IdentifiedLocation],
<<<<<<< HEAD
    isPrivate: Boolean        = false,
    passData: MetadataStorage = new MetadataStorage()
=======
    passData: MetadataStorage      = new MetadataStorage(),
    diagnostics: DiagnosticStorage = DiagnosticStorage()
>>>>>>> 62610185
  ) extends IR
      with IRKind.Primitive
      with LazyDiagnosticStorage
      with LazyId {

    /** Creates a copy of `this`.
      *
      * @param name        the name of the atom
      * @param arguments   the arguments to the atom constructor
      * @param annotations the list of annotations
      * @param location    the source location that the node corresponds to
      * @param passData    the pass metadata associated with this node
      * @param diagnostics compiler diagnostics for this node
      * @param id          the identifier for the new node
      * @return a copy of `this`, updated with the specified values
      */
    def copy(
      name: Name                                = name,
      arguments: List[DefinitionArgument]       = arguments,
      annotations: List[Name.GenericAnnotation] = annotations,
      isPrivate: Boolean                        = isPrivate,
      location: Option[IdentifiedLocation]      = location,
      passData: MetadataStorage                 = passData,
      diagnostics: DiagnosticStorage            = diagnostics,
      id: UUID @Identifier                      = id
    ): Data = {
<<<<<<< HEAD
      val res = Data(
        name,
        arguments,
        annotations,
        location,
        isPrivate,
        passData
      )
      res.diagnostics = diagnostics
      res.id          = id
      res
=======
      if (
        name != this.name
        || arguments != this.arguments
        || annotations != this.annotations
        || isPrivate != this.isPrivate
        || location != this.location
        || passData != this.passData
        || diagnostics != this.diagnostics
        || id != this.id
      ) {
        val res = Data(
          name,
          arguments,
          annotations,
          isPrivate,
          location,
          passData,
          diagnostics
        )
        res.id = id
        res
      } else this
>>>>>>> 62610185
    }

    /** @inheritdoc */
    override def duplicate(
      keepLocations: Boolean   = true,
      keepMetadata: Boolean    = true,
      keepDiagnostics: Boolean = true,
      keepIdentifiers: Boolean = false
    ): Data =
      copy(
        name = name.duplicate(
          keepLocations,
          keepMetadata,
          keepDiagnostics,
          keepIdentifiers
        ),
        arguments = arguments.map(
          _.duplicate(
            keepLocations,
            keepMetadata,
            keepDiagnostics,
            keepIdentifiers
          )
        ),
        location = if (keepLocations) location else None,
        passData =
          if (keepMetadata) passData.duplicate else new MetadataStorage(),
        diagnostics = if (keepDiagnostics) diagnosticsCopy else null,
        id          = if (keepIdentifiers) id else null
      )

    /** @inheritdoc */
    override def setLocation(location: Option[IdentifiedLocation]): Data =
      copy(location = location)

    /** @inheritdoc */
    override def mapExpressions(
      fn: java.util.function.Function[Expression, Expression]
    ): Data = {
      copy(
        name        = name.mapExpressions(fn),
        arguments   = arguments.map(_.mapExpressions(fn)),
        annotations = annotations.map(_.mapExpressions(fn))
      )
    }

    /** String representation. */
    override def toString: String =
      s"""
         |Module.Scope.Definition.Data(
         |name = $name,
         |arguments = $arguments,
         |annotations = $annotations,
         |location = $location,
         |passData = ${this.showPassData},
         |diagnostics = $diagnostics,
         |id = $id
         |)
         |""".toSingleLine

    /** @inheritdoc */
    override def children: List[IR] = name :: arguments ::: annotations

    /** @inheritdoc */
    override def showCode(indent: Int): String = {
      val fields = arguments.map(_.showCode(indent)).mkString(" ")

      s"type ${name.showCode(indent)} $fields"
    }
  }

  /** The definition of a complex type definition that may contain
    * multiple atom and method definitions.
    *
    * @param name the name of the complex type
    * @param arguments the (type) arguments to the complex type
    * @param body the body of the complex type
    * @param location the source location that the node corresponds to
    * @param passData the pass metadata associated with this node
    */
  sealed case class SugaredType(
    name: Name,
    arguments: List[DefinitionArgument],
    body: List[IR],
    location: Option[IdentifiedLocation],
    passData: MetadataStorage = new MetadataStorage()
  ) extends Definition
      with IRKind.Sugar
      with LazyDiagnosticStorage
      with LazyId {

    /** Creates a copy of `this`.
      *
      * @param name        the name of the complex type
      * @param arguments   the (type) arguments to the complex type
      * @param body        the body of the complex type
      * @param location    the source location that the node corresponds to
      * @param passData    the pass metadata associated with this node
      * @param diagnostics compiler diagnostics for this node
      * @param id          the identifier for the new node
      * @return a copy of `this`, updated with the specified values
      */
    def copy(
      name: Name                           = name,
      arguments: List[DefinitionArgument]  = arguments,
      body: List[IR]                       = body,
      location: Option[IdentifiedLocation] = location,
      passData: MetadataStorage            = passData,
      diagnostics: DiagnosticStorage       = diagnostics,
      id: UUID @Identifier                 = id
    ): SugaredType = {
<<<<<<< HEAD
      val res = SugaredType(
        name,
        arguments,
        body,
        location,
        passData
      )
      res.diagnostics = diagnostics
      res.id          = id
      res
=======
      if (
        name != this.name
        || arguments != this.arguments
        || body != this.body
        || location != this.location
        || passData != this.passData
        || diagnostics != this.diagnostics
        || id != this.id
      ) {
        val res = SugaredType(
          name,
          arguments,
          body,
          location,
          passData,
          diagnostics
        )
        res.id = id
        res
      } else this
>>>>>>> 62610185
    }

    /** @inheritdoc */
    override def duplicate(
      keepLocations: Boolean   = true,
      keepMetadata: Boolean    = true,
      keepDiagnostics: Boolean = true,
      keepIdentifiers: Boolean = false
    ): SugaredType =
      copy(
        name = name.duplicate(
          keepLocations,
          keepMetadata,
          keepDiagnostics,
          keepIdentifiers
        ),
        arguments = arguments.map(
          _.duplicate(
            keepLocations,
            keepMetadata,
            keepDiagnostics,
            keepIdentifiers
          )
        ),
        body = body.map(
          _.duplicate(
            keepLocations,
            keepMetadata,
            keepDiagnostics,
            keepIdentifiers
          )
        ),
        location = if (keepLocations) location else None,
        passData =
          if (keepMetadata) passData.duplicate else new MetadataStorage(),
        diagnostics = if (keepDiagnostics) diagnosticsCopy else null,
        id          = if (keepIdentifiers) id else null
      )

    /** @inheritdoc */
    override def mapExpressions(
      fn: java.util.function.Function[Expression, Expression]
    ): SugaredType =
      copy(body = body.map(_.mapExpressions(fn)))

    /** @inheritdoc */
    override def setLocation(
      location: Option[IdentifiedLocation]
    ): SugaredType = copy(location = location)

    /** String representation. */
    override def toString: String =
      s"""
         |Module.Scope.Definition.SugaredType(
         |name = $name,
         |arguments = $arguments,
         |body = $body,
         |location = $location,
         |passData = ${this.showPassData},
         |diagnostics = $diagnostics,
         |id = $id
         |)
         |""".toSingleLine

    /** @inheritdoc */
    override def children: List[IR] = (name :: arguments) ::: body

    /** @inheritdoc */
    override def showCode(indent: Int): String = {
      val headerArgs = arguments.map(_.showCode(indent)).mkString(" ")
      val header     = s"type ${name.name} $headerArgs"
      val newIndent  = indent + indentLevel
      val bodyStr = body
        .map(mkIndent(newIndent) + _.showCode(newIndent))
        .mkString("\n\n")

      s"$header\n$bodyStr"
    }
  }
}<|MERGE_RESOLUTION|>--- conflicted
+++ resolved
@@ -73,12 +73,6 @@
       diagnostics: DiagnosticStorage       = diagnostics,
       id: UUID @Identifier                 = id
     ): Type = {
-<<<<<<< HEAD
-      val res = Type(name, params, members, location, passData)
-      res.diagnostics = diagnostics
-      res.id          = id
-      res
-=======
       if (
         name != this.name
         || params != this.params
@@ -88,12 +82,11 @@
         || diagnostics != this.diagnostics
         || id != this.id
       ) {
-        val res =
-          Type(name, params, members, location, passData, diagnostics)
-        res.id = id
+        val res = Type(name, params, members, location, passData)
+        res.diagnostics = diagnostics
+        res.id          = id
         res
       } else this
->>>>>>> 62610185
     }
 
     /** @inheritdoc */
@@ -180,13 +173,7 @@
     annotations: List[Name.GenericAnnotation],
     isPrivate: Boolean = false,
     location: Option[IdentifiedLocation],
-<<<<<<< HEAD
-    isPrivate: Boolean        = false,
-    passData: MetadataStorage = new MetadataStorage()
-=======
-    passData: MetadataStorage      = new MetadataStorage(),
-    diagnostics: DiagnosticStorage = DiagnosticStorage()
->>>>>>> 62610185
+    passData: MetadataStorage      = new MetadataStorage()
   ) extends IR
       with IRKind.Primitive
       with LazyDiagnosticStorage
@@ -213,19 +200,6 @@
       diagnostics: DiagnosticStorage            = diagnostics,
       id: UUID @Identifier                      = id
     ): Data = {
-<<<<<<< HEAD
-      val res = Data(
-        name,
-        arguments,
-        annotations,
-        location,
-        isPrivate,
-        passData
-      )
-      res.diagnostics = diagnostics
-      res.id          = id
-      res
-=======
       if (
         name != this.name
         || arguments != this.arguments
@@ -242,13 +216,12 @@
           annotations,
           isPrivate,
           location,
-          passData,
-          diagnostics
+          passData
         )
-        res.id = id
+        res.diagnostics = diagnostics
+        res.id          = id
         res
       } else this
->>>>>>> 62610185
     }
 
     /** @inheritdoc */
@@ -360,18 +333,6 @@
       diagnostics: DiagnosticStorage       = diagnostics,
       id: UUID @Identifier                 = id
     ): SugaredType = {
-<<<<<<< HEAD
-      val res = SugaredType(
-        name,
-        arguments,
-        body,
-        location,
-        passData
-      )
-      res.diagnostics = diagnostics
-      res.id          = id
-      res
-=======
       if (
         name != this.name
         || arguments != this.arguments
@@ -386,13 +347,12 @@
           arguments,
           body,
           location,
-          passData,
-          diagnostics
+          passData
         )
-        res.id = id
+        res.diagnostics = diagnostics
+        res.id          = id
         res
       } else this
->>>>>>> 62610185
     }
 
     /** @inheritdoc */
