--- conflicted
+++ resolved
@@ -51,24 +51,13 @@
     * @param passData        the pass metadata associated with this node
     */
   sealed case class Explicit(
-<<<<<<< HEAD
-    override val methodReference: Name.MethodReference,
+    methodReference: Name.MethodReference,
     bodyReference: Persistance.Reference[Expression],
     isStatic: Boolean,
-    override val isPrivate: Boolean,
+    override vel isPrivate: Boolean,
     isStaticWrapperForInstanceMethod: Boolean,
     override val location: Option[IdentifiedLocation],
     override val passData: MetadataStorage
-=======
-    methodReference: Name.MethodReference,
-    bodyReference: Persistance.Reference[Expression],
-    isStatic: Boolean,
-    isPrivate: Boolean,
-    isStaticWrapperForInstanceMethod: Boolean,
-    location: Option[IdentifiedLocation],
-    passData: MetadataStorage,
-    diagnostics: DiagnosticStorage
->>>>>>> 62610185
   ) extends Method
       with IRKind.Primitive
       with LazyDiagnosticStorage
@@ -119,20 +108,6 @@
       diagnostics: DiagnosticStorage       = diagnostics,
       id: UUID @Identifier                 = id
     ): Explicit = {
-<<<<<<< HEAD
-      val res = Explicit(
-        methodReference,
-        Persistance.Reference.of(body, false),
-        isStatic,
-        isPrivate,
-        isStaticWrapperForInstanceMethod,
-        location,
-        passData
-      )
-      res.diagnostics = diagnostics
-      res.id          = id
-      res
-=======
       if (
         methodReference != this.methodReference
         || body != this.body
@@ -151,13 +126,12 @@
           isPrivate,
           isStaticWrapperForInstanceMethod,
           location,
-          passData,
-          diagnostics
+          passData
         )
-        res.id = id
+        res.diagnostics = diagnostics
+        res.id          = id
         res
       } else this
->>>>>>> 62610185
     }
 
     /** @inheritdoc */
@@ -248,13 +222,8 @@
     def computeIsStatic(body: IR): Boolean = body match {
       case function: Function.Lambda =>
         function.arguments.headOption.map(_.name) match {
-<<<<<<< HEAD
-          case Some(Name.Self(_, true, _)) => true
-          case _                           => false
-=======
           case Some(self: Name.Self) => self.synthetic
           case _                     => false
->>>>>>> 62610185
         }
       case _ =>
         true // if it's not a function, it has no arguments, therefore no `self`
@@ -264,13 +233,8 @@
       body match {
         case function: Function.Lambda =>
           function.arguments.map(_.name) match {
-<<<<<<< HEAD
-            case Name.Self(_, true, _) :: Name.Self(_, false, _) :: _ =>
-              true
-=======
             case (self1: Name.Self) :: (self2: Name.Self) :: _ =>
               self1.synthetic && !self2.synthetic
->>>>>>> 62610185
             case _ => false
           }
         case _ => false
@@ -352,19 +316,6 @@
       diagnostics: DiagnosticStorage        = diagnostics,
       id: UUID @Identifier                  = id
     ): Binding = {
-<<<<<<< HEAD
-      val res = Binding(
-        methodReference,
-        arguments,
-        isPrivate,
-        body,
-        location,
-        passData
-      )
-      res.diagnostics = diagnostics
-      res.id          = id
-      res
-=======
       if (
         methodReference != this.methodReference
         || arguments != this.arguments
@@ -381,13 +332,12 @@
           isPrivate,
           body,
           location,
-          passData,
-          diagnostics
+          passData
         )
-        res.id = id
+        res.diagnostics = diagnostics
+        res.id          = id
         res
       } else this
->>>>>>> 62610185
     }
 
     /** @inheritdoc */
@@ -535,18 +485,6 @@
       diagnostics: DiagnosticStorage        = diagnostics,
       id: UUID @Identifier                  = id
     ): Conversion = {
-<<<<<<< HEAD
-      val res = Conversion(
-        methodReference,
-        sourceTypeName,
-        body,
-        location,
-        passData
-      )
-      res.diagnostics = diagnostics
-      res.id          = id
-      res
-=======
       if (
         methodReference != this.methodReference
         || sourceTypeName != this.sourceTypeName
@@ -556,19 +494,17 @@
         || diagnostics != this.diagnostics
         || id != this.id
       ) {
-
         val res = Conversion(
           methodReference,
           sourceTypeName,
           body,
           location,
-          passData,
-          diagnostics
+          passData
         )
-        res.id = id
+        res.diagnostics = diagnostics
+        res.id          = id
         res
       } else this
->>>>>>> 62610185
     }
 
     /** @inheritdoc */
