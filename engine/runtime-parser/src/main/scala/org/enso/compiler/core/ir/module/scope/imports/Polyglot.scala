package org.enso.compiler.core.ir.module.scope.imports

import org.enso.compiler.core.Implicits.{ShowPassData, ToStringHelper}
import org.enso.compiler.core.{IR, Identifier}
import org.enso.compiler.core.ir.module.scope.Import
import org.enso.compiler.core.ir.{
  DiagnosticStorage,
  Expression,
  IRKind,
  IdentifiedLocation,
  LazyDiagnosticStorage,
  LazyId,
  MetadataStorage
}

import java.util.UUID

/** An import of a polyglot class.
  *
  * @param entity language-specific information on the imported entity
  * @param rename the name this object should be visible under in the importing scope
  * @param location the source location that the node corresponds to
  * @param passData the pass metadata associated with this node
  */
sealed case class Polyglot(
  entity: Polyglot.Entity,
  rename: Option[String],
  override val location: Option[IdentifiedLocation],
  override val passData: MetadataStorage = new MetadataStorage()
) extends Import
    with IRKind.Primitive
    with LazyDiagnosticStorage
    with LazyId {

  /** Creates a copy of `this`.
    *
    * @param entity      language-specific information on the imported entity
    * @param rename      the name this object should be visible under in the
    *                    importing scope
    * @param location    the source location that the node corresponds to
    * @param passData    the pass metadata associated with this node
    * @param diagnostics compiler diagnostics for this node
    * @param id          the identifier for the new node
    * @return a copy of `this`, updated with the specified values
    */
  def copy(
    entity: Polyglot.Entity              = entity,
    rename: Option[String]               = rename,
    location: Option[IdentifiedLocation] = location,
    passData: MetadataStorage            = passData,
    diagnostics: DiagnosticStorage       = diagnostics,
    id: UUID @Identifier                 = id
  ): Polyglot = {
<<<<<<< HEAD
    val res = Polyglot(entity, rename, location, passData)
    res.diagnostics = diagnostics
    res.id          = id
    res
=======
    if (
      entity != this.entity
      || rename != this.rename
      || location != this.location
      || passData != this.passData
      || diagnostics != this.diagnostics
      || id != this.id
    ) {
      val res =
        Polyglot(entity, rename, location, passData, diagnostics)
      res.id = id
      res
    } else this
>>>>>>> 62610185
  }

  /** @inheritdoc */
  override def duplicate(
    keepLocations: Boolean   = true,
    keepMetadata: Boolean    = true,
    keepDiagnostics: Boolean = true,
    keepIdentifiers: Boolean = false
  ): Polyglot =
    copy(
      location = if (keepLocations) location else None,
      passData =
        if (keepMetadata) passData.duplicate else new MetadataStorage(),
      diagnostics = if (keepDiagnostics) diagnosticsCopy else null,
      id          = if (keepIdentifiers) id else null
    )

  /** @inheritdoc */
  override def setLocation(
    location: Option[IdentifiedLocation]
  ): Polyglot = copy(location = location)

  /** @inheritdoc */
  override def mapExpressions(
    fn: java.util.function.Function[Expression, Expression]
  ): Polyglot =
    this

  /** Returns the name this object is visible as from Enso code.
    *
    * @return the visible name of this object
    */
  def getVisibleName: String = rename.getOrElse(entity.getVisibleName)

  /** String representation. */
  override def toString: String =
    s"""
       |Module.Scope.Import.Polyglot(
       |entity = $entity,
       |rename = $rename,
       |location = $location,
       |passData = ${this.showPassData},
       |diagnostics = $diagnostics,
       |id = $id
       |)
       |""".toSingleLine

  /** @inheritdoc */
  override def children: List[IR] = List()

  /** @inheritdoc */
  override def showCode(indent: Int): String = {
    val renamePart = rename.map(name => s"as $name").getOrElse("")
    s"polyglot ${entity.langName} import ${entity.showCode(indent)} $renamePart"
  }
}

object Polyglot {

  /** Represents language-specific polyglot import data. */
  sealed trait Entity {
    val langName: String

    /** Returns the name this object is visible as from Enso code.
      *
      * @return the visible name of this object
      */
    def getVisibleName: String

    def showCode(indent: Int = 0): String
  }

  /** Represents an import of a Java class.
    *
    * @param packageName the name of the package containing the imported
    *                    class
    * @param className   the class name
    */
  case class Java(packageName: String, className: String) extends Entity {
    val langName = "java"

    override def getVisibleName: String = className

    /** Returns the fully qualified Java name of this object.
      *
      * @return the Java-side name of the imported entity
      */
    def getJavaName: String = s"$packageName.$className"

    override def showCode(indent: Int): String =
      s"$packageName.$className"
  }
}<|MERGE_RESOLUTION|>--- conflicted
+++ resolved
@@ -51,12 +51,6 @@
     diagnostics: DiagnosticStorage       = diagnostics,
     id: UUID @Identifier                 = id
   ): Polyglot = {
-<<<<<<< HEAD
-    val res = Polyglot(entity, rename, location, passData)
-    res.diagnostics = diagnostics
-    res.id          = id
-    res
-=======
     if (
       entity != this.entity
       || rename != this.rename
@@ -65,12 +59,11 @@
       || diagnostics != this.diagnostics
       || id != this.id
     ) {
-      val res =
-        Polyglot(entity, rename, location, passData, diagnostics)
-      res.id = id
+      val res = Polyglot(entity, rename, location, passData)
+      res.diagnostics = diagnostics
+      res.id          = id
       res
     } else this
->>>>>>> 62610185
   }
 
   /** @inheritdoc */
