--- conflicted
+++ resolved
@@ -68,12 +68,6 @@
     diagnostics: DiagnosticStorage = diagnostics,
     id: UUID @Identifier           = id
   ): Resolution = {
-<<<<<<< HEAD
-    val res = Resolution(originalName, reason, passData)
-    res.diagnostics = diagnostics
-    res.id          = id
-    res
-=======
     if (
       originalName != this.originalName
       || reason != this.reason
@@ -81,12 +75,11 @@
       || diagnostics != this.diagnostics
       || id != this.id
     ) {
-
-      val res = Resolution(originalName, reason, passData, diagnostics)
-      res.id = id
+      val res = Resolution(originalName, reason, passData)
+      res.diagnostics = diagnostics
+      res.id           = id
       res
     } else this
->>>>>>> 62610185
   }
 
   /** @inheritdoc */
