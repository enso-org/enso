--- conflicted
+++ resolved
@@ -59,12 +59,6 @@
       diagnostics: DiagnosticStorage       = diagnostics,
       id: UUID @Identifier                 = id
     ): Documentation = {
-<<<<<<< HEAD
-      val res = Documentation(doc, location, passData)
-      res.diagnostics = diagnostics
-      res.id          = id
-      res
-=======
       if (
         doc != this.doc
         || location != this.location
@@ -72,12 +66,11 @@
         || diagnostics != this.diagnostics
         || id != this.id
       ) {
-
-        val res = Documentation(doc, location, passData, diagnostics)
-        res.id = id
+        val res = Documentation(doc, location, passData)
+        res.diagnostics = diagnostics
+        res.id          = id
         res
       } else this
->>>>>>> 62610185
     }
 
     /** @inheritdoc */
