package org.enso.languageserver.runtime

import java.util.UUID

/**
  * An update containing information about expression.
  *
<<<<<<< HEAD
  * @param id expression id
  * @param type optional type of expression
  * @param shortValue optional value of expression
  * @param methodCall optional pointer to a method definition
=======
  * @param expressionId the id of updated expression
  * @param `type` the updated type of expression
  * @param methodPointer the suggestion id of the updated method pointer
  * @param profilingInfo profiling information about the expression
  * @param fromCache whether or not the expression's value came from the cache
>>>>>>> af1aab35
  */
case class ExpressionValueUpdate(
  id: UUID,
  `type`: Option[String],
<<<<<<< HEAD
  shortValue: Option[String],
  methodCall: Option[MethodPointer]
=======
  methodPointer: Option[Long],
  profilingInfo: Vector[ProfilingInfo],
  fromCache: Boolean
>>>>>>> af1aab35
)<|MERGE_RESOLUTION|>--- conflicted
+++ resolved
@@ -1,32 +1,19 @@
 package org.enso.languageserver.runtime
 
-import java.util.UUID
+import org.enso.languageserver.runtime.ExecutionApi.ExpressionId
 
-/**
-  * An update containing information about expression.
+/** An update containing information about expression.
   *
-<<<<<<< HEAD
-  * @param id expression id
-  * @param type optional type of expression
-  * @param shortValue optional value of expression
-  * @param methodCall optional pointer to a method definition
-=======
   * @param expressionId the id of updated expression
   * @param `type` the updated type of expression
   * @param methodPointer the suggestion id of the updated method pointer
   * @param profilingInfo profiling information about the expression
   * @param fromCache whether or not the expression's value came from the cache
->>>>>>> af1aab35
   */
 case class ExpressionValueUpdate(
-  id: UUID,
+  expressionId: ExpressionId,
   `type`: Option[String],
-<<<<<<< HEAD
-  shortValue: Option[String],
-  methodCall: Option[MethodPointer]
-=======
   methodPointer: Option[Long],
   profilingInfo: Vector[ProfilingInfo],
   fromCache: Boolean
->>>>>>> af1aab35
 )