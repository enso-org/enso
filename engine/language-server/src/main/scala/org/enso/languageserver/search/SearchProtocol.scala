--- conflicted
+++ resolved
@@ -225,13 +225,9 @@
       selfType: Option[FieldUpdate[String]]                  = None,
       returnType: Option[FieldUpdate[String]]                = None,
       documentation: Option[FieldUpdate[String]]             = None,
-<<<<<<< HEAD
+      documentationHtml: Option[FieldUpdate[String]]         = None,
       scope: Option[FieldUpdate[Suggestion.Scope]]           = None,
       reexport: Option[FieldUpdate[String]]                  = None
-=======
-      documentationHtml: Option[FieldUpdate[String]]         = None,
-      scope: Option[FieldUpdate[Suggestion.Scope]]           = None
->>>>>>> 042a0f81
     ) extends SuggestionsDatabaseUpdate
 
     implicit val decoder: Decoder[SuggestionsDatabaseUpdate] =
