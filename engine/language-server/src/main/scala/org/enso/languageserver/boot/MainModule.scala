package org.enso.languageserver.boot

import akka.actor.ActorSystem
import buildinfo.Info
import com.typesafe.config.ConfigFactory
import org.enso.distribution.locking.{
  ResourceManager,
  ThreadSafeFileLockManager
}
import org.enso.distribution.{DistributionManager, Environment, LanguageHome}
import org.enso.editions.EditionResolver
import org.enso.editions.updater.EditionManager
import org.enso.filewatcher.WatcherAdapterFactory
import org.enso.jsonrpc.{JsonRpcServer, SecureConnectionConfig}
import org.enso.languageserver.capability.CapabilityRouter
import org.enso.languageserver.data._
import org.enso.languageserver.effect
import org.enso.languageserver.filemanager._
import org.enso.languageserver.http.server.BinaryWebSocketServer
import org.enso.languageserver.io._
import org.enso.languageserver.libraries._
import org.enso.languageserver.monitoring.{
  HealthCheckEndpoint,
  IdlenessEndpoint,
  IdlenessMonitor
}
import org.enso.languageserver.profiling.{EventsMonitorActor, ProfilingManager}
import org.enso.languageserver.protocol.binary.{
  BinaryConnectionControllerFactory,
  InboundMessageDecoder
}
import org.enso.languageserver.protocol.json.{
  JsonConnectionControllerFactory,
  JsonRpcProtocolFactory
}
import org.enso.languageserver.requesthandler.monitoring.PingHandler
import org.enso.languageserver.runtime._
import org.enso.languageserver.runtime.events.RuntimeEventsMonitor
import org.enso.languageserver.search.SuggestionsHandler
import org.enso.languageserver.session.SessionRouter
import org.enso.languageserver.text.BufferRegistry
import org.enso.languageserver.util.binary.BinaryEncoder
import org.enso.languageserver.vcsmanager.{Git, VcsManager}
import org.enso.librarymanager.LibraryLocations
import org.enso.librarymanager.local.DefaultLocalLibraryProvider
import org.enso.librarymanager.published.PublishedLibraryCache
import org.enso.lockmanager.server.LockManagerService
import org.enso.logger.Converter
import org.enso.logger.masking.Masking
import org.enso.logger.JulHandler
import org.enso.logger.akka.AkkaConverter
import org.enso.common.HostAccessFactory
import org.enso.polyglot.{RuntimeOptions, RuntimeServerInfo}
import org.enso.profiling.events.NoopEventsMonitor
import org.enso.searcher.memory.InMemorySuggestionsRepo
import org.enso.text.{ContentBasedVersioning, Sha3_224VersionCalculator}
import org.graalvm.polyglot.Engine
import org.graalvm.polyglot.Context
import org.graalvm.polyglot.io.MessageEndpoint
import org.slf4j.event.Level
import org.slf4j.LoggerFactory

import java.io.{File, PrintStream}
import java.net.URI
import java.nio.charset.StandardCharsets
import java.time.Clock

import scala.concurrent.duration._

/** A main module containing all components of the server.
  *
  * @param serverConfig configuration for the language server
  * @param logLevel log level for the Language Server
  */
class MainModule(serverConfig: LanguageServerConfig, logLevel: Level) {

  private val log = LoggerFactory.getLogger(this.getClass)
  log.info(
    "Initializing main module of the Language Server from [{}, {}, {}]",
    Info.currentEdition,
    serverConfig,
    logLevel
  )

  private val utcClock = Clock.systemUTC()

  val directoriesConfig = ProjectDirectoriesConfig(serverConfig.contentRootPath)
  private val contentRoot = ContentRootWithFile(
    ContentRoot.Project(serverConfig.contentRootUuid),
    new File(serverConfig.contentRootPath)
  )

  private val openAiKey = sys.env.get("OPENAI_API_KEY")
  private val openAiCfg = openAiKey.map(AICompletionConfig)

  val languageServerConfig = Config(
    contentRoot,
    FileManagerConfig(timeout = 3.seconds),
    VcsManagerConfig(
      initTimeout = 5.seconds,
      timeout     = 3.seconds,
      asyncInit   = true
    ),
    PathWatcherConfig(),
    ExecutionContextConfig(),
    directoriesConfig,
    serverConfig.profilingConfig,
    serverConfig.startupConfig,
    openAiCfg
  )
  log.trace("Created Language Server config [{}].", languageServerConfig)

  implicit val system: ActorSystem =
    ActorSystem(
      serverConfig.name,
      None,
      Some(getClass.getClassLoader),
      Some(serverConfig.computeExecutionContext)
    )
  log.trace("Created ActorSystem [{}].", system)

  private val zioRuntime =
    new effect.ExecutionContextRuntime(system.dispatcher)
  private val zioExec = effect.ZioExec(zioRuntime)
  log.trace("Created ZIO executor [{}].", zioExec)

  private val fileSystem: FileSystem = new FileSystem(log)
  log.trace("Created file system [{}].", fileSystem)

  val git = Git.withEmptyUserConfig(
    Some(languageServerConfig.vcsManager.dataDirectory),
    languageServerConfig.vcsManager.asyncInit
  )
  log.trace("Created git [{}].", git)

  implicit val versionCalculator: ContentBasedVersioning =
    Sha3_224VersionCalculator
  log.trace("Created Version Calculator [{}].", versionCalculator)

  val suggestionsRepo =
    new InMemorySuggestionsRepo()(
      system.dispatcher
    );
  log.trace("Created SQL suggestions repo: [{}].", suggestionsRepo)

  val idlenessMonitor =
    system.actorOf(IdlenessMonitor.props(utcClock))

  lazy val sessionRouter =
    system.actorOf(SessionRouter.props(), "session-router")

  val environment         = new Environment {}
  val languageHome        = LanguageHome.detectFromExecutableLocation(environment)
  val distributionManager = new DistributionManager(environment)

  val editionProvider =
    EditionManager.makeEditionProvider(distributionManager, Some(languageHome))
  val editionResolver = EditionResolver(editionProvider)
  val editionReferenceResolver = new EditionReferenceResolver(
    contentRoot.file,
    editionProvider,
    editionResolver
  )
  val editionManager = EditionManager(distributionManager, Some(languageHome))
  val lockManager = new ThreadSafeFileLockManager(
    distributionManager.paths.locks
  )
  val resourceManager = new ResourceManager(lockManager)

  val lockManagerService = system.actorOf(
    LockManagerService.props(lockManager),
    "lock-manager-service"
  )

  private val (runtimeEventsMonitor, messagesCallbackOpt) =
    languageServerConfig.profiling.profilingEventsLogPath match {
      case Some(path) =>
        val out = new PrintStream(path.toFile, StandardCharsets.UTF_8)
        new RuntimeEventsMonitor(out) -> Some(())
      case None =>
        new NoopEventsMonitor() -> None
    }
  log.trace(
    "Started runtime events monitor [{}].",
    runtimeEventsMonitor.getClass.getName
  )

  private val eventsMonitor =
    system.actorOf(
      EventsMonitorActor.props(runtimeEventsMonitor),
      "events-monitor"
    )

  private val messagesCallback =
    messagesCallbackOpt
      .map(_ => EventsMonitorActor.messagesCallback(eventsMonitor))
      .toList

  private val profilingManager =
    system.actorOf(
      ProfilingManager.props(eventsMonitor, distributionManager),
      "profiling-manager"
    )

  lazy val runtimeConnector =
    system.actorOf(
      RuntimeConnector.props(lockManagerService, eventsMonitor),
      "runtime-connector"
    )

  lazy val contentRootManagerActor =
    system.actorOf(
      ContentRootManagerActor.props(languageServerConfig),
      "content-root-manager"
    )

  lazy val contentRootManagerWrapper: ContentRootManager =
    new ContentRootManagerWrapper(languageServerConfig, contentRootManagerActor)

  lazy val fileManager = system.actorOf(
    FileManager.pool(
      languageServerConfig.fileManager,
      contentRootManagerWrapper,
      fileSystem,
      zioExec
    ),
    "file-manager"
  )

  lazy val vcsManager = system.actorOf(
    VcsManager.props(
      languageServerConfig.vcsManager,
      git,
      contentRootManagerWrapper,
      zioExec
    ),
    "vcs-manager"
  )

  lazy val bufferRegistry =
    system.actorOf(
      BufferRegistry.props(
        fileManager,
        vcsManager,
        runtimeConnector,
        contentRootManagerWrapper,
        TimingsConfig.default().withAutoSave(6.seconds)
      ),
      "buffer-registry"
    )

  lazy val receivesTreeUpdatesHandler =
    system.actorOf(
      ReceivesTreeUpdatesHandler.props(
        languageServerConfig,
        contentRootManagerWrapper,
        new WatcherAdapterFactory,
        fileSystem,
        zioExec
      ),
      "file-event-registry"
    )

  lazy val suggestionsHandler =
    system.actorOf(
      SuggestionsHandler
        .props(
          languageServerConfig,
          contentRootManagerWrapper,
          suggestionsRepo,
          sessionRouter,
          runtimeConnector
        ),
      "suggestions-handler"
    )

  lazy val capabilityRouter =
    system.actorOf(
      CapabilityRouter.props(
        bufferRegistry,
        receivesTreeUpdatesHandler,
        suggestionsHandler
      ),
      "capability-router"
    )

  lazy val contextRegistry =
    system.actorOf(
      ContextRegistry
        .props(
          languageServerConfig,
          RuntimeFailureMapper(contentRootManagerWrapper),
          runtimeConnector,
          sessionRouter
        ),
      "context-registry"
    )

  val stdOut    = new ObservableOutputStream
  val stdErr    = new ObservableOutputStream
  val stdInSink = new ObservableOutputStream
  val stdIn     = new ObservablePipedInputStream(stdInSink)

  val builder = Context
    .newBuilder()
    .allowAllAccess(true)
    .allowHostAccess(new HostAccessFactory().allWithTypeMapping())
    .allowExperimentalOptions(true)
    .option(RuntimeServerInfo.ENABLE_OPTION, "true")
    .option(RuntimeOptions.INTERACTIVE_MODE, "true")
    .option(RuntimeOptions.PROJECT_ROOT, serverConfig.contentRootPath)
    .option(
      RuntimeOptions.LOG_LEVEL,
      Converter.toJavaLevel(logLevel).getName
    )
    .option(RuntimeOptions.STRICT_ERRORS, "false")
    .option(RuntimeOptions.LOG_MASKING, Masking.isMaskingEnabled.toString)
    .option(RuntimeOptions.EDITION_OVERRIDE, Info.currentEdition)
    .option(
      RuntimeOptions.JOB_PARALLELISM,
      Runtime.getRuntime.availableProcessors().toString
    )
    .option(RuntimeOptions.PREINITIALIZE, "js")
    .out(stdOut)
    .err(stdErr)
    .in(stdIn)
    .logHandler(JulHandler.get())
    .serverTransport((uri: URI, peerEndpoint: MessageEndpoint) => {
      if (uri.toString == RuntimeServerInfo.URI) {
        val connection = new RuntimeConnector.Endpoint(
          runtimeConnector,
          peerEndpoint
        )
        runtimeConnector ! RuntimeConnector.Initialize(peerEndpoint)
        connection
      } else null
    })
  if (
    Engine
      .newBuilder()
      .allowExperimentalOptions(true)
      .build
      .getLanguages()
      .containsKey("java")
  ) {
    builder
      .option("java.ExposeNativeJavaVM", "true")
      .option("java.Polyglot", "true")
      .option("java.UseBindingsLoader", "true")
      .allowCreateThread(true)
  }

  val context = builder.build()
  log.trace("Created Runtime context [{}].", context)

  system.eventStream.setLogLevel(AkkaConverter.toAkka(logLevel))
  log.trace("Set akka log level to [{}].", logLevel)

  val runtimeKiller =
    system.actorOf(
      RuntimeKiller.props(runtimeConnector, context),
      "runtime-context"
    )

  val stdOutController =
    system.actorOf(
      OutputRedirectionController
        .props(stdOut, OutputKind.StandardOutput, sessionRouter),
      "std-out-controller"
    )

  val stdErrController =
    system.actorOf(
      OutputRedirectionController
        .props(stdErr, OutputKind.StandardError, sessionRouter),
      "std-err-controller"
    )

  val stdInController =
    system.actorOf(
      InputRedirectionController.props(stdIn, stdInSink, sessionRouter),
      "std-in-controller"
    )

  val projectSettingsManager = system.actorOf(
    ProjectSettingsManager.props(contentRoot.file, editionResolver),
    "project-settings-manager"
  )

  val libraryLocations =
    LibraryLocations.resolve(
      distributionManager,
      Some(languageHome),
      Some(contentRoot.file.toPath)
    )

  val localLibraryManager = system.actorOf(
    LocalLibraryManager.props(contentRoot.file, libraryLocations),
    "local-library-manager"
  )

  val libraryConfig = LibraryConfig(
    localLibraryManager      = localLibraryManager,
    editionReferenceResolver = editionReferenceResolver,
    editionManager           = editionManager,
    localLibraryProvider     = DefaultLocalLibraryProvider.make(libraryLocations),
    publishedLibraryCache =
      PublishedLibraryCache.makeReadOnlyCache(libraryLocations),
    installerConfig = LibraryInstallerConfig(
      distributionManager,
      resourceManager,
      Some(languageHome),
      new CompilerBasedDependencyExtractor(logLevel)
    )
  )

  val pingHandlerProps =
    PingHandler.props(
      List(
        bufferRegistry,
        capabilityRouter,
        fileManager,
        contextRegistry
      ),
      10.seconds,
      true
    )

  private val healthCheckEndpoint =
    new HealthCheckEndpoint(pingHandlerProps, system)(
      serverConfig.computeExecutionContext
    )

  private val idlenessEndpoint =
    new IdlenessEndpoint(idlenessMonitor)

  private val jsonRpcProtocolFactory = new JsonRpcProtocolFactory

  private val initializationComponent =
    ResourcesInitialization(
      system.eventStream,
      directoriesConfig,
      jsonRpcProtocolFactory,
      suggestionsRepo,
      context,
      zioRuntime
    )(system.dispatcher)

  private val jsonRpcControllerFactory = new JsonConnectionControllerFactory(
    mainComponent          = initializationComponent,
    bufferRegistry         = bufferRegistry,
    capabilityRouter       = capabilityRouter,
    fileManager            = fileManager,
    vcsManager             = vcsManager,
    contentRootManager     = contentRootManagerActor,
    contextRegistry        = contextRegistry,
    suggestionsHandler     = suggestionsHandler,
    stdOutController       = stdOutController,
    stdErrController       = stdErrController,
    stdInController        = stdInController,
    runtimeConnector       = runtimeConnector,
    idlenessMonitor        = idlenessMonitor,
    projectSettingsManager = projectSettingsManager,
    profilingManager       = profilingManager,
    libraryConfig          = libraryConfig,
    config                 = languageServerConfig
  )
  log.trace(
    "Created JSON connection controller factory [{}].",
    jsonRpcControllerFactory
  )

  val secureConfig = SecureConnectionConfig
    .fromApplicationConfig(akkaHttpsConfig())
    .fold(
      v => v.flatMap(msg => { log.warn(s"invalid secure config: $msg"); None }),
      Some(_)
    )

  val jsonRpcServer =
    new JsonRpcServer(
      jsonRpcProtocolFactory,
      jsonRpcControllerFactory,
      JsonRpcServer
        .Config(
          outgoingBufferSize = 10000,
          lazyMessageTimeout = 10.seconds,
          secureConfig       = secureConfig
        ),
      List(healthCheckEndpoint, idlenessEndpoint),
      messagesCallback
    )
  log.trace("Created JSON RPC Server [{}].", jsonRpcServer)

  val binaryServer =
    new BinaryWebSocketServer(
      InboundMessageDecoder,
      BinaryEncoder.empty,
      new BinaryConnectionControllerFactory(fileManager),
      BinaryWebSocketServer.Config(
        outgoingBufferSize = 100,
        lazyMessageTimeout = 10.seconds,
        secureConfig       = secureConfig
      ),
      messagesCallback
    )
  log.trace("Created Binary WebSocket Server [{}].", binaryServer)

  log.info(
    "Main module of the Language Server initialized with config [{}].",
    languageServerConfig
  )

  /** Close the main module releasing all resources. */
  def close(): Unit = {
    suggestionsRepo.close()
    context.close()
<<<<<<< HEAD
    ydoc.close()
    runtimeEventsMonitor.close()
=======
>>>>>>> 9632f04e
    log.info("Closed Language Server main module.")
  }

  private def akkaHttpsConfig(): com.typesafe.config.Config = {
    val empty = ConfigFactory.empty().atPath("akka.https")
    ConfigFactory
      .load()
      .withFallback(empty)
      .getConfig("akka")
      .getConfig("https")
  }
}<|MERGE_RESOLUTION|>--- conflicted
+++ resolved
@@ -515,11 +515,7 @@
   def close(): Unit = {
     suggestionsRepo.close()
     context.close()
-<<<<<<< HEAD
-    ydoc.close()
     runtimeEventsMonitor.close()
-=======
->>>>>>> 9632f04e
     log.info("Closed Language Server main module.")
   }
 
