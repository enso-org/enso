package org.enso.languageserver.boot

import akka.actor.ActorSystem
import buildinfo.Info
import com.typesafe.config.ConfigFactory
import org.enso.distribution.locking.{
  ResourceManager,
  ThreadSafeFileLockManager
}
import org.enso.distribution.{DistributionManager, Environment, LanguageHome}
import org.enso.editions.EditionResolver
import org.enso.editions.updater.EditionManager
import org.enso.filewatcher.WatcherAdapterFactory
import org.enso.jsonrpc.{JsonRpcServer, SecureConnectionConfig}
import org.enso.languageserver.capability.CapabilityRouter
import org.enso.languageserver.data._
import org.enso.languageserver.effect
import org.enso.languageserver.filemanager._
import org.enso.languageserver.http.server.BinaryWebSocketServer
import org.enso.languageserver.io._
import org.enso.languageserver.libraries._
import org.enso.languageserver.monitoring.{
  HealthCheckEndpoint,
  IdlenessEndpoint,
  IdlenessMonitor
}
import org.enso.languageserver.profiling.{EventsMonitorActor, ProfilingManager}
import org.enso.languageserver.protocol.binary.{
  BinaryConnectionControllerFactory,
  InboundMessageDecoder
}
import org.enso.languageserver.protocol.json.{
  JsonConnectionControllerFactory,
  JsonRpcProtocolFactory
}
import org.enso.languageserver.requesthandler.monitoring.PingHandler
import org.enso.languageserver.runtime._
import org.enso.languageserver.runtime.events.RuntimeEventsMonitor
import org.enso.languageserver.search.SuggestionsHandler
import org.enso.languageserver.session.SessionRouter
import org.enso.languageserver.text.BufferRegistry
import org.enso.languageserver.util.binary.BinaryEncoder
import org.enso.languageserver.vcsmanager.{Git, VcsManager}
import org.enso.librarymanager.LibraryLocations
import org.enso.librarymanager.local.DefaultLocalLibraryProvider
import org.enso.librarymanager.published.PublishedLibraryCache
import org.enso.lockmanager.server.LockManagerService
import org.enso.logger.Converter
import org.enso.logger.masking.Masking
import org.enso.logger.JulHandler
import org.enso.logger.akka.AkkaConverter
import org.enso.common.HostAccessFactory
import org.enso.languageserver.boot.config.ApplicationConfig
import org.enso.polyglot.{RuntimeOptions, RuntimeServerInfo}
import org.enso.profiling.events.NoopEventsMonitor
import org.enso.searcher.memory.InMemorySuggestionsRepo
import org.enso.text.{ContentBasedVersioning, Sha3_224VersionCalculator}
import org.enso.ydoc.Ydoc
import org.graalvm.polyglot.Engine
import org.graalvm.polyglot.Context
import org.graalvm.polyglot.io.MessageEndpoint
import org.slf4j.event.Level
import org.slf4j.LoggerFactory

import java.io.{File, PrintStream}
import java.net.URI
import java.nio.charset.StandardCharsets
import java.time.Clock

import scala.concurrent.duration._

/** A main module containing all components of the server.
  *
  * @param serverConfig configuration for the language server
  * @param logLevel log level for the Language Server
  */
class MainModule(serverConfig: LanguageServerConfig, logLevel: Level) {

  private val log = LoggerFactory.getLogger(this.getClass)
  log.info(
    "Initializing main module of the Language Server from [{}, {}, {}]",
    Info.currentEdition,
    serverConfig,
    logLevel
  )

  private val applicationConfig = ApplicationConfig.load()

  private val utcClock = Clock.systemUTC()

  val directoriesConfig = ProjectDirectoriesConfig(serverConfig.contentRootPath)
  private val contentRoot = ContentRootWithFile(
    ContentRoot.Project(serverConfig.contentRootUuid),
    new File(serverConfig.contentRootPath)
  )

  private val openAiKey = sys.env.get("OPENAI_API_KEY")
  private val openAiCfg = openAiKey.map(AICompletionConfig)

  val languageServerConfig = Config(
    contentRoot,
    FileManagerConfig(timeout = 3.seconds),
    VcsManagerConfig(
      initTimeout = 5.seconds,
      timeout     = 3.seconds,
      asyncInit   = true
    ),
    PathWatcherConfig(),
    ExecutionContextConfig(),
    directoriesConfig,
    serverConfig.profilingConfig,
    serverConfig.startupConfig,
    openAiCfg
  )
  log.trace("Created Language Server config [{}].", languageServerConfig)

  implicit val system: ActorSystem =
    ActorSystem(
      serverConfig.name,
      None,
      Some(getClass.getClassLoader),
      Some(serverConfig.computeExecutionContext)
    )
  log.trace("Created ActorSystem [{}].", system)

  private val zioRuntime =
    new effect.ExecutionContextRuntime(system.dispatcher)
  private val zioExec = effect.ZioExec(zioRuntime)
  log.trace("Created ZIO executor [{}].", zioExec)

  private val fileSystem: FileSystem = new FileSystem(log)
  log.trace("Created file system [{}].", fileSystem)

  val git = Git.withEmptyUserConfig(
    Some(languageServerConfig.vcsManager.dataDirectory),
    languageServerConfig.vcsManager.asyncInit
  )
  log.trace("Created git [{}].", git)

  implicit val versionCalculator: ContentBasedVersioning =
    Sha3_224VersionCalculator
  log.trace("Created Version Calculator [{}].", versionCalculator)

  val suggestionsRepo =
    new InMemorySuggestionsRepo()(
      system.dispatcher
    );
  log.trace("Created SQL suggestions repo: [{}].", suggestionsRepo)

  val idlenessMonitor =
    system.actorOf(IdlenessMonitor.props(utcClock))

  lazy val sessionRouter =
    system.actorOf(SessionRouter.props(), "session-router")

  val environment         = new Environment {}
  val languageHome        = LanguageHome.detectFromExecutableLocation(environment)
  val distributionManager = new DistributionManager(environment)

  val editionProvider =
    EditionManager.makeEditionProvider(distributionManager, Some(languageHome))
  val editionResolver = EditionResolver(editionProvider)
  val editionReferenceResolver = new EditionReferenceResolver(
    contentRoot.file,
    editionProvider,
    editionResolver
  )
  val editionManager = EditionManager(distributionManager, Some(languageHome))
  val lockManager = new ThreadSafeFileLockManager(
    distributionManager.paths.locks
  )
  val resourceManager = new ResourceManager(lockManager)

  val lockManagerService = system.actorOf(
    LockManagerService.props(lockManager),
    "lock-manager-service"
  )

  private val (runtimeEventsMonitor, messagesCallbackOpt) =
    languageServerConfig.profiling.profilingEventsLogPath match {
      case Some(path) =>
        val out = new PrintStream(path.toFile, StandardCharsets.UTF_8)
        new RuntimeEventsMonitor(out) -> Some(())
      case None =>
        new NoopEventsMonitor() -> None
    }
  log.trace(
    "Started runtime events monitor [{}].",
    runtimeEventsMonitor.getClass.getName
  )

  private val eventsMonitor =
    system.actorOf(
      EventsMonitorActor.props(runtimeEventsMonitor),
      "events-monitor"
    )

  private val messagesCallback =
    messagesCallbackOpt
      .map(_ => EventsMonitorActor.messagesCallback(eventsMonitor))
      .toList

  private val profilingManager =
    system.actorOf(
      ProfilingManager.props(eventsMonitor, distributionManager),
      "profiling-manager"
    )

  lazy val runtimeConnector =
    system.actorOf(
      RuntimeConnector.props(lockManagerService, eventsMonitor),
      "runtime-connector"
    )

  lazy val contentRootManagerActor =
    system.actorOf(
      ContentRootManagerActor.props(languageServerConfig),
      "content-root-manager"
    )

  lazy val contentRootManagerWrapper: ContentRootManager =
    new ContentRootManagerWrapper(languageServerConfig, contentRootManagerActor)

  lazy val fileManager = system.actorOf(
    FileManager.pool(
      languageServerConfig.fileManager,
      contentRootManagerWrapper,
      fileSystem,
      zioExec
    ),
    "file-manager"
  )

  lazy val vcsManager = system.actorOf(
    VcsManager.props(
      languageServerConfig.vcsManager,
      git,
      contentRootManagerWrapper,
      zioExec
    ),
    "vcs-manager"
  )

  lazy val bufferRegistry =
    system.actorOf(
      BufferRegistry.props(
        fileManager,
        vcsManager,
        runtimeConnector,
        contentRootManagerWrapper,
        TimingsConfig.default().withAutoSave(6.seconds)
      ),
      "buffer-registry"
    )

  lazy val receivesTreeUpdatesHandler =
    system.actorOf(
      ReceivesTreeUpdatesHandler.props(
        languageServerConfig,
        contentRootManagerWrapper,
        new WatcherAdapterFactory,
        fileSystem,
        zioExec
      ),
      "file-event-registry"
    )

  lazy val suggestionsHandler =
    system.actorOf(
      SuggestionsHandler
        .props(
          languageServerConfig,
          contentRootManagerWrapper,
          suggestionsRepo,
          sessionRouter,
          runtimeConnector
        ),
      "suggestions-handler"
    )

  lazy val capabilityRouter =
    system.actorOf(
      CapabilityRouter.props(
        bufferRegistry,
        receivesTreeUpdatesHandler,
        suggestionsHandler
      ),
      "capability-router"
    )

  lazy val contextRegistry =
    system.actorOf(
      ContextRegistry
        .props(
          languageServerConfig,
          RuntimeFailureMapper(contentRootManagerWrapper),
          runtimeConnector,
          sessionRouter
        ),
      "context-registry"
    )

  val stdOut    = new ObservableOutputStream
  val stdErr    = new ObservableOutputStream
  val stdInSink = new ObservableOutputStream
  val stdIn     = new ObservablePipedInputStream(stdInSink)

  val builder = Context
    .newBuilder()
    .allowAllAccess(true)
    .allowHostAccess(new HostAccessFactory().allWithTypeMapping())
    .allowExperimentalOptions(true)
    .option(RuntimeServerInfo.ENABLE_OPTION, "true")
    .option(RuntimeOptions.INTERACTIVE_MODE, "true")
    .option(RuntimeOptions.PROJECT_ROOT, serverConfig.contentRootPath)
    .option(
      RuntimeOptions.LOG_LEVEL,
      Converter.toJavaLevel(logLevel).getName
    )
    .option(RuntimeOptions.STRICT_ERRORS, "false")
    .option(RuntimeOptions.LOG_MASKING, Masking.isMaskingEnabled.toString)
    .option(RuntimeOptions.EDITION_OVERRIDE, Info.currentEdition)
    .option(
      RuntimeOptions.JOB_PARALLELISM,
      Runtime.getRuntime.availableProcessors().toString
    )
    .option(RuntimeOptions.PREINITIALIZE, "js")
    .out(stdOut)
    .err(stdErr)
    .in(stdIn)
    .logHandler(JulHandler.get())
    .serverTransport((uri: URI, peerEndpoint: MessageEndpoint) => {
      if (uri.toString == RuntimeServerInfo.URI) {
        val connection = new RuntimeConnector.Endpoint(
          runtimeConnector,
          peerEndpoint
        )
        runtimeConnector ! RuntimeConnector.Initialize(peerEndpoint)
        connection
      } else null
    })
  if (
    Engine
      .newBuilder()
      .allowExperimentalOptions(true)
      .build
      .getLanguages()
      .containsKey("java")
  ) {
    builder
      .option("java.ExposeNativeJavaVM", "true")
      .option("java.Polyglot", "true")
      .option("java.UseBindingsLoader", "true")
      .allowCreateThread(true)
  }

  val context = builder.build()
  log.trace("Created Runtime context [{}].", context)

  system.eventStream.setLogLevel(AkkaConverter.toAkka(logLevel))
  log.trace("Set akka log level to [{}].", logLevel)

  val runtimeKiller =
    system.actorOf(
      RuntimeKiller.props(runtimeConnector, context),
      "runtime-context"
    )

  val stdOutController =
    system.actorOf(
      OutputRedirectionController
        .props(stdOut, OutputKind.StandardOutput, sessionRouter),
      "std-out-controller"
    )

  val stdErrController =
    system.actorOf(
      OutputRedirectionController
        .props(stdErr, OutputKind.StandardError, sessionRouter),
      "std-err-controller"
    )

  val stdInController =
    system.actorOf(
      InputRedirectionController.props(stdIn, stdInSink, sessionRouter),
      "std-in-controller"
    )

  val projectSettingsManager = system.actorOf(
    ProjectSettingsManager.props(contentRoot.file, editionResolver),
    "project-settings-manager"
  )

  val libraryLocations =
    LibraryLocations.resolve(
      distributionManager,
      Some(languageHome),
      Some(contentRoot.file.toPath)
    )

  val localLibraryManager = system.actorOf(
    LocalLibraryManager.props(contentRoot.file, libraryLocations),
    "local-library-manager"
  )

  val libraryConfig = LibraryConfig(
    localLibraryManager      = localLibraryManager,
    editionReferenceResolver = editionReferenceResolver,
    editionManager           = editionManager,
    localLibraryProvider     = DefaultLocalLibraryProvider.make(libraryLocations),
    publishedLibraryCache =
      PublishedLibraryCache.makeReadOnlyCache(libraryLocations),
    installerConfig = LibraryInstallerConfig(
      distributionManager,
      resourceManager,
      Some(languageHome),
      new CompilerBasedDependencyExtractor(logLevel)
    )
  )

  val pingHandlerProps =
    PingHandler.props(
      List(
        bufferRegistry,
        capabilityRouter,
        fileManager,
        contextRegistry
      ),
      10.seconds,
      true
    )

  private val healthCheckEndpoint =
    new HealthCheckEndpoint(pingHandlerProps, system)(
      serverConfig.computeExecutionContext
    )

  private val idlenessEndpoint =
    new IdlenessEndpoint(idlenessMonitor)

  private val jsonRpcProtocolFactory = new JsonRpcProtocolFactory

  private val initializationComponent =
    ResourcesInitialization(
      system.eventStream,
      directoriesConfig,
      jsonRpcProtocolFactory,
      suggestionsRepo,
      context,
      zioRuntime
    )(system.dispatcher)

  private val jsonRpcControllerFactory = new JsonConnectionControllerFactory(
    mainComponent          = initializationComponent,
    bufferRegistry         = bufferRegistry,
    capabilityRouter       = capabilityRouter,
    fileManager            = fileManager,
    vcsManager             = vcsManager,
    contentRootManager     = contentRootManagerActor,
    contextRegistry        = contextRegistry,
    suggestionsHandler     = suggestionsHandler,
    stdOutController       = stdOutController,
    stdErrController       = stdErrController,
    stdInController        = stdInController,
    runtimeConnector       = runtimeConnector,
    idlenessMonitor        = idlenessMonitor,
    projectSettingsManager = projectSettingsManager,
    profilingManager       = profilingManager,
    libraryConfig          = libraryConfig,
    config                 = languageServerConfig
  )
  log.trace(
    "Created JSON connection controller factory [{}].",
    jsonRpcControllerFactory
  )

  val secureConfig = SecureConnectionConfig
    .fromApplicationConfig(akkaHttpsConfig())
    .fold(
      v => v.flatMap(msg => { log.warn(s"invalid secure config: $msg"); None }),
      Some(_)
    )

  val jsonRpcServer =
    new JsonRpcServer(
      jsonRpcProtocolFactory,
      jsonRpcControllerFactory,
      JsonRpcServer
        .Config(
          outgoingBufferSize = 10000,
          lazyMessageTimeout = 10.seconds,
          secureConfig       = secureConfig
        ),
      List(healthCheckEndpoint, idlenessEndpoint),
      messagesCallback
    )
  log.trace("Created JSON RPC Server [{}].", jsonRpcServer)

  val binaryServer =
    new BinaryWebSocketServer(
      InboundMessageDecoder,
      BinaryEncoder.empty,
      new BinaryConnectionControllerFactory(fileManager),
      BinaryWebSocketServer.Config(
        outgoingBufferSize = 100,
        lazyMessageTimeout = 10.seconds,
        secureConfig       = secureConfig
      ),
      messagesCallback
    )
  log.trace("Created Binary WebSocket Server [{}].", binaryServer)

  private val ydoc = Ydoc.builder()
    .hostname(applicationConfig.ydoc.hostname)
    .port(applicationConfig.ydoc.port)
    .build()
  ydoc.start()
  log.debug("Started Ydoc server.")

  log.info(
    "Main module of the Language Server initialized with config [{}].",
    languageServerConfig
  )

  /** Close the main module releasing all resources. */
  def close(): Unit = {
    suggestionsRepo.close()
    context.close()
<<<<<<< HEAD
    ydoc.close()
=======
    runtimeEventsMonitor.close()
>>>>>>> f1a19010
    log.info("Closed Language Server main module.")
  }

  private def akkaHttpsConfig(): com.typesafe.config.Config = {
    val empty = ConfigFactory.empty().atPath("akka.https")
    ConfigFactory
      .load()
      .withFallback(empty)
      .getConfig("akka")
      .getConfig("https")
  }
}<|MERGE_RESOLUTION|>--- conflicted
+++ resolved
@@ -526,11 +526,8 @@
   def close(): Unit = {
     suggestionsRepo.close()
     context.close()
-<<<<<<< HEAD
+    runtimeEventsMonitor.close()
     ydoc.close()
-=======
-    runtimeEventsMonitor.close()
->>>>>>> f1a19010
     log.info("Closed Language Server main module.")
   }
 
