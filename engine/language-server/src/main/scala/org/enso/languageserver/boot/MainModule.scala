--- conflicted
+++ resolved
@@ -493,17 +493,6 @@
     )
   log.trace("Created Binary WebSocket Server [{}].", binaryServer)
 
-<<<<<<< HEAD
-  private val ydoc = Ydoc
-    .builder()
-    .hostname(applicationConfig.ydoc.hostname)
-    .port(applicationConfig.ydoc.port)
-    .build()
-  ydoc.start()
-  log.trace("Started Ydoc server.")
-
-=======
->>>>>>> 9027596b
   log.info(
     "Main module of the Language Server initialized with config [{}].",
     languageServerConfig
