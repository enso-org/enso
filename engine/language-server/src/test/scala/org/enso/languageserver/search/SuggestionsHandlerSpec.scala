package org.enso.languageserver.search

import akka.actor.{ActorRef, ActorSystem}
import akka.testkit.{ImplicitSender, TestKit, TestProbe}
import org.apache.commons.io.FileUtils
import org.enso.languageserver.boot.{ProfilingConfig, StartupConfig}
import org.enso.languageserver.capability.CapabilityProtocol.{
  AcquireCapability,
  CapabilityAcquired
}
import org.enso.languageserver.data._
import org.enso.languageserver.event.InitializedEvent
import org.enso.languageserver.filemanager._
import org.enso.languageserver.session.JsonSession
import org.enso.languageserver.session.SessionRouter.DeliverToJsonController
import org.enso.polyglot.data.{Tree, TypeGraph}
import org.enso.polyglot.runtime.Runtime.Api
import org.enso.polyglot.{ExportedSymbol, ModuleExports, Suggestion}
import org.enso.searcher.sql.{SqlDatabase, SqlSuggestionsRepo, SqlVersionsRepo}
import org.enso.searcher.{SuggestionsRepo, VersionsRepo}
import org.enso.testkit.RetrySpec
import org.enso.text.editing.model.Position
import org.enso.text.{ContentVersion, Sha3_224VersionCalculator}
import org.scalatest.BeforeAndAfterAll
import org.scalatest.matchers.should.Matchers
import org.scalatest.wordspec.AnyWordSpecLike

import java.nio.file.Files
import java.util.UUID

import scala.collection.immutable.ListSet
import scala.concurrent.duration._
import scala.concurrent.{Await, Future}
import scala.util.{Failure, Success}

class SuggestionsHandlerSpec
    extends TestKit(ActorSystem("TestSystem"))
    with ImplicitSender
    with AnyWordSpecLike
    with Matchers
    with BeforeAndAfterAll
    with RetrySpec {

  import system.dispatcher

  val Timeout: FiniteDuration = 10.seconds

  def contentsVersion(text: String): ContentVersion =
    Sha3_224VersionCalculator.evalVersion(text)

  override def afterAll(): Unit = {
    TestKit.shutdownActorSystem(system)
  }

  "SuggestionsHandler" should {

    "subscribe to notification updates" taggedAs Retry in withDb {
      (_, _, _, _, handler) =>
        val clientId = UUID.randomUUID()

        handler ! AcquireCapability(
          newJsonSession(clientId),
          CapabilityRegistration(ReceivesSuggestionsDatabaseUpdates())
        )
        expectMsg(CapabilityAcquired)
    }

    "receive runtime updates" taggedAs Retry in withDb {
      (_, repo, router, _, handler) =>
        val clientId = UUID.randomUUID()

        // acquire capability
        handler ! AcquireCapability(
          newJsonSession(clientId),
          CapabilityRegistration(ReceivesSuggestionsDatabaseUpdates())
        )
        expectMsg(CapabilityAcquired)

        // receive updates
        handler ! Api.SuggestionsDatabaseModuleUpdateNotification(
          "Foo.Main",
          contentsVersion(""),
          Vector(),
          Vector(),
          Tree.Root(Suggestions.all.toVector.map { suggestion =>
            Tree.Node(
              Api.SuggestionUpdate(suggestion, Api.SuggestionAction.Add()),
              Vector()
            )
          })
        )

        val updates = Suggestions.all.zipWithIndex.map {
          case (suggestion, ix) =>
            SearchProtocol.SuggestionsDatabaseUpdate.Add(ix + 1L, suggestion)
        }
        router.expectMsg(
          DeliverToJsonController(
            clientId,
            SearchProtocol.SuggestionsDatabaseUpdateNotification(
              Suggestions.all.size.toLong,
              updates
            )
          )
        )

        // check database entries exist
        val (_, records) = Await.result(repo.getAll, Timeout)
        records.map(
          _.suggestion.name
        ) should contain theSameElementsAs Suggestions.all.map(_.name)
    }

    "apply runtime updates in correct order" taggedAs Retry in withDb {
      (_, repo, router, _, handler) =>
        val clientId = UUID.randomUUID()

        // acquire capability
        handler ! AcquireCapability(
          newJsonSession(clientId),
          CapabilityRegistration(ReceivesSuggestionsDatabaseUpdates())
        )
        expectMsg(CapabilityAcquired)

        // receive updates
        handler ! Api.SuggestionsDatabaseModuleUpdateNotification(
          "Foo.Main",
          contentsVersion(""),
          Vector(),
          Vector(),
          Tree.Root(
            Suggestions.all.toVector
              .map { suggestion =>
                Tree.Node(
                  Api
                    .SuggestionUpdate(suggestion, Api.SuggestionAction.Add()),
                  Vector()
                )
              } ++
            Suggestions.all.map { suggestion =>
              Tree.Node(
                Api.SuggestionUpdate(
                  suggestion,
                  Api.SuggestionAction.Remove()
                ),
                Vector()
              )
            }
          )
        )

        val updatesAdd = Suggestions.all.zipWithIndex.map {
          case (suggestion, ix) =>
            SearchProtocol.SuggestionsDatabaseUpdate.Add(ix + 1L, suggestion)
        }
        val updatesRemove = Suggestions.all.zipWithIndex.map { case (_, ix) =>
          SearchProtocol.SuggestionsDatabaseUpdate.Remove(ix + 1L)
        }
        router.expectMsg(
          DeliverToJsonController(
            clientId,
            SearchProtocol.SuggestionsDatabaseUpdateNotification(
              Suggestions.all.size * 2L,
              updatesAdd ++ updatesRemove
            )
          )
        )

        // check that all database entries are removed
        val (_, all) = Await.result(repo.getAll, Timeout)
        all shouldEqual Seq()
    }

    "apply runtime updates tree" taggedAs Retry in withDb {
      (_, _, router, _, handler) =>
        val clientId = UUID.randomUUID()

        // acquire capability
        handler ! AcquireCapability(
          newJsonSession(clientId),
          CapabilityRegistration(ReceivesSuggestionsDatabaseUpdates())
        )
        expectMsg(CapabilityAcquired)

        val tree1 = Tree.Root(
          Vector(
            Tree.Node(
              Api.SuggestionUpdate(
                Suggestions.module,
                Api.SuggestionAction.Add()
              ),
              Vector()
            ),
            Tree.Node(
              Api.SuggestionUpdate(
                Suggestions.constructor,
                Api.SuggestionAction.Add()
              ),
              Vector()
            ),
            Tree.Node(
              Api.SuggestionUpdate(
                Suggestions.method,
                Api.SuggestionAction.Add()
              ),
              Vector(
                Tree.Node(
                  Api.SuggestionUpdate(
                    Suggestions.function,
                    Api.SuggestionAction.Add()
                  ),
                  Vector(
                    Tree.Node(
                      Api.SuggestionUpdate(
                        Suggestions.local,
                        Api.SuggestionAction.Add()
                      ),
                      Vector()
                    )
                  )
                )
              )
            )
          )
        )

        // add tree
        handler ! Api.SuggestionsDatabaseModuleUpdateNotification(
          "Foo.Main",
          contentsVersion(""),
          Vector(),
          Vector(),
          tree1
        )

        val updates1 = tree1.toVector.zipWithIndex.map { case (update, ix) =>
          SearchProtocol.SuggestionsDatabaseUpdate.Add(
            ix + 1L,
            update.suggestion
          )
        }
        router.expectMsg(
          DeliverToJsonController(
            clientId,
            SearchProtocol.SuggestionsDatabaseUpdateNotification(
              updates1.size.toLong,
              updates1
            )
          )
        )

        val tree2 = Tree.Root(
          Vector(
            Tree.Node(
              Api.SuggestionUpdate(
                Suggestions.constructor,
                Api.SuggestionAction.Modify(
                  arguments = Some(
                    Seq(
                      Api.SuggestionArgumentAction
                        .Modify(0, reprType = Some("A"))
                    )
                  )
                )
              ),
              Vector()
            ),
            Tree.Node(
              Api.SuggestionUpdate(
                Suggestions.method,
                Api.SuggestionAction.Modify()
              ),
              Vector(
                Tree.Node(
                  Api.SuggestionUpdate(
                    Suggestions.function,
                    Api.SuggestionAction.Modify(
                      scope = Some(Suggestions.local.scope)
                    )
                  ),
                  Vector(
                    Tree.Node(
                      Api.SuggestionUpdate(
                        Suggestions.local,
                        Api.SuggestionAction.Remove()
                      ),
                      Vector()
                    ),
                    Tree.Node(
                      Api.SuggestionUpdate(
                        Suggestions.local,
                        Api.SuggestionAction.Add()
                      ),
                      Vector()
                    )
                  )
                )
              )
            )
          )
        )
        // update tree
        handler ! Api.SuggestionsDatabaseModuleUpdateNotification(
          "Foo.Main",
          contentsVersion("1"),
          Vector(),
          Vector(),
          tree2
        )

        val updates2 = Seq(
          SearchProtocol.SuggestionsDatabaseUpdate.Modify(
            2L,
            arguments = Some(
              Seq(
                SearchProtocol.SuggestionArgumentUpdate
                  .Modify(
                    0,
                    reprType = Some(
                      SearchProtocol
                        .FieldUpdate(SearchProtocol.FieldAction.Set, Some("A"))
                    )
                  )
              )
            )
          ),
          SearchProtocol.SuggestionsDatabaseUpdate.Modify(
            4L,
            scope = Some(
              SearchProtocol.FieldUpdate(
                SearchProtocol.FieldAction.Set,
                Some(Suggestions.local.scope)
              )
            )
          ),
          SearchProtocol.SuggestionsDatabaseUpdate.Remove(5L),
          SearchProtocol.SuggestionsDatabaseUpdate.Add(6L, Suggestions.local)
        )
        router.expectMsg(
          DeliverToJsonController(
            clientId,
            SearchProtocol.SuggestionsDatabaseUpdateNotification(
              (updates1.size + updates2.size).toLong - 1,
              updates2
            )
          )
        )
    }

    "apply update with an atom named as module" taggedAs Retry in withDb {
      (_, _, router, _, handler) =>
        val clientId = UUID.randomUUID()

        // acquire capability
        handler ! AcquireCapability(
          newJsonSession(clientId),
          CapabilityRegistration(ReceivesSuggestionsDatabaseUpdates())
        )
        expectMsg(CapabilityAcquired)

        val moduleName = "Test.Foo"
        val fooAtom = Suggestion.Constructor(
          externalId    = None,
          module        = moduleName,
          name          = "Foo",
          arguments     = Vector(),
          returnType    = moduleName,
          documentation = None
        )
        val module = Suggestion.Module(
          module        = moduleName,
          documentation = None
        )

        val tree = Tree.Root(
          Vector(
            Tree.Node(
              Api.SuggestionUpdate(
                module,
                Api.SuggestionAction.Add()
              ),
              Vector()
            ),
            Tree.Node(
              Api.SuggestionUpdate(
                fooAtom,
                Api.SuggestionAction.Add()
              ),
              Vector()
            )
          )
        )

        // add tree
        handler ! Api.SuggestionsDatabaseModuleUpdateNotification(
          "Foo.Main",
          contentsVersion(""),
          Vector(),
          Vector(),
          tree
        )

        val updates = tree.toVector.zipWithIndex.map { case (update, ix) =>
          SearchProtocol.SuggestionsDatabaseUpdate.Add(
            ix + 1L,
            update.suggestion
          )
        }
        router.expectMsg(
          DeliverToJsonController(
            clientId,
            SearchProtocol.SuggestionsDatabaseUpdateNotification(
              updates.size.toLong,
              updates
            )
          )
        )
    }

    "apply runtime actions" taggedAs Retry in withDb {
      (_, repo, router, _, handler) =>
        val clientId = UUID.randomUUID()

        // acquire capability
        handler ! AcquireCapability(
          newJsonSession(clientId),
          CapabilityRegistration(ReceivesSuggestionsDatabaseUpdates())
        )
        expectMsg(CapabilityAcquired)

        val suggestions = Seq(
          Suggestions.constructor,
          Suggestions.method,
          Suggestions.function,
          Suggestions.local
        )

        val tree1 = Tree.Root(
          Vector(
            Tree.Node(
              Api.SuggestionUpdate(
                Suggestions.constructor,
                Api.SuggestionAction.Add()
              ),
              Vector()
            ),
            Tree.Node(
              Api.SuggestionUpdate(
                Suggestions.method,
                Api.SuggestionAction.Add()
              ),
              Vector(
                Tree.Node(
                  Api.SuggestionUpdate(
                    Suggestions.function,
                    Api.SuggestionAction.Add()
                  ),
                  Vector(
                    Tree.Node(
                      Api.SuggestionUpdate(
                        Suggestions.local,
                        Api.SuggestionAction.Add()
                      ),
                      Vector()
                    )
                  )
                )
              )
            )
          )
        )

        // add tree
        handler ! Api.SuggestionsDatabaseModuleUpdateNotification(
          "Foo.Main",
          contentsVersion(""),
          Vector(),
          Vector(),
          tree1
        )

        val updates1 = tree1.toVector.zipWithIndex.map { case (update, ix) =>
          SearchProtocol.SuggestionsDatabaseUpdate.Add(
            ix + 1L,
            update.suggestion
          )
        }
        router.expectMsg(
          DeliverToJsonController(
            clientId,
            SearchProtocol.SuggestionsDatabaseUpdateNotification(
              updates1.size.toLong,
              updates1
            )
          )
        )

        // clean module
        handler ! Api.SuggestionsDatabaseModuleUpdateNotification(
          "Foo.Main",
          contentsVersion("1"),
          Vector(
            Api.SuggestionsDatabaseAction.Clean(Suggestions.constructor.module)
          ),
          Vector(),
          Tree.Root(Vector())
        )

        val updates2 = suggestions.zipWithIndex.map { case (_, ix) =>
          SearchProtocol.SuggestionsDatabaseUpdate.Remove(ix + 1L)
        }
        router.expectMsg(
          DeliverToJsonController(
            clientId,
            SearchProtocol.SuggestionsDatabaseUpdateNotification(
              updates1.size.toLong,
              updates2
            )
          )
        )

        // check that all database entries are removed
        val (_, all) = Await.result(repo.getAll, Timeout)
        all shouldEqual Seq()
    }

    "apply export updates" taggedAs Retry in withDb {
      (_, _, router, _, handler) =>
        val clientId = UUID.randomUUID()

        // acquire capability
        handler ! AcquireCapability(
          newJsonSession(clientId),
          CapabilityRegistration(ReceivesSuggestionsDatabaseUpdates())
        )
        expectMsg(CapabilityAcquired)

        val tree1 = Tree.Root(
          Vector(
            Tree.Node(
              Api.SuggestionUpdate(
                Suggestions.module,
                Api.SuggestionAction.Add()
              ),
              Vector()
            ),
            Tree.Node(
              Api.SuggestionUpdate(
                Suggestions.constructor,
                Api.SuggestionAction.Add()
              ),
              Vector()
            ),
            Tree.Node(
              Api.SuggestionUpdate(
                Suggestions.method,
                Api.SuggestionAction.Add()
              ),
              Vector(
                Tree.Node(
                  Api.SuggestionUpdate(
                    Suggestions.function,
                    Api.SuggestionAction.Add()
                  ),
                  Vector(
                    Tree.Node(
                      Api.SuggestionUpdate(
                        Suggestions.local,
                        Api.SuggestionAction.Add()
                      ),
                      Vector()
                    )
                  )
                )
              )
            )
          )
        )

        // add tree
        handler ! Api.SuggestionsDatabaseModuleUpdateNotification(
          "Foo.Main",
          contentsVersion(""),
          Vector(),
          Vector(),
          tree1
        )

        val updates1 = tree1.toVector.zipWithIndex.map { case (update, ix) =>
          SearchProtocol.SuggestionsDatabaseUpdate.Add(
            ix + 1L,
            update.suggestion
          )
        }
        router.expectMsg(
          DeliverToJsonController(
            clientId,
            SearchProtocol.SuggestionsDatabaseUpdateNotification(
              updates1.size.toLong,
              updates1
            )
          )
        )

        val exportUpdateAdd =
          Api.ExportsUpdate(
            ModuleExports(
              "Foo.Bar",
              ListSet(
                ExportedSymbol.Module(
                  Suggestions.module.module
                ),
                ExportedSymbol.Atom(
                  Suggestions.constructor.module,
                  Suggestions.constructor.name
                ),
                ExportedSymbol.Method(
                  Suggestions.method.module,
                  Suggestions.method.name
                )
              )
            ),
            Api.ExportsAction.Add()
          )
        // apply updates1
        handler ! Api.SuggestionsDatabaseModuleUpdateNotification(
          "Foo.Main",
          contentsVersion("1"),
          Vector(),
          Vector(exportUpdateAdd),
          Tree.Root(Vector())
        )

        val updates2 = Seq(1L, 2L, 3L).map { id =>
          SearchProtocol.SuggestionsDatabaseUpdate.Modify(
            id,
            reexport = Some(fieldUpdate(exportUpdateAdd.exports.module))
          )
        }
        router.expectMsg(
          DeliverToJsonController(
            clientId,
            SearchProtocol.SuggestionsDatabaseUpdateNotification(
              updates1.size.toLong + 1,
              updates2
            )
          )
        )

        val exportUpdateRemove =
          Api.ExportsUpdate(
            ModuleExports(
              "Foo.Bar",
              ListSet(
                ExportedSymbol.Module(
                  Suggestions.module.module
                ),
                ExportedSymbol.Atom(
                  Suggestions.constructor.module,
                  Suggestions.constructor.name
                ),
                ExportedSymbol.Method(
                  Suggestions.method.module,
                  Suggestions.method.name
                )
              )
            ),
            Api.ExportsAction.Remove()
          )
        // apply updates2
        handler ! Api.SuggestionsDatabaseModuleUpdateNotification(
          "Foo.Main",
          contentsVersion("2"),
          Vector(),
          Vector(exportUpdateRemove),
          Tree.Root(Vector())
        )

        val updates3 = Seq(1L, 2L, 3L).map { id =>
          SearchProtocol.SuggestionsDatabaseUpdate.Modify(
            id,
            reexport = Some(fieldRemove)
          )
        }
        router.expectMsg(
          DeliverToJsonController(
            clientId,
            SearchProtocol.SuggestionsDatabaseUpdateNotification(
              updates1.size.toLong + 2,
              updates3
            )
          )
        )
    }

    "get initial suggestions database version" taggedAs Retry in withDb {
      (_, _, _, _, handler) =>
        handler ! SearchProtocol.GetSuggestionsDatabaseVersion

        expectMsg(SearchProtocol.GetSuggestionsDatabaseVersionResult(0))
    }

    "get suggestions database version" taggedAs Retry in withDb {
      (_, repo, _, _, handler) =>
        Await.ready(repo.insert(Suggestions.constructor), Timeout)
        handler ! SearchProtocol.GetSuggestionsDatabaseVersion

        expectMsg(SearchProtocol.GetSuggestionsDatabaseVersionResult(1))
    }

    "get initial suggestions database" taggedAs Retry in withDb {
      (_, _, _, _, handler) =>
        handler ! SearchProtocol.GetSuggestionsDatabase

        expectMsg(SearchProtocol.GetSuggestionsDatabaseResult(0, Seq()))
    }

    "get suggestions database return empty result" taggedAs Retry in withDb {
      (_, repo, _, _, handler) =>
        Await.ready(repo.insert(Suggestions.constructor), Timeout)
        handler ! SearchProtocol.GetSuggestionsDatabase

        expectMsg(
          SearchProtocol.GetSuggestionsDatabaseResult(1, Seq())
        )
    }

    "invalidate suggestions database" taggedAs Retry in withDb {
      (_, repo, _, connector, handler) =>
        Await.ready(repo.insert(Suggestions.constructor), Timeout)
        handler ! SearchProtocol.InvalidateSuggestionsDatabase

        connector.expectMsgClass(classOf[Api.Request]) match {
          case Api.Request(_, Api.InvalidateModulesIndexRequest()) =>
          case Api.Request(_, msg) =>
            fail(s"Runtime connector receive unexpected message: $msg")
        }
        connector.reply(Api.Response(Api.InvalidateModulesIndexResponse()))

        expectMsg(SearchProtocol.InvalidateSuggestionsDatabaseResult)
    }

    "search entries by empty search query" taggedAs Retry in withDb {
      (config, repo, _, _, handler) =>
        val (_, inserted) =
          Await.result(repo.insertAll(Suggestions.all), Timeout)
        handler ! SearchProtocol.Completion(
          file       = mkModulePath(config, "Foo", "Main.enso"),
          position   = Position(0, 0),
          selfType   = None,
          returnType = None,
          tags       = None,
          isStatic   = None
        )

        expectMsg(
          SearchProtocol.CompletionResult(
            1L,
            Seq(
              inserted(0),
              inserted(1),
              inserted(2),
              inserted(6),
              inserted(7),
              inserted(8),
              inserted(3)
            )
          )
        )
    }

    "search entries by self type" taggedAs Retry in withDb {
      (config, repo, _, _, handler) =>
        val (_, Seq(_, _, _, methodId, _, _, methodOnAnyId, _, _)) =
          Await.result(repo.insertAll(Suggestions.all), Timeout)
        handler ! SearchProtocol.Completion(
          file       = mkModulePath(config, "Main.enso"),
          position   = Position(0, 0),
          selfType   = Some("MyType"),
          returnType = None,
          tags       = None,
          isStatic   = None
        )

        expectMsg(
          SearchProtocol.CompletionResult(
            1L,
            Seq(methodId, methodOnAnyId)
          )
        )
    }

    "search entries based on supertypes of self" taggedAs Retry in withDb {
      (config, repo, _, _, handler) =>
        val (
          _,
          Seq(_, _, _, _, _, _, anyMethodId, numberMethodId, integerMethodId)
        ) =
          Await.result(repo.insertAll(Suggestions.all), Timeout)

        handler ! SearchProtocol.Completion(
          file       = mkModulePath(config, "Main.enso"),
          position   = Position(0, 0),
          selfType   = Some("Integer"),
          returnType = None,
          tags       = None,
          isStatic   = None
        )

        expectMsg(
          SearchProtocol.CompletionResult(
            1L,
            Seq(integerMethodId, numberMethodId, anyMethodId)
          )
        )
    }

    "search entries for any" taggedAs Retry in withDb {
      (config, repo, _, _, handler) =>
        val (_, Seq(_, _, _, _, _, _, anyMethodId, _, _)) =
          Await.result(repo.insertAll(Suggestions.all), Timeout)

        handler ! SearchProtocol.Completion(
          file       = mkModulePath(config, "Main.enso"),
          position   = Position(0, 0),
          selfType   = Some("Any"),
          returnType = None,
          tags       = None,
          isStatic   = None
        )

        expectMsg(
          SearchProtocol.CompletionResult(
            1L,
            Seq(anyMethodId)
          )
        )
    }

    "search entries by return type" taggedAs Retry in withDb {
      (config, repo, _, _, handler) =>
        val (_, Seq(_, _, _, _, functionId, _, _, _, _)) =
          Await.result(repo.insertAll(Suggestions.all), Timeout)
        handler ! SearchProtocol.Completion(
          file       = mkModulePath(config, "Main.enso"),
          position   = Position(1, 10),
          selfType   = None,
          returnType = Some("IO"),
          tags       = None,
          isStatic   = None
        )

        expectMsg(
          SearchProtocol.CompletionResult(
            1L,
            Seq(functionId)
          )
        )
    }

    "search entries by tags" taggedAs Retry in withDb {
      (config, repo, _, _, handler) =>
        val (_, Seq(_, _, _, _, _, localId, _, _, _)) =
          Await.result(repo.insertAll(Suggestions.all), Timeout)
        handler ! SearchProtocol.Completion(
          file       = mkModulePath(config, "Main.enso"),
          position   = Position(42, 0),
          selfType   = None,
          returnType = None,
          tags       = Some(Seq(SearchProtocol.SuggestionKind.Local)),
          isStatic   = None
        )

        expectMsg(
          SearchProtocol.CompletionResult(
            1L,
            Seq(localId)
          )
        )
    }

    "search entries by static attribute" taggedAs Retry in withDb {
      (config, repo, _, _, handler) =>
        val all = Seq(
          Suggestions.module,
          Suggestions.tpe,
          Suggestions.constructor,
          Suggestions.method.copy(isStatic = true),
          Suggestions.function,
          Suggestions.local,
          Suggestions.methodOnAny,
          Suggestions.methodOnNumber,
          Suggestions.methodOnInteger
        )

        val (_, Seq(_, _, _, methodId, _, _, _, _, _)) =
          Await.result(repo.insertAll(all), Timeout)
        handler ! SearchProtocol.Completion(
          file       = mkModulePath(config, "Main.enso"),
          position   = Position(42, 0),
          selfType   = None,
          returnType = None,
          tags       = None,
          isStatic   = Some(true)
        )

        expectMsg(
          SearchProtocol.CompletionResult(
            1L,
            Seq(methodId)
          )
        )
    }
  }

  private def fieldUpdate(value: String): SearchProtocol.FieldUpdate[String] =
    SearchProtocol.FieldUpdate(SearchProtocol.FieldAction.Set, Some(value))

  private def fieldRemove[A]: SearchProtocol.FieldUpdate[A] =
    SearchProtocol.FieldUpdate(SearchProtocol.FieldAction.Remove, None)

  def newSuggestionsHandler(
    config: Config,
    sessionRouter: TestProbe,
    runtimeConnector: TestProbe,
    suggestionsRepo: SuggestionsRepo[Future],
    versionsRepo: VersionsRepo[Future]
  ): ActorRef = {
    val contentRootManagerActor =
      system.actorOf(ContentRootManagerActor.props(config))
    val contentRootManagerWrapper: ContentRootManager =
      new ContentRootManagerWrapper(config, contentRootManagerActor)
    system.actorOf(
      SuggestionsHandler.props(
        config,
        contentRootManagerWrapper,
        suggestionsRepo,
        versionsRepo,
        sessionRouter.ref,
        runtimeConnector.ref
      )
    )
  }

  def newInitializedSuggestionsHandler(
    config: Config,
    sessionRouter: TestProbe,
    runtimeConnector: TestProbe,
    suggestionsRepo: SuggestionsRepo[Future],
    versionsRepo: VersionsRepo[Future]
  ): ActorRef = {
    val handler =
      newSuggestionsHandler(
        config,
        sessionRouter,
        runtimeConnector,
        suggestionsRepo,
        versionsRepo
      )

    handler ! SuggestionsHandler.ProjectNameUpdated("Test")
    handler ! InitializedEvent.TruffleContextInitialized
    // GetTypeGraphRequest
    runtimeConnector.receiveN(1)
    handler ! Api.Response(
      UUID.randomUUID(),
      Api.GetTypeGraphResponse(buildTestTypeGraph)
    )

    val suggestionsInit = suggestionsRepo.init
    val versionsInit    = versionsRepo.init
    suggestionsInit.onComplete {
      case Success(()) =>
        system.eventStream.publish(InitializedEvent.SuggestionsRepoInitialized)
      case Failure(ex) =>
        system.log.error(ex, "Failed to initialize Suggestions repo")
    }
    versionsInit.onComplete {
      case Success(()) =>
        system.eventStream.publish(InitializedEvent.VersionsRepoInitialized)
      case Failure(ex) =>
        system.log.error(ex, "Failed to initialize FileVersions repo")
    }

    Await.ready(suggestionsInit, Timeout)
    Await.ready(versionsInit, Timeout)
    handler
  }

  def buildTestTypeGraph: TypeGraph = {
    val graph = TypeGraph("Any")
    graph.insert("Number", "Any")
    graph.insert("Integer", "Number")

    graph
  }

  def newConfig(root: ContentRootWithFile): Config = {
    Config(
      root,
      FileManagerConfig(timeout = 3.seconds),
      VcsManagerConfig(),
      PathWatcherConfig(),
      ExecutionContextConfig(requestTimeout = 3.seconds),
      ProjectDirectoriesConfig.initialize(root.file),
      ProfilingConfig(),
<<<<<<< HEAD
      None
=======
      StartupConfig()
>>>>>>> 0f4f8a05
    )
  }

  def mkModulePath(config: Config, segments: String*): Path = {
    val rootId = config.projectContentRoot.id
    Path(rootId, "src" +: segments.toVector)
  }

  def newJsonSession(clientId: UUID): JsonSession =
    JsonSession(clientId, TestProbe().ref)

  def withDbs(
    test: (Config, SuggestionsRepo[Future], VersionsRepo[Future]) => Any
  ): Unit = {
    val testContentRoot = Files.createTempDirectory(null).toRealPath()
    sys.addShutdownHook(FileUtils.deleteQuietly(testContentRoot.toFile))
    val config = newConfig(
      ContentRootWithFile(
        ContentRoot.Project(UUID.randomUUID()),
        testContentRoot.toFile
      )
    )
    val sqlDatabase     = SqlDatabase(config.directories.suggestionsDatabaseFile)
    val suggestionsRepo = new SqlSuggestionsRepo(sqlDatabase)
    val versionsRepo    = new SqlVersionsRepo(sqlDatabase)

    val suggestionsInit = suggestionsRepo.init
    val versionsInit    = versionsRepo.init
    suggestionsInit.onComplete {
      case Success(()) =>
        system.eventStream.publish(InitializedEvent.SuggestionsRepoInitialized)
      case Failure(ex) =>
        system.log.error(ex, "Failed to initialize Suggestions repo")
    }
    versionsInit.onComplete {
      case Success(()) =>
        system.eventStream.publish(InitializedEvent.VersionsRepoInitialized)
      case Failure(ex) =>
        system.log.error(ex, "Failed to initialize FileVersions repo")
    }

    Await.ready(suggestionsInit, Timeout)
    Await.ready(versionsInit, Timeout)

    try test(config, suggestionsRepo, versionsRepo)
    finally {
      versionsRepo.close()
      suggestionsRepo.close()
    }
  }

  def withDb(
    test: (
      Config,
      SuggestionsRepo[Future],
      TestProbe,
      TestProbe,
      ActorRef
    ) => Any
  ): Unit = {
    val testContentRoot = Files.createTempDirectory(null).toRealPath()
    sys.addShutdownHook(FileUtils.deleteQuietly(testContentRoot.toFile))
    val config = newConfig(
      ContentRootWithFile(
        ContentRoot.Project(UUID.randomUUID()),
        testContentRoot.toFile
      )
    )
    val router      = TestProbe("session-router")
    val connector   = TestProbe("runtime-connector")
    val sqlDatabase = SqlDatabase.inmem("testdb")
    sqlDatabase.open()
    val suggestionsRepo = new SqlSuggestionsRepo(sqlDatabase)
    val versionsRepo    = new SqlVersionsRepo(sqlDatabase)
    val handler = newInitializedSuggestionsHandler(
      config,
      router,
      connector,
      suggestionsRepo,
      versionsRepo
    )

    try test(config, suggestionsRepo, router, connector, handler)
    finally {
      system.stop(handler)
      sqlDatabase.close()
    }
  }

  object TestSuggestion {

    val atom: Suggestion.Constructor =
      Suggestion.Constructor(
        externalId = None,
        module     = "Test.Pair",
        name       = "Pair",
        arguments = Seq(
          Suggestion.Argument("a", "Any", false, false, None),
          Suggestion.Argument("b", "Any", false, false, None)
        ),
        returnType    = "Pair",
        documentation = Some("Awesome")
      )

    val method: Suggestion.Method =
      Suggestion.Method(
        externalId    = Some(UUID.randomUUID()),
        module        = "Test.Main",
        name          = "main",
        arguments     = Seq(),
        selfType      = "Test.Main",
        returnType    = "IO",
        isStatic      = true,
        documentation = None
      )
  }

}<|MERGE_RESOLUTION|>--- conflicted
+++ resolved
@@ -1004,11 +1004,8 @@
       ExecutionContextConfig(requestTimeout = 3.seconds),
       ProjectDirectoriesConfig.initialize(root.file),
       ProfilingConfig(),
-<<<<<<< HEAD
+      StartupConfig(),
       None
-=======
-      StartupConfig()
->>>>>>> 0f4f8a05
     )
   }
 
