--- conflicted
+++ resolved
@@ -29,11 +29,8 @@
       ExecutionContextConfig(requestTimeout = 3.seconds),
       ProjectDirectoriesConfig.initialize(testContentRoot.file),
       ProfilingConfig(),
-<<<<<<< HEAD
+      StartupConfig(),
       None
-=======
-      StartupConfig()
->>>>>>> 0f4f8a05
     )
   }
 
