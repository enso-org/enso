--- conflicted
+++ resolved
@@ -50,11 +50,8 @@
       ExecutionContextConfig(requestTimeout = 3.seconds.dilated),
       ProjectDirectoriesConfig.initialize(root.file),
       ProfilingConfig(),
-<<<<<<< HEAD
+      StartupConfig(),
       None
-=======
-      StartupConfig()
->>>>>>> 0f4f8a05
     )
     rootActor   = system.actorOf(ContentRootManagerActor.props(config))
     rootManager = new ContentRootManagerWrapper(config, rootActor)
