package org.enso.polyglot.runtime

import java.io.File
import java.nio.ByteBuffer
import java.util.UUID
import com.fasterxml.jackson.annotation.{JsonSubTypes, JsonTypeInfo}
import com.fasterxml.jackson.databind.ObjectMapper
import com.fasterxml.jackson.dataformat.cbor.CBORFactory
import com.fasterxml.jackson.module.scala.{
  DefaultScalaModule,
  ScalaObjectMapper
}
import org.enso.polyglot.Suggestion
<<<<<<< HEAD
import org.enso.text.editing.model.TextEdit
=======
import org.enso.polyglot.data.Tree
import org.enso.text.ContentVersion
import org.enso.text.editing.model
import org.enso.text.editing.model.{Range, TextEdit}
>>>>>>> af1aab35

import scala.util.Try

object Runtime {

  /**
    * A common supertype for all Runtime API methods.
    */
  @JsonTypeInfo(use = JsonTypeInfo.Id.NAME, property = "type")
  @JsonSubTypes(
    Array(
      new JsonSubTypes.Type(
        value = classOf[Api.CreateContextRequest],
        name  = "createContextRequest"
      ),
      new JsonSubTypes.Type(
        value = classOf[Api.CreateContextResponse],
        name  = "createContextResponse"
      ),
      new JsonSubTypes.Type(
        value = classOf[Api.DestroyContextRequest],
        name  = "destroyContextRequest"
      ),
      new JsonSubTypes.Type(
        value = classOf[Api.DestroyContextResponse],
        name  = "destroyContextResponse"
      ),
      new JsonSubTypes.Type(
        value = classOf[Api.PushContextRequest],
        name  = "pushContextRequest"
      ),
      new JsonSubTypes.Type(
        value = classOf[Api.PushContextResponse],
        name  = "pushContextResponse"
      ),
      new JsonSubTypes.Type(
        value = classOf[Api.PopContextRequest],
        name  = "popContextRequest"
      ),
      new JsonSubTypes.Type(
        value = classOf[Api.PopContextResponse],
        name  = "popContextResponse"
      ),
      new JsonSubTypes.Type(
        value = classOf[Api.RecomputeContextRequest],
        name  = "recomputeContextRequest"
      ),
      new JsonSubTypes.Type(
        value = classOf[Api.RecomputeContextResponse],
        name  = "recomputeContextResponse"
      ),
      new JsonSubTypes.Type(
        value = classOf[Api.OpenFileNotification],
        name  = "openFileNotification"
      ),
      new JsonSubTypes.Type(
        value = classOf[Api.EditFileNotification],
        name  = "editFileNotification"
      ),
      new JsonSubTypes.Type(
        value = classOf[Api.CloseFileNotification],
        name  = "closeFileNotification"
      ),
      new JsonSubTypes.Type(
        value = classOf[Api.VisualisationUpdate],
        name  = "visualisationUpdate"
      ),
      new JsonSubTypes.Type(
        value = classOf[Api.AttachVisualisation],
        name  = "attachVisualisation"
      ),
      new JsonSubTypes.Type(
        value = classOf[Api.VisualisationAttached],
        name  = "visualisationAttached"
      ),
      new JsonSubTypes.Type(
        value = classOf[Api.DetachVisualisation],
        name  = "detachVisualisation"
      ),
      new JsonSubTypes.Type(
        value = classOf[Api.VisualisationDetached],
        name  = "visualisationDetached"
      ),
      new JsonSubTypes.Type(
        value = classOf[Api.ModifyVisualisation],
        name  = "modifyVisualisation"
      ),
      new JsonSubTypes.Type(
        value = classOf[Api.VisualisationModified],
        name  = "visualisationModified"
      ),
      new JsonSubTypes.Type(
        value = classOf[Api.ExpressionUpdates],
        name  = "expressionUpdates"
      ),
      new JsonSubTypes.Type(
        value = classOf[Api.RenameProject],
        name  = "renameProject"
      ),
      new JsonSubTypes.Type(
        value = classOf[Api.ProjectRenamed],
        name  = "projectRenamed"
      ),
      new JsonSubTypes.Type(
        value = classOf[Api.ContextNotExistError],
        name  = "contextNotExistError"
      ),
      new JsonSubTypes.Type(
        value = classOf[Api.EmptyStackError],
        name  = "emptyStackError"
      ),
      new JsonSubTypes.Type(
        value = classOf[Api.ModuleNotFound],
        name  = "moduleNotFound"
      ),
      new JsonSubTypes.Type(
        value = classOf[Api.ExecutionFailed],
        name  = "executionFailed"
      ),
      new JsonSubTypes.Type(
        value = classOf[Api.VisualisationExpressionFailed],
        name  = "visualisationExpressionFailed"
      ),
      new JsonSubTypes.Type(
        value = classOf[Api.VisualisationEvaluationFailed],
        name  = "visualisationEvaluationFailed"
      ),
      new JsonSubTypes.Type(
        value = classOf[Api.VisualisationNotFound],
        name  = "visualisationNotFound"
      ),
      new JsonSubTypes.Type(
        value = classOf[Api.InvalidStackItemError],
        name  = "invalidStackItemError"
      ),
      new JsonSubTypes.Type(
        value = classOf[Api.InitializedNotification],
        name  = "initializedNotification"
      ),
      new JsonSubTypes.Type(
        value = classOf[Api.ShutDownRuntimeServer],
        name  = "shutDownRuntimeServer"
      ),
      new JsonSubTypes.Type(
        value = classOf[Api.RuntimeServerShutDown],
        name  = "runtimeServerShutDown"
      ),
      new JsonSubTypes.Type(
        value = classOf[Api.SuggestionsDatabaseUpdateNotification],
        name  = "suggestionsDatabaseUpdateNotification"
      ),
      new JsonSubTypes.Type(
        value = classOf[Api.SuggestionsDatabaseReIndexNotification],
        name  = "suggestionsDatabaseReindexNotification"
      )
    )
  )
  sealed trait Api
  sealed trait ApiEnvelope     extends Api
  sealed trait ApiRequest      extends Api
  sealed trait ApiResponse     extends Api
  sealed trait ApiNotification extends ApiResponse

  object Api {

    type ContextId       = UUID
    type ExpressionId    = UUID
    type RequestId       = UUID
    type VisualisationId = UUID

    /**
      * Indicates error response.
      */
    sealed trait Error extends ApiResponse

    /**
      * A representation of a pointer to a method definition.
      */
    case class MethodPointer(file: File, definedOnType: String, name: String)

    /**
      * A representation of an executable position in code.
      */
    @JsonTypeInfo(use = JsonTypeInfo.Id.NAME, property = "type")
    @JsonSubTypes(
      Array(
        new JsonSubTypes.Type(
          value = classOf[StackItem.ExplicitCall],
          name  = "explicitCall"
        ),
        new JsonSubTypes.Type(
          value = classOf[StackItem.LocalCall],
          name  = "localCall"
        )
      )
    )
    sealed trait StackItem
    object StackItem {

      /**
        * A call performed at the top of the stack, to initialize the context.
        */
      case class ExplicitCall(
        methodPointer: MethodPointer,
        thisArgumentExpression: Option[String],
        positionalArgumentsExpressions: Vector[String]
      ) extends StackItem

      /**
        * A call corresponding to "entering a function call".
        */
      case class LocalCall(expressionId: ExpressionId) extends StackItem
    }

<<<<<<< HEAD
    /**
      * An update containing information about expression.
      *
      * @param expressionId expression id.
      * @param expressionType the type of expression.
      * @param shortValue the value of expression.
      * @param methodCall the pointer to a method definition.
=======
    /** An update about the computed expression.
      *
      * @param expressionId the expression id
      * @param expressionType the type of expression
      * @param methodCall the pointer to a method definition
      * @param profilingInfo profiling information about the execution of this
      * expression
      * @param fromCache whether or not the value for this expression came
      * from the cache
      * @param payload an extra information about the computed value
>>>>>>> af1aab35
      */
    case class ExpressionUpdate(
      expressionId: ExpressionId,
      expressionType: Option[String],
<<<<<<< HEAD
      shortValue: Option[String],
      methodCall: Option[MethodPointer]
=======
      methodCall: Option[MethodPointer],
      profilingInfo: Vector[ProfilingInfo],
      fromCache: Boolean,
      payload: ExpressionUpdate.Payload
    )
    object ExpressionUpdate {

      /** Base trait for expression payloads. */
      @JsonTypeInfo(use = JsonTypeInfo.Id.NAME, property = "type")
      @JsonSubTypes(
        Array(
          new JsonSubTypes.Type(
            value = classOf[Payload.Value],
            name  = "expressionUpdatePayloadValue"
          ),
          new JsonSubTypes.Type(
            value = classOf[Payload.DataflowError],
            name  = "expressionUpdatePayloadDataflowError"
          ),
          new JsonSubTypes.Type(
            value = classOf[Payload.Panic],
            name  = "expressionUpdatePayloadPanic"
          )
        )
      )
      sealed trait Payload
      object Payload {

        /** An empty payload. Indicates that the expression was computed to a
          * value.
          */
        case class Value() extends Payload

        /** Indicates that the expression was computed to an error.
          *
          * @param trace the list of expressions leading to the root error.
          */
        case class DataflowError(trace: Seq[ExpressionId]) extends Payload

        /** Indicates that the expression failed with the runtime exception.
          *
          * @param message the error message
          * @param trace the stack trace
          */
        case class Panic(
          message: String,
          trace: Seq[ExpressionId]
        ) extends Payload

      }
    }

    /** An object representing profiling information about an executed
      * expression.
      */
    @JsonTypeInfo(use = JsonTypeInfo.Id.NAME, property = "type")
    @JsonSubTypes(
      Array(
        new JsonSubTypes.Type(
          value = classOf[ProfilingInfo.ExecutionTime],
          name  = "executionTime"
        )
      )
>>>>>>> af1aab35
    )
    sealed trait ProfilingInfo
    object ProfilingInfo {

      /** A representation of the time elapsed during execution.
        *
        * @param nanoTime the time elapsed during execution in nanoseconds
        */
      case class ExecutionTime(nanoTime: Long) extends ProfilingInfo
    }

    /**
      * An object representing invalidated expressions selector.
      */
    @JsonTypeInfo(use = JsonTypeInfo.Id.NAME, property = "type")
    @JsonSubTypes(
      Array(
        new JsonSubTypes.Type(
          value = classOf[InvalidatedExpressions.All],
          name  = "all"
        ),
        new JsonSubTypes.Type(
          value = classOf[InvalidatedExpressions.Expressions],
          name  = "expressions"
        )
      )
    )
    sealed trait InvalidatedExpressions
    object InvalidatedExpressions {

      /**
        * An object representing invalidation of all expressions.
        */
      case class All() extends InvalidatedExpressions

      /**
        * An object representing invalidation of a list of expressions.
        *
        * @param value a list of expressions to invalidate.
        */
      case class Expressions(value: Vector[ExpressionId])
          extends InvalidatedExpressions
    }

    /**
      * A notification about updated expressions of the context.
      *
      * @param contextId the context's id.
      * @param updates a list of updates.
      */
    case class ExpressionUpdates(
      contextId: ContextId,
      updates: Set[ExpressionUpdate]
    ) extends ApiNotification

    /**
      * Represents a visualisation context.
      *
      * @param visualisationId a visualisation identifier
      * @param contextId a context identifier
      * @param expressionId an expression identifier
      */
    case class VisualisationContext(
      visualisationId: VisualisationId,
      contextId: ContextId,
      expressionId: ExpressionId
    )

    /**
      * A configuration object for properties of the visualisation.
      *
      * @param executionContextId an execution context of the visualisation
      * @param visualisationModule a qualified name of the module containing
      *                            the expression which creates visualisation
      * @param expression the expression that creates a visualisation
      */
    case class VisualisationConfiguration(
      executionContextId: ContextId,
      visualisationModule: String,
      expression: String
    )

    /** A change in the suggestions database. */
    @JsonTypeInfo(use = JsonTypeInfo.Id.NAME, property = "type")
    @JsonSubTypes(
      Array(
        new JsonSubTypes.Type(
          value = classOf[SuggestionsDatabaseUpdate.Add],
          name  = "suggestionsDatabaseUpdateAdd"
        ),
        new JsonSubTypes.Type(
          value = classOf[SuggestionsDatabaseUpdate.Remove],
          name  = "suggestionsDatabaseUpdateRemove"
        )
      )
    )
<<<<<<< HEAD
    sealed trait SuggestionsDatabaseUpdate
    object SuggestionsDatabaseUpdate {

      /** Create or replace the database entry.
=======
    sealed trait DiagnosticType
    object DiagnosticType {
      case class Error()   extends DiagnosticType
      case class Warning() extends DiagnosticType
    }

    /** The element in the stack trace.
      *
      * @param functionName the function containing the stack call
      * @param file the location of a file
      * @param location the location of the element in a file
      * @param expressionId the id of an expression
      */
    case class StackTraceElement(
      functionName: String,
      file: Option[File],
      location: Option[Range],
      expressionId: Option[ExpressionId]
    )

    @JsonTypeInfo(use = JsonTypeInfo.Id.NAME, property = "type")
    @JsonSubTypes(
      Array(
        new JsonSubTypes.Type(
          value = classOf[ExecutionResult.Diagnostic],
          name  = "executionOutcomeDiagnostic"
        ),
        new JsonSubTypes.Type(
          value = classOf[ExecutionResult.Failure],
          name  = "executionOutcomeFailure"
        )
      )
    )
    sealed trait ExecutionResult
    object ExecutionResult {

      /** A diagnostic object produced as a compilation outcome, like error or
        * warning.
        *
        * @param kind the diagnostic type
        * @param message the diagnostic message
        * @param file the location of a file
        * @param location the location of the diagnostic object in a file
        * @param expressionId the id of related expression
        * @param stack the stack trace
        */
      case class Diagnostic(
        kind: DiagnosticType,
        message: String,
        file: Option[File],
        location: Option[model.Range],
        expressionId: Option[ExpressionId],
        stack: Vector[StackTraceElement]
      ) extends ExecutionResult

      case object Diagnostic {

        /** Create an error diagnostic message.
          *
          * @param message the diagnostic message
          * @param file the location of a file
          * @param location the location of the diagnostic object in a file
          * @param expressionId the id of related expression
          * @param stack the stack trace
          * @return the instance of an error [[Diagnostic]] message
          */
        def error(
          message: String,
          file: Option[File]                 = None,
          location: Option[model.Range]      = None,
          expressionId: Option[ExpressionId] = None,
          stack: Vector[StackTraceElement]   = Vector()
        ): Diagnostic =
          new Diagnostic(
            DiagnosticType.Error(),
            message,
            file,
            location,
            expressionId,
            stack
          )

        /** Create a warning diagnostic message.
          *
          * @param message the diagnostic message
          * @param file the location of a file
          * @param location the location of the diagnostic object in a file
          * @param expressionId the id of related expression
          * @param stack the stack trace
          * @return the instance of a warning [[Diagnostic]] message
          */
        def warning(
          message: String,
          file: Option[File],
          location: Option[model.Range]      = None,
          expressionId: Option[ExpressionId] = None,
          stack: Vector[StackTraceElement]   = Vector()
        ): Diagnostic =
          new Diagnostic(
            DiagnosticType.Warning(),
            message,
            file,
            location,
            expressionId,
            stack
          )
      }

      /** A critical failure when attempting to execute a context.
>>>>>>> af1aab35
        *
        * @param suggestion the new suggestion
        */
      case class Add(suggestion: Suggestion) extends SuggestionsDatabaseUpdate

      /** Remove the database entry.
        *
        * @param suggestion the suggestion to remove
        */
      case class Remove(suggestion: Suggestion)
          extends SuggestionsDatabaseUpdate
    }

    /**
      * An event signaling a visualisation update.
      *
      * @param visualisationContext a visualisation context
      * @param data a visualisation data
      */
    case class VisualisationUpdate(
      visualisationContext: VisualisationContext,
      data: Array[Byte]
    ) extends ApiNotification

    /**
      * Envelope for an Api request.
      *
      * @param requestId the request identifier.
      * @param payload the request payload.
      */
    case class Request(requestId: Option[RequestId], payload: ApiRequest)
        extends ApiEnvelope

    object Request {

      /**
        * A smart constructor for [[Request]].
        *
        * @param requestId the reqest identifier.
        * @param payload the request payload.
        * @return a request object with specified request id and payload.
        */
      def apply(requestId: RequestId, payload: ApiRequest): Request =
        Request(Some(requestId), payload)

      /**
        * A smart constructor for [[Request]].
        *
        * @param payload the request payload.
        * @return a request object without request id and specified payload.
        */
      def apply(payload: ApiRequest): Request =
        Request(None, payload)
    }

    /**
      * Envelope for an Api response.
      *
      * @param correlationId request that initiated the response
      * @param payload response
      */
    case class Response(correlationId: Option[RequestId], payload: ApiResponse)
        extends ApiEnvelope

    object Response {

      /**
        * A smart constructor for [[Response]].
        *
        * @param correlationId the request id triggering this response.
        * @param payload the response payload.
        * @return a response object with specified correlation id and payload.
        */
      def apply(correlationId: RequestId, payload: ApiResponse): Response =
        Response(Some(correlationId), payload)

      /**
        * A smart constructor for [[Response]] that was not triggered by
        * any request (i.e. a notification).
        *
        * @param payload the data carried by the response.
        * @return a response without a correlation id and specified payload.
        */
      def apply(payload: ApiResponse): Response = Response(None, payload)
    }

    /**
      * A Request sent from the client to the runtime server, to create a new
      * execution context with a given id.
      *
      * @param contextId the newly created context's id.
      */
    case class CreateContextRequest(contextId: ContextId) extends ApiRequest

    /**
      * A response sent from the server upon handling the [[CreateContextRequest]]
      *
      * @param contextId the newly created context's id.
      */
    case class CreateContextResponse(contextId: ContextId) extends ApiResponse

    /**
      * A Request sent from the client to the runtime server, to destroy an
      * execution context with a given id.
      *
      * @param contextId the destroyed context's id.
      */
    case class DestroyContextRequest(contextId: ContextId) extends ApiRequest

    /**
      * A success response sent from the server upon handling the
      * [[DestroyContextRequest]]
      *
      * @param contextId the destroyed context's id
      */
    case class DestroyContextResponse(contextId: ContextId) extends ApiResponse

    /**
      * A Request sent from the client to the runtime server, to move
      * the execution context to a new location deeper down the stack.
      *
      * @param contextId the context's id.
      * @param stackItem an item that should be pushed on the stack.
      */
    case class PushContextRequest(contextId: ContextId, stackItem: StackItem)
        extends ApiRequest

    /**
      * A response sent from the server upon handling the [[PushContextRequest]]
      *
      * @param contextId the context's id.
      */
    case class PushContextResponse(contextId: ContextId) extends ApiResponse

    /**
      * A Request sent from the client to the runtime server, to move
      * the execution context up the stack.
      *
      * @param contextId the context's id.
      */
    case class PopContextRequest(contextId: ContextId) extends ApiRequest

    /**
      * A response sent from the server upon handling the [[PopContextRequest]]
      *
      * @param contextId the context's id.
      */
    case class PopContextResponse(contextId: ContextId) extends ApiResponse

    /**
      * A Request sent from the client to the runtime server, to recompute
      * the execution context.
      *
      * @param contextId the context's id.
      * @param expressions the selector specifying which expressions should be
      * recomputed.
      */
    case class RecomputeContextRequest(
      contextId: ContextId,
      expressions: Option[InvalidatedExpressions]
    ) extends ApiRequest

    /**
      * A response sent from the server upon handling the
      * [[RecomputeContextRequest]]
      *
      * @param contextId the context's id.
      */
    case class RecomputeContextResponse(contextId: ContextId)
        extends ApiResponse

    /**
      * An error response signifying a non-existent context.
      *
      * @param contextId the context's id
      */
    case class ContextNotExistError(contextId: ContextId) extends Error

    /**
      * Signals that a module cannot be found.
      *
      * @param moduleName the module name
      */
    case class ModuleNotFound(moduleName: String) extends Error

    /**
      * Signals that execution of a context failed.
      *
      * @param contextId the context's id.
      * @param message the error message.
      */
    case class ExecutionFailed(contextId: ContextId, message: String)
        extends ApiNotification

    /**
      * Signals that an expression specified in a [[AttachVisualisation]] or
      * a [[ModifyVisualisation]] cannot be evaluated.
      *
      * @param message the reason of the failure
      */
    case class VisualisationExpressionFailed(message: String) extends Error

    /**
      * Signals that an evaluation of a code responsible for generating
      * visualisation data failed.
      *
      * @param contextId the context's id.
      * @param message the reason of the failure
      */
    case class VisualisationEvaluationFailed(
      contextId: ContextId,
      message: String
    ) extends ApiNotification

    /**
      * Signals that visualisation cannot be found.
      */
    case class VisualisationNotFound() extends Error

    /**
      * An error response signifying that stack is empty.
      *
      * @param contextId the context's id
      */
    case class EmptyStackError(contextId: ContextId) extends Error

    /**
      * An error response signifying that stack item is invalid.
      *
      * @param contextId the context's id
      */
    case class InvalidStackItemError(contextId: ContextId) extends Error

    /**
      * A notification sent to the server about switching a file to literal
      * contents.
      *
      * @param path the file being moved to memory.
      * @param contents the current file contents.
      * @param isIndexed the flag specifying whether the file is indexed
      */
    case class OpenFileNotification(
      path: File,
      contents: String,
      isIndexed: Boolean
    ) extends ApiRequest

    /**
      * A notification sent to the server about in-memory file contents being
      * edited.
      *
      * @param path the file being edited.
      * @param edits the diffs to apply to the contents.
      */
    case class EditFileNotification(path: File, edits: Seq[TextEdit])
        extends ApiRequest

    /**
      * A notification sent to the server about dropping the file from memory
      * back to on-disk version.
      *
      * @param path the file being closed.
      */
    case class CloseFileNotification(path: File) extends ApiRequest

    /**
      * Notification sent from the server to the client upon successful
      * initialization. Any messages sent to the server before receiving this
      * message will be dropped.
      */
    case class InitializedNotification() extends ApiResponse

    /**
      * A request sent from the client to the runtime server, to create a new
      * visualisation for an expression identified by `expressionId`.
      *
      * @param visualisationId an identifier of a visualisation
      * @param expressionId an identifier of an expression which is visualised
      * @param visualisationConfig a configuration object for properties of the
      *                            visualisation
      */
    case class AttachVisualisation(
      visualisationId: VisualisationId,
      expressionId: ExpressionId,
      visualisationConfig: VisualisationConfiguration
    ) extends ApiRequest

    /**
      * Signals that attaching a visualisation has succeeded.
      */
    case class VisualisationAttached() extends ApiResponse

    /**
      * A request sent from the client to the runtime server, to detach a
      * visualisation from an expression identified by `expressionId`.
      *
      * @param contextId an execution context identifier
      * @param visualisationId an identifier of a visualisation
      * @param expressionId an identifier of an expression which is visualised
      */
    case class DetachVisualisation(
      contextId: ContextId,
      visualisationId: VisualisationId,
      expressionId: ExpressionId
    ) extends ApiRequest

    /**
      * Signals that detaching a visualisation has succeeded.
      */
    case class VisualisationDetached() extends ApiResponse

    /**
      * A request sent from the client to the runtime server, to modify a
      * visualisation identified by `visualisationId`.
      *
      * @param visualisationId     an identifier of a visualisation
      * @param visualisationConfig a configuration object for properties of the
      *                            visualisation
      */
    case class ModifyVisualisation(
      visualisationId: VisualisationId,
      visualisationConfig: VisualisationConfiguration
    ) extends ApiRequest

    /**
      * Signals that a visualisation modification has succeeded.
      */
    case class VisualisationModified() extends ApiResponse

    /**
      * A request to shut down the runtime server.
      */
    case class ShutDownRuntimeServer() extends ApiRequest

    /**
      * Signals that the runtime server has been shut down.
      */
    case class RuntimeServerShutDown() extends ApiResponse

    /**
      * A request for project renaming.
      *
      * @param oldName the old project name
      * @param newName the new project name
      */
    case class RenameProject(oldName: String, newName: String)
        extends ApiRequest

    /**
      * Signals that project has been renamed.
      *
      * @param newName the new project name
      */
    case class ProjectRenamed(newName: String) extends ApiResponse

    /**
      * A notification about the change in the suggestions database.
      *
      * @param updates the list of database updates
      */
    case class SuggestionsDatabaseUpdateNotification(
      updates: Seq[SuggestionsDatabaseUpdate]
    ) extends ApiNotification

    /**
      * A notification about the re-indexed module updates.
      *
      * @param moduleName the name of re-indexed module
      * @param updates the list of database updates
      */
    case class SuggestionsDatabaseReIndexNotification(
      moduleName: String,
      updates: Seq[SuggestionsDatabaseUpdate.Add]
    ) extends ApiNotification

    private lazy val mapper = {
      val factory = new CBORFactory()
      val mapper  = new ObjectMapper(factory) with ScalaObjectMapper
      mapper.registerModule(DefaultScalaModule)
    }

    /**
      * Serializes a Request into a byte buffer.
      *
      * @param message the message to serialize.
      * @return the serialized version of the message.
      */
    def serialize(message: Request): ByteBuffer =
      ByteBuffer.wrap(mapper.writeValueAsBytes(message))

    /**
      * Serializes a Response into a byte buffer.
      *
      * @param message the message to serialize.
      * @return the serialized version of the message.
      */
    def serialize(message: Response): ByteBuffer =
      ByteBuffer.wrap(mapper.writeValueAsBytes(message))

    /**
      * Deserializes a byte buffer into a Request message.
      *
      * @param bytes the buffer to deserialize
      * @return the deserialized message, if the byte buffer can be deserialized.
      */
    def deserializeRequest(bytes: ByteBuffer): Option[Request] =
      Try(mapper.readValue(bytes.array(), classOf[Request])).toOption

    /**
      * Deserializes a byte buffer into a Response message.
      *
      * @param bytes the buffer to deserialize
      * @return the deserialized message, if the byte buffer can be deserialized.
      */
    def deserializeResponse(bytes: ByteBuffer): Option[Response] =
      Try(mapper.readValue(bytes.array(), classOf[Response])).toOption
  }

}<|MERGE_RESOLUTION|>--- conflicted
+++ resolved
@@ -11,21 +11,16 @@
   ScalaObjectMapper
 }
 import org.enso.polyglot.Suggestion
-<<<<<<< HEAD
-import org.enso.text.editing.model.TextEdit
-=======
 import org.enso.polyglot.data.Tree
 import org.enso.text.ContentVersion
 import org.enso.text.editing.model
 import org.enso.text.editing.model.{Range, TextEdit}
->>>>>>> af1aab35
 
 import scala.util.Try
 
 object Runtime {
 
-  /**
-    * A common supertype for all Runtime API methods.
+  /** A common supertype for all Runtime API methods.
     */
   @JsonTypeInfo(use = JsonTypeInfo.Id.NAME, property = "type")
   @JsonSubTypes(
@@ -135,10 +130,18 @@
         name  = "moduleNotFound"
       ),
       new JsonSubTypes.Type(
+        value = classOf[Api.ExecutionUpdate],
+        name  = "executionUpdate"
+      ),
+      new JsonSubTypes.Type(
         value = classOf[Api.ExecutionFailed],
         name  = "executionFailed"
       ),
       new JsonSubTypes.Type(
+        value = classOf[Api.ExecutionComplete],
+        name  = "executionSuccessful"
+      ),
+      new JsonSubTypes.Type(
         value = classOf[Api.VisualisationExpressionFailed],
         name  = "visualisationExpressionFailed"
       ),
@@ -167,12 +170,24 @@
         name  = "runtimeServerShutDown"
       ),
       new JsonSubTypes.Type(
-        value = classOf[Api.SuggestionsDatabaseUpdateNotification],
-        name  = "suggestionsDatabaseUpdateNotification"
-      ),
-      new JsonSubTypes.Type(
-        value = classOf[Api.SuggestionsDatabaseReIndexNotification],
-        name  = "suggestionsDatabaseReindexNotification"
+        value = classOf[Api.SuggestionsDatabaseModuleUpdateNotification],
+        name  = "suggestionsDatabaseModuleUpdateNotification"
+      ),
+      new JsonSubTypes.Type(
+        value = classOf[Api.InvalidateModulesIndexRequest],
+        name  = "invalidateModulesIndexRequest"
+      ),
+      new JsonSubTypes.Type(
+        value = classOf[Api.InvalidateModulesIndexResponse],
+        name  = "invalidateModulesIndexResponse"
+      ),
+      new JsonSubTypes.Type(
+        value = classOf[Api.ImportSuggestionRequest],
+        name  = "importSuggestionRequest"
+      ),
+      new JsonSubTypes.Type(
+        value = classOf[Api.ImportSuggestionResponse],
+        name  = "importSuggestionResponse"
       )
     )
   )
@@ -189,18 +204,19 @@
     type RequestId       = UUID
     type VisualisationId = UUID
 
-    /**
-      * Indicates error response.
+    /** Indicates error response.
       */
     sealed trait Error extends ApiResponse
 
-    /**
-      * A representation of a pointer to a method definition.
-      */
-    case class MethodPointer(file: File, definedOnType: String, name: String)
-
-    /**
-      * A representation of an executable position in code.
+    /** A representation of a pointer to a method definition.
+      */
+    case class MethodPointer(
+      module: String,
+      definedOnType: String,
+      name: String
+    )
+
+    /** A representation of an executable position in code.
       */
     @JsonTypeInfo(use = JsonTypeInfo.Id.NAME, property = "type")
     @JsonSubTypes(
@@ -218,8 +234,7 @@
     sealed trait StackItem
     object StackItem {
 
-      /**
-        * A call performed at the top of the stack, to initialize the context.
+      /** A call performed at the top of the stack, to initialize the context.
         */
       case class ExplicitCall(
         methodPointer: MethodPointer,
@@ -227,21 +242,11 @@
         positionalArgumentsExpressions: Vector[String]
       ) extends StackItem
 
-      /**
-        * A call corresponding to "entering a function call".
+      /** A call corresponding to "entering a function call".
         */
       case class LocalCall(expressionId: ExpressionId) extends StackItem
     }
 
-<<<<<<< HEAD
-    /**
-      * An update containing information about expression.
-      *
-      * @param expressionId expression id.
-      * @param expressionType the type of expression.
-      * @param shortValue the value of expression.
-      * @param methodCall the pointer to a method definition.
-=======
     /** An update about the computed expression.
       *
       * @param expressionId the expression id
@@ -252,15 +257,10 @@
       * @param fromCache whether or not the value for this expression came
       * from the cache
       * @param payload an extra information about the computed value
->>>>>>> af1aab35
       */
     case class ExpressionUpdate(
       expressionId: ExpressionId,
       expressionType: Option[String],
-<<<<<<< HEAD
-      shortValue: Option[String],
-      methodCall: Option[MethodPointer]
-=======
       methodCall: Option[MethodPointer],
       profilingInfo: Vector[ProfilingInfo],
       fromCache: Boolean,
@@ -324,7 +324,6 @@
           name  = "executionTime"
         )
       )
->>>>>>> af1aab35
     )
     sealed trait ProfilingInfo
     object ProfilingInfo {
@@ -336,8 +335,7 @@
       case class ExecutionTime(nanoTime: Long) extends ProfilingInfo
     }
 
-    /**
-      * An object representing invalidated expressions selector.
+    /** An object representing invalidated expressions selector.
       */
     @JsonTypeInfo(use = JsonTypeInfo.Id.NAME, property = "type")
     @JsonSubTypes(
@@ -355,13 +353,11 @@
     sealed trait InvalidatedExpressions
     object InvalidatedExpressions {
 
-      /**
-        * An object representing invalidation of all expressions.
+      /** An object representing invalidation of all expressions.
         */
       case class All() extends InvalidatedExpressions
 
-      /**
-        * An object representing invalidation of a list of expressions.
+      /** An object representing invalidation of a list of expressions.
         *
         * @param value a list of expressions to invalidate.
         */
@@ -369,8 +365,7 @@
           extends InvalidatedExpressions
     }
 
-    /**
-      * A notification about updated expressions of the context.
+    /** A notification about updated expressions of the context.
       *
       * @param contextId the context's id.
       * @param updates a list of updates.
@@ -380,8 +375,7 @@
       updates: Set[ExpressionUpdate]
     ) extends ApiNotification
 
-    /**
-      * Represents a visualisation context.
+    /** Represents a visualisation context.
       *
       * @param visualisationId a visualisation identifier
       * @param contextId a context identifier
@@ -393,8 +387,7 @@
       expressionId: ExpressionId
     )
 
-    /**
-      * A configuration object for properties of the visualisation.
+    /** A configuration object for properties of the visualisation.
       *
       * @param executionContextId an execution context of the visualisation
       * @param visualisationModule a qualified name of the module containing
@@ -407,26 +400,147 @@
       expression: String
     )
 
-    /** A change in the suggestions database. */
+    /** An operation applied to the suggestion argument. */
     @JsonTypeInfo(use = JsonTypeInfo.Id.NAME, property = "type")
     @JsonSubTypes(
       Array(
         new JsonSubTypes.Type(
-          value = classOf[SuggestionsDatabaseUpdate.Add],
-          name  = "suggestionsDatabaseUpdateAdd"
+          value = classOf[SuggestionArgumentAction.Add],
+          name  = "suggestionArgumentActionAdd"
         ),
         new JsonSubTypes.Type(
-          value = classOf[SuggestionsDatabaseUpdate.Remove],
-          name  = "suggestionsDatabaseUpdateRemove"
+          value = classOf[SuggestionArgumentAction.Remove],
+          name  = "suggestionArgumentActionRemove"
+        ),
+        new JsonSubTypes.Type(
+          value = classOf[SuggestionArgumentAction.Modify],
+          name  = "suggestionArgumentActionModify"
         )
       )
     )
-<<<<<<< HEAD
-    sealed trait SuggestionsDatabaseUpdate
-    object SuggestionsDatabaseUpdate {
-
-      /** Create or replace the database entry.
-=======
+    sealed trait SuggestionArgumentAction
+    object SuggestionArgumentAction {
+
+      /** Add the argument to a list.
+        *
+        * @param index the position of the argument
+        * @param argument the argument to add
+        */
+      case class Add(index: Int, argument: Suggestion.Argument)
+          extends SuggestionArgumentAction
+
+      /** Remove the argument from a list.
+        *
+        * @param index the position of the arugment
+        */
+      case class Remove(index: Int) extends SuggestionArgumentAction
+
+      /** Modify the argument at the specified index.
+        *
+        * @param index the position of the argument
+        * @param name the name to update
+        * @param reprType the argument type to update
+        * @param isSuspended the suspended flag to update
+        * @param hasDefault the default flag to update
+        * @param defaultValue the default value to update
+        */
+      case class Modify(
+        index: Int,
+        name: Option[String]                 = None,
+        reprType: Option[String]             = None,
+        isSuspended: Option[Boolean]         = None,
+        hasDefault: Option[Boolean]          = None,
+        defaultValue: Option[Option[String]] = None
+      ) extends SuggestionArgumentAction
+    }
+
+    /** An operation applied to the update */
+    @JsonTypeInfo(use = JsonTypeInfo.Id.NAME, property = "type")
+    @JsonSubTypes(
+      Array(
+        new JsonSubTypes.Type(
+          value = classOf[SuggestionAction.Add],
+          name  = "suggestionActionAdd"
+        ),
+        new JsonSubTypes.Type(
+          value = classOf[SuggestionAction.Remove],
+          name  = "suggestionActionRemove"
+        ),
+        new JsonSubTypes.Type(
+          value = classOf[SuggestionAction.Modify],
+          name  = "suggestionActionModify"
+        )
+      )
+    )
+    sealed trait SuggestionAction
+    object SuggestionAction {
+
+      /** Add the suggestion. */
+      case class Add() extends SuggestionAction
+
+      /** Remove the suggestion. */
+      case class Remove() extends SuggestionAction
+
+      /** Modify the suggestion.
+        *
+        * @param externalId the external id to update
+        * @param arguments the arguments to update
+        * @param returnType the return type to update
+        * @param documentation the documentation string to update
+        * @param scope the scope to update
+        */
+      case class Modify(
+        externalId: Option[Option[Suggestion.ExternalId]] = None,
+        arguments: Option[Seq[SuggestionArgumentAction]]  = None,
+        returnType: Option[String]                        = None,
+        documentation: Option[Option[String]]             = None,
+        scope: Option[Suggestion.Scope]                   = None
+      ) extends SuggestionAction
+    }
+
+    /** An action to apply to the suggestions database. */
+    @JsonTypeInfo(use = JsonTypeInfo.Id.NAME, property = "type")
+    @JsonSubTypes(
+      Array(
+        new JsonSubTypes.Type(
+          value = classOf[SuggestionsDatabaseAction.Clean],
+          name  = "suggestionsDatabaseActionClean"
+        )
+      )
+    )
+    sealed trait SuggestionsDatabaseAction
+    object SuggestionsDatabaseAction {
+
+      /** Remove all module entries from the database.
+        *
+        * @param module the module name
+        */
+      case class Clean(module: String) extends SuggestionsDatabaseAction
+    }
+
+    /** A suggestion update.
+      *
+      * @param suggestion the original suggestion
+      * @param action the operation that is applied to the update
+      */
+    case class SuggestionUpdate(
+      suggestion: Suggestion,
+      action: SuggestionAction
+    )
+
+    @JsonTypeInfo(use = JsonTypeInfo.Id.NAME, property = "type")
+    @JsonSubTypes(
+      Array(
+        new JsonSubTypes.Type(
+          value = classOf[DiagnosticType.Error],
+          name  = "diagnosticTypeError"
+        ),
+        new JsonSubTypes.Type(
+          value = classOf[DiagnosticType.Warning],
+          name  = "diagnosticTypeWarning"
+        )
+      )
+    )
     sealed trait DiagnosticType
     object DiagnosticType {
       case class Error()   extends DiagnosticType
@@ -536,22 +650,69 @@
       }
 
       /** A critical failure when attempting to execute a context.
->>>>>>> af1aab35
-        *
-        * @param suggestion the new suggestion
-        */
-      case class Add(suggestion: Suggestion) extends SuggestionsDatabaseUpdate
-
-      /** Remove the database entry.
-        *
-        * @param suggestion the suggestion to remove
-        */
-      case class Remove(suggestion: Suggestion)
-          extends SuggestionsDatabaseUpdate
-    }
-
-    /**
-      * An event signaling a visualisation update.
+        *
+        * @param message the error message
+        * @param file the location of a file producing the error
+        */
+      case class Failure(message: String, file: Option[File])
+          extends ExecutionResult
+
+    }
+
+    @JsonTypeInfo(use = JsonTypeInfo.Id.NAME, property = "type")
+    @JsonSubTypes(
+      Array(
+        new JsonSubTypes.Type(
+          value = classOf[Export.Qualified],
+          name  = "exportQualified"
+        ),
+        new JsonSubTypes.Type(
+          value = classOf[Export.Unqualified],
+          name  = "exportUnqualified"
+        )
+      )
+    )
+    sealed trait Export {
+      def module: String
+    }
+    object Export {
+
+      /** Qualified module re-export.
+        *
+        * @param module the module name that exports the given module
+        * @param alias new module name if the module was renamed in the export
+        * clause
+        */
+      case class Qualified(module: String, alias: Option[String]) extends Export
+
+      /** Unqualified module export.
+        *
+        * @param module the module name that exports the given module
+        */
+      case class Unqualified(module: String) extends Export
+    }
+
+    /** The notification about the execution status.
+      *
+      * @param contextId the context's id
+      * @param diagnostics the list of diagnostic messages
+      */
+    case class ExecutionUpdate(
+      contextId: ContextId,
+      diagnostics: Seq[ExecutionResult.Diagnostic]
+    ) extends ApiNotification
+
+    /** Signals about the critical failure during the context execution.
+      *
+      * @param contextId the context's id
+      * @param failure the error description
+      */
+    case class ExecutionFailed(
+      contextId: ContextId,
+      failure: ExecutionResult.Failure
+    ) extends ApiNotification
+
+    /** An event signaling a visualisation update.
       *
       * @param visualisationContext a visualisation context
       * @param data a visualisation data
@@ -561,8 +722,7 @@
       data: Array[Byte]
     ) extends ApiNotification
 
-    /**
-      * Envelope for an Api request.
+    /** Envelope for an Api request.
       *
       * @param requestId the request identifier.
       * @param payload the request payload.
@@ -572,8 +732,7 @@
 
     object Request {
 
-      /**
-        * A smart constructor for [[Request]].
+      /** A smart constructor for [[Request]].
         *
         * @param requestId the reqest identifier.
         * @param payload the request payload.
@@ -582,8 +741,7 @@
       def apply(requestId: RequestId, payload: ApiRequest): Request =
         Request(Some(requestId), payload)
 
-      /**
-        * A smart constructor for [[Request]].
+      /** A smart constructor for [[Request]].
         *
         * @param payload the request payload.
         * @return a request object without request id and specified payload.
@@ -592,8 +750,7 @@
         Request(None, payload)
     }
 
-    /**
-      * Envelope for an Api response.
+    /** Envelope for an Api response.
       *
       * @param correlationId request that initiated the response
       * @param payload response
@@ -603,8 +760,7 @@
 
     object Response {
 
-      /**
-        * A smart constructor for [[Response]].
+      /** A smart constructor for [[Response]].
         *
         * @param correlationId the request id triggering this response.
         * @param payload the response payload.
@@ -613,8 +769,7 @@
       def apply(correlationId: RequestId, payload: ApiResponse): Response =
         Response(Some(correlationId), payload)
 
-      /**
-        * A smart constructor for [[Response]] that was not triggered by
+      /** A smart constructor for [[Response]] that was not triggered by
         * any request (i.e. a notification).
         *
         * @param payload the data carried by the response.
@@ -623,39 +778,34 @@
       def apply(payload: ApiResponse): Response = Response(None, payload)
     }
 
-    /**
-      * A Request sent from the client to the runtime server, to create a new
+    /** A Request sent from the client to the runtime server, to create a new
       * execution context with a given id.
       *
       * @param contextId the newly created context's id.
       */
     case class CreateContextRequest(contextId: ContextId) extends ApiRequest
 
-    /**
-      * A response sent from the server upon handling the [[CreateContextRequest]]
+    /** A response sent from the server upon handling the [[CreateContextRequest]]
       *
       * @param contextId the newly created context's id.
       */
     case class CreateContextResponse(contextId: ContextId) extends ApiResponse
 
-    /**
-      * A Request sent from the client to the runtime server, to destroy an
+    /** A Request sent from the client to the runtime server, to destroy an
       * execution context with a given id.
       *
       * @param contextId the destroyed context's id.
       */
     case class DestroyContextRequest(contextId: ContextId) extends ApiRequest
 
-    /**
-      * A success response sent from the server upon handling the
+    /** A success response sent from the server upon handling the
       * [[DestroyContextRequest]]
       *
       * @param contextId the destroyed context's id
       */
     case class DestroyContextResponse(contextId: ContextId) extends ApiResponse
 
-    /**
-      * A Request sent from the client to the runtime server, to move
+    /** A Request sent from the client to the runtime server, to move
       * the execution context to a new location deeper down the stack.
       *
       * @param contextId the context's id.
@@ -664,30 +814,26 @@
     case class PushContextRequest(contextId: ContextId, stackItem: StackItem)
         extends ApiRequest
 
-    /**
-      * A response sent from the server upon handling the [[PushContextRequest]]
+    /** A response sent from the server upon handling the [[PushContextRequest]]
       *
       * @param contextId the context's id.
       */
     case class PushContextResponse(contextId: ContextId) extends ApiResponse
 
-    /**
-      * A Request sent from the client to the runtime server, to move
+    /** A Request sent from the client to the runtime server, to move
       * the execution context up the stack.
       *
       * @param contextId the context's id.
       */
     case class PopContextRequest(contextId: ContextId) extends ApiRequest
 
-    /**
-      * A response sent from the server upon handling the [[PopContextRequest]]
+    /** A response sent from the server upon handling the [[PopContextRequest]]
       *
       * @param contextId the context's id.
       */
     case class PopContextResponse(contextId: ContextId) extends ApiResponse
 
-    /**
-      * A Request sent from the client to the runtime server, to recompute
+    /** A Request sent from the client to the runtime server, to recompute
       * the execution context.
       *
       * @param contextId the context's id.
@@ -699,8 +845,7 @@
       expressions: Option[InvalidatedExpressions]
     ) extends ApiRequest
 
-    /**
-      * A response sent from the server upon handling the
+    /** A response sent from the server upon handling the
       * [[RecomputeContextRequest]]
       *
       * @param contextId the context's id.
@@ -708,39 +853,32 @@
     case class RecomputeContextResponse(contextId: ContextId)
         extends ApiResponse
 
-    /**
-      * An error response signifying a non-existent context.
+    /** An error response signifying a non-existent context.
       *
       * @param contextId the context's id
       */
     case class ContextNotExistError(contextId: ContextId) extends Error
 
-    /**
-      * Signals that a module cannot be found.
+    /** Signals that a module cannot be found.
       *
       * @param moduleName the module name
       */
     case class ModuleNotFound(moduleName: String) extends Error
 
-    /**
-      * Signals that execution of a context failed.
-      *
-      * @param contextId the context's id.
-      * @param message the error message.
-      */
-    case class ExecutionFailed(contextId: ContextId, message: String)
-        extends ApiNotification
-
-    /**
-      * Signals that an expression specified in a [[AttachVisualisation]] or
+    /** Signals that execution of a context completed.
+      *
+      * @param contextId the context's id
+      */
+    case class ExecutionComplete(contextId: ContextId) extends ApiNotification
+
+    /** Signals that an expression specified in a [[AttachVisualisation]] or
       * a [[ModifyVisualisation]] cannot be evaluated.
       *
       * @param message the reason of the failure
       */
     case class VisualisationExpressionFailed(message: String) extends Error
 
-    /**
-      * Signals that an evaluation of a code responsible for generating
+    /** Signals that an evaluation of a code responsible for generating
       * visualisation data failed.
       *
       * @param contextId the context's id.
@@ -751,27 +889,23 @@
       message: String
     ) extends ApiNotification
 
-    /**
-      * Signals that visualisation cannot be found.
+    /** Signals that visualisation cannot be found.
       */
     case class VisualisationNotFound() extends Error
 
-    /**
-      * An error response signifying that stack is empty.
+    /** An error response signifying that stack is empty.
       *
       * @param contextId the context's id
       */
     case class EmptyStackError(contextId: ContextId) extends Error
 
-    /**
-      * An error response signifying that stack item is invalid.
+    /** An error response signifying that stack item is invalid.
       *
       * @param contextId the context's id
       */
     case class InvalidStackItemError(contextId: ContextId) extends Error
 
-    /**
-      * A notification sent to the server about switching a file to literal
+    /** A notification sent to the server about switching a file to literal
       * contents.
       *
       * @param path the file being moved to memory.
@@ -784,8 +918,7 @@
       isIndexed: Boolean
     ) extends ApiRequest
 
-    /**
-      * A notification sent to the server about in-memory file contents being
+    /** A notification sent to the server about in-memory file contents being
       * edited.
       *
       * @param path the file being edited.
@@ -794,23 +927,20 @@
     case class EditFileNotification(path: File, edits: Seq[TextEdit])
         extends ApiRequest
 
-    /**
-      * A notification sent to the server about dropping the file from memory
+    /** A notification sent to the server about dropping the file from memory
       * back to on-disk version.
       *
       * @param path the file being closed.
       */
     case class CloseFileNotification(path: File) extends ApiRequest
 
-    /**
-      * Notification sent from the server to the client upon successful
+    /** Notification sent from the server to the client upon successful
       * initialization. Any messages sent to the server before receiving this
       * message will be dropped.
       */
     case class InitializedNotification() extends ApiResponse
 
-    /**
-      * A request sent from the client to the runtime server, to create a new
+    /** A request sent from the client to the runtime server, to create a new
       * visualisation for an expression identified by `expressionId`.
       *
       * @param visualisationId an identifier of a visualisation
@@ -824,13 +954,11 @@
       visualisationConfig: VisualisationConfiguration
     ) extends ApiRequest
 
-    /**
-      * Signals that attaching a visualisation has succeeded.
+    /** Signals that attaching a visualisation has succeeded.
       */
     case class VisualisationAttached() extends ApiResponse
 
-    /**
-      * A request sent from the client to the runtime server, to detach a
+    /** A request sent from the client to the runtime server, to detach a
       * visualisation from an expression identified by `expressionId`.
       *
       * @param contextId an execution context identifier
@@ -843,13 +971,11 @@
       expressionId: ExpressionId
     ) extends ApiRequest
 
-    /**
-      * Signals that detaching a visualisation has succeeded.
+    /** Signals that detaching a visualisation has succeeded.
       */
     case class VisualisationDetached() extends ApiResponse
 
-    /**
-      * A request sent from the client to the runtime server, to modify a
+    /** A request sent from the client to the runtime server, to modify a
       * visualisation identified by `visualisationId`.
       *
       * @param visualisationId     an identifier of a visualisation
@@ -861,23 +987,19 @@
       visualisationConfig: VisualisationConfiguration
     ) extends ApiRequest
 
-    /**
-      * Signals that a visualisation modification has succeeded.
+    /** Signals that a visualisation modification has succeeded.
       */
     case class VisualisationModified() extends ApiResponse
 
-    /**
-      * A request to shut down the runtime server.
+    /** A request to shut down the runtime server.
       */
     case class ShutDownRuntimeServer() extends ApiRequest
 
-    /**
-      * Signals that the runtime server has been shut down.
+    /** Signals that the runtime server has been shut down.
       */
     case class RuntimeServerShutDown() extends ApiResponse
 
-    /**
-      * A request for project renaming.
+    /** A request for project renaming.
       *
       * @param oldName the old project name
       * @param newName the new project name
@@ -885,32 +1007,50 @@
     case class RenameProject(oldName: String, newName: String)
         extends ApiRequest
 
-    /**
-      * Signals that project has been renamed.
+    /** Signals that project has been renamed.
       *
       * @param newName the new project name
       */
     case class ProjectRenamed(newName: String) extends ApiResponse
 
-    /**
-      * A notification about the change in the suggestions database.
-      *
-      * @param updates the list of database updates
-      */
-    case class SuggestionsDatabaseUpdateNotification(
-      updates: Seq[SuggestionsDatabaseUpdate]
+    /** A notification about the changes in the suggestions database.
+      *
+      * @param file the module file path
+      * @param version the version of the module
+      * @param actions the list of actions to apply to the suggestions database
+      * @param updates the list of suggestions extracted from module
+      */
+    case class SuggestionsDatabaseModuleUpdateNotification(
+      file: File,
+      version: ContentVersion,
+      actions: Vector[SuggestionsDatabaseAction],
+      updates: Tree[SuggestionUpdate]
     ) extends ApiNotification
 
-    /**
-      * A notification about the re-indexed module updates.
-      *
-      * @param moduleName the name of re-indexed module
-      * @param updates the list of database updates
-      */
-    case class SuggestionsDatabaseReIndexNotification(
-      moduleName: String,
-      updates: Seq[SuggestionsDatabaseUpdate.Add]
-    ) extends ApiNotification
+    /** A request to invalidate the indexed flag of the modules. */
+    case class InvalidateModulesIndexRequest() extends ApiRequest
+
+    /** Signals that the module indexes has been invalidated. */
+    case class InvalidateModulesIndexResponse() extends ApiResponse
+
+    /** A request to return info needed to import the suggestion.
+      *
+      * @param suggestion the suggestion to import
+      */
+    case class ImportSuggestionRequest(suggestion: Suggestion)
+        extends ApiRequest
+
+    /** The result of the import request.
+      *
+      * @param module the definition module of the symbol
+      * @param symbol the resolved symbol
+      * @param exports the list of exports of the symbol
+      */
+    case class ImportSuggestionResponse(
+      module: String,
+      symbol: String,
+      exports: Seq[Export]
+    ) extends ApiResponse
 
     private lazy val mapper = {
       val factory = new CBORFactory()
@@ -918,8 +1058,7 @@
       mapper.registerModule(DefaultScalaModule)
     }
 
-    /**
-      * Serializes a Request into a byte buffer.
+    /** Serializes a Request into a byte buffer.
       *
       * @param message the message to serialize.
       * @return the serialized version of the message.
@@ -927,8 +1066,7 @@
     def serialize(message: Request): ByteBuffer =
       ByteBuffer.wrap(mapper.writeValueAsBytes(message))
 
-    /**
-      * Serializes a Response into a byte buffer.
+    /** Serializes a Response into a byte buffer.
       *
       * @param message the message to serialize.
       * @return the serialized version of the message.
@@ -936,8 +1074,7 @@
     def serialize(message: Response): ByteBuffer =
       ByteBuffer.wrap(mapper.writeValueAsBytes(message))
 
-    /**
-      * Deserializes a byte buffer into a Request message.
+    /** Deserializes a byte buffer into a Request message.
       *
       * @param bytes the buffer to deserialize
       * @return the deserialized message, if the byte buffer can be deserialized.
@@ -945,8 +1082,7 @@
     def deserializeRequest(bytes: ByteBuffer): Option[Request] =
       Try(mapper.readValue(bytes.array(), classOf[Request])).toOption
 
-    /**
-      * Deserializes a byte buffer into a Response message.
+    /** Deserializes a byte buffer into a Response message.
       *
       * @param bytes the buffer to deserialize
       * @return the deserialized message, if the byte buffer can be deserialized.
