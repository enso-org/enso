--- conflicted
+++ resolved
@@ -4,50 +4,10 @@
 import org.enso.logger.masking.ToLogString
 
 import java.util.UUID
+
 import scala.collection.immutable.ListSet
 
 /** A search suggestion. */
-<<<<<<< HEAD
-@SerialVersionUID(9650L)
-=======
-@JsonTypeInfo(use = JsonTypeInfo.Id.NAME, property = "type")
-@JsonSubTypes(
-  Array(
-    new JsonSubTypes.Type(
-      value = classOf[Suggestion.Module],
-      name  = "suggestionModule"
-    ),
-    new JsonSubTypes.Type(
-      value = classOf[Suggestion.Type],
-      name  = "suggestionType"
-    ),
-    new JsonSubTypes.Type(
-      value = classOf[Suggestion.Constructor],
-      name  = "suggestionConstructor"
-    ),
-    new JsonSubTypes.Type(
-      value = classOf[Suggestion.Getter],
-      name  = "suggestionGetter"
-    ),
-    new JsonSubTypes.Type(
-      value = classOf[Suggestion.DefinedMethod],
-      name  = "suggestionDefinedMethod"
-    ),
-    new JsonSubTypes.Type(
-      value = classOf[Suggestion.Conversion],
-      name  = "suggestionConversion"
-    ),
-    new JsonSubTypes.Type(
-      value = classOf[Suggestion.Function],
-      name  = "suggestionFunction"
-    ),
-    new JsonSubTypes.Type(
-      value = classOf[Suggestion.Local],
-      name  = "suggestionLocal"
-    )
-  )
-)
->>>>>>> 940ca2de
 sealed trait Suggestion extends ToLogString {
 
   def externalId:    Option[Suggestion.ExternalID]
