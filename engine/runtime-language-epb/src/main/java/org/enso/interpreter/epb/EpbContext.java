package org.enso.interpreter.epb;

import com.oracle.truffle.api.CompilerDirectives.CompilationFinal;
import com.oracle.truffle.api.TruffleContext;
import com.oracle.truffle.api.TruffleLanguage;
import com.oracle.truffle.api.TruffleLogger;
import com.oracle.truffle.api.nodes.Node;
import java.util.concurrent.locks.ReentrantLock;
import java.util.logging.Level;

/**
 * A context for {@link EpbLanguage}. Provides access to both isolated Truffle contexts used in
 * polyglot execution.
 */
final class EpbContext {

  private static final TruffleLanguage.ContextReference<EpbContext> REFERENCE =
      TruffleLanguage.ContextReference.create(EpbLanguage.class);

  private static final String INNER_OPTION = "isEpbInner";
  private final boolean isInner;
  private final TruffleLanguage.Env env;
  private @CompilationFinal TruffleContext innerContext;
  private final ReentrantLock lock = new ReentrantLock();
  private final TruffleLogger log;

  /**
   * Creates a new instance of this context.
   *
   * @param env the current language environment.
   */
  EpbContext(TruffleLanguage.Env env) {
    this.env = env;
    isInner = env.getConfig().get(INNER_OPTION) != null;
    this.log = env.getLogger(EpbContext.class);
  }

  /**
   * Initializes the context.No-op in the inner context. Spawns the inner context if called from the
   * outer context. Shielded against double initialization.
   *
   * @param preInitializeLanguages comma separated list of languages to immediately initialize
   */
  public void initialize(String preInitializeLanguages) {
    if (!isInner) {
      if (innerContext == null) {
        innerContext =
            env.newInnerContextBuilder()
                .initializeCreatorContext(true)
                .inheritAllAccess(true)
                .config(INNER_OPTION, "yes")
                .build();
      }
    }
  }

  /**
   * @param node the location of context access. Pass {@code null} if not in a node.
   * @return the proper context instance for the current {@link
   *     com.oracle.truffle.api.TruffleContext}.
   */
  public static EpbContext get(Node node) {
    return REFERENCE.get(node);
  }

  /** @return the language environment associated with this context. */
  public TruffleLanguage.Env getEnv() {
    return env;
  }

  public TruffleContext getInnerContext() {
    return innerContext;
  }

<<<<<<< HEAD
  /**
   * @return returns the currently entered Truffle context handle.
   */
  public GuardedTruffleContext getCurrentContext() {
    return currentContext;
  }

  /**
   * @return the language environment associated with this context.
   */
  public TruffleLanguage.Env getEnv() {
    return env;
=======
  public void log(Level level, String msg, Object... args) {
    this.log.log(level, msg, args);
>>>>>>> 56cc9561
  }
}<|MERGE_RESOLUTION|>--- conflicted
+++ resolved
@@ -72,22 +72,7 @@
     return innerContext;
   }
 
-<<<<<<< HEAD
-  /**
-   * @return returns the currently entered Truffle context handle.
-   */
-  public GuardedTruffleContext getCurrentContext() {
-    return currentContext;
-  }
-
-  /**
-   * @return the language environment associated with this context.
-   */
-  public TruffleLanguage.Env getEnv() {
-    return env;
-=======
   public void log(Level level, String msg, Object... args) {
     this.log.log(level, msg, args);
->>>>>>> 56cc9561
   }
 }