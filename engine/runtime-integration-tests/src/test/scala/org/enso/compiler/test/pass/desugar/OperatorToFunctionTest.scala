--- conflicted
+++ resolved
@@ -81,17 +81,16 @@
 
   // === The Tests ============================================================
   val opName =
-    Name.Literal("=:=", isMethod = true, None)
-  val left     = Empty(None)
-  val right    = Empty(None)
-  val rightArg = CallArgument.Specified(None, Empty(None), None)
-
-<<<<<<< HEAD
+    Name.Literal("=:=", isMethod = true, null)
+  val left     = Empty(null)
+  val right    = Empty(null)
+  val rightArg = CallArgument.Specified(None, Empty(null), null)
+
   val (operator, operatorFn) = genOprAndFn(opName, left, right)
 
-  val oprArg   = CallArgument.Specified(None, operator, None)
-  val oprFnArg = CallArgument.Specified(None, operatorFn, None)
-=======
+  val oprArg   = CallArgument.Specified(None, operator, null)
+  val oprFnArg = CallArgument.Specified(None, operatorFn, null)
+
   "Operators" should {
     val opName =
       Name.Literal("=:=", isMethod = true, identifiedLocation = null)
@@ -109,9 +108,7 @@
       CallArgument.Specified(None, operator, identifiedLocation = null)
     val oprFnArg =
       CallArgument.Specified(None, operatorFn, identifiedLocation = null)
->>>>>>> 204b37c6
-
-  "Operators" should {
+
     "be translated to functions" in {
       OperatorToFunctionTestPass.runExpression(
         operator,
@@ -121,12 +118,12 @@
 
     "be translated recursively in synthetic IR" in {
       val recursiveIR =
-        Operator.Binary(oprArg, opName, rightArg, identifiedLocation = null)
+        Operator.Binary(oprArg, opName, rightArg, null)
       val recursiveIRResult = Application.Prefix(
         opName,
         List(oprFnArg, rightArg),
         hasDefaultsSuspended = false,
-        identifiedLocation   = null
+        null
       )
 
       OperatorToFunctionTestPass.runExpression(
@@ -169,12 +166,12 @@
 
     "be translated recursively" in {
       val recursiveIR =
-        Operator.Binary(oprArg, opName, rightArg, None)
+        Operator.Binary(oprArg, opName, rightArg, identifiedLocation = null)
       val recursiveIRResult = Application.Prefix(
         opName,
         List(oprFnArg, rightArg),
         hasDefaultsSuspended = false,
-        None
+        identifiedLocation   = null
       )
 
       val miniPass = OperatorToFunction.createForInlineCompilation(ctx)
@@ -254,7 +251,7 @@
           operatorBinary.right.mapExpressions(runExpression(_, inlineContext))
         ),
         hasDefaultsSuspended = false,
-        operatorBinary.location,
+        operatorBinary.location.orNull,
         operatorBinary.passData,
         operatorBinary.diagnostics
       )
