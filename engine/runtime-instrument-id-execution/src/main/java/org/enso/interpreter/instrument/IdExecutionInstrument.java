package org.enso.interpreter.instrument;

import com.oracle.truffle.api.CallTarget;
import com.oracle.truffle.api.CompilerDirectives;
import com.oracle.truffle.api.RootCallTarget;
import com.oracle.truffle.api.Truffle;
import com.oracle.truffle.api.frame.FrameInstance;
import com.oracle.truffle.api.frame.FrameInstanceVisitor;
import com.oracle.truffle.api.frame.VirtualFrame;
import com.oracle.truffle.api.instrumentation.*;
import com.oracle.truffle.api.interop.InteropException;
import com.oracle.truffle.api.interop.InteropLibrary;
import com.oracle.truffle.api.nodes.Node;
import java.util.HashMap;
import java.util.Map;
import java.util.UUID;
import org.enso.interpreter.instrument.execution.Timer;
import org.enso.interpreter.instrument.profiling.ExecutionTime;
import org.enso.interpreter.instrument.profiling.ProfilingInfo;
import org.enso.interpreter.node.ExpressionNode;
import org.enso.interpreter.node.callable.FunctionCallInstrumentationNode;
import org.enso.interpreter.runtime.control.TailCallException;
import org.enso.interpreter.runtime.error.PanicException;
import org.enso.interpreter.runtime.error.PanicSentinel;
import org.enso.interpreter.runtime.tag.IdentifiedTag;
import org.enso.interpreter.runtime.type.Types;
import org.enso.interpreter.runtime.Module;

import java.util.function.Consumer;
import org.enso.interpreter.node.ClosureRootNode;
import org.enso.interpreter.runtime.tag.AvoidIdInstrumentationTag;

/** An instrument for getting values from AST-identified expressions. */
@TruffleInstrument.Registration(
    id = IdExecutionService.INSTRUMENT_ID,
    services = IdExecutionService.class)
public class IdExecutionInstrument extends TruffleInstrument implements IdExecutionService {
  private Timer timer;
  private Env env;

  /**
   * Initializes the instrument. Substitute for a constructor, called by the Truffle framework.
   *
   * @param env the instrumentation environment
   */
  @Override
  protected void onCreate(Env env) {
    env.registerService(this);
    this.timer = new Timer.Nanosecond();
    this.env = env;
  }

  /**
   * Override the default nanosecond timer with the specified {@code timer}.
   *
   * @param timer the timer to override with
   */
  @Override
  public void overrideTimer(Timer timer) {
    this.timer = timer;
  }

  /** The listener class used by this instrument. */
  private static class IdExecutionEventListener implements ExecutionEventListener {
    private final CallTarget entryCallTarget;
    private final Consumer<ExpressionCall> functionCallCallback;
    private final Consumer<ExpressionValue> onComputedCallback;
    private final Consumer<ExpressionValue> onCachedCallback;
    private final Consumer<Exception> onExceptionalCallback;
    private final RuntimeCache cache;
    private final MethodCallsCache callsCache;
    private final UpdatesSynchronizationState syncState;
    private final UUID nextExecutionItem;
    private final Map<UUID, FunctionCallInfo> calls = new HashMap<>();
    private final Timer timer;
    private long nanoTimeElapsed = 0;

    /**
     * Creates a new listener.
     *
     * @param entryCallTarget the call target being observed.
     * @param cache the precomputed expression values.
     * @param methodCallsCache the storage tracking the executed method calls.
     * @param syncState the synchronization state of runtime updates.
     * @param nextExecutionItem the next item scheduled for execution.
     * @param functionCallCallback the consumer of function call events.
     * @param onComputedCallback the consumer of the computed value events.
     * @param onCachedCallback the consumer of the cached value events.
     * @param onExceptionalCallback the consumer of the exceptional events.
     * @param timer the timer for timing execution
     */
    public IdExecutionEventListener(
        CallTarget entryCallTarget,
        RuntimeCache cache,
        MethodCallsCache methodCallsCache,
        UpdatesSynchronizationState syncState,
        UUID nextExecutionItem, // The expression ID
        Consumer<ExpressionCall> functionCallCallback,
        Consumer<ExpressionValue> onComputedCallback,
        Consumer<ExpressionValue> onCachedCallback,
        Consumer<Exception> onExceptionalCallback,
        Timer timer) {
      this.entryCallTarget = entryCallTarget;
      this.cache = cache;
      this.callsCache = methodCallsCache;
      this.syncState = syncState;
      this.nextExecutionItem = nextExecutionItem;
      this.functionCallCallback = functionCallCallback;
      this.onComputedCallback = onComputedCallback;
      this.onCachedCallback = onCachedCallback;
      this.onExceptionalCallback = onExceptionalCallback;
      this.timer = timer;
    }

    @Override
    public Object onUnwind(EventContext context, VirtualFrame frame, Object info) {
      return info;
    }

    @Override
    public void onEnter(EventContext context, VirtualFrame frame) {
      if (!isTopFrame(entryCallTarget)) {
        return;
      }
      onEnterImpl(context);
    }

    @CompilerDirectives.TruffleBoundary
    private void onEnterImpl(EventContext context) {
      UUID nodeId = getNodeId(context.getInstrumentedNode());

      // Add a flag to say it was cached.
      // An array of `ProfilingInfo` in the value update.

      Object result = cache.get(nodeId);
      // When executing the call stack we need to capture the FunctionCall of the next (top) stack
      // item in the `functionCallCallback`. We allow to execute the cached `stackTop` value to be
      // able to continue the stack execution, and unwind later from the `onReturnValue` callback.
      if (result != null && !nodeId.equals(nextExecutionItem)) {
        onCachedCallback.accept(
            new ExpressionValue(
                nodeId,
                result,
                cache.getType(nodeId),
                Types.getName(result),
                calls.get(nodeId),
                cache.getCall(nodeId),
                new ProfilingInfo[] {ExecutionTime.empty()},
                true));
        throw context.createUnwind(result);
      }

      nanoTimeElapsed = timer.getTime();
    }

    /**
     * Triggered when a node (either a function call sentry or an identified expression) finishes
     * execution.
     *
     * @param context the event context.
     * @param frame the current execution frame.
     * @param result the result of executing the node this method was triggered for.
     */
    @Override
    public void onReturnValue(EventContext context, VirtualFrame frame, Object result) {
      nanoTimeElapsed = timer.getTime() - nanoTimeElapsed;
      if (!isTopFrame(entryCallTarget)) {
        return;
      }
      Node node = context.getInstrumentedNode();

      if (node instanceof FunctionCallInstrumentationNode
          && result instanceof FunctionCallInstrumentationNode.FunctionCall) {
        UUID nodeId = ((FunctionCallInstrumentationNode) node).getId();
        onFunctionReturn(nodeId, result, context);
      } else if (node instanceof ExpressionNode) {
        onExpressionReturn(result, node, context);
      }
    }

    @Override
    public void onReturnExceptional(EventContext context, VirtualFrame frame, Throwable exception) {
      if (exception instanceof TailCallException) {
        onTailCallReturn(exception, context);
      } else if (exception instanceof PanicException) {
        PanicException panicException = (PanicException) exception;
        onReturnValue(
            context, frame, new PanicSentinel(panicException, context.getInstrumentedNode()));
      } else if (exception instanceof PanicSentinel) {
        onReturnValue(context, frame, exception);
      }
    }

    @CompilerDirectives.TruffleBoundary
    private void onExpressionReturn(Object result, Node node, EventContext context) throws ThreadDeath {
        boolean isPanic = result instanceof PanicSentinel;
        UUID nodeId = ((ExpressionNode) node).getId();
        String resultType = Types.getName(result);

        String cachedType = cache.getType(nodeId);
        FunctionCallInfo call = calls.get(nodeId);
        FunctionCallInfo cachedCall = cache.getCall(nodeId);
        ProfilingInfo[] profilingInfo = new ProfilingInfo[] {new ExecutionTime(nanoTimeElapsed)};

        System.out.println("onReturnValue " + nodeId + " value: " + result + " type: " + resultType);
        ExpressionValue expressionValue =
<<<<<<< HEAD
            new ExpressionValue(
                nodeId, result, resultType, cachedType, call, cachedCall, profilingInfo, false);
        syncState.setExpressionUnsync(nodeId);
=======
                new ExpressionValue(
                        nodeId, result, resultType, cachedType, call, cachedCall, profilingInfo, false);
        if (expressionValue.isTypeChanged() || expressionValue.isFunctionCallChanged()) {
            syncState.setExpressionUnsync(nodeId);
        }
>>>>>>> cd10b5d3
        syncState.setVisualisationUnsync(nodeId);

        // Panics are not cached because a panic can be fixed by changing seemingly unrelated code,
        // like imports, and the invalidation mechanism can not always track those changes and
        // appropriately invalidate all dependent expressions.
        if (!isPanic) {
            cache.offer(nodeId, result);
        }
        cache.putType(nodeId, resultType);
        cache.putCall(nodeId, call);

        onComputedCallback.accept(expressionValue);
        if (isPanic) {
            throw context.createUnwind(result);
        }
    }


    @CompilerDirectives.TruffleBoundary
    private void onFunctionReturn(UUID nodeId, Object result, EventContext context) throws ThreadDeath {
        calls.put(
                nodeId, new FunctionCallInfo((FunctionCallInstrumentationNode.FunctionCall) result));
        functionCallCallback.accept(
                new ExpressionCall(nodeId, (FunctionCallInstrumentationNode.FunctionCall) result));
        // Return cached value after capturing the enterable function call in `functionCallCallback`
        Object cachedResult = cache.get(nodeId);
        if (cachedResult != null) {
            throw context.createUnwind(cachedResult);
        }
        callsCache.setExecuted(nodeId);
    }

    @CompilerDirectives.TruffleBoundary
    private void onTailCallReturn(Throwable exception, EventContext context) {
        try {
            TailCallException tailCallException = (TailCallException) exception;
            FunctionCallInstrumentationNode.FunctionCall functionCall =
                    new FunctionCallInstrumentationNode.FunctionCall(
                            tailCallException.getFunction(),
                            tailCallException.getState(),
                            tailCallException.getArguments());
            Object result = InteropLibrary.getFactory().getUncached().execute(functionCall);
            onReturnValue(context, null, result);
        } catch (InteropException e) {
            onExceptionalCallback.accept(e);
        }
    }

    /**
     * Checks if we're not inside a recursive call, i.e. the {@link #entryCallTarget} only appears
     * in the stack trace once.
     *
     * @return {@code true} if it's not a recursive call, {@code false} otherwise.
     */
    private boolean isTopFrame(CallTarget entryCallTarget) {
      Object result =
          Truffle.getRuntime()
              .iterateFrames(
                  new FrameInstanceVisitor<Object>() {
                    boolean seenFirst = false;

                    @Override
                    public Object visitFrame(FrameInstance frameInstance) {
                      CallTarget ct = frameInstance.getCallTarget();
                      if (ct != entryCallTarget) {
                        return null;
                      }
                      if (seenFirst) {
                        return new Object();
                      } else {
                        seenFirst = true;
                        return null;
                      }
                    }
                  });
      return result == null;
    }

    private UUID getNodeId(Node node) {
      if (node instanceof ExpressionNode) {
        return ((ExpressionNode) node).getId();
      }
      if (node instanceof FunctionCallInstrumentationNode) {
        return ((FunctionCallInstrumentationNode) node).getId();
      }
      return null;
    }
  }

  /**
   * Attach a new listener to observe identified nodes within given function.
   *
   * @param module module that contains the code
   * @param entryCallTarget the call target being observed.
   * @param cache the precomputed expression values.
   * @param methodCallsCache the storage tracking the executed method calls.
   * @param syncState the synchronization state of runtime updates.
   * @param nextExecutionItem the next item scheduled for execution.
   * @param functionCallCallback the consumer of function call events.
   * @param onComputedCallback the consumer of the computed value events.
   * @param onCachedCallback the consumer of the cached value events.
   * @param onExceptionalCallback the consumer of the exceptional events.
   * @return a reference to the attached event listener.
   */
  @Override
  public EventBinding<ExecutionEventListener> bind(
      Module module,
      CallTarget entryCallTarget,
      RuntimeCache cache,
      MethodCallsCache methodCallsCache,
      UpdatesSynchronizationState syncState,
      UUID nextExecutionItem,
      Consumer<IdExecutionInstrument.ExpressionCall> functionCallCallback,
      Consumer<IdExecutionInstrument.ExpressionValue> onComputedCallback,
      Consumer<IdExecutionInstrument.ExpressionValue> onCachedCallback,
      Consumer<Exception> onExceptionalCallback) {
    var builder = SourceSectionFilter.newBuilder()
          .tagIs(StandardTags.ExpressionTag.class, StandardTags.CallTag.class)
          .tagIs(IdentifiedTag.class)
          .tagIsNot(AvoidIdInstrumentationTag.class)
          .sourceIs(module::isModuleSource);

    if (entryCallTarget instanceof RootCallTarget r && r.getRootNode() instanceof ClosureRootNode c && c.getSourceSection() != null) {
      final int firstFunctionLine = c.getSourceSection().getStartLine();
      final int afterFunctionLine = c.getSourceSection().getEndLine() + 1;
      builder.lineIn(SourceSectionFilter.IndexRange.between(firstFunctionLine, afterFunctionLine));
    }
    SourceSectionFilter filter = builder.build();

    return env.getInstrumenter()
        .attachExecutionEventListener(
            filter,
            new IdExecutionEventListener(
                entryCallTarget,
                cache,
                methodCallsCache,
                syncState,
                nextExecutionItem,
                functionCallCallback,
                onComputedCallback,
                onCachedCallback,
                onExceptionalCallback,
                timer));
  }

}<|MERGE_RESOLUTION|>--- conflicted
+++ resolved
@@ -202,19 +202,10 @@
         FunctionCallInfo cachedCall = cache.getCall(nodeId);
         ProfilingInfo[] profilingInfo = new ProfilingInfo[] {new ExecutionTime(nanoTimeElapsed)};
 
-        System.out.println("onReturnValue " + nodeId + " value: " + result + " type: " + resultType);
         ExpressionValue expressionValue =
-<<<<<<< HEAD
-            new ExpressionValue(
-                nodeId, result, resultType, cachedType, call, cachedCall, profilingInfo, false);
-        syncState.setExpressionUnsync(nodeId);
-=======
                 new ExpressionValue(
                         nodeId, result, resultType, cachedType, call, cachedCall, profilingInfo, false);
-        if (expressionValue.isTypeChanged() || expressionValue.isFunctionCallChanged()) {
-            syncState.setExpressionUnsync(nodeId);
-        }
->>>>>>> cd10b5d3
+        syncState.setExpressionUnsync(nodeId);
         syncState.setVisualisationUnsync(nodeId);
 
         // Panics are not cached because a panic can be fixed by changing seemingly unrelated code,
