package org.enso.launcher

import java.nio.file.Path

import org.enso.pkg.PackageManager
import org.enso.version.{VersionDescription, VersionDescriptionParameter}

<<<<<<< HEAD
object Launcher {
  private val packageManager = PackageManager.Default

  private def workingDirectory: Path = Path.of(".")
=======
/** Implements launcher commands that are run from CLI and can be affected by
  * the global CLI options.
  *
  * @param cliOptions the global CLI options to use for the commands
  */
case class Launcher(cliOptions: GlobalCLIOptions) {
  private val logger = Logger[Launcher]

  private lazy val componentsManager =
    runtimeVersionManager(cliOptions, alwaysInstallMissing = false)
  private lazy val configurationManager =
    new GlobalConfigurationManager(componentsManager, distributionManager)
  private lazy val projectManager = new ProjectManager(configurationManager)
  private lazy val runner =
    new LauncherRunner(
      projectManager,
      configurationManager,
      componentsManager,
      LauncherEnvironment,
      LauncherLogging.loggingServiceEndpoint()
    )
  private lazy val upgrader = LauncherUpgrader.default(cliOptions)
  upgrader.runCleanup(isStartup = true)

  /** Creates a new project with the given `name` in the given `path`.
    *
    * If `path` is not set, the project is created in a directory called `name`
    * in the current directory.
    *
    * If `author.name` or `author.email` are set in the global config, their
    * values are used to set a default author and maintainer for the created
    * project.
    */
  def newProject(
    name: String,
    path: Option[Path],
    versionOverride: Option[SemVer],
    useSystemJVM: Boolean,
    jvmOpts: Seq[(String, String)],
    additionalArguments: Seq[String]
  ): Int = {
    val actualPath = path.getOrElse(Launcher.workingDirectory.resolve(name))
    val version =
      versionOverride.getOrElse(configurationManager.defaultVersion)
    val globalConfig = configurationManager.getConfig

    val exitCode = runner
      .withCommand(
        runner
          .newProject(
            path                = actualPath,
            name                = name,
            engineVersion       = version,
            authorName          = globalConfig.authorName,
            authorEmail         = globalConfig.authorEmail,
            additionalArguments = additionalArguments
          )
          .get,
        JVMSettings(useSystemJVM, jvmOpts)
      ) { command =>
        command.run().get
      }

    if (exitCode == 0) {
      InfoLogger.info(
        s"Project created in `$actualPath` using version $version."
      )
    } else {
      logger.error("Project creation failed.")
    }

    exitCode
  }

  /** Prints a list of installed engines.
    */
  def listEngines(): Int = {
    for (engine <- componentsManager.listInstalledEngines()) {
      val broken = if (engine.isMarkedBroken) " (broken)" else ""
      println(engine.version.toString + broken)
    }
    0
  }

  /** Prints a list of installed runtimes.
    */
  def listRuntimes(): Int = {
    for (runtime <- componentsManager.listInstalledGraalRuntimes()) {
      val engines = componentsManager.findEnginesUsingRuntime(runtime)
      val usedBy = {
        val plural =
          if (engines.length != 1) "s"
          else ""
        s"(used by ${engines.length} Enso installation$plural)"
      }
      println(s"$runtime $usedBy")
    }
    0
  }

  /** Prints a summary of installed components and their dependencies.
    */
  def listSummary(): Int = {
    for (engine <- componentsManager.listInstalledEngines()) {
      val runtime = componentsManager.findGraalRuntime(engine)
      val runtimeName = runtime
        .map(_.toString)
        .getOrElse("no runtime found for this distribution")
      val broken = if (engine.isMarkedBroken) " (broken)" else ""
      println(s"Enso ${engine.version}$broken -> $runtimeName")
    }
    0
  }

  /** Installs the specified engine `version`.
    *
    * Also installs the required runtime if it wasn't already installed.
    */
  def installEngine(version: SemVer): Int = {
    val installingComponentManager =
      runtimeVersionManager(cliOptions, alwaysInstallMissing = true)
    val existing = installingComponentManager.findEngine(version)
    if (existing.isDefined) {
      InfoLogger.info(s"Engine $version is already installed.")
    } else {
      installingComponentManager.findOrInstallEngine(version)
    }
    0
  }

  /** Installs the latest available version of the engine.
    *
    * Also installs the required runtime if it wasn't already installed.
    */
  def installLatestEngine(): Int = {
    val latest = componentsManager.fetchLatestEngineVersion()
    InfoLogger.info(s"Installing Enso engine $latest.")
    installEngine(latest)
  }

  /** Uninstalls the specified engine `version`.
    *
    * If a runtime is not used by any engines anymore, it is also removed.
    */
  def uninstallEngine(version: SemVer): Int = {
    componentsManager.uninstallEngine(version)
    distributionManager.tryCleaningUnusedLockfiles()
    0
  }

  /** Runs the Enso REPL.
    *
    * If ran outside of a project, uses the default configured version. If run
    * inside a project or provided with an explicit projectPath, the Enso
    * version associated with the project is run.
    *
    * @param projectPath if provided, the REPL is run in context of that project
    * @param versionOverride if provided, overrides the default engine version
    *                        that would have been used
    * @param logLevel log level for the engine
    * @param useSystemJVM if set, forces to use the default configured JVM,
    *                     instead of the JVM associated with the engine version
    * @param jvmOpts additional options to pass to the launched JVM
    * @param additionalArguments additional arguments to pass to the runner
    * @return exit code of the launched program
    */
  def runRepl(
    projectPath: Option[Path],
    versionOverride: Option[SemVer],
    logLevel: LogLevel,
    useSystemJVM: Boolean,
    jvmOpts: Seq[(String, String)],
    additionalArguments: Seq[String]
  ): Int = {
    val exitCode = runner
      .withCommand(
        runner
          .repl(projectPath, versionOverride, logLevel, additionalArguments)
          .get,
        JVMSettings(useSystemJVM, jvmOpts)
      ) { command =>
        command.run().get
      }
    exitCode
  }

  /** Runs an Enso script or project.
    *
    * If ran inside a project without a path, or with a path pointing to a
    * project, runs that project. If the provided path points to a file, that
    * file is executed as an Enso script. If the file is located inside of a
    * project, it is executed in the context of that project. Otherwise it is
    * run as a standalone script and the default engine version is used.
    *
    * @param path specifies what to run
    * @param versionOverride if provided, overrides the default engine version
    *                        that would have been used
    * @param logLevel log level for the engine
    * @param useSystemJVM if set, forces to use the default configured JVM,
    *                     instead of the JVM associated with the engine version
    * @param jvmOpts additional options to pass to the launched JVM
    * @param additionalArguments additional arguments to pass to the runner
    * @return exit code of the launched program
    */
  def runRun(
    path: Option[Path],
    versionOverride: Option[SemVer],
    logLevel: LogLevel,
    useSystemJVM: Boolean,
    jvmOpts: Seq[(String, String)],
    additionalArguments: Seq[String]
  ): Int = {
    val exitCode = runner
      .withCommand(
        runner.run(path, versionOverride, logLevel, additionalArguments).get,
        JVMSettings(useSystemJVM, jvmOpts)
      ) { command =>
        command.run().get
      }
    exitCode
  }

  /** Runs the Language Server.
    *
    * Unless overridden, uses the Enso version associated with the project
    * located at `options.path`.
    *
    * @param options configuration required by the language server
    * @param versionOverride if provided, overrides the default engine version
    *                        that would have been used
    * @param logLevel log level for the language server
    * @param useSystemJVM if set, forces to use the default configured JVM,
    *                     instead of the JVM associated with the engine version
    * @param jvmOpts additional options to pass to the launched JVM
    * @param additionalArguments additional arguments to pass to the runner
    * @return exit code of the launched program
    */
  def runLanguageServer(
    options: LanguageServerOptions,
    contentRoot: Path,
    versionOverride: Option[SemVer],
    logLevel: LogLevel,
    useSystemJVM: Boolean,
    jvmOpts: Seq[(String, String)],
    additionalArguments: Seq[String]
  ): Int = {
    val exitCode = runner
      .withCommand(
        runner
          .languageServer(
            options,
            contentRoot,
            versionOverride,
            logLevel,
            additionalArguments
          )
          .get,
        JVMSettings(useSystemJVM, jvmOpts)
      ) { command =>
        command.run().get
      }
    exitCode
  }

  /** Updates the global configuration.
    *
    * If `value` is an empty string, the `key` is removed from the configuration
    * (if it exists). If `value` is non-empty the key is added or updated in the
    * config. Any updates that set a known key to an invalid value which would
    * prevent from loading the config are cancelled.
    */
  def updateConfig(key: String, value: String): Int = {
    if (value.isEmpty) {
      configurationManager.removeFromConfig(key)
      InfoLogger.info(
        s"""Key `$key` removed from the global configuration file """ +
        s"(${configurationManager.configLocation.toAbsolutePath})."
      )
    } else {
      configurationManager.updateConfigRaw(key, Json.fromString(value))
      InfoLogger.info(
        s"""Key `$key` set to "$value" in the global configuration file """ +
        s"(${configurationManager.configLocation.toAbsolutePath})."
      )
    }
    0
  }

  /** Prints the value of `key` from the global configuration.
    *
    * If the `key` is not set in the config, sets exit code to 1 and prints a
    * warning.
    */
  def printConfig(key: String): Int = {
    configurationManager.getConfig.original.apply(key) match {
      case Some(value) =>
        println(value)
        0
      case None =>
        logger.warn(s"Key $key is not set in the global config.")
        1
    }
  }

  /** Sets the default Enso version.
    */
  def setDefaultVersion(defaultVersion: DefaultVersion): Int = {
    configurationManager.updateConfig { config =>
      config.copy(defaultVersion = defaultVersion)
    }

    defaultVersion match {
      case DefaultVersion.LatestInstalled =>
        InfoLogger.info(
          s"Default Enso version set to the latest installed version, " +
          s"currently ${configurationManager.defaultVersion}."
        )
      case DefaultVersion.Exact(version) =>
        InfoLogger.info(s"Default Enso version set to $version.")
    }

    0
  }

  /** Prints the default Enso version.
    */
  def printDefaultVersion(): Int = {
    println(configurationManager.defaultVersion)
    0
  }

  /** Installs the Enso distribution.
    */
  def installDistribution(
    doNotRemoveOldLauncher: Boolean,
    bundleAction: Option[BundleAction]
  ): Int = {
    if (!distributionManager.isRunningPortable) {
      Logger[Launcher].error(
        "install distribution can only be used from within a portable " +
        "distribution. It appears that you are not running a portable " +
        "distribution."
      )
      1
    } else {
      DistributionInstaller
        .default(
          globalCLIOptions   = cliOptions,
          removeOldLauncher  = !doNotRemoveOldLauncher,
          bundleActionOption = bundleAction
        )
        .install()
      0
    }
  }
>>>>>>> 75e31362

  def newProject(name: String, path: Option[Path]): Unit = {
    // TODO [RW] this is not the final implementation
    val actualPath = path.getOrElse(workingDirectory.resolve(name))
    packageManager.create(actualPath.toFile, name)
    println(s"Project created in $actualPath")
  }

  def displayVersion(useJSON: Boolean): Unit = {
    val runtimeVersionParameter = VersionDescriptionParameter(
      humanReadableName = "Currently selected Enso version",
      humandReadableValue =
        "\nRuntime component is not yet implemented in the launcher.",
      jsonName  = "runtime",
      jsonValue = "\"<not implemented yet>\"" // TODO [RW] add with #976
    )

    val versionDescription = VersionDescription.make(
      "Enso Launcher",
      includeRuntimeJVMInfo = false,
      additionalParameters  = Seq(runtimeVersionParameter)
    )

    println(versionDescription.asString(useJSON))
<<<<<<< HEAD
=======
    0
  }

  private def getEngineVersion(
    useJSON: Boolean
  ): VersionDescriptionParameter = {
    val (runtimeVersionRunSettings, whichEngine) = runner.version(useJSON).get

    val isEngineInstalled =
      componentsManager
        .findEngine(runtimeVersionRunSettings.engineVersion)
        .isDefined
    val runtimeVersionString = if (isEngineInstalled) {
      val output = runner.withCommand(
        runtimeVersionRunSettings,
        JVMSettings(useSystemJVM = false, jvmOptions = Seq.empty)
      ) { runtimeVersionCommand =>
        runtimeVersionCommand.captureOutput().get
      }

      if (useJSON) output else "\n" + output.stripTrailing()
    } else {
      if (useJSON) "null"
      else "Not installed."
    }

    VersionDescriptionParameter(
      humanReadableName = whichEngine match {
        case WhichEngine.FromProject(name) =>
          s"Enso engine from project $name"
        case WhichEngine.Default => "Current default Enso engine"
      },
      jsonName = "runtime",
      value    = runtimeVersionString
    )
  }

  /** Performs a self-upgrade.
    *
    * If a `version` is specified, installs that version. If the version is
    * older than the current one, a downgrade is performed. If no `version` is
    * specified, the latest available version is chosen, unless it is older than
    * the current one.
    */
  def upgrade(version: Option[SemVer]): Int = {
    val targetVersion       = version.getOrElse(upgrader.latestVersion().get)
    val isManuallyRequested = version.isDefined
    if (targetVersion == CurrentVersion.version) {
      InfoLogger.info("Already up-to-date.")
      0
    } else if (targetVersion < CurrentVersion.version && !isManuallyRequested) {
      logger.warn(
        s"The latest available version is $targetVersion, but you are " +
        s"running ${CurrentVersion.version} which is more recent."
      )
      InfoLogger.info(
        s"If you really want to downgrade, please run " +
        s"`enso upgrade $targetVersion`."
      )
      1
    } else {
      upgrader.upgrade(targetVersion)
      0
    }
  }
}

/** Gathers launcher commands which do not depend on the global CLI options.
  */
object Launcher {
  private val workingDirectory: Path = Path.of(".")

  /** Checks if the launcher is running in portable mode and exits if it is not.
    */
  def ensurePortable(): Unit = {
    if (!distributionManager.isRunningPortable) {
      Logger[Launcher].error(
        "`--ensure-portable` is set, but the launcher is not running in " +
        "portable mode. Terminating."
      )
      Main.exit(1)
    }
>>>>>>> 75e31362
  }
}<|MERGE_RESOLUTION|>--- conflicted
+++ resolved
@@ -2,15 +2,33 @@
 
 import java.nio.file.Path
 
-import org.enso.pkg.PackageManager
+import com.typesafe.scalalogging.Logger
+import io.circe.Json
+import nl.gn0s1s.bump.SemVer
+import org.enso.runtimeversionmanager.CurrentVersion
+import org.enso.runtimeversionmanager.config.{
+  DefaultVersion,
+  GlobalConfigurationManager
+}
+import org.enso.runtimeversionmanager.runner.{
+  JVMSettings,
+  LanguageServerOptions,
+  WhichEngine
+}
+import org.enso.launcher.cli.{GlobalCLIOptions, LauncherLogging, Main}
+import org.enso.launcher.components.LauncherRunner
+import org.enso.launcher.distribution.DefaultManagers._
+import org.enso.launcher.distribution.LauncherEnvironment
+import org.enso.launcher.installation.DistributionInstaller.BundleAction
+import org.enso.launcher.installation.{
+  DistributionInstaller,
+  DistributionUninstaller
+}
+import org.enso.launcher.project.ProjectManager
+import org.enso.launcher.upgrade.LauncherUpgrader
+import org.enso.loggingservice.LogLevel
 import org.enso.version.{VersionDescription, VersionDescriptionParameter}
 
-<<<<<<< HEAD
-object Launcher {
-  private val packageManager = PackageManager.Default
-
-  private def workingDirectory: Path = Path.of(".")
-=======
 /** Implements launcher commands that are run from CLI and can be affected by
   * the global CLI options.
   *
@@ -366,33 +384,36 @@
       0
     }
   }
->>>>>>> 75e31362
-
-  def newProject(name: String, path: Option[Path]): Unit = {
-    // TODO [RW] this is not the final implementation
-    val actualPath = path.getOrElse(workingDirectory.resolve(name))
-    packageManager.create(actualPath.toFile, name)
-    println(s"Project created in $actualPath")
-  }
-
-  def displayVersion(useJSON: Boolean): Unit = {
-    val runtimeVersionParameter = VersionDescriptionParameter(
-      humanReadableName = "Currently selected Enso version",
-      humandReadableValue =
-        "\nRuntime component is not yet implemented in the launcher.",
-      jsonName  = "runtime",
-      jsonValue = "\"<not implemented yet>\"" // TODO [RW] add with #976
-    )
+
+  /** Uninstalls the Enso distribution.
+    */
+  def uninstallDistribution(): Int = {
+    DistributionUninstaller.default(cliOptions).uninstall()
+    0
+  }
+
+  /** Displays the version string of the launcher.
+    *
+    * @param hideEngineVersion if set, does not look for installed engines to
+    *                          display the current version; this can be used to
+    *                          avoid making network requests
+    */
+  def displayVersion(
+    hideEngineVersion: Boolean = false
+  ): Int = {
+    val useJSON = cliOptions.useJSON
+    val runtimeVersionParameter =
+      if (hideEngineVersion) None else Some(getEngineVersion(useJSON))
 
     val versionDescription = VersionDescription.make(
       "Enso Launcher",
-      includeRuntimeJVMInfo = false,
-      additionalParameters  = Seq(runtimeVersionParameter)
+      includeRuntimeJVMInfo         = false,
+      enableNativeImageOSWorkaround = true,
+      additionalParameters          = runtimeVersionParameter.toSeq,
+      customVersion                 = Some(CurrentVersion.version.toString)
     )
 
     println(versionDescription.asString(useJSON))
-<<<<<<< HEAD
-=======
     0
   }
 
@@ -475,6 +496,5 @@
       )
       Main.exit(1)
     }
->>>>>>> 75e31362
   }
 }