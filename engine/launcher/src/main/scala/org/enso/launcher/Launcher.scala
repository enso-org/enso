package org.enso.launcher

import java.nio.file.Path

import org.enso.pkg.PackageManager
import org.enso.version.{VersionDescription, VersionDescriptionParameter}

<<<<<<< HEAD
object Launcher {
  private val packageManager = PackageManager.Default
=======
/** Implements launcher commands that are run from CLI and can be affected by
  * the global CLI options.
  *
  * @param cliOptions the global CLI options to use for the commands
  */
case class Launcher(cliOptions: GlobalCLIOptions) {
  private val logger = Logger[Launcher]

  private lazy val componentsManager =
    runtimeVersionManager(cliOptions, alwaysInstallMissing = false)
  private lazy val configurationManager =
    new GlobalConfigurationManager(componentsManager, distributionManager)
  private lazy val projectManager = new ProjectManager(configurationManager)
  private lazy val runner =
    new LauncherRunner(
      projectManager,
      configurationManager,
      componentsManager,
      LauncherEnvironment,
      LauncherLogging.loggingServiceEndpoint()
    )
  private lazy val upgrader = LauncherUpgrader.default(cliOptions)
  upgrader.runCleanup(isStartup = true)

  /** Creates a new project with the given `name` in the given `path`.
    *
    * If `path` is not set, the project is created in a directory called `name`
    * in the current directory.
    *
    * If `author.name` or `author.email` are set in the global config, their
    * values are used to set a default author and maintainer for the created
    * project.
    */
  def newProject(
    name: String,
    path: Option[Path],
    versionOverride: Option[SemVer],
    useSystemJVM: Boolean,
    jvmOpts: Seq[(String, String)],
    additionalArguments: Seq[String]
  ): Int = {
    val actualPath = path.getOrElse(Launcher.workingDirectory.resolve(name))
    val version =
      versionOverride.getOrElse(configurationManager.defaultVersion)
    val globalConfig = configurationManager.getConfig

    val exitCode = runner
      .withCommand(
        runner
          .newProject(
            path                = actualPath,
            name                = name,
            version             = version,
            authorName          = globalConfig.authorName,
            authorEmail         = globalConfig.authorEmail,
            additionalArguments = additionalArguments
          )
          .get,
        JVMSettings(useSystemJVM, jvmOpts)
      ) { command =>
        command.run().get
      }

    if (exitCode == 0) {
      InfoLogger.info(
        s"Project created in `$actualPath` using version $version."
      )
    } else {
      logger.error("Project creation failed.")
    }

    exitCode
  }

  /** Prints a list of installed engines.
    */
  def listEngines(): Int = {
    for (engine <- componentsManager.listInstalledEngines()) {
      val broken = if (engine.isMarkedBroken) " (broken)" else ""
      println(engine.version.toString + broken)
    }
    0
  }

  /** Prints a list of installed runtimes.
    */
  def listRuntimes(): Int = {
    for (runtime <- componentsManager.listInstalledGraalRuntimes()) {
      val engines = componentsManager.findEnginesUsingRuntime(runtime)
      val usedBy = {
        val plural =
          if (engines.length != 1) "s"
          else ""
        s"(used by ${engines.length} Enso installation$plural)"
      }
      println(s"$runtime $usedBy")
    }
    0
  }

  /** Prints a summary of installed components and their dependencies.
    */
  def listSummary(): Int = {
    for (engine <- componentsManager.listInstalledEngines()) {
      val runtime = componentsManager.findGraalRuntime(engine)
      val runtimeName = runtime
        .map(_.toString)
        .getOrElse("no runtime found for this distribution")
      val broken = if (engine.isMarkedBroken) " (broken)" else ""
      println(s"Enso ${engine.version}$broken -> $runtimeName")
    }
    0
  }

  /** Installs the specified engine `version`.
    *
    * Also installs the required runtime if it wasn't already installed.
    */
  def installEngine(version: SemVer): Int = {
    val installingComponentManager =
      runtimeVersionManager(cliOptions, alwaysInstallMissing = true)
    val existing = installingComponentManager.findEngine(version)
    if (existing.isDefined) {
      InfoLogger.info(s"Engine $version is already installed.")
    } else {
      installingComponentManager.findOrInstallEngine(version)
    }
    0
  }

  /** Installs the latest available version of the engine.
    *
    * Also installs the required runtime if it wasn't already installed.
    */
  def installLatestEngine(): Int = {
    val latest = componentsManager.fetchLatestEngineVersion()
    InfoLogger.info(s"Installing Enso engine $latest.")
    installEngine(latest)
  }

  /** Uninstalls the specified engine `version`.
    *
    * If a runtime is not used by any engines anymore, it is also removed.
    */
  def uninstallEngine(version: SemVer): Int = {
    componentsManager.uninstallEngine(version)
    distributionManager.tryCleaningUnusedLockfiles()
    0
  }

  /** Runs the Enso REPL.
    *
    * If ran outside of a project, uses the default configured version. If run
    * inside a project or provided with an explicit projectPath, the Enso
    * version associated with the project is run.
    *
    * @param projectPath if provided, the REPL is run in context of that project
    * @param versionOverride if provided, overrides the default engine version
    *                        that would have been used
    * @param logLevel log level for the engine
    * @param useSystemJVM if set, forces to use the default configured JVM,
    *                     instead of the JVM associated with the engine version
    * @param jvmOpts additional options to pass to the launched JVM
    * @param additionalArguments additional arguments to pass to the runner
    * @return exit code of the launched program
    */
  def runRepl(
    projectPath: Option[Path],
    versionOverride: Option[SemVer],
    logLevel: LogLevel,
    useSystemJVM: Boolean,
    jvmOpts: Seq[(String, String)],
    additionalArguments: Seq[String]
  ): Int = {
    val exitCode = runner
      .withCommand(
        runner
          .repl(projectPath, versionOverride, logLevel, additionalArguments)
          .get,
        JVMSettings(useSystemJVM, jvmOpts)
      ) { command =>
        command.run().get
      }
    exitCode
  }

  /** Runs an Enso script or project.
    *
    * If ran inside a project without a path, or with a path pointing to a
    * project, runs that project. If the provided path points to a file, that
    * file is executed as an Enso script. If the file is located inside of a
    * project, it is executed in the context of that project. Otherwise it is
    * run as a standalone script and the default engine version is used.
    *
    * @param path specifies what to run
    * @param versionOverride if provided, overrides the default engine version
    *                        that would have been used
    * @param logLevel log level for the engine
    * @param useSystemJVM if set, forces to use the default configured JVM,
    *                     instead of the JVM associated with the engine version
    * @param jvmOpts additional options to pass to the launched JVM
    * @param additionalArguments additional arguments to pass to the runner
    * @return exit code of the launched program
    */
  def runRun(
    path: Option[Path],
    versionOverride: Option[SemVer],
    logLevel: LogLevel,
    useSystemJVM: Boolean,
    jvmOpts: Seq[(String, String)],
    additionalArguments: Seq[String]
  ): Int = {
    val exitCode = runner
      .withCommand(
        runner.run(path, versionOverride, logLevel, additionalArguments).get,
        JVMSettings(useSystemJVM, jvmOpts)
      ) { command =>
        command.run().get
      }
    exitCode
  }

  /** Runs the Language Server.
    *
    * Unless overridden, uses the Enso version associated with the project
    * located at `options.path`.
    *
    * @param options configuration required by the language server
    * @param versionOverride if provided, overrides the default engine version
    *                        that would have been used
    * @param logLevel log level for the language server
    * @param useSystemJVM if set, forces to use the default configured JVM,
    *                     instead of the JVM associated with the engine version
    * @param jvmOpts additional options to pass to the launched JVM
    * @param additionalArguments additional arguments to pass to the runner
    * @return exit code of the launched program
    */
  def runLanguageServer(
    options: LanguageServerOptions,
    contentRoot: Path,
    versionOverride: Option[SemVer],
    logLevel: LogLevel,
    useSystemJVM: Boolean,
    jvmOpts: Seq[(String, String)],
    additionalArguments: Seq[String]
  ): Int = {
    val exitCode = runner
      .withCommand(
        runner
          .languageServer(
            options,
            contentRoot,
            versionOverride,
            logLevel,
            additionalArguments
          )
          .get,
        JVMSettings(useSystemJVM, jvmOpts)
      ) { command =>
        command.run().get
      }
    exitCode
  }

  /** Updates the global configuration.
    *
    * If `value` is an empty string, the `key` is removed from the configuration
    * (if it exists). If `value` is non-empty the key is added or updated in the
    * config. Any updates that set a known key to an invalid value which would
    * prevent from loading the config are cancelled.
    */
  def updateConfig(key: String, value: String): Int = {
    if (value.isEmpty) {
      configurationManager.removeFromConfig(key)
      InfoLogger.info(
        s"""Key `$key` removed from the global configuration file """ +
        s"(${configurationManager.configLocation.toAbsolutePath})."
      )
    } else {
      configurationManager.updateConfigRaw(key, Json.fromString(value))
      InfoLogger.info(
        s"""Key `$key` set to "$value" in the global configuration file """ +
        s"(${configurationManager.configLocation.toAbsolutePath})."
      )
    }
    0
  }

  /** Prints the value of `key` from the global configuration.
    *
    * If the `key` is not set in the config, sets exit code to 1 and prints a
    * warning.
    */
  def printConfig(key: String): Int = {
    configurationManager.getConfig.original.apply(key) match {
      case Some(value) =>
        println(value)
        0
      case None =>
        logger.warn(s"Key $key is not set in the global config.")
        1
    }
  }

  /** Sets the default Enso version.
    */
  def setDefaultVersion(defaultVersion: DefaultVersion): Int = {
    configurationManager.updateConfig { config =>
      config.copy(defaultVersion = defaultVersion)
    }

    defaultVersion match {
      case DefaultVersion.LatestInstalled =>
        InfoLogger.info(
          s"Default Enso version set to the latest installed version, " +
          s"currently ${configurationManager.defaultVersion}."
        )
      case DefaultVersion.Exact(version) =>
        InfoLogger.info(s"Default Enso version set to $version.")
    }

    0
  }

  /** Prints the default Enso version.
    */
  def printDefaultVersion(): Int = {
    println(configurationManager.defaultVersion)
    0
  }
>>>>>>> ab2c5ed0

  private def workingDirectory: Path = Path.of(".")

  def newProject(name: String, path: Option[Path]): Unit = {
    // TODO [RW] this is not the final implementation
    val actualPath = path.getOrElse(workingDirectory.resolve(name))
    packageManager.create(actualPath.toFile, name)
    println(s"Project created in $actualPath")
  }

  def displayVersion(useJSON: Boolean): Unit = {
    val runtimeVersionParameter = VersionDescriptionParameter(
      humanReadableName = "Currently selected Enso version",
      humandReadableValue =
        "\nRuntime component is not yet implemented in the launcher.",
      jsonName  = "runtime",
      jsonValue = "\"<not implemented yet>\"" // TODO [RW] add with #976
    )

    val versionDescription = VersionDescription.make(
      "Enso Launcher",
      includeRuntimeJVMInfo = false,
      additionalParameters  = Seq(runtimeVersionParameter)
    )

    println(versionDescription.asString(useJSON))
  }
}<|MERGE_RESOLUTION|>--- conflicted
+++ resolved
@@ -2,13 +2,33 @@
 
 import java.nio.file.Path
 
-import org.enso.pkg.PackageManager
+import com.typesafe.scalalogging.Logger
+import io.circe.Json
+import nl.gn0s1s.bump.SemVer
+import org.enso.runtimeversionmanager.CurrentVersion
+import org.enso.runtimeversionmanager.config.{
+  DefaultVersion,
+  GlobalConfigurationManager
+}
+import org.enso.runtimeversionmanager.runner.{
+  JVMSettings,
+  LanguageServerOptions,
+  WhichEngine
+}
+import org.enso.launcher.cli.{GlobalCLIOptions, LauncherLogging, Main}
+import org.enso.launcher.components.LauncherRunner
+import org.enso.launcher.distribution.DefaultManagers._
+import org.enso.launcher.distribution.LauncherEnvironment
+import org.enso.launcher.installation.DistributionInstaller.BundleAction
+import org.enso.launcher.installation.{
+  DistributionInstaller,
+  DistributionUninstaller
+}
+import org.enso.launcher.project.ProjectManager
+import org.enso.launcher.upgrade.LauncherUpgrader
+import org.enso.loggingservice.LogLevel
 import org.enso.version.{VersionDescription, VersionDescriptionParameter}
 
-<<<<<<< HEAD
-object Launcher {
-  private val packageManager = PackageManager.Default
-=======
 /** Implements launcher commands that are run from CLI and can be affected by
   * the global CLI options.
   *
@@ -339,32 +359,131 @@
     println(configurationManager.defaultVersion)
     0
   }
->>>>>>> ab2c5ed0
-
-  private def workingDirectory: Path = Path.of(".")
-
-  def newProject(name: String, path: Option[Path]): Unit = {
-    // TODO [RW] this is not the final implementation
-    val actualPath = path.getOrElse(workingDirectory.resolve(name))
-    packageManager.create(actualPath.toFile, name)
-    println(s"Project created in $actualPath")
-  }
-
-  def displayVersion(useJSON: Boolean): Unit = {
-    val runtimeVersionParameter = VersionDescriptionParameter(
-      humanReadableName = "Currently selected Enso version",
-      humandReadableValue =
-        "\nRuntime component is not yet implemented in the launcher.",
-      jsonName  = "runtime",
-      jsonValue = "\"<not implemented yet>\"" // TODO [RW] add with #976
-    )
+
+  /** Installs the Enso distribution.
+    */
+  def installDistribution(
+    doNotRemoveOldLauncher: Boolean,
+    bundleAction: Option[BundleAction]
+  ): Int = {
+    DistributionInstaller
+      .default(
+        globalCLIOptions   = cliOptions,
+        removeOldLauncher  = !doNotRemoveOldLauncher,
+        bundleActionOption = bundleAction
+      )
+      .install()
+    0
+  }
+
+  /** Uninstalls the Enso distribution.
+    */
+  def uninstallDistribution(): Int = {
+    DistributionUninstaller.default(cliOptions).uninstall()
+    0
+  }
+
+  /** Displays the version string of the launcher.
+    *
+    * @param hideEngineVersion if set, does not look for installed engines to
+    *                          display the current version; this can be used to
+    *                          avoid making network requests
+    */
+  def displayVersion(
+    hideEngineVersion: Boolean = false
+  ): Int = {
+    val useJSON = cliOptions.useJSON
+    val runtimeVersionParameter =
+      if (hideEngineVersion) None else Some(getEngineVersion(useJSON))
 
     val versionDescription = VersionDescription.make(
       "Enso Launcher",
-      includeRuntimeJVMInfo = false,
-      additionalParameters  = Seq(runtimeVersionParameter)
+      includeRuntimeJVMInfo         = false,
+      enableNativeImageOSWorkaround = true,
+      additionalParameters          = runtimeVersionParameter.toSeq,
+      customVersion                 = Some(CurrentVersion.version.toString)
     )
 
     println(versionDescription.asString(useJSON))
+    0
+  }
+
+  private def getEngineVersion(
+    useJSON: Boolean
+  ): VersionDescriptionParameter = {
+    val (runtimeVersionRunSettings, whichEngine) = runner.version(useJSON).get
+
+    val isEngineInstalled =
+      componentsManager.findEngine(runtimeVersionRunSettings.version).isDefined
+    val runtimeVersionString = if (isEngineInstalled) {
+      val output = runner.withCommand(
+        runtimeVersionRunSettings,
+        JVMSettings(useSystemJVM = false, jvmOptions = Seq.empty)
+      ) { runtimeVersionCommand =>
+        runtimeVersionCommand.captureOutput().get
+      }
+
+      if (useJSON) output else "\n" + output.stripTrailing()
+    } else {
+      if (useJSON) "null"
+      else "Not installed."
+    }
+
+    VersionDescriptionParameter(
+      humanReadableName = whichEngine match {
+        case WhichEngine.FromProject(name) =>
+          s"Enso engine from project $name"
+        case WhichEngine.Default => "Current default Enso engine"
+      },
+      jsonName = "runtime",
+      value    = runtimeVersionString
+    )
+  }
+
+  /** Performs a self-upgrade.
+    *
+    * If a `version` is specified, installs that version. If the version is
+    * older than the current one, a downgrade is performed. If no `version` is
+    * specified, the latest available version is chosen, unless it is older than
+    * the current one.
+    */
+  def upgrade(version: Option[SemVer]): Int = {
+    val targetVersion       = version.getOrElse(upgrader.latestVersion().get)
+    val isManuallyRequested = version.isDefined
+    if (targetVersion == CurrentVersion.version) {
+      InfoLogger.info("Already up-to-date.")
+      0
+    } else if (targetVersion < CurrentVersion.version && !isManuallyRequested) {
+      logger.warn(
+        s"The latest available version is $targetVersion, but you are " +
+        s"running ${CurrentVersion.version} which is more recent."
+      )
+      InfoLogger.info(
+        s"If you really want to downgrade, please run " +
+        s"`enso upgrade $targetVersion`."
+      )
+      1
+    } else {
+      upgrader.upgrade(targetVersion)
+      0
+    }
+  }
+}
+
+/** Gathers launcher commands which do not depend on the global CLI options.
+  */
+object Launcher {
+  private val workingDirectory: Path = Path.of(".")
+
+  /** Checks if the launcher is running in portable mode and exits if it is not.
+    */
+  def ensurePortable(): Unit = {
+    if (!distributionManager.isRunningPortable) {
+      Logger[Launcher].error(
+        "`--ensure-portable` is set, but the launcher is not running in " +
+        "portable mode. Terminating."
+      )
+      Main.exit(1)
+    }
   }
 }