--- conflicted
+++ resolved
@@ -4,29 +4,21 @@
   LanguageServerComponent,
   LanguageServerConfig
 }
+import org.enso.loggingservice.LogLevel
 
 import scala.concurrent.Await
 import scala.concurrent.duration._
 import scala.io.StdIn
 
-/**
-  * Language server runner.
+/** Language server runner.
   */
 object LanguageServerApp {
 
-  /**
-    * Runs a Language Server
+  /** Runs a Language Server
     *
     * @param config a config
+    * @param logLevel log level
     */
-<<<<<<< HEAD
-  def run(config: LanguageServerConfig): Unit = {
-    println("Starting Language Server...")
-    val server = new LanguageServerComponent(config)
-    Await.result(server.start(), 10.seconds)
-    StdIn.readLine()
-    Await.result(server.stop(), 10.seconds)
-=======
   def run(
     config: LanguageServerConfig,
     logLevel: LogLevel,
@@ -45,7 +37,6 @@
     } else {
       StdIn.readLine()
     }
->>>>>>> af1aab35
   }
 
 }