--- conflicted
+++ resolved
@@ -106,15 +106,9 @@
             pendingKeys.add(e.getKey)
           }
         }
-<<<<<<< HEAD
-      });
-      if (!pendingKeys.isEmpty()) {
-        val ids = pendingKeys.asScala.toSet.map { key =>
-=======
       }
       if (pendingKeys.nonEmpty) {
         val ids = pendingKeys.map { key =>
->>>>>>> c4e818a5
           Api.ExpressionUpdate(
             key,
             None,
