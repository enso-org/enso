package org.enso.compiler.pass.analyse

import org.enso.compiler.context.{InlineContext, ModuleContext}
import org.enso.compiler.core.IR
import org.enso.compiler.core.IR.Pattern
import org.enso.compiler.core.ir.MetadataStorage._
import org.enso.compiler.exception.CompilerError
import org.enso.compiler.pass.IRPass
import org.enso.compiler.pass.desugar._
<<<<<<< HEAD
=======
import org.enso.compiler.pass.resolve.ExpressionAnnotations
>>>>>>> af1aab35

/** This pass performs tail call analysis on the Enso IR.
  *
  * It is responsible for marking every single expression with whether it is in
  * tail position or not. This allows the code generator to correctly create the
  * Truffle nodes.
  *
  * This pass requires the context to provide:
  *
  * - The tail position of its expression, where relevant.
  */
case object TailCall extends IRPass {

  /** The annotation metadata type associated with IR nodes by this pass. */
  override type Metadata = TailPosition

  override type Config = IRPass.Configuration.Default

  override val precursorPasses: Seq[IRPass] = List(
    FunctionBinding,
    GenerateMethodBodies,
    SectionsToBinOp,
    OperatorToFunction,
    LambdaShorthandToLambda
  )

  override val invalidatedPasses: Seq[IRPass] = List()

  /** Analyses tail call state for expressions in a module.
    *
    * @param ir the Enso IR to process
    * @param moduleContext a context object that contains the information needed
    *                      to process a module
    * @return `ir`, possibly having made transformations or annotations to that
    *         IR.
    */
  override def runModule(
    ir: IR.Module,
    moduleContext: ModuleContext
  ): IR.Module = {
    ir.copy(bindings = ir.bindings.map(analyseModuleBinding))
  }

  /** Analyses tail call state for an arbitrary expression.
    *
    * @param ir the Enso IR to process
    * @param inlineContext a context object that contains the information needed
    *                      for inline evaluation
    * @return `ir`, possibly having made transformations or annotations to that
    *         IR.
    */
  override def runExpression(
    ir: IR.Expression,
    inlineContext: InlineContext
  ): IR.Expression =
    analyseExpression(
      ir,
      inlineContext.isInTailPosition.getOrElse(
        throw new CompilerError(
          "Information about the tail position for an inline expression " +
          "must be known by the point of tail call analysis."
        )
      )
    )

  /** Performs tail call analysis on a top-level definition in a module.
    *
    * @param definition the top-level definition to analyse
    * @return `definition`, annotated with tail call information
    */
  def analyseModuleBinding(
    definition: IR.Module.Scope.Definition
  ): IR.Module.Scope.Definition = {
    definition match {
      case method @ IR.Module.Scope.Definition.Method
            .Explicit(_, body, _, _, _) =>
        method
          .copy(
            body = analyseExpression(body, isInTailPosition = true)
          )
          .updateMetadata(this -->> TailPosition.Tail)
      case _: IR.Module.Scope.Definition.Method.Binding =>
        throw new CompilerError(
          "Sugared method definitions should not occur during tail call " +
          "analysis."
        )
      case atom @ IR.Module.Scope.Definition.Atom(_, args, _, _, _) =>
        atom
          .copy(
            arguments = args.map(analyseDefArgument)
          )
          .updateMetadata(this -->> TailPosition.Tail)
      case _: IR.Module.Scope.Definition.Type =>
        throw new CompilerError(
          "Complex type definitions should not be present during " +
          "tail call analysis."
        )
      case _: IR.Comment.Documentation =>
        throw new CompilerError(
          "Documentation should not exist as an entity during tail call analysis."
        )
      case _: IR.Type.Ascription =>
        throw new CompilerError(
          "Type signatures should not exist at the top level during " +
          "tail call analysis."
        )
      case _: IR.Name.Annotation =>
        throw new CompilerError(
          "Annotations should already be associated by the point of " +
          "tail call analysis."
        )
      case err: IR.Error => err
    }
  }

  /** Performs tail call analysis on an arbitrary expression.
    *
    * @param expression the expression to analyse
    * @param isInTailPosition whether or not the expression is occurring in tail
    *                         position
    * @return `expression`, annotated with tail position metadata
    */
  def analyseExpression(
    expression: IR.Expression,
    isInTailPosition: Boolean
  ): IR.Expression = {
<<<<<<< HEAD
    expression match {
=======
    val expressionWithWarning =
      if (isTailAnnotated(expression) && !isInTailPosition)
        expression.addDiagnostic(IR.Warning.WrongTco(expression.location))
      else expression
    expressionWithWarning match {
>>>>>>> af1aab35
      case empty: IR.Empty =>
        empty.updateMetadata(this -->> TailPosition.NotTail)
      case function: IR.Function => analyseFunction(function, isInTailPosition)
      case caseExpr: IR.Case     => analyseCase(caseExpr, isInTailPosition)
      case typ: IR.Type          => analyseType(typ, isInTailPosition)
      case app: IR.Application   => analyseApplication(app, isInTailPosition)
      case name: IR.Name         => analyseName(name, isInTailPosition)
      case foreign: IR.Foreign =>
        foreign.updateMetadata(this -->> TailPosition.NotTail)
      case literal: IR.Literal => analyseLiteral(literal, isInTailPosition)
      case _: IR.Comment =>
        throw new CompilerError(
          "Comments should not be present during tail call analysis."
        )
      case block @ IR.Expression.Block(expressions, returnValue, _, _, _, _) =>
        block
          .copy(
            expressions =
              expressions.map(analyseExpression(_, isInTailPosition = false)),
            returnValue = analyseExpression(returnValue, isInTailPosition)
          )
          .updateMetadata(this -->> TailPosition.fromBool(isInTailPosition))
      case binding @ IR.Expression.Binding(_, expression, _, _, _) =>
        binding
          .copy(
            expression = analyseExpression(expression, isInTailPosition)
          )
          .updateMetadata(this -->> TailPosition.fromBool(isInTailPosition))
      case err: IR.Diagnostic =>
        err.updateMetadata(this -->> TailPosition.fromBool(isInTailPosition))
    }
  }

  /** Performs tail call analysis on an occurrence of a name.
    *
    * @param name the name to analyse
    * @param isInTailPosition whether the name occurs in tail position or not
    * @return `name`, annotated with tail position metadata
    */
  def analyseName(name: IR.Name, isInTailPosition: Boolean): IR.Name = {
    name.updateMetadata(this -->> TailPosition.fromBool(isInTailPosition))
  }

  /** Performs tail call analysis on a literal.
    *
    * @param literal the literal to analyse
    * @param isInTailPosition whether or not the literal occurs in tail position
    *                         or not
    * @return `literal`, annotated with tail position metdata
    */
  def analyseLiteral(
    literal: IR.Literal,
    isInTailPosition: Boolean
  ): IR.Literal = {
    literal.updateMetadata(this -->> TailPosition.fromBool(isInTailPosition))
  }

  /** Performs tail call analysis on an application.
    *
    * @param application the application to analyse
    * @param isInTailPosition whether or not the application is occurring in
    *                         tail position
    * @return `application`, annotated with tail position metadata
    */
  def analyseApplication(
    application: IR.Application,
    isInTailPosition: Boolean
  ): IR.Application = {
    application match {
      case app @ IR.Application.Prefix(fn, args, _, _, _, _) =>
        app
          .copy(
            function  = analyseExpression(fn, isInTailPosition = false),
            arguments = args.map(analyseCallArg)
          )
          .updateMetadata(this -->> TailPosition.fromBool(isInTailPosition))
      case force @ IR.Application.Force(target, _, _, _) =>
        force
          .copy(
            target = analyseExpression(target, isInTailPosition)
          )
          .updateMetadata(this -->> TailPosition.fromBool(isInTailPosition))
      case vector @ IR.Application.Literal.Sequence(items, _, _, _) =>
        vector
          .copy(items =
            items.map(analyseExpression(_, isInTailPosition = false))
          )
          .updateMetadata(this -->> TailPosition.fromBool(isInTailPosition))
      case tSet @ IR.Application.Literal.Typeset(expr, _, _, _) =>
        tSet
          .copy(expression =
            expr.map(analyseExpression(_, isInTailPosition = false))
          )
          .updateMetadata(this -->> TailPosition.fromBool(isInTailPosition))
      case _: IR.Application.Operator =>
        throw new CompilerError("Unexpected binary operator.")
    }
  }

  /** Performs tail call analysis on a call site argument.
    *
    * @param argument the argument to analyse
    * @return `argument`, annotated with tail position metadata
    */
  def analyseCallArg(argument: IR.CallArgument): IR.CallArgument = {
    argument match {
      case arg @ IR.CallArgument.Specified(_, expr, _, _, _, _) =>
        arg
          .copy(
            // Note [Call Argument Tail Position]
            value = analyseExpression(expr, isInTailPosition = true)
          )
          .updateMetadata(this -->> TailPosition.Tail)
    }
  }

  /* Note [Call Argument Tail Position]
   * ~~~~~~~~~~~~~~~~~~~~~~~~~~~~~~~~~~
   * In order to efficiently deal with Enso's ability to suspend function
   * arguments, we behave as if all arguments to a function are passed as
   * thunks. This means that the _function_ becomes responsible for deciding
   * when to evaluate its arguments.
   *
   * Conceptually, this results in a desugaring as follows:
   *
   * ```
   * foo a b c
   * ```
   *
   * Becomes:
   *
   * ```
   * foo ({} -> a) ({} -> b) ({} -> c)
   * ```
   *
   * Quite obviously, the arguments `a`, `b` and `c` are in tail position in
   * these closures, and hence should be marked as tail.
   */

  /** Performs tail call analysis on an expression involving type operators.
    *
    * @param value the type operator expression
    * @param isInTailPosition whether or not the type operator occurs in a tail
    *                         call position
    * @return `value`, annotated with tail position metadata
    */
  def analyseType(value: IR.Type, isInTailPosition: Boolean): IR.Type = {
    value
      .mapExpressions(analyseExpression(_, isInTailPosition = false))
      .updateMetadata(this -->> TailPosition.fromBool(isInTailPosition))
  }

  /** Performs tail call analysis on a case expression.
    *
    * @param caseExpr the case expression to analyse
    * @param isInTailPosition whether or not the case expression occurs in a tail
    *                         call position
    * @return `caseExpr`, annotated with tail position metadata
    */
  def analyseCase(caseExpr: IR.Case, isInTailPosition: Boolean): IR.Case = {
    caseExpr match {
      case caseExpr @ IR.Case.Expr(scrutinee, branches, _, _, _) =>
        caseExpr
          .copy(
            scrutinee = analyseExpression(scrutinee, isInTailPosition = false),
            // Note [Analysing Branches in Case Expressions]
            branches = branches.map(analyseCaseBranch(_, isInTailPosition))
          )
          .updateMetadata(this -->> TailPosition.fromBool(isInTailPosition))
      case _: IR.Case.Branch =>
        throw new CompilerError("Unexpected case branch.")
    }
  }

  /* Note [Analysing Branches in Case Expressions]
   * ~~~~~~~~~~~~~~~~~~~~~~~~~~~~~~~~~~~~~~~~~~~~~
   * When performing tail call analysis on a case expression it is very
   * important to recognise that the branches of a case expression should all
   * have the same tail call state. The branches should only be marked as being
   * in tail position when the case expression _itself_ is in tail position.
   *
   * As only one branch is ever executed, it is hence safe to mark _all_
   * branches as being in tail position if the case expression is.
   */

  /** Performs tail call analysis on a case branch.
    *
    * @param branch the branch to analyse
    * @param isInTailPosition whether or not the branch occurs in a tail call
    *                         position
    * @return `branch`, annotated with tail position metadata
    */
  def analyseCaseBranch(
    branch: IR.Case.Branch,
    isInTailPosition: Boolean
  ): IR.Case.Branch = {
    branch
      .copy(
        pattern = analysePattern(branch.pattern),
        expression = analyseExpression(
          branch.expression,
          isInTailPosition
        )
      )
      .updateMetadata(this -->> TailPosition.fromBool(isInTailPosition))
  }

  /** Performs tail call analysis on a pattern.
    *
    * @param pattern the pattern to analyse
    * @return `pattern`, annotated with tail position metadata
    */
  def analysePattern(
    pattern: IR.Pattern
  ): IR.Pattern = {
    pattern match {
      case namePat @ Pattern.Name(name, _, _, _) =>
        namePat
          .copy(
            name = analyseName(name, isInTailPosition = false)
          )
          .updateMetadata(this -->> TailPosition.NotTail)
      case cons @ Pattern.Constructor(constructor, fields, _, _, _) =>
        cons
          .copy(
            constructor = analyseName(constructor, isInTailPosition = false),
            fields      = fields.map(analysePattern)
          )
          .updateMetadata(this -->> TailPosition.NotTail)
      case _: Pattern.Documentation =>
        throw new CompilerError(
          "Branch documentation should be desugared at an earlier stage."
        )
    }
  }

  /** Performs tail call analysis on a function definition.
    *
    * @param function the function to analyse
    * @param isInTailPosition whether or not the function definition occurs in a
    *                         tail position
    * @return `function`, annotated with tail position metadata
    */
  def analyseFunction(
    function: IR.Function,
    isInTailPosition: Boolean
  ): IR.Function = {
    val canBeTCO   = function.canBeTCO
    val markAsTail = (!canBeTCO && isInTailPosition) || canBeTCO

    val resultFunction = function match {
      case lambda @ IR.Function.Lambda(args, body, _, _, _, _) =>
        lambda.copy(
          arguments = args.map(analyseDefArgument),
          body      = analyseExpression(body, isInTailPosition = markAsTail)
        )
      case _: IR.Function.Binding =>
        throw new CompilerError(
          "Function sugar should not be present during tail call analysis."
        )
    }

    resultFunction.updateMetadata(
      this -->> TailPosition.fromBool(isInTailPosition)
    )
  }

  /** Performs tail call analysis on a function definition argument.
    *
    * @param arg the argument definition to analyse
    * @return `arg`, annotated with tail position metadata
    */
  def analyseDefArgument(arg: IR.DefinitionArgument): IR.DefinitionArgument = {
    arg match {
      case arg @ IR.DefinitionArgument.Specified(_, default, _, _, _, _) =>
        arg
          .copy(
            defaultValue = default.map(x =>
              analyseExpression(x, isInTailPosition = false)
                .updateMetadata(this -->> TailPosition.NotTail)
            )
          )
          .updateMetadata(this -->> TailPosition.NotTail)
    }
  }

  /** Expresses the tail call state of an IR Node. */
  sealed trait TailPosition extends IRPass.Metadata {

    /** A boolean representation of the expression's tail state. */
    def isTail: Boolean
  }
  object TailPosition {

    /** The expression is in a tail position and can be tail call optimised. */
    final case object Tail extends TailPosition {
      override val metadataName: String = "TailCall.TailPosition.Tail"
      override def isTail: Boolean      = true

      override def duplicate(): Option[IRPass.Metadata] = Some(Tail)
    }

    /** The expression is not in a tail position and cannot be tail call
      * optimised.
      */
    final case object NotTail extends TailPosition {
      override val metadataName: String = "TailCall.TailPosition.NotTail"
      override def isTail: Boolean      = false

      override def duplicate(): Option[IRPass.Metadata] = Some(NotTail)
    }

    /** Implicitly converts a boolean to a [[TailPosition]] value.
      *
      * @param isTail the boolean
      * @return the tail position value corresponding to `bool`
      */
    implicit def fromBool(isTail: Boolean): TailPosition = {
      if (isTail) TailPosition.Tail else TailPosition.NotTail
    }

    /** Implicitly converts the tail position data into a boolean.
      *
      * @param tailPosition the tail position value
      * @return the boolean value corresponding to `tailPosition`
      */
    implicit def toBool(tailPosition: TailPosition): Boolean = {
      tailPosition.isTail
    }
  }

  /** Checks if the provided `expression` is annotated with a tail call
    * annotation.
    *
    * @param expression the expression to check
    * @return `true` if `expression` is annotated with `@Tail_Call`, otherwise
    *         `false`
    */
  def isTailAnnotated(expression: IR.Expression): Boolean = {
    expression
      .getMetadata(ExpressionAnnotations)
      .exists(anns =>
        anns.annotations.exists(a =>
          a.name == ExpressionAnnotations.tailCallName
        )
      )
  }
}<|MERGE_RESOLUTION|>--- conflicted
+++ resolved
@@ -7,10 +7,7 @@
 import org.enso.compiler.exception.CompilerError
 import org.enso.compiler.pass.IRPass
 import org.enso.compiler.pass.desugar._
-<<<<<<< HEAD
-=======
 import org.enso.compiler.pass.resolve.ExpressionAnnotations
->>>>>>> af1aab35
 
 /** This pass performs tail call analysis on the Enso IR.
   *
@@ -137,22 +134,19 @@
     expression: IR.Expression,
     isInTailPosition: Boolean
   ): IR.Expression = {
-<<<<<<< HEAD
-    expression match {
-=======
     val expressionWithWarning =
       if (isTailAnnotated(expression) && !isInTailPosition)
         expression.addDiagnostic(IR.Warning.WrongTco(expression.location))
       else expression
     expressionWithWarning match {
->>>>>>> af1aab35
       case empty: IR.Empty =>
         empty.updateMetadata(this -->> TailPosition.NotTail)
-      case function: IR.Function => analyseFunction(function, isInTailPosition)
-      case caseExpr: IR.Case     => analyseCase(caseExpr, isInTailPosition)
-      case typ: IR.Type          => analyseType(typ, isInTailPosition)
-      case app: IR.Application   => analyseApplication(app, isInTailPosition)
-      case name: IR.Name         => analyseName(name, isInTailPosition)
+      case function: IR.Function =>
+        analyseFunction(function, isInTailPosition)
+      case caseExpr: IR.Case   => analyseCase(caseExpr, isInTailPosition)
+      case typ: IR.Type        => analyseType(typ, isInTailPosition)
+      case app: IR.Application => analyseApplication(app, isInTailPosition)
+      case name: IR.Name       => analyseName(name, isInTailPosition)
       case foreign: IR.Foreign =>
         foreign.updateMetadata(this -->> TailPosition.NotTail)
       case literal: IR.Literal => analyseLiteral(literal, isInTailPosition)
@@ -160,22 +154,32 @@
         throw new CompilerError(
           "Comments should not be present during tail call analysis."
         )
-      case block @ IR.Expression.Block(expressions, returnValue, _, _, _, _) =>
+      case block @ IR.Expression.Block(
+            expressions,
+            returnValue,
+            _,
+            _,
+            _,
+            _
+          ) =>
         block
           .copy(
-            expressions =
-              expressions.map(analyseExpression(_, isInTailPosition = false)),
+            expressions = expressions.map(
+              analyseExpression(_, isInTailPosition = false)
+            ),
             returnValue = analyseExpression(returnValue, isInTailPosition)
           )
           .updateMetadata(this -->> TailPosition.fromBool(isInTailPosition))
       case binding @ IR.Expression.Binding(_, expression, _, _, _) =>
         binding
           .copy(
-            expression = analyseExpression(expression, isInTailPosition)
+            expression = analyseExpression(expression, isInTailPosition = false)
           )
           .updateMetadata(this -->> TailPosition.fromBool(isInTailPosition))
       case err: IR.Diagnostic =>
-        err.updateMetadata(this -->> TailPosition.fromBool(isInTailPosition))
+        err.updateMetadata(
+          this -->> TailPosition.fromBool(isInTailPosition)
+        )
     }
   }
 
@@ -375,6 +379,8 @@
             fields      = fields.map(analysePattern)
           )
           .updateMetadata(this -->> TailPosition.NotTail)
+      case err: IR.Error.Pattern =>
+        err.updateMetadata(this -->> TailPosition.NotTail)
       case _: Pattern.Documentation =>
         throw new CompilerError(
           "Branch documentation should be desugared at an earlier stage."
