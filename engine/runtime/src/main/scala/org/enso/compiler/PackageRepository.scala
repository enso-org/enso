package org.enso.compiler

import com.oracle.truffle.api.TruffleFile
import com.typesafe.scalalogging.Logger
import org.enso.distribution.locking.ResourceManager
import org.enso.distribution.{DistributionManager, LanguageHome}
import org.enso.editions.updater.EditionManager
import org.enso.editions.{DefaultEdition, Editions, LibraryName, LibraryVersion}
import org.enso.interpreter.instrument.NotificationHandler
import org.enso.interpreter.runtime.builtin.Builtins
import org.enso.interpreter.runtime.util.TruffleFileSystem
import org.enso.interpreter.runtime.{Context, Module}
import org.enso.librarymanager.resolved.LibraryRoot
import org.enso.librarymanager.{
  DefaultLibraryProvider,
  ResolvingLibraryProvider
}
import org.enso.logger.masking.MaskedPath
import org.enso.pkg.{
  Component,
  ComponentGroup,
  ComponentGroups,
  ExtendedComponentGroup,
  Package,
  PackageManager,
  QualifiedName,
  SourceFile
}
import org.enso.text.buffer.Rope

import java.nio.file.Path
import scala.collection.immutable.ListSet
import scala.util.Try

/** Manages loaded packages and modules. */
trait PackageRepository {

  /** Initialize the package repository.
    *
    * @return `Right` if the package repository initialized successfully,
    * and a `Left` containing an error otherwise.
    */
  def initialize(): Either[PackageRepository.Error, Unit]

  /** Informs the repository that it should populate the top scope with modules
    * belonging to a given package.
    *
    * @param libraryName the name of the library that should be loaded
    * @return `Right(())` if the package was already loaded or successfully
    *         downloaded. A `Left` containing an error otherwise.
    */
  def ensurePackageIsLoaded(
    libraryName: LibraryName
  ): Either[PackageRepository.Error, Unit]

  /** Get a sequence of currently loaded packages. */
  def getLoadedPackages: Seq[Package[TruffleFile]]

  /** Get a sequence of currently loaded modules. */
  def getLoadedModules: Seq[Module]

  /** Get the mapping from qualified module names (equivalent to
    * [[QualifiedName.toString]]) to modules.
    *
    * This map may be updated concurrently.
    */
  def getModuleMap: PackageRepository.ModuleMap

  /** Gets a frozen form of the module map that cannot be updated concurrently.
    */
  def freezeModuleMap: PackageRepository.FrozenModuleMap

  /** Get the loaded library components. */
  def getComponents: PackageRepository.ComponentsMap

  /** Modules required for compilation after loading the component groups. */
  def getPendingModules: ListSet[Module]

  /** Get a loaded module by its qualified name. */
  def getLoadedModule(qualifiedName: String): Option[Module]

  /** Register the main project package. */
  def registerMainProjectPackage(
    libraryName: LibraryName,
    pkg: Package[TruffleFile]
  ): Unit

  /** @return the main project package, if it exists
    */
  def getMainProjectPackage: Option[Package[TruffleFile]]

  /** Register a single module, outside of any packages or part of an already
    * loaded package, that has been created manually during runtime.
    */
  def registerModuleCreatedInRuntime(module: Module): Unit

  def registerSyntheticPackage(namespace: String, name: String): Unit

  /** Removes a module with the given name from the list of loaded modules. */
  def deregisterModule(qualifiedName: String): Unit

  /** Modifies package and module names to reflect the project name change. */
  def renameProject(namespace: String, oldName: String, newName: String): Unit
}

object PackageRepository {

  type ModuleName      = String
  type ModuleMap       = collection.concurrent.Map[ModuleName, Module]
  type FrozenModuleMap = Map[ModuleName, Module]
  type ComponentsMap   = Map[LibraryName, ComponentGroups]

  /** A trait representing errors reported by this system */
  sealed trait Error

  object Error {

    /** Indicates that a resolution error has happened, for example the package
      * was not defined in the selected edition.
      */
    case class PackageCouldNotBeResolved(cause: Throwable) extends Error {
      override def toString: String =
        s"The package could not be resolved: ${cause.getMessage}"
    }

    /** Indicates that the package was missing and a download was attempted, but
      * it failed - for example due to connectivity problems or just because the
      * package did not exist in the repository.
      */
    case class PackageDownloadFailed(cause: Throwable) extends Error {
      override def toString: String =
        s"The package download has failed: ${cause.getMessage}"
    }

    /** Indicates that the package was already present in the cache (or within
      * local packages), but it could not be loaded, possibly to a filesystem
      * error or insufficient permissions.
      */
    case class PackageLoadingError(cause: String) extends Error {
      override def toString: String =
        s"The package could not be loaded: $cause"
    }
  }

  /** The default [[PackageRepository]] implementation.
    *
    * @param libraryProvider     the [[ResolvingLibraryProvider]] which resolves
    *                            which library version should be imported and
    *                            locates them (or downloads if they are missing)
    * @param context             the language context
    * @param builtins            the builtins module
    * @param notificationHandler a notification handler
    */
  class Default(
    libraryProvider: ResolvingLibraryProvider,
    context: Context,
    builtins: Builtins,
    notificationHandler: NotificationHandler
  ) extends PackageRepository {

    private val logger = Logger[Default]

    implicit private val fs: TruffleFileSystem               = new TruffleFileSystem
    private val packageManager                               = new PackageManager[TruffleFile]
    private var projectPackage: Option[Package[TruffleFile]] = None

    /** The mapping containing all loaded packages.
      *
      * It should be modified only from within synchronized sections, but it may
      * be always read. Thus elements should be added to this mapping only after
      * all library loading bookkeeping has been finished - so that if other,
      * unsynchronized threads read this map, every element it contains is
      * already fully processed.
      */
    private val loadedPackages
      : collection.mutable.Map[LibraryName, Option[Package[TruffleFile]]] = {
      val builtinsName = LibraryName(Builtins.NAMESPACE, Builtins.PACKAGE_NAME)
      collection.mutable.LinkedHashMap(builtinsName -> None)
    }

    /** The mapping containing loaded modules.
      *
      * We use [[String]] as the key as we often index into this map based on
      * qualified names that come from interop (via
      * [[org.enso.interpreter.runtime.scope.TopLevelScope]]). These arrive as
      * Strings, and constantly converting them into [[QualifiedName]]s would
      * add more overhead than is probably necessary.
      */
    private val loadedModules: collection.concurrent.Map[String, Module] =
      collection.concurrent.TrieMap(Builtins.MODULE_NAME -> builtins.getModule)

    /** The mapping containing loaded component groups.
      *
      * It should be modified and read only from within synchronized sections.
      * The component mapping is added to the collection after ensuring that the
      * corresponding library was loaded.
      */
    private val loadedComponents
      : collection.mutable.Map[LibraryName, ComponentGroups] = {
      val builtinsName = LibraryName(Builtins.NAMESPACE, Builtins.PACKAGE_NAME)
      collection.mutable.LinkedHashMap(builtinsName -> ComponentGroups.empty)
    }

    private def getComponentModules: ListSet[Module] = {
      val modules = for {
        componentGroups <- loadedComponents.values
        newComponents      = componentGroups.newGroups.flatMap(_.exports)
        extendedComponents = componentGroups.extendedGroups.flatMap(_.exports)
        component <- newComponents ++ extendedComponents
        module    <- findComponentModule(component)
      } yield module
      modules.to(ListSet)
    }

    private def findComponentModule(component: Component): Option[Module] = {
      def mkModuleName(path: Array[String]): String =
        path.mkString(LibraryName.separator.toString)
      @scala.annotation.tailrec
      def go(path: Array[String]): Option[Module] =
        if (path.isEmpty) None
        else {
          loadedModules.get(mkModuleName(path)) match {
            case Some(module) => Some(module)
            case None         => go(path.init)
          }
        }

      go(component.name.split(LibraryName.separator))
    }

    /** @inheritdoc */
    override def getModuleMap: ModuleMap = loadedModules

    /** @inheritdoc */
    override def freezeModuleMap: FrozenModuleMap = loadedModules.toMap

    /** @inheritdoc */
    override def getComponents: ComponentsMap =
      this.synchronized {
        loadedComponents.toMap
      }

    /** @inheritdoc */
    override def getPendingModules: ListSet[Module] =
      this.synchronized {
        for {
          module <- getComponentModules
          isCompiled =
            module.getCompilationStage.isAtLeast(
              Module.CompilationStage.AFTER_CODEGEN
            )
          if !isCompiled
        } yield module
      }

    /** @inheritdoc */
    override def registerMainProjectPackage(
      libraryName: LibraryName,
      pkg: Package[TruffleFile]
    ): Unit = {
      projectPackage = Some(pkg)
      registerPackageInternal(
        libraryName    = libraryName,
        pkg            = pkg,
        libraryVersion = LibraryVersion.Local,
        isLibrary      = false
      )
    }

    /** @inheritdoc */
    override def getMainProjectPackage: Option[Package[TruffleFile]] = {
      projectPackage
    }

    private def registerPackageInternal(
      libraryName: LibraryName,
      libraryVersion: LibraryVersion,
      pkg: Package[TruffleFile],
      isLibrary: Boolean
    ): Unit = {
      val extensions = pkg.listPolyglotExtensions("java")
      extensions.foreach(context.getEnvironment.addToHostClassPath)

      val (regularModules, syntheticModulesMetadata) = pkg.listSources
        .map(srcFile =>
          (
            new Module(srcFile.qualifiedName, pkg, srcFile.file),
            inferSyntheticModules(srcFile)
          )
        )
        .unzip

      regularModules.foreach(registerModule)

      syntheticModulesMetadata.flatten
        .groupMap(_._1)(v => (v._2, v._3))
        .foreach { case (qName, modulesWithSources) =>
          val source = modulesWithSources
            .map(_._2)
            .foldLeft("")(_ ++ "\n" ++ _)
          registerSyntheticModule(
            Module.synthetic(
              qName,
              pkg,
              Rope(source)
            ),
            modulesWithSources.map(_._1)
          )
        }

      if (isLibrary) {
        val root = Path.of(pkg.root.toString)
        notificationHandler.addedLibrary(libraryName, libraryVersion, root)
      }

      loadedPackages.put(libraryName, Some(pkg))
    }

    /** For any given source file, infer data necessary to generate synthetic modules as well as their contents.
      * E.g., for A/B/C.enso it infers modules
      * - A.B that exports A.B.C
      * - A that exports A.B
      *
      * @param srcFile Enso source file to consider
      * @return a list of triples representing the name of submodule along the path, what submodule it exports and its contents
      */
    private def inferSyntheticModules(
      srcFile: SourceFile[TruffleFile]
    ): List[(QualifiedName, QualifiedName, String)] = {
      def listAllIntermediateModules(
        namespace: String,
        name: String,
        elements: List[String],
        exportItem: String
      ): List[(QualifiedName, QualifiedName, String)] = {
        elements match {
          case Nil =>
            Nil
          case lastModuleName :: parts =>
            val pathElems = elements.reverse
            val modName =
              s"${namespace}.$name.${pathElems.mkString(".")}.$exportItem"
            val modSource =
              s"""|import $modName
                  |export $modName
                  |""".stripMargin
            (
              QualifiedName(namespace :: name :: parts, lastModuleName),
              QualifiedName(namespace :: name :: pathElems, exportItem),
              modSource
            ) :: listAllIntermediateModules(
              namespace,
              name,
              parts,
              lastModuleName
            )
        }
      }
      srcFile.qualifiedName.path match {
        case namespace :: name :: rest =>
          listAllIntermediateModules(
            namespace,
            name,
            rest.reverse,
            srcFile.qualifiedName.item
          )
        case _ =>
          Nil
      }
    }

    /** This package modifies the [[loadedPackages]], so it should be only
      * called from within synchronized sections.
      */
    private def loadPackage(
      libraryName: LibraryName,
      libraryVersion: LibraryVersion,
      root: LibraryRoot
    ): Either[Error, Package[TruffleFile]] = Try {
      logger.debug(
        s"Loading library $libraryName from " +
        s"[${MaskedPath(root.location).applyMasking()}]."
      )
      val rootFile = context.getEnvironment.getInternalTruffleFile(
        root.location.toAbsolutePath.normalize.toString
      )
      val pkg = packageManager.loadPackage(rootFile).get
      registerPackageInternal(
        libraryName    = libraryName,
        libraryVersion = libraryVersion,
        pkg            = pkg,
        isLibrary      = true
      )
      pkg
    }.toEither.left.map { error => Error.PackageLoadingError(error.getMessage) }

    /** @inheritdoc */
    override def initialize(): Either[Error, Unit] =
      this.synchronized {
        val unprocessedPackages =
          loadedPackages.keySet
            .diff(loadedComponents.keySet)
            .flatMap(loadedPackages(_))
        unprocessedPackages.foldLeft[Either[Error, Unit]](Right(())) {
          (accumulator, pkg) =>
            for {
              _ <- accumulator
              _ <- resolveComponentGroups(pkg)
            } yield ()
        }
      }

    private def resolveComponentGroups(
      pkg: Package[TruffleFile]
    ): Either[Error, Unit] =
      if (loadedComponents.contains(pkg.libraryName)) Right(())
      else {
        pkg.config.componentGroups match {
          case Left(err) =>
            Left(Error.PackageLoadingError(err.getMessage()))
          case Right(componentGroups) =>
            logger.debug(
              s"Resolving component groups of package [${pkg.name}]."
            )

            registerComponentGroups(pkg.libraryName, componentGroups.newGroups)
            componentGroups.extendedGroups
              .foldLeft[Either[Error, Unit]](Right(())) {
                (accumulator, componentGroup) =>
                  for {
                    _ <- accumulator
                    extendedLibraryName = componentGroup.group.libraryName
                    _ <- ensurePackageIsLoaded(extendedLibraryName)
                    pkgOpt = loadedPackages(extendedLibraryName)
                    _ <- pkgOpt.fold[Either[Error, Unit]](Right(()))(
                      resolveComponentGroups
                    )
                    _ = registerExtendedComponentGroup(
                      pkg.libraryName,
                      componentGroup
                    )
                  } yield ()
              }
        }
      }

    /** Register the list of component groups defined by a library.
      *
      * @param library the library name
      * @param newGroups the list of component groups that the library defines
      */
    private def registerComponentGroups(
      library: LibraryName,
      newGroups: List[ComponentGroup]
    ): Unit =
      loadedComponents.updateWith(library) {
        case Some(groups) =>
          Some(groups.copy(newGroups = groups.newGroups ::: newGroups))
        case None =>
          Some(ComponentGroups(newGroups, List()))
      }

    /** Register a component group extended by a library.
      *
      * @param library the library name
      * @param group the extended component group
      */
    private def registerExtendedComponentGroup(
      library: LibraryName,
      group: ExtendedComponentGroup
    ): Unit =
      loadedComponents.updateWith(library) {
        case Some(groups) =>
          Some(groups.copy(extendedGroups = groups.extendedGroups :+ group))
        case None =>
          Some(ComponentGroups(List(), List(group)))
      }

    /** @inheritdoc */
    override def ensurePackageIsLoaded(
      libraryName: LibraryName
    ): Either[Error, Unit] =
      if (loadedPackages.contains(libraryName)) Right(())
      else {
        logger.trace(s"Resolving library $libraryName.")
        val resolvedLibrary = libraryProvider.findLibrary(libraryName)
        resolvedLibrary match {
          case Left(error) =>
            logger.warn(s"Resolution failed with [$error].", error)
          case Right(resolved) =>
            logger.info(
              s"Found library ${resolved.name} @ ${resolved.version} " +
              s"at [${MaskedPath(resolved.root.location).applyMasking()}]."
            )
        }

        this.synchronized {
          // We check again inside of the monitor, in case that some other
          // thread has just added this library.
          if (loadedPackages.contains(libraryName)) Right(())
          else
            resolvedLibrary
              .flatMap { library =>
                loadPackage(library.name, library.version, library.root)
              }
              .flatMap(resolveComponentGroups)
              .left
              .map {
                case ResolvingLibraryProvider.Error.NotResolved(details) =>
                  Error.PackageCouldNotBeResolved(details)
                case ResolvingLibraryProvider.Error.DownloadFailed(_, reason) =>
                  Error.PackageDownloadFailed(reason)
                case ResolvingLibraryProvider.Error.RequestedLocalLibraryDoesNotExist =>
                  Error.PackageLoadingError(
                    "The local library has not been found on the local " +
                    "libraries search paths."
                  )
              }
        }
      }

    /** @inheritdoc */
    override def getLoadedModules: Seq[Module] =
      loadedModules.values.toSeq

    /** @inheritdoc */
    override def getLoadedPackages: Seq[Package[TruffleFile]] =
      loadedPackages.values.toSeq.flatten

    /** @inheritdoc */
    override def getLoadedModule(qualifiedName: String): Option[Module] =
      loadedModules.get(qualifiedName)

    /** @inheritdoc */
    override def registerModuleCreatedInRuntime(module: Module): Unit =
      registerModule(module)

<<<<<<< HEAD
    override def registerSyntheticPackage(
      namespace: String,
      name: String
    ): Unit =
      loadedPackages.put(LibraryName(namespace, name), None)

    private def registerModule(module: Module): Unit =
=======
    private def registerModule(module: Module): Unit = {
>>>>>>> 8f3c5a01
      loadedModules.put(module.getName.toString, module)
    }

    /** Registering synthetic module, unlike the non-compiler generated one, is conditional
      * in a sense that if a module already exists with a given name we only update its
      * list of synthetic modules that it should export.
      * If no module exists under the given name, we register the synthetic one.
      *
      * @param syntheticModule a synthetic module to register
      * @param refs list of names of modules that should be exported by the module under the given name
      */
    private def registerSyntheticModule(
      syntheticModule: Module,
      refs: List[QualifiedName]
    ): Unit = {
      import scala.jdk.CollectionConverters._

      assert(syntheticModule.isSynthetic)
      if (!loadedModules.contains(syntheticModule.getName.toString)) {
        loadedModules.put(syntheticModule.getName.toString, syntheticModule)
      } else {
        val loaded = loadedModules(syntheticModule.getName.toString)
        assert(!loaded.isSynthetic)
        loaded.setDirectModulesRefs(refs.asJava)
      }
    }

    override def deregisterModule(qualifiedName: String): Unit =
      loadedModules.remove(qualifiedName)

    /** @inheritdoc */
    override def renameProject(
      namespace: String,
      oldName: String,
      newName: String
    ): Unit = this.synchronized {
      renamePackages(namespace, oldName, newName)
      renameModules(namespace, oldName, newName)
    }

    private def renamePackages(
      namespace: String,
      oldName: String,
      newName: String
    ): Unit = {
      val toChange = loadedPackages.toSeq.filter { case (name, _) =>
        name.namespace == namespace && name.name == oldName
      }

      for ((key, _) <- toChange) {
        loadedPackages.remove(key)
      }

      for ((key, pkgOption) <- toChange) {
        val newPkg = pkgOption.map(_.setPackageName(newName))
        val newKey = key.copy(name = newName)
        loadedPackages.put(newKey, newPkg)
      }
    }

    private def renameModules(
      namespace: String,
      oldName: String,
      newName: String
    ): Unit = {
      val separator: String = QualifiedName.separator
      val keys = loadedModules.keySet.filter(name =>
        name.startsWith(namespace + separator + oldName + separator)
      )

      for {
        key    <- keys
        module <- loadedModules.remove(key)
      } {
        module.renameProject(newName)
        loadedModules.put(module.getName.toString, module)
      }
    }
  }

  /** Creates a [[PackageRepository]] for the run.
    *
    * It tries to load and resolve the edition used in the project (or the
    * default edition), so that any libraries to be loaded can be resolved using
    * that edition.
    *
    * Edition and library search paths are based on the distribution and
    * language home (if it is provided).
    *
    * @param projectPackage      the package of the current project (if ran inside of a project)
    * @param languageHome        the language home (if set)
    * @param distributionManager the distribution manager
    * @param resourceManager     the resource manager instance
    * @param context             the context reference, needed to add polyglot libraries to
    *                            the classpath
    * @param builtins            the builtins that are always preloaded
    * @param notificationHandler a handler for library addition and progress
    *                            notifications
    * @return an initialized [[PackageRepository]]
    */
  def initializeRepository(
    projectPackage: Option[Package[TruffleFile]],
    languageHome: Option[String],
    editionOverride: Option[String],
    distributionManager: DistributionManager,
    resourceManager: ResourceManager,
    context: Context,
    builtins: Builtins,
    notificationHandler: NotificationHandler
  ): PackageRepository = {
    val rawEdition = editionOverride
      .map(v => Editions.Raw.Edition(parent = Some(v)))
      .orElse(
        projectPackage
          .flatMap(_.config.edition)
      )
      .getOrElse(DefaultEdition.getDefaultEdition)

    val homeManager    = languageHome.map { home => LanguageHome(Path.of(home)) }
    val editionManager = EditionManager(distributionManager, homeManager)
    val edition        = editionManager.resolveEdition(rawEdition).get

    val resolvingLibraryProvider =
      DefaultLibraryProvider.make(
        distributionManager = distributionManager,
        resourceManager     = resourceManager,
        lockUserInterface   = notificationHandler,
        progressReporter    = notificationHandler,
        languageHome        = homeManager,
        edition             = edition,
        preferLocalLibraries =
          projectPackage.exists(_.config.preferLocalLibraries)
      )
    new Default(
      resolvingLibraryProvider,
      context,
      builtins,
      notificationHandler
    )
  }
}<|MERGE_RESOLUTION|>--- conflicted
+++ resolved
@@ -535,19 +535,15 @@
     override def registerModuleCreatedInRuntime(module: Module): Unit =
       registerModule(module)
 
-<<<<<<< HEAD
+    private def registerModule(module: Module): Unit = {
+      loadedModules.put(module.getName.toString, module)
+    }
+
     override def registerSyntheticPackage(
       namespace: String,
       name: String
     ): Unit =
       loadedPackages.put(LibraryName(namespace, name), None)
-
-    private def registerModule(module: Module): Unit =
-=======
-    private def registerModule(module: Module): Unit = {
->>>>>>> 8f3c5a01
-      loadedModules.put(module.getName.toString, module)
-    }
 
     /** Registering synthetic module, unlike the non-compiler generated one, is conditional
       * in a sense that if a module already exists with a given name we only update its
