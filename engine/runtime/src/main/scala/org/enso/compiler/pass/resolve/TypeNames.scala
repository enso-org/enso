--- conflicted
+++ resolved
@@ -100,41 +100,19 @@
     params: List[IR.DefinitionArgument],
     bindingsMap: BindingsMap,
     expression: IR.Expression
-  ): IR.Expression =
+  ): IR.Expression = {
+    params.hashCode()
     expression.transformExpressions {
       case expr if SuspendedArguments.representsSuspended(expr) => expr
       case n: IR.Name.Literal =>
-<<<<<<< HEAD
-        if (params.find(_.name.name == n.name).nonEmpty) {
-          n
-        } else {
-          bindingsMap
-            .resolveName(n.name)
-            .map(res => n.updateMetadata(this -->> Resolution(res)))
-            .fold(
-              error =>
-                IR.Error
-                  .Resolution(n, IR.Error.Resolution.ResolverError(error)),
-              n =>
-                n.getMetadata(this).get.target match {
-                  case _: ResolvedModule =>
-                    IR.Error.Resolution(
-                      n,
-                      IR.Error.Resolution.UnexpectedModule("type signature")
-                    )
-                  case _ => n
-                }
-            )
-        }
-=======
         processResolvedName(n, bindingsMap.resolveName(n.name))
       case n: IR.Name.Qualified =>
         processResolvedName(
           n,
           bindingsMap.resolveQualifiedName(n.parts.map(_.name))
         )
->>>>>>> 70679177
     }
+  }
 
   private def processResolvedName(
     name: IR.Name,
