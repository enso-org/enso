--- conflicted
+++ resolved
@@ -95,14 +95,8 @@
     * @param section the section to desugar
     * @return the result of desugaring `section`
     */
-<<<<<<< HEAD
   private def desugarSections(
-    section: IR.Application.Operator.Section,
-=======
-  //noinspection DuplicatedCode
-  def desugarSections(
     section: Section,
->>>>>>> 1be9ba61
     freshNameSupply: FreshNameSupply
   ): Expression = {
     section match {
@@ -151,11 +145,7 @@
           )
 
         } else {
-<<<<<<< HEAD
-          IR.Application.Prefix(
-=======
-          val opCall = Application.Prefix(
->>>>>>> 1be9ba61
+          Application.Prefix(
             function             = op,
             arguments            = List(arg),
             hasDefaultsSuspended = false,
@@ -163,15 +153,6 @@
             passData,
             diagnostics
           )
-<<<<<<< HEAD
-=======
-
-          Function.Lambda(
-            List(rightDefArg),
-            opCall,
-            loc
-          )
->>>>>>> 1be9ba61
         }
 
       case Section.Sides(op, loc, passData, diagnostics) =>
