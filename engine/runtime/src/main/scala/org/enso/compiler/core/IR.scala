--- conflicted
+++ resolved
@@ -300,11 +300,7 @@
     * @param diagnostics compiler diagnostics for this node
     */
   @SerialVersionUID(
-<<<<<<< HEAD
-    6584L // verify ascribed types
-=======
     6655L // SuggestionBuilder needs to send ascribedType of constructor parameters
->>>>>>> 70679177
   )       // prevents reading broken caches, see PR-3692 for details
   sealed case class Module(
     imports: List[Module.Scope.Import],
