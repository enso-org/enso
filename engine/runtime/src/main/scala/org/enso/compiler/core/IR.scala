package org.enso.compiler.core

import org.enso.interpreter.Constants
import org.enso.compiler.core.IR.{Expression, IdentifiedLocation}
import org.enso.compiler.core.ir.MetadataStorage.MetadataPair
import org.enso.compiler.core.ir.{DiagnosticStorage, MetadataStorage}
import org.enso.compiler.data.BindingsMap
import org.enso.compiler.exception.CompilerError
import org.enso.compiler.pass.IRPass
import org.enso.interpreter.epb.EpbParser
import org.enso.syntax.text.{AST, Debug, Location}

import java.util.UUID
import scala.annotation.unused

/** [[IR]] is a temporary and fairly unsophisticated internal representation
  * format for Enso programs.
  *
  * It is a purely tree-based representation to support basic desugaring and
  * analysis passes that do not rely on the ability to create cycles in the IR
  * itself. Its existence is the natural evolution of the older AstExpression
  * format used during the initial development of the interpreter.
  *
  * In time, it will be replaced by [[Core]], but expediency dictates that we
  * retain and evolve this representation for the near future.
  *
  * Please note that all extensions of [[IR]] must reimplement `copy` to keep
  * the id intact when copying nodes. The copy implementation should provide a
  * way to set the id for the copy, but should default to being copied. Care
  * must be taken to not end up with two nodes with the same ID. When using
  * `copy` to duplicate nodes, please ensure that a new ID is provided.
  *
  * See also: Note [IR Equality and hashing]
  */
sealed trait IR extends Serializable {

  /** Storage for metadata that the node has been tagged with as the result of
    * various compiler passes.
    */
  val passData: MetadataStorage

  /** The source location that the node corresponds to. */
  val location: Option[IdentifiedLocation]

  /** Sets the location for an IR node.
    *
    * @param location the new location for the IR node
    * @return the IR node with its location set to `location`
    */
  def setLocation(location: Option[IdentifiedLocation]): IR

  /** Gets the external identifier from an IR node, if it is present.
    *
    * @return the external identifier for this IR node
    */
  def getExternalId: Option[IR.ExternalId] = {
    location.flatMap(l => l.id)
  }

  /** Maps the provided function over any expression defined as a child of the
    * node this is called on.
    *
    * @param fn the function to transform the expressions
    * @return `this`, potentially having had its children transformed by `fn`
    */
  def mapExpressions(fn: Expression => Expression): IR

  /** Gets the list of all children IR nodes of this node.
    *
    * @return this node's children.
    */
  def children: List[IR]

  /** Lists all the nodes in the preorder walk of the tree of this node.
    *
    * @return all the descendants of this node.
    */
  def preorder: List[IR] = this :: children.flatMap(_.preorder)

  /** Pretty prints the IR.
    *
    * @return a pretty-printed representation of the IR
    */
  def pretty: String = Debug.pretty(this.toString)

  /** Gets the node's identifier.
    *
    * @return the node's identifier
    */
  def getId: IR.Identifier = id

  /** A unique identifier for a piece of IR. */
  protected var id: IR.Identifier

  /** Storage for compiler diagnostics related to the IR node. */
  val diagnostics: DiagnosticStorage

  /** Creates a deep structural copy of `this`, representing the same structure.
    *
    * You can choose to keep the location, metadata and diagnostic information
    * in the duplicated copy, as well as whether or not you want to generate new
    * node identifiers or not.
    *
    * @param keepLocations whether or not locations should be kept in the
    *                      duplicated IR
    * @param keepMetadata whether or not the pass metadata should be kept in the
    *                      duplicated IR
    * @param keepDiagnostics whether or not the diagnostics should be kept in
    *                        the duplicated IR
    * @param keepIdentifiers whether or not the identifiers should be
    *                        regenerated in the duplicated IR
    * @return a deep structural copy of `this`
    */
  def duplicate(
    keepLocations: Boolean   = true,
    keepMetadata: Boolean    = true,
    keepDiagnostics: Boolean = true,
    keepIdentifiers: Boolean = false
  ): IR

  /** Shows the IR as code.
    *
    * @param indent the current indentation level
    * @return a string representation of `this`
    */
  def showCode(indent: Int = 0): String
}

/* Note [IR Equality and hashing]
 * ~~~~~~~~~~~~~~~~~~~~~~~~~~~~~~
 * As the IRs are implemented as case classes, their equality is determined by
 * the values included in the constructor. These include the MetadataStorage and
 * DiagnosticStorage. These two storages break the contract of `hashCode` by
 * overriding the `equals` method to compare for equality by their contents, but
 * not `hashCode` (because it would have to be mutable). As the case classes of
 * the IR use that to implement their own equality and hashing, their
 * implementation is also troubled by this. Instances of IR that are equal by
 * the `equals` function, may still return different `hashCode`.
 *
 * The MetadataStorage and DiagnosticStorage should not be used for checking
 * equality of the IR. This should be addressed when the IR is refactored to be
 * properly mutable.
 */

object IR {

  /** Creates a random identifier.
    *
    * @return a random identifier
    */
  def randomId: IR.Identifier = {
    UUID.randomUUID()
  }

  /** The type of identifiers for IR nodes. */
  type Identifier = UUID

  /** The type of external identifiers */
  type ExternalId = AST.ID

  /** Couples a location with a possible source identifier.
    *
    * @param location the code location.
    * @param id the identifier for the location.
    */
  case class IdentifiedLocation(location: Location, id: Option[AST.ID]) {

    /** @return the character index of the start of this source location.
      */
    def start: Int = location.start

    /** @return the character index of the end of this source location.
      */
    def end: Int = location.end

    /** @return the length in characters of this location.
      */
    def length: Int = location.length
  }
  object IdentifiedLocation {

    /** Utility constructor, building a location without an ID.
      *
      * @param location the code location.
      * @return an [[IdentifiedLocation]] corresponding to the input location.
      */
    def apply(location: Location): IdentifiedLocation =
      IdentifiedLocation(location, None)
  }

  /** Generates an indent of `n` spaces.
    *
    * @param n the number of spaces
    * @return a string representing an `n`-space indent
    */
  def mkIndent(n: Int): String = {
    " " * n
  }

  /** The size of a single indentation level. */
  val indentLevel: Int = 4

  // === Basic Shapes =========================================================

  /** A node representing an empty IR construct that can be used in any place.
    *
    * @param location the source location that the node corresponds to
    * @param passData the pass metadata associated with this node
    * @param diagnostics compiler diagnostics for this node
    */
  sealed case class Empty(
    override val location: Option[IdentifiedLocation],
    override val passData: MetadataStorage      = MetadataStorage(),
    override val diagnostics: DiagnosticStorage = DiagnosticStorage()
  ) extends IR
      with Expression
      with Diagnostic
      with IRKind.Primitive {
    override protected var id: Identifier = randomId

    /** Creates a copy of `this`
      *
      * @param location the source location that the node corresponds to
      * @param passData the pass metadata associated with this node
      * @param diagnostics compiler diagnostics for this node
      * @param id the identifier for the new node
      * @return a copy of `this` with the specified fields updated
      */
    def copy(
      location: Option[IdentifiedLocation] = location,
      passData: MetadataStorage            = passData,
      diagnostics: DiagnosticStorage       = diagnostics,
      id: Identifier                       = id
    ): Empty = {
      val res = Empty(location, passData, diagnostics)
      res.id = id
      res
    }

    /** @inheritdoc */
    override def duplicate(
      keepLocations: Boolean   = true,
      keepMetadata: Boolean    = true,
      keepDiagnostics: Boolean = true,
      keepIdentifiers: Boolean = false
    ): Empty =
      copy(
        location = if (keepLocations) location else None,
        passData = if (keepMetadata) passData.duplicate else MetadataStorage(),
        diagnostics =
          if (keepDiagnostics) diagnostics.copy else DiagnosticStorage(),
        id = if (keepIdentifiers) id else randomId
      )

    /** @inheritdoc */
    override def setLocation(location: Option[IdentifiedLocation]): Empty =
      copy(location = location)

    /** @inheritdoc */
    override def mapExpressions(fn: Expression => Expression): Empty = this

    /** @inheritdoc */
    override def toString: String =
      s"""
      |IR.Empty(
      |location = $location,
      |passData = ${this.showPassData},
      |diagnostics = $diagnostics,
      |id = $id
      |)
      |""".toSingleLine

    /** @inheritdoc */
    override def children: List[IR] = List()

    /** @inheritdoc */
    override def message: String =
      "Empty IR: Please report this as a compiler bug."

    /** @inheritdoc */
    override def diagnosticKeys(): Array[Any] = Array()

    /** @inheritdoc */
    override def showCode(indent: Int): String = "IR.Empty"
  }

  // === Module ===============================================================

  /** A representation of a top-level Enso module.
    *
    * Modules may only contain imports and top-level bindings, with no top-level
    * executable code.
    *
    * @param imports the import statements that bring other modules into scope
    * @param exports the export statements for this module
    * @param bindings the top-level bindings for this module
    * @param location the source location that the node corresponds to
    * @param passData the pass metadata associated with this node
    * @param diagnostics compiler diagnostics for this node
    */
  @SerialVersionUID(
    3667L // removes Vector.Vector_Data constructor
  )       // prevents reading broken caches, see PR-3692 for details
  sealed case class Module(
    imports: List[Module.Scope.Import],
    exports: List[Module.Scope.Export],
    bindings: List[Module.Scope.Definition],
    override val location: Option[IdentifiedLocation],
    override val passData: MetadataStorage      = MetadataStorage(),
    override val diagnostics: DiagnosticStorage = DiagnosticStorage()
  ) extends IR
      with IRKind.Primitive {
    override protected var id: Identifier = randomId

    /** Creates a copy of `this`.
      *
      * @param imports the import statements that bring other modules into scope
      * @param exports the export statements for this module
      * @param bindings the top-level bindings for this module
      * @param location the source location that the node corresponds to
      * @param passData the pass metadata associated with this node
      * @param diagnostics compiler diagnostics for this node
      * @param id the identifier for the new node
      * @return a copy of `this`, updated with the specified values
      */
    def copy(
      imports: List[Module.Scope.Import]      = imports,
      exports: List[Module.Scope.Export]      = exports,
      bindings: List[Module.Scope.Definition] = bindings,
      location: Option[IdentifiedLocation]    = location,
      passData: MetadataStorage               = passData,
      diagnostics: DiagnosticStorage          = diagnostics,
      id: Identifier                          = id
    ): Module = {
      val res =
        Module(imports, exports, bindings, location, passData, diagnostics)
      res.id = id
      res
    }

    /** @inheritdoc */
    override def duplicate(
      keepLocations: Boolean   = true,
      keepMetadata: Boolean    = true,
      keepDiagnostics: Boolean = true,
      keepIdentifiers: Boolean = false
    ): Module =
      copy(
        imports = imports.map(
          _.duplicate(
            keepLocations,
            keepMetadata,
            keepDiagnostics,
            keepIdentifiers
          )
        ),
        bindings = bindings.map(
          _.duplicate(
            keepLocations,
            keepMetadata,
            keepDiagnostics,
            keepIdentifiers
          )
        ),
        location = if (keepLocations) location else None,
        passData = if (keepMetadata) passData.duplicate else MetadataStorage(),
        diagnostics =
          if (keepDiagnostics) diagnostics.copy else DiagnosticStorage(),
        id = if (keepIdentifiers) id else randomId
      )

    /** @inheritdoc */
    override def setLocation(location: Option[IdentifiedLocation]): Module =
      copy(location = location)

    /** @inheritdoc */
    override def mapExpressions(fn: Expression => Expression): Module = {
      copy(
        imports  = imports.map(_.mapExpressions(fn)),
        exports  = exports.map(_.mapExpressions(fn)),
        bindings = bindings.map(_.mapExpressions(fn))
      )
    }

    /** @inheritdoc */
    override def children: List[IR] = imports ++ exports ++ bindings

    /** @inheritdoc */
    override def toString: String =
      s"""
      |IR.Module(
      |imports = $imports,
      |exports = $exports,
      |bindings = $bindings,
      |location = $location,
      |passData = ${this.showPassData},
      |diagnostics = $diagnostics,
      |id = $id
      |)
      |""".toSingleLine

    /** @inheritdoc */
    override def showCode(indent: Int): String = {
      val importsString = imports.map(_.showCode(indent)).mkString("\n")
      val exportsString = exports.map(_.showCode(indent)).mkString("\n")
      val defsString    = bindings.map(_.showCode(indent)).mkString("\n\n")

      List(importsString, exportsString, defsString).mkString("\n\n")
    }
  }

  object Module {

    /** A representation of constructs that can only occur in the top-level
      * module scope
      */
    sealed trait Scope extends IR {

      /** @inheritdoc */
      override def mapExpressions(fn: Expression => Expression): Scope

      /** @inheritdoc */
      override def setLocation(location: Option[IdentifiedLocation]): Scope

      /** @inheritdoc */
      override def duplicate(
        keepLocations: Boolean   = true,
        keepMetadata: Boolean    = true,
        keepDiagnostics: Boolean = true,
        keepIdentifiers: Boolean = false
      ): Scope
    }
    object Scope {

      /** An export statement */
      sealed trait Export extends Scope {

        /** @inheritdoc */
        override def mapExpressions(fn: Expression => Expression): Export

        /** @inheritdoc */
        override def setLocation(location: Option[IdentifiedLocation]): Export

        /** @inheritdoc */
        override def duplicate(
          keepLocations: Boolean   = true,
          keepMetadata: Boolean    = true,
          keepDiagnostics: Boolean = true,
          keepIdentifiers: Boolean = false
        ): Export
      }

      object Export {

        /** An export statement.
          *
          * @param name the full path representing the export
          * @param rename the name this export is visible as
          * @param isAll is this an unqualified export
          * @param onlyNames exported names selected from the exported module
          * @param hiddenNames exported names hidden from the exported module
          * @param location the source location that the node corresponds to
          * @param isSynthetic is this export compiler-generated
          * @param passData the pass metadata associated with this node
          * @param diagnostics compiler diagnostics for this node
          */
        sealed case class Module(
          name: IR.Name.Qualified,
          rename: Option[IR.Name.Literal],
          isAll: Boolean,
          onlyNames: Option[List[IR.Name.Literal]],
          hiddenNames: Option[List[IR.Name.Literal]],
          override val location: Option[IdentifiedLocation],
          isSynthetic: Boolean                        = false,
          override val passData: MetadataStorage      = MetadataStorage(),
          override val diagnostics: DiagnosticStorage = DiagnosticStorage()
        ) extends IR
            with IRKind.Primitive
            with Export {
          override protected var id: Identifier = randomId

          /** Creates a copy of `this`.
            *
            * @param name the full path representing the export
            * @param rename the name this export is visible as
            * @param isAll is this an unqualified export
            * @param onlyNames exported names selected from the exported module
            * @param hiddenNames exported names hidden from the exported module
            * @param location the source location that the node corresponds to
            * @param isSynthetic is this import compiler-generated
            * @param passData the pass metadata associated with this node
            * @param diagnostics compiler diagnostics for this node
            * @param id the identifier for the new node
            * @return a copy of `this`, updated with the specified values
            */
          def copy(
            name: IR.Name.Qualified                    = name,
            rename: Option[IR.Name.Literal]            = rename,
            isAll: Boolean                             = isAll,
            onlyNames: Option[List[IR.Name.Literal]]   = onlyNames,
            hiddenNames: Option[List[IR.Name.Literal]] = hiddenNames,
            location: Option[IdentifiedLocation]       = location,
            isSynthetic: Boolean                       = isSynthetic,
            passData: MetadataStorage                  = passData,
            diagnostics: DiagnosticStorage             = diagnostics,
            id: Identifier                             = id
          ): Module = {
            val res = Module(
              name,
              rename,
              isAll,
              onlyNames,
              hiddenNames,
              location,
              isSynthetic,
              passData,
              diagnostics
            )
            res.id = id
            res
          }

          /** @inheritdoc */
          override def duplicate(
            keepLocations: Boolean   = true,
            keepMetadata: Boolean    = true,
            keepDiagnostics: Boolean = true,
            keepIdentifiers: Boolean = false
          ): Module =
            copy(
              location = if (keepLocations) location else None,
              passData =
                if (keepMetadata) passData.duplicate else MetadataStorage(),
              diagnostics =
                if (keepDiagnostics) diagnostics.copy else DiagnosticStorage(),
              id = if (keepIdentifiers) id else randomId
            )

          /** @inheritdoc */
          override def setLocation(
            location: Option[IdentifiedLocation]
          ): Module =
            copy(location = location)

          /** @inheritdoc */
          override def mapExpressions(
            fn: Expression => Expression
          ): Module = this

          /** @inheritdoc */
          override def toString: String =
            s"""
             |IR.Module.Scope.Export.Module(
             |name = $name,
             |rename = $rename,
             |isAll = $isAll,
             |onlyNames = $onlyNames,
             |hidingNames = $hiddenNames,
             |location = $location,
             |passData = ${this.showPassData},
             |diagnostics = $diagnostics,
             |id = $id
             |)
             |""".toSingleLine

          /** @inheritdoc */
          override def children: List[IR] =
            name :: List(
              rename.toList,
              onlyNames.getOrElse(List()),
              hiddenNames.getOrElse(List())
            ).flatten

          /** @inheritdoc */
          override def showCode(indent: Int): String = {
            val renameCode = rename.map(n => s" as ${n.name}").getOrElse("")
            if (isAll) {
              val onlyPart = onlyNames
                .map(names => " " + names.map(_.name).mkString(", "))
                .getOrElse("")
              val hidingPart = hiddenNames
                .map(names => s" hiding ${names.map(_.name).mkString(", ")}")
                .getOrElse("")
              val all = if (onlyNames.isDefined) "" else " all"
              s"from ${name.name}$renameCode export$onlyPart$all$hidingPart"
            } else {
              s"export ${name.name}$renameCode"
            }
          }

          /** Gets the name of the module visible in the importing scope,
            * either the original name or the rename.
            *
            * @return the name of this export visible in code
            */
          def getSimpleName: IR.Name = rename.getOrElse(name.parts.last)

          /** Checks whether the export statement allows use of the given
            * exported name.
            *
            * Note that it does not verify if the name is actually exported
            * by the module, only checks if it is syntactically allowed.
            *
            * @param name the name to check
            * @return whether the name could be accessed or not
            */
          def allowsAccess(name: String): Boolean = {
            if (!isAll) return false;
            if (onlyNames.isDefined) {
              onlyNames.get.exists(_.name.toLowerCase == name.toLowerCase)
            } else if (hiddenNames.isDefined) {
              !hiddenNames.get.exists(_.name.toLowerCase == name.toLowerCase)
            } else {
              true
            }
          }
        }
      }

      /** Module-level import statements. */
      sealed trait Import extends Scope {

        /** @inheritdoc */
        override def mapExpressions(fn: Expression => Expression): Import

        /** @inheritdoc */
        override def setLocation(location: Option[IdentifiedLocation]): Import

        /** @inheritdoc */
        override def duplicate(
          keepLocations: Boolean   = true,
          keepMetadata: Boolean    = true,
          keepDiagnostics: Boolean = true,
          keepIdentifiers: Boolean = false
        ): Import
      }

      object Import {

        /** An import statement.
          *
          * @param name the full path representing the import
          * @param rename the name this import is visible as
          * @param isAll is this importing exported names
          * @param onlyNames exported names selected from the imported module
          * @param hiddenNames exported names hidden from the imported module
          * @param location the source location that the node corresponds to
          * @param isSynthetic is this import compiler-generated
          * @param passData the pass metadata associated with this node
          * @param diagnostics compiler diagnostics for this node
          */
        sealed case class Module(
          name: IR.Name.Qualified,
          rename: Option[IR.Name.Literal],
          isAll: Boolean,
          onlyNames: Option[List[IR.Name.Literal]],
          hiddenNames: Option[List[IR.Name.Literal]],
          override val location: Option[IdentifiedLocation],
          isSynthetic: Boolean                        = false,
          override val passData: MetadataStorage      = MetadataStorage(),
          override val diagnostics: DiagnosticStorage = DiagnosticStorage()
        ) extends Import
            with IRKind.Primitive {
          override protected var id: Identifier = randomId

          /** Creates a copy of `this`.
            *
            * @param name the full `.`-separated path representing the import
            * @param rename the name this import is visible as
            * @param isAll is this importing exported names
            * @param onlyNames exported names selected from the imported module
            * @param hiddenNames exported names hidden from the imported module
            * @param location the source location that the node corresponds to
            * @param isSynthetic is this import compiler-generated
            * @param passData the pass metadata associated with this node
            * @param diagnostics compiler diagnostics for this node
            * @param id the identifier for the new node
            * @return a copy of `this`, updated with the specified values
            */
          def copy(
            name: IR.Name.Qualified                    = name,
            rename: Option[IR.Name.Literal]            = rename,
            isAll: Boolean                             = isAll,
            onlyNames: Option[List[IR.Name.Literal]]   = onlyNames,
            hiddenNames: Option[List[IR.Name.Literal]] = hiddenNames,
            location: Option[IdentifiedLocation]       = location,
            isSynthetic: Boolean                       = isSynthetic,
            passData: MetadataStorage                  = passData,
            diagnostics: DiagnosticStorage             = diagnostics,
            id: Identifier                             = id
          ): Module = {
            val res = Module(
              name,
              rename,
              isAll,
              onlyNames,
              hiddenNames,
              location,
              isSynthetic,
              passData,
              diagnostics
            )
            res.id = id
            res
          }

          /** @inheritdoc */
          override def duplicate(
            keepLocations: Boolean   = true,
            keepMetadata: Boolean    = true,
            keepDiagnostics: Boolean = true,
            keepIdentifiers: Boolean = false
          ): Module =
            copy(
              location = if (keepLocations) location else None,
              passData =
                if (keepMetadata) passData.duplicate else MetadataStorage(),
              diagnostics =
                if (keepDiagnostics) diagnostics.copy else DiagnosticStorage(),
              id = if (keepIdentifiers) id else randomId
            )

          /** @inheritdoc */
          override def setLocation(
            location: Option[IdentifiedLocation]
          ): Module =
            copy(location = location)

          /** @inheritdoc */
          override def mapExpressions(
            fn: Expression => Expression
          ): Module = this

          /** @inheritdoc */
          override def toString: String =
            s"""
            |IR.Module.Scope.Import.Module(
            |name = $name,
            |rename = $rename,
            |onlyNames = $onlyNames,
            |hiddenNames = $hiddenNames,
            |location = $location,
            |passData = ${this.showPassData},
            |diagnostics = $diagnostics,
            |id = $id
            |)
            |""".toSingleLine

          /** @inheritdoc */
          override def children: List[IR] =
            name :: List(
              rename.toList,
              onlyNames.getOrElse(List()),
              hiddenNames.getOrElse(List())
            ).flatten

          /** @inheritdoc */
          override def showCode(indent: Int): String = {
            val renameCode = rename.map(n => s" as ${n.name}").getOrElse("")
            if (isAll) {
              val onlyPart = onlyNames
                .map(names => " " + names.map(_.name).mkString(", "))
                .getOrElse("")
              val hidingPart = hiddenNames
                .map(names => s" hiding ${names.map(_.name).mkString(", ")}")
                .getOrElse("")
              val all = if (onlyNames.isDefined) "" else " all"
              s"from ${name.name}$renameCode import$onlyPart$all$hidingPart"
            } else {
              s"import ${name.name}$renameCode"
            }
          }

          /** Gets the name of the module visible in this scope, either the
            * original name or the rename.
            *
            * @return the name of this import visible in code
            */
          def getSimpleName: IR.Name = rename.getOrElse(name.parts.last)

          /** Checks whether the import statement allows use of the given
            * exported name.
            *
            * Note that it does not verify if the name is actually exported
            * by the module, only checks if it is syntactically allowed.
            *
            * @param name the name to check
            * @return whether the name could be accessed or not
            */
          def allowsAccess(name: String): Boolean = {
            if (!isAll) return false;
            if (onlyNames.isDefined) {
              onlyNames.get.exists(_.name == name)
            } else if (hiddenNames.isDefined) {
              !hiddenNames.get.exists(_.name == name)
            } else {
              true
            }
          }
        }

        object Polyglot {

          /** Represents language-specific polyglot import data. */
          sealed trait Entity {
            val langName: String

            /** Returns the name this object is visible as from Enso code.
              *
              * @return the visible name of this object
              */
            def getVisibleName: String

            def showCode(indent: Int = 0): String
          }

          /** Represents an import of a Java class.
            *
            * @param packageName the name of the package containing the imported
            *                    class
            * @param className the class name
            */
          case class Java(packageName: String, className: String)
              extends Entity {
            val langName = "java"

            override def getVisibleName: String = className

            /** Returns the fully qualified Java name of this object.
              *
              * @return the Java-side name of the imported entity
              */
            def getJavaName: String = s"$packageName.$className"

            override def showCode(indent: Int): String =
              s"$packageName.$className"
          }
        }

        /** An import of a polyglot class.
          *
          * @param entity language-specific information on the imported entity
          * @param rename the name this object should be visible under in the
          *               importing scope
          * @param location the source location that the node corresponds to
          * @param passData the pass metadata associated with this node
          * @param diagnostics compiler diagnostics for this node
          */
        sealed case class Polyglot(
          entity: Polyglot.Entity,
          rename: Option[String],
          override val location: Option[IdentifiedLocation],
          override val passData: MetadataStorage      = MetadataStorage(),
          override val diagnostics: DiagnosticStorage = DiagnosticStorage()
        ) extends Import
            with IRKind.Primitive {
          override protected var id: Identifier = randomId

          /** Creates a copy of `this`.
            *
            * @param entity language-specific information on the imported entity
            * @param rename the name this object should be visible under in the
            *               importing scope
            * @param location the source location that the node corresponds to
            * @param passData the pass metadata associated with this node
            * @param diagnostics compiler diagnostics for this node
            * @param id the identifier for the new node
            * @return a copy of `this`, updated with the specified values
            */
          def copy(
            entity: Polyglot.Entity              = entity,
            rename: Option[String]               = rename,
            location: Option[IdentifiedLocation] = location,
            passData: MetadataStorage            = passData,
            diagnostics: DiagnosticStorage       = diagnostics,
            id: Identifier                       = id
          ): Polyglot = {
            val res =
              Polyglot(entity, rename, location, passData, diagnostics)
            res.id = id
            res
          }

          /** @inheritdoc */
          override def duplicate(
            keepLocations: Boolean   = true,
            keepMetadata: Boolean    = true,
            keepDiagnostics: Boolean = true,
            keepIdentifiers: Boolean = false
          ): Polyglot =
            copy(
              location = if (keepLocations) location else None,
              passData =
                if (keepMetadata) passData.duplicate else MetadataStorage(),
              diagnostics =
                if (keepDiagnostics) diagnostics.copy else DiagnosticStorage(),
              id = if (keepIdentifiers) id else randomId
            )

          /** @inheritdoc */
          override def setLocation(
            location: Option[IdentifiedLocation]
          ): Polyglot = copy(location = location)

          /** @inheritdoc */
          override def mapExpressions(fn: Expression => Expression): Polyglot =
            this

          /** Returns the name this object is visible as from Enso code.
            *
            * @return the visible name of this object
            */
          def getVisibleName: String = rename.getOrElse(entity.getVisibleName)

          /** @inheritdoc */
          override def toString: String =
            s"""
            |IR.Module.Scope.Import.Polyglot(
            |entity = $entity,
            |rename = $rename,
            |location = $location,
            |passData = ${this.showPassData},
            |diagnostics = $diagnostics,
            |id = $id
            |)
            |""".toSingleLine

          /** @inheritdoc */
          override def children: List[IR] = List()

          /** @inheritdoc */
          override def showCode(indent: Int): String = {
            val renamePart = rename.map(name => s"as $name").getOrElse("")
            s"polyglot ${entity.langName} import ${entity.showCode(indent)} $renamePart"
          }
        }
      }

      /** A representation of top-level definitions. */
      sealed trait Definition extends Scope {

        /** @inheritdoc */
        override def mapExpressions(fn: Expression => Expression): Definition

        /** @inheritdoc */
        override def setLocation(
          location: Option[IdentifiedLocation]
        ): Definition

        /** @inheritdoc */
        override def duplicate(
          keepLocations: Boolean   = true,
          keepMetadata: Boolean    = true,
          keepDiagnostics: Boolean = true,
          keepIdentifiers: Boolean = false
        ): Definition
      }
      object Definition {

        /** The definition of a union type and its members.
          *
          * NB: this should probably be removed once we propagate the union
          * types logic through the runtime and implement statics – the whole
          * notion of desugaring complex type definitions becomes obsolete then.
          *
          * @param name the name of the union
          * @param members the members of this union
          * @param location the source location that the node corresponds to
          * @param passData the pass metadata associated with this node
          * @param diagnostics compiler diagnostics for this node
          */
        sealed case class Type(
          name: IR.Name,
          params: List[IR.DefinitionArgument],
          members: List[IR.Module.Scope.Definition.Data],
          override val location: Option[IdentifiedLocation],
          override val passData: MetadataStorage      = MetadataStorage(),
          override val diagnostics: DiagnosticStorage = DiagnosticStorage()
        ) extends Definition
            with IRKind.Primitive {
          override protected var id: Identifier = randomId

          def copy(
            name: IR.Name                                  = name,
            params: List[IR.DefinitionArgument]            = params,
            members: List[IR.Module.Scope.Definition.Data] = members,
            location: Option[IdentifiedLocation]           = location,
            passData: MetadataStorage                      = passData,
            diagnostics: DiagnosticStorage                 = diagnostics,
            id: Identifier                                 = id
          ): Type = {
            val res =
              Type(name, params, members, location, passData, diagnostics)
            res.id = id
            res
          }

          /** @inheritdoc */
          override def duplicate(
            keepLocations: Boolean   = true,
            keepMetadata: Boolean    = true,
            keepDiagnostics: Boolean = true,
            keepIdentifiers: Boolean = false
          ): Type =
            copy(
              name = name.duplicate(
                keepLocations,
                keepMetadata,
                keepDiagnostics,
                keepIdentifiers
              ),
              members = members.map(
                _.duplicate(
                  keepLocations,
                  keepMetadata,
                  keepDiagnostics,
                  keepIdentifiers
                )
              ),
              location = if (keepLocations) location else None,
              passData =
                if (keepMetadata) passData.duplicate else MetadataStorage(),
              diagnostics =
                if (keepDiagnostics) diagnostics.copy else DiagnosticStorage(),
              id = if (keepIdentifiers) id else randomId
            )

          /** @inheritdoc */
          override def setLocation(
            location: Option[IdentifiedLocation]
          ): Type =
            copy(location = location)

          /** @inheritdoc */
          override def mapExpressions(fn: Expression => Expression): Type =
            copy(
              params  = params.map(_.mapExpressions(fn)),
              members = members.map(_.mapExpressions(fn))
            )

          /** @inheritdoc */
          override def toString: String =
            s"""
               |IR.Module.Scope.Definition.Type(
               |name = $name,
               |params = $params,
               |members = $members,
               |location = $location,
               |passData = ${this.showPassData},
               |diagnostics = $diagnostics,
               |id = $id
               |)
               |""".toSingleLine

          /** @inheritdoc */
          override def children: List[IR] = name :: (params :++ members)

          /** @inheritdoc */
          override def showCode(indent: Int): String = {
            val fields = members.map(_.showCode(indent)).mkString(" | ")

            s"type ${name.showCode(indent)} = $fields"
          }
        }

        /** The definition of an atom constructor and its associated arguments.
          *
          * @param name the name of the atom
          * @param arguments the arguments to the atom constructor
          * @param location the source location that the node corresponds to
          * @param passData the pass metadata associated with this node
          * @param diagnostics compiler diagnostics for this node
          */
        sealed case class Data(
          name: IR.Name,
          arguments: List[DefinitionArgument],
          override val location: Option[IdentifiedLocation],
          override val passData: MetadataStorage      = MetadataStorage(),
          override val diagnostics: DiagnosticStorage = DiagnosticStorage()
        ) extends IR
            with IRKind.Primitive {
          override protected var id: Identifier = randomId

          /** Creates a copy of `this`.
            *
            * @param name the name of the atom
            * @param arguments the arguments to the atom constructor
            * @param location the source location that the node corresponds to
            * @param passData the pass metadata associated with this node
            * @param diagnostics compiler diagnostics for this node
            * @param id the identifier for the new node
            * @return a copy of `this`, updated with the specified values
            */
          def copy(
            name: IR.Name                        = name,
            arguments: List[DefinitionArgument]  = arguments,
            location: Option[IdentifiedLocation] = location,
            passData: MetadataStorage            = passData,
            diagnostics: DiagnosticStorage       = diagnostics,
            id: Identifier                       = id
          ): Data = {
            val res = Data(name, arguments, location, passData, diagnostics)
            res.id = id
            res
          }

          /** @inheritdoc */
          override def duplicate(
            keepLocations: Boolean   = true,
            keepMetadata: Boolean    = true,
            keepDiagnostics: Boolean = true,
            keepIdentifiers: Boolean = false
          ): Data =
            copy(
              name = name.duplicate(
                keepLocations,
                keepMetadata,
                keepDiagnostics,
                keepIdentifiers
              ),
              arguments = arguments.map(
                _.duplicate(
                  keepLocations,
                  keepMetadata,
                  keepDiagnostics,
                  keepIdentifiers
                )
              ),
              location = if (keepLocations) location else None,
              passData =
                if (keepMetadata) passData.duplicate else MetadataStorage(),
              diagnostics =
                if (keepDiagnostics) diagnostics.copy else DiagnosticStorage(),
              id = if (keepIdentifiers) id else randomId
            )

          /** @inheritdoc */
          override def setLocation(location: Option[IdentifiedLocation]): Data =
            copy(location = location)

          /** @inheritdoc */
          override def mapExpressions(fn: Expression => Expression): Data = {
            copy(
              name      = name.mapExpressions(fn),
              arguments = arguments.map(_.mapExpressions(fn))
            )
          }

          /** @inheritdoc */
          override def toString: String =
            s"""
            |IR.Module.Scope.Definition.Atom(
            |name = $name,
            |arguments = $arguments,
            |location = $location,
            |passData = ${this.showPassData},
            |diagnostics = $diagnostics,
            |id = $id
            |)
            |""".toSingleLine

          /** @inheritdoc */
          override def children: List[IR] = name :: arguments

          /** @inheritdoc */
          override def showCode(indent: Int): String = {
            val fields = arguments.map(_.showCode(indent)).mkString(" ")

            s"type ${name.showCode(indent)} $fields"
          }
        }

        /** The definition of a complex type definition that may contain
          * multiple atom and method definitions.
          *
          * @param name the name of the complex type
          * @param arguments the (type) arguments to the complex type
          * @param body the body of the complex type
          * @param location the source location that the node corresponds to
          * @param passData the pass metadata associated with this node
          * @param diagnostics compiler diagnostics for this node
          */
        sealed case class SugaredType(
          name: IR.Name,
          arguments: List[DefinitionArgument],
          body: List[IR],
          override val location: Option[IdentifiedLocation],
          override val passData: MetadataStorage      = MetadataStorage(),
          override val diagnostics: DiagnosticStorage = DiagnosticStorage()
        ) extends Definition
            with IRKind.Sugar {
          override protected var id: Identifier = randomId

          /** Creates a copy of `this`.
            *
            * @param name the name of the complex type
            * @param arguments the (type) arguments to the complex type
            * @param body the body of the complex type
            * @param location the source location that the node corresponds to
            * @param passData the pass metadata associated with this node
            * @param diagnostics compiler diagnostics for this node
            * @param id the identifier for the new node
            * @return a copy of `this`, updated with the specified values
            */
          def copy(
            name: IR.Name                        = name,
            arguments: List[DefinitionArgument]  = arguments,
            body: List[IR]                       = body,
            location: Option[IdentifiedLocation] = location,
            passData: MetadataStorage            = passData,
            diagnostics: DiagnosticStorage       = diagnostics,
            id: Identifier                       = id
          ): SugaredType = {
            val res = SugaredType(
              name,
              arguments,
              body,
              location,
              passData,
              diagnostics
            )
            res.id = id
            res
          }

          /** @inheritdoc */
          override def duplicate(
            keepLocations: Boolean   = true,
            keepMetadata: Boolean    = true,
            keepDiagnostics: Boolean = true,
            keepIdentifiers: Boolean = false
          ): SugaredType =
            copy(
              name = name.duplicate(
                keepLocations,
                keepMetadata,
                keepDiagnostics,
                keepIdentifiers
              ),
              arguments = arguments.map(
                _.duplicate(
                  keepLocations,
                  keepMetadata,
                  keepDiagnostics,
                  keepIdentifiers
                )
              ),
              body = body.map(
                _.duplicate(
                  keepLocations,
                  keepMetadata,
                  keepDiagnostics,
                  keepIdentifiers
                )
              ),
              location = if (keepLocations) location else None,
              passData =
                if (keepMetadata) passData.duplicate else MetadataStorage(),
              diagnostics =
                if (keepDiagnostics) diagnostics.copy else DiagnosticStorage(),
              id = if (keepIdentifiers) id else randomId
            )

          /** @inheritdoc */
          override def mapExpressions(
            fn: Expression => Expression
          ): SugaredType =
            copy(body = body.map(_.mapExpressions(fn)))

          /** @inheritdoc */
          override def setLocation(
            location: Option[IdentifiedLocation]
          ): SugaredType = copy(location = location)

          /** @inheritdoc */
          override def toString: String =
            s"""
            |IR.Module.Scope.Definition.SugaredType(
            |name = $name,
            |arguments = $arguments,
            |body = $body,
            |location = $location,
            |passData = ${this.showPassData},
            |diagnostics = $diagnostics,
            |id = $id
            |)
            |""".toSingleLine

          /** @inheritdoc */
          override def children: List[IR] = (name :: arguments) ::: body

          /** @inheritdoc */
          override def showCode(indent: Int): String = {
            val headerArgs = arguments.map(_.showCode(indent)).mkString(" ")
            val header     = s"type ${name.name} $headerArgs"
            val newIndent  = indent + indentLevel
            val bodyStr = body
              .map(mkIndent(newIndent) + _.showCode(newIndent))
              .mkString("\n\n")

            s"$header\n$bodyStr"
          }
        }

        /** A trait representing method definitions in Enso. */
        sealed trait Method extends Definition {
          val methodReference: IR.Name.MethodReference
          val body: Expression

          /** @inheritdoc */
          override def setLocation(location: Option[IdentifiedLocation]): Method

          /** @inheritdoc */
          override def mapExpressions(fn: Expression => Expression): Method

          /** @inheritdoc */
          override def duplicate(
            keepLocations: Boolean   = true,
            keepMetadata: Boolean    = true,
            keepDiagnostics: Boolean = true,
            keepIdentifiers: Boolean = false
          ): Method

          /** Get the type name for the method. */
          def typeName: Option[IR.Name] = methodReference.typePointer

          /** Get the name of the method. */
          def methodName: IR.Name = methodReference.methodName
        }
        object Method {

          /** The definition of a method for a given constructor.
            *
            * @param methodReference a reference to the method being defined
            * @param body the body of the method
            * @param location the source location that the node corresponds to
            * @param passData the pass metadata associated with this node
            * @param diagnostics compiler diagnostics for this node
            */
          sealed case class Explicit(
            override val methodReference: IR.Name.MethodReference,
            override val body: Expression,
            override val location: Option[IdentifiedLocation],
            override val passData: MetadataStorage      = MetadataStorage(),
            override val diagnostics: DiagnosticStorage = DiagnosticStorage()
          ) extends Method
              with IRKind.Primitive {
            override protected var id: Identifier = randomId

            /** Creates a copy of `this`.
              *
              * @param methodReference a reference to the method being defined
              * @param body the body of the method
              * @param location the source location that the node corresponds to
              * @param passData the pass metadata associated with this node
              * @param diagnostics compiler diagnostics for this node
              * @param id the identifier for the new node
              * @return a copy of `this`, updated with the specified values
              */
            def copy(
              methodReference: IR.Name.MethodReference = methodReference,
              body: Expression                         = body,
              location: Option[IdentifiedLocation]     = location,
              passData: MetadataStorage                = passData,
              diagnostics: DiagnosticStorage           = diagnostics,
              id: Identifier                           = id
            ): Explicit = {
              val res = Explicit(
                methodReference,
                body,
                location,
                passData,
                diagnostics
              )
              res.id = id
              res
            }

            /** @inheritdoc */
            override def duplicate(
              keepLocations: Boolean   = true,
              keepMetadata: Boolean    = true,
              keepDiagnostics: Boolean = true,
              keepIdentifiers: Boolean = false
            ): Explicit =
              copy(
                methodReference = methodReference.duplicate(
                  keepLocations,
                  keepMetadata,
                  keepDiagnostics,
                  keepIdentifiers
                ),
                body = body.duplicate(
                  keepLocations,
                  keepMetadata,
                  keepDiagnostics,
                  keepIdentifiers
                ),
                location = if (keepLocations) location else None,
                passData =
                  if (keepMetadata) passData.duplicate else MetadataStorage(),
                diagnostics =
                  if (keepDiagnostics) diagnostics.copy
                  else DiagnosticStorage(),
                id = if (keepIdentifiers) id else randomId
              )

            /** @inheritdoc */
            override def setLocation(
              location: Option[IdentifiedLocation]
            ): Explicit =
              copy(location = location)

            /** @inheritdoc */
            override def mapExpressions(
              fn: Expression => Expression
            ): Explicit = {
              copy(
                methodReference = methodReference.mapExpressions(fn),
                body            = fn(body)
              )
            }

            /** @inheritdoc */
            override def toString: String =
              s"""
              |IR.Module.Scope.Definition.Method.Explicit(
              |methodReference = $methodReference,
              |body = $body,
              |location = $location,
              |passData = ${this.showPassData},
              |diagnostics = $diagnostics,
              |id = $id
              |)
              |""".toSingleLine

            /** @inheritdoc */
            override def children: List[IR] = List(methodReference, body)

            /** @inheritdoc */
            override def showCode(indent: Int): String = {
              val exprStr = if (body.isInstanceOf[IR.Expression.Block]) {
                s"\n${body.showCode(indent)}"
              } else {
                s"${body.showCode(indent)}"
              }

              s"${methodReference.showCode(indent)} = $exprStr"
            }

            def isStatic: Boolean = body match {
              case function: Function.Lambda =>
                function.arguments.headOption.map(_.name) match {
                  case Some(IR.Name.Self(_, true, _, _)) => true
                  case _                                 => false
                }
              case _ =>
                true // if it's not a function, it has no arguments, therefore no `self`
            }

            def isStaticWrapperForInstanceMethod: Boolean = body match {
              case function: Function.Lambda =>
                function.arguments.map(_.name) match {
                  case IR.Name.Self(_, true, _, _) :: IR.Name.Self(
                        _,
                        false,
                        _,
                        _
                      ) :: _ =>
                    true
                  case _ => false
                }
              case _ => false
            }

          }

          /** The definition of a method for a given constructor using sugared
            * syntax.
            *
            * @param methodReference a reference to the method being defined
            * @param arguments the arguments to the method
            * @param body the body of the method
            * @param location the source location that the node corresponds to
            * @param passData the pass metadata associated with this node
            * @param diagnostics compiler diagnostics for this node
            */
          sealed case class Binding(
            override val methodReference: IR.Name.MethodReference,
            arguments: List[IR.DefinitionArgument],
            override val body: Expression,
            override val location: Option[IdentifiedLocation],
            override val passData: MetadataStorage      = MetadataStorage(),
            override val diagnostics: DiagnosticStorage = DiagnosticStorage()
          ) extends Method
              with IRKind.Sugar {
            override protected var id: Identifier = randomId

            /** Creates a copy of `this`.
              *
              * @param methodReference a reference to the method being defined
              * @param arguments the arguments to the method
              * @param body the body of the method
              * @param location the source location that the node corresponds to
              * @param passData the pass metadata associated with this node
              * @param diagnostics compiler diagnostics for this node
              * @param id the identifier for the new node
              * @return a copy of `this`, updated with the specified values
              */
            def copy(
              methodReference: IR.Name.MethodReference = methodReference,
              arguments: List[IR.DefinitionArgument]   = arguments,
              body: Expression                         = body,
              location: Option[IdentifiedLocation]     = location,
              passData: MetadataStorage                = passData,
              diagnostics: DiagnosticStorage           = diagnostics,
              id: Identifier                           = id
            ): Binding = {
              val res = Binding(
                methodReference,
                arguments,
                body,
                location,
                passData,
                diagnostics
              )
              res.id = id
              res
            }

            /** @inheritdoc */
            override def duplicate(
              keepLocations: Boolean   = true,
              keepMetadata: Boolean    = true,
              keepDiagnostics: Boolean = true,
              keepIdentifiers: Boolean = false
            ): Binding =
              copy(
                methodReference = methodReference.duplicate(
                  keepLocations,
                  keepMetadata,
                  keepDiagnostics,
                  keepIdentifiers
                ),
                arguments = arguments.map(
                  _.duplicate(
                    keepLocations,
                    keepMetadata,
                    keepDiagnostics,
                    keepIdentifiers
                  )
                ),
                body = body.duplicate(
                  keepLocations,
                  keepMetadata,
                  keepDiagnostics,
                  keepIdentifiers
                ),
                location = if (keepLocations) location else None,
                passData =
                  if (keepMetadata) passData.duplicate else MetadataStorage(),
                diagnostics =
                  if (keepDiagnostics) diagnostics.copy
                  else DiagnosticStorage(),
                id = if (keepIdentifiers) id else randomId
              )

            /** @inheritdoc */
            override def setLocation(
              location: Option[IdentifiedLocation]
            ): Binding =
              copy(location = location)

            /** @inheritdoc */
            override def mapExpressions(
              fn: Expression => Expression
            ): Binding = {
              copy(
                methodReference = methodReference.mapExpressions(fn),
                arguments       = arguments.map(_.mapExpressions(fn)),
                body            = fn(body)
              )
            }

            /** @inheritdoc */
            override def toString: String =
              s"""
              |IR.Module.Scope.Definition.Method.Binding(
              |methodReference = $methodReference,
              |arguments = $arguments,
              |body = $body,
              |location = $location,
              |passData = ${this.showPassData},
              |diagnostics = $diagnostics,
              |id = $id
              |)
              |""".toSingleLine

            /** @inheritdoc */
            override def children: List[IR] =
              (methodReference :: arguments) :+ body

            /** @inheritdoc */
            override def showCode(indent: Int): String = {
              val exprStr = if (body.isInstanceOf[IR.Expression.Block]) {
                s"\n${body.showCode(indent)}"
              } else {
                s"${body.showCode(indent)}"
              }

              val argsStr = arguments.map(_.showCode(indent)).mkString(" ")

              s"${methodReference.showCode(indent)} $argsStr = $exprStr"
            }
          }

          /** A method that represents a conversion from one type to another.
            *
            * @param methodReference a reference to the type on which the
            *                        conversion is being defined
            * @param sourceTypeName the type of the source value for this
            *                       conversion
            * @param body the body of the method
            * @param location the source location that the node corresponds to
            * @param passData the pass metadata associated with this node
            * @param diagnostics compiler diagnostics for this node
            */
          sealed case class Conversion(
            override val methodReference: Name.MethodReference,
            sourceTypeName: Expression,
            override val body: Expression,
            override val location: Option[IdentifiedLocation],
            override val passData: MetadataStorage      = MetadataStorage(),
            override val diagnostics: DiagnosticStorage = DiagnosticStorage()
          ) extends Method
              with IRKind.Primitive {
            override protected var id: Identifier = randomId

            /** Creates a copy of `this`.
              *
              * @param methodReference a reference to the type on which the
              *                        conversion is being defined
              * @param sourceTypeName the type of the source value for this
              *                       conversion
              * @param body the body of the method
              * @param location the source location that the node corresponds to
              * @param passData the pass metadata associated with this node
              * @param diagnostics compiler diagnostics for this node
              * @param id the identifier for the new node
              * @return a copy of `this`, updated with the specified values
              */
            def copy(
              methodReference: Name.MethodReference = methodReference,
              sourceTypeName: Expression            = sourceTypeName,
              body: Expression                      = body,
              location: Option[IdentifiedLocation]  = location,
              passData: MetadataStorage             = passData,
              diagnostics: DiagnosticStorage        = diagnostics,
              id: Identifier                        = id
            ): Conversion = {
              val res = Conversion(
                methodReference,
                sourceTypeName,
                body,
                location,
                passData,
                diagnostics
              )
              res.id = id
              res
            }

            /** @inheritdoc */
            override def duplicate(
              keepLocations: Boolean,
              keepMetadata: Boolean,
              keepDiagnostics: Boolean = true,
              keepIdentifiers: Boolean = false
            ): Conversion = {
              copy(
                methodReference = methodReference.duplicate(
                  keepLocations,
                  keepMetadata,
                  keepDiagnostics,
                  keepIdentifiers
                ),
                sourceTypeName = sourceTypeName.duplicate(
                  keepLocations,
                  keepMetadata,
                  keepDiagnostics,
                  keepIdentifiers
                ),
                body = body.duplicate(
                  keepLocations,
                  keepMetadata,
                  keepDiagnostics,
                  keepIdentifiers
                ),
                location = if (keepLocations) location else None,
                passData =
                  if (keepMetadata) passData.duplicate else MetadataStorage(),
                diagnostics =
                  if (keepDiagnostics) diagnostics.copy
                  else DiagnosticStorage(),
                id = if (keepIdentifiers) id else randomId
              )
            }

            /** @inheritdoc */
            override def setLocation(
              location: Option[IdentifiedLocation]
            ): Conversion = copy(location = location)

            /** @inheritdoc */
            override def mapExpressions(
              fn: Expression => Expression
            ): Conversion = {
              copy(
                methodReference = methodReference.mapExpressions(fn),
                sourceTypeName  = sourceTypeName.mapExpressions(fn),
                body            = fn(body)
              )
            }

            /** @inheritdoc */
            override def toString: String =
              s"""
                 |IR.Module.Scope.Definition.Method.Conversion(
                 |methodReference = $methodReference,
                 |sourceTypeName = $sourceTypeName,
                 |body = $body,
                 |location = $location,
                 |passData = ${this.showPassData},
                 |diagnostics = $diagnostics,
                 |id = $id
                 |)
                 |""".toSingleLine

            /** @inheritdoc */
            override def children: List[IR] =
              List(methodReference, sourceTypeName, body)

            /** @inheritdoc */
            override def showCode(indent: Int): String = {
              val exprStr = if (body.isInstanceOf[IR.Expression.Block]) {
                s"\n${body.showCode(indent)}"
              } else {
                s"${body.showCode(indent)}"
              }

              s"${methodReference.showCode(indent)} = $exprStr"
            }
          }
        }
      }
    }
  }

  // === Expression ===========================================================
  sealed trait Expression extends IR {

    /** Performs a recursive traversal of the IR, potentially transforming it.
      *
      * @param fn the function to apply across the IR
      * @return the IR, potentially transformed
      */
    def transformExpressions(
      fn: PartialFunction[Expression, Expression]
    ): Expression = {
      if (fn.isDefinedAt(this)) {
        fn(this)
      } else {
        mapExpressions(_.transformExpressions(fn))
      }
    }

    /** @inheritdoc */
    override def mapExpressions(fn: Expression => Expression): Expression

    /** @inheritdoc */
    override def setLocation(location: Option[IdentifiedLocation]): Expression

    /** @inheritdoc */
    override def duplicate(
      keepLocations: Boolean   = true,
      keepMetadata: Boolean    = true,
      keepDiagnostics: Boolean = true,
      keepIdentifiers: Boolean = false
    ): Expression
  }
  object Expression {

    // TODO Remove suspended blocks from Enso.
    /** A block expression.
      *
      * @param expressions the expressions in the block
      * @param returnValue the final expression in the block
      * @param location the source location that the node corresponds to
      * @param suspended whether or not the block is suspended
      * @param passData the pass metadata associated with this node
      * @param diagnostics compiler diagnostics for this node
      */
    sealed case class Block(
      expressions: List[Expression],
      returnValue: Expression,
      override val location: Option[IdentifiedLocation],
      suspended: Boolean                          = false,
      override val passData: MetadataStorage      = MetadataStorage(),
      override val diagnostics: DiagnosticStorage = DiagnosticStorage()
    ) extends Expression
        with IRKind.Primitive {
      override protected var id: Identifier = randomId

      /** Creates a copy of `this`.
        *
        * @param expressions the expressions in the block
        * @param returnValue the final expression in the block
        * @param location the source location that the node corresponds to
        * @param suspended whether or not the block is suspended
        * @param passData the pass metadata associated with this node
        * @param diagnostics compiler diagnostics for this node
        * @param id the identifier for the new node
        * @return a copy of `this`, updated with the specified values
        */
      def copy(
        expressions: List[Expression]        = expressions,
        returnValue: Expression              = returnValue,
        location: Option[IdentifiedLocation] = location,
        suspended: Boolean                   = suspended,
        passData: MetadataStorage            = passData,
        diagnostics: DiagnosticStorage       = diagnostics,
        id: Identifier                       = id
      ): Block = {
        val res = Block(
          expressions,
          returnValue,
          location,
          suspended,
          passData,
          diagnostics
        )
        res.id = id
        res
      }

      /** @inheritdoc */
      override def duplicate(
        keepLocations: Boolean   = true,
        keepMetadata: Boolean    = true,
        keepDiagnostics: Boolean = true,
        keepIdentifiers: Boolean = false
      ): Block =
        copy(
          expressions = expressions.map(
            _.duplicate(
              keepLocations,
              keepMetadata,
              keepDiagnostics,
              keepIdentifiers
            )
          ),
          returnValue = returnValue.duplicate(
            keepLocations,
            keepMetadata,
            keepDiagnostics,
            keepIdentifiers
          ),
          location = if (keepLocations) location else None,
          passData =
            if (keepMetadata) passData.duplicate else MetadataStorage(),
          diagnostics =
            if (keepDiagnostics) diagnostics.copy else DiagnosticStorage(),
          id = if (keepIdentifiers) id else randomId
        )

      /** @inheritdoc */
      override def setLocation(location: Option[IdentifiedLocation]): Block =
        copy(location = location)

      /** @inheritdoc */
      override def mapExpressions(fn: Expression => Expression): Block = {
        copy(
          expressions = expressions.map(fn),
          returnValue = fn(returnValue)
        )
      }

      /** @inheritdoc */
      override def toString: String =
        s"""
        |IR.Expression.Block(
        |expressions = $expressions,
        |returnValue = $returnValue,
        |location = $location,
        |suspended = $suspended,
        |passData = ${this.showPassData},
        |diagnostics = $diagnostics,
        |id = $id
        |)
        |""".toSingleLine

      /** @inheritdoc */
      override def children: List[IR] = expressions :+ returnValue

      /** @inheritdoc */
      override def showCode(indent: Int): String = {
        val newIndent = indent + indentLevel
        val expressionsStr = expressions
          .map(mkIndent(newIndent) + _.showCode(newIndent))
          .mkString("\n")
        val returnStr = mkIndent(newIndent) + returnValue.showCode(newIndent)

        s"\n$expressionsStr\n$returnStr"
      }
    }

    /** A binding expression of the form `name = expr`
      *
      * To create a binding that binds no available name, set the name of the
      * binding to an [[IR.Name.Blank]] (e.g. _ = foo a b).
      *
      * @param name the name being bound to
      * @param expression the expression being bound to `name`
      * @param location the source location that the node corresponds to
      * @param passData the pass metadata associated with this node
      * @param diagnostics compiler diagnostics for this node
      */
    sealed case class Binding(
      name: IR.Name,
      expression: Expression,
      override val location: Option[IdentifiedLocation],
      override val passData: MetadataStorage      = MetadataStorage(),
      override val diagnostics: DiagnosticStorage = DiagnosticStorage()
    ) extends Expression
        with IRKind.Primitive {
      override protected var id: Identifier = randomId

      /** Creates a copy of `this`.
        *
        * @param name the name being bound to
        * @param expression the expression being bound to `name`
        * @param location the source location that the node corresponds to
        * @param passData the pass metadata associated with this node
        * @param diagnostics compiler diagnostics for this node
        * @param id the identifier for the new node
        * @return a copy of `this`, updated with the specified values
        */
      def copy(
        name: IR.Name                        = name,
        expression: Expression               = expression,
        location: Option[IdentifiedLocation] = location,
        passData: MetadataStorage            = passData,
        diagnostics: DiagnosticStorage       = diagnostics,
        id: Identifier                       = id
      ): Binding = {
        val res = Binding(name, expression, location, passData, diagnostics)
        res.id = id
        res
      }

      /** @inheritdoc */
      override def duplicate(
        keepLocations: Boolean   = true,
        keepMetadata: Boolean    = true,
        keepDiagnostics: Boolean = true,
        keepIdentifiers: Boolean = false
      ): Binding =
        copy(
          name = name.duplicate(
            keepLocations,
            keepMetadata,
            keepDiagnostics,
            keepIdentifiers
          ),
          expression = expression.duplicate(
            keepLocations,
            keepMetadata,
            keepDiagnostics,
            keepIdentifiers
          ),
          location = if (keepLocations) location else None,
          passData =
            if (keepMetadata) passData.duplicate else MetadataStorage(),
          diagnostics =
            if (keepDiagnostics) diagnostics.copy else DiagnosticStorage(),
          id = if (keepIdentifiers) id else randomId
        )

      /** @inheritdoc */
      override def setLocation(location: Option[IdentifiedLocation]): Binding =
        copy(location = location)

      /** @inheritdoc */
      override def mapExpressions(fn: Expression => Expression): Binding = {
        copy(name = name.mapExpressions(fn), expression = fn(expression))
      }

      /** @inheritdoc */
      override def toString: String =
        s"""
        |IR.Expression.Binding(
        |name = $name,
        |expression = $expression,
        |location = $location
        |passData = ${this.showPassData},
        |diagnostics = $diagnostics,
        |id = $id
        |)
        |""".toSingleLine

      /** @inheritdoc */
      override def children: List[IR] = List(name, expression)

      /** @inheritdoc */
      override def showCode(indent: Int): String =
        s"${name.showCode(indent)} = ${expression.showCode(indent)}"
    }
  }

  // === Literals =============================================================

  /** Enso literals. */
  sealed trait Literal extends Expression with IRKind.Primitive {

    /** @inheritdoc */
    override def mapExpressions(fn: Expression => Expression): Literal

    /** @inheritdoc */
    override def setLocation(location: Option[IdentifiedLocation]): Literal

    /** @inheritdoc */
    override def duplicate(
      keepLocations: Boolean   = true,
      keepMetadata: Boolean    = true,
      keepDiagnostics: Boolean = true,
      keepIdentifiers: Boolean = false
    ): Literal
  }
  object Literal {

    /** A numeric Enso literal.
      *
      * @param base the optional base for the number, expressed in decimal
      * @param value the textual representation of the numeric literal
      * @param location the source location that the node corresponds to
      * @param passData the pass metadata associated with this node
      * @param diagnostics compiler diagnostics for this node
      */
    sealed case class Number(
      base: Option[String],
      value: String,
      override val location: Option[IdentifiedLocation],
      override val passData: MetadataStorage      = MetadataStorage(),
      override val diagnostics: DiagnosticStorage = DiagnosticStorage()
    ) extends Literal {
      override protected var id: Identifier = randomId

      /** Creates a copy of `this`.
        *
        * @param base the optional base for the number, expressed in decimal
        * @param value the textual representation of the numeric literal
        * @param location the source location that the node corresponds to
        * @param passData the pass metadata associated with this node
        * @param diagnostics compiler diagnostics for this node
        * @param id the identifier for the new node
        * @return a copy of `this`, updated with the specified values
        */
      def copy(
        base: Option[String]                 = base,
        value: String                        = value,
        location: Option[IdentifiedLocation] = location,
        passData: MetadataStorage            = passData,
        diagnostics: DiagnosticStorage       = diagnostics,
        id: Identifier                       = id
      ): Number = {
        val res = Number(base, value, location, passData, diagnostics)
        res.id = id
        res
      }

      /** @inheritdoc */
      override def duplicate(
        keepLocations: Boolean   = true,
        keepMetadata: Boolean    = true,
        keepDiagnostics: Boolean = true,
        keepIdentifiers: Boolean = false
      ): Number =
        copy(
          location = if (keepLocations) location else None,
          passData =
            if (keepMetadata) passData.duplicate else MetadataStorage(),
          diagnostics =
            if (keepDiagnostics) diagnostics.copy else DiagnosticStorage(),
          id = if (keepIdentifiers) id else randomId
        )

      /** @inheritdoc */
      override def setLocation(location: Option[IdentifiedLocation]): Number =
        copy(location = location)

      /** @inheritdoc */
      override def mapExpressions(fn: Expression => Expression): Number = this

      /** @inheritdoc */
      override def toString: String =
        s"""IR.Literal.Number(
        |base = $base,
        |value = $value,
        |location = $location,
        |passData = ${this.showPassData},
        |diagnostics = $diagnostics,
        |id = $id
        |)
        |""".toSingleLine

      /** @inheritdoc */
      override def children: List[IR] = List()

      /** @inheritdoc */
      override def showCode(indent: Int): String = if (this.base.isDefined) {
        s"${base.get}_$value"
      } else value

      /** Checks whether the literal represents a fractional value.
        *
        * @return `true` if the value is fractional, `false` otherwise.
        */
      def isFractional: Boolean = value.contains(".")

      /** Checks the values in the literal converts that to approviate JVM value.
        * @return Double, Long, BigInteger
        */
      @throws[CompilerError]
      def numericValue: Any = {
        if (isFractional) {
          value.toDouble
        } else if (base.isDefined) {
          val baseNum =
            try {
              Integer.parseInt(base.get)
            } catch {
              case _: NumberFormatException =>
                throw new CompilerError(
                  s"Invalid number base $base seen during codegen."
                )
            }
          try {
            val longVal = java.lang.Long.parseLong(value, baseNum)
            longVal
          } catch {
            case _: NumberFormatException =>
              try {
                new java.math.BigInteger(value, baseNum)
              } catch {
                case _: NumberFormatException =>
                  throw new CompilerError(
                    s"Invalid number base $base seen during codegen."
                  )
              }
          }
        } else {
          value.toLongOption.getOrElse(new java.math.BigInteger(value))
        }
      }
    }

    /** A textual Enso literal.
      *
      * @param text the text of the literal
      * @param location the source location that the node corresponds to
      * @param passData the pass metadata associated with this node
      * @param diagnostics compiler diagnostics for this node
      */
    sealed case class Text(
      text: String,
      override val location: Option[IdentifiedLocation],
      override val passData: MetadataStorage      = MetadataStorage(),
      override val diagnostics: DiagnosticStorage = DiagnosticStorage()
    ) extends Literal {
      override protected var id: Identifier = randomId

      /** Creates a copy of `this`.
        *
        * @param text the text of the literal
        * @param location the source location that the node corresponds to
        * @param passData the pass metadata associated with this node
        * @param diagnostics compiler diagnostics for this node
        * @param id the identifier for the new node
        * @return a copy of `this`, updated with the specified values
        */
      def copy(
        text: String                         = text,
        location: Option[IdentifiedLocation] = location,
        passData: MetadataStorage            = passData,
        diagnostics: DiagnosticStorage       = diagnostics,
        id: Identifier                       = id
      ): Text = {
        val res = Text(text, location, passData, diagnostics)
        res.id = id
        res
      }

      /** @inheritdoc */
      override def duplicate(
        keepLocations: Boolean   = true,
        keepMetadata: Boolean    = true,
        keepDiagnostics: Boolean = true,
        keepIdentifiers: Boolean = false
      ): Text =
        copy(
          location = if (keepLocations) location else None,
          passData =
            if (keepMetadata) passData.duplicate else MetadataStorage(),
          diagnostics =
            if (keepDiagnostics) diagnostics.copy else DiagnosticStorage(),
          id = if (keepIdentifiers) id else randomId
        )

      /** @inheritdoc */
      override def setLocation(location: Option[IdentifiedLocation]): Text =
        copy(location = location)

      /** @inheritdoc */
      override def mapExpressions(fn: Expression => Expression): Text = this

      /** @inheritdoc */
      override def toString: String =
        s"""
        |IR.Literal.String(
        |text = $text,
        |location = $location,
        |passData = ${this.showPassData},
        |diagnostics = $diagnostics,
        |id = $id
        |)
        |""".toSingleLine

      /** @inheritdoc */
      override def children: List[IR] = List()

      /** @inheritdoc */
      override def showCode(indent: Int): String = s""""$text""""
    }
  }

  // === Names ================================================================

  /** Enso names. */
  sealed trait Name extends Expression with IRKind.Primitive {
    val name: String

    /** @inheritdoc */
    override def mapExpressions(fn: Expression => Expression): Name

    /** @inheritdoc */
    override def setLocation(location: Option[IdentifiedLocation]): Name

    /** @inheritdoc */
    override def duplicate(
      keepLocations: Boolean   = true,
      keepMetadata: Boolean    = true,
      keepDiagnostics: Boolean = true,
      keepIdentifiers: Boolean = false
    ): Name

    /** Checks whether a name is a call-site method name.
      *
      * @return `true` if the name was created through a method call
      */
    def isMethod: Boolean = false

  }
  object Name {

    /** A representation of a method reference of the form `Type_Path.method`.
      *
      * @param typePointer the type name
      * @param methodName the method on `typeName`
      * @param location the source location that the node corresponds to
      * @param passData the pass metadata associated with this node
      * @param diagnostics compiler diagnostics for this node
      */
    sealed case class MethodReference(
      typePointer: Option[IR.Name],
      methodName: IR.Name,
      override val location: Option[IdentifiedLocation],
      override val passData: MetadataStorage      = MetadataStorage(),
      override val diagnostics: DiagnosticStorage = DiagnosticStorage()
    ) extends Name
        with IRKind.Sugar {

      override val name: String             = showCode()
      override protected var id: Identifier = randomId

      /** Creates a copy of `this`.
        *
        * @param typePointer the type name
        * @param methodName the method on `typeName`
        * @param location the source location that the node corresponds to
        * @param passData the pass metadata associated with this node
        * @param diagnostics compiler diagnostics for this node
        * @param id the identifier for the new node
        * @return a copy of `this`, updated with the specified values
        */
      def copy(
        typePointer: Option[IR.Name]         = typePointer,
        methodName: IR.Name                  = methodName,
        location: Option[IdentifiedLocation] = location,
        passData: MetadataStorage            = passData,
        diagnostics: DiagnosticStorage       = diagnostics,
        id: Identifier                       = id
      ): MethodReference = {
        val res =
          MethodReference(
            typePointer,
            methodName,
            location,
            passData,
            diagnostics
          )
        res.id = id
        res
      }

      /** @inheritdoc */
      override def duplicate(
        keepLocations: Boolean   = true,
        keepMetadata: Boolean    = true,
        keepDiagnostics: Boolean = true,
        keepIdentifiers: Boolean = false
      ): MethodReference =
        copy(
          typePointer = typePointer.map(
            _.duplicate(
              keepLocations,
              keepMetadata,
              keepDiagnostics,
              keepIdentifiers
            )
          ),
          methodName = methodName.duplicate(
            keepLocations,
            keepMetadata,
            keepDiagnostics,
            keepIdentifiers
          ),
          location = if (keepLocations) location else None,
          passData =
            if (keepMetadata) passData.duplicate else MetadataStorage(),
          diagnostics =
            if (keepDiagnostics) diagnostics.copy else DiagnosticStorage(),
          id = if (keepIdentifiers) id else randomId
        )

      /** @inheritdoc */
      override def mapExpressions(
        fn: Expression => Expression
      ): MethodReference =
        copy(
          typePointer = typePointer.map(_.mapExpressions(fn)),
          methodName  = methodName.mapExpressions(fn)
        )

      /** @inheritdoc */
      override def setLocation(
        location: Option[IdentifiedLocation]
      ): MethodReference = {
        copy(location = location)
      }

      /** @inheritdoc */
      override def toString: String =
        s"""
        |IR.Name.MethodReference(
        |typePointer = $typePointer,
        |methodName = $methodName,
        |location = $location,
        |passData = $passData,
        |diagnostics = $diagnostics,
        |id = $id
        |)
        |""".toSingleLine

      /** @inheritdoc */
      override def children: List[IR] =
        typePointer.map(_ :: methodName :: Nil).getOrElse(methodName :: Nil)

      /** @inheritdoc */
      override def showCode(indent: Int): String = {
        val tPointer = typePointer.map(_.showCode(indent) + ".").getOrElse("")
        s"$tPointer${methodName.showCode(indent)}"
      }

      /** Checks whether `this` and `that` reference the same method.
        *
        * @param that the other method reference to check against
        * @return `true`, if `this` and `that` represent the same method,
        *         otherwise `false`
        */
      def isSameReferenceAs(that: MethodReference): Boolean = {
        val sameTypePointer = typePointer
          .map(thisTp =>
            that.typePointer.map(_.name == thisTp.name).getOrElse(false)
          )
          .getOrElse(that.typePointer.isEmpty)
        sameTypePointer && (methodName.name == that.methodName.name)
      }
    }
    object MethodReference {

      /** Generates a location for the reference from the segments.
        *
        * @param segments the reference segments
        * @return a location for the method reference
        */
      def genLocation(segments: List[IR.Name]): Option[IdentifiedLocation] = {
        segments.foldLeft(None: Option[IdentifiedLocation])(
          (identLoc, segment) => {
            identLoc.flatMap(loc => {
              Some(
                IdentifiedLocation(
                  Location(
                    loc.location.start,
                    segment.location
                      .flatMap(l => Some(l.location.end))
                      .getOrElse(loc.location.end)
                  )
                )
              )
            })
          }
        )
      }
    }

    /** A representation of a qualified (multi-part) name.
      *
      * @param parts the segments of the name
      * @param location the source location that the node corresponds to
      * @param passData the pass metadata associated with this node
      * @param diagnostics compiler diagnostics for this node
      * @return a copy of `this`, updated with the specified values
      */
    sealed case class Qualified(
      parts: List[IR.Name],
      override val location: Option[IdentifiedLocation],
      override val passData: MetadataStorage      = MetadataStorage(),
      override val diagnostics: DiagnosticStorage = DiagnosticStorage()
    ) extends Name
        with IRKind.Primitive {

      override val name: String = parts.map(_.name).mkString(".")

      override def mapExpressions(fn: Expression => Expression): Name = this

      override def setLocation(location: Option[IdentifiedLocation]): Name =
        copy(location = location)

      /** Creates a copy of `this`.
        *
        * @param parts the segments of the name
        * @param location the source location that the node corresponds to
        * @param passData the pass metadata associated with this node
        * @param diagnostics compiler diagnostics for this node
        * @param id the identifier for the new node
        * @return a copy of `this`, updated with the specified values
        */
      def copy(
        parts: List[IR.Name]                 = parts,
        location: Option[IdentifiedLocation] = location,
        passData: MetadataStorage            = passData,
        diagnostics: DiagnosticStorage       = diagnostics,
        id: Identifier                       = id
      ): Qualified = {
        val res =
          Qualified(
            parts,
            location,
            passData,
            diagnostics
          )
        res.id = id
        res
      }

      /** @inheritdoc */
      override def duplicate(
        keepLocations: Boolean   = true,
        keepMetadata: Boolean    = true,
        keepDiagnostics: Boolean = true,
        keepIdentifiers: Boolean = false
      ): Qualified =
        copy(
          parts = parts.map(
            _.duplicate(
              keepLocations,
              keepMetadata,
              keepDiagnostics,
              keepIdentifiers
            )
          ),
          location = if (keepLocations) location else None,
          passData =
            if (keepMetadata) passData.duplicate else MetadataStorage(),
          diagnostics =
            if (keepDiagnostics) diagnostics.copy else DiagnosticStorage(),
          id = if (keepIdentifiers) id else randomId
        )

      /** @inheritdoc */
      override def children: List[IR] = parts

      /** @inheritdoc */
      override protected var id: Identifier = randomId

      /** @inheritdoc */
      override def showCode(indent: Int): String = name
    }

    /** Represents occurrences of blank (`_`) expressions.
      *
      * @param location the source location that the node corresponds to.
      * @param passData the pass metadata associated with this node
      * @param diagnostics compiler diagnostics for this node
      */
    sealed case class Blank(
      override val location: Option[IdentifiedLocation],
      override val passData: MetadataStorage      = MetadataStorage(),
      override val diagnostics: DiagnosticStorage = DiagnosticStorage()
    ) extends Name
        with IRKind.Sugar {
      override val name: String             = "_"
      override protected var id: Identifier = randomId

      /** Creates a copy of `this`.
        *
        * @param location the source location that the node corresponds to.
        * @param passData the pass metadata associated with this node
        * @param diagnostics compiler diagnostics for this node
        * @param id the identifier for the node
        * @return a copy of `this`, updated with the specified values
        */
      def copy(
        location: Option[IdentifiedLocation] = location,
        passData: MetadataStorage            = passData,
        diagnostics: DiagnosticStorage       = diagnostics,
        id: Identifier                       = id
      ): Blank = {
        val res = Blank(location, passData, diagnostics)
        res.id = id
        res
      }

      /** @inheritdoc */
      override def duplicate(
        keepLocations: Boolean   = true,
        keepMetadata: Boolean    = true,
        keepDiagnostics: Boolean = true,
        keepIdentifiers: Boolean = false
      ): Blank =
        copy(
          location = if (keepLocations) location else None,
          passData =
            if (keepMetadata) passData.duplicate else MetadataStorage(),
          diagnostics =
            if (keepDiagnostics) diagnostics.copy else DiagnosticStorage(),
          id = if (keepIdentifiers) id else randomId
        )

      /** @inheritdoc */
      override def mapExpressions(fn: Expression => Expression): Blank =
        this

      /** @inheritdoc */
      override def setLocation(location: Option[IdentifiedLocation]): Blank =
        copy(location = location)

      /** @inheritdoc */
      override def toString: String =
        s"""
           |IR.Name.Blank(
           |location = $location,
           |passData = ${this.showPassData},
           |diagnostics = $diagnostics,
           |id = $id
           |)
           |""".stripMargin

      /** @inheritdoc */
      override def children: List[IR] = List()

      /** @inheritdoc */
      override def showCode(indent: Int): String = "_"
    }

    sealed case class Special(
      specialName: Special.Ident,
      override val location: Option[IdentifiedLocation],
      override val passData: MetadataStorage      = MetadataStorage(),
      override val diagnostics: DiagnosticStorage = DiagnosticStorage()
    ) extends Name
        with IRKind.Sugar {
      override val name: String             = s"<special::${specialName}>"
      override protected var id: Identifier = randomId

      /** Creates a copy of `this`.
        *
        * @param location the source location that the node corresponds to.
        * @param passData the pass metadata associated with this node
        * @param diagnostics compiler diagnostics for this node
        * @param id the identifier for the node
        * @return a copy of `this`, updated with the specified values
        */
      def copy(
        specialName: Special.Ident           = specialName,
        location: Option[IdentifiedLocation] = location,
        passData: MetadataStorage            = passData,
        diagnostics: DiagnosticStorage       = diagnostics,
        id: Identifier                       = id
      ): Special = {
        val res = Special(specialName, location, passData, diagnostics)
        res.id = id
        res
      }

      override def duplicate(
        keepLocations: Boolean   = true,
        keepMetadata: Boolean    = true,
        keepDiagnostics: Boolean = true,
        keepIdentifiers: Boolean = false
      ): Special =
        copy(
          location = if (keepLocations) location else None,
          passData =
            if (keepMetadata) passData.duplicate else MetadataStorage(),
          diagnostics =
            if (keepDiagnostics) diagnostics.copy else DiagnosticStorage(),
          id = if (keepIdentifiers) id else randomId
        )

      override def mapExpressions(fn: Expression => Expression): Special =
        this

      override def setLocation(location: Option[IdentifiedLocation]): Special =
        copy(location = location)

      override def toString: String =
        s"""
           |IR.Name.Special(
           |specialName = $specialName,
           |location = $location,
           |passData = ${this.showPassData},
           |diagnostics = $diagnostics,
           |id = $id
           |)
           |""".stripMargin

      override def children: List[IR] = List()

      override def showCode(indent: Int): String = name
    }

    object Special {
      sealed trait Ident
      case object NewRef     extends Ident
      case object ReadRef    extends Ident
      case object WriteRef   extends Ident
      case object RunThread  extends Ident
      case object JoinThread extends Ident
    }

    /** The representation of a literal name.
      *
      * @param name the literal text of the name
      * @param isMethod is this a method call name
      * @param location the source location that the node corresponds to
      * @param passData the pass metadata associated with this node
      * @param diagnostics compiler diagnostics for this node
      */
    sealed case class Literal(
      override val name: String,
      override val isMethod: Boolean,
      override val location: Option[IdentifiedLocation],
      override val passData: MetadataStorage      = MetadataStorage(),
      override val diagnostics: DiagnosticStorage = DiagnosticStorage()
    ) extends Name {
      override protected var id: Identifier = randomId

      /** Creates a copy of `this`.
        *
        * @param name the literal text of the name
        * @param isMethod is this a method call name
        * @param location the source location that the node corresponds to
        * @param passData the pass metadata associated with this node
        * @param diagnostics compiler diagnostics for this node
        * @param id the identifier for the new node
        * @return a copy of `this`, updated with the specified values
        */
      def copy(
        name: String                         = name,
        isMethod: Boolean                    = isMethod,
        location: Option[IdentifiedLocation] = location,
        passData: MetadataStorage            = passData,
        diagnostics: DiagnosticStorage       = diagnostics,
        id: Identifier                       = id
      ): Literal = {
        val res =
          Literal(name, isMethod, location, passData, diagnostics)
        res.id = id
        res
      }

      /** @inheritdoc */
      override def duplicate(
        keepLocations: Boolean   = true,
        keepMetadata: Boolean    = true,
        keepDiagnostics: Boolean = true,
        keepIdentifiers: Boolean = false
      ): Literal =
        copy(
          location = if (keepLocations) location else None,
          passData =
            if (keepMetadata) passData.duplicate else MetadataStorage(),
          diagnostics =
            if (keepDiagnostics) diagnostics.copy else DiagnosticStorage(),
          id = if (keepIdentifiers) id else randomId
        )

      /** @inheritdoc */
      override def setLocation(location: Option[IdentifiedLocation]): Literal =
        copy(location = location)

      /** @inheritdoc */
      override def mapExpressions(fn: Expression => Expression): Literal = this

      /** @inheritdoc */
      override def toString: String =
        s"""
        |IR.Name.Literal(
        |name = $name,
        |isMethod = $isMethod,
        |location = $location,
        |passData = ${this.showPassData},
        |diagnostics = $diagnostics,
        |id = $id
        |)
        |""".toSingleLine

      /** @inheritdoc */
      override def children: List[IR] = List()

      /** @inheritdoc */
      override def showCode(indent: Int): String = name
    }

    /** The representation of an annotation name.
      *
      * @param name the annotation text of the name
      * @param location the source location that the node corresponds to
      * @param passData the pass metadata associated with this node
      * @param diagnostics compiler diagnostics for this node
      */
    sealed case class Annotation(
      override val name: String,
      override val location: Option[IdentifiedLocation],
      override val passData: MetadataStorage      = MetadataStorage(),
      override val diagnostics: DiagnosticStorage = DiagnosticStorage()
    ) extends Name
        with IR.Module.Scope.Definition
        with IRKind.Primitive {
      override protected var id: Identifier = randomId

      /** Creates a copy of `this`.
        *
        * @param name the annotation text of the name
        * @param location the source location that the node corresponds to
        * @param passData the pass metadata associated with this node
        * @param diagnostics compiler diagnostics for this node
        * @param id the identifier for the new node
        * @return a copy of `this`, updated with the specified values
        */
      def copy(
        name: String                         = name,
        location: Option[IdentifiedLocation] = location,
        passData: MetadataStorage            = passData,
        diagnostics: DiagnosticStorage       = diagnostics,
        id: Identifier                       = id
      ): Annotation = {
        val res = Annotation(name, location, passData, diagnostics)
        res.id = id
        res
      }

      /** @inheritdoc */
      override def duplicate(
        keepLocations: Boolean   = true,
        keepMetadata: Boolean    = true,
        keepDiagnostics: Boolean = true,
        keepIdentifiers: Boolean = false
      ): Annotation =
        copy(
          location = if (keepLocations) location else None,
          passData =
            if (keepMetadata) passData.duplicate else MetadataStorage(),
          diagnostics =
            if (keepDiagnostics) diagnostics.copy else DiagnosticStorage(),
          id = if (keepIdentifiers) id else randomId
        )

      /** @inheritdoc */
      override def setLocation(
        location: Option[IdentifiedLocation]
      ): Annotation =
        copy(location = location)

      /** @inheritdoc */
      override def mapExpressions(fn: Expression => Expression): Annotation =
        this

      /** @inheritdoc */
      override def toString: String =
        s"""
           |IR.Name.Annotation(
           |name = $name,
           |location = $location,
           |passData = ${this.showPassData},
           |diagnostics = $diagnostics,
           |id = $id
           |)
           |""".toSingleLine

      /** @inheritdoc */
      override def children: List[IR] = List()

      /** @inheritdoc */
      override def showCode(indent: Int): String = name
    }

    /** A representation of the name `self`, used to refer to the current type.
      *
      * @param location the source location that the node corresponds to
      * @param synthetic synthetic determines if this `self` was generated by the compiler
      * @param passData the pass metadata associated with this node
      * @param diagnostics compiler diagnostics for this node
      */
    sealed case class Self(
      override val location: Option[IdentifiedLocation],
      synthetic: Boolean                          = false,
      override val passData: MetadataStorage      = MetadataStorage(),
      override val diagnostics: DiagnosticStorage = DiagnosticStorage()
    ) extends Name {
      override protected var id: Identifier = randomId
      override val name: String             = Constants.Names.SELF_ARGUMENT

      /** Creates a copy of `self`.
        *
        * @param location the source location that the node corresponds to
        * @param passData the pass metadata associated with this node
        * @param diagnostics compiler diagnostics for this node
        * @param id the identifier for the new node
        * @return a copy of `this`, updated with the specified values
        */
      def copy(
        location: Option[IdentifiedLocation] = location,
        synthetic: Boolean                   = synthetic,
        passData: MetadataStorage            = passData,
        diagnostics: DiagnosticStorage       = diagnostics,
        id: Identifier                       = id
      ): Self = {
        val res = Self(location, synthetic, passData, diagnostics)
        res.id = id
        res
      }

      /** @inheritdoc */
      override def duplicate(
        keepLocations: Boolean   = true,
        keepMetadata: Boolean    = true,
        keepDiagnostics: Boolean = true,
        keepIdentifiers: Boolean = false
      ): Self =
        copy(
          location = if (keepLocations) location else None,
          passData =
            if (keepMetadata) passData.duplicate else MetadataStorage(),
          diagnostics =
            if (keepDiagnostics) diagnostics.copy else DiagnosticStorage(),
          id = if (keepIdentifiers) id else randomId
        )

      /** @inheritdoc */
      override def setLocation(location: Option[IdentifiedLocation]): Self =
        copy(location = location)

      /** @inheritdoc */
      override def mapExpressions(fn: Expression => Expression): Self = this

      /** @inheritdoc */
      override def toString: String =
        s"""
        |IR.Name.Self(
        |location = $location,
        |synthetic = $synthetic,
        |passData = ${this.showPassData},
        |diagnostics = $diagnostics,
        |id = $id
        |)
        |""".toSingleLine

      /** @inheritdoc */
      override def children: List[IR] = List()

      /** @inheritdoc */
      override def showCode(indent: Int): String = name
    }
  }

  // === Typing ===============================================================

  /** Constructs that operate on types. */
  sealed trait Type extends Expression {

    /** @inheritdoc */
    override def mapExpressions(fn: Expression => Expression): Type

    /** @inheritdoc */
    override def setLocation(location: Option[IdentifiedLocation]): Type

    /** @inheritdoc */
    override def duplicate(
      keepLocations: Boolean   = true,
      keepMetadata: Boolean    = true,
      keepDiagnostics: Boolean = true,
      keepIdentifiers: Boolean = false
    ): Type
  }
  object Type {

    /** Static information about the type operators. */
    sealed trait Info {
      val name: String
    }

    sealed case class Function(
      args: List[Expression],
      result: Expression,
      override val location: Option[IdentifiedLocation],
      override val passData: MetadataStorage      = MetadataStorage(),
      override val diagnostics: DiagnosticStorage = DiagnosticStorage()
    ) extends Type {
      override protected var id: Identifier = randomId

      def copy(
        args: List[Expression]               = args,
        result: Expression                   = result,
        location: Option[IdentifiedLocation] = location,
        passData: MetadataStorage            = passData,
        diagnostics: DiagnosticStorage       = diagnostics,
        id: Identifier                       = id
      ): Function = {
        val res = Function(args, result, location, passData, diagnostics)
        res.id = id
        res
      }

      /** @inheritdoc */
      override def duplicate(
        keepLocations: Boolean   = true,
        keepMetadata: Boolean    = true,
        keepDiagnostics: Boolean = true,
        keepIdentifiers: Boolean = false
      ): Function =
        copy(
          args = args.map(
            _.duplicate(
              keepLocations,
              keepMetadata,
              keepDiagnostics,
              keepIdentifiers
            )
          ),
          result = result.duplicate(
            keepLocations,
            keepMetadata,
            keepDiagnostics,
            keepIdentifiers
          ),
          location = if (keepLocations) location else None,
          passData =
            if (keepMetadata) passData.duplicate else MetadataStorage(),
          diagnostics =
            if (keepDiagnostics) diagnostics.copy else DiagnosticStorage(),
          id = if (keepIdentifiers) id else randomId
        )

      /** @inheritdoc */
      override def setLocation(
        location: Option[IdentifiedLocation]
      ): Function = copy(location = location)

      /** @inheritdoc */
      override def mapExpressions(fn: Expression => Expression): Function = {
        copy(args = args.map(fn), result = fn(result))
      }

      /** @inheritdoc */
      override def toString: String =
        s"""IR.Type.Function(
           |args = $args,
           |result = $result,
           |location = $location,
           |passData = ${this.showPassData},
           |diagnostics = $diagnostics,
           |id = $id
           |)
           |""".toSingleLine

      /** @inheritdoc */
      override def children: List[IR] = args :+ result

      /** @inheritdoc */
      override def showCode(indent: Int): String =
        s"${args.map(_.showCode()).mkString(" -> ")} -> ${result.showCode()}"
    }

    /** The ascription of a type to a value.
      *
      * @param typed the expression being ascribed a type
      * @param signature the signature being ascribed to `typed`
      * @param location the source location that the node corresponds to
      * @param passData the pass metadata associated with this node
      * @param diagnostics compiler diagnostics for this node
      */
    sealed case class Ascription(
      typed: Expression,
      signature: Expression,
      override val location: Option[IdentifiedLocation],
      override val passData: MetadataStorage      = MetadataStorage(),
      override val diagnostics: DiagnosticStorage = DiagnosticStorage()
    ) extends Type
        with Module.Scope.Definition
        with IRKind.Primitive {
      override protected var id: Identifier = randomId

      /** Creates a copy of `this`.
        *
        * @param typed the expression being ascribed a type
        * @param signature the signature being ascribed to `typed`
        * @param location the source location that the node corresponds to
        * @param passData the pass metadata associated with this node
        * @param diagnostics compiler diagnostics for this node
        * @param id the identifier for the new node
        * @return a copy of `this`, updated with the specified values
        */
      def copy(
        typed: Expression                    = typed,
        signature: Expression                = signature,
        location: Option[IdentifiedLocation] = location,
        passData: MetadataStorage            = passData,
        diagnostics: DiagnosticStorage       = diagnostics,
        id: Identifier                       = id
      ): Ascription = {
        val res = Ascription(typed, signature, location, passData, diagnostics)
        res.id = id
        res
      }

      /** @inheritdoc */
      override def duplicate(
        keepLocations: Boolean   = true,
        keepMetadata: Boolean    = true,
        keepDiagnostics: Boolean = true,
        keepIdentifiers: Boolean = false
      ): Ascription =
        copy(
          typed = typed.duplicate(
            keepLocations,
            keepMetadata,
            keepDiagnostics,
            keepIdentifiers
          ),
          signature = signature.duplicate(
            keepLocations,
            keepMetadata,
            keepDiagnostics,
            keepIdentifiers
          ),
          location = if (keepLocations) location else None,
          passData =
            if (keepMetadata) passData.duplicate else MetadataStorage(),
          diagnostics =
            if (keepDiagnostics) diagnostics.copy else DiagnosticStorage(),
          id = if (keepIdentifiers) id else randomId
        )

      /** @inheritdoc */
      override def setLocation(
        location: Option[IdentifiedLocation]
      ): Ascription = copy(location = location)

      /** @inheritdoc */
      override def mapExpressions(fn: Expression => Expression): Ascription = {
        copy(typed = fn(typed), signature = fn(signature))
      }

      /** @inheritdoc */
      override def toString: String =
        s"""IR.Type.Ascription(
        |typed = $typed,
        |signature = $signature,
        |location = $location,
        |passData = ${this.showPassData},
        |diagnostics = $diagnostics,
        |id = $id
        |)
        |""".toSingleLine

      /** @inheritdoc */
      override def children: List[IR] = List(typed, signature)

      /** @inheritdoc */
      override def showCode(indent: Int): String =
        s"${typed.showCode(indent)} : ${signature.showCode(indent)}"
    }
    object Ascription extends Info {
      override val name: String = ":"
    }

    /** A representation of the `in` portion of a type signature that represents
      * the ascription of a monadic context.
      *
      * @param typed the type being ascribed a monadic context
      * @param context the context being ascribed to `typed`
      * @param location the source location that the node corresponds to
      * @param passData the pass metadata associated with this node
      * @param diagnostics compiler diagnostics for this node
      */
    sealed case class Context(
      typed: Expression,
      context: Expression,
      override val location: Option[IdentifiedLocation],
      override val passData: MetadataStorage      = MetadataStorage(),
      override val diagnostics: DiagnosticStorage = DiagnosticStorage()
    ) extends Type
        with IRKind.Primitive {
      override protected var id: Identifier = randomId

      /** Creates ac opy of `this`.
        *
        * @param typed the type being ascribed a monadic context
        * @param context the context being ascribed to `typed`
        * @param location the source location that the node corresponds to
        * @param passData the pass metadata associated with this node
        * @param diagnostics compiler diagnostics for this node
        * @param id the identifier for the new node
        * @return a copy of `this`, updated with the specified values
        */
      def copy(
        typed: Expression                    = typed,
        context: Expression                  = context,
        location: Option[IdentifiedLocation] = location,
        passData: MetadataStorage            = passData,
        diagnostics: DiagnosticStorage       = diagnostics,
        id: Identifier                       = id
      ): Context = {
        val res = Context(typed, context, location, passData, diagnostics)
        res.id = id
        res
      }

      /** @inheritdoc */
      override def duplicate(
        keepLocations: Boolean   = true,
        keepMetadata: Boolean    = true,
        keepDiagnostics: Boolean = true,
        keepIdentifiers: Boolean = false
      ): Context =
        copy(
          typed = typed.duplicate(
            keepLocations,
            keepMetadata,
            keepDiagnostics,
            keepIdentifiers
          ),
          context = context.duplicate(
            keepLocations,
            keepMetadata,
            keepDiagnostics,
            keepIdentifiers
          ),
          location = if (keepLocations) location else None,
          passData =
            if (keepMetadata) passData.duplicate else MetadataStorage(),
          diagnostics =
            if (keepDiagnostics) diagnostics.copy else DiagnosticStorage(),
          id = if (keepIdentifiers) id else randomId
        )

      /** @inheritdoc */
      override def setLocation(location: Option[IdentifiedLocation]): Context =
        copy(location = location)

      /** @inheritdoc */
      override def mapExpressions(fn: Expression => Expression): Context = {
        copy(typed = fn(typed), context = fn(context))
      }

      /** @inheritdoc */
      override def toString: String =
        s"""IR.Type.Context(
        |typed = $typed,
        |context = $context,
        |location = $location,
        |passData = ${this.showPassData},
        |diagnostics = $diagnostics,
        |id = $id
        |)
        |""".toSingleLine

      /** @inheritdoc */
      override def children: List[IR] = List(typed, context)

      /** @inheritdoc */
      override def showCode(indent: Int): String =
        s"${typed.showCode(indent)} in ${context.showCode(indent)}"
    }
    object Context extends Info {
      override val name: String = "in"
    }

    /** Represents the ascription of an error context to an expression.
      *
      * @param typed the expression being ascribed an error context
      * @param error the error being ascribed
      * @param location the source location that the node corresponds to
      * @param passData the pass metadata associated with this node
      * @param diagnostics compiler diagnostics for this node
      */
    sealed case class Error(
      typed: Expression,
      error: Expression,
      override val location: Option[IdentifiedLocation],
      override val passData: MetadataStorage      = MetadataStorage(),
      override val diagnostics: DiagnosticStorage = DiagnosticStorage()
    ) extends Type
        with IRKind.Primitive {
      override protected var id: Identifier = randomId

      /** Creates a copy of `this`.
        *
        * @param typed the expression being ascribed an error context
        * @param error the error being ascribed
        * @param location the source location that the node corresponds to
        * @param passData the pass metadata associated with this node
        * @param diagnostics compiler diagnostics for this node
        * @param id the identifier for the new node
        * @return a copy of `this`, updated with the specified values
        */
      def copy(
        typed: Expression                    = typed,
        error: Expression                    = error,
        location: Option[IdentifiedLocation] = location,
        passData: MetadataStorage            = passData,
        diagnostics: DiagnosticStorage       = diagnostics,
        id: Identifier                       = id
      ): Error = {
        val res = Error(typed, error, location, passData, diagnostics)
        res.id = id
        res
      }

      /** @inheritdoc */
      override def duplicate(
        keepLocations: Boolean   = true,
        keepMetadata: Boolean    = true,
        keepDiagnostics: Boolean = true,
        keepIdentifiers: Boolean = false
      ): Error =
        copy(
          typed = typed.duplicate(
            keepLocations,
            keepMetadata,
            keepDiagnostics,
            keepLocations
          ),
          error = error.duplicate(
            keepLocations,
            keepMetadata,
            keepDiagnostics,
            keepLocations
          ),
          location = if (keepLocations) location else None,
          passData =
            if (keepMetadata) passData.duplicate else MetadataStorage(),
          diagnostics =
            if (keepDiagnostics) diagnostics.copy else DiagnosticStorage(),
          id = if (keepIdentifiers) id else randomId
        )

      /** @inheritdoc */
      override def setLocation(location: Option[IdentifiedLocation]): Error =
        copy(location = location)

      /** @inheritdoc */
      override def mapExpressions(fn: Expression => Expression): Error =
        copy(typed = fn(typed), error = fn(error))

      /** @inheritdoc */
      override def toString: String =
        s"""IR.Type.Error(
        |typed = $typed,
        |error = $error,
        |location = $location,
        |passData = ${this.showPassData},
        |diagnostics = $diagnostics,
        |id = $id
        |)
        |""".toSingleLine

      /** @inheritdoc */
      override def children: List[IR] = List(typed, error)

      /** @inheritdoc */
      override def showCode(indent: Int): String =
        s"(${typed.showCode(indent)} ! ${error.showCode(indent)})"
    }
    object Error extends Info {
      override val name: String = "!"
    }

    /** IR nodes for dealing with typesets. */
    sealed trait Set extends Type {

      /** @inheritdoc */
      override def mapExpressions(fn: Expression => Expression): Set

      /** @inheritdoc */
      override def setLocation(location: Option[IdentifiedLocation]): Set

      /** @inheritdoc */
      override def duplicate(
        keepLocations: Boolean   = true,
        keepMetadata: Boolean    = true,
        keepDiagnostics: Boolean = true,
        keepIdentifiers: Boolean = false
      ): Set
    }
    object Set {

      /** The representation of a typeset member.
        *
        * @param label the member's label, if given
        * @param memberType the member's type, if given
        * @param value the member's value, if given
        * @param location the source location that the node corresponds to
        * @param passData the pass metadata associated with this node
        * @param diagnostics compiler diagnostics for this node
        */
      sealed case class Member(
        label: Name,
        memberType: Expression,
        value: Expression,
        override val location: Option[IdentifiedLocation],
        override val passData: MetadataStorage      = MetadataStorage(),
        override val diagnostics: DiagnosticStorage = DiagnosticStorage()
      ) extends Set
          with IRKind.Primitive {
        override protected var id: Identifier = randomId

        /** Creates a copy of `this`.
          *
          * @param label the member's label, if given
          * @param memberType the member's type, if given
          * @param value the member's value, if given
          * @param location the source location that the node corresponds to
          * @param passData the pass metadata associated with this node
          * @param diagnostics compiler diagnostics for this node
          * @param id the identifier for the new node
          * @return a copy of `this`, updated with the specified values
          */
        def copy(
          label: Name                          = label,
          memberType: Expression               = memberType,
          value: Expression                    = value,
          location: Option[IdentifiedLocation] = location,
          passData: MetadataStorage            = passData,
          diagnostics: DiagnosticStorage       = diagnostics,
          id: Identifier                       = id
        ): Member = {
          val res =
            Member(label, memberType, value, location, passData, diagnostics)
          res.id = id
          res
        }

        /** @inheritdoc */
        override def duplicate(
          keepLocations: Boolean   = true,
          keepMetadata: Boolean    = true,
          keepDiagnostics: Boolean = true,
          keepIdentifiers: Boolean = false
        ): Member =
          copy(
            label = label.duplicate(
              keepLocations,
              keepMetadata,
              keepDiagnostics,
              keepIdentifiers
            ),
            memberType = memberType
              .duplicate(
                keepLocations,
                keepMetadata,
                keepDiagnostics,
                keepIdentifiers
              ),
            value = value.duplicate(
              keepLocations,
              keepMetadata,
              keepDiagnostics,
              keepIdentifiers
            ),
            location = if (keepLocations) location else None,
            passData =
              if (keepMetadata) passData.duplicate else MetadataStorage(),
            diagnostics =
              if (keepDiagnostics) diagnostics.copy else DiagnosticStorage(),
            id = if (keepIdentifiers) id else randomId
          )

        /** @inheritdoc */
        override def setLocation(location: Option[IdentifiedLocation]): Member =
          copy(location = location)

        /** @inheritdoc */
        override def mapExpressions(fn: Expression => Expression): Member = {
          copy(
            label      = label.mapExpressions(fn),
            memberType = fn(memberType),
            value      = fn(value)
          )
        }

        /** @inheritdoc */
        override def toString: String =
          s"""
          |IR.Type.Set.Member(
          |label = $label,
          |memberType = $memberType,
          |value = $value,
          |location = $location,
          |passData = ${this.showPassData},
          |diagnostics = $diagnostics,
          |id = $id
          |)
          |""".toSingleLine

        /** @inheritdoc */
        override def children: List[IR] = List(label, memberType, value)

        /** @inheritdoc */
        override def showCode(indent: Int): String = {
          val typeString  = s" : ${memberType.showCode(indent)}"
          val valueString = s" = ${value.showCode(indent)}"
          s"(${label.showCode(indent)}$typeString$valueString)"
        }
      }
      object Member extends Info {
        override val name: String = "_ : _ = _"
      }

      /** The typeset subsumption judgement `<:`.
        *
        * @param left the left operand
        * @param right the right operand
        * @param location the source location that the node corresponds to
        * @param passData the pass metadata associated with this node
        * @param diagnostics compiler diagnostics for this node
        */
      sealed case class Subsumption(
        left: Expression,
        right: Expression,
        override val location: Option[IdentifiedLocation],
        override val passData: MetadataStorage      = MetadataStorage(),
        override val diagnostics: DiagnosticStorage = DiagnosticStorage()
      ) extends Set
          with IRKind.Primitive {
        override protected var id: Identifier = randomId

        /** Creates a copy of `this`.
          *
          * @param left the left operand
          * @param right the right operand
          * @param location the source location that the node corresponds to
          * @param passData the pass metadata associated with this node
          * @param diagnostics compiler diagnostics for this node
          * @param id the identifier for the new node
          * @return a copy of `this`, updated with the specified values
          */
        def copy(
          left: Expression                     = left,
          right: Expression                    = right,
          location: Option[IdentifiedLocation] = location,
          passData: MetadataStorage            = passData,
          diagnostics: DiagnosticStorage       = diagnostics,
          id: Identifier                       = id
        ): Subsumption = {
          val res = Subsumption(left, right, location, passData, diagnostics)
          res.id = id
          res
        }

        /** @inheritdoc */
        override def duplicate(
          keepLocations: Boolean   = true,
          keepMetadata: Boolean    = true,
          keepDiagnostics: Boolean = true,
          keepIdentifiers: Boolean = false
        ): Subsumption =
          copy(
            left = left.duplicate(
              keepLocations,
              keepMetadata,
              keepDiagnostics,
              keepIdentifiers
            ),
            right = right.duplicate(
              keepLocations,
              keepMetadata,
              keepDiagnostics,
              keepIdentifiers
            ),
            location = if (keepLocations) location else None,
            passData =
              if (keepMetadata) passData.duplicate else MetadataStorage(),
            diagnostics =
              if (keepDiagnostics) diagnostics.copy else DiagnosticStorage(),
            id = if (keepIdentifiers) id else randomId
          )

        /** @inheritdoc */
        override def setLocation(
          location: Option[IdentifiedLocation]
        ): Subsumption = copy(location = location)

        /** @inheritdoc */
        override def mapExpressions(
          fn: Expression => Expression
        ): Subsumption = {
          copy(left = fn(left), right = fn(right))
        }

        /** @inheritdoc */
        override def toString: String =
          s"""
          |IR.Type.Set.Subsumption(
          |left = $left,
          |right = $right,
          |location = $location,
          |passData = ${this.showPassData},
          |diagnostics = $diagnostics,
          |id = $id
          |""".toSingleLine

        /** @inheritdoc */
        override def children: List[IR] = List(left, right)

        /** @inheritdoc */
        override def showCode(indent: Int): String =
          s"(${left.showCode(indent)} <: ${right.showCode(indent)})"
      }
      object Subsumption extends Info {
        override val name: String = "<:"
      }

      /** The typeset equality judgement `~`.
        *
        * @param left the left operand
        * @param right the right operand
        * @param location the source location that the node corresponds to
        * @param passData the pass metadata associated with this node
        * @param diagnostics compiler diagnostics for this node
        */
      sealed case class Equality(
        left: Expression,
        right: Expression,
        override val location: Option[IdentifiedLocation],
        override val passData: MetadataStorage      = MetadataStorage(),
        override val diagnostics: DiagnosticStorage = DiagnosticStorage()
      ) extends Set
          with IRKind.Primitive {
        override protected var id: Identifier = randomId

        /** Creates a copy of `this`.
          *
          * @param left the left operand
          * @param right the right operand
          * @param location the source location that the node corresponds to
          * @param passData the pass metadata associated with this node
          * @param diagnostics compiler diagnostics for this node
          * @param id the identifier for the new node
          * @return a copy of `this`, updated with the specified values
          */
        def copy(
          left: Expression                     = left,
          right: Expression                    = right,
          location: Option[IdentifiedLocation] = location,
          passData: MetadataStorage            = passData,
          diagnostics: DiagnosticStorage       = diagnostics,
          id: Identifier                       = id
        ): Equality = {
          val res = Equality(left, right, location, passData, diagnostics)
          res.id = id
          res
        }

        /** @inheritdoc */
        override def duplicate(
          keepLocations: Boolean   = true,
          keepMetadata: Boolean    = true,
          keepDiagnostics: Boolean = true,
          keepIdentifiers: Boolean = false
        ): Equality =
          copy(
            left = left.duplicate(
              keepLocations,
              keepMetadata,
              keepDiagnostics,
              keepIdentifiers
            ),
            right = right.duplicate(
              keepLocations,
              keepMetadata,
              keepDiagnostics,
              keepIdentifiers
            ),
            location = if (keepLocations) location else None,
            passData =
              if (keepMetadata) passData.duplicate else MetadataStorage(),
            diagnostics =
              if (keepDiagnostics) diagnostics.copy else DiagnosticStorage(),
            id = if (keepIdentifiers) id else randomId
          )

        /** @inheritdoc */
        override def setLocation(
          location: Option[IdentifiedLocation]
        ): Equality = copy(location = location)

        /** @inheritdoc */
        override def mapExpressions(fn: Expression => Expression): Equality = {
          copy(left = fn(left), right = fn(right))
        }

        /** @inheritdoc */
        override def toString: String =
          s"""
          |IR.Type.Set.Equality(
          |left = $left,
          |right = $right,
          |location = $location,
          |passData = ${this.showPassData},
          |diagnostics = $diagnostics,
          |id = $id
          |""".toSingleLine

        /** @inheritdoc */
        override def children: List[IR] = List(left, right)

        /** @inheritdoc */
        override def showCode(indent: Int): String =
          s"(${left.showCode(indent)} ~ ${right.showCode(indent)}"
      }
      object Equality extends Info {
        override val name: String = "~"
      }

      /** The typeset concatenation operator `,`.
        *
        * @param left the left operand
        * @param right the right operand
        * @param location the source location that the node corresponds to
        * @param passData the pass metadata associated with this node
        * @param diagnostics compiler diagnostics for this node
        */
      sealed case class Concat(
        left: Expression,
        right: Expression,
        override val location: Option[IdentifiedLocation],
        override val passData: MetadataStorage      = MetadataStorage(),
        override val diagnostics: DiagnosticStorage = DiagnosticStorage()
      ) extends Set
          with IRKind.Primitive {
        override protected var id: Identifier = randomId

        /** Creates a copy of `this`.
          *
          * @param left the left operand
          * @param right the right operand
          * @param location the source location that the node corresponds to
          * @param passData the pass metadata associated with this node
          * @param diagnostics compiler diagnostics for this node
          * @param id the identifier for the new node
          * @return a copy of `this`, updated with the specified values
          */
        def copy(
          left: Expression                     = left,
          right: Expression                    = right,
          location: Option[IdentifiedLocation] = location,
          passData: MetadataStorage            = passData,
          diagnostics: DiagnosticStorage       = diagnostics,
          id: Identifier                       = id
        ): Concat = {
          val res = Concat(left, right, location, passData, diagnostics)
          res.id = id
          res
        }

        /** @inheritdoc */
        override def duplicate(
          keepLocations: Boolean   = true,
          keepMetadata: Boolean    = true,
          keepDiagnostics: Boolean = true,
          keepIdentifiers: Boolean = false
        ): Concat =
          copy(
            left = left.duplicate(
              keepLocations,
              keepMetadata,
              keepDiagnostics,
              keepIdentifiers
            ),
            right = right.duplicate(
              keepLocations,
              keepMetadata,
              keepDiagnostics,
              keepIdentifiers
            ),
            location = if (keepLocations) location else None,
            passData =
              if (keepMetadata) passData.duplicate else MetadataStorage(),
            diagnostics =
              if (keepDiagnostics) diagnostics.copy else DiagnosticStorage(),
            id = if (keepIdentifiers) id else randomId
          )

        /** @inheritdoc */
        override def setLocation(location: Option[IdentifiedLocation]): Concat =
          copy(location = location)

        /** @inheritdoc */
        override def mapExpressions(fn: Expression => Expression): Concat = {
          copy(left = fn(left), right = fn(right))
        }

        /** @inheritdoc */
        override def toString: String =
          s"""
          |IR.Type.Set.Concat(
          |left = $left,
          |right = $right,
          |location = $location,
          |passData = ${this.showPassData},
          |diagnostics = $diagnostics,
          |id = $id
          |""".toSingleLine

        /** @inheritdoc */
        override def children: List[IR] = List(left, right)

        /** @inheritdoc */
        override def showCode(indent: Int): String =
          s"(${left.showCode(indent)}; ${right.showCode(indent)})"
      }
      object Concat extends Info {
        override val name: String = ";"
      }

      /** The typeset union operator `|`.
        *
        * @param operands the operands
        * @param location the source location that the node corresponds to
        * @param passData the pass metadata associated with this node
        * @param diagnostics compiler diagnostics for this node
        */
      sealed case class Union(
        operands: List[Expression],
        override val location: Option[IdentifiedLocation],
        override val passData: MetadataStorage      = MetadataStorage(),
        override val diagnostics: DiagnosticStorage = DiagnosticStorage()
      ) extends Set
          with IRKind.Primitive {
        override protected var id: Identifier = randomId

        /** Creates a copy of `this`.
          *
          * @param left the left operand
          * @param right the right operand
          * @param location the source location that the node corresponds to
          * @param passData the pass metadata associated with this node
          * @param diagnostics compiler diagnostics for this node
          * @param id the identifier for the new node
          * @return a copy of `this`, updated with the specified values
          */
        def copy(
          operands: List[Expression]           = operands,
          location: Option[IdentifiedLocation] = location,
          passData: MetadataStorage            = passData,
          diagnostics: DiagnosticStorage       = diagnostics,
          id: Identifier                       = id
        ): Union = {
          val res = Union(operands, location, passData, diagnostics)
          res.id = id
          res
        }

        /** @inheritdoc */
        override def duplicate(
          keepLocations: Boolean   = true,
          keepMetadata: Boolean    = true,
          keepDiagnostics: Boolean = true,
          keepIdentifiers: Boolean = false
        ): Union =
          copy(
            operands = operands.map(
              _.duplicate(
                keepLocations,
                keepMetadata,
                keepDiagnostics,
                keepIdentifiers
              )
            ),
            location = if (keepLocations) location else None,
            passData =
              if (keepMetadata) passData.duplicate else MetadataStorage(),
            diagnostics =
              if (keepDiagnostics) diagnostics.copy else DiagnosticStorage(),
            id = if (keepIdentifiers) id else randomId
          )

        /** @inheritdoc */
        override def setLocation(location: Option[IdentifiedLocation]): Union =
          copy(location = location)

        /** @inheritdoc */
        override def mapExpressions(fn: Expression => Expression): Union = {
          copy(operands = operands.map(fn))
        }

        /** @inheritdoc */
        override def toString: String =
          s"""
          |IR.Type.Set.Union(
          |operands = $operands,
          |location = $location,
          |passData = ${this.showPassData},
          |diagnostics = $diagnostics,
          |id = $id
          |""".toSingleLine

        /** @inheritdoc */
        override def children: List[IR] = operands.toList

        /** @inheritdoc */
        override def showCode(indent: Int): String =
          operands.map(_.showCode(indent)).toList.mkString(" | ")
      }
      object Union extends Info {
        override val name: String = "|"
      }

      /** The typeset intersection operator `&`.
        *
        * @param left the left operand
        * @param right the right operand
        * @param location the source location that the node corresponds to
        * @param passData the pass metadata associated with this node
        * @param diagnostics compiler diagnostics for this node
        */
      sealed case class Intersection(
        left: Expression,
        right: Expression,
        override val location: Option[IdentifiedLocation],
        override val passData: MetadataStorage      = MetadataStorage(),
        override val diagnostics: DiagnosticStorage = DiagnosticStorage()
      ) extends Set
          with IRKind.Primitive {
        override protected var id: Identifier = randomId

        /** Creates a copy of `this`.
          *
          * @param left the left operand
          * @param right the right operand
          * @param location the source location that the node corresponds to
          * @param passData the pass metadata associated with this node
          * @param diagnostics compiler diagnostics for this node
          * @param id the identifier for the new node
          * @return a copy of `this`, updated with the specified values
          */
        def copy(
          left: Expression                     = left,
          right: Expression                    = right,
          location: Option[IdentifiedLocation] = location,
          passData: MetadataStorage            = passData,
          diagnostics: DiagnosticStorage       = diagnostics,
          id: Identifier                       = id
        ): Intersection = {
          val res = Intersection(left, right, location, passData, diagnostics)
          res.id = id
          res
        }

        /** @inheritdoc */
        override def duplicate(
          keepLocations: Boolean   = true,
          keepMetadata: Boolean    = true,
          keepDiagnostics: Boolean = true,
          keepIdentifiers: Boolean = false
        ): Intersection =
          copy(
            left = left.duplicate(
              keepLocations,
              keepMetadata,
              keepDiagnostics,
              keepIdentifiers
            ),
            right = right.duplicate(
              keepLocations,
              keepMetadata,
              keepDiagnostics,
              keepIdentifiers
            ),
            location = if (keepLocations) location else None,
            passData =
              if (keepMetadata) passData.duplicate else MetadataStorage(),
            diagnostics =
              if (keepDiagnostics) diagnostics.copy else DiagnosticStorage(),
            id = if (keepIdentifiers) id else randomId
          )

        /** @inheritdoc */
        override def setLocation(
          location: Option[IdentifiedLocation]
        ): Intersection = copy(location = location)

        /** @inheritdoc */
        override def mapExpressions(
          fn: Expression => Expression
        ): Intersection = {
          copy(left = fn(left), right = fn(right))
        }

        /** @inheritdoc */
        override def toString: String =
          s"""
          |IR.Type.Set.Intersection(
          |left = $left,
          |right = $right,
          |location = $location,
          |passData = ${this.showPassData},
          |diagnostics = $diagnostics,
          |id = $id
          |""".toSingleLine

        /** @inheritdoc */
        override def children: List[IR] = List(left, right)

        /** @inheritdoc */
        override def showCode(indent: Int): String =
          s"(${left.showCode(indent)} & ${right.showCode(indent)})"
      }
      object Intersection extends Info {
        override val name: String = "&"
      }

      /** The typeset subtraction operator `\`.
        *
        * @param left the left operand
        * @param right the right operand
        * @param location the source location that the node corresponds to
        * @param passData the pass metadata associated with this node
        * @param diagnostics compiler diagnostics for this node
        */
      sealed case class Subtraction(
        left: Expression,
        right: Expression,
        override val location: Option[IdentifiedLocation],
        override val passData: MetadataStorage      = MetadataStorage(),
        override val diagnostics: DiagnosticStorage = DiagnosticStorage()
      ) extends Set
          with IRKind.Primitive {
        override protected var id: Identifier = randomId

        /** Creates a copy of `this`.
          *
          * @param left the left operand
          * @param right the right operand
          * @param location the source location that the node corresponds to
          * @param passData the pass metadata associated with this node
          * @param diagnostics compiler diagnostics for this node
          * @param id the identifier for the new node
          * @return a copy of `this`, updated with the specified values
          */
        def copy(
          left: Expression                     = left,
          right: Expression                    = right,
          location: Option[IdentifiedLocation] = location,
          passData: MetadataStorage            = passData,
          diagnostics: DiagnosticStorage       = diagnostics,
          id: Identifier                       = id
        ): Subtraction = {
          val res = Subtraction(left, right, location, passData, diagnostics)
          res.id = id
          res
        }

        /** @inheritdoc */
        override def duplicate(
          keepLocations: Boolean   = true,
          keepMetadata: Boolean    = true,
          keepDiagnostics: Boolean = true,
          keepIdentifiers: Boolean = false
        ): Subtraction =
          copy(
            left = left.duplicate(
              keepLocations,
              keepMetadata,
              keepDiagnostics,
              keepIdentifiers
            ),
            right = right.duplicate(
              keepLocations,
              keepMetadata,
              keepDiagnostics,
              keepIdentifiers
            ),
            location = if (keepLocations) location else None,
            passData =
              if (keepMetadata) passData.duplicate else MetadataStorage(),
            diagnostics =
              if (keepDiagnostics) diagnostics.copy else DiagnosticStorage(),
            id = if (keepIdentifiers) id else randomId
          )

        /** @inheritdoc */
        override def setLocation(
          location: Option[IdentifiedLocation]
        ): Subtraction = copy(location = location)

        /** @inheritdoc */
        override def mapExpressions(
          fn: Expression => Expression
        ): Subtraction = {
          copy(left = fn(left), right = fn(right))
        }

        /** @inheritdoc */
        override def toString: String =
          s"""
          |IR.Type.Set.Subtraction(
          |left = $left,
          |right = $right,
          |location = $location,
          |passData = ${this.showPassData},
          |diagnostics = $diagnostics,
          |id = $id
          |""".toSingleLine

        /** @inheritdoc */
        override def children: List[IR] = List(left, right)

        /** @inheritdoc */
        override def showCode(indent: Int): String =
          s"(${left.showCode(indent)} \\ ${right.showCode(indent)})"
      }
      object Subtraction extends Info {
        override val name: String = "\\"
      }
    }
  }

  // === Function =============================================================

  /** Functions in Enso. */
  sealed trait Function extends Expression {

    /** The function arguments.
      *
      * Please note that while the source language does not represent
      * multi-argument lambdas, the internal language can and does.
      */
    val arguments: List[DefinitionArgument]

    /** The body of the function */
    val body: Expression

    /** Whether or not the function _can_ be tail-call optimised.
      *
      * Please note that this being set to `true` does not _guarantee_ that the
      * function is optimised.
      */
    val canBeTCO: Boolean

    /** @inheritdoc */
    override def mapExpressions(fn: Expression => Expression): Function

    /** @inheritdoc */
    override def setLocation(location: Option[IdentifiedLocation]): Function

    /** @inheritdoc */
    override def duplicate(
      keepLocations: Boolean   = true,
      keepMetadata: Boolean    = true,
      keepDiagnostics: Boolean = true,
      keepIdentifiers: Boolean = false
    ): Function
  }
  object Function {

    /** The primitive function type in Enso: `->`.
      *
      * It should be noted that while the _surface_ language does not support
      * multi-argument lambdas, our internal representation does so to allow for
      * better optimisation.
      *
      * @param arguments the arguments to the lambda
      * @param body the body of the lambda
      * @param location the source location that the node corresponds to
      * @param canBeTCO whether or not the function can be tail-call optimised
      * @param passData the pass metadata associated with this node
      * @param diagnostics compiler diagnostics for this node
      */
    sealed case class Lambda(
      override val arguments: List[DefinitionArgument],
      override val body: Expression,
      override val location: Option[IdentifiedLocation],
      override val canBeTCO: Boolean              = true,
      override val passData: MetadataStorage      = MetadataStorage(),
      override val diagnostics: DiagnosticStorage = DiagnosticStorage()
    ) extends Function
        with IRKind.Primitive {
      override protected var id: Identifier = randomId

      /** Creates a copy of `this`.
        *
        * @param arguments the arguments to the lambda
        * @param body the body of the lambda
        * @param location the source location that the node corresponds to
        * @param canBeTCO whether or not the function can be tail-call optimised
        * @param passData the pass metadata associated with this node
        * @param diagnostics compiler diagnostics for this node
        * @param id the identifier for the new node
        * @return a copy of `this`, updated with the specified values
        */
      def copy(
        arguments: List[DefinitionArgument]  = arguments,
        body: Expression                     = body,
        location: Option[IdentifiedLocation] = location,
        canBeTCO: Boolean                    = canBeTCO,
        passData: MetadataStorage            = passData,
        diagnostics: DiagnosticStorage       = diagnostics,
        id: Identifier                       = id
      ): Lambda = {
        val res =
          Lambda(arguments, body, location, canBeTCO, passData, diagnostics)
        res.id = id
        res
      }

      /** @inheritdoc */
      override def duplicate(
        keepLocations: Boolean   = true,
        keepMetadata: Boolean    = true,
        keepDiagnostics: Boolean = true,
        keepIdentifiers: Boolean = false
      ): Lambda =
        copy(
          arguments = arguments.map(
            _.duplicate(
              keepLocations,
              keepMetadata,
              keepDiagnostics,
              keepIdentifiers
            )
          ),
          body = body.duplicate(
            keepLocations,
            keepMetadata,
            keepDiagnostics,
            keepIdentifiers
          ),
          location = if (keepLocations) location else None,
          passData =
            if (keepMetadata) passData.duplicate else MetadataStorage(),
          diagnostics =
            if (keepDiagnostics) diagnostics.copy else DiagnosticStorage(),
          id = if (keepIdentifiers) id else randomId
        )

      /** @inheritdoc */
      override def setLocation(location: Option[IdentifiedLocation]): Lambda =
        copy(location = location)

      /** @inheritdoc */
      override def mapExpressions(fn: Expression => Expression): Lambda = {
        copy(arguments = arguments.map(_.mapExpressions(fn)), body = fn(body))
      }

      /** @inheritdoc */
      override def toString: String =
        s"""
        |IR.Function.Lambda(
        |arguments = $arguments,
        |body = $body,
        |location = $location,
        |canBeTCO = $canBeTCO,
        |passData = ${this.showPassData},
        |diagnostics = $diagnostics,
        |id = $id
        |)
        |""".toSingleLine

      /** @inheritdoc */
      override def children: List[IR] = arguments :+ body

      /** @inheritdoc */
      override def showCode(indent: Int): String = {
        val args = arguments.map(_.showCode(indent)).mkString(" ")
        val bodyStr = if (body.isInstanceOf[IR.Expression.Block]) {
          s"\n${body.showCode(indent)}"
        } else {
          s"${body.showCode(indent)}"
        }

        s"$args -> $bodyStr"
      }
    }

    /** A representation of the syntactic sugar for defining functions.
      *
      * @param name the name of the function
      * @param arguments the arguments to the function
      * @param body the body of the function
      * @param location the source location that the node corresponds to
      * @param canBeTCO whether or not the function can be tail-call optimised
      * @param passData the pass metadata associated with this node
      * @param diagnostics the compiler diagnostics for this node
      */
    sealed case class Binding(
      name: IR.Name,
      override val arguments: List[DefinitionArgument],
      override val body: Expression,
      override val location: Option[IdentifiedLocation],
      override val canBeTCO: Boolean              = true,
      override val passData: MetadataStorage      = MetadataStorage(),
      override val diagnostics: DiagnosticStorage = DiagnosticStorage()
    ) extends Function
        with IRKind.Sugar {
      override protected var id: Identifier = randomId

      /** Creates a copy of `this`.
        *
        * @param name the name of the function
        * @param arguments the arguments to the function
        * @param body the body of the function
        * @param location the source location that the node corresponds to
        * @param canBeTCO whether or not the function can be tail-call optimised
        * @param passData the pass metadata associated with this node
        * @param diagnostics the compiler diagnostics for this node
        * @param id the identifier for the new node
        * @return a copy of `this`, updated with the specified values
        */
      def copy(
        name: IR.Name                        = name,
        arguments: List[DefinitionArgument]  = arguments,
        body: Expression                     = body,
        location: Option[IdentifiedLocation] = location,
        canBeTCO: Boolean                    = canBeTCO,
        passData: MetadataStorage            = passData,
        diagnostics: DiagnosticStorage       = diagnostics,
        id: Identifier                       = id
      ): Binding = {
        val res =
          Binding(
            name,
            arguments,
            body,
            location,
            canBeTCO,
            passData,
            diagnostics
          )
        res.id = id
        res
      }

      /** @inheritdoc */
      override def duplicate(
        keepLocations: Boolean   = true,
        keepMetadata: Boolean    = true,
        keepDiagnostics: Boolean = true,
        keepIdentifiers: Boolean = false
      ): Binding =
        copy(
          name = name.duplicate(
            keepLocations,
            keepMetadata,
            keepDiagnostics,
            keepIdentifiers
          ),
          arguments = arguments.map(
            _.duplicate(
              keepLocations,
              keepMetadata,
              keepDiagnostics,
              keepIdentifiers
            )
          ),
          body = body.duplicate(
            keepLocations,
            keepMetadata,
            keepDiagnostics,
            keepIdentifiers
          ),
          location = if (keepLocations) location else None,
          passData =
            if (keepMetadata) passData.duplicate else MetadataStorage(),
          diagnostics =
            if (keepDiagnostics) diagnostics.copy else DiagnosticStorage(),
          id = if (keepIdentifiers) id else randomId
        )

      /** @inheritdoc */
      override def setLocation(location: Option[IdentifiedLocation]): Binding =
        copy(location = location)

      /** @inheritdoc */
      override def mapExpressions(fn: Expression => Expression): Binding =
        copy(
          name      = name.mapExpressions(fn),
          arguments = arguments.map(_.mapExpressions(fn)),
          body      = fn(body)
        )

      /** @inheritdoc */
      override def toString: String =
        s"""
        |IR.Function.Sugar(
        |name = $name,
        |arguments = $arguments,
        |body = $body,
        |location = $location,
        |canBeTCO = $canBeTCO,
        |passData = ${this.showPassData},
        |diagnostics = $diagnostics,
        |id = $id
        |)
        |""".toSingleLine

      /** @inheritdoc */
      override def children: List[IR] = (name :: arguments) :+ body

      /** @inheritdoc */
      override def showCode(indent: Int): String = {
        val argsStr = arguments.map(_.showCode(indent)).mkString(" ")
        val bodyStr = if (body.isInstanceOf[IR.Expression.Block]) {
          s"\n${body.showCode(indent)}"
        } else {
          s"${body.showCode(indent)}"
        }

        s"${name.name} $argsStr = $bodyStr"
      }
    }
  }

  // === Definition-Site Arguments ============================================

  /** Definition-site arguments in Enso. */
  sealed trait DefinitionArgument extends IR {

    /** The name of the argument. */
    val name: IR.Name

    /** The type of the argument */
    val ascribedType: Option[Expression]

    /** The default value of the argument. */
    val defaultValue: Option[Expression]

    /** Whether or not the argument is suspended. */
    val suspended: Boolean

    /** @inheritdoc */
    override def mapExpressions(
      fn: Expression => Expression
    ): DefinitionArgument

    /** @inheritdoc */
    override def setLocation(
      location: Option[IdentifiedLocation]
    ): DefinitionArgument

    /** @inheritdoc */
    override def duplicate(
      keepLocations: Boolean   = true,
      keepMetadata: Boolean    = true,
      keepDiagnostics: Boolean = true,
      keepIdentifiers: Boolean = false
    ): DefinitionArgument

    def withName(ir: IR.Name): DefinitionArgument
  }
  object DefinitionArgument {

    /** The representation of an argument from a [[Function]] or
      * [[IR.Module.Scope.Definition.Data]] definition site.
      *
      * To create an ignored argument, the argument name should be an
      * [[IR.Name.Blank]].
      *
      * @param name the name of the argument
      * @param ascribedType the explicitly ascribed type of the argument, if
      *                     present
      * @param defaultValue the default value of the argument, if present
      * @param suspended whether or not the argument has its execution suspended
      * @param location the source location that the node corresponds to
      * @param passData the pass metadata associated with this node
      * @param diagnostics compiler diagnostics for this node
      */
    sealed case class Specified(
      override val name: IR.Name,
      override val ascribedType: Option[Expression],
      override val defaultValue: Option[Expression],
      override val suspended: Boolean,
      override val location: Option[IdentifiedLocation],
      override val passData: MetadataStorage      = MetadataStorage(),
      override val diagnostics: DiagnosticStorage = DiagnosticStorage()
    ) extends DefinitionArgument
        with IRKind.Primitive {
      override protected var id: Identifier = randomId

      /** Creates a copy of `this`.
        *
        * @param name the name of the argument
        * @param ascribedType the explicitly ascribed type of the argument, if
        *                     present
        * @param defaultValue the default value of the argument, if present
        * @param suspended whether or not the argument has its execution suspended
        * @param location the source location that the node corresponds to
        * @param passData the pass metadata associated with this node
        * @param diagnostics compiler diagnostics for this node
        * @param id the identifier for the new node
        * @return a copy of `this`, updated with the specified values
        */
      def copy(
        name: IR.Name                        = name,
        ascribedType: Option[Expression]     = ascribedType,
        defaultValue: Option[Expression]     = defaultValue,
        suspended: Boolean                   = suspended,
        location: Option[IdentifiedLocation] = location,
        passData: MetadataStorage            = passData,
        diagnostics: DiagnosticStorage       = diagnostics,
        id: Identifier                       = id
      ): Specified = {
        val res = Specified(
          name,
          ascribedType,
          defaultValue,
          suspended,
          location,
          passData,
          diagnostics
        )
        res.id = id
        res
      }

      override def withName(ir: Name): DefinitionArgument = copy(name = ir)

      /** @inheritdoc */
      override def duplicate(
        keepLocations: Boolean   = true,
        keepMetadata: Boolean    = true,
        keepDiagnostics: Boolean = true,
        keepIdentifiers: Boolean = false
      ): Specified =
        copy(
          name = name.duplicate(
            keepLocations,
            keepMetadata,
            keepDiagnostics,
            keepIdentifiers
          ),
          ascribedType = ascribedType.map(
            _.duplicate(
              keepLocations,
              keepMetadata,
              keepDiagnostics,
              keepIdentifiers
            )
          ),
          defaultValue = defaultValue.map(
            _.duplicate(
              keepLocations,
              keepMetadata,
              keepDiagnostics,
              keepIdentifiers
            )
          ),
          location = if (keepLocations) location else None,
          passData =
            if (keepMetadata) passData.duplicate else MetadataStorage(),
          diagnostics =
            if (keepDiagnostics) diagnostics.copy else DiagnosticStorage(),
          id = if (keepIdentifiers) id else randomId
        )

      /** @inheritdoc */
      override def setLocation(
        location: Option[IdentifiedLocation]
      ): Specified = copy(location = location)

      /** @inheritdoc */
      def mapExpressions(fn: Expression => Expression): Specified = {
        copy(
          name         = name.mapExpressions(fn),
          defaultValue = defaultValue.map(fn)
        )
      }

      /** @inheritdoc */
      override def toString: String =
        s"""
        |IR.DefinitionArgument.Specified(
        |name = $name,
        |ascribedType = $ascribedType,
        |defaultValue = $defaultValue,
        |suspended = $suspended,
        |location = $location,
        |passData = ${this.showPassData},
        |diagnostics = $diagnostics,
        |id = $id
        |)
        |""".toSingleLine

      /** @inheritdoc */
      override def children: List[IR] =
        name :: ascribedType.toList ++ defaultValue.toList

      /** @inheritdoc */
      override def showCode(indent: Int): String = {
        val withoutLazy =
          if (defaultValue.isDefined && ascribedType.isDefined) {
            val name        = this.name.showCode(indent)
            val typeExpr    = this.ascribedType.get.showCode(indent)
            val defaultExpr = this.defaultValue.get.showCode(indent)
            s"($name : ($typeExpr) = ($defaultExpr))"
          } else if (defaultValue.isDefined) {
            val name        = this.name.showCode(indent)
            val defaultExpr = this.defaultValue.get.showCode(indent)
            s"($name = $defaultExpr)"
          } else if (ascribedType.isDefined) {
            val name     = this.name.showCode(indent)
            val typeExpr = this.ascribedType.get.showCode(indent)
            s"($name : $typeExpr)"
          } else {
            s"${name.showCode(indent)}"
          }

        if (suspended) {
          s"~$withoutLazy"
        } else {
          withoutLazy
        }
      }
    }
  }

  // === Applications =========================================================

  /** All function applications in Enso. */
  sealed trait Application extends Expression {

    /** @inheritdoc */
    override def mapExpressions(fn: Expression => Expression): Application

    /** @inheritdoc */
    override def setLocation(location: Option[IdentifiedLocation]): Application

    /** @inheritdoc */
    override def duplicate(
      keepLocations: Boolean   = true,
      keepMetadata: Boolean    = true,
      keepDiagnostics: Boolean = true,
      keepIdentifiers: Boolean = false
    ): Application
  }
  object Application {

    /** A standard prefix function application.
      *
      * @param function the function being called
      * @param arguments the arguments to the function being called
      * @param hasDefaultsSuspended whether the function application has any
      *                             argument defaults in `function` suspended
      * @param location the source location that the node corresponds to
      * @param passData the pass metadata associated with this node
      * @param diagnostics compiler diagnostics for this node
      */
    sealed case class Prefix(
      function: Expression,
      arguments: List[CallArgument],
      hasDefaultsSuspended: Boolean,
      override val location: Option[IdentifiedLocation],
      override val passData: MetadataStorage      = MetadataStorage(),
      override val diagnostics: DiagnosticStorage = DiagnosticStorage()
    ) extends Application
        with IRKind.Primitive {
      override protected var id: Identifier = randomId

      /** Creates a copy of `this`.
        *
        * @param function the function being called
        * @param arguments the arguments to the function being called
        * @param hasDefaultsSuspended whether the function application has any
        *                             argument defaults in `function` suspended
        * @param location the source location that the node corresponds to
        * @param passData the pass metadata associated with this node
        * @param diagnostics compiler diagnostics for this node
        * @param id the identifier for the new node
        * @return a copy of `this`, updated with the specified values
        */
      def copy(
        function: Expression                 = function,
        arguments: List[CallArgument]        = arguments,
        hasDefaultsSuspended: Boolean        = hasDefaultsSuspended,
        location: Option[IdentifiedLocation] = location,
        passData: MetadataStorage            = passData,
        diagnostics: DiagnosticStorage       = diagnostics,
        id: Identifier                       = id
      ): Prefix = {
        val res =
          Prefix(
            function,
            arguments,
            hasDefaultsSuspended,
            location,
            passData,
            diagnostics
          )
        res.id = id
        res
      }

      /** @inheritdoc */
      override def duplicate(
        keepLocations: Boolean   = true,
        keepMetadata: Boolean    = true,
        keepDiagnostics: Boolean = true,
        keepIdentifiers: Boolean = false
      ): Prefix =
        copy(
          function = function.duplicate(
            keepLocations,
            keepMetadata,
            keepDiagnostics,
            keepIdentifiers
          ),
          arguments = arguments.map(
            _.duplicate(
              keepLocations,
              keepMetadata,
              keepDiagnostics,
              keepIdentifiers
            )
          ),
          location = if (keepLocations) location else None,
          passData =
            if (keepMetadata) passData.duplicate else MetadataStorage(),
          diagnostics =
            if (keepDiagnostics) diagnostics.copy else DiagnosticStorage(),
          id = if (keepIdentifiers) id else randomId
        )

      /** @inheritdoc */
      override def setLocation(location: Option[IdentifiedLocation]): Prefix =
        copy(location = location)

      /** @inheritdoc */
      override def mapExpressions(fn: Expression => Expression): Prefix = {
        copy(function = fn(function), arguments.map(_.mapExpressions(fn)))
      }

      /** @inheritdoc */
      override def toString: String =
        s"""
        |IR.Application.Prefix(
        |function = $function,
        |arguments = $arguments,
        |hasDefaultsSuspended = $hasDefaultsSuspended,
        |location = $location,
        |passData = ${this.showPassData},
        |diagnostics = $diagnostics,
        |id = $id
        |)
        |""".toSingleLine

      /** @inheritdoc */
      override def children: List[IR] = function :: arguments

      /** @inheritdoc */
      override def showCode(indent: Int): String = {
        val argStr = arguments.map(_.showCode(indent)).mkString(" ")

        s"((${function.showCode(indent)}) $argStr)"
      }
    }

    /** A representation of a term that is explicitly forced.
      *
      * @param target the expression being forced
      * @param location the source location that the node corresponds to
      * @param passData the pass metadata associated with this node
      * @param diagnostics compiler diagnostics for this node
      */
    sealed case class Force(
      target: Expression,
      override val location: Option[IdentifiedLocation],
      override val passData: MetadataStorage      = MetadataStorage(),
      override val diagnostics: DiagnosticStorage = DiagnosticStorage()
    ) extends Application
        with IRKind.Primitive {
      override protected var id: Identifier = randomId

      /** Creates a copy of `this`.
        *
        * @param target the expression being forced
        * @param location the source location that the node corresponds to
        * @param passData the pass metadata associated with this node
        * @param diagnostics compiler diagnostics for this node
        * @param id the identifier for the new node
        * @return a copy of `this`, updated with the specified values
        */
      def copy(
        target: Expression                   = target,
        location: Option[IdentifiedLocation] = location,
        passData: MetadataStorage            = passData,
        diagnostics: DiagnosticStorage       = diagnostics,
        id: Identifier                       = id
      ): Force = {
        val res = Force(target, location, passData, diagnostics)
        res.id = id
        res
      }

      /** @inheritdoc */
      override def duplicate(
        keepLocations: Boolean   = true,
        keepMetadata: Boolean    = true,
        keepDiagnostics: Boolean = true,
        keepIdentifiers: Boolean = false
      ): Force =
        copy(
          target = target.duplicate(
            keepLocations,
            keepMetadata,
            keepDiagnostics,
            keepIdentifiers
          ),
          location = if (keepLocations) location else None,
          passData =
            if (keepMetadata) passData.duplicate else MetadataStorage(),
          diagnostics =
            if (keepDiagnostics) diagnostics.copy else DiagnosticStorage(),
          id = if (keepIdentifiers) id else randomId
        )

      /** @inheritdoc */
      override def setLocation(location: Option[IdentifiedLocation]): Force =
        copy(location = location)

      /** @inheritdoc */
      override def mapExpressions(fn: Expression => Expression): Force = {
        copy(target = fn(target))
      }

      /** @inheritdoc */
      override def toString: String =
        s"""
        |IR.Application.Force(
        |target = $target,
        |location = $location,
        |passData = ${this.showPassData},
        |diagnostics = $diagnostics,
        |id = $id
        |)
        |""".toSingleLine

      /** @inheritdoc */
      override def children: List[IR] = List(target)

      /** @inheritdoc */
      override def showCode(indent: Int): String =
        s"(FORCE ${target.showCode(indent)})"
    }

    /** Literal applications in Enso. */
    sealed trait Literal extends Application {

      /** @inheritdoc */
      override def mapExpressions(fn: Expression => Expression): Literal

      /** @inheritdoc */
      override def setLocation(location: Option[IdentifiedLocation]): Literal

      /** @inheritdoc */
      override def duplicate(
        keepLocations: Boolean   = true,
        keepMetadata: Boolean    = true,
        keepDiagnostics: Boolean = true,
        keepIdentifiers: Boolean = false
      ): Literal
    }

    object Literal {

      /** A representation of a typeset literal.
        *
        * These are necessary as they delimit pattern contexts.
        *
        * @param expression the expression of the typeset body
        * @param location the source location that the node corresponds to
        * @param passData the pass metadata associated with this node
        * @param diagnostics compiler diagnostics for this node
        */
      sealed case class Typeset(
        expression: Option[Expression],
        override val location: Option[IdentifiedLocation],
        override val passData: MetadataStorage      = MetadataStorage(),
        override val diagnostics: DiagnosticStorage = DiagnosticStorage()
      ) extends Literal
          with IRKind.Primitive {
        override protected var id: Identifier = randomId

        override def mapExpressions(fn: Expression => Expression): Typeset =
          copy(expression = expression.map(fn))

        /** Creates a copy of `this`.
          *
          * @param expression the expression of the typeset body
          * @param location the source location that the node corresponds to
          * @param passData the pass metadata associated with this node
          * @param diagnostics compiler diagnostics for this node
          * @param id the identifier for the new node
          * @return a copy of `this`, updataed with the specified values
          */
        def copy(
          expression: Option[Expression]       = expression,
          location: Option[IdentifiedLocation] = location,
          passData: MetadataStorage            = passData,
          diagnostics: DiagnosticStorage       = diagnostics,
          id: Identifier                       = id
        ): Typeset = {
          val res = Typeset(expression, location, passData, diagnostics)
          res.id = id
          res
        }

        /** @inheritdoc */
        override def duplicate(
          keepLocations: Boolean   = true,
          keepMetadata: Boolean    = true,
          keepDiagnostics: Boolean = true,
          keepIdentifiers: Boolean = false
        ): Typeset =
          copy(
            expression = expression.map(
              _.duplicate(
                keepLocations,
                keepMetadata,
                keepDiagnostics,
                keepIdentifiers
              )
            ),
            location = if (keepLocations) location else None,
            passData =
              if (keepMetadata) passData.duplicate else MetadataStorage(),
            diagnostics =
              if (keepDiagnostics) diagnostics.copy else DiagnosticStorage(),
            id = if (keepIdentifiers) id else randomId
          )

        /** @inheritdoc */
        override def setLocation(
          location: Option[IdentifiedLocation]
        ): Typeset = copy(location = location)

        /** @inheritdoc */
        override def toString: String =
          s"""IR.Application.Literal.Typeset(
          |expression = $expression,
          |location = $location,
          |passData = ${this.showPassData},
          |diagnostics = $diagnostics,
          |id = $id
          |)
          |""".toSingleLine

        /** @inheritdoc */
        override def children: List[IR] =
          expression.map(List(_)).getOrElse(List())

        /** @inheritdoc */
        override def showCode(indent: Int): String = {
          val exprString = if (expression.isDefined) {
            expression.get.showCode(indent)
          } else ""

          s"{ $exprString }"
        }
      }

      /** A representation of a vector literal.
        *
        * @param items the items being put in the vector
        * @param location the source location that the node corresponds to
        * @param passData the pass metadata associated with this node
        * @param diagnostics compiler diagnostics for this node
        */
      sealed case class Sequence(
        items: List[Expression],
        override val location: Option[IdentifiedLocation],
        override val passData: MetadataStorage      = MetadataStorage(),
        override val diagnostics: DiagnosticStorage = DiagnosticStorage()
      ) extends Literal
          with IRKind.Primitive {
        override protected var id: Identifier = randomId

        override def mapExpressions(fn: Expression => Expression): Sequence =
          copy(items = items.map(fn))

        /** Creates a copy of `this`.
          *
          * @param items the items held by this vector
          * @param location the source location that the node corresponds to
          * @param passData the pass metadata associated with this node
          * @param diagnostics compiler diagnostics for this node
          * @param id the identifier for the new node
          * @return a copy of `this`, updated with the specified values
          */
        def copy(
          items: List[Expression]              = items,
          location: Option[IdentifiedLocation] = location,
          passData: MetadataStorage            = passData,
          diagnostics: DiagnosticStorage       = diagnostics,
          id: Identifier                       = id
        ): Sequence = {
          val res = Sequence(items, location, passData, diagnostics)
          res.id = id
          res
        }

        /** @inheritdoc */
        override def duplicate(
          keepLocations: Boolean   = true,
          keepMetadata: Boolean    = true,
          keepDiagnostics: Boolean = true,
          keepIdentifiers: Boolean = false
        ): Sequence =
          copy(
            items = items.map(
              _.duplicate(
                keepLocations,
                keepMetadata,
                keepDiagnostics,
                keepIdentifiers
              )
            ),
            location = if (keepLocations) location else None,
            passData =
              if (keepMetadata) passData.duplicate else MetadataStorage(),
            diagnostics =
              if (keepDiagnostics) diagnostics.copy else DiagnosticStorage(),
            id = if (keepIdentifiers) id else randomId
          )

        /** @inheritdoc */
        override def setLocation(
          location: Option[IdentifiedLocation]
        ): Sequence = copy(location = location)

        /** @inheritdoc */
        override def toString: String =
          s"""
          |IR.Application.Literal.Vector(
          |items = $items,
          |location = $location,
          |passData = ${this.showPassData},
          |diagnostics = $diagnostics,
          |id = $id
          |)
          |""".toSingleLine

        /** @inheritdoc */
        override def children: List[IR] = items

        /** @inheritdoc */
        override def showCode(indent: Int): String = {
          val itemsStr = items.map(_.showCode(indent)).mkString(", ")
          s"[$itemsStr]"
        }
      }
    }

    /** Operator applications in Enso. */
    sealed trait Operator extends Application {

      /** @inheritdoc */
      override def mapExpressions(fn: Expression => Expression): Operator

      /** @inheritdoc */
      override def setLocation(location: Option[IdentifiedLocation]): Operator

      /** @inheritdoc */
      override def duplicate(
        keepLocations: Boolean   = true,
        keepMetadata: Boolean    = true,
        keepDiagnostics: Boolean = true,
        keepIdentifiers: Boolean = false
      ): Operator
    }
    object Operator {

      /** A representation of a generic binary operator application in Enso.
        *
        * @param left the left operand to `operator`
        * @param operator the operator function being called
        * @param right the right operand to `operator`
        * @param location the source location that the node corresponds to
        * @param passData the pass metadata associated with this node
        * @param diagnostics compiler diagnostics for this node
        */
      sealed case class Binary(
        left: CallArgument,
        operator: IR.Name,
        right: CallArgument,
        override val location: Option[IdentifiedLocation],
        override val passData: MetadataStorage      = MetadataStorage(),
        override val diagnostics: DiagnosticStorage = DiagnosticStorage()
      ) extends Operator
          with IRKind.Sugar {
        override protected var id: Identifier = randomId

        /** Creates a copy of `this`.
          *
          * @param left the left operand to `operator`
          * @param operator the operator function being called
          * @param right the right operand to `operator`
          * @param location the source location that the node corresponds to
          * @param passData the pass metadata associated with this node
          * @param diagnostics compiler diagnostics for this node
          * @param id the identifier for the new node
          * @return a copy of `this`, updated with the specified values
          */
        def copy(
          left: CallArgument                   = left,
          operator: IR.Name                    = operator,
          right: CallArgument                  = right,
          location: Option[IdentifiedLocation] = location,
          passData: MetadataStorage            = passData,
          diagnostics: DiagnosticStorage       = diagnostics,
          id: Identifier                       = id
        ): Binary = {
          val res =
            Binary(left, operator, right, location, passData, diagnostics)
          res.id = id
          res
        }

        /** @inheritdoc */
        override def duplicate(
          keepLocations: Boolean   = true,
          keepMetadata: Boolean    = true,
          keepDiagnostics: Boolean = true,
          keepIdentifiers: Boolean = false
        ): Binary =
          copy(
            left = left.duplicate(
              keepLocations,
              keepMetadata,
              keepDiagnostics,
              keepIdentifiers
            ),
            operator = operator.duplicate(
              keepLocations,
              keepMetadata,
              keepDiagnostics,
              keepIdentifiers
            ),
            right = right.duplicate(
              keepLocations,
              keepMetadata,
              keepDiagnostics,
              keepIdentifiers
            ),
            location = if (keepLocations) location else None,
            passData =
              if (keepMetadata) passData.duplicate else MetadataStorage(),
            diagnostics =
              if (keepDiagnostics) diagnostics.copy else DiagnosticStorage(),
            id = if (keepIdentifiers) id else randomId
          )

        /** @inheritdoc */
        override def setLocation(location: Option[IdentifiedLocation]): Binary =
          copy(location = location)

        /** @inheritdoc */
        override def mapExpressions(fn: Expression => Expression): Binary = {
          copy(left = left.mapExpressions(fn), right = right.mapExpressions(fn))
        }

        /** @inheritdoc */
        override def toString: String =
          s"""
          |IR.Application.Operator.Binary(
          |left = $left,
          |operator = $operator,
          |right = $right,
          |location = $location,
          |passData = ${this.showPassData},
          |diagnostics = $diagnostics,
          |id = $id
          |)
          |""".toSingleLine

        /** @inheritdoc */
        override def children: List[IR] = List(left, operator, right)

        /** @inheritdoc */
        override def showCode(indent: Int): String = {
          val opStr = operator.showCode(indent)

          s"((${left.showCode(indent)}) $opStr (${right.showCode(indent)}))"
        }
      }

      /** Operator sections. */
      sealed trait Section extends Operator {

        /** @inheritdoc */
        override def mapExpressions(fn: Expression => Expression): Section

        /** @inheritdoc */
        override def setLocation(location: Option[IdentifiedLocation]): Section

        /** @inheritdoc */
        override def duplicate(
          keepLocations: Boolean   = true,
          keepMetadata: Boolean    = true,
          keepDiagnostics: Boolean = true,
          keepIdentifiers: Boolean = false
        ): Section
      }
      object Section {

        /** Represents a left operator section of the form `(arg op)`.
          *
          * @param arg the argument (on the left of the operator)
          * @param operator the operator
          * @param location the source location that the node corresponds to
          * @param passData the pass metadata associated with this node
          * @param diagnostics compiler diagnostics for this node
          */
        sealed case class Left(
          arg: CallArgument,
          operator: IR.Name,
          override val location: Option[IdentifiedLocation],
          override val passData: MetadataStorage      = MetadataStorage(),
          override val diagnostics: DiagnosticStorage = DiagnosticStorage()
        ) extends Section
            with IRKind.Sugar {
          override protected var id: Identifier = randomId

          /** Creates a copy of `this`.
            *
            * @param arg the argument (on the left of the operator)
            * @param operator the operator
            * @param location the source location that the node corresponds to
            * @param passData the pass metadata associated with this node
            * @param diagnostics compiler diagnostics for this node
            * @param id the identifier for the new node
            * @return a copy of `this`, updated with the specified values
            */
          def copy(
            arg: CallArgument                    = arg,
            operator: IR.Name                    = operator,
            location: Option[IdentifiedLocation] = location,
            passData: MetadataStorage            = passData,
            diagnostics: DiagnosticStorage       = diagnostics,
            id: IR.Identifier                    = id
          ): Left = {
            val res = Left(arg, operator, location, passData, diagnostics)
            res.id = id
            res
          }

          /** @inheritdoc */
          override def duplicate(
            keepLocations: Boolean   = true,
            keepMetadata: Boolean    = true,
            keepDiagnostics: Boolean = true,
            keepIdentifiers: Boolean = false
          ): Left =
            copy(
              arg = arg.duplicate(
                keepLocations,
                keepMetadata,
                keepDiagnostics,
                keepIdentifiers
              ),
              operator = operator
                .duplicate(
                  keepLocations,
                  keepMetadata,
                  keepDiagnostics,
                  keepIdentifiers
                ),
              location = if (keepLocations) location else None,
              passData =
                if (keepMetadata) passData.duplicate else MetadataStorage(),
              diagnostics =
                if (keepDiagnostics) diagnostics.copy else DiagnosticStorage(),
              id = if (keepIdentifiers) id else randomId
            )

          /** @inheritdoc */
          override def setLocation(location: Option[IdentifiedLocation]): Left =
            copy(location = location)

          /** @inheritdoc */
          override def mapExpressions(fn: Expression => Expression): Section =
            copy(
              arg      = arg.mapExpressions(fn),
              operator = operator.mapExpressions(fn)
            )

          /** @inheritdoc */
          override def toString: String =
            s"""
            |IR.Application.Operator.Section.Left(
            |arg = $arg,
            |operator =  $operator,
            |location = $location,
            |passData = ${this.showPassData},
            |diagnostics = $diagnostics,
            |id = $id
            |)
            |""".toSingleLine

          /** @inheritdoc */
          override def children: List[IR] = List(arg, operator)

          /** @inheritdoc */
          override def showCode(indent: Int): String =
            s"(${arg.showCode(indent)} ${operator.showCode(indent)})"
        }

        /** Represents a sides operator section of the form `(op)`
          *
          * @param operator the operator
          * @param location the source location that the node corresponds to
          * @param passData the pass metadata associated with this node
          * @param diagnostics compiler diagnostics for this node
          */
        sealed case class Sides(
          operator: IR.Name,
          override val location: Option[IdentifiedLocation],
          override val passData: MetadataStorage      = MetadataStorage(),
          override val diagnostics: DiagnosticStorage = DiagnosticStorage()
        ) extends Section
            with IRKind.Sugar {
          override protected var id: Identifier = randomId

          /** Creates a copy of `this`.
            *
            * @param operator the operator
            * @param location the source location that the node corresponds to
            * @param passData the pass metadata associated with this node
            * @param diagnostics compiler diagnostics for this node
            * @param id the identifier for the new node
            * @return a copy of `this`, updated with the specified values
            */
          def copy(
            operator: IR.Name                    = operator,
            location: Option[IdentifiedLocation] = location,
            passData: MetadataStorage            = passData,
            diagnostics: DiagnosticStorage       = diagnostics,
            id: Identifier                       = id
          ): Sides = {
            val res = Sides(operator, location, passData, diagnostics)
            res.id = id
            res
          }

          /** @inheritdoc */
          override def duplicate(
            keepLocations: Boolean   = true,
            keepMetadata: Boolean    = true,
            keepDiagnostics: Boolean = true,
            keepIdentifiers: Boolean = false
          ): Sides =
            copy(
              operator = operator
                .duplicate(
                  keepLocations,
                  keepMetadata,
                  keepDiagnostics,
                  keepIdentifiers
                ),
              location = if (keepLocations) location else None,
              passData =
                if (keepMetadata) passData.duplicate else MetadataStorage(),
              diagnostics =
                if (keepDiagnostics) diagnostics.copy else DiagnosticStorage(),
              id = if (keepIdentifiers) id else randomId
            )

          /** @inheritdoc */
          override def setLocation(
            location: Option[IdentifiedLocation]
          ): Sides = copy(location = location)

          /** @inheritdoc */
          override def mapExpressions(fn: Expression => Expression): Section =
            copy(operator = operator.mapExpressions(fn))

          /** @inheritdoc */
          override def toString: String =
            s"""
            |IR.Application.Operator.Section.Sides(
            |operator =  $operator,
            |location = $location,
            |passData = ${this.showPassData},
            |diagnostics = $diagnostics,
            |id = $id
            |)
            |""".toSingleLine

          /** @inheritdoc */
          override def children: List[IR] = List(operator)

          /** @inheritdoc */
          override def showCode(indent: Int): String =
            s"(${operator.showCode(indent)})"
        }

        /** Represents a right operator section of the form `(op arg)`
          *
          * @param operator the operator
          * @param arg the argument (on the right of the operator)
          * @param location the source location that the node corresponds to
          * @param passData the pass metadata associated with this node
          * @param diagnostics compiler diagnostics for this node
          */
        sealed case class Right(
          operator: IR.Name,
          arg: CallArgument,
          override val location: Option[IdentifiedLocation],
          override val passData: MetadataStorage      = MetadataStorage(),
          override val diagnostics: DiagnosticStorage = DiagnosticStorage()
        ) extends Section
            with IRKind.Sugar {
          override protected var id: Identifier = randomId

          /** Creates a copy of `this`.
            *
            * @param operator the operator
            * @param arg the argument (on the right of the operator)
            * @param location the source location that the node corresponds to
            * @param passData the pass metadata associated with this node
            * @param diagnostics compiler diagnostics for this node
            * @param id the identifier for the new node
            * @return a copy of `this`, updated with the specified values
            */
          def copy(
            operator: IR.Name                    = operator,
            arg: CallArgument                    = arg,
            location: Option[IdentifiedLocation] = location,
            passData: MetadataStorage            = passData,
            diagnostics: DiagnosticStorage       = diagnostics,
            id: Identifier                       = id
          ): Right = {
            val res = Right(operator, arg, location, passData, diagnostics)
            res.id = id
            res
          }

          /** @inheritdoc */
          override def duplicate(
            keepLocations: Boolean   = true,
            keepMetadata: Boolean    = true,
            keepDiagnostics: Boolean = true,
            keepIdentifiers: Boolean = false
          ): Right =
            copy(
              operator = operator
                .duplicate(
                  keepLocations,
                  keepMetadata,
                  keepDiagnostics,
                  keepIdentifiers
                ),
              arg = arg.duplicate(
                keepLocations,
                keepMetadata,
                keepDiagnostics,
                keepIdentifiers
              ),
              location = if (keepLocations) location else None,
              passData =
                if (keepMetadata) passData.duplicate else MetadataStorage(),
              diagnostics =
                if (keepDiagnostics) diagnostics.copy else DiagnosticStorage(),
              id = if (keepIdentifiers) id else randomId
            )

          /** @inheritdoc */
          override def setLocation(
            location: Option[IdentifiedLocation]
          ): Right = copy(location = location)

          /** @inheritdoc */
          override def mapExpressions(fn: Expression => Expression): Section = {
            copy(
              operator = operator.mapExpressions(fn),
              arg      = arg.mapExpressions(fn)
            )
          }

          /** @inheritdoc */
          override def toString: String =
            s"""
            |IR.Application.Operator.Section.Right(
            |operator =  $operator,
            |arg = $arg,
            |location = $location,
            |passData = ${this.showPassData},
            |diagnostics = $diagnostics,
            |id = $id
            |)
            |""".toSingleLine

          /** @inheritdoc */
          override def children: List[IR] = List(operator, arg)

          /** @inheritdoc */
          override def showCode(indent: Int): String =
            s"(${operator.showCode(indent)} ${arg.showCode(indent)})"
        }
      }
    }
  }

  // === Call-Site Arguments ==================================================

  /** Call-site arguments in Enso. */
  sealed trait CallArgument extends IR {

    /** The name of the argument, if present. */
    val name: Option[IR.Name]

    /** The expression of the argument, if present. */
    val value: Expression

    /** @inheritdoc */
    override def mapExpressions(fn: Expression => Expression): CallArgument

    /** @inheritdoc */
    override def setLocation(location: Option[IdentifiedLocation]): CallArgument

    /** @inheritdoc */
    override def duplicate(
      keepLocations: Boolean   = true,
      keepMetadata: Boolean    = true,
      keepDiagnostics: Boolean = true,
      keepIdentifiers: Boolean = false
    ): CallArgument
  }
  object CallArgument {

    /** A representation of an argument at a function call site.
      *
      * A [[CallArgument]] where the `value` is an [[IR.Name.Blank]] is a
      * representation of a lambda shorthand argument.
      *
      * @param name        the name of the argument being called, if present
      * @param value       the expression being passed as the argument's value
      * @param location    the source location that the node corresponds to
      * @param passData    the pass metadata associated with this node
      * @param diagnostics compiler diagnostics for this node
      */
    sealed case class Specified(
      override val name: Option[IR.Name],
      override val value: Expression,
      override val location: Option[IdentifiedLocation],
      override val passData: MetadataStorage      = MetadataStorage(),
      override val diagnostics: DiagnosticStorage = DiagnosticStorage()
    ) extends CallArgument
        with IRKind.Primitive {
      override protected var id: Identifier = randomId

      /** Creates a copy of `this`.
        *
        * @param name the name of the argument being called, if present
        * @param value the expression being passed as the argument's value
        * @param location the source location that the node corresponds to
        * @param shouldBeSuspended whether or not the argument should be passed
        *        suspended
        * @param passData the pass metadata associated with this node
        * @param diagnostics compiler diagnostics for this node
        * @param id the identifier for the new node
        * @return a copy of `this`, updated with the specified values
        */
      def copy(
        name: Option[IR.Name]                = name,
        value: Expression                    = value,
        location: Option[IdentifiedLocation] = location,
        passData: MetadataStorage            = passData,
        diagnostics: DiagnosticStorage       = diagnostics,
        id: Identifier                       = id
      ): Specified = {
        val res = Specified(
          name,
          value,
          location,
          passData,
          diagnostics
        )
        res.id = id
        res
      }

      /** @inheritdoc */
      override def duplicate(
        keepLocations: Boolean   = true,
        keepMetadata: Boolean    = true,
        keepDiagnostics: Boolean = true,
        keepIdentifiers: Boolean = false
      ): Specified =
        copy(
          name = name.map(
            _.duplicate(
              keepLocations,
              keepMetadata,
              keepDiagnostics,
              keepIdentifiers
            )
          ),
          value = value.duplicate(
            keepLocations,
            keepMetadata,
            keepDiagnostics,
            keepIdentifiers
          ),
          location = if (keepLocations) location else None,
          passData =
            if (keepMetadata) passData.duplicate else MetadataStorage(),
          diagnostics =
            if (keepDiagnostics) diagnostics.copy else DiagnosticStorage(),
          id = if (keepIdentifiers) id else randomId
        )

      /** @inheritdoc */
      override def setLocation(
        location: Option[IdentifiedLocation]
      ): Specified = copy(location = location)

      /** @inheritdoc */
      override def mapExpressions(fn: Expression => Expression): Specified = {
        copy(name = name.map(n => n.mapExpressions(fn)), value = fn(value))
      }

      /** @inheritdoc */
      override def toString: String =
        s"""
        |IR.CallArgument.Specified(
        |name = $name,
        |value = $value,
        |location = $location,
        |passData = ${this.showPassData},
        |diagnostics = $diagnostics,
        |id = $id
        |)
        |""".toSingleLine

      /** @inheritdoc */
      override def children: List[IR] = name.toList :+ value

      /** @inheritdoc */
      override def showCode(indent: Int): String = {
        if (name.isDefined) {
          s"(${name.get.showCode(indent)} = ${value.showCode(indent)})"
        } else {
          s"${value.showCode(indent)}"
        }
      }
    }
  }

  // === Case Expression ======================================================

  /** The Enso case expression. */
  sealed trait Case extends Expression {

    /** @inheritdoc */
    override def mapExpressions(fn: Expression => Expression): Case

    /** @inheritdoc */
    override def setLocation(location: Option[IdentifiedLocation]): Case

    /** @inheritdoc */
    override def duplicate(
      keepLocations: Boolean   = true,
      keepMetadata: Boolean    = true,
      keepDiagnostics: Boolean = true,
      keepIdentifiers: Boolean = false
    ): Case
  }
  object Case {

    /** The main body of the Enso case expression.
      *
      * @param scrutinee the expression whose value is being matched on
      * @param branches the branches of the case expression
      * @param location the source location that the node corresponds to
      * @param passData the pass metadata associated with this node
      * @param diagnostics compiler diagnostics for this node
      */
    sealed case class Expr(
      scrutinee: Expression,
      branches: Seq[Branch],
      override val location: Option[IdentifiedLocation],
      override val passData: MetadataStorage      = MetadataStorage(),
      override val diagnostics: DiagnosticStorage = DiagnosticStorage()
    ) extends Case
        with IRKind.Primitive {
      override protected var id: Identifier = randomId

      /** Creates a copy of `this`.
        *
        * @param scrutinee the expression whose value is being matched on
        * @param branches the branches of the case expression
        * @param location the source location that the node corresponds to
        * @param passData the pass metadata associated with this node
        * @param diagnostics compiler diagnostics for this node
        * @param id the identifier for the new node
        * @return a copy of `this`, updated with the specified values
        */
      def copy(
        scrutinee: Expression                = scrutinee,
        branches: Seq[Branch]                = branches,
        location: Option[IdentifiedLocation] = location,
        passData: MetadataStorage            = passData,
        diagnostics: DiagnosticStorage       = diagnostics,
        id: Identifier                       = id
      ): Expr = {
        val res =
          Expr(scrutinee, branches, location, passData, diagnostics)
        res.id = id
        res
      }

      /** @inheritdoc */
      override def duplicate(
        keepLocations: Boolean   = true,
        keepMetadata: Boolean    = true,
        keepDiagnostics: Boolean = true,
        keepIdentifiers: Boolean = false
      ): Expr =
        copy(
          scrutinee = scrutinee.duplicate(
            keepLocations,
            keepMetadata,
            keepDiagnostics,
            keepIdentifiers
          ),
          branches = branches.map(
            _.duplicate(
              keepLocations,
              keepMetadata,
              keepDiagnostics,
              keepIdentifiers
            )
          ),
          location = if (keepLocations) location else None,
          passData =
            if (keepMetadata) passData.duplicate else MetadataStorage(),
          diagnostics =
            if (keepDiagnostics) diagnostics.copy else DiagnosticStorage(),
          id = if (keepIdentifiers) id else randomId
        )

      /** @inheritdoc */
      override def setLocation(location: Option[IdentifiedLocation]): Expr =
        copy(location = location)

      /** @inheritdoc */
      override def mapExpressions(fn: Expression => Expression): Expr = {
        copy(
          scrutinee = fn(scrutinee),
          branches.map(_.mapExpressions(fn))
        )
      }

      /** @inheritdoc */
      override def toString: String =
        s"""
        |IR.Case.Expr(
        |scrutinee = $scrutinee,
        |branches = $branches,
        |location = $location,
        |passData = ${this.showPassData},
        |diagnostics = $diagnostics,
        |id = $id
        |)
        |""".toSingleLine

      /** @inheritdoc */
      override def children: List[IR] = scrutinee :: branches.toList

      /** @inheritdoc */
      override def showCode(indent: Int): String = {
        val newIndent = indent + indentLevel
        val headerStr = s"case ${scrutinee.showCode(indent)} of"
        val branchesStr = branches
          .map(mkIndent(newIndent) + _.showCode(newIndent))
          .mkString("\n")

        s"$headerStr\n$branchesStr"
      }
    }

    /** A branch in a case statement.
      *
      * @param pattern the pattern that attempts to match against the scrutinee
      * @param expression the expression that is executed if the pattern matches
      * @param location the source location that the node corresponds to
      * @param passData the pass metadata associated with this node
      * @param diagnostics compiler diagnostics for this node
      */
    sealed case class Branch(
      pattern: Pattern,
      expression: Expression,
      override val location: Option[IdentifiedLocation],
      override val passData: MetadataStorage      = MetadataStorage(),
      override val diagnostics: DiagnosticStorage = DiagnosticStorage()
    ) extends Case
        with IRKind.Primitive {
      override protected var id: Identifier = randomId

      /** Creates a copy of `this`.
        *
        * @param pattern the pattern that attempts to match against the scrutinee
        * @param expression the expression that is executed if the pattern matches
        * @param location the source location that the node corresponds to
        * @param passData the pass metadata associated with this node
        * @param diagnostics compiler diagnostics for this node
        * @param id the identifier for the new node
        * @return a copy of `this`, updated with the specified values
        */
      def copy(
        pattern: Pattern                     = pattern,
        expression: Expression               = expression,
        location: Option[IdentifiedLocation] = location,
        passData: MetadataStorage            = passData,
        diagnostics: DiagnosticStorage       = diagnostics,
        id: Identifier                       = id
      ): Branch = {
        val res = Branch(pattern, expression, location, passData, diagnostics)
        res.id = id
        res
      }

      /** @inheritdoc */
      override def duplicate(
        keepLocations: Boolean   = true,
        keepMetadata: Boolean    = true,
        keepDiagnostics: Boolean = true,
        keepIdentifiers: Boolean = false
      ): Branch =
        copy(
          pattern = pattern.duplicate(
            keepLocations,
            keepMetadata,
            keepDiagnostics,
            keepIdentifiers
          ),
          expression = expression.duplicate(
            keepLocations,
            keepMetadata,
            keepDiagnostics,
            keepIdentifiers
          ),
          location = if (keepLocations) location else None,
          passData =
            if (keepMetadata) passData.duplicate else MetadataStorage(),
          diagnostics =
            if (keepDiagnostics) diagnostics.copy else DiagnosticStorage(),
          id = if (keepIdentifiers) id else randomId
        )

      /** @inheritdoc */
      override def setLocation(location: Option[IdentifiedLocation]): Branch =
        copy(location = location)

      /** @inheritdoc */
      override def mapExpressions(fn: Expression => Expression): Branch = {
        copy(pattern = pattern.mapExpressions(fn), expression = fn(expression))
      }

      /** @inheritdoc */
      override def toString: String =
        s"""
        |IR.Case.Branch(
        |pattern = $pattern,
        |expression = $expression,
        |location = $location,
        |passData = ${this.showPassData},
        |diagnostics = $diagnostics,
        |id = $id
        |)
        |""".toSingleLine

      /** @inheritdoc */
      override def children: List[IR] = List(pattern, expression)

      /** @inheritdoc */
      override def showCode(indent: Int): String = {
        val newIndent = indent + indentLevel
        val bodyStr = if (expression.isInstanceOf[IR.Expression.Block]) {
          s"\n${mkIndent(newIndent)}${expression.showCode(newIndent)}"
        } else {
          s"${expression.showCode(indent)}"
        }
        s"${pattern.showCode(indent)} -> $bodyStr"
      }
    }
  }

  // === Patterns =============================================================

  /** The different types of patterns that can occur in a match. */
  sealed trait Pattern extends IR {

    /** @inheritdoc */
    override def mapExpressions(fn: Expression => Expression): Pattern

    /** @inheritdoc */
    override def setLocation(location: Option[IdentifiedLocation]): Pattern

    /** @inheritdoc */
    override def duplicate(
      keepLocations: Boolean   = true,
      keepMetadata: Boolean    = true,
      keepDiagnostics: Boolean = true,
      keepIdentifiers: Boolean = false
    ): Pattern
  }
  object Pattern {

    /** A named pattern.
      *
      * Named patterns take the form of a single identifier (e.g. `a` or `_`).
      * As a result they can be used to represent a catch all pattern (e.g.
      * `_ -> ...` or `a -> ...`).
      *
      * @param name the name that constitutes the pattern
      * @param location the source location for this IR node
      * @param passData any pass metadata associated with the node
      * @param diagnostics compiler diagnostics for this node
      */
    sealed case class Name(
      name: IR.Name,
      override val location: Option[IdentifiedLocation],
      override val passData: MetadataStorage      = MetadataStorage(),
      override val diagnostics: DiagnosticStorage = DiagnosticStorage()
    ) extends Pattern {
      override protected var id: Identifier = randomId

      /** Creates a copy of `this`.
        *
        * @param name the name that constitutes the pattern
        * @param location the source location for this IR node
        * @param passData any pass metadata associated with the node
        * @param diagnostics compiler diagnostics for this node
        * @param id the identifier for the new node
        * @return a copy of `this`, updated with the provided values
        */
      def copy(
        name: IR.Name                        = name,
        location: Option[IdentifiedLocation] = location,
        passData: MetadataStorage            = passData,
        diagnostics: DiagnosticStorage       = diagnostics,
        id: Identifier                       = id
      ): Name = {
        val res = Name(name, location, passData, diagnostics)
        res.id = id
        res
      }

      /** @inheritdoc */
      override def duplicate(
        keepLocations: Boolean   = true,
        keepMetadata: Boolean    = true,
        keepDiagnostics: Boolean = true,
        keepIdentifiers: Boolean = false
      ): Name =
        copy(
          name = name.duplicate(
            keepLocations,
            keepMetadata,
            keepDiagnostics,
            keepIdentifiers
          ),
          location = if (keepLocations) location else None,
          passData =
            if (keepMetadata) passData.duplicate else MetadataStorage(),
          diagnostics =
            if (keepDiagnostics) diagnostics.copy else DiagnosticStorage(),
          id = if (keepIdentifiers) id else randomId
        )

      /** @inheritdoc */
      override def mapExpressions(fn: Expression => Expression): Name = {
        copy(name = name.mapExpressions(fn))
      }

      /** @inheritdoc */
      override def toString: String =
        s"""
        |IR.Case.Pattern.Name(
        |name = $name,
        |location = $location,
        |passData = ${this.showPassData},
        |diagnostics = $diagnostics,
        |id = $id
        |)
        |""".toSingleLine

      /** @inheritdoc */
      override def setLocation(location: Option[IdentifiedLocation]): Name =
        copy(location = location)

      /** @inheritdoc */
      override def children: List[IR] = List(name)

      /** @inheritdoc */
      override def showCode(indent: Int): String = name.showCode(indent)
    }

    /** A pattern that destructures a constructor application.
      *
      * The first part of the pattern must be a refferent name. The fields of
      * the constructor may be any available kind of pattern.
      *
      * @param constructor the constructor being matched on
      * @param fields the asserted fields of the constructor
      * @param location the source location for this IR node
      * @param passData any pass metadata associated with this node
      * @param diagnostics compiler diagnostics for this node
      */
    sealed case class Constructor(
      constructor: IR.Name,
      fields: List[IR.Pattern],
      override val location: Option[IdentifiedLocation],
      override val passData: MetadataStorage      = MetadataStorage(),
      override val diagnostics: DiagnosticStorage = DiagnosticStorage()
    ) extends Pattern {
      override protected var id: Identifier = randomId

      /** Creates a copy of `this`.
        *
        * @param constructor the constructor being matched on
        * @param fields the asserted fields of the constructor
        * @param location the source location for this IR node
        * @param passData any pass metadata associated with this node
        * @param diagnostics compiler diagnostics for this node
        * @param id the new identifier for this node
        * @return a copy of `this`, updated with the provided values
        */
      def copy(
        constructor: IR.Name                 = constructor,
        fields: List[IR.Pattern]             = fields,
        location: Option[IdentifiedLocation] = location,
        passData: MetadataStorage            = passData,
        diagnostics: DiagnosticStorage       = diagnostics,
        id: Identifier                       = id
      ): Constructor = {
        val res =
          Constructor(constructor, fields, location, passData, diagnostics)
        res.id = id
        res
      }

      /** @inheritdoc */
      override def duplicate(
        keepLocations: Boolean   = true,
        keepMetadata: Boolean    = true,
        keepDiagnostics: Boolean = true,
        keepIdentifiers: Boolean = false
      ): Constructor =
        copy(
          constructor = constructor.duplicate(
            keepLocations,
            keepMetadata,
            keepDiagnostics,
            keepIdentifiers
          ),
          fields = fields.map(
            _.duplicate(
              keepLocations,
              keepMetadata,
              keepDiagnostics,
              keepIdentifiers
            )
          ),
          location = if (keepLocations) location else None,
          passData =
            if (keepMetadata) passData.duplicate else MetadataStorage(),
          diagnostics =
            if (keepDiagnostics) diagnostics.copy else DiagnosticStorage(),
          id = if (keepIdentifiers) id else randomId
        )

      /** Checks if the constructor pattern has been desugared.
        *
        * A constructor pattern has been desugared if all of its fields are
        * [[Pattern.Name]].
        *
        * @return `true` if the pattern has been desugared, `false` otherwise
        */
      def isDesugared: Boolean = {
        fields.forall {
          case _: Pattern.Name        => true
          case _: Pattern.Constructor => false
          case _: Pattern.Literal     => true
          case _: Pattern.Type        => true
          case _: Pattern.Documentation =>
            throw new CompilerError(
              "Branch documentation should not be present " +
              "inside a constructor pattern."
            )
          case _: Error.Pattern => true
        }
      }

      /** Gets the patterns fields as [[Pattern.Name]] if they are.
        *
        * @return the fields from `this`
        */
      def fieldsAsNamed: List[Option[Pattern.Name]] = {
        fields.map {
          case f: Pattern.Name => Some(f)
          case _               => None
        }
      }

      /** Unsafely gets the pattern's fields as if they are [[Pattern.Name]].
        *
        * @return the fields from `this`
        */
      def unsafeFieldsAsNamed: List[Pattern.Name] = {
        fieldsAsNamed.map(_.get)
      }

      /** @inheritdoc */
      override def mapExpressions(fn: Expression => Expression): Constructor =
        copy(
          constructor = constructor.mapExpressions(fn),
          fields      = fields.map(_.mapExpressions(fn))
        )

      /** @inheritdoc */
      override def toString: String =
        s"""
        |IR.Case.Pattern.Constructor(
        |constructor = $constructor,
        |fields = $fields,
        |location = $location,
        |passData = ${this.showPassData},
        |diagnostics = $diagnostics,
        |id = $id
        |)
        |""".toSingleLine

      /** @inheritdoc */
      override def setLocation(
        location: Option[IdentifiedLocation]
      ): Constructor = copy(location = location)

      /** @inheritdoc */
      override def children: List[IR] = constructor :: fields

      /** @inheritdoc */
      override def showCode(indent: Int): String = {
        val fieldsStr =
          fields.map(f => s"(${f.showCode(indent)})").mkString(" ")

        s"${constructor.name} $fieldsStr"
      }
    }

    /** A literal pattern.
      *
      * A literal pattern matches on constants.
      *
      * @param literal the literal representing the pattern
      * @param location the source location for this IR node
      * @param passData any pass metadata associated with the node
      * @param diagnostics compiler diagnostics for this node
      */
    sealed case class Literal(
      literal: IR.Literal,
      override val location: Option[IdentifiedLocation],
      override val passData: MetadataStorage      = MetadataStorage(),
      override val diagnostics: DiagnosticStorage = DiagnosticStorage()
    ) extends Pattern {
      override protected var id: Identifier = randomId

      /** Creates a copy of `this`.
        *
        * @param literal the literal representing the pattern
        * @param location the source location for this IR node
        * @param passData any pass metadata associated with the node
        * @param diagnostics compiler diagnostics for this node
        * @param id the identifier for the new node
        * @return a copy of `this`, updated with the provided values
        */
      def copy(
        literal: IR.Literal                  = literal,
        location: Option[IdentifiedLocation] = location,
        passData: MetadataStorage            = passData,
        diagnostics: DiagnosticStorage       = diagnostics,
        id: Identifier                       = id
      ): Literal = {
        val res = Literal(literal, location, passData, diagnostics)
        res.id = id
        res
      }

      /** @inheritdoc */
      override def duplicate(
        keepLocations: Boolean   = true,
        keepMetadata: Boolean    = true,
        keepDiagnostics: Boolean = true,
        keepIdentifiers: Boolean = false
      ): Literal =
        copy(
          literal = literal.duplicate(
            keepLocations,
            keepMetadata,
            keepDiagnostics,
            keepIdentifiers
          ),
          location = if (keepLocations) location else None,
          passData =
            if (keepMetadata) passData.duplicate else MetadataStorage(),
          diagnostics =
            if (keepDiagnostics) diagnostics.copy else DiagnosticStorage(),
          id = if (keepIdentifiers) id else randomId
        )

      /** @inheritdoc */
      override def mapExpressions(fn: Expression => Expression): Literal = {
        copy(literal = literal.mapExpressions(fn))
      }

      /** @inheritdoc */
      override def toString: String =
        s"""
           |IR.Case.Pattern.Literal(
           |literal = $literal,
           |location = $location,
           |passData = ${this.showPassData},
           |diagnostics = $diagnostics,
           |id = $id
           |)
           |""".toSingleLine

      /** @inheritdoc */
      override def setLocation(location: Option[IdentifiedLocation]): Literal =
        copy(location = location)

      /** @inheritdoc */
      override def children: List[IR] = List(literal)

      /** @inheritdoc */
      override def showCode(indent: Int): String = literal.showCode(indent)
    }

    /** A type pattern.
      *
      * A type pattern matches on types. Type pattern is composed of two parts:
      * - a single identifier (e.g. `a` or `_`)
      * - a (potentially fully qualified) type name
      * E.g., `a : Foo -> ...` or `_ : Bar -> ...``
      *
      * @param name the name of the bound variable, or wildcard
      * @param tpe the name of the type to match on
      * @param location the source location for this IR node
      * @param passData any pass metadata associated with the node
      * @param diagnostics compiler diagnostics for this node
      */
    sealed case class Type(
      name: IR.Name,
      tpe: IR.Name,
      override val location: Option[IdentifiedLocation],
      override val passData: MetadataStorage      = MetadataStorage(),
      override val diagnostics: DiagnosticStorage = DiagnosticStorage()
    ) extends Pattern {
      override protected var id: Identifier = randomId

      /** Creates a copy of `this`.
        *
        * @param name the name of the bound variable, or wildcard
        * @param tpe the name of the type to match on
        * @param location the source location for this IR node
        * @param passData any pass metadata associated with the node
        * @param diagnostics compiler diagnostics for this node
        * @param id the identifier for the new node
        * @return a copy of `this`, updated with the provided values
        */
      def copy(
        name: IR.Name                        = name,
        tpe: IR.Name                         = tpe,
        location: Option[IdentifiedLocation] = location,
        passData: MetadataStorage            = passData,
        diagnostics: DiagnosticStorage       = diagnostics,
        id: Identifier                       = id
      ): Type = {
        val res = Type(name, tpe, location, passData, diagnostics)
        res.id = id
        res
      }

      /** @inheritdoc */
      override def duplicate(
        keepLocations: Boolean   = true,
        keepMetadata: Boolean    = true,
        keepDiagnostics: Boolean = true,
        keepIdentifiers: Boolean = false
      ): Type =
        copy(
          name = name.duplicate(
            keepLocations,
            keepMetadata,
            keepDiagnostics,
            keepIdentifiers
          ),
          tpe = tpe.duplicate(
            keepLocations,
            keepMetadata,
            keepDiagnostics,
            keepIdentifiers
          ),
          location = if (keepLocations) location else None,
          passData =
            if (keepMetadata) passData.duplicate else MetadataStorage(),
          diagnostics =
            if (keepDiagnostics) diagnostics.copy else DiagnosticStorage(),
          id = if (keepIdentifiers) id else randomId
        )

      /** @inheritdoc */
      override def mapExpressions(fn: Expression => Expression): Type = {
        copy(name = name.mapExpressions(fn), tpe = tpe.mapExpressions(fn))
      }

      /** @inheritdoc */
      override def toString: String =
        s"""
           |IR.Case.Pattern.Type(
           |name = $name,
           |tpe = $tpe,
           |location = $location,
           |passData = ${this.showPassData},
           |diagnostics = $diagnostics,
           |id = $id
           |)
           |""".toSingleLine

      /** @inheritdoc */
      override def setLocation(location: Option[IdentifiedLocation]): Type =
        copy(location = location)

      /** @inheritdoc */
      override def children: List[IR] = List(name, tpe)

      /** @inheritdoc */
      override def showCode(indent: Int): String =
        s"${name.showCode(indent)} : ${tpe.showCode()}"
    }

    /** A dummy pattern used for storing documentation comments between branches
      * in a pattern match.
      *
      * To store a documentation comment next to a branch, a dummy branch is
      * created with its pattern being an instance of this Doc and expression
      * being empty.
      *
      * @param doc the documentation entity
      * @param location the source location that the node corresponds to
      * @param passData the pass metadata associated with this node
      * @param diagnostics compiler diagnostics for this node
      */
    final case class Documentation(
      doc: String,
      override val location: Option[IdentifiedLocation],
      override val passData: MetadataStorage      = MetadataStorage(),
      override val diagnostics: DiagnosticStorage = DiagnosticStorage()
    ) extends Pattern {
      override protected var id: Identifier = randomId

      /** @inheritdoc */
      override def mapExpressions(fn: Expression => Expression): Documentation =
        this

      /** @inheritdoc */
      override def setLocation(
        location: Option[IdentifiedLocation]
      ): Documentation =
        copy(location = location)

      /** Creates a copy of `this`.
        *
        * @param doc the documentation entity
        * @param location the source location for this IR node
        * @param passData any pass metadata associated with this node
        * @param diagnostics compiler diagnostics for this node
        * @param id the new identifier for this node
        * @return a copy of `this`, updated with the provided values
        */
      def copy(
        doc: String                          = doc,
        location: Option[IdentifiedLocation] = location,
        passData: MetadataStorage            = passData,
        diagnostics: DiagnosticStorage       = diagnostics,
        id: Identifier                       = id
      ): Documentation = {
        val res = Documentation(doc, location, passData, diagnostics)
        res.id = id
        res
      }

      /** @inheritdoc */
      override def duplicate(
        keepLocations: Boolean,
        keepMetadata: Boolean,
        keepDiagnostics: Boolean = true,
        keepIdentifiers: Boolean = false
      ): Documentation =
        copy(
          doc,
          location = if (keepLocations) location else None,
          passData =
            if (keepMetadata) passData.duplicate else MetadataStorage(),
          diagnostics =
            if (keepDiagnostics) diagnostics.copy else DiagnosticStorage(),
          id = if (keepIdentifiers) id else randomId
        )

      /** @inheritdoc */
      override def children: List[IR] = Nil

      /** @inheritdoc */
      override def toString: String =
        //|doc = $doc,
        s"""
           |IR.Case.Pattern.Doc(
           |location = $location,
           |passData = ${this.showPassData},
           |diagnostics = $diagnostics,
           |id = $id
           |)
           |""".toSingleLine

      /** @inheritdoc */
      override def showCode(indent: Int): String = s"## $doc"
    }
  }

  // === Comments =============================================================

  /** Enso comment entities. */
  sealed trait Comment extends Expression with Module.Scope.Definition {

    /** @inheritdoc */
    override def mapExpressions(fn: Expression => Expression): Comment

    /** @inheritdoc */
    override def setLocation(location: Option[IdentifiedLocation]): Comment

    /** @inheritdoc */
    override def duplicate(
      keepLocations: Boolean   = true,
      keepMetadata: Boolean    = true,
      keepDiagnostics: Boolean = true,
      keepIdentifiers: Boolean = false
    ): Comment
  }
  object Comment {

    /** A documentation comment in the Enso source.
      *
      * @param doc the documentation entity
      * @param location the source location that the node corresponds to
      * @param passData the pass metadata associated with this node
      * @param diagnostics compiler diagnostics for this node
      */
    sealed case class Documentation(
      doc: String,
      override val location: Option[IdentifiedLocation],
      override val passData: MetadataStorage      = MetadataStorage(),
      override val diagnostics: DiagnosticStorage = DiagnosticStorage()
    ) extends Comment
        with IRKind.Primitive {
      override protected var id: Identifier = randomId

      /** Creates a copy of `this`.
        *
        * @param doc the documentation of `commented`
        * @param location the source location that the node corresponds to
        * @param passData the pass metadata associated with this node
        * @param diagnostics compiler diagnostics for this node
        * @param id the identifier for the new node
        * @return a copy of `this`, updated with the specified values
        */
      def copy(
        doc: String                          = doc,
        location: Option[IdentifiedLocation] = location,
        passData: MetadataStorage            = passData,
        diagnostics: DiagnosticStorage       = diagnostics,
        id: Identifier                       = id
      ): Documentation = {
        val res = Documentation(doc, location, passData, diagnostics)
        res.id = id
        res
      }

      /** @inheritdoc */
      override def duplicate(
        keepLocations: Boolean   = true,
        keepMetadata: Boolean    = true,
        keepDiagnostics: Boolean = true,
        keepIdentifiers: Boolean = false
      ): Documentation =
        copy(
          location = if (keepLocations) location else None,
          passData =
            if (keepMetadata) passData.duplicate else MetadataStorage(),
          diagnostics =
            if (keepDiagnostics) diagnostics.copy else DiagnosticStorage(),
          id = if (keepIdentifiers) id else randomId
        )

      /** @inheritdoc */
      override def setLocation(
        location: Option[IdentifiedLocation]
      ): Documentation = copy(location = location)

      /** @inheritdoc */
      override def mapExpressions(
        fn: Expression => Expression
      ): Documentation = this

      /** @inheritdoc */
      override def toString: String =
        //|doc = ${doc.replaceAll("\n", "\\$")},
        s"""
        |IR.Comment.Documentation(
<<<<<<< HEAD
=======
        |location = $location,
        |passData = ${this.showPassData},
        |diagnostics = $diagnostics,
        |id = $id
>>>>>>> bd2b6cc9
        |)
        |""".toSingleLine

      /** @inheritdoc */
      override def children: List[IR] = List()

      /** @inheritdoc */
      override def showCode(indent: Int): String =
        s"## $doc"
    }
  }

  // === Foreign ==============================================================

  /** Foreign code entities. */
  sealed trait Foreign extends Expression {

    /** @inheritdoc */
    override def mapExpressions(fn: Expression => Expression): Foreign

    /** @inheritdoc */
    override def setLocation(location: Option[IdentifiedLocation]): Foreign

    /** @inheritdoc */
    override def duplicate(
      keepLocations: Boolean   = true,
      keepMetadata: Boolean    = true,
      keepDiagnostics: Boolean = true,
      keepIdentifiers: Boolean = false
    ): Foreign
  }
  object Foreign {

    /** A foreign code definition in Enso.
      *
      * @param lang the foreign language being written
      * @param code the code written in `lang`
      * @param location the source location that the node corresponds to
      * @param passData the pass metadata associated with this node
      * @param diagnostics compiler diagnostics for this node
      */
    sealed case class Definition(
      lang: EpbParser.ForeignLanguage,
      code: String,
      override val location: Option[IdentifiedLocation],
      override val passData: MetadataStorage      = MetadataStorage(),
      override val diagnostics: DiagnosticStorage = DiagnosticStorage()
    ) extends Foreign
        with IRKind.Primitive {
      override protected var id: Identifier = randomId

      /** Creates a copy of `this`.
        *
        * @param lang the foreign language being written
        * @param code the code written in `lang`
        * @param location the source location that the node corresponds to
        * @param passData the pass metadata associated with this node
        * @param diagnostics compiler diagnostics for this node
        * @param id the identifier for the new node
        * @return a copy of `this`, updated with the specified values
        */
      def copy(
        lang: EpbParser.ForeignLanguage      = lang,
        code: String                         = code,
        location: Option[IdentifiedLocation] = location,
        passData: MetadataStorage            = passData,
        diagnostics: DiagnosticStorage       = diagnostics,
        id: Identifier                       = id
      ): Definition = {
        val res = Definition(lang, code, location, passData, diagnostics)
        res.id = id
        res
      }

      /** @inheritdoc */
      override def duplicate(
        keepLocations: Boolean   = true,
        keepMetadata: Boolean    = true,
        keepDiagnostics: Boolean = true,
        keepIdentifiers: Boolean = false
      ): Definition =
        copy(
          location = if (keepLocations) location else None,
          passData =
            if (keepMetadata) passData.duplicate else MetadataStorage(),
          diagnostics =
            if (keepDiagnostics) diagnostics.copy else DiagnosticStorage(),
          id = if (keepIdentifiers) id else randomId
        )

      /** @inheritdoc */
      override def setLocation(
        location: Option[IdentifiedLocation]
      ): Definition = copy(location = location)

      /** @inheritdoc */
      override def mapExpressions(fn: Expression => Expression): Definition =
        this

      /** @inheritdoc */
      override def toString: String =
        s"""
        |IR.Foreign.Definition(
        |lang = $lang,
        |code = $code,
        |location = $location,
        |passData = ${this.showPassData},
        |diagnostics = $diagnostics,
        |id = $id
        |)
        |""".toSingleLine

      /** @inheritdoc */
      override def children: List[IR] = List()

      /** @inheritdoc */
      override def showCode(indent: Int): String = "FOREIGN DEF"
    }
  }

  // === Diagnostics ==========================================================

  /** A representation of various kinds of diagnostic in the IR. */
  sealed trait Diagnostic extends Serializable {

    /** @return a human-readable description of this error condition.
      */
    def message: String

    /** The location at which the diagnostic occurs. */
    val location: Option[IdentifiedLocation]

    /** The important keys identifying identity of the diagnostic
      */
    def diagnosticKeys(): Array[Any]
  }
  object Diagnostic {

    /** Represents the various kinds of diagnostics in the IR. */
    sealed trait Kind
    object Kind {

      /** Diagnostics that should be reported during the static compilation
        * phase of execution.
        */
      sealed trait Static extends Kind

      /** Diagnostics that should remain at runtime for display during
        * interactive execution.
        */
      sealed trait Interactive extends Kind
    }
  }

  // === Warnings =============================================================

  /** A trait for all warnings in Enso's IR. */
  sealed trait Warning extends Diagnostic
  object Warning {

    /** Warnings about unused language entities. */
    sealed trait Unused extends Warning {
      val name: IR.Name
    }
    object Unused {

      /** A warning about an unused function argument.
        *
        * @param name the name that is unused
        */
      sealed case class FunctionArgument(override val name: Name)
          extends Unused {
        override def message: String = s"Unused function argument ${name.name}."

        override def diagnosticKeys(): Array[Any] = Array(name.name)

        override def toString: String = s"Unused.FunctionArgument(${name.name})"

        override val location: Option[IdentifiedLocation] = name.location
      }

      sealed case class PatternBinding(override val name: Name) extends Unused {
        override def message: String = s"Unused pattern binding ${name.name}."

        override def diagnosticKeys(): Array[Any] = Array(name.name)

        override def toString: String = s"Unused.PatternBinding(${name.name})"

        override val location: Option[IdentifiedLocation] = name.location
      }

      /** A warning about an unused binding.
        *
        * @param name the name that is unused
        */
      sealed case class Binding(override val name: Name) extends Unused {
        override def message: String = s"Unused variable ${name.name}."

        override def diagnosticKeys(): Array[Any] = Array(name.name)

        override def toString: String = s"Unused.Binding(${name.name})"

        override val location: Option[IdentifiedLocation] = name.location
      }
    }

    /** Warnings for unreachable code. */
    sealed trait Unreachable extends Warning {
      val location: Option[IdentifiedLocation]
    }
    object Unreachable {

      /** A warning for unreachable branches in a case expression.
        *
        * @param location the location of the unreachable branches
        */
      sealed case class Branches(
        override val location: Option[IdentifiedLocation]
      ) extends Unreachable {
        val atLocation =
          if (location.isDefined) { s" at location ${location.get}" }
          else                    { ""                              }

        override def message: String = s"Unreachable case branches$atLocation."

        override def diagnosticKeys(): Array[Any] = Array(atLocation)
      }
    }

    /** A warning about a `@Tail_Call` annotation placed in a non-tail
      * position.
      * @param location the location of the annotated application
      */
    case class WrongTco(override val location: Option[IdentifiedLocation])
        extends Warning {
      override def message: String =
        "A @Tail_Call annotation was placed in a non-tail-call position."

      override def diagnosticKeys(): Array[Any] = Array()
    }

    /** A warning about a `@Builtin_Method` annotation placed in a method
      * with unexpected body.
      * @param location the location of the annotated application
      */
    case class WrongBuiltinMethod(
      override val location: Option[IdentifiedLocation]
    ) extends Warning {
      override def message: String =
        "A @Builtin_Method annotation allows only the name of the builtin node in the body."

      override def diagnosticKeys(): Array[Any] = Array()
    }

    /** A warning raised when a method is defined with a `self` parameter defined
      * not in the first position in the parameters' list.`
      *
      * @param ir the annotated application
      * @param paramPosition the reason why the annotation cannot be obeyed
      */
    case class WrongSelfParameterPos(
      funName: IR.Name,
      ir: IR,
      paramPosition: Int
    ) extends Warning {
      override val location: Option[IdentifiedLocation] = ir.location
      override def message: String =
        s"${funName.name}: Self parameter should be declared as the first parameter. Instead its position is: ${paramPosition + 1}."

      override def diagnosticKeys(): Array[Any] =
        Array(ir.showCode(), paramPosition)
    }

    /** Warnings about shadowing names. */
    sealed trait Shadowed extends Warning {

      /** The [[IR]] shadowing the warned expression. */
      val shadower: IR
    }
    object Shadowed {

      /** A warning that a later-defined lambda parameter shadows an
        * earlier-defined lambda parameter.
        *
        * @param shadowedName the name being shadowed
        * @param shadower the expression shadowing `warnedExpr`
        * @param location the location at which the shadowing takes place
        */
      sealed case class FunctionParam(
        shadowedName: String,
        override val shadower: IR,
        override val location: Option[IdentifiedLocation]
      ) extends Shadowed {
        override def message: String =
          s"The argument $shadowedName is shadowed by $shadower"

        override def diagnosticKeys(): Array[Any] =
          Array(shadowedName, shadower)
      }

      /** A warning that a later-defined pattern variable shadows an
        * earlier-defined pattern variable.
        *
        * @param shadowedName the name being shadowed
        * @param shadower the expression shadowing `warnedExpr`
        * @param location the location at which the shadowing takes place
        */
      sealed case class PatternBinding(
        shadowedName: String,
        override val shadower: IR,
        override val location: Option[IdentifiedLocation]
      ) extends Shadowed {
        override def message: String =
          s"The pattern field $shadowedName is shadowed by $shadower."

        override def diagnosticKeys(): Array[Any] =
          Array(shadowedName, shadower)
      }

      /** A warning that a submodule is being shadowed by the type of the same name
        * therefore preventing the user from accessing the module via a qualified name.
        *
        * @param typename the type name shadowing the module
        * @param moduleName the module being shadowed
        * @param shadower the expression shadowing `moduleName`
        * @param location the location at which the shadowing takes place
        */
      sealed case class SyntheticModule(
        typeName: String,
        moduleName: IR.Name.Qualified,
        override val shadower: IR,
        override val location: Option[IdentifiedLocation]
      ) extends Shadowed {
        override def message: String =
          s"""Declaration of type $typeName shadows module ${moduleName.name} making it inaccessible via a qualified name."""
        override def diagnosticKeys(): Array[Any] =
          Array(typeName, moduleName, shadower)

      }
    }

    /** A warning raised when a call is annotated with `@Auto_Parallel`, but the
      * annotation cannot be obeyed.
      *
      * @param ir the annotated application
      * @param reason the reason why the annotation cannot be obeyed
      */
    case class FailedParallelism(
      ir: IR,
      reason: String
    ) extends Warning {
      override val location: Option[IdentifiedLocation] = ir.location
      override def message: String =
        s"The expression ${ir.showCode()} could not be parallelised: $reason."

      override def diagnosticKeys(): Array[Any] = Array(ir.showCode(), reason)
    }

    case class NonUnitTypeUsedOnValueLevel(ir: IR.Name, context: String)
        extends Warning {

      /** @return a human-readable description of this error condition.
        */
      override def message: String =
        s"A non-unit type ${ir.name} is used on value level (in ${context})." +
        " This is probably an error."

      /** The location at which the diagnostic occurs. */
      override val location: Option[IdentifiedLocation] = ir.location

      /** The important keys identifying identity of the diagnostic
        */
      override def diagnosticKeys(): Array[Any] = Array(ir.name)
    }
  }

  // === Errors ===============================================================

  /** A trait for all errors in Enso's IR. */
  sealed trait Error
      extends Expression
      with IR.Module.Scope.Definition
      with Diagnostic {

    /** @inheritdoc */
    override def mapExpressions(fn: Expression => Expression): Error

    /** @inheritdoc */
    override def setLocation(location: Option[IdentifiedLocation]): Error

    /** @inheritdoc */
    override def duplicate(
      keepLocations: Boolean   = true,
      keepMetadata: Boolean    = true,
      keepDiagnostics: Boolean = true,
      keepIdentifiers: Boolean = false
    ): Error
  }
  object Error {

    /** An error resulting from processing conversion methods.
      *
      * @param storedIr the IR that contains the error
      * @param reason the explanation for the error
      * @param passData the pass metadata associated with this node
      * @param diagnostics compiler dianostics for this node
      */
    sealed case class Conversion(
      storedIr: IR,
      reason: Conversion.Reason,
      override val passData: MetadataStorage      = MetadataStorage(),
      override val diagnostics: DiagnosticStorage = DiagnosticStorage()
    ) extends Error
        with Diagnostic.Kind.Interactive
        with IRKind.Primitive
        with IR.Name {
      override val name: String = "conversion_error"

      override def mapExpressions(fn: Expression => Expression): Conversion =
        this

      override def setLocation(
        location: Option[IdentifiedLocation]
      ): Conversion = {
        copy(storedIr = storedIr.setLocation(location))
      }

      /** Create a copy of `this`.
        *
        * @param storedIr the IR that contains the error
        * @param reason the explanation for the error
        * @param passData the pass metadata associated with this node
        * @param diagnostics compiler dianostics for this node
        * @param id the identifier for the new node
        * @return a copy of `this`, updated with the specified values
        */
      def copy(
        storedIr: IR                   = storedIr,
        reason: Conversion.Reason      = reason,
        passData: MetadataStorage      = passData,
        diagnostics: DiagnosticStorage = diagnostics,
        id: Identifier                 = id
      ): Conversion = {
        val res = Conversion(storedIr, reason, passData, diagnostics)
        res.id = id
        res
      }

      /** @inheritdoc */
      override def duplicate(
        keepLocations: Boolean,
        keepMetadata: Boolean,
        keepDiagnostics: Boolean = true,
        keepIdentifiers: Boolean = false
      ): Conversion = {
        copy(
          storedIr = storedIr.duplicate(
            keepLocations,
            keepMetadata,
            keepDiagnostics,
            keepIdentifiers
          ),
          passData =
            if (keepMetadata) passData.duplicate else MetadataStorage(),
          diagnostics =
            if (keepDiagnostics) diagnostics.copy else DiagnosticStorage(),
          id = if (keepIdentifiers) id else randomId
        )
      }

      /** @inheritdoc */
      override def children: List[IR] = List(storedIr)

      /** @inheritdoc */
      override protected var id: Identifier = randomId

      /** @inheritdoc */
      override def showCode(indent: Int): String =
        s"(Error: ${storedIr.showCode(indent)})"

      /** @inheritdoc */
      override def message: String = reason.explain

      override def diagnosticKeys(): Array[Any] = Array(reason.explain)

      /** @inheritdoc */
      override val location: Option[IdentifiedLocation] = storedIr.location
    }
    object Conversion {

      /** The reason for the error. */
      sealed trait Reason {
        def explain: String
      }

      case object MissingArgs extends Reason {
        override def explain: String =
          "A conversion definition must have at least one argument."
      }

      case object UnsupportedSourceType extends Reason {
        override def explain: String =
          "Arbitrary expressions are not yet supported as source types."
      }

      case class MissingSourceType(argName: String) extends Reason {
        override def explain: String =
          s"The argument `$argName` does not define a source type."
      }

      case class MissingSelfParam(argName: String) extends Reason {
        override def explain: String =
          s"""|Conversion definition must have an explicit `self` parameter in the first position.
              |Got `$argName` instead.""".stripMargin
      }

      case class NonDefaultedArgument(argName: String) extends Reason {
        override def explain: String =
          s"Additional arguments in a conversion must have a default, but " +
          s"`$argName` does not."
      }

      case class SuspendedSourceArgument(argName: String) extends Reason {
        override def explain: String =
          s"The `that` type argument in a conversion (here $argName) cannot " +
          s"be suspended."
      }

      case class InvalidSourceArgumentName(argName: String) extends Reason {
        override def explain: String =
          s"The source type argument must be ignored or named `that`, but" +
          s" ${argName} was found."
      }
    }

    /** A representation of an error resulting from name resolution.
      *
      * @param originalName the original name that could not be resolved
      * @param reason the cause of this error
      * @param passData the pass metadata associated with this node
      * @param diagnostics compiler diagnostics for this node
      */
    sealed case class Resolution(
      originalName: IR.Name,
      reason: Resolution.Reason,
      override val passData: MetadataStorage      = MetadataStorage(),
      override val diagnostics: DiagnosticStorage = DiagnosticStorage()
    ) extends Error
        with Diagnostic.Kind.Interactive
        with IRKind.Primitive
        with IR.Name {
      override val name: String = originalName.name

      override def mapExpressions(fn: Expression => Expression): Resolution =
        this

      override def setLocation(
        location: Option[IdentifiedLocation]
      ): Resolution =
        copy(originalName = originalName.setLocation(location))

      /** Creates a copy of `this`.
        *
        * @param originalName the original name that could not be resolved
        * @param reason the cause of this error
        * @param passData the pass metadata associated with this node
        * @param diagnostics compiler diagnostics for this node
        * @param id the identifier for the new node
        * @return a copy of `this`, updated with the specified values
        */
      def copy(
        originalName: IR.Name          = originalName,
        reason: Resolution.Reason      = reason,
        passData: MetadataStorage      = passData,
        diagnostics: DiagnosticStorage = diagnostics,
        id: Identifier                 = id
      ): Resolution = {
        val res = Resolution(originalName, reason, passData, diagnostics)
        res.id = id
        res
      }

      /** @inheritdoc */
      override def duplicate(
        keepLocations: Boolean   = true,
        keepMetadata: Boolean    = true,
        keepDiagnostics: Boolean = true,
        keepIdentifiers: Boolean = false
      ): Resolution =
        copy(
          originalName = originalName
            .duplicate(
              keepLocations,
              keepMetadata,
              keepDiagnostics,
              keepIdentifiers
            ),
          passData =
            if (keepMetadata) passData.duplicate else MetadataStorage(),
          diagnostics =
            if (keepDiagnostics) diagnostics.copy else DiagnosticStorage(),
          id = randomId
        )

      /** @inheritdoc */
      override def children: List[IR] = List(originalName)

      /** @inheritdoc */
      override protected var id: Identifier = randomId

      /** @inheritdoc */
      override def showCode(indent: Int): String = originalName.showCode(indent)

      /** @inheritdoc */
      override def message: String = reason.explain(originalName)

      override def diagnosticKeys(): Array[Any] = Array(reason)

      /** @inheritdoc */
      override val location: Option[IdentifiedLocation] = originalName.location
    }

    object Resolution {

      /** A representation of a symbol resolution error.
        */
      sealed trait Reason {
        def explain(originalName: IR.Name): String
      }

      case object UnresolvedSequenceMacro extends Reason {
        override def explain(originalName: Name): String =
          "No definition for the sequence macro could be found. Try" +
          " importing the default definition from the Standard.Base module."
      }

      /** An error coming from an unknown annotation name.
        */
      case object UnknownAnnotation extends Reason {
        override def explain(originalName: Name): String =
          s"The annotation ${originalName.name} is not defined."
      }

      /** An error coming from a tail call annotation placed in a syntactically
        * incorrect position.
        */
      case object UnexpectedAnnotation extends Reason {
        override def explain(originalName: Name): String =
          s"Unexpected ${originalName.name} annotation. This annotation can " +
          s"only be used with function applications."
      }

      /** An error coming from an unexpected occurence of a polyglot symbol.
        *
        * @param context the description of a context in which the error
        *                happened.
        */
      case class UnexpectedPolyglot(context: String) extends Reason {
        override def explain(originalName: Name): String =
          s"The name ${originalName.name} resolved to a polyglot symbol, " +
          s"but polyglot symbols are not allowed in $context."
      }

      /** An error coming from an unexpected occurence of a constructor.
        *
        * @param context the description of a context in which the error
        *                happened.
        */
      case class UnexpectedConstructor(context: String) extends Reason {
        override def explain(originalName: Name): String =
          s"The name ${originalName.name} resolved to a constructor, " +
          s"but constructors are not allowed in $context."
      }

      /** An error coming from an unexpected occurence of a static method.
        *
        * @param context the description of a context in which the error
        *                happened.
        */
      case class UnexpectedMethod(context: String) extends Reason {
        override def explain(originalName: Name): String =
          s"The name ${originalName.name} resolved to a method, " +
          s"but methods are not allowed in $context."
      }

      /** An error coming from an unexpected occurence of a module.
        *
        * @param context the description of a context in which the error
        *                happened.
        */
      case class UnexpectedModule(context: String) extends Reason {
        override def explain(originalName: Name): String =
          s"The name ${originalName.name} resolved to a module, " +
          s"but modules are not allowed in $context."
      }

      /** An error coming from an unexpected occurence of a type.
        *
        * @param context the description of a context in which the error
        *                happened.
        */
      case class UnexpectedType(context: String) extends Reason {
        override def explain(originalName: Name): String =
          s"The name ${originalName.name} resolved to a type, " +
          s"but types are not allowed in $context."
      }

      /** An error coming from usage of an undefined variable name.
        */
      case object VariableNotInScope extends Reason {
        override def explain(originalName: Name): String =
          s"Variable `${originalName.name}` is not defined."
      }

      /** An error coming from name resolver.
        *
        * @param err the original error.
        */
      case class ResolverError(err: BindingsMap.ResolutionError)
          extends Reason {

        /** Provides a human-readable explanation of the error.
          * @param originalName the original unresolved name.
          * @return a human-readable message.
          */
        override def explain(originalName: IR.Name): String =
          err match {
            case BindingsMap.ResolutionAmbiguous(candidates) =>
              val firstLine =
                s"The name ${originalName.name} is ambiguous. Possible candidates are:"
              val lines = candidates.map {
                case BindingsMap.ResolvedConstructor(
                      definitionType,
                      cons
                    ) =>
                  s"    Constructor ${cons.name} defined in module ${definitionType.module.getName};"
                case BindingsMap.ResolvedModule(module) =>
                  s"    The module ${module.getName};"
                case BindingsMap.ResolvedPolyglotSymbol(_, symbol) =>
                  s"    The imported polyglot symbol ${symbol.name};"
                case BindingsMap.ResolvedMethod(module, symbol) =>
                  s"    The method ${symbol.name} defined in module ${module.getName}"
                case BindingsMap.ResolvedType(module, typ) =>
                  s"    Type ${typ.name} defined in module ${module.getName}"
              }
              (firstLine :: lines).mkString("\n")
            case BindingsMap.ResolutionNotFound =>
              s"The name `${originalName.name}` could not be found."
          }

      }
    }

    /** A representation of an error resulting from wrong pattern matches.
      *
      * @param originalPattern pattern that resulted in the error
      * @param reason the cause of this error
      * @param passData the pass metadata associated with this node
      * @param diagnostics compiler diagnostics for this node
      * @return a copy of `this`, updated with the specified values
      */
    sealed case class Pattern(
      originalPattern: IR.Pattern,
      reason: Pattern.Reason,
      override val passData: MetadataStorage      = MetadataStorage(),
      override val diagnostics: DiagnosticStorage = DiagnosticStorage()
    ) extends Error
        with Diagnostic.Kind.Interactive
        with IR.Pattern {
      override def mapExpressions(fn: Expression => Expression): Pattern =
        copy(originalPattern = originalPattern.mapExpressions(fn))

      override def setLocation(location: Option[IdentifiedLocation]): Pattern =
        copy(originalPattern = originalPattern.setLocation(location))

      /** Creates a copy of `this`.
        *
        * @param originalPattern the pattern that resulted in the error
        * @param reason the cause of this error
        * @param passData the pass metadata associated with this node
        * @param diagnostics compiler diagnostics for this node
        * @param id the identifier for the new node
        * @return a copy of `this`, updated with the specified values
        */
      def copy(
        originalPattern: IR.Pattern    = originalPattern,
        reason: Pattern.Reason         = reason,
        passData: MetadataStorage      = passData,
        diagnostics: DiagnosticStorage = diagnostics,
        id: Identifier                 = id
      ): Pattern = {
        val res = Pattern(originalPattern, reason, passData, diagnostics)
        res.id = id
        res
      }

      /** @inheritdoc */
      override def duplicate(
        keepLocations: Boolean   = true,
        keepMetadata: Boolean    = true,
        keepDiagnostics: Boolean = true,
        keepIdentifiers: Boolean = false
      ): Pattern =
        copy(
          originalPattern = originalPattern
            .duplicate(
              keepLocations,
              keepMetadata,
              keepDiagnostics,
              keepIdentifiers
            ),
          passData =
            if (keepMetadata) passData.duplicate else MetadataStorage(),
          diagnostics =
            if (keepDiagnostics) diagnostics.copy else DiagnosticStorage(),
          id = if (keepIdentifiers) id else randomId
        )

      override def message: String = reason.explain

      override def diagnosticKeys(): Array[Any] = Array(reason)

      override val location: Option[IdentifiedLocation] =
        originalPattern.location

      override def children: List[IR] = List(originalPattern)

      override protected var id: Identifier = randomId

      override def showCode(indent: Int): String =
        originalPattern.showCode(indent)
    }

    object Pattern {

      /** A representation of the reason the pattern is erroneous.
        */
      sealed trait Reason {

        /** Provides a human-readable explanation of the error.
          * @return
          */
        def explain: String
      }

      /** A reason for pattern failing due to wrong arity.
        *
        * @param consName the constructor name.
        * @param expected expected field count.
        * @param actual actual field count.
        */
      case class WrongArity(consName: String, expected: Int, actual: Int)
          extends Reason {
        override def explain: String =
          s"Wrong number of fields when matching on $consName." +
          s" Expected $expected fields, but provided $actual."
      }
    }

    /** A representation of an Enso syntax error.
      *
      * @param ast the erroneous AST
      * @param reason the cause of this error
      * @param passData the pass metadata associated with this node
      * @param diagnostics compiler diagnostics for this node
      */
    sealed case class Syntax(
      at: AnyRef,
      reason: Syntax.Reason,
      override val passData: MetadataStorage      = MetadataStorage(),
      override val diagnostics: DiagnosticStorage = DiagnosticStorage()
    ) extends Error
        with Diagnostic.Kind.Interactive
        with IR.Module.Scope.Definition
        with IR.Module.Scope.Import
        with IRKind.Primitive {
      override protected var id: Identifier = randomId

      def ast: AST = at.asInstanceOf[AST]

      /** Creates a copy of `this`.
        *
        * @param ast the erroneous AST
        * @param reason the cause of this error
        * @param passData the pass metadata associated with this node
        * @param diagnostics compiler diagnostics for this node
        * @param id the identifier for the new node
        * @return a copy of `this`, updated with the specified values
        */
      def copy(
        ast: AnyRef                    = at,
        reason: Syntax.Reason          = reason,
        passData: MetadataStorage      = passData,
        diagnostics: DiagnosticStorage = diagnostics,
        id: Identifier                 = id
      ): Syntax = {
        val res = Syntax(ast, reason, passData, diagnostics)
        res.id = id
        res
      }

      /** @inheritdoc */
      override def duplicate(
        @unused keepLocations: Boolean = true,
        keepMetadata: Boolean          = true,
        keepDiagnostics: Boolean       = true,
        keepIdentifiers: Boolean       = false
      ): Syntax =
        copy(
          passData =
            if (keepMetadata) passData.duplicate else MetadataStorage(),
          diagnostics =
            if (keepDiagnostics) diagnostics.copy else DiagnosticStorage(),
          id = if (keepIdentifiers) id else randomId
        )

      /** @inheritdoc */
      override def setLocation(location: Option[IdentifiedLocation]): Syntax =
        this

      /** @inheritdoc */
      @annotation.nowarn
      override val location: Option[IdentifiedLocation] =
        at match {
          case ast: AST => ast.location.map(IdentifiedLocation(_, ast.id))
          case _        => None
        }

      /** @inheritdoc */
      override def mapExpressions(fn: Expression => Expression): Syntax = this

      /** @inheritdoc */
      override def toString: String =
        s"""
        |IR.Error.Syntax(
        |ast = $at,
        |reason = $reason,
        |location = $location,
        |passData = ${this.showPassData},
        |diagnostics = $diagnostics,
        |id = $id
        |)
        |""".toSingleLine

      /** @inheritdoc */
      override def children: List[IR] = List()

      /** @inheritdoc */
      override def message: String = reason.explanation

      override def diagnosticKeys(): Array[Any] = Array(reason)

      /** @inheritdoc */
      override def showCode(indent: Int): String = "Syntax_Error"
    }
    object Syntax {

      /** A common type for all syntax errors expected by the language.
        */
      sealed trait Reason {

        /** @return a human-readable description of the error.
          */
        def explanation: String
      }

      case object SuspendedArgInAtom extends Reason {
        override def explanation: String =
          "Atoms may not have suspended arguments."
      }

      case class InvalidEscapeSequence(lit: String) extends Reason {
        override def explanation: String = s"Invalid escape sequence $lit."
      }

      case object InvalidBaseInDecimalLiteral extends Reason {
        override def explanation: String =
          "Cannot change base of the fractional part of a number literal."
      }

      case class InvalidBase(base: String) extends Reason {
        override def explanation: String =
          s"$base is not a valid numeric base."
      }

      case class InvalidNumberForBase(base: String, number: String)
          extends Reason {
        override def explanation: String =
          s"$number is not valid in $base."
      }

      case class UnsupportedSyntax(syntaxName: String) extends Reason {
        override def explanation: String =
          s"Syntax is not supported yet: $syntaxName."
      }

      case object InvalidPattern extends Reason {
        override def explanation: String =
          s"Cannot define a pattern outside a pattern context."
      }

      case object InvalidImport extends Reason {
        override def explanation: String =
          s"Imports must have a valid module path."
      }

      case object InvalidStandaloneSignature extends Reason {
        override def explanation: String =
          s"Invalid stand-alone signature expression."
      }

      case class MethodDefinedInline(methodName: String) extends Reason {
        override def explanation: String =
          s"Cannot define $methodName, methods are not supported in the " +
          s"inline flow."
      }

      case object UnexpectedDeclarationInType extends Reason {
        override def explanation: String =
          "Unexpected declaration in the body of a type."
      }

      case object InvalidTypeDefinition extends Reason {
        override def explanation: String =
          "Invalid definition of a type."
      }

      case class TypeDefinedInline(typeName: String) extends Reason {
        override def explanation: String =
          s"Cannot define $typeName, type definitions are not supported " +
          s"in the inline flow."
      }

      case object EmptyParentheses extends Reason {
        override def explanation: String = "Parentheses can't be empty."
      }

      case object UnexpectedExpression extends Reason {
        override def explanation: String = "Unexpected expression."
      }

      case object AmbiguousExpression extends Reason {
        override def explanation: String = "Ambiguous expression."
      }

      case object UnrecognizedToken extends Reason {
        override def explanation: String = "Unrecognized token."
      }

      case object InvalidSuffix extends Reason {
        override def explanation: String = "Invalid suffix."
      }

      case object UnclosedTextLiteral extends Reason {
        override def explanation: String = "Unclosed text literal."
      }

      case object NamedArgInSection extends Reason {
        override def explanation: String = "Named argument in operator section."
      }

      case object NamedArgInOperator extends Reason {
        override def explanation: String = "Named argument in operator section."
      }

      case object InvalidOperatorName extends Reason {
        override def explanation: String = "Invalid operator name."
      }

      case class InvalidForeignDefinition(details: String) extends Reason {
        override def explanation: String =
          s"Invalid foreign definition. $details"
      }
    }

    /** A representation of an invalid piece of IR.
      *
      * @param ir the IR that is invalid
      * @param passData any annotations from compiler passes
      * @param diagnostics compiler diagnostics for this node
      */
    sealed case class InvalidIR(
      ir: IR,
      override val passData: MetadataStorage      = MetadataStorage(),
      override val diagnostics: DiagnosticStorage = DiagnosticStorage()
    ) extends Error
        with Diagnostic.Kind.Static
        with IRKind.Primitive {
      override protected var id: Identifier = randomId

      /** Creates a copy of `this`.
        *
        * @param ir the IR that is invalid
        * @param passData any annotations from compiler passes
        * @param diagnostics compiler diagnostics for this node
        * @param id the identifier for the new node
        * @return a copy of `this`, updated with the specified values
        */
      def copy(
        ir: IR                         = ir,
        passData: MetadataStorage      = passData,
        diagnostics: DiagnosticStorage = diagnostics,
        id: Identifier                 = id
      ): InvalidIR = {
        val res = InvalidIR(ir, passData, diagnostics)
        res.id = id
        res
      }

      /** @inheritdoc */
      override def duplicate(
        keepLocations: Boolean   = true,
        keepMetadata: Boolean    = true,
        keepDiagnostics: Boolean = true,
        keepIdentifiers: Boolean = false
      ): InvalidIR =
        copy(
          ir = ir.duplicate(
            keepLocations,
            keepMetadata,
            keepDiagnostics,
            keepIdentifiers
          ),
          passData =
            if (keepMetadata) passData.duplicate else MetadataStorage(),
          diagnostics =
            if (keepDiagnostics) diagnostics.copy else DiagnosticStorage(),
          id = if (keepIdentifiers) id else randomId
        )

      /** @inheritdoc */
      override def setLocation(
        location: Option[IdentifiedLocation]
      ): InvalidIR = this

      /** @inheritdoc */
      override val location: Option[IdentifiedLocation] = ir.location

      /** @inheritdoc */
      override def mapExpressions(fn: Expression => Expression): InvalidIR =
        this

      /** @inheritdoc */
      override def toString: String =
        s"""
        |IR.Error.InvalidIR(
        |ir = $ir,
        |location = $location,
        |passData = ${this.showPassData},
        |diagnostics = $diagnostics,
        |id = $id
        |)
        |""".toSingleLine

      /** @inheritdoc */
      override def children: List[IR] = List(ir)

      /** @inheritdoc */
      override def message: String =
        "InvalidIR: Please report this as a compiler bug."

      override def diagnosticKeys(): Array[Any] = Array()

      /** @inheritdoc */
      override def showCode(indent: Int): String = "Invalid_Ir"
    }

    /** Errors pertaining to the redefinition of language constructs that are
      * not allowed to be.
      */
    sealed trait Redefined extends Error {

      /** @inheritdoc */
      override def mapExpressions(fn: Expression => Expression): Redefined

      /** @inheritdoc */
      override def setLocation(location: Option[IdentifiedLocation]): Redefined

      /** @inheritdoc */
      override def duplicate(
        keepLocations: Boolean   = true,
        keepMetadata: Boolean    = true,
        keepDiagnostics: Boolean = true,
        keepIdentifiers: Boolean = false
      ): Redefined
    }
    object Redefined {

      /** An error representing the redefinition or incorrect positioning of
        * the `self` argument to methods.
        *
        * @param location the source location of the error
        * @param passData the pass metadata for this node
        * @param diagnostics compiler diagnostics associated with the node
        */
      sealed case class SelfArg(
        override val location: Option[IdentifiedLocation],
        override val passData: MetadataStorage      = MetadataStorage(),
        override val diagnostics: DiagnosticStorage = DiagnosticStorage()
      ) extends Redefined
          with Diagnostic.Kind.Interactive
          with IRKind.Primitive {
        override protected var id: Identifier = randomId

        /** Creates a copy of `self`.
          *
          * @param location the source location of the error
          * @param passData the pass metadata for this node
          * @param diagnostics compiler diagnostics associated with the node
          * @param id the node's identifier
          * @return a copy of `this`, with the specified values updated
          */
        def copy(
          location: Option[IdentifiedLocation] = location,
          passData: MetadataStorage            = passData,
          diagnostics: DiagnosticStorage       = diagnostics,
          id: Identifier                       = id
        ): SelfArg = {
          val res = SelfArg(location, passData, diagnostics)
          res.id = id
          res
        }

        /** @inheritdoc */
        override def duplicate(
          keepLocations: Boolean   = true,
          keepMetadata: Boolean    = true,
          keepDiagnostics: Boolean = true,
          keepIdentifiers: Boolean = false
        ): SelfArg =
          copy(
            location = if (keepLocations) location else None,
            passData =
              if (keepMetadata) passData.duplicate else MetadataStorage(),
            diagnostics =
              if (keepDiagnostics) diagnostics.copy else DiagnosticStorage(),
            id = if (keepIdentifiers) id else randomId
          )

        /** @inheritdoc */
        override def setLocation(
          location: Option[IdentifiedLocation]
        ): SelfArg = copy(location = location)

        /** @inheritdoc */
        override def mapExpressions(fn: Expression => Expression): SelfArg =
          this

        /** @inheritdoc */
        override def message: String =
          "Methods must have only one definition of the `this` argument, and " +
          "it must be the first."

        override def diagnosticKeys(): Array[Any] = Array()

        /** @inheritdoc */
        override def children: List[IR] = List()

        /** @inheritdoc */
        override def showCode(indent: Int): String = "(Redefined This_Arg)"
      }

      /** An error representing the redefinition of a conversion in a given
        * module. This is also known as a method overload.
        *
        * @param targetType the name of the atom the conversion was being
        *                 redefined on
        * @param sourceType the source type for the conversion
        * @param location the location in the source to which this error
        *                 corresponds
        * @param passData the pass metadata for the error
        * @param diagnostics any diagnostics associated with this error.
        */
      sealed case class Conversion(
        targetType: Option[IR.Name],
        sourceType: IR.Name,
        override val location: Option[IdentifiedLocation],
        override val passData: MetadataStorage      = MetadataStorage(),
        override val diagnostics: DiagnosticStorage = DiagnosticStorage()
      ) extends Redefined
          with Diagnostic.Kind.Interactive
          with Module.Scope.Definition
          with IRKind.Primitive {
        override protected var id: Identifier = randomId

        /** Creates a copy of `this`.
          *
          * @param targetType the name of the atom the conversion was being
          *                 redefined on
          * @param sourceType the source type for the conversion
          * @param location the location in the source to which this error
          *                 corresponds
          * @param passData the pass metadata for the error
          * @param diagnostics any diagnostics associated with this error.
          * @param id the identifier for the node
          * @return a copy of `this`, updated with the specified values
          */
        def copy(
          targetType: Option[IR.Name]          = targetType,
          sourceType: IR.Name                  = sourceType,
          location: Option[IdentifiedLocation] = location,
          passData: MetadataStorage            = passData,
          diagnostics: DiagnosticStorage       = diagnostics,
          id: Identifier                       = id
        ): Conversion = {
          val res =
            Conversion(targetType, sourceType, location, passData, diagnostics)
          res.id = id
          res
        }

        /** @inheritdoc */
        override def duplicate(
          keepLocations: Boolean   = true,
          keepMetadata: Boolean    = true,
          keepDiagnostics: Boolean = true,
          keepIdentifiers: Boolean = false
        ): Conversion =
          copy(
            targetType = targetType.map(
              _.duplicate(
                keepLocations,
                keepMetadata,
                keepDiagnostics,
                keepIdentifiers
              )
            ),
            sourceType = sourceType
              .duplicate(
                keepLocations,
                keepMetadata,
                keepDiagnostics,
                keepIdentifiers
              ),
            location = if (keepLocations) location else None,
            passData =
              if (keepMetadata) passData.duplicate else MetadataStorage(),
            diagnostics =
              if (keepDiagnostics) diagnostics.copy else DiagnosticStorage(),
            id = if (keepIdentifiers) id else randomId
          )

        /** @inheritdoc */
        override def setLocation(
          location: Option[IdentifiedLocation]
        ): Conversion =
          copy(location = location)

        /** @inheritdoc */
        override def message: String =
          s"Method overloads are not supported: ${targetType.map(_.name + ".").getOrElse("")}from " +
          s"${sourceType.showCode()} is defined multiple times in this module."

        override def diagnosticKeys(): Array[Any] = targetType
          .map(_.name :: sourceType.showCode() :: Nil)
          .getOrElse(sourceType.showCode() :: Nil)
          .toArray

        /** @inheritdoc */
        override def mapExpressions(fn: Expression => Expression): Conversion =
          this

        /** @inheritdoc */
        override def toString: String =
          s"""
             |IR.Error.Redefined.Method(
             |targetType = $targetType,
             |sourceType = $sourceType,
             |location = $location,
             |passData = ${this.showPassData},
             |diagnostics = $diagnostics,
             |id = $id
             |)
             |""".stripMargin

        /** @inheritdoc */
        override def children: List[IR] =
          targetType
            .map(_ :: sourceType :: Nil)
            .getOrElse(sourceType :: Nil)

        /** @inheritdoc */
        override def showCode(indent: Int): String =
          s"(Redefined (Conversion ${targetType.map(_.showCode() + ".").getOrElse("")}from $sourceType))"
      }

      /** An error representing the redefinition of a method in a given module.
        * This is also known as a method overload.
        *
        * @param atomName the name of the atom the method was being redefined on
        * @param methodName the method name being redefined on `atomName`
        * @param location the location in the source to which this error
        *                 corresponds
        * @param passData the pass metadata for the error
        * @param diagnostics any diagnostics associated with this error.
        */
      sealed case class Method(
        atomName: Option[IR.Name],
        methodName: IR.Name,
        override val location: Option[IdentifiedLocation],
        override val passData: MetadataStorage      = MetadataStorage(),
        override val diagnostics: DiagnosticStorage = DiagnosticStorage()
      ) extends Redefined
          with Diagnostic.Kind.Interactive
          with Module.Scope.Definition
          with IRKind.Primitive {
        override protected var id: Identifier = randomId

        /** Creates a copy of `this`.
          *
          * @param atomName the name of the atom the method was being redefined on
          * @param methodName the method name being redefined on `atomName`
          * @param location the location in the source to which this error
          *                 corresponds
          * @param passData the pass metadata for the error
          * @param diagnostics any diagnostics associated with this error.
          * @param id the identifier for the node
          * @return a copy of `this`, updated with the specified values
          */
        def copy(
          atomName: Option[IR.Name]            = atomName,
          methodName: IR.Name                  = methodName,
          location: Option[IdentifiedLocation] = location,
          passData: MetadataStorage            = passData,
          diagnostics: DiagnosticStorage       = diagnostics,
          id: Identifier                       = id
        ): Method = {
          val res =
            Method(atomName, methodName, location, passData, diagnostics)
          res.id = id
          res
        }

        /** @inheritdoc */
        override def duplicate(
          keepLocations: Boolean   = true,
          keepMetadata: Boolean    = true,
          keepDiagnostics: Boolean = true,
          keepIdentifiers: Boolean = false
        ): Method =
          copy(
            atomName = atomName.map(
              _.duplicate(
                keepLocations,
                keepMetadata,
                keepDiagnostics,
                keepIdentifiers
              )
            ),
            methodName = methodName
              .duplicate(
                keepLocations,
                keepMetadata,
                keepDiagnostics,
                keepIdentifiers
              ),
            location = if (keepLocations) location else None,
            passData =
              if (keepMetadata) passData.duplicate else MetadataStorage(),
            diagnostics =
              if (keepDiagnostics) diagnostics.copy else DiagnosticStorage(),
            id = if (keepIdentifiers) id else randomId
          )

        /** @inheritdoc */
        override def setLocation(location: Option[IdentifiedLocation]): Method =
          copy(location = location)

        /** @inheritdoc */
        override def message: String =
          s"Method overloads are not supported: ${atomName.map(_.name + ".").getOrElse("")}" +
          s"${methodName.name} is defined multiple times in this module."

        override def diagnosticKeys(): Array[Any] = {
          atomName
            .map(_.name :: methodName.name :: Nil)
            .getOrElse(methodName.name :: Nil)
            .toArray
        }

        /** @inheritdoc */
        override def mapExpressions(fn: Expression => Expression): Method = this

        /** @inheritdoc */
        override def toString: String =
          s"""
             |IR.Error.Redefined.Method(
             |atomName = $atomName,
             |methodName = $methodName,
             |location = $location,
             |passData = ${this.showPassData},
             |diagnostics = $diagnostics,
             |id = $id
             |)
             |""".stripMargin

        /** @inheritdoc */
        override def children: List[IR] =
          atomName
            .map(_ :: methodName :: Nil)
            .getOrElse(methodName :: Nil)

        /** @inheritdoc */
        override def showCode(indent: Int): String =
          s"(Redefined (Method ${atomName.map(_.showCode() + ".").getOrElse("")}$methodName))"
      }

      /** An error representing the redefinition of a method in a given module,
        * when the module defines a method with the same name as an atom.
        * This is also known as a name clash.
        *
        * @param atomName the name of the atom that clashes with the method
        * @param methodName the method name being redefined in the module
        * @param location the location in the source to which this error
        *                 corresponds
        * @param passData the pass metadata for the error
        * @param diagnostics any diagnostics associated with this error.
        */
      sealed case class MethodClashWithAtom(
        atomName: IR.Name,
        methodName: IR.Name,
        override val location: Option[IdentifiedLocation],
        override val passData: MetadataStorage      = MetadataStorage(),
        override val diagnostics: DiagnosticStorage = DiagnosticStorage()
      ) extends Redefined
          with Diagnostic.Kind.Interactive
          with Module.Scope.Definition
          with IRKind.Primitive {
        override protected var id: Identifier = randomId

        /** Creates a copy of `this`.
          *
          * @param atomName the name of the atom that clashes with the method
          * @param methodName the method name being redefined in the module
          * @param location the location in the source to which this error
          *                 corresponds
          * @param passData the pass metadata for the error
          * @param diagnostics any diagnostics associated with this error.
          * @param id the identifier for the node
          * @return a copy of `this`, updated with the specified values
          */
        def copy(
          atomName: IR.Name                    = atomName,
          methodName: IR.Name                  = methodName,
          location: Option[IdentifiedLocation] = location,
          passData: MetadataStorage            = passData,
          diagnostics: DiagnosticStorage       = diagnostics,
          id: Identifier                       = id
        ): MethodClashWithAtom = {
          val res = MethodClashWithAtom(
            atomName,
            methodName,
            location,
            passData,
            diagnostics
          )
          res.id = id
          res
        }

        /** @inheritdoc */
        override def duplicate(
          keepLocations: Boolean   = true,
          keepMetadata: Boolean    = true,
          keepDiagnostics: Boolean = true,
          keepIdentifiers: Boolean = false
        ): MethodClashWithAtom =
          copy(
            atomName = atomName.duplicate(
              keepLocations,
              keepMetadata,
              keepDiagnostics,
              keepIdentifiers
            ),
            methodName = methodName
              .duplicate(
                keepLocations,
                keepMetadata,
                keepDiagnostics,
                keepIdentifiers
              ),
            location = if (keepLocations) location else None,
            passData =
              if (keepMetadata) passData.duplicate else MetadataStorage(),
            diagnostics =
              if (keepDiagnostics) diagnostics.copy else DiagnosticStorage(),
            id = if (keepIdentifiers) id else randomId
          )

        /** @inheritdoc */
        override def setLocation(
          location: Option[IdentifiedLocation]
        ): MethodClashWithAtom =
          copy(location = location)

        /** @inheritdoc */
        override def message: String =
          s"Method definitions with the same name as atoms are not supported. " +
          s"Method ${methodName.name} clashes with the atom ${atomName.name} in this module."

        override def diagnosticKeys(): Array[Any] =
          Array(methodName.name, atomName.name)

        /** @inheritdoc */
        override def mapExpressions(
          fn: Expression => Expression
        ): MethodClashWithAtom =
          this

        /** @inheritdoc */
        override def toString: String =
          s"""
             |IR.Error.Redefined.MethodClashWithAtom(
             |atomName = $atomName,
             |methodName = $methodName,
             |location = $location,
             |passData = ${this.showPassData},
             |diagnostics = $diagnostics,
             |id = $id
             |)
             |""".stripMargin

        /** @inheritdoc */
        override def children: List[IR] = List(atomName, methodName)

        /** @inheritdoc */
        override def showCode(indent: Int): String =
          s"(Redefined (MethodClash $atomName $methodName))"
      }

      /** An error representing the redefinition of an atom in a given module.
        *
        * @param typeName the name of the atom being redefined
        * @param location the location in the source to which this error
        *                 corresponds
        * @param passData the pass metadata for the error
        * @param diagnostics any diagnostics associated with this error.
        */
      sealed case class Type(
        typeName: IR.Name,
        override val location: Option[IdentifiedLocation],
        override val passData: MetadataStorage      = MetadataStorage(),
        override val diagnostics: DiagnosticStorage = DiagnosticStorage()
      ) extends Redefined
          with Diagnostic.Kind.Interactive
          with Module.Scope.Definition
          with IRKind.Primitive {
        override protected var id: Identifier = randomId

        /** Creates a copy of `this`.
          *
          * @param atomName the name of the atom the method was being redefined
          *                 on
          * @param location the location in the source to which this error
          *                 corresponds
          * @param passData the pass metadata for the error
          * @param diagnostics any diagnostics associated with this error.
          * @param id the identifier for the node
          * @return a copy of `this`, updated with the specified values
          */
        def copy(
          atomName: IR.Name                    = typeName,
          location: Option[IdentifiedLocation] = location,
          passData: MetadataStorage            = passData,
          diagnostics: DiagnosticStorage       = diagnostics,
          id: Identifier                       = id
        ): Type = {
          val res =
            Type(atomName, location, passData, diagnostics)
          res.id = id
          res
        }

        /** @inheritdoc */
        override def duplicate(
          keepLocations: Boolean   = true,
          keepMetadata: Boolean    = true,
          keepDiagnostics: Boolean = true,
          keepIdentifiers: Boolean = false
        ): Type =
          copy(
            atomName = typeName.duplicate(
              keepLocations,
              keepMetadata,
              keepDiagnostics,
              keepIdentifiers
            ),
            location = if (keepLocations) location else None,
            passData =
              if (keepMetadata) passData.duplicate else MetadataStorage(),
            diagnostics =
              if (keepDiagnostics) diagnostics.copy else DiagnosticStorage(),
            id = if (keepIdentifiers) id else randomId
          )

        /** @inheritdoc */
        override def setLocation(location: Option[IdentifiedLocation]): Type =
          copy(location = location)

        /** @inheritdoc */
        override def message: String =
          s"Redefining atoms is not supported: ${typeName.name} is " +
          s"defined multiple times in this module."

        override def diagnosticKeys(): Array[Any] = Array(typeName.name)

        /** @inheritdoc */
        override def mapExpressions(fn: Expression => Expression): Type = this

        /** @inheritdoc */
        override def toString: String =
          s"""
             |IR.Error.Redefined.Atom(
             |atomName = $typeName,
             |location = $location,
             |passData = ${this.showPassData},
             |diagnostics = $diagnostics,
             |id = $id
             |)
             |""".stripMargin

        /** @inheritdoc */
        override def children: List[IR] = List(typeName)

        /** @inheritdoc */
        override def showCode(indent: Int): String =
          s"(Redefined (Atom $typeName))"
      }

      /** An error representing the redefinition of a binding in a given scope.
        *
        * While bindings in child scopes are allowed to _shadow_ bindings in
        * parent scopes, a binding cannot be redefined within a given scope.
        *
        * @param invalidBinding the invalid binding
        * @param passData the pass metadata for the error
        * @param diagnostics compiler diagnostics for this node
        */
      sealed case class Binding(
        invalidBinding: IR.Expression.Binding,
        override val passData: MetadataStorage      = MetadataStorage(),
        override val diagnostics: DiagnosticStorage = DiagnosticStorage()
      ) extends Redefined
          with Diagnostic.Kind.Interactive
          with IRKind.Primitive {
        override protected var id: Identifier = randomId

        /** Creates a copy of `this`.
          *
          * @param invalidBinding the invalid binding
          * @param passData the pass metadata for the error
          * @param diagnostics compiler diagnostics for this node
          * @param id the identifier for the new node
          * @return a copy of `this`, updated with the specified values
          */
        def copy(
          invalidBinding: IR.Expression.Binding = invalidBinding,
          passData: MetadataStorage             = passData,
          diagnostics: DiagnosticStorage        = diagnostics,
          id: Identifier                        = id
        ): Binding = {
          val res = Binding(invalidBinding, passData, diagnostics)
          res.id = id
          res
        }

        /** @inheritdoc */
        override def duplicate(
          keepLocations: Boolean   = true,
          keepMetadata: Boolean    = true,
          keepDiagnostics: Boolean = true,
          keepIdentifiers: Boolean = false
        ): Binding =
          copy(
            invalidBinding = invalidBinding
              .duplicate(
                keepLocations,
                keepMetadata,
                keepDiagnostics,
                keepIdentifiers
              ),
            passData =
              if (keepMetadata) passData.duplicate else MetadataStorage(),
            diagnostics =
              if (keepDiagnostics) diagnostics.copy else DiagnosticStorage(),
            id = if (keepIdentifiers) id else randomId
          )

        /** @inheritdoc */
        override def setLocation(
          location: Option[IdentifiedLocation]
        ): Binding = this

        /** @inheritdoc */
        override val location: Option[IdentifiedLocation] =
          invalidBinding.location

        /** @inheritdoc */
        override def mapExpressions(fn: Expression => Expression): Binding =
          this

        /** @inheritdoc */
        override def toString: String =
          s"""
             |IR.Error.Redefined.Binding(
             |invalidBinding = $invalidBinding,
             |location = $location,
             |passData = ${this.showPassData},
             |diagnostics = $diagnostics,
             |id = $id
             |)
             |""".stripMargin

        /** @inheritdoc */
        override def children: List[IR] = List(invalidBinding)

        /** @inheritdoc */
        override def message: String =
          s"Variable ${invalidBinding.name.name} is being redefined."

        override def diagnosticKeys(): Array[Any] = Array(
          invalidBinding.name.name
        )

        /** @inheritdoc */
        override def showCode(indent: Int): String =
          s"(Redefined (Binding $invalidBinding))"
      }
    }

    /** A trait for errors about unexpected language constructs. */
    sealed trait Unexpected extends Error {

      /** The unexpected construct. */
      val ir: IR

      /** The name of the unexpected entity. */
      val entity: String

      override val location: Option[IdentifiedLocation] = ir.location

      /** @inheritdoc */
      override def message: String = s"Unexpected $entity."

      /** @inheritdoc */
      override def diagnosticKeys(): Array[Any] = Array(entity)

      /** @inheritdoc */
      override def mapExpressions(fn: Expression => Expression): Unexpected

      /** @inheritdoc */
      override def setLocation(location: Option[IdentifiedLocation]): Unexpected

      /** @inheritdoc */
      override def duplicate(
        keepLocations: Boolean   = true,
        keepMetadata: Boolean    = true,
        keepDiagnostics: Boolean = true,
        keepIdentifiers: Boolean = false
      ): Unexpected
    }
    object Unexpected {

      /** An error representing a type signature not associated with a
        * binding of some kind.
        *
        * @param ir the erroneous signature
        * @param passData any pass metadata associated with this node
        * @param diagnostics any compiler diagnostics for this node
        */
      sealed case class TypeSignature(
        override val ir: IR,
        override val passData: MetadataStorage      = MetadataStorage(),
        override val diagnostics: DiagnosticStorage = DiagnosticStorage()
      ) extends Unexpected
          with IRKind.Primitive
          with IR.Module.Scope.Definition {
        override val entity: String = "type signature"

        override protected var id: Identifier = randomId

        /** Creates a copy of `this`.
          *
          * @param ir the erroneous signature
          * @param passData any pass metadata associated with this node
          * @param diagnostics any compiler diagnostics for this node
          * @param id the identifier for the new node
          * @return a copy of `this`, updated with the specified values
          */
        def copy(
          ir: IR                         = ir,
          passData: MetadataStorage      = passData,
          diagnostics: DiagnosticStorage = diagnostics,
          id: Identifier                 = id
        ): TypeSignature = {
          val res = TypeSignature(ir, passData, diagnostics)
          res.id = id
          res
        }

        /** @inheritdoc */
        override def mapExpressions(
          fn: Expression => Expression
        ): TypeSignature = this

        /** @inheritdoc */
        override def setLocation(
          location: Option[IdentifiedLocation]
        ): TypeSignature = this

        /** @inheritdoc */
        override def duplicate(
          keepLocations: Boolean   = true,
          keepMetadata: Boolean    = true,
          keepDiagnostics: Boolean = true,
          keepIdentifiers: Boolean = false
        ): TypeSignature =
          copy(
            ir = ir.duplicate(
              keepLocations,
              keepMetadata,
              keepDiagnostics,
              keepIdentifiers
            ),
            passData =
              if (keepMetadata) passData.duplicate else MetadataStorage(),
            diagnostics =
              if (keepDiagnostics) diagnostics.copy else DiagnosticStorage(),
            id = if (keepIdentifiers) id else randomId
          )

        /** @inheritdoc */
        override def children: List[IR] = List(ir)

        /** @inheritdoc */
        override def showCode(indent: Int): String =
          s"(Unexpected.TypeSignature ${ir.showCode(indent)})"
      }
    }

    object ImportExport {

      /** A reason for a statement being erroneous.
        */
      sealed trait Reason {

        /** @return  A human-readable description of the error.
          */
        def message: String
      }

      /** Used when the `project` keyword is used in an impossible position.
        * @param statementType the type of statement being affected, see the
        *                      implementation for its grammatical use.
        */
      case class ProjectKeywordUsedButNotInProject(statementType: String)
          extends Reason {
        override def message: String =
          s"The `project` keyword was used in an $statementType statement," +
          " but the module does not belong to a project."
      }

      /** Used when an import statement triggers loading of a package that could
        * not be loaded.
        *
        * @param name the module name.
        */
      case class PackageCouldNotBeLoaded(name: String, reason: String)
          extends Reason {
        override def message: String = s"Package containing the module $name" +
          s" could not be loaded: $reason"
      }

      /** Used when an import statement refers to a module that does not exist.
        * @param name the module name.
        */
      case class ModuleDoesNotExist(name: String) extends Reason {
        override def message: String = s"The module $name does not exist."
      }
    }

    /** An erroneous import or export statement.
      *
      * @param ir the original statement
      * @param reason the reason it's erroneous
      * @param passData the pass data
      * @param diagnostics the attached diagnostics
      */
    sealed case class ImportExport(
      ir: IR,
      reason: ImportExport.Reason,
      override val passData: MetadataStorage      = MetadataStorage(),
      override val diagnostics: DiagnosticStorage = DiagnosticStorage()
    ) extends Error
        with Diagnostic.Kind.Interactive
        with IR.Module.Scope.Import
        with IR.Module.Scope.Export
        with IRKind.Primitive {
      override protected var id: Identifier = randomId

      /** Creates a copy of `this`.
        *
        * @param ir the original IR
        * @param reason the cause of this error
        * @param passData the pass metadata associated with this node
        * @param diagnostics compiler diagnostics for this node
        * @param id the identifier for the new node
        * @return a copy of `this`, updated with the specified values
        */
      def copy(
        ir: IR                         = ir,
        reason: ImportExport.Reason    = reason,
        passData: MetadataStorage      = passData,
        diagnostics: DiagnosticStorage = diagnostics,
        id: Identifier                 = id
      ): ImportExport = {
        val res = ImportExport(ir, reason, passData, diagnostics)
        res.id = id
        res
      }

      /** @inheritdoc */
      override def duplicate(
        @unused keepLocations: Boolean = true,
        keepMetadata: Boolean          = true,
        keepDiagnostics: Boolean       = true,
        keepIdentifiers: Boolean       = false
      ): ImportExport =
        copy(
          passData =
            if (keepMetadata) passData.duplicate else MetadataStorage(),
          diagnostics =
            if (keepDiagnostics) diagnostics.copy else DiagnosticStorage(),
          id = if (keepIdentifiers) id else randomId
        )

      /** @inheritdoc */
      override def setLocation(
        location: Option[IdentifiedLocation]
      ): ImportExport =
        this

      /** @inheritdoc */
      override val location: Option[IdentifiedLocation] = ir.location

      /** @inheritdoc */
      override def mapExpressions(fn: Expression => Expression): ImportExport =
        this

      /** @inheritdoc */
      override def toString: String =
        s"""
           |IR.Error.ImportExport(
           |ir = $ir,
           |reason = $reason,
           |location = $location,
           |passData = ${this.showPassData},
           |diagnostics = $diagnostics,
           |id = $id
           |)
           |""".toSingleLine

      /** @inheritdoc */
      override def children: List[IR] = List(ir)

      /** @inheritdoc */
      override def message: String = reason.message

      override def diagnosticKeys(): Array[Any] = Array(reason)

      /** @inheritdoc */
      override def showCode(indent: Int): String = "Import_Export_Error"
    }
  }

  // ==========================================================================
  // === Primitive / Sugar ====================================================
  // ==========================================================================

  /** A trait representing the classification of IR nodes into either primitive
    * (constructs which will remain after desugaring) or sugar (constructs that
    * should be removed by the desugaring passes).
    */
  sealed trait IRKind
  object IRKind {

    /** This trait encodes that a given piece of the [[IR]] is considered to be
      * a primitive construct in Enso.
      */
    sealed trait Primitive extends IRKind

    /** This trait encodes that a given piece of the [[IR]] is considered to
      * represent syntax sugar in Enso.
      *
      * All [[Sugar]] constructs should be desugared into [[Primitive]]
      * constructs as soon as possible.
      */
    sealed trait Sugar extends IRKind

    /** This trait encodes that a given piece of [[IR]] is used to represent an
      * optimisation on the IR in Enso.
      */
    sealed trait Optimisation extends IRKind
  }

  // ==========================================================================
  // === Extension Methods ====================================================
  // ==========================================================================

  /** This class adds an extension method to control how the pass data element
    * of the IR is printed.
    *
    * @param ir the IR to print the pass data for
    */
  implicit class ShowPassData(ir: IR) {

    /** Creates a string representation of the pass data for a given IR node.
      *
      * @return a string representation of the pass data for [[ir]]
      */
    def showPassData: String = {
      val metaString = ir.passData.map((p, m) => (p, m.metadataName)).values

      s"$metaString"
    }
  }

  /** Adds extension methods on strings to aid in writing custom to string
    * overrides.
    *
    * @param string the string to process
    */
  implicit class ToStringHelper(string: String) {

    /** Converts a multiline string to a single line
      *
      * @return [[string]], converted to a single line
      */
    def toSingleLine: String = {
      val lines = string.stripMargin.split("\n").toList.filterNot(_ == "")

      val body = lines.tail.dropRight(1).mkString(" ")

      s"${lines.head}$body${lines.last}"
    }
  }

  // ==========================================================================
  // === Useful Extension Methods =============================================
  // ==========================================================================

  /** Adds extension methods for working directly with the diagnostics on the
    * IR.
    *
    * @param ir the IR to add the methods to
    * @tparam T the concrete type of the IR
    */
  implicit class AsDiagnostics[T <: IR](ir: T) {

    /** Adds a new diagnostic entity to [[IR]].
      *
      * @param diagnostic the diagnostic to add
      * @return [[ir]] with added diagnostics
      */
    def addDiagnostic(diagnostic: IR.Diagnostic): T = {
      ir.diagnostics.add(diagnostic)
      ir
    }
  }

  /** Adds extension methods for working directly with the metadata on the IR.
    *
    * @param ir the IR to add the methods to
    * @tparam T the concrete type of the IR
    */
  implicit class AsMetadata[T <: IR](ir: T) {

    /** Adds a metadata pair to the node metadata.
      *
      * This will overwrite any entry whose key matches [[MetadataPair#pass]].
      *
      * @param metadataPair the pair to add to the storage
      * @tparam K the concrete type of the pass
      */
    def updateMetadata[K <: IRPass](metadataPair: MetadataPair[K]): T = {
      ir.passData.update(metadataPair)
      ir
    }

    /** Gets the metadata for the specified pass.
      *
      * @param pass the pass to get the metadata for
      * @tparam K the concrete type of `pass`
      * @return the metadata for `pass`, if it exists
      */
    def getMetadata[K <: IRPass](pass: K): Option[pass.Metadata] = {
      ir.passData.get(pass)
    }

    /** Unsafely gets the metadata for the specified pass, if it exists.
      *
      * @param pass the pass to get metadata for
      * @param msg the message to throw with if the unsafe get fails
      * @tparam K the concrete type of `pass`
      * @throws CompilerError if no metadata exists for `pass`
      * @return the metadata for `pass`, if it exists
      */
    @throws[CompilerError]
    def unsafeGetMetadata[K <: IRPass](
      pass: IRPass,
      msg: String
    ): pass.Metadata = {
      ir.passData.getUnsafe(pass)(msg)
    }
  }

  /** Adds extension methods for working with lists of [[IR]].
    *
    * @param list the list
    * @tparam T the concrete IR type
    */
  implicit class ListAsIr[T <: IR](list: List[T]) {

    /** Calls [[IR.duplicate]] on the elements in [[list]].
      *
      * @param keepLocations whether or not locations should be kept in the
      *                      duplicated IR
      * @param keepMetadata whether or not the pass metadata should be kept in
      *                     the duplicated IR
      * @param keepDiagnostics whether or not the diagnostics should be kept in
      *                        the duplicated IR
      * @param keepIdentifiers whether or not the identifiers should be
      *                        regenerated in the duplicated IR
      * @return a duplicate of [[list]]
      */
    def duplicate(
      keepLocations: Boolean   = true,
      keepMetadata: Boolean    = true,
      keepDiagnostics: Boolean = true,
      keepIdentifiers: Boolean = false
    ): List[T] = {
      list
        .map(
          _.duplicate(
            keepLocations,
            keepMetadata,
            keepDiagnostics,
            keepIdentifiers
          )
        )
        .asInstanceOf[List[T]]
    }
  }
}<|MERGE_RESOLUTION|>--- conflicted
+++ resolved
@@ -6477,16 +6477,8 @@
 
       /** @inheritdoc */
       override def toString: String =
-        //|doc = ${doc.replaceAll("\n", "\\$")},
         s"""
         |IR.Comment.Documentation(
-<<<<<<< HEAD
-=======
-        |location = $location,
-        |passData = ${this.showPassData},
-        |diagnostics = $diagnostics,
-        |id = $id
->>>>>>> bd2b6cc9
         |)
         |""".toSingleLine
 
