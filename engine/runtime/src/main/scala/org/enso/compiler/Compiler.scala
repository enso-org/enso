package org.enso.compiler

import java.io.StringReader
<<<<<<< HEAD

import com.oracle.truffle.api.TruffleFile
=======
>>>>>>> af1aab35
import com.oracle.truffle.api.source.Source
import org.enso.compiler.codegen.{AstToIr, IrToTruffle}
import org.enso.compiler.context.{FreshNameSupply, InlineContext, ModuleContext}
import org.enso.compiler.core.IR
import org.enso.compiler.core.IR.{Expression, Module}
import org.enso.compiler.exception.{CompilationAbortedException, CompilerError}
import org.enso.compiler.pass.PassManager
import org.enso.compiler.pass.analyse._
import org.enso.interpreter.node.{ExpressionNode => RuntimeExpression}
import org.enso.interpreter.runtime.Context
import org.enso.interpreter.runtime.error.ModuleDoesNotExistException
<<<<<<< HEAD
=======
import org.enso.interpreter.runtime.Module
import org.enso.interpreter.runtime.builtin.Builtins
>>>>>>> af1aab35
import org.enso.interpreter.runtime.scope.{LocalScope, ModuleScope}
import org.enso.polyglot.LanguageInfo
import org.enso.syntax.text.Parser.IDMap
import org.enso.syntax.text.{AST, Parser}

/** This class encapsulates the static transformation processes that take place
  * on source code, including parsing, desugaring, type-checking, static
  * analysis, and optimisation.
  *
  * @param context the language context
  */
<<<<<<< HEAD
class Compiler(private val context: Context) {
=======
class Compiler(val context: Context, private val builtins: Builtins) {
>>>>>>> af1aab35
  private val freshNameSupply: FreshNameSupply = new FreshNameSupply
  private val passes: Passes                   = new Passes
  private val passManager: PassManager         = passes.passManager

<<<<<<< HEAD
  /**
    * Processes the provided language sources, registering any bindings in the
=======
  /** Lazy-initializes the IR for the builtins module.
    */
  def initializeBuiltinsIr(): Unit = {
    if (!builtins.isIrInitialized) {
      builtins.initializeBuiltinsIr(freshNameSupply, passes)
    }
  }

  /** Runs the import resolver on the given module.
    *
    * @param module the entry module for import resolution
    * @return the list of modules imported by `module`
    */
  def runImportsResolution(module: Module): List[Module] = {
    initializeBuiltinsIr()
    importResolver.mapImports(module)
  }

  /** Processes the provided language sources, registering any bindings in the
>>>>>>> af1aab35
    * given scope.
    *
    * @param source the source code to be processed
    * @param scope the scope into which new bindings are registered
    * @return an interpreter node whose execution corresponds to the top-level
    *         executable functionality in the module corresponding to `source`.
    */
<<<<<<< HEAD
  def run(source: Source, scope: ModuleScope): IR = {
=======
  def run(module: Module): Unit = {
    initializeBuiltinsIr()
    parseModule(module)
    val importedModules = importResolver.mapImports(module)
    val requiredModules =
      try { new ExportsResolution().run(importedModules) }
      catch { case e: ExportCycleException => reportCycle(e) }
    requiredModules.foreach { module =>
      if (
        !module.getCompilationStage.isAtLeast(
          Module.CompilationStage.AFTER_STATIC_PASSES
        )
      ) {

        val moduleContext = ModuleContext(
          module          = module,
          freshNameSupply = Some(freshNameSupply)
        )
        val compilerOutput = runCompilerPhases(module.getIr, moduleContext)
        module.unsafeSetIr(compilerOutput)
        module.unsafeSetCompilationStage(
          Module.CompilationStage.AFTER_STATIC_PASSES
        )
      }
    }

    runErrorHandling(requiredModules)

    requiredModules.foreach { module =>
      if (
        !module.getCompilationStage.isAtLeast(
          Module.CompilationStage.AFTER_RUNTIME_STUBS
        )
      ) {
        stubsGenerator.run(module)
        module.unsafeSetCompilationStage(
          Module.CompilationStage.AFTER_RUNTIME_STUBS
        )
      }
    }
    requiredModules.foreach { module =>
      if (
        !module.getCompilationStage.isAtLeast(
          Module.CompilationStage.AFTER_CODEGEN
        )
      ) {
        truffleCodegen(module.getIr, module.getSource, module.getScope)
        module.unsafeSetCompilationStage(Module.CompilationStage.AFTER_CODEGEN)
      }
    }
  }

  private def parseModule(module: Module): Unit = {
    module.ensureScopeExists()
    module.getScope.reset()
>>>>>>> af1aab35
    val moduleContext = ModuleContext(
      moduleScope     = Some(scope),
      freshNameSupply = Some(freshNameSupply)
    )
    val parsedAST      = parse(source)
    val expr           = generateIR(parsedAST)
    val compilerOutput = runCompilerPhases(expr, moduleContext)
    runErrorHandling(compilerOutput, source, moduleContext)
    truffleCodegen(compilerOutput, source, scope)
    compilerOutput
  }

  /**
    * Processes the language sources in the provided file, registering any
    * bindings in the given scope.
    *
    * @param file the file containing the source code
    * @param scope the scope into which new bindings are registered
    * @return an interpreter node whose execution corresponds to the top-level
    *         executable functionality in the module corresponding to `source`.
    */
  def run(file: TruffleFile, scope: ModuleScope): IR = {
    run(Source.newBuilder(LanguageInfo.ID, file).build, scope)
  }

  /**
    * Processes the language source, interpreting it as an expression.
    * Processes the source in the context of given local and module scopes.
    *
    * @param srcString string representing the expression to process
    * @param inlineContext a context object that contains the information needed
    *                      for inline evaluation
    * @return an expression node representing the parsed and analyzed source
    */
  def runInline(
    srcString: String,
    inlineContext: InlineContext
  ): Option[RuntimeExpression] = {
    val newContext = inlineContext.copy(freshNameSupply = Some(freshNameSupply))
    val source = Source
      .newBuilder(
        LanguageInfo.ID,
        new StringReader(srcString),
        "<interactive_source>"
      )
      .build()
    val parsed: AST = parse(source)

    generateIRInline(parsed).flatMap { ir =>
      val compilerOutput = runCompilerPhasesInline(ir, newContext)
      runErrorHandlingInline(compilerOutput, source, newContext)
      Some(truffleCodegenInline(compilerOutput, source, newContext))
    }
  }

  /**
    * Finds and processes a language source by its qualified name.
    *
    * The results of this operation are cached internally so we do not need to
    * process the same source file multiple times.
    *
    * @param qualifiedName the qualified name of the module
    * @return the scope containing all definitions in the requested module
    */
  def processImport(qualifiedName: String): ModuleScope = {
    val module = context.getTopScope.getModule(qualifiedName)
    if (module.isPresent) {
      module.get().parseScope(context)
    } else {
      throw new ModuleDoesNotExistException(qualifiedName)
    }
  }

  /**
    * Parses the provided language sources.
    *
    * @param source the code to parse
    * @return an AST representation of `source`
    */
  def parse(source: Source): AST =
    Parser().runWithIds(source.getCharacters.toString)

  /**
    * Parses the metadata of the provided language sources.
    *
    * @param source the code to parse
    * @return the source metadata
    */
  def parseMeta(source: CharSequence): IDMap =
    Parser().splitMeta(source.toString)._2

  /**
    * Lowers the input AST to the compiler's high-level intermediate
    * representation.
    *
    * @param sourceAST the parser AST input
    * @return an IR representation of the program represented by `sourceAST`
    */
  def generateIR(sourceAST: AST): Module =
    AstToIr.translate(sourceAST)

  /**
    * Lowers the input AST to the compiler's high-level intermediate
    * representation.
    *
    * @param sourceAST the parser AST representing the program source
    * @return an IR representation of the program represented by `sourceAST`
    */
  def generateIRInline(sourceAST: AST): Option[Expression] =
    AstToIr.translateInline(sourceAST)

  /** Runs the various compiler passes.
    *
    * @param ir the compiler intermediate representation to transform
    * @return the output result of the
    */
  def runCompilerPhases(
    ir: IR.Module,
    moduleContext: ModuleContext
  ): IR.Module = {
    passManager.runPassesOnModule(ir, moduleContext)
  }

  /** Runs the various compiler passes in an inline context.
    *
    * @param ir the compiler intermediate representation to transform
    * @param inlineContext a context object that contains the information needed
    *                      for inline evaluation
    * @return the output result of the
    */
  def runCompilerPhasesInline(
    ir: IR.Expression,
    inlineContext: InlineContext
  ): IR.Expression = {
    passManager.runPassesInline(ir, inlineContext)
  }

  /**
    * Runs the strict error handling mechanism (if enabled in the language
    * context) for the inline compiler flow.
    *
    * @param ir the IR after compilation passes.
    * @param source the original source code.
    * @param inlineContext the inline compilation context.
    */
  def runErrorHandlingInline(
    ir: IR.Expression,
    source: Source,
    inlineContext: InlineContext
  ): Unit =
    if (context.isStrictErrors) {
      val errors = GatherDiagnostics
        .runExpression(ir, inlineContext)
        .unsafeGetMetadata(
          GatherDiagnostics,
          "No diagnostics metadata right after the gathering pass."
        )
        .diagnostics
      reportDiagnostics(errors, source)
    }

  /**
    * Runs the strict error handling mechanism (if enabled in the language
    * context) for the module-level compiler flow.
    *
    * @param ir the IR after compilation passes.
    * @param source the original source code.
    * @param moduleContext the module context
    */
  def runErrorHandling(
    ir: IR.Module,
    source: Source,
    moduleContext: ModuleContext
  ): Unit =
    if (context.isStrictErrors) {
      val errors = GatherDiagnostics
        .runModule(ir, moduleContext)
        .unsafeGetMetadata(
          GatherDiagnostics,
          "No diagnostics metadata right after the gathering pass."
        )
        .diagnostics
      reportDiagnostics(errors, source)
    }

  /**
    * Reports compilation diagnostics to the standard output and throws an
    * exception breaking the execution flow if there are errors.
    *
    * @param diagnostics all the diagnostics found in the program IR.
    * @param source the original source code.
    */
  def reportDiagnostics(
    diagnostics: List[IR.Diagnostic],
    source: Source
  ): Unit = {
    val errors   = diagnostics.collect { case e: IR.Error => e }
    val warnings = diagnostics.collect { case w: IR.Warning => w }

    if (warnings.nonEmpty) {
      context.getOut.println("Compiler encountered warnings:")
      warnings.foreach { warning =>
        context.getOut.println(formatDiagnostic(warning, source))
      }
    }

    if (errors.nonEmpty) {
      context.getOut.println("Compiler encountered errors:")
      errors.foreach { error =>
        context.getOut.println(formatDiagnostic(error, source))
      }
      throw new CompilationAbortedException
    }
  }

  /** Pretty prints compiler diagnostics.
    *
    * @param diagnostic the diagnostic to pretty print
    * @param source the original source code
    * @return the result of pretty printing `diagnostic`
    */
  private def formatDiagnostic(
    diagnostic: IR.Diagnostic,
    source: Source
  ): String = {
    val srcLocation = diagnostic.location
      .map { loc =>
        val section =
          source.createSection(loc.location.start, loc.location.length)
        val locStr =
          "" + section.getStartLine + ":" +
          section.getStartColumn + "-" +
          section.getEndLine + ":" +
          section.getEndColumn
        "[" + locStr + "]"
      }
      .getOrElse("")
    source.getName + srcLocation + ": " + diagnostic.message
  }

  /** Generates code for the truffle interpreter.
    *
    * @param ir the program to translate
    * @param source the source code of the program represented by `ir`
    * @param scope the module scope in which the code is to be generated
    */
  def truffleCodegen(
    ir: IR.Module,
    source: Source,
    scope: ModuleScope
  ): Unit = {
    new IrToTruffle(context, source, scope).run(ir)
  }

  /** Generates code for the truffle interpreter in an inline context.
    *
    * @param ir the prorgam to translate
    * @param source the source code of the program represented by `ir`
    * @param inlineContext a context object that contains the information needed
    *                      for inline evaluation
    * @return the runtime representation of the program represented by `ir`
    */
  def truffleCodegenInline(
    ir: IR.Expression,
    source: Source,
    inlineContext: InlineContext
  ): RuntimeExpression = {
    new IrToTruffle(
      context,
      source,
      inlineContext.moduleScope.getOrElse(
        throw new CompilerError(
          "Cannot perform inline codegen with a missing module scope."
        )
      )
    ).runInline(
      ir,
      inlineContext.localScope.getOrElse(LocalScope.root),
      "<inline_source>"
    )
  }
}<|MERGE_RESOLUTION|>--- conflicted
+++ resolved
@@ -1,31 +1,30 @@
 package org.enso.compiler
 
 import java.io.StringReader
-<<<<<<< HEAD
-
-import com.oracle.truffle.api.TruffleFile
-=======
->>>>>>> af1aab35
 import com.oracle.truffle.api.source.Source
-import org.enso.compiler.codegen.{AstToIr, IrToTruffle}
+import org.enso.compiler.codegen.{AstToIr, IrToTruffle, RuntimeStubsGenerator}
 import org.enso.compiler.context.{FreshNameSupply, InlineContext, ModuleContext}
 import org.enso.compiler.core.IR
-import org.enso.compiler.core.IR.{Expression, Module}
+import org.enso.compiler.core.IR.Expression
 import org.enso.compiler.exception.{CompilationAbortedException, CompilerError}
 import org.enso.compiler.pass.PassManager
 import org.enso.compiler.pass.analyse._
+import org.enso.compiler.phase.{
+  ExportCycleException,
+  ExportsResolution,
+  ImportResolver
+}
 import org.enso.interpreter.node.{ExpressionNode => RuntimeExpression}
 import org.enso.interpreter.runtime.Context
 import org.enso.interpreter.runtime.error.ModuleDoesNotExistException
-<<<<<<< HEAD
-=======
 import org.enso.interpreter.runtime.Module
 import org.enso.interpreter.runtime.builtin.Builtins
->>>>>>> af1aab35
 import org.enso.interpreter.runtime.scope.{LocalScope, ModuleScope}
 import org.enso.polyglot.LanguageInfo
 import org.enso.syntax.text.Parser.IDMap
 import org.enso.syntax.text.{AST, Parser}
+
+import scala.jdk.OptionConverters._
 
 /** This class encapsulates the static transformation processes that take place
   * on source code, including parsing, desugaring, type-checking, static
@@ -33,19 +32,14 @@
   *
   * @param context the language context
   */
-<<<<<<< HEAD
-class Compiler(private val context: Context) {
-=======
 class Compiler(val context: Context, private val builtins: Builtins) {
->>>>>>> af1aab35
   private val freshNameSupply: FreshNameSupply = new FreshNameSupply
   private val passes: Passes                   = new Passes
   private val passManager: PassManager         = passes.passManager
-
-<<<<<<< HEAD
-  /**
-    * Processes the provided language sources, registering any bindings in the
-=======
+  private val importResolver: ImportResolver   = new ImportResolver(this)
+  private val stubsGenerator: RuntimeStubsGenerator =
+    new RuntimeStubsGenerator()
+
   /** Lazy-initializes the IR for the builtins module.
     */
   def initializeBuiltinsIr(): Unit = {
@@ -65,17 +59,12 @@
   }
 
   /** Processes the provided language sources, registering any bindings in the
->>>>>>> af1aab35
     * given scope.
     *
-    * @param source the source code to be processed
-    * @param scope the scope into which new bindings are registered
+    * @param module the scope into which new bindings are registered
     * @return an interpreter node whose execution corresponds to the top-level
     *         executable functionality in the module corresponding to `source`.
     */
-<<<<<<< HEAD
-  def run(source: Source, scope: ModuleScope): IR = {
-=======
   def run(module: Module): Unit = {
     initializeBuiltinsIr()
     parseModule(module)
@@ -131,34 +120,41 @@
   private def parseModule(module: Module): Unit = {
     module.ensureScopeExists()
     module.getScope.reset()
->>>>>>> af1aab35
     val moduleContext = ModuleContext(
-      moduleScope     = Some(scope),
+      module          = module,
       freshNameSupply = Some(freshNameSupply)
     )
-    val parsedAST      = parse(source)
-    val expr           = generateIR(parsedAST)
-    val compilerOutput = runCompilerPhases(expr, moduleContext)
-    runErrorHandling(compilerOutput, source, moduleContext)
-    truffleCodegen(compilerOutput, source, scope)
-    compilerOutput
-  }
-
-  /**
-    * Processes the language sources in the provided file, registering any
-    * bindings in the given scope.
-    *
-    * @param file the file containing the source code
-    * @param scope the scope into which new bindings are registered
-    * @return an interpreter node whose execution corresponds to the top-level
-    *         executable functionality in the module corresponding to `source`.
-    */
-  def run(file: TruffleFile, scope: ModuleScope): IR = {
-    run(Source.newBuilder(LanguageInfo.ID, file).build, scope)
-  }
-
-  /**
-    * Processes the language source, interpreting it as an expression.
+    val parsedAST        = parse(module.getSource)
+    val expr             = generateIR(parsedAST)
+    val discoveredModule = recognizeBindings(expr, moduleContext)
+    module.unsafeSetIr(discoveredModule)
+    module.unsafeSetCompilationStage(Module.CompilationStage.AFTER_PARSING)
+  }
+
+  /** Gets a module definition by name.
+    *
+    * @param name the name of module to look up
+    * @return the module corresponding to the provided name, if exists
+    */
+  def getModule(name: String): Option[Module] = {
+    context.getTopScope.getModule(name).toScala
+  }
+
+  /** Ensures the passed module is in at least the parsed compilation stage.
+    *
+    * @param module the module to ensure is parsed.
+    */
+  def ensureParsed(module: Module): Unit = {
+    if (
+      !module.getCompilationStage.isAtLeast(
+        Module.CompilationStage.AFTER_PARSING
+      )
+    ) {
+      parseModule(module)
+    }
+  }
+
+  /** Processes the language source, interpreting it as an expression.
     * Processes the source in the context of given local and module scopes.
     *
     * @param srcString string representing the expression to process
@@ -187,8 +183,7 @@
     }
   }
 
-  /**
-    * Finds and processes a language source by its qualified name.
+  /** Finds and processes a language source by its qualified name.
     *
     * The results of this operation are cached internally so we do not need to
     * process the same source file multiple times.
@@ -197,16 +192,23 @@
     * @return the scope containing all definitions in the requested module
     */
   def processImport(qualifiedName: String): ModuleScope = {
-    val module = context.getTopScope.getModule(qualifiedName)
-    if (module.isPresent) {
-      module.get().parseScope(context)
-    } else {
-      throw new ModuleDoesNotExistException(qualifiedName)
-    }
-  }
-
-  /**
-    * Parses the provided language sources.
+    val module = context.getTopScope
+      .getModule(qualifiedName)
+      .toScala
+      .getOrElse(throw new ModuleDoesNotExistException(qualifiedName))
+    if (
+      !module.getCompilationStage.isAtLeast(
+        Module.CompilationStage.AFTER_RUNTIME_STUBS
+      )
+    ) {
+      throw new CompilerError(
+        "Trying to use a module in codegen without generating runtime stubs"
+      )
+    }
+    module.getScope
+  }
+
+  /** Parses the provided language sources.
     *
     * @param source the code to parse
     * @return an AST representation of `source`
@@ -214,8 +216,7 @@
   def parse(source: Source): AST =
     Parser().runWithIds(source.getCharacters.toString)
 
-  /**
-    * Parses the metadata of the provided language sources.
+  /** Parses the metadata of the provided language sources.
     *
     * @param source the code to parse
     * @return the source metadata
@@ -223,18 +224,27 @@
   def parseMeta(source: CharSequence): IDMap =
     Parser().splitMeta(source.toString)._2
 
-  /**
-    * Lowers the input AST to the compiler's high-level intermediate
+  /** Lowers the input AST to the compiler's high-level intermediate
     * representation.
     *
     * @param sourceAST the parser AST input
     * @return an IR representation of the program represented by `sourceAST`
     */
-  def generateIR(sourceAST: AST): Module =
+  def generateIR(sourceAST: AST): IR.Module =
     AstToIr.translate(sourceAST)
 
-  /**
-    * Lowers the input AST to the compiler's high-level intermediate
+  private def recognizeBindings(
+    module: IR.Module,
+    moduleContext: ModuleContext
+  ): IR.Module = {
+    passManager.runPassesOnModule(
+      module,
+      moduleContext,
+      passes.moduleDiscoveryPasses
+    )
+  }
+
+  /** Lowers the input AST to the compiler's high-level intermediate
     * representation.
     *
     * @param sourceAST the parser AST representing the program source
@@ -252,7 +262,7 @@
     ir: IR.Module,
     moduleContext: ModuleContext
   ): IR.Module = {
-    passManager.runPassesOnModule(ir, moduleContext)
+    passManager.runPassesOnModule(ir, moduleContext, passes.functionBodyPasses)
   }
 
   /** Runs the various compiler passes in an inline context.
@@ -269,8 +279,7 @@
     passManager.runPassesInline(ir, inlineContext)
   }
 
-  /**
-    * Runs the strict error handling mechanism (if enabled in the language
+  /** Runs the strict error handling mechanism (if enabled in the language
     * context) for the inline compiler flow.
     *
     * @param ir the IR after compilation passes.
@@ -290,44 +299,91 @@
           "No diagnostics metadata right after the gathering pass."
         )
         .diagnostics
-      reportDiagnostics(errors, source)
-    }
-
-  /**
-    * Runs the strict error handling mechanism (if enabled in the language
+      if (reportDiagnostics(errors, source)) {
+        throw new CompilationAbortedException
+      }
+    }
+
+  /** Runs the strict error handling mechanism (if enabled in the language
     * context) for the module-level compiler flow.
     *
-    * @param ir the IR after compilation passes.
-    * @param source the original source code.
-    * @param moduleContext the module context
+    * @param modules the modules to check against errors
     */
   def runErrorHandling(
-    ir: IR.Module,
-    source: Source,
-    moduleContext: ModuleContext
-  ): Unit =
+    modules: List[Module]
+  ): Unit = {
     if (context.isStrictErrors) {
-      val errors = GatherDiagnostics
-        .runModule(ir, moduleContext)
-        .unsafeGetMetadata(
-          GatherDiagnostics,
-          "No diagnostics metadata right after the gathering pass."
-        )
-        .diagnostics
-      reportDiagnostics(errors, source)
-    }
-
-  /**
-    * Reports compilation diagnostics to the standard output and throws an
+      val diagnostics = modules.map { module =>
+        val errors = GatherDiagnostics
+          .runModule(module.getIr, new ModuleContext(module))
+          .unsafeGetMetadata(
+            GatherDiagnostics,
+            "No diagnostics metadata right after the gathering pass."
+          )
+          .diagnostics
+        (module, errors)
+      }
+      if (reportDiagnostics(diagnostics)) {
+        throw new CompilationAbortedException
+      }
+    }
+  }
+
+  private def reportCycle(exception: ExportCycleException): Nothing = {
+    if (context.isStrictErrors) {
+      context.getOut.println("Compiler encountered errors:")
+      context.getOut.println("Export statements form a cycle:")
+      exception.modules match {
+        case List(mod) =>
+          context.getOut.println(s"    ${mod.getName} exports itself.")
+        case first :: second :: rest =>
+          context.getOut.println(
+            s"    ${first.getName} exports ${second.getName}"
+          )
+          rest.foreach { mod =>
+            context.getOut.println(s"    which exports ${mod.getName}")
+          }
+          context.getOut.println(
+            s"    which exports ${first.getName}, forming a cycle."
+          )
+        case _ =>
+      }
+      throw new CompilationAbortedException
+    } else {
+      throw exception
+    }
+  }
+
+  /** Reports diagnostics from multiple modules.
+    *
+    * @param diagnostics the mapping between modules and existing diagnostics.
+    * @return whether any errors were encountered.
+    */
+  def reportDiagnostics(
+    diagnostics: List[(Module, List[IR.Diagnostic])]
+  ): Boolean = {
+    val results = diagnostics.map { case (mod, diags) =>
+      if (diags.nonEmpty) {
+        context.getOut.println(s"In module ${mod.getName}:")
+        reportDiagnostics(diags, mod.getSource)
+      } else {
+        false
+      }
+    }
+    results.exists(r => r)
+  }
+
+  /** Reports compilation diagnostics to the standard output and throws an
     * exception breaking the execution flow if there are errors.
     *
     * @param diagnostics all the diagnostics found in the program IR.
     * @param source the original source code.
+    * @return whether any errors were encountered.
     */
   def reportDiagnostics(
     diagnostics: List[IR.Diagnostic],
     source: Source
-  ): Unit = {
+  ): Boolean = {
     val errors   = diagnostics.collect { case e: IR.Error => e }
     val warnings = diagnostics.collect { case w: IR.Warning => w }
 
@@ -343,7 +399,9 @@
       errors.foreach { error =>
         context.getOut.println(formatDiagnostic(error, source))
       }
-      throw new CompilationAbortedException
+      true
+    } else {
+      false
     }
   }
 
@@ -402,11 +460,7 @@
     new IrToTruffle(
       context,
       source,
-      inlineContext.moduleScope.getOrElse(
-        throw new CompilerError(
-          "Cannot perform inline codegen with a missing module scope."
-        )
-      )
+      inlineContext.module.getScope
     ).runInline(
       ir,
       inlineContext.localScope.getOrElse(LocalScope.root),
