package org.enso.compiler

import com.oracle.truffle.api.TruffleLogger
import com.oracle.truffle.api.source.Source
import org.enso.compiler.codegen.{IrToTruffle, RuntimeStubsGenerator}
import org.enso.compiler.context.{FreshNameSupply, InlineContext, ModuleContext}
import org.enso.compiler.core.IR
import org.enso.compiler.data.{BindingsMap, CompilerConfig}
import org.enso.compiler.exception.{CompilationAbortedException, CompilerError}
import org.enso.compiler.pass.PassManager
import org.enso.compiler.pass.analyse._
import org.enso.compiler.phase.{
  ExportCycleException,
  ExportsResolution,
  ImportResolver
}
import org.enso.editions.LibraryName
import org.enso.interpreter.node.{ExpressionNode => RuntimeExpression}
import org.enso.interpreter.runtime.builtin.Builtins
import org.enso.interpreter.runtime.scope.{LocalScope, ModuleScope}
import org.enso.interpreter.runtime.{EnsoContext, Module}
import org.enso.pkg.QualifiedName
import org.enso.polyglot.{LanguageInfo, RuntimeOptions}
import org.enso.syntax.text.Parser.IDMap
import org.enso.syntax.text.Parser
import org.enso.syntax2.Tree

import java.io.{PrintStream, StringReader}
import java.util.concurrent.{
  CompletableFuture,
  ExecutorService,
  LinkedBlockingDeque,
  ThreadPoolExecutor,
  TimeUnit
}
import java.util.logging.Level

import scala.jdk.OptionConverters._
import java.util.concurrent.Future

/** This class encapsulates the static transformation processes that take place
  * on source code, including parsing, desugaring, type-checking, static
  * analysis, and optimisation.
  *
  * @param context the language context
  */
class Compiler(
  val context: EnsoContext,
  val builtins: Builtins,
  val packageRepository: PackageRepository,
  config: CompilerConfig
) {
  private val freshNameSupply: FreshNameSupply = new FreshNameSupply
  private val passes: Passes                   = new Passes(config)
  private val passManager: PassManager         = passes.passManager
  private val importResolver: ImportResolver   = new ImportResolver(this)
  private val stubsGenerator: RuntimeStubsGenerator =
    new RuntimeStubsGenerator(builtins)
  private val irCachingEnabled = !context.isIrCachingDisabled
  private val useGlobalCacheLocations = context.getEnvironment.getOptions.get(
    RuntimeOptions.USE_GLOBAL_IR_CACHE_LOCATION_KEY
  )
  private val isInteractiveMode =
    context.getEnvironment.getOptions.get(RuntimeOptions.INTERACTIVE_MODE_KEY)
  private val serializationManager: SerializationManager =
    new SerializationManager(this)
  private val logger: TruffleLogger = context.getLogger(getClass)
  private val output: PrintStream =
    if (config.outputRedirect.isDefined)
      new PrintStream(config.outputRedirect.get)
    else context.getOut
  private lazy val ensoCompiler: EnsoCompiler = new EnsoCompiler()

  /** The thread pool that handles parsing of modules. */
  private val pool: ExecutorService = if (config.parallelParsing) {
    new ThreadPoolExecutor(
      Compiler.startingThreadCount,
      Compiler.maximumThreadCount,
      Compiler.threadKeepalive,
      TimeUnit.SECONDS,
      new LinkedBlockingDeque[Runnable](),
      (runnable: Runnable) => {
        context.getEnvironment.createThread(runnable)
      }
    )
  } else null

  /** Duplicates this compiler with a different config.
    * @param newConfig Configuration to be used in the duplicated Compiler.
    */
  def duplicateWithConfig(newConfig: CompilerConfig): Compiler = {
    new Compiler(
      context,
      builtins,
      packageRepository,
      newConfig
    )
  }

  /** Run the initialization sequence. */
  def initialize(): Unit = {
    initializeBuiltinsIr()
    packageRepository.initialize().left.foreach(reportPackageError)
  }

  /** Lazy-initializes the IR for the builtins module. */
  private def initializeBuiltinsIr(): Unit = {
    if (!builtins.isIrInitialized) {
      logger.log(
        Compiler.defaultLogLevel,
        "Initialising IR for [{0}].",
        builtins.getModule.getName
      )

      builtins.initializeBuiltinsSource()

      if (irCachingEnabled) {
        serializationManager.deserialize(builtins.getModule) match {
          case Some(true) =>
            // Ensure that builtins doesn't try and have codegen run on it.
            builtins.getModule.unsafeSetCompilationStage(
              Module.CompilationStage.AFTER_CODEGEN
            )
          case _ =>
            builtins.initializeBuiltinsIr(this, freshNameSupply, passes)
            builtins.getModule.setHasCrossModuleLinks(true)

        }
      } else {
        builtins.initializeBuiltinsIr(this, freshNameSupply, passes)
        builtins.getModule.setHasCrossModuleLinks(true)
      }

      if (irCachingEnabled && !builtins.getModule.wasLoadedFromCache()) {
        serializationManager.serializeModule(
          builtins.getModule,
          useGlobalCacheLocations = true // Builtins can't have a local cache.
        )
      }
    }
  }

  /** @return the serialization manager instance. */
  def getSerializationManager: SerializationManager =
    serializationManager

  /** Processes the provided language sources, registering any bindings in the
    * given scope.
    *
    * @param module the scope into which new bindings are registered
    * @return a compiler result containing the list of compiled modules
    */
  def run(module: Module): CompilerResult = {
    runInternal(
      List(module),
      generateCode              = true,
      shouldCompileDependencies = true
    )
  }

  /** Compiles the requested packages, writing the compiled IR to the library
    * cache directories.
    *
    * @param shouldCompileDependencies whether compilation should also compile
    *                                  the dependencies of the requested package
    * @param useGlobalCacheLocations whether or not the compilation result should
    *                                  be written to the global cache
    * @return future to track subsequent serialization of the library
    */
  def compile(
    shouldCompileDependencies: Boolean,
    useGlobalCacheLocations: Boolean
  ): Future[Boolean] = {
    val packageRepository = context.getPackageRepository

    packageRepository.getMainProjectPackage match {
      case None =>
        logger.log(
          Level.SEVERE,
          "No package found in the compiler environment. Aborting."
        )
        CompletableFuture.completedFuture(false)
      case Some(pkg) =>
        val packageModule = packageRepository.getModuleMap.get(
          s"${pkg.namespace}.${pkg.name}.Main"
        )
        packageModule match {
          case None =>
            logger.log(
              Level.SEVERE,
              "Could not find entry point for compilation in package [{0}.{1}]",
              Array(pkg.namespace, pkg.name)
            )
            CompletableFuture.completedFuture(false)
          case Some(m) =>
            logger.log(
              Compiler.defaultLogLevel,
              s"Compiling the package [${pkg.namespace}.${pkg.name}] " +
              s"starting at the root [${m.getName}]."
            )

            val packageModules = packageRepository.freezeModuleMap.collect {
              case (name, mod)
                  if name.startsWith(s"${pkg.namespace}.${pkg.name}") =>
                mod
            }.toList

            runInternal(
              packageModules,
              generateCode = false,
              shouldCompileDependencies
            )

            serializationManager.serializeLibrary(
              pkg.libraryName,
              useGlobalCacheLocations = useGlobalCacheLocations
            )
        }
    }
  }

  /** Runs part of the compiler to generate docs from Enso code.
    *
    * @param module the scope from which docs are generated
    */
  def generateDocs(module: Module): Module = {
    initialize()
    parseModule(module, isGenDocs = true)
    module
  }

  /** Run the compiler on the list of modules.
    *
    * The compilation may load the libraries defining component groups. To ensure
    * that the symbols defined by the component groups are also compiled, this
    * method is called recursively.
    */
  private def runInternal(
    modules: List[Module],
    generateCode: Boolean,
    shouldCompileDependencies: Boolean
  ): CompilerResult = {
    @scala.annotation.tailrec
    def go(
      modulesToCompile: List[Module],
      compiledModules: List[Module]
    ): CompilerResult =
      if (modulesToCompile.isEmpty) CompilerResult(compiledModules)
      else {
        val newCompiled =
          runCompilerPipeline(
            modulesToCompile,
            generateCode,
            shouldCompileDependencies
          )
        val pending = packageRepository.getPendingModules.toList
        go(pending, compiledModules ++ newCompiled)
      }

    go(modules, List())
  }

  private def runCompilerPipeline(
    modules: List[Module],
    generateCode: Boolean,
    shouldCompileDependencies: Boolean
  ): List[Module] = {
    initialize()
    modules.foreach(m => parseModule(m))

    var requiredModules = modules.flatMap { module =>
      val modules = runImportsAndExportsResolution(module, generateCode)
      if (
        module
          .wasLoadedFromCache() && modules
          .exists(m => !m.wasLoadedFromCache() && !m.isSynthetic)
      ) {
        logger.log(
          Compiler.defaultLogLevel,
          "Some imported modules' caches were invalided, forcing invalidation of {0}",
          module.getName.toString
        )
        module.getCache.invalidate(context)
        parseModule(module)
        runImportsAndExportsResolution(module, generateCode)
      } else {
        modules
      }
    }.distinct

    var hasInvalidModuleRelink = false
    if (irCachingEnabled) {
      requiredModules.foreach { module =>
        if (!module.hasCrossModuleLinks) {
          if (module.getIr == null) {
            logger.log(
              Level.WARNING,
              "Module IR is null: {0}",
              module
            )
          } else {
            val flags =
              module.getIr.preorder.map(
                _.passData.restoreFromSerialization(this)
              )

            if (!flags.contains(false)) {
              logger.log(
                Compiler.defaultLogLevel,
                "Restored links (late phase) for module [{0}].",
                module.getName
              )
            } else {
              hasInvalidModuleRelink = true
              logger.log(
                Compiler.defaultLogLevel,
                "Failed to restore links (late phase) for module [{0}].",
                module.getName
              )
              uncachedParseModule(module, isGenDocs = false)
            }
          }
        }
      }
    }

    if (hasInvalidModuleRelink) {
      logger.log(
        Compiler.defaultLogLevel,
        s"Some modules failed to relink. Re-running import and " +
        s"export resolution."
      )

      requiredModules =
        modules.flatMap(runImportsAndExportsResolution(_, generateCode))
    }

    requiredModules.foreach { module =>
      if (
        !module.getCompilationStage.isAtLeast(
          Module.CompilationStage.AFTER_GLOBAL_TYPES
        )
      ) {

        val moduleContext = ModuleContext(
          module          = module,
          freshNameSupply = Some(freshNameSupply),
          compilerConfig  = config
        )
        val compilerOutput = runGlobalTypingPasses(module.getIr, moduleContext)
        module.unsafeSetIr(compilerOutput)
        module.unsafeSetCompilationStage(
          Module.CompilationStage.AFTER_GLOBAL_TYPES
        )
      }
    }
    requiredModules.foreach { module =>
      if (
        !module.getCompilationStage.isAtLeast(
          Module.CompilationStage.AFTER_STATIC_PASSES
        )
      ) {

        val moduleContext = ModuleContext(
          module          = module,
          freshNameSupply = Some(freshNameSupply),
          compilerConfig  = config,
          pkgRepo         = Some(packageRepository)
        )
        val compilerOutput = runMethodBodyPasses(module.getIr, moduleContext)
        module.unsafeSetIr(compilerOutput)
        module.unsafeSetCompilationStage(
          Module.CompilationStage.AFTER_STATIC_PASSES
        )
      }
    }

    runErrorHandling(requiredModules)

    requiredModules.foreach { module =>
      if (
        !module.getCompilationStage.isAtLeast(
          Module.CompilationStage.AFTER_RUNTIME_STUBS
        )
      ) {
        stubsGenerator.run(this, module)
        module.unsafeSetCompilationStage(
          Module.CompilationStage.AFTER_RUNTIME_STUBS
        )
      }
    }
    requiredModules.foreach { module =>
      if (
        !module.getCompilationStage.isAtLeast(
          Module.CompilationStage.AFTER_CODEGEN
        )
      ) {

        if (generateCode) {
          logger.log(
            Compiler.defaultLogLevel,
            "Generating code for module [{0}].",
            module.getName
          )

          if (module.getIr != null) {
            truffleCodegen(module.getIr, module.getSource, module.getScope)
          }
        }
        module.unsafeSetCompilationStage(Module.CompilationStage.AFTER_CODEGEN)

        if (
          module.getIr != null && (shouldCompileDependencies || isModuleInRootPackage(
            module
          ))
        ) {
          val shouldStoreCache =
            irCachingEnabled && !module.wasLoadedFromCache()
          if (shouldStoreCache && !hasErrors(module) && !module.isInteractive) {
            if (isInteractiveMode) {
              context.getNotificationHandler.serializeModule(module.getName)
            } else {
              serializationManager.serializeModule(
                module,
                useGlobalCacheLocations
              )
            }
          }
        } else {
          logger.log(
            Compiler.defaultLogLevel,
            "Skipping serialization for [{0}].",
            module.getName
          )
        }
      }
    }

    requiredModules
  }

  private def isModuleInRootPackage(module: Module): Boolean = {
    if (!module.isInteractive) {
      val pkg = context.getPackageOf(module.getSourceFile).toScala
      pkg.contains(context.getPackageRepository.getMainProjectPackage.get)
    } else false
  }

  private def runImportsAndExportsResolution(
    module: Module,
    bindingsCachingEnabled: Boolean
  ): List[Module] = {
    val (importedModules, modulesImportedWithCachedBindings) =
      try {
        importResolver.mapImports(module, bindingsCachingEnabled)
      } catch {
        case e: ImportResolver.HiddenNamesConflict => reportExportConflicts(e)
      }

    val requiredModules =
      try { new ExportsResolution(this).run(importedModules) }
      catch { case e: ExportCycleException => reportCycle(e) }

    /*
     */
    val parsingTasks: List[CompletableFuture[Unit]] =
      modulesImportedWithCachedBindings.map { module =>
        if (config.parallelParsing) {
          CompletableFuture.supplyAsync(
            () => ensureParsedAndAnalyzed(module),
            pool
          )
        } else {
          CompletableFuture.completedFuture(ensureParsedAndAnalyzed(module))
        }
      }

    def joinAllFutures[T](
      futures: List[CompletableFuture[T]]
    ): CompletableFuture[List[T]] = {
      CompletableFuture.allOf(futures: _*).thenApply(_ => futures.map(_.join()))
    }

    joinAllFutures(parsingTasks).get()

    // ** Order matters for codegen **
    // Consider a case when an exported symbol is referenced but the module that defines the symbol
    // has not yet registered the method in its scope. This will result in No_Such_Method method during runtime;
    // the symbol brought to the scope has not been properly resolved yet.
    val sortedCachedModules =
      new ExportsResolution(this).runSort(modulesImportedWithCachedBindings)
    sortedCachedModules ++ requiredModules
  }

<<<<<<< HEAD
=======
  private def ensureParsedAndAnalyzed(module: Module): Unit = {
    ensureParsed(module)
    if (module.isSynthetic) {
      // Synthetic modules need to be import-analyzed
      // i.e. we need to fill in resolved{Imports/Exports} and exportedSymbols in bindings
      // because we do not generate (and deserialize) IR for them
      // TODO: consider generating IR for synthetic modules, if possible.
      importExportBindings(module) match {
        case Some(bindings) =>
          val converted = bindings
            .toConcrete(packageRepository.getModuleMap)
            .map { concreteBindings =>
              concreteBindings
            }
          val ir = module.getIr
          val currentLocal = ir.unsafeGetMetadata(
            BindingAnalysis,
            "Synthetic parsed module missing bindings"
          )
          currentLocal.resolvedImports =
            converted.map(_.resolvedImports).getOrElse(Nil)
          currentLocal.resolvedExports =
            converted.map(_.resolvedExports).getOrElse(Nil)
          currentLocal.exportedSymbols =
            converted.map(_.exportedSymbols).getOrElse(Map.empty)
        case _ =>
      }
    }
  }

  private def joinAllFutures[T](
    futures: List[CompletableFuture[T]]
  ): CompletableFuture[List[T]] = {
    CompletableFuture.allOf(futures: _*).thenApply(_ => futures.map(_.join()))
  }

>>>>>>> 4c62dc90
  /** Runs the initial passes of the compiler to gather the import statements,
    * used for dependency resolution.
    *
    * @param module - the scope from which docs are generated.
    */
  def gatherImportStatements(module: Module): Array[String] = {
    ensureParsed(module)
    val importedModules = module.getIr.imports.flatMap {
      case imp: IR.Module.Scope.Import.Module =>
        imp.name.parts.take(2).map(_.name) match {
          case List(namespace, name) => List(LibraryName(namespace, name))
          case _ =>
            throw new CompilerError(s"Invalid module name: [${imp.name}].")
        }

      case _: IR.Module.Scope.Import.Polyglot =>
        // Note [Polyglot Imports In Dependency Gathering]
        Nil
      case other =>
        throw new CompilerError(
          s"Unexpected import type after processing ${module.getName}: [$other]."
        )
    }
    importedModules.distinct.map(_.qualifiedName).toArray
  }

  private def parseModule(
    module: Module,
    isGenDocs: Boolean = false
  ): Unit = {
    logger.log(
      Compiler.defaultLogLevel,
      "Parsing module [{0}].",
      module.getName
    )
    module.ensureScopeExists(context)
    module.getScope.reset()

    if (irCachingEnabled && !module.isInteractive) {
      serializationManager.deserialize(module) match {
        case Some(_) => return
        case _       =>
      }
    }

    uncachedParseModule(module, isGenDocs)
  }

  private val ieb: scala.collection.mutable.Map[Module, BindingsMap] =
    scala.collection.mutable.HashMap.empty;

  /** Retrieve module bindings from cache, if available.
    *
    * @param module module which is conssidered
    * @return module's bindings, either from cache or from the IR
    */
  def importExportBindings(module: Module): BindingsMap = {
    var m = ieb.get(module)
    if (m == None) {
      importExportBindingsOption(module) match {
        case Some(b) =>
          val converted = b
            .toConcrete(packageRepository.getModuleMap)
          (
            converted
              .map(
                _.resolvedImports
                  .map(_.target.module.unsafeAsModule())
                  .distinct
              )
              .getOrElse(Nil),
            false
          )
          m = converted
        case None =>
          m = Some(
            module.getIr.unsafeGetMetadata(
              BindingAnalysis,
              "Non-parsed module used in stubs generator"
            )
          )
      }
      ieb(module) = m.get
    }
    m.get
  }

  def importExportBindingsOption(module: Module): Option[BindingsMap] = {
    if (irCachingEnabled && !module.isInteractive) {
      val libraryName = Option(module.getPackage).map(_.libraryName)
      libraryName
        .flatMap(packageRepository.getLibraryBindings(_, serializationManager))
        .flatMap(_.bindings.entries.get(module.getName))
    } else None
  }

  private def uncachedParseModule(module: Module, isGenDocs: Boolean): Unit = {
    logger.log(
      Compiler.defaultLogLevel,
      "Loading module [{0}] from source.",
      module.getName
    )
    module.ensureScopeExists(context)
    module.getScope.reset()

    val moduleContext = ModuleContext(
      module           = module,
      freshNameSupply  = Some(freshNameSupply),
      compilerConfig   = config,
      isGeneratingDocs = isGenDocs
    )

    val src  = module.getSource
    val tree = ensoCompiler.parse(src)
    val expr = ensoCompiler.generateIR(tree)

    val exprWithModuleExports =
      if (module.isSynthetic)
        expr
      else
        injectSyntheticModuleExports(expr, module.getDirectModulesRefs)
    val discoveredModule =
      recognizeBindings(exprWithModuleExports, moduleContext)
    module.unsafeSetIr(discoveredModule)
    module.unsafeSetCompilationStage(Module.CompilationStage.AFTER_PARSING)
    module.setLoadedFromCache(false)
    module.setHasCrossModuleLinks(true)
  }

  /* Note [Polyglot Imports In Dependency Gathering]
   * ~~~~~~~~~~~~~~~~~~~~~~~~~~~~~~~~~~~~~~~~~~~~~~~
   * Currently we just ignore polyglot imports when gathering the dependencies -
   * we assume that the project itself or one of its dependencies will contain
   * in their `polyglot` directory any JARs that need to be included in the
   * classpath for this import to be resolved.
   *
   * In the future we may want to extend the edition system with some settings
   * for automatically resolving the Java dependencies using a system based on
   * Maven, but currently the libraries just must include their binary
   * dependencies.
   */

  /** Gets a module definition by name.
    *
    * @param name the name of module to look up
    * @return the module corresponding to the provided name, if exists
    */
  def getModule(name: String): Option[Module] = {
    context.getTopScope.getModule(name).toScala
  }

  /** Ensures the passed module is in at least the parsed compilation stage.
    *
    * @param module the module to ensure is parsed.
    */
  def ensureParsed(module: Module): Unit = {
    if (
      !module.getCompilationStage.isAtLeast(
        Module.CompilationStage.AFTER_PARSING
      )
    ) {
      parseModule(module)
    }
  }

  /** Processes the language source, interpreting it as an expression.
    * Processes the source in the context of given local and module scopes.
    *
    * @param srcString string representing the expression to process
    * @param inlineContext a context object that contains the information needed
    *                      for inline evaluation
    * @return an expression node representing the parsed and analyzed source
    */
  def runInline(
    srcString: String,
    inlineContext: InlineContext
  ): Option[RuntimeExpression] = {
    val newContext = inlineContext.copy(freshNameSupply = Some(freshNameSupply))
    val source = Source
      .newBuilder(
        LanguageInfo.ID,
        new StringReader(srcString),
        "<interactive_source>"
      )
      .build()
    val tree = ensoCompiler.parse(source)

    ensoCompiler.generateIRInline(tree).flatMap { ir =>
      val compilerOutput = runCompilerPhasesInline(ir, newContext)
      runErrorHandlingInline(compilerOutput, source, newContext)
      Some(truffleCodegenInline(compilerOutput, source, newContext))
    }
  }

  /** Finds and processes a language source by its qualified name.
    *
    * The results of this operation are cached internally so we do not need to
    * process the same source file multiple times.
    *
    * @param qualifiedName the qualified name of the module
    * @param loc the location of the import
    * @return the scope containing all definitions in the requested module
    */
  def processImport(
    qualifiedName: String,
    loc: Option[IR.IdentifiedLocation],
    source: Source
  ): ModuleScope = {
    val module = context.getTopScope
      .getModule(qualifiedName)
      .toScala
      .getOrElse {
        val locStr = fileLocationFromSection(loc, source)
        throw new CompilerError(
          s"Attempted to import the unresolved module $qualifiedName " +
          s"during code generation. Defined at $locStr."
        )
      }
    if (
      !module.getCompilationStage.isAtLeast(
        Module.CompilationStage.AFTER_RUNTIME_STUBS
      )
    ) {
      throw new CompilerError(
        "Trying to use a module in codegen without generating runtime stubs"
      )
    }
    module.getScope
  }

  /** Parses the given source with the new Rust parser.
    *
    * @param source The inline code to parse
    * @return A Tree representation of `source`
    */
  def parseInline(source: Source): Tree = ensoCompiler.parse(source)

  /** Parses the metadata of the provided language sources.
    *
    * @param source the code to parse
    * @return the source metadata
    */
  def parseMeta(source: CharSequence): IDMap =
    Parser().splitMeta(source.toString)._2

  /** Enhances the provided IR with import/export statements for the provided list
    * of fully qualified names of modules. The statements are considered to be "synthetic" i.e. compiler-generated.
    * That way one can access modules using fully qualified names.
    * E.g.,
    * Given module A/B/C.enso
    * ````
    *   type C
    *       C a
    * ````
    * it is possible to
    * ```
    * import A
    * ...
    *   x = A.B.C 0
    * ```
    * because the compiler will inject synthetic modules A and A.B such that
    * A.enso:
    * ````
    *   import project.A.B
    *   export project.A.B
    * ````
    * and A/B.enso:
    * ````
    *   import project.A.B.C
    *   export project.A.B.C
    * ````
    *
    * @param ir IR to be enhanced
    * @param modules fully qualified names of modules
    * @return enhanced
    */
  private def injectSyntheticModuleExports(
    ir: IR.Module,
    modules: java.util.List[QualifiedName]
  ): IR.Module = {
    import scala.jdk.CollectionConverters._

    val moduleNames = modules.asScala.map { q =>
      val name = q.path.foldRight(
        List(IR.Name.Literal(q.item, isMethod = false, location = None))
      ) { case (part, acc) =>
        IR.Name.Literal(part, isMethod = false, location = None) :: acc
      }
      IR.Name.Qualified(name, location = None)
    }.toList
    ir.copy(
      imports = ir.imports ::: moduleNames.map(m =>
        IR.Module.Scope.Import.Module(
          m,
          rename      = None,
          isAll       = false,
          onlyNames   = None,
          hiddenNames = None,
          location    = None,
          isSynthetic = true
        )
      ),
      exports = ir.exports ::: moduleNames.map(m =>
        IR.Module.Scope.Export.Module(
          m,
          rename      = None,
          isAll       = false,
          onlyNames   = None,
          hiddenNames = None,
          location    = None,
          isSynthetic = true
        )
      )
    )
  }

  private def recognizeBindings(
    module: IR.Module,
    moduleContext: ModuleContext
  ): IR.Module = {
    passManager.runPassesOnModule(
      module,
      moduleContext,
      passes.moduleDiscoveryPasses
    )
  }

  /** Runs the various compiler passes.
    *
    * @param ir the compiler intermediate representation to transform
    * @return the output result of the
    */
  private def runMethodBodyPasses(
    ir: IR.Module,
    moduleContext: ModuleContext
  ): IR.Module = {
    passManager.runPassesOnModule(ir, moduleContext, passes.functionBodyPasses)
  }

  private def runGlobalTypingPasses(
    ir: IR.Module,
    moduleContext: ModuleContext
  ): IR.Module = {
    passManager.runPassesOnModule(ir, moduleContext, passes.globalTypingPasses)
  }

  /** Runs the various compiler passes in an inline context.
    *
    * @param ir the compiler intermediate representation to transform
    * @param inlineContext a context object that contains the information needed
    *                      for inline evaluation
    * @return the output result of the
    */
  def runCompilerPhasesInline(
    ir: IR.Expression,
    inlineContext: InlineContext
  ): IR.Expression = {
    passManager.runPassesInline(ir, inlineContext)
  }

  /** Runs the strict error handling mechanism (if enabled in the language
    * context) for the inline compiler flow.
    *
    * @param ir the IR after compilation passes.
    * @param source the original source code.
    * @param inlineContext the inline compilation context.
    */
  def runErrorHandlingInline(
    ir: IR.Expression,
    source: Source,
    inlineContext: InlineContext
  ): Unit =
    if (config.isStrictErrors) {
      val errors = GatherDiagnostics
        .runExpression(ir, inlineContext)
        .unsafeGetMetadata(
          GatherDiagnostics,
          "No diagnostics metadata right after the gathering pass."
        )
        .diagnostics
      if (reportDiagnostics(errors, source)) {
        throw new CompilationAbortedException
      }
    }

  /** Runs the strict error handling mechanism (if enabled in the language
    * context) for the module-level compiler flow.
    *
    * @param modules the modules to check against errors
    */
  def runErrorHandling(
    modules: List[Module]
  ): Unit = {
    if (config.isStrictErrors) {
      val diagnostics = modules.flatMap { module =>
        val errors = gatherDiagnostics(module)
        List((module, errors))
      }
      if (reportDiagnostics(diagnostics)) {
        val count =
          diagnostics.map(_._2.collect { case e: IR.Error => e }.length).sum
        val warnCount =
          diagnostics.map(_._2.collect { case e: IR.Warning => e }.length).sum
        context.getErr.println(
          s"Aborting due to ${count} errors and ${warnCount} warnings."
        )
        throw new CompilationAbortedException
      }
    }
  }

  /** Gathers diagnostics for a single module.
    *
    * @param module the module for which to gather diagnostics
    * @return the diagnostics from the module
    */
  def gatherDiagnostics(module: Module): List[IR.Diagnostic] = {
    if (module.getIr == null) List()
    else
      GatherDiagnostics
        .runModule(
          module.getIr,
          ModuleContext(module, compilerConfig = config)
        )
        .unsafeGetMetadata(
          GatherDiagnostics,
          "No diagnostics metadata right after the gathering pass."
        )
        .diagnostics
  }

  private def hasErrors(module: Module): Boolean =
    gatherDiagnostics(module).exists {
      case _: IR.Error => true
      case _           => false
    }

  private def reportCycle(exception: ExportCycleException): Nothing = {
    if (config.isStrictErrors) {
      output.println("Compiler encountered errors:")
      output.println("Export statements form a cycle:")
      exception.modules match {
        case List(mod) =>
          output.println(s"    ${mod.getName} exports itself.")
        case first :: second :: rest =>
          output.println(
            s"    ${first.getName} exports ${second.getName}"
          )
          rest.foreach { mod =>
            output.println(s"    which exports ${mod.getName}")
          }
          output.println(
            s"    which exports ${first.getName}, forming a cycle."
          )
        case _ =>
      }
      throw new CompilationAbortedException
    } else {
      throw exception
    }
  }

  private def reportExportConflicts(exception: Throwable): Nothing = {
    if (config.isStrictErrors) {
      output.println("Compiler encountered errors:")
      output.println(exception.getMessage)
      throw new CompilationAbortedException
    } else {
      throw exception
    }
  }

  /** Report the errors encountered when initializing the package repository.
    *
    * @param err the package repository error
    */
  private def reportPackageError(err: PackageRepository.Error): Unit = {
    output.println(
      s"In package description ${org.enso.pkg.Package.configFileName}:"
    )
    output.println("Compiler encountered warnings:")
    output.println(err.toString)
  }

  /** Reports diagnostics from multiple modules.
    *
    * @param diagnostics the mapping between modules and existing diagnostics.
    * @return whether any errors were encountered.
    */
  private def reportDiagnostics(
    diagnostics: List[(Module, List[IR.Diagnostic])]
  ): Boolean = {
    // It may be tempting to replace `.foldLeft(..)` with
    // `.find(...).nonEmpty. Don't. We want to report diagnostics for all modules
    // not just the first one.
    diagnostics
      .foldLeft(false) { case (result, (mod, diags)) =>
        if (diags.nonEmpty) {
          output.println(s"In module ${mod.getName}:")
          reportDiagnostics(diags, mod.getSource) || result
        } else {
          result
        }
      }
  }

  /** Reports compilation diagnostics to the standard output and throws an
    * exception breaking the execution flow if there are errors.
    *
    * @param diagnostics all the diagnostics found in the program IR.
    * @param source the original source code.
    * @return whether any errors were encountered.
    */
  private def reportDiagnostics(
    diagnostics: List[IR.Diagnostic],
    source: Source
  ): Boolean = {
    val errors   = diagnostics.collect { case e: IR.Error => e }
    val warnings = diagnostics.collect { case w: IR.Warning => w }

    if (warnings.nonEmpty) {
      output.println("Compiler encountered warnings:")
      warnings.foreach { warning =>
        output.println(formatDiagnostic(warning, source))
      }
    }

    if (errors.nonEmpty) {
      output.println("Compiler encountered errors:")
      errors.foreach { error =>
        output.println(formatDiagnostic(error, source))
      }
      true
    } else {
      false
    }
  }

  /** Pretty prints compiler diagnostics.
    *
    * @param diagnostic the diagnostic to pretty print
    * @param source the original source code
    * @return the result of pretty printing `diagnostic`
    */
  private def formatDiagnostic(
    diagnostic: IR.Diagnostic,
    source: Source
  ): String = {
    fileLocationFromSection(
      diagnostic.location,
      source
    ) + ": " + diagnostic.message
  }

  private def fileLocationFromSection(
    loc: Option[IR.IdentifiedLocation],
    source: Source
  ): String = {
    val srcLocation = loc
      .map { loc =>
        val section =
          source.createSection(loc.location.start, loc.location.length)
        val locStr =
          "" + section.getStartLine + ":" +
          section.getStartColumn + "-" +
          section.getEndLine + ":" +
          section.getEndColumn
        "[" + locStr + "]"
      }
      .getOrElse("")
    source.getName + srcLocation
  }

  /** Generates code for the truffle interpreter.
    *
    * @param ir the program to translate
    * @param source the source code of the program represented by `ir`
    * @param scope the module scope in which the code is to be generated
    */
  def truffleCodegen(
    ir: IR.Module,
    source: Source,
    scope: ModuleScope
  ): Unit = {
    new IrToTruffle(context, source, scope, config).run(ir)
  }

  /** Generates code for the truffle interpreter in an inline context.
    *
    * @param ir the prorgam to translate
    * @param source the source code of the program represented by `ir`
    * @param inlineContext a context object that contains the information needed
    *                      for inline evaluation
    * @return the runtime representation of the program represented by `ir`
    */
  def truffleCodegenInline(
    ir: IR.Expression,
    source: Source,
    inlineContext: InlineContext
  ): RuntimeExpression = {
    new IrToTruffle(
      context,
      source,
      inlineContext.module.getScope,
      config
    ).runInline(
      ir,
      inlineContext.localScope.getOrElse(LocalScope.root),
      "<inline_source>"
    )
  }

  /** Performs shutdown actions for the compiler.
    *
    * @param waitForPendingJobCompletion whether or not shutdown should wait for
    *                                    jobs to complete
    */
  def shutdown(waitForPendingJobCompletion: Boolean): Unit = {
    serializationManager.shutdown(waitForPendingJobCompletion)
    shutdownParsingPool(waitForPendingJobCompletion)
  }

  private def shutdownParsingPool(waitForPendingCompilation: Boolean): Unit = {
    if (pool != null) {
      if (waitForPendingCompilation) {
        pool.shutdown()

        // Bound the waiting loop
        val maxCount = 10
        var counter  = 0
        while (!pool.isTerminated && counter < maxCount) {
          counter += 1
          pool.awaitTermination((50 * counter).toLong, TimeUnit.MILLISECONDS)
        }

        pool.shutdownNow()
        Thread.sleep(100)
      } else {
        pool.shutdownNow()
      }
    }
  }

  /** Updates the metadata in a copy of the IR when updating that metadata
    * requires global state.
    *
    * This is usually the case in the presence of structures that are shared
    * throughout the IR, and need to maintain that sharing for correctness. This
    * must be called with `copyOfIr` as the result of an `ir.duplicate` call.
    *
    * Additionally this method _must not_ alter the structure of the IR. It
    * should only update its metadata.
    *
    * @param sourceIr the IR being copied
    * @param copyOfIr a duplicate of `sourceIr`
    * @return the result of updating metadata in `copyOfIr` globally using
    *         information from `sourceIr`
    */
  def updateMetadata(sourceIr: IR.Module, copyOfIr: IR.Module): IR.Module = {
    passManager.runMetadataUpdate(sourceIr, copyOfIr)
  }
}
object Compiler {

  /** The default logging level for the compiler. */
  private val defaultLogLevel: Level = Level.FINE

  /** The maximum number of parsing threads allowed. */
  val maximumThreadCount: Integer = 10

  /** The number of threads at compiler start. */
  val startingThreadCount: Integer = 2

  /** The thread keep-alive time in seconds. */
  val threadKeepalive: Long = 2
}<|MERGE_RESOLUTION|>--- conflicted
+++ resolved
@@ -492,8 +492,6 @@
     sortedCachedModules ++ requiredModules
   }
 
-<<<<<<< HEAD
-=======
   private def ensureParsedAndAnalyzed(module: Module): Unit = {
     ensureParsed(module)
     if (module.isSynthetic) {
@@ -501,36 +499,26 @@
       // i.e. we need to fill in resolved{Imports/Exports} and exportedSymbols in bindings
       // because we do not generate (and deserialize) IR for them
       // TODO: consider generating IR for synthetic modules, if possible.
-      importExportBindings(module) match {
-        case Some(bindings) =>
-          val converted = bindings
-            .toConcrete(packageRepository.getModuleMap)
-            .map { concreteBindings =>
-              concreteBindings
-            }
-          val ir = module.getIr
-          val currentLocal = ir.unsafeGetMetadata(
-            BindingAnalysis,
-            "Synthetic parsed module missing bindings"
-          )
-          currentLocal.resolvedImports =
-            converted.map(_.resolvedImports).getOrElse(Nil)
-          currentLocal.resolvedExports =
-            converted.map(_.resolvedExports).getOrElse(Nil)
-          currentLocal.exportedSymbols =
-            converted.map(_.exportedSymbols).getOrElse(Map.empty)
-        case _ =>
-      }
-    }
-  }
-
-  private def joinAllFutures[T](
-    futures: List[CompletableFuture[T]]
-  ): CompletableFuture[List[T]] = {
-    CompletableFuture.allOf(futures: _*).thenApply(_ => futures.map(_.join()))
-  }
-
->>>>>>> 4c62dc90
+      val bindings = importExportBindings(module);
+      val converted = bindings
+        .toConcrete(packageRepository.getModuleMap)
+        .map { concreteBindings =>
+          concreteBindings
+        }
+      val ir = module.getIr
+      val currentLocal = ir.unsafeGetMetadata(
+        BindingAnalysis,
+        "Synthetic parsed module missing bindings"
+      )
+      currentLocal.resolvedImports =
+        converted.map(_.resolvedImports).getOrElse(Nil)
+      currentLocal.resolvedExports =
+        converted.map(_.resolvedExports).getOrElse(Nil)
+      currentLocal.exportedSymbols =
+        converted.map(_.exportedSymbols).getOrElse(Map.empty)
+    }
+  }
+
   /** Runs the initial passes of the compiler to gather the import statements,
     * used for dependency resolution.
     *
