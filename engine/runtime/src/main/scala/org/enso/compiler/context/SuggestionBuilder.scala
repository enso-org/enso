--- conflicted
+++ resolved
@@ -1,7 +1,12 @@
 package org.enso.compiler.context
 
 import org.enso.compiler.core.IR
-import org.enso.compiler.pass.resolve.{DocumentationComments, TypeSignatures}
+import org.enso.compiler.data.BindingsMap
+import org.enso.compiler.pass.resolve.{
+  DocumentationComments,
+  MethodDefinitions,
+  TypeSignatures
+}
 import org.enso.polyglot.Suggestion
 import org.enso.polyglot.data.Tree
 import org.enso.syntax.text.Location
@@ -47,13 +52,6 @@
                   _
                 ) =>
             val typeSignature = ir.getMetadata(TypeSignatures)
-<<<<<<< HEAD
-            acc += buildMethod(
-                body.getExternalId,
-                module,
-                methodName,
-                typePtr,
-=======
             val selfTypeOpt =
               typePtr.getMetadata(MethodDefinitions).flatMap(buildSelfType)
             val methodOpt = selfTypeOpt.map { selfType =>
@@ -62,15 +60,10 @@
                 module,
                 methodName,
                 selfType,
->>>>>>> a0f87b36
                 args,
                 doc,
                 typeSignature
               )
-<<<<<<< HEAD
-            scopes += Scope(body.children, body.location.map(_.location))
-            go(scope, scopes, acc)
-=======
             }
             val subforest = go(
               Vector.newBuilder,
@@ -78,7 +71,6 @@
             )
             go(tree ++= methodOpt.map(Tree.Node(_, subforest)), scope)
 
->>>>>>> a0f87b36
           case IR.Expression.Binding(
                 name,
                 IR.Function.Lambda(args, body, _, _, _, _),
@@ -128,19 +120,19 @@
     )
   }
 
+  /** Build a method suggestion. */
   private def buildMethod(
     externalId: Option[IR.ExternalId],
     module: String,
     name: IR.Name,
-    typeRef: Seq[IR.Name],
+    selfType: String,
     args: Seq[IR.DefinitionArgument],
     doc: Option[String],
     typeSignature: Option[TypeSignatures.Metadata]
   ): Suggestion.Method = {
     typeSignature match {
       case Some(TypeSignatures.Signature(typeExpr)) =>
-        val selfType = buildSelfType(typeRef)
-        val typeSig  = buildTypeSignature(typeExpr)
+        val typeSig = buildTypeSignature(typeExpr)
         val (methodArgs, returnTypeDef) =
           buildMethodArguments(args, typeSig, selfType)
         Suggestion.Method(
@@ -158,13 +150,14 @@
           module        = module,
           name          = name.name,
           arguments     = args.map(buildArgument),
-          selfType      = buildSelfType(typeRef),
+          selfType      = selfType,
           returnType    = Any,
           documentation = doc
         )
     }
   }
 
+  /** Build a function suggestion */
   private def buildFunction(
     externalId: Option[IR.ExternalId],
     module: String,
@@ -198,6 +191,7 @@
     }
   }
 
+  /** Build a local suggestion. */
   private def buildLocal(
     externalId: Option[IR.ExternalId],
     module: String,
@@ -218,10 +212,7 @@
         Suggestion.Local(externalId, module, name, Any, buildScope(location))
     }
 
-<<<<<<< HEAD
-=======
   /** Build suggestions for an atom definition. */
->>>>>>> a0f87b36
   private def buildAtom(
     module: String,
     name: String,
@@ -247,8 +238,6 @@
       documentation = doc
     )
 
-<<<<<<< HEAD
-=======
   /** Build getter methods from atom arguments. */
   private def buildAtomGetters(
     module: String,
@@ -296,16 +285,21 @@
     * @param typeExpr the type signature expression
     * @return the list of type arguments
     */
->>>>>>> a0f87b36
   private def buildTypeSignature(typeExpr: IR.Expression): Vector[TypeArg] = {
-    @scala.annotation.tailrec
     def go(typeExpr: IR.Expression, args: Vector[TypeArg]): Vector[TypeArg] =
       typeExpr match {
+        case IR.Application.Prefix(_, args, _, _, _, _) =>
+          args.toVector
+            .map(arg => go(arg.value, Vector()))
+            .map {
+              case Vector(targ) => targ
+              case targs        => TypeArg.Function(targs)
+            }
         case IR.Function.Lambda(List(targ), body, _, _, _, _) =>
-          val tdef = TypeArg(targ.name.name, targ.suspended)
+          val tdef = TypeArg.Value(targ.name.name, targ.suspended)
           go(body, args :+ tdef)
         case tname: IR.Name =>
-          args :+ TypeArg(tname.name, isSuspended = false)
+          args :+ TypeArg.Value(tname.name, isSuspended = false)
         case _ =>
           args
       }
@@ -313,6 +307,13 @@
     go(typeExpr, Vector())
   }
 
+  /** Build arguments of a method.
+    *
+    * @param vargs the list of value arguments
+    * @param targs the list of type arguments
+    * @param selfType the self type of a method
+    * @return the list of arguments with a method return type
+    */
   private def buildMethodArguments(
     vargs: Seq[IR.DefinitionArgument],
     targs: Seq[TypeArg],
@@ -357,6 +358,12 @@
     go(vargs, targs, Vector())
   }
 
+  /** Build arguments of a function.
+    *
+    * @param vargs the list of value arguments
+    * @param targs the list of type arguments
+    * @return the list of arguments with a function return type
+    */
   private def buildFunctionArguments(
     vargs: Seq[IR.DefinitionArgument],
     targs: Seq[TypeArg]
@@ -384,18 +391,57 @@
     go(vargs, targs, Vector())
   }
 
+  /** Build suggestion argument from a typed definition.
+    *
+    * @param varg the value argument
+    * @param targ the type argument
+    * @return the suggestion argument
+    */
   private def buildTypedArgument(
     varg: IR.DefinitionArgument,
     targ: TypeArg
   ): Suggestion.Argument =
     Suggestion.Argument(
       name         = varg.name.name,
-      reprType     = targ.name,
-      isSuspended  = targ.isSuspended,
+      reprType     = buildTypeArgumentName(targ),
+      isSuspended  = buildTypeArgumentSuspendedFlag(targ),
       hasDefault   = varg.defaultValue.isDefined,
       defaultValue = varg.defaultValue.flatMap(buildDefaultValue)
     )
 
+  /** Build the name of type argument.
+    *
+    * @param targ the type argument
+    * @return the name of type argument
+    */
+  private def buildTypeArgumentName(targ: TypeArg): String = {
+    def go(targ: TypeArg, level: Int): String =
+      targ match {
+        case TypeArg.Value(name, _) => name
+        case TypeArg.Function(types) =>
+          val typeList = types.map(go(_, level + 1))
+          if (level > 0) typeList.mkString("(", " -> ", ")")
+          else typeList.mkString(" -> ")
+      }
+    go(targ, 0)
+  }
+
+  /** Build the suspended flag of the type argument.
+    *
+    * @param targ the type argument
+    * @return the suspended flag extracted from the type argument
+    */
+  private def buildTypeArgumentSuspendedFlag(targ: TypeArg): Boolean =
+    targ match {
+      case TypeArg.Value(_, isSuspended) => isSuspended
+      case TypeArg.Function(_)           => false
+    }
+
+  /** Build suggestion argument from an untyped definition.
+    *
+    * @param arg the value argument
+    * @return the suggestion argument
+    */
   private def buildArgument(arg: IR.DefinitionArgument): Suggestion.Argument =
     Suggestion.Argument(
       name         = arg.name.name,
@@ -405,27 +451,19 @@
       defaultValue = arg.defaultValue.flatMap(buildDefaultValue)
     )
 
-  def buildArgument(
-    varg: IR.DefinitionArgument,
-    targ: Option[TypeArg]
-  ): Suggestion.Argument =
-    Suggestion.Argument(
-      name         = varg.name.name,
-      reprType     = targ.fold(Any)(_.name),
-      isSuspended  = targ.fold(varg.suspended)(_.isSuspended),
-      hasDefault   = varg.defaultValue.isDefined,
-      defaultValue = varg.defaultValue.flatMap(buildDefaultValue)
-    )
-
+  /** Build return type from the type definition.
+    *
+    * @param typeDef the type definition
+    * @return the type name
+    */
   private def buildReturnType(typeDef: Option[TypeArg]): String =
-    typeDef match {
-      case Some(TypeArg(name, _)) => name
-      case None                   => Any
-    }
-
-  private def buildSelfType(ref: Seq[IR.Name]): String =
-    ref.map(_.name).mkString(".")
-
+    typeDef.map(buildTypeArgumentName).getOrElse(Any)
+
+  /** Build argument default value from the expression.
+    *
+    * @param expr the argument expression
+    * @return the argument default value
+    */
   private def buildDefaultValue(expr: IR): Option[String] =
     expr match {
       case IR.Literal.Number(value, _, _, _) => Some(value)
@@ -433,9 +471,15 @@
       case _                                 => None
     }
 
+  /** Build scope from the location. */
   private def buildScope(location: Location): Suggestion.Scope =
     Suggestion.Scope(toPosition(location.start), toPosition(location.end))
 
+  /** Convert absolute position index to the relative position of a suggestion.
+    *
+    * @param index the absolute position in the source
+    * @return the relative position
+    */
   private def toPosition(index: Int): Suggestion.Position = {
     val pos = IndexedSource[A].toPosition(index, source)
     Suggestion.Position(pos.line, pos.character)
@@ -471,13 +515,24 @@
       new Scope(mutable.Queue(items: _*), location.map(_.location))
   }
 
-  /** Type of the argument.
-    *
-    * @param name the name of the type
-    * @param isSuspended is the argument lazy
-    */
-  private case class TypeArg(name: String, isSuspended: Boolean)
-
+  /** The base trait for argument types. */
+  sealed private trait TypeArg
+  private object TypeArg {
+
+    /** Type with the name, like `A`.
+      *
+      * @param name the name of the type
+      * @param isSuspended is the argument lazy
+      */
+    case class Value(name: String, isSuspended: Boolean) extends TypeArg
+
+    /** Function type, like `A -> A`.
+      *
+      * @param signature the list of types defining the function
+      */
+    case class Function(signature: Vector[TypeArg]) extends TypeArg
+
+  }
   private val Any: String = "Any"
 
 }