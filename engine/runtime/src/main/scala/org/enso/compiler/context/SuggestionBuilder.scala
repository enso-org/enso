--- conflicted
+++ resolved
@@ -56,18 +56,12 @@
                   _
                 ) =>
             val typeSignature = ir.getMetadata(TypeSignatures)
-<<<<<<< HEAD
-            val selfTypeOpt = typePtr
-              .getMetadata(MethodDefinitions)
-              .map(_.target.qualifiedName)
-=======
             val selfTypeOpt = typePtr match {
               case Some(typePtr) =>
-                typePtr.getMetadata(MethodDefinitions).flatMap(buildSelfType)
+                typePtr.getMetadata(MethodDefinitions).map(_.target.qualifiedName)
               case None =>
-                Some(module)
+                Some(module.qualifiedName)
             }
->>>>>>> 8f3c5a01
             val methodOpt = selfTypeOpt.map { selfType =>
               buildMethod(
                 body.getExternalId,
@@ -348,7 +342,6 @@
   private def buildTypeSignature(
     typeExpr: IR.Expression
   ): Vector[TypeArg] = {
-<<<<<<< HEAD
     def go(expr: IR.Expression): TypeArg = expr match {
       case fn: IR.Type.Function =>
         TypeArg.Function(fn.args.map(go).toVector, go(fn.result))
@@ -370,35 +363,6 @@
           .getMetadata(TypeNames)
           .map(t => buildResolvedUnionTypeName(t.target))
           .getOrElse(TypeArg.Value(QualifiedName.simpleName(tname.name)))
-=======
-    def go(typeExpr: IR.Expression, args: Vector[TypeArg]): Vector[TypeArg] =
-      typeExpr match {
-        case IR.Application.Operator.Binary(left, op, right, _, _, _) =>
-          val arg = for {
-            leftArg  <- go(left.value, Vector()).headOption
-            rightArg <- go(right.value, Vector()).headOption
-          } yield TypeArg.Binary(leftArg, rightArg, op.name)
-          args :++ arg
-        case IR.Function.Lambda(List(targ), body, _, _, _, _) =>
-          val typeName = targ.name.name
-          val tdef = resolveTypeName(bindings, typeName)
-            .getOrElse(TypeArg.Value(QualifiedName.simpleName(typeName)))
-          go(body, args :+ tdef)
-        case IR.Application.Prefix(tfun, targs, _, _, _, _) =>
-          val appFunction = go(tfun, Vector()).head
-          val appArgs     = targs.flatMap(arg => go(arg.value, Vector()))
-          args :+ TypeArg.Application(appFunction, appArgs.toVector)
-        case tname: IR.Name =>
-          val typeName = tname.name
-          val tdef = resolveTypeName(bindings, typeName)
-            .getOrElse(TypeArg.Value(QualifiedName.simpleName(typeName)))
-          args :+ tdef
-        case seq: IR.Application.Literal.Sequence =>
-          seq.items.foldLeft(args)((a, t) => go(t, a))
-        case _ =>
-          args
-      }
->>>>>>> 8f3c5a01
 
       case _ =>
         TypeArg.Value(QualifiedName.fromString(Any))
