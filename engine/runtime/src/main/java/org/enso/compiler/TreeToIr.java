--- conflicted
+++ resolved
@@ -167,11 +167,7 @@
           methodRef,
           args,
           body,
-<<<<<<< HEAD
           getIdentifiedLocation(inputAst, 0, 1, null),
-=======
-          getIdentifiedLocation(inputAst, 0, 1),
->>>>>>> 20cfea84
           meta(), diag()
         );
         yield cons(binding, appendTo);
@@ -571,11 +567,7 @@
               );
             }
             var at = expandToContain(switch (body) {
-<<<<<<< HEAD
               case IR$Expression$Block __ -> getIdentifiedLocation(tree, 0, 1, null);
-=======
-              case IR$Expression$Block __ -> getIdentifiedLocation(tree, 0, 1);
->>>>>>> 20cfea84
               default -> getIdentifiedLocation(tree);
             }, body.location());
             yield new IR$Function$Lambda(args, body, at, true, meta(), diag());
@@ -668,23 +660,13 @@
           expressions.remove(expressions.size()-1);
         }
         var list = CollectionConverters.asScala(expressions.iterator()).toList();
-<<<<<<< HEAD
-        var loc = getIdentifiedLocation(body, 0, 1, null);
-        if (last != null && last.location().isDefined() && last.location().get().end() != loc.get().end()) {
-            var patched = new Location(last.location().get().start(), loc.get().end() - 1);
+        var locationWithANewLine = getIdentifiedLocation(body, 0, 1, null);
+        if (last != null && last.location().isDefined() && last.location().get().end() != locationWithANewLine.get().end()) {
+            var patched = new Location(last.location().get().start(), locationWithANewLine.get().end() - 1);
             var id = new IdentifiedLocation(patched, last.location().get().id());
             last = last.setLocation(Option.apply(id));
         }
-        yield new IR$Expression$Block(list, last, loc, false, meta(), diag());
-=======
-        var locationWithANewLine = getIdentifiedLocation(body, 0, 1);
-        if (last != null && last.location().isDefined() && last.location().get().end() != locationWithANewLine.get().end()) {
-            var patched = new Location(last.location().get().start(), locationWithANewLine.get().end() - 1);
-            var id = new IdentifiedLocation(patched, locationWithANewLine.get().id());
-            last = last.setLocation(Option.apply(id));
-        }
         yield new IR$Expression$Block(list, last, locationWithANewLine, false, meta(), diag());
->>>>>>> 20cfea84
       }
       case Tree.Assignment assign -> {
         var name = buildNameOrQualifiedName(assign.getPattern());
@@ -731,14 +713,10 @@
       case Tree.Group group -> {
           yield switch (translateExpression(group.getBody(), false)) {
               case null -> new IR$Error$Syntax(getIdentifiedLocation(group).get(), IR$Error$Syntax$EmptyParentheses$.MODULE$, meta(), diag());
-<<<<<<< HEAD
-              case IR$Application$Prefix pref -> pref.setLocation(getIdentifiedLocation(group, 1, -1, pref.getExternalId()));
-=======
               case IR$Application$Prefix pref -> {
-                  final Option<IdentifiedLocation> groupWithoutParenthesis = getIdentifiedLocation(group, 1, -1);
+                  final Option<IdentifiedLocation> groupWithoutParenthesis = getIdentifiedLocation(group, 1, -1, pref.getExternalId());
                   yield pref.setLocation(groupWithoutParenthesis);
               }
->>>>>>> 20cfea84
               case IR.Expression in -> in;
           };
       }
@@ -1310,7 +1288,6 @@
   }
 
   private Option<IdentifiedLocation> getIdentifiedLocation(Tree ast) {
-<<<<<<< HEAD
     var someId = Option.apply(ast.uuid());
     return getIdentifiedLocation(ast, 0, 0, someId);
   }
@@ -1325,19 +1302,6 @@
         var end = Math.toIntExact(ast.getEndCode()) + e;
         yield new IdentifiedLocation(new Location(begin, end), someId);
       }
-=======
-    return getIdentifiedLocation(ast, 0, 0);
-  }
-  private Option<IdentifiedLocation> getIdentifiedLocation(Tree ast, int b, int e) {
-    return Option.apply(switch (ast) {
-        case null -> null;
-        default -> {
-            var begin = Math.toIntExact(ast.getStartCode()) + b;
-            var end = Math.toIntExact(ast.getEndCode()) + e;
-            var someId = Option.apply(ast.uuid());
-            yield new IdentifiedLocation(new Location(begin, end), someId);
-        }
->>>>>>> 20cfea84
     });
   }
 
