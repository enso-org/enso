package org.enso.interpreter.runtime.callable.atom;

import com.oracle.truffle.api.CompilerDirectives;
import com.oracle.truffle.api.CompilerDirectives.TruffleBoundary;
import com.oracle.truffle.api.RootCallTarget;
import com.oracle.truffle.api.interop.ArityException;
import com.oracle.truffle.api.interop.InteropLibrary;
import com.oracle.truffle.api.interop.TruffleObject;
import com.oracle.truffle.api.library.CachedLibrary;
import com.oracle.truffle.api.library.ExportLibrary;
import com.oracle.truffle.api.library.ExportMessage;
import com.oracle.truffle.api.nodes.RootNode;
import com.oracle.truffle.api.utilities.TriState;
import org.enso.interpreter.EnsoLanguage;
import org.enso.interpreter.node.ClosureRootNode;
import org.enso.interpreter.node.ExpressionNode;
import org.enso.interpreter.node.callable.argument.ReadArgumentNode;
import org.enso.interpreter.node.callable.function.BlockNode;
import org.enso.interpreter.node.expression.atom.InstantiateNode;
import org.enso.interpreter.node.expression.atom.QualifiedAccessorNode;
import org.enso.interpreter.runtime.callable.atom.unboxing.Layout;
import org.enso.interpreter.runtime.EnsoContext;
import org.enso.interpreter.runtime.callable.Annotation;
import org.enso.interpreter.runtime.callable.argument.ArgumentDefinition;
import org.enso.interpreter.runtime.callable.function.Function;
import org.enso.interpreter.runtime.callable.function.FunctionSchema;
import org.enso.interpreter.runtime.data.Type;
import org.enso.interpreter.runtime.library.dispatch.TypesLibrary;
import org.enso.interpreter.runtime.scope.LocalScope;
import org.enso.interpreter.runtime.scope.ModuleScope;
import org.enso.pkg.QualifiedName;

import java.util.concurrent.locks.Lock;
import java.util.concurrent.locks.ReentrantLock;

/** A representation of an Atom constructor. */
@ExportLibrary(InteropLibrary.class)
@ExportLibrary(TypesLibrary.class)
public final class AtomConstructor implements TruffleObject {

  private final String name;
  private final ModuleScope definitionScope;
  private final boolean builtin;
  private @CompilerDirectives.CompilationFinal Atom cachedInstance;
  private @CompilerDirectives.CompilationFinal Function constructorFunction;

  private final Lock layoutsLock = new ReentrantLock();
  private @CompilerDirectives.CompilationFinal Layout boxedLayout;
  private Layout[] unboxingLayouts = new Layout[0];

  private final Type type;

  /**
   * Creates a new Atom constructor for a given name. The constructor is not valid until {@link
   * AtomConstructor#initializeFields(LocalScope, ExpressionNode[], ExpressionNode[], Annotation[],
   * ArgumentDefinition...)} is called.
   *
   * @param name the name of the Atom constructor
   * @param definitionScope the scope in which this constructor was defined
   */
  public AtomConstructor(String name, ModuleScope definitionScope, Type type) {
    this(name, definitionScope, type, false);
  }

  /**
   * Creates a new Atom constructor for a given name. The constructor is not valid until {@link
   * AtomConstructor#initializeFields(LocalScope, ExpressionNode[], ExpressionNode[], Annotation[],
   * ArgumentDefinition...)} is called.
   *
   * @param name the name of the Atom constructor
   * @param definitionScope the scope in which this constructor was defined
   * @param builtin if true, the constructor refers to a builtin type (annotated with @BuiltinType
   */
  public AtomConstructor(String name, ModuleScope definitionScope, Type type, boolean builtin) {
    this.name = name;
    this.definitionScope = definitionScope;
    this.type = type;
    this.builtin = builtin;
  }

  public boolean isInitialized() {
    return constructorFunction != null;
  }

  public boolean isBuiltin() {
    return builtin;
  }

  /**
   * Generates a constructor function for this {@link AtomConstructor}. Note that such manually
   * constructed argument definitions must not have default arguments.
   *
   * @return {@code this}, for convenience
   */
  public AtomConstructor initializeFields(EnsoLanguage language, ArgumentDefinition... args) {
    ExpressionNode[] reads = new ExpressionNode[args.length];
    for (int i = 0; i < args.length; i++) {
      reads[i] = ReadArgumentNode.build(i, null);
    }
<<<<<<< HEAD
    return initializeFields(language, LocalScope.root(), new ExpressionNode[0], reads, args);
=======
    return initializeFields(
        LocalScope.root(), new ExpressionNode[0], reads, new Annotation[0], args);
>>>>>>> 3dbceef1
  }

  /**
   * Sets the fields of this {@link AtomConstructor} and generates a constructor function.
   *
   * @param localScope a description of the local scope
   * @param assignments the expressions that evaluate and assign constructor arguments to local vars
   * @param varReads the expressions that read field values from local vars
   * @param args the arguments this constructor will take
   * @return {@code this}, for convenience
   */
  public AtomConstructor initializeFields(
      EnsoLanguage language,
      LocalScope localScope,
      ExpressionNode[] assignments,
      ExpressionNode[] varReads,
      Annotation[] annotations,
      ArgumentDefinition... args) {
    CompilerDirectives.transferToInterpreterAndInvalidate();
<<<<<<< HEAD
    this.constructorFunction =
        buildConstructorFunction(language, localScope, assignments, varReads, args);
    generateQualifiedAccessor();
=======

>>>>>>> 3dbceef1
    if (args.length == 0) {
      cachedInstance = new BoxingAtom(this);
    } else {
      cachedInstance = null;
    }
    if (Layout.isAritySupported(args.length)) {
      boxedLayout = Layout.create(args.length, 0);
    }
    this.constructorFunction =
        buildConstructorFunction(localScope, assignments, varReads, annotations, args);
    generateQualifiedAccessor();
    return this;
  }

  /**
   * Generates a constructor function to be used for object instantiation from other Enso code.
   * Building constructor function involves storing the argument in a local var and then reading it
   * again on purpose. That way default arguments can refer to previously defined constructor
   * arguments.
   *
   * @param localScope a description of the local scope
   * @param assignments the expressions that evaluate and assign constructor arguments to local vars
   * @param varReads the expressions that read field values from previously evaluated local vars
   * @param args the argument definitions for the constructor function to take
   * @return a {@link Function} taking the specified arguments and returning an instance for this
   *     {@link AtomConstructor}
   */
  private Function buildConstructorFunction(
      EnsoLanguage language,
      LocalScope localScope,
      ExpressionNode[] assignments,
      ExpressionNode[] varReads,
      Annotation[] annotations,
      ArgumentDefinition[] args) {
    ExpressionNode instantiateNode = InstantiateNode.build(this, varReads);
    BlockNode instantiateBlock = BlockNode.buildSilent(assignments, instantiateNode);
    RootNode rootNode =
        ClosureRootNode.build(
            language,
            localScope,
            definitionScope,
            instantiateBlock,
            instantiateNode.getSourceSection(),
            type.getName() + "." + name,
            null,
            false);
    RootCallTarget callTarget = rootNode.getCallTarget();
    return new Function(callTarget, null, new FunctionSchema(annotations, args));
  }

  private void generateQualifiedAccessor() {
    QualifiedAccessorNode node = new QualifiedAccessorNode(null, this);
    RootCallTarget callTarget = node.getCallTarget();
    Function function =
        new Function(
            callTarget,
            null,
            new FunctionSchema(
                new ArgumentDefinition(0, "self", ArgumentDefinition.ExecutionMode.EXECUTE)));
    definitionScope.registerMethod(type.getEigentype(), this.name, function);
  }

  /**
   * Gets the name of the constructor.
   *
   * @return the name of the Atom constructor
   */
  public String getName() {
    return name;
  }

  /**
   * Gets the display name of the constructor. If the name is Value or Error will include the type
   * name as well.
   *
   * @return the name to display of the Atom constructor
   */
  public String getDisplayName() {
    return name.equals("Value") || name.equals("Error") ? type.getName() + "." + name : name;
  }

  /**
   * Gets the scope in which this constructor was defined.
   *
   * @return the scope in which this constructor was defined
   */
  public ModuleScope getDefinitionScope() {
    return definitionScope;
  }

  /**
   * Gets the number of arguments expected by the constructor.
   *
   * @return the number of args expected by the constructor.
   */
  public int getArity() {
    return constructorFunction.getSchema().getArgumentsCount();
  }

  /**
   * Creates a new runtime instance of the Atom represented by this constructor.
   *
   * @param arguments the runtime arguments to the constructor
   * @return a new instance of the atom represented by this constructor
   */
  // TODO [AA] Check where this can be called from user code.
  public Atom newInstance(Object... arguments) {
    if (cachedInstance != null) return cachedInstance;
    return new BoxingAtom(this, arguments);
  }

  /**
   * Creates a textual representation of this Atom constructor, useful for debugging.
   *
   * @return a textual representation of this Atom constructor
   */
  @Override
  public String toString() {
    return name;
  }

  /**
   * Gets the constructor function of this constructor.
   *
   * @return the constructor function of this constructor.
   */
  public Function getConstructorFunction() {
    return constructorFunction;
  }

  public Layout[] getUnboxingLayouts() {
    return unboxingLayouts;
  }

  public Layout getBoxedLayout() {
    return boxedLayout;
  }

  /**
   * Adds a layout, if the caller knows the latest version of the layouts array. This is verified by
   * checking the layout count they know about. This is enough, because the array is append-only.
   *
   * @param layout the layout to add
   * @param knownLayoutCount the number of layouts the caller knows about
   */
  public void atomicallyAddLayout(Layout layout, int knownLayoutCount) {
    layoutsLock.lock();
    try {
      if (unboxingLayouts.length != knownLayoutCount) {
        // client has outdated information and should re-fetch.
        return;
      }
      var newLayouts = new Layout[unboxingLayouts.length + 1];
      System.arraycopy(unboxingLayouts, 0, newLayouts, 0, unboxingLayouts.length);
      newLayouts[unboxingLayouts.length] = layout;
      unboxingLayouts = newLayouts;
    } finally {
      layoutsLock.unlock();
    }
  }

  /**
   * Marks this object as instantiable through the polyglot APIs.
   *
   * @return {@code true}
   */
  @ExportMessage
  boolean isInstantiable() {
    return true;
  }

  /**
   * Handles instantiation through the polyglot APIs.
   *
   * @param arguments the field values for the new instance.
   * @return an instance of this constructor with expected fields.
   * @throws ArityException when the provided field count does match this constructor's field count.
   */
  @ExportMessage
  Atom instantiate(Object... arguments) throws ArityException {
    int expected_arity = getArity();
    if (arguments.length != expected_arity) {
      throw ArityException.create(expected_arity, expected_arity, arguments.length);
    }
    if (cachedInstance != null) {
      return cachedInstance;
    }
    return newInstance(arguments);
  }

  @ExportMessage
  @TruffleBoundary
  String toDisplayString(boolean allowSideEffects) {
    return "Constructor<" + getDisplayName() + ">";
  }

  /** @return the fully qualified name of this constructor. */
  @TruffleBoundary
  public QualifiedName getQualifiedName() {
    return type.getQualifiedName().createChild(getName());
  }

  /** @return the fully qualified name of constructor type. */
  @CompilerDirectives.TruffleBoundary
  public QualifiedName getQualifiedTypeName() {
    return type.getQualifiedName();
  }

  /** @return the fields defined by this constructor. */
  public ArgumentDefinition[] getFields() {
    return constructorFunction.getSchema().getArgumentInfos();
  }

  @ExportMessage.Ignore
  public Type getType() {
    return type;
  }

  @ExportMessage
  boolean hasType() {
    return true;
  }

  @ExportMessage
  Type getType(@CachedLibrary("this") TypesLibrary thisLib) {
    return EnsoContext.get(thisLib).getBuiltins().function();
  }
}<|MERGE_RESOLUTION|>--- conflicted
+++ resolved
@@ -10,7 +10,6 @@
 import com.oracle.truffle.api.library.ExportLibrary;
 import com.oracle.truffle.api.library.ExportMessage;
 import com.oracle.truffle.api.nodes.RootNode;
-import com.oracle.truffle.api.utilities.TriState;
 import org.enso.interpreter.EnsoLanguage;
 import org.enso.interpreter.node.ClosureRootNode;
 import org.enso.interpreter.node.ExpressionNode;
@@ -97,12 +96,8 @@
     for (int i = 0; i < args.length; i++) {
       reads[i] = ReadArgumentNode.build(i, null);
     }
-<<<<<<< HEAD
-    return initializeFields(language, LocalScope.root(), new ExpressionNode[0], reads, args);
-=======
     return initializeFields(
-        LocalScope.root(), new ExpressionNode[0], reads, new Annotation[0], args);
->>>>>>> 3dbceef1
+        language, LocalScope.root(), new ExpressionNode[0], reads, new Annotation[0], args);
   }
 
   /**
@@ -122,13 +117,6 @@
       Annotation[] annotations,
       ArgumentDefinition... args) {
     CompilerDirectives.transferToInterpreterAndInvalidate();
-<<<<<<< HEAD
-    this.constructorFunction =
-        buildConstructorFunction(language, localScope, assignments, varReads, args);
-    generateQualifiedAccessor();
-=======
-
->>>>>>> 3dbceef1
     if (args.length == 0) {
       cachedInstance = new BoxingAtom(this);
     } else {
@@ -138,7 +126,7 @@
       boxedLayout = Layout.create(args.length, 0);
     }
     this.constructorFunction =
-        buildConstructorFunction(localScope, assignments, varReads, annotations, args);
+        buildConstructorFunction(language, localScope, assignments, varReads, annotations, args);
     generateQualifiedAccessor();
     return this;
   }
