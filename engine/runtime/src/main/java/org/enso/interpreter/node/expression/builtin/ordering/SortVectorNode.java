--- conflicted
+++ resolved
@@ -360,21 +360,6 @@
   }
 
   private Object attachDifferentComparatorsWarning(Object vector, List<Group> groups) {
-<<<<<<< HEAD
-    var diffCompsMsg =
-        groups.stream()
-            .map(Group::comparator)
-            .map(comparator -> comparator.getQualifiedName().toString())
-            .collect(Collectors.joining(", "));
-    var text = Text.create("Different comparators: [" + diffCompsMsg + "]");
-    var ctx = EnsoContext.get(this);
-    var warnsLib = WarningsLibrary.getUncached();
-    if (warnsLib.hasWarnings(vector) && warnsLib.isLimitReached(vector)) {
-      return vector;
-    } else {
-      var warn = Warning.create(ctx, text, this);
-      return AppendWarningNodeGen.getUncached().execute(null, vector, warn);
-=======
     if (groups.size() > 1) {
       var diffCompsMsg =
           groups.stream()
@@ -383,11 +368,15 @@
               .collect(Collectors.joining(", "));
       var text = Text.create("Different comparators: [" + diffCompsMsg + "]");
       var ctx = EnsoContext.get(this);
-      var warn = Warning.create(ctx, text, this);
-      return WithWarnings.appendTo(ctx, vector, false, warn);
+      var warnsLib = WarningsLibrary.getUncached();
+      if (warnsLib.hasWarnings(vector) && warnsLib.isLimitReached(vector)) {
+        return vector;
+      } else {
+        var warn = Warning.create(ctx, text, this);
+        return AppendWarningNodeGen.getUncached().execute(null, vector, warn);
+      }
     } else {
       return vector;
->>>>>>> c6da3a93
     }
   }
 
