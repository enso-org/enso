package org.enso.interpreter.runtime.data;

import com.oracle.truffle.api.CompilerAsserts;
import com.oracle.truffle.api.CompilerDirectives;
import com.oracle.truffle.api.interop.InteropLibrary;
import com.oracle.truffle.api.interop.TruffleObject;
import com.oracle.truffle.api.interop.UnknownIdentifierException;
import com.oracle.truffle.api.interop.UnsupportedMessageException;
import com.oracle.truffle.api.library.CachedLibrary;
import com.oracle.truffle.api.library.ExportLibrary;
import com.oracle.truffle.api.library.ExportMessage;
import com.oracle.truffle.api.nodes.Node;
import com.oracle.truffle.api.nodes.RootNode;
import org.enso.interpreter.Constants;
import org.enso.interpreter.EnsoLanguage;
import org.enso.interpreter.node.expression.atom.ConstantNode;
import org.enso.interpreter.node.expression.atom.GetFieldNode;
import org.enso.interpreter.node.expression.atom.GetFieldWithMatchNode;
import org.enso.interpreter.runtime.EnsoContext;
import org.enso.interpreter.runtime.callable.argument.ArgumentDefinition;
import org.enso.interpreter.runtime.callable.atom.AtomConstructor;
import org.enso.interpreter.runtime.callable.function.Function;
import org.enso.interpreter.runtime.callable.function.FunctionSchema;
import org.enso.interpreter.runtime.library.dispatch.TypesLibrary;
import org.enso.interpreter.runtime.scope.ModuleScope;
import org.enso.pkg.QualifiedName;

import java.util.*;

@ExportLibrary(TypesLibrary.class)
@ExportLibrary(InteropLibrary.class)
public final class Type implements TruffleObject {
  private final String name;
  private @CompilerDirectives.CompilationFinal ModuleScope definitionScope;
  private final boolean builtin;
  private final Type supertype;
  private final Type eigentype;
  private final Map<String, AtomConstructor> constructors;

  private boolean gettersGenerated;

  private Type(
      String name, ModuleScope definitionScope, Type supertype, Type eigentype, boolean builtin) {
    this.name = name;
    this.definitionScope = definitionScope;
    this.supertype = supertype;
    this.builtin = builtin;
    this.eigentype = Objects.requireNonNullElse(eigentype, this);
    this.constructors = new HashMap<>();
  }

  public static Type createSingleton(
      String name, ModuleScope definitionScope, Type supertype, boolean builtin) {
    var result = new Type(name, definitionScope, supertype, null, builtin);
    result.generateQualifiedAccessor();
    return result;
  }

  public static Type create(
      String name, ModuleScope definitionScope, Type supertype, Type any, boolean builtin) {
    var eigentype = new Type(name + ".type", definitionScope, any, null, builtin);
    var result = new Type(name, definitionScope, supertype, eigentype, builtin);
    result.generateQualifiedAccessor();
    return result;
  }

  private void generateQualifiedAccessor() {
    var node = new ConstantNode(null, this);
    var function =
        new Function(
            node.getCallTarget(),
            null,
            new FunctionSchema(
                new ArgumentDefinition(0, "this", ArgumentDefinition.ExecutionMode.EXECUTE)));
    definitionScope.registerMethod(definitionScope.getAssociatedType(), this.name, function);
  }

  public QualifiedName getQualifiedName() {
    if (this == this.getDefinitionScope().getAssociatedType()) {
      return definitionScope.getModule().getName();
    } else {
      return definitionScope.getModule().getName().createChild(getName());
    }
  }

  public void setShadowDefinitions(ModuleScope scope, boolean generateAccessorsInTarget) {
    if (builtin) {
      // Ensure that synthetic methods, such as getters for fields are in the scope
      // Some scopes won't have any methods at this point, e.g., Nil or Nothing, hence the null
      // check.
      CompilerAsserts.neverPartOfCompilation();
      Map<String, Function> methods = this.definitionScope.getMethods().get(this);
      if (methods != null) {
        methods.forEach((name, fun) -> scope.registerMethod(this, name, fun));
      }
      this.definitionScope = scope;
      if (generateAccessorsInTarget) {
        generateQualifiedAccessor();
      }
      if (getEigentype() != this) {
        getEigentype().setShadowDefinitions(scope, false);
      }
    } else {
      throw new RuntimeException(
          "Attempting to modify scope of a non-builtin type post-construction is not allowed");
    }
  }

  public String getName() {
    return name;
  }

  public ModuleScope getDefinitionScope() {
    return definitionScope;
  }

  public boolean isBuiltin() {
    return builtin;
  }

  public Type getSupertype() {
    return supertype;
  }

  public void generateGetters(EnsoLanguage language) {
    if (gettersGenerated) return;
    gettersGenerated = true;
    var roots = new HashMap<String, RootNode>();
    if (constructors.size() != 1) {
      var names = new HashMap<String, List<GetFieldWithMatchNode.GetterPair>>();
      constructors
          .values()
          .forEach(
              cons -> {
                Arrays.stream(cons.getFields())
                    .forEach(
                        field -> {
                          var items =
                              names.computeIfAbsent(field.getName(), (k) -> new ArrayList<>());
                          items.add(
                              new GetFieldWithMatchNode.GetterPair(cons, field.getPosition()));
                        });
              });
      names.forEach(
          (name, fields) -> {
            roots.put(
                name,
                new GetFieldWithMatchNode(
                    language, name, this, fields.toArray(new GetFieldWithMatchNode.GetterPair[0])));
          });
    } else {
      var cons = constructors.values().toArray(AtomConstructor[]::new)[0];
      Arrays.stream(cons.getFields())
          .forEach(
              field -> {
                roots.put(
                    field.getName(),
                    new GetFieldNode(language, field.getPosition(), this, field.getName()));
              });
    }
    roots.forEach(
        (name, node) -> {
          var f =
              new Function(
                  node.getCallTarget(),
                  null,
                  new FunctionSchema(
                      new ArgumentDefinition(
                          0,
                          Constants.Names.SELF_ARGUMENT,
                          ArgumentDefinition.ExecutionMode.EXECUTE)));
          definitionScope.registerMethod(this, name, f);
        });
  }

  @ExportMessage
  boolean hasType() {
    return true;
  }

  @ExportMessage
  Type getType() {
    return eigentype;
  }

  @ExportMessage
  boolean hasMetaObject(@CachedLibrary("this") InteropLibrary lib) {
    if (isNothing(lib)) {
      return false;
    }
    return true;
  }

  @ExportMessage
  Type getMetaObject(@CachedLibrary("this") InteropLibrary lib) throws UnsupportedMessageException {
    if (isNothing(lib)) {
      throw UnsupportedMessageException.create();
    }
    return getType();
  }

  @ExportMessage
<<<<<<< HEAD
  Object getMetaParents() throws UnsupportedMessageException {
    if (hasMetaParents()) {
      return new Array(supertype);
    } else {
      throw UnsupportedMessageException.create();
    }
=======
  Object getMetaParents(@CachedLibrary("this") InteropLibrary lib)
      throws UnsupportedMessageException {
    if (isNothing(lib)) {
      throw UnsupportedMessageException.create();
    }
    assert supertype != null;
    return new Array(supertype);
>>>>>>> 9b260777
  }

  @ExportMessage
  boolean hasMetaParents() {
    return supertype != null && supertype != this;
  }

  @ExportMessage
  String toDisplayString(boolean allowSideEffects) {
    return name;
  }

  @ExportMessage
  boolean isMetaObject(@CachedLibrary("this") InteropLibrary lib) {
    if (isNothing(lib)) {
      return false;
    }
    return true;
  }

  @ExportMessage
  boolean isMetaInstance(Object instance, @CachedLibrary(limit = "3") TypesLibrary lib)
      throws UnsupportedMessageException {
    var b = EnsoContext.get(lib).getBuiltins();
    if (b.any() == this) {
      return true;
    }
    if (isNothing(lib)) {
      throw UnsupportedMessageException.create();
    }
    var type = lib.getType(instance);
    while (type != null && type != b.any()) {
      if (type == this) {
        return true;
      }
      type = type.getSupertype();
    }
    return false;
  }

  @ExportMessage
  String getMetaSimpleName(@CachedLibrary("this") InteropLibrary lib)
      throws UnsupportedMessageException {
    if (isNothing(lib)) {
      throw UnsupportedMessageException.create();
    }
    return getName();
  }

  @ExportMessage
  String getMetaQualifiedName(@CachedLibrary("this") InteropLibrary lib)
      throws UnsupportedMessageException {
    if (isNothing(lib)) {
      throw UnsupportedMessageException.create();
    }
    return getQualifiedName().toString();
  }

  @ExportMessage
  boolean hasMembers() {
    return true;
  }

  @ExportMessage
  @CompilerDirectives.TruffleBoundary
  Array getMembers(boolean includeInternal) {
    return new Array(constructors.keySet().toArray(Object[]::new));
  }

  @ExportMessage
  @CompilerDirectives.TruffleBoundary
  boolean isMemberReadable(String member) {
    return constructors.containsKey(member);
  }

  @ExportMessage
  @CompilerDirectives.TruffleBoundary
  Object readMember(String member) throws UnknownIdentifierException {
    var result = constructors.get(member);
    if (result == null) {
      throw UnknownIdentifierException.create(member);
    } else {
      return result;
    }
  }

  @ExportMessage
  boolean isNull(@CachedLibrary("this") InteropLibrary self) {
    return this == EnsoContext.get(self).getBuiltins().nothing();
  }

  @Override
  public String toString() {
    return toDisplayString(true);
  }

  public Type getEigentype() {
    return eigentype;
  }

  public void registerConstructor(AtomConstructor constructor) {
    constructors.put(constructor.getName(), constructor);
  }

  public Map<String, AtomConstructor> getConstructors() {
    return constructors;
  }

  private boolean isNothing(Node lib) {
    var b = EnsoContext.get(lib).getBuiltins();
    return this == b.nothing();
  }
}<|MERGE_RESOLUTION|>--- conflicted
+++ resolved
@@ -200,22 +200,13 @@
   }
 
   @ExportMessage
-<<<<<<< HEAD
-  Object getMetaParents() throws UnsupportedMessageException {
-    if (hasMetaParents()) {
-      return new Array(supertype);
-    } else {
-      throw UnsupportedMessageException.create();
-    }
-=======
   Object getMetaParents(@CachedLibrary("this") InteropLibrary lib)
       throws UnsupportedMessageException {
-    if (isNothing(lib)) {
+    if (isNothing(lib) || !hasMetaParents()) {
       throw UnsupportedMessageException.create();
     }
     assert supertype != null;
     return new Array(supertype);
->>>>>>> 9b260777
   }
 
   @ExportMessage
