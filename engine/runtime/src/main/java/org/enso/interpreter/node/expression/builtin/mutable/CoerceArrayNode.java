--- conflicted
+++ resolved
@@ -34,23 +34,8 @@
   }
 
   @Specialization
-<<<<<<< HEAD
-  Object[] doVector(Vector arr, @Shared @Cached HostValueToEnsoNode hostValueToEnsoNode) {
-    try {
-      return convertToArray(arr, hostValueToEnsoNode);
-    } catch (UnsupportedMessageException e) {
-      Builtins builtins = EnsoContext.get(this).getBuiltins();
-      Atom err = builtins.error().makeTypeError(builtins.array(), arr, "arr");
-      throw new PanicException(err, this);
-    } catch (InvalidArrayIndexException e) {
-      Builtins builtins = EnsoContext.get(this).getBuiltins();
-      throw new PanicException(
-          builtins.error().makeInvalidArrayIndex(arr, e.getInvalidIndex()), this);
-    }
-=======
-  Object[] doVector(Vector arr, @Cached CoerceArrayNode coerceArrayNode) {
+  Object[] doVector(Vector arr, @Shared @Cached CoerceArrayNode coerceArrayNode) {
     return coerceArrayNode.execute(arr.toArray());
->>>>>>> 78545b44
   }
 
   @Specialization(guards = "interop.hasArrayElements(arr)")
