package org.enso.interpreter.node.expression.builtin.meta;

import com.oracle.truffle.api.CompilerDirectives;
import com.oracle.truffle.api.dsl.Cached;
import com.oracle.truffle.api.dsl.Cached.Shared;
import com.oracle.truffle.api.dsl.GenerateUncached;
import com.oracle.truffle.api.dsl.NeverDefault;
import com.oracle.truffle.api.dsl.Specialization;
import com.oracle.truffle.api.frame.VirtualFrame;
import com.oracle.truffle.api.interop.ArityException;
<<<<<<< HEAD
import com.oracle.truffle.api.library.CachedLibrary;
=======
>>>>>>> 167a91da
import com.oracle.truffle.api.nodes.Node;
import org.enso.interpreter.dsl.AcceptsError;
import org.enso.interpreter.dsl.BuiltinMethod;
import org.enso.interpreter.node.EnsoRootNode;
import org.enso.interpreter.node.callable.InteropConversionCallNode;
<<<<<<< HEAD
import org.enso.interpreter.runtime.EnsoContext;
import org.enso.interpreter.runtime.callable.UnresolvedConversion;
import org.enso.interpreter.runtime.callable.function.Function;
import org.enso.interpreter.runtime.data.Type;
import org.enso.interpreter.runtime.error.PanicException;
import org.enso.interpreter.runtime.library.dispatch.TypesLibrary;
=======
import org.enso.interpreter.node.callable.InvokeCallableNode.ArgumentsExecutionMode;
import org.enso.interpreter.node.callable.InvokeCallableNode.DefaultsExecutionMode;
import org.enso.interpreter.node.callable.dispatch.InvokeFunctionNode;
import org.enso.interpreter.runtime.EnsoContext;
import org.enso.interpreter.runtime.callable.UnresolvedConversion;
import org.enso.interpreter.runtime.callable.argument.CallArgumentInfo;
import org.enso.interpreter.runtime.callable.function.Function;
import org.enso.interpreter.runtime.data.Type;
import org.enso.interpreter.runtime.error.PanicException;
>>>>>>> 167a91da
import org.enso.interpreter.runtime.scope.ModuleScope;
import org.enso.interpreter.runtime.state.State;

@BuiltinMethod(
    type = "Any",
    name = "==",
    description =
        """
      Compares self with other object and returns True iff `self` is exactly the same as
      the other object, including all its transitively accessible properties or fields,
      False otherwise.

      Can handle arbitrary objects, including all foreign objects.

      Does not throw dataflow errors or panics.

      Note that this is different than `Meta.is_same_object`, which checks whether two
      references point to the same object on the heap. Moreover, `Meta.is_same_object`
      implies `Any.==` for all object with the exception of `Number.nan`.
      """)
public final class EqualsNode extends Node {
  @Child private EqualsSimpleNode node;
  @Child private TypeOfNode types;
<<<<<<< HEAD
  @Child private WithConversionNode convert1;
  @Child private WithConversionNode convert2;
=======
  @Child private WithConversionNode convert;
>>>>>>> 167a91da

  private static final EqualsNode UNCACHED =
      new EqualsNode(EqualsSimpleNodeGen.getUncached(), TypeOfNode.getUncached(), true);

  private EqualsNode(EqualsSimpleNode node, TypeOfNode types, boolean uncached) {
    this.node = node;
    this.types = types;
    if (uncached) {
<<<<<<< HEAD
      convert1 = EqualsNodeFactory.WithConversionNodeGen.getUncached();
      convert2 = convert1;
=======
      convert = EqualsNodeFactory.WithConversionNodeGen.getUncached();
>>>>>>> 167a91da
    }
  }

  @NeverDefault
  static EqualsNode build() {
    return create();
  }

  @NeverDefault
  public static EqualsNode create() {
    return new EqualsNode(EqualsSimpleNode.build(), TypeOfNode.build(), false);
  }

  @NeverDefault
  public static EqualsNode getUncached() {
    return UNCACHED;
  }

  /**
   * Compares two objects for equality. If the {@link EqualsSimpleNode simple check} fails, it tries
   * to convert first argument to the second one and compare again.
   *
   * @param frame the stack frame we are executing at
   * @param self the self object
   * @param other the other object
   * @return {@code true} if {@code self} and {@code that} seem equal
   */
  public boolean execute(
      VirtualFrame frame, @AcceptsError Object self, @AcceptsError Object other) {
    var areEqual = node.execute(frame, self, other);
    if (!areEqual) {
      var selfType = types.execute(self);
      var otherType = types.execute(other);
      if (selfType != otherType) {
<<<<<<< HEAD
        if (convert1 == null) {
          CompilerDirectives.transferToInterpreter();
          convert1 = insert(WithConversionNode.create());
          convert2 = insert(WithConversionNode.create());
        }
        return convert1.executeWithConversion(frame, other, self)
            || convert2.executeWithConversion(frame, self, other);
=======
        if (convert == null) {
          CompilerDirectives.transferToInterpreter();
          convert = insert(WithConversionNode.create());
        }
        return convert.executeWithConversion(frame, other, self);
>>>>>>> 167a91da
      }
    }
    return areEqual;
  }

  /**
   * A node that checks the type of {@code that} argument, performs conversion of {@code self} to
   * {@code that} type, and executes equality check again.
   */
  @GenerateUncached
  abstract static class WithConversionNode extends Node {

    @NeverDefault
    static WithConversionNode create() {
      return EqualsNodeFactory.WithConversionNodeGen.create();
    }

    /**
     * @return {code false} if the conversion makes no sense or result of equality check after doing
     *     the conversion
     */
    abstract boolean executeWithConversion(VirtualFrame frame, Object self, Object that);

    static Type findType(TypeOfNode typeOfNode, Object obj) {
      var rawType = typeOfNode.execute(obj);
      return rawType instanceof Type type ? type : null;
<<<<<<< HEAD
    }

    static Type findTypeUncached(Object obj) {
      return findType(TypeOfNode.getUncached(), obj);
    }

    record Convert(Function f1, Function f2, Function f3) {}

    private static boolean isDefinedIn(ModuleScope scope, Function fn) {
      if (fn.getCallTarget().getRootNode() instanceof EnsoRootNode ensoRoot) {
        return ensoRoot.getModuleScope() == scope;
      } else {
        return false;
      }
    }

    Convert findConversions(Type selfType, Type thatType) {
      if (selfType == null || thatType == null) {
        return null;
      }
      var ctx = EnsoContext.get(this);
      var comparableType = ctx.getBuiltins().comparable().getType();

      var selfScope = selfType.getDefinitionScope();
=======
    }

    static Type findTypeUncached(Object obj) {
      return findType(TypeOfNode.getUncached(), obj);
    }

    private static boolean isDefinedIn(ModuleScope scope, Function fn) {
      if (fn.getCallTarget().getRootNode() instanceof EnsoRootNode ensoRoot) {
        return ensoRoot.getModuleScope() == scope;
      } else {
        return false;
      }
    }

    @CompilerDirectives.TruffleBoundary
    private static Object convertor(EnsoContext ctx, Function convFn, Object value) {
      var argSchema = new CallArgumentInfo[] {new CallArgumentInfo(), new CallArgumentInfo()};
      var node =
          InvokeFunctionNode.build(
              argSchema, DefaultsExecutionMode.EXECUTE, ArgumentsExecutionMode.EXECUTE);
      var state = State.create(ctx);
      return node.execute(
          convFn, null, state, new Object[] {ctx.getBuiltins().comparable(), value});
    }

    /**
     * @return {@code null} if no conversion found
     */
    Boolean findConversions(Type selfType, Type thatType, Object self, Object that) {
      if (selfType == null || thatType == null) {
        return null;
      }
      var ctx = EnsoContext.get(this);

      if (findConversionImpl(ctx, selfType, thatType, self, that)) {
        return false;
      } else {
        if (findConversionImpl(ctx, thatType, selfType, that, self)) {
          return true;
        } else {
          return null;
        }
      }
    }

    private static boolean findConversionImpl(
        EnsoContext ctx, Type selfType, Type thatType, Object self, Object that) {
      var selfScope = selfType.getDefinitionScope();
      var comparableType = ctx.getBuiltins().comparable().getType();
>>>>>>> 167a91da

      var fromSelfType =
          UnresolvedConversion.build(selfScope).resolveFor(ctx, comparableType, selfType);
      var fromThatType =
          UnresolvedConversion.build(selfScope).resolveFor(ctx, comparableType, thatType);
      var betweenBoth = UnresolvedConversion.build(selfScope).resolveFor(ctx, selfType, thatType);

      if (isDefinedIn(selfScope, fromSelfType)
          && isDefinedIn(selfScope, fromThatType)
<<<<<<< HEAD
          && betweenBoth != null) {
        return new Convert(fromSelfType, fromThatType, betweenBoth);
      } else {
        return null;
=======
          && convertor(ctx, fromSelfType, self) == convertor(ctx, fromThatType, that)
          && betweenBoth != null) {
        return true;
      } else {
        return false;
>>>>>>> 167a91da
      }
    }

    @Specialization(
<<<<<<< HEAD
        limit = "3",
=======
        limit = "10",
>>>>>>> 167a91da
        guards = {
          "selfType != null",
          "thatType != null",
          "selfType == findType(typeOfNode, self)",
          "thatType == findType(typeOfNode, that)"
        })
    final boolean doConversionCached(
        VirtualFrame frame,
        Object self,
        Object that,
        @Shared("typeOf") @Cached TypeOfNode typeOfNode,
<<<<<<< HEAD
        @CachedLibrary(limit = "3") TypesLibrary types,
=======
>>>>>>> 167a91da
        @Cached(value = "findType(typeOfNode, self)", uncached = "findTypeUncached(self)")
            Type selfType,
        @Cached(value = "findType(typeOfNode, that)", uncached = "findTypeUncached(that)")
            Type thatType,
<<<<<<< HEAD
        @Cached("findConversions(selfType, thatType)") Convert convert,
=======
        @Cached("findConversions(selfType, thatType, self, that)") Boolean convert,
>>>>>>> 167a91da
        @Shared("convert") @Cached InteropConversionCallNode convertNode,
        @Shared("invoke") @Cached(allowUncached = true) EqualsSimpleNode equalityNode) {
      if (convert == null) {
        return false;
      }
<<<<<<< HEAD
      return doDispatch(frame, self, that, selfType, convertNode, equalityNode);
=======
      if (convert) {
        return doDispatch(frame, that, self, thatType, convertNode, equalityNode);
      } else {
        return doDispatch(frame, self, that, selfType, convertNode, equalityNode);
      }
>>>>>>> 167a91da
    }

    @Specialization(replaces = "doConversionCached")
    final boolean doConversionUncached(
        VirtualFrame frame,
        Object self,
        Object that,
        @Shared("typeOf") @Cached TypeOfNode typeOfNode,
        @Shared("convert") @Cached InteropConversionCallNode convertNode,
        @Shared("invoke") @Cached(allowUncached = true) EqualsSimpleNode equalityNode) {
      var selfType = findType(typeOfNode, self);
      var thatType = findType(typeOfNode, that);
<<<<<<< HEAD
      if (findConversions(selfType, thatType) != null) {
        var result = doDispatch(frame, self, that, selfType, convertNode, equalityNode);
=======
      var conv = findConversions(selfType, thatType, self, that);
      if (conv != null) {
        var result =
            conv
                ? doDispatch(frame, that, self, thatType, convertNode, equalityNode)
                : doDispatch(frame, self, that, selfType, convertNode, equalityNode);
>>>>>>> 167a91da
        return result;
      }
      return false;
    }

    private boolean doDispatch(
        VirtualFrame frame,
        Object self,
        Object that,
        Type selfType,
        InteropConversionCallNode convertNode,
        EqualsSimpleNode equalityNode)
        throws PanicException {
      var convert = UnresolvedConversion.build(selfType.getDefinitionScope());

      var ctx = EnsoContext.get(this);
      var state = State.create(ctx);
      try {
        var thatAsSelf = convertNode.execute(convert, state, new Object[] {selfType, that});
        var result = equalityNode.execute(frame, self, thatAsSelf);
<<<<<<< HEAD
        assert !result || assertHashCodeIsTheSame(self, thatAsSelf);
=======
        assert !result || assertHashCodeIsTheSame(that, thatAsSelf);
>>>>>>> 167a91da
        return result;
      } catch (ArityException ex) {
        var assertsOn = false;
        assert assertsOn = true;
        if (assertsOn) {
          throw new AssertionError("Unexpected arity exception", ex);
        }
        return false;
      } catch (PanicException ex) {
        if (ctx.getBuiltins().error().isNoSuchConversionError(ex.getPayload())) {
          return false;
        }
        throw ex;
      }
    }

    private boolean assertHashCodeIsTheSame(Object self, Object converted) {
      var selfHash = HashCodeNode.getUncached().execute(self);
      var convertedHash = HashCodeNode.getUncached().execute(converted);
      var ok = selfHash == convertedHash;
<<<<<<< HEAD
      var msg =
          "Different hash code! Original "
              + self
              + "[#"
              + Long.toHexString(selfHash)
              + "] got converted to "
              + converted
              + "[#"
              + Long.toHexString(convertedHash)
              + "]";
      if (!ok) {
=======
      if (!ok) {
        var msg =
            "Different hash code! Original "
                + self
                + "[#"
                + Long.toHexString(selfHash)
                + "] got converted to "
                + converted
                + "[#"
                + Long.toHexString(convertedHash)
                + "]";
>>>>>>> 167a91da
        var ctx = EnsoContext.get(this);
        throw ctx.raiseAssertionPanic(this, msg, new AssertionError(msg));
      }
      return ok;
    }
  }
}<|MERGE_RESOLUTION|>--- conflicted
+++ resolved
@@ -8,23 +8,11 @@
 import com.oracle.truffle.api.dsl.Specialization;
 import com.oracle.truffle.api.frame.VirtualFrame;
 import com.oracle.truffle.api.interop.ArityException;
-<<<<<<< HEAD
-import com.oracle.truffle.api.library.CachedLibrary;
-=======
->>>>>>> 167a91da
 import com.oracle.truffle.api.nodes.Node;
 import org.enso.interpreter.dsl.AcceptsError;
 import org.enso.interpreter.dsl.BuiltinMethod;
 import org.enso.interpreter.node.EnsoRootNode;
 import org.enso.interpreter.node.callable.InteropConversionCallNode;
-<<<<<<< HEAD
-import org.enso.interpreter.runtime.EnsoContext;
-import org.enso.interpreter.runtime.callable.UnresolvedConversion;
-import org.enso.interpreter.runtime.callable.function.Function;
-import org.enso.interpreter.runtime.data.Type;
-import org.enso.interpreter.runtime.error.PanicException;
-import org.enso.interpreter.runtime.library.dispatch.TypesLibrary;
-=======
 import org.enso.interpreter.node.callable.InvokeCallableNode.ArgumentsExecutionMode;
 import org.enso.interpreter.node.callable.InvokeCallableNode.DefaultsExecutionMode;
 import org.enso.interpreter.node.callable.dispatch.InvokeFunctionNode;
@@ -34,7 +22,6 @@
 import org.enso.interpreter.runtime.callable.function.Function;
 import org.enso.interpreter.runtime.data.Type;
 import org.enso.interpreter.runtime.error.PanicException;
->>>>>>> 167a91da
 import org.enso.interpreter.runtime.scope.ModuleScope;
 import org.enso.interpreter.runtime.state.State;
 
@@ -58,12 +45,7 @@
 public final class EqualsNode extends Node {
   @Child private EqualsSimpleNode node;
   @Child private TypeOfNode types;
-<<<<<<< HEAD
-  @Child private WithConversionNode convert1;
-  @Child private WithConversionNode convert2;
-=======
   @Child private WithConversionNode convert;
->>>>>>> 167a91da
 
   private static final EqualsNode UNCACHED =
       new EqualsNode(EqualsSimpleNodeGen.getUncached(), TypeOfNode.getUncached(), true);
@@ -72,12 +54,7 @@
     this.node = node;
     this.types = types;
     if (uncached) {
-<<<<<<< HEAD
-      convert1 = EqualsNodeFactory.WithConversionNodeGen.getUncached();
-      convert2 = convert1;
-=======
       convert = EqualsNodeFactory.WithConversionNodeGen.getUncached();
->>>>>>> 167a91da
     }
   }
 
@@ -112,21 +89,11 @@
       var selfType = types.execute(self);
       var otherType = types.execute(other);
       if (selfType != otherType) {
-<<<<<<< HEAD
-        if (convert1 == null) {
-          CompilerDirectives.transferToInterpreter();
-          convert1 = insert(WithConversionNode.create());
-          convert2 = insert(WithConversionNode.create());
-        }
-        return convert1.executeWithConversion(frame, other, self)
-            || convert2.executeWithConversion(frame, self, other);
-=======
         if (convert == null) {
           CompilerDirectives.transferToInterpreter();
           convert = insert(WithConversionNode.create());
         }
         return convert.executeWithConversion(frame, other, self);
->>>>>>> 167a91da
       }
     }
     return areEqual;
@@ -153,32 +120,6 @@
     static Type findType(TypeOfNode typeOfNode, Object obj) {
       var rawType = typeOfNode.execute(obj);
       return rawType instanceof Type type ? type : null;
-<<<<<<< HEAD
-    }
-
-    static Type findTypeUncached(Object obj) {
-      return findType(TypeOfNode.getUncached(), obj);
-    }
-
-    record Convert(Function f1, Function f2, Function f3) {}
-
-    private static boolean isDefinedIn(ModuleScope scope, Function fn) {
-      if (fn.getCallTarget().getRootNode() instanceof EnsoRootNode ensoRoot) {
-        return ensoRoot.getModuleScope() == scope;
-      } else {
-        return false;
-      }
-    }
-
-    Convert findConversions(Type selfType, Type thatType) {
-      if (selfType == null || thatType == null) {
-        return null;
-      }
-      var ctx = EnsoContext.get(this);
-      var comparableType = ctx.getBuiltins().comparable().getType();
-
-      var selfScope = selfType.getDefinitionScope();
-=======
     }
 
     static Type findTypeUncached(Object obj) {
@@ -228,7 +169,6 @@
         EnsoContext ctx, Type selfType, Type thatType, Object self, Object that) {
       var selfScope = selfType.getDefinitionScope();
       var comparableType = ctx.getBuiltins().comparable().getType();
->>>>>>> 167a91da
 
       var fromSelfType =
           UnresolvedConversion.build(selfScope).resolveFor(ctx, comparableType, selfType);
@@ -238,27 +178,16 @@
 
       if (isDefinedIn(selfScope, fromSelfType)
           && isDefinedIn(selfScope, fromThatType)
-<<<<<<< HEAD
-          && betweenBoth != null) {
-        return new Convert(fromSelfType, fromThatType, betweenBoth);
-      } else {
-        return null;
-=======
           && convertor(ctx, fromSelfType, self) == convertor(ctx, fromThatType, that)
           && betweenBoth != null) {
         return true;
       } else {
         return false;
->>>>>>> 167a91da
       }
     }
 
     @Specialization(
-<<<<<<< HEAD
-        limit = "3",
-=======
         limit = "10",
->>>>>>> 167a91da
         guards = {
           "selfType != null",
           "thatType != null",
@@ -270,33 +199,21 @@
         Object self,
         Object that,
         @Shared("typeOf") @Cached TypeOfNode typeOfNode,
-<<<<<<< HEAD
-        @CachedLibrary(limit = "3") TypesLibrary types,
-=======
->>>>>>> 167a91da
         @Cached(value = "findType(typeOfNode, self)", uncached = "findTypeUncached(self)")
             Type selfType,
         @Cached(value = "findType(typeOfNode, that)", uncached = "findTypeUncached(that)")
             Type thatType,
-<<<<<<< HEAD
-        @Cached("findConversions(selfType, thatType)") Convert convert,
-=======
         @Cached("findConversions(selfType, thatType, self, that)") Boolean convert,
->>>>>>> 167a91da
         @Shared("convert") @Cached InteropConversionCallNode convertNode,
         @Shared("invoke") @Cached(allowUncached = true) EqualsSimpleNode equalityNode) {
       if (convert == null) {
         return false;
       }
-<<<<<<< HEAD
-      return doDispatch(frame, self, that, selfType, convertNode, equalityNode);
-=======
       if (convert) {
         return doDispatch(frame, that, self, thatType, convertNode, equalityNode);
       } else {
         return doDispatch(frame, self, that, selfType, convertNode, equalityNode);
       }
->>>>>>> 167a91da
     }
 
     @Specialization(replaces = "doConversionCached")
@@ -309,17 +226,12 @@
         @Shared("invoke") @Cached(allowUncached = true) EqualsSimpleNode equalityNode) {
       var selfType = findType(typeOfNode, self);
       var thatType = findType(typeOfNode, that);
-<<<<<<< HEAD
-      if (findConversions(selfType, thatType) != null) {
-        var result = doDispatch(frame, self, that, selfType, convertNode, equalityNode);
-=======
       var conv = findConversions(selfType, thatType, self, that);
       if (conv != null) {
         var result =
             conv
                 ? doDispatch(frame, that, self, thatType, convertNode, equalityNode)
                 : doDispatch(frame, self, that, selfType, convertNode, equalityNode);
->>>>>>> 167a91da
         return result;
       }
       return false;
@@ -340,11 +252,7 @@
       try {
         var thatAsSelf = convertNode.execute(convert, state, new Object[] {selfType, that});
         var result = equalityNode.execute(frame, self, thatAsSelf);
-<<<<<<< HEAD
-        assert !result || assertHashCodeIsTheSame(self, thatAsSelf);
-=======
         assert !result || assertHashCodeIsTheSame(that, thatAsSelf);
->>>>>>> 167a91da
         return result;
       } catch (ArityException ex) {
         var assertsOn = false;
@@ -365,19 +273,6 @@
       var selfHash = HashCodeNode.getUncached().execute(self);
       var convertedHash = HashCodeNode.getUncached().execute(converted);
       var ok = selfHash == convertedHash;
-<<<<<<< HEAD
-      var msg =
-          "Different hash code! Original "
-              + self
-              + "[#"
-              + Long.toHexString(selfHash)
-              + "] got converted to "
-              + converted
-              + "[#"
-              + Long.toHexString(convertedHash)
-              + "]";
-      if (!ok) {
-=======
       if (!ok) {
         var msg =
             "Different hash code! Original "
@@ -389,7 +284,6 @@
                 + "[#"
                 + Long.toHexString(convertedHash)
                 + "]";
->>>>>>> 167a91da
         var ctx = EnsoContext.get(this);
         throw ctx.raiseAssertionPanic(this, msg, new AssertionError(msg));
       }
