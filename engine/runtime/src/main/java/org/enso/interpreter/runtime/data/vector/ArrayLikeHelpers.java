--- conflicted
+++ resolved
@@ -2,8 +2,11 @@
 
 import com.oracle.truffle.api.dsl.Cached;
 import com.oracle.truffle.api.frame.VirtualFrame;
-import com.oracle.truffle.api.library.CachedLibrary;
+
 import java.nio.ByteBuffer;
+import java.util.Arrays;
+import java.util.List;
+
 import org.enso.interpreter.dsl.Builtin;
 import org.enso.interpreter.node.callable.dispatch.InvokeFunctionNode;
 import org.enso.interpreter.runtime.callable.function.Function;
@@ -11,6 +14,9 @@
 import org.enso.interpreter.runtime.error.DataflowError;
 import org.enso.interpreter.runtime.error.WarningsLibrary;
 import org.enso.interpreter.runtime.state.State;
+
+import com.oracle.truffle.api.CompilerDirectives;
+import com.oracle.truffle.api.library.CachedLibrary;
 
 /** Publicly available operations on array-like classes. */
 @Builtin(pkg = "immutable", stdlibName = "Standard.Base.Internal.Array_Like_Helpers")
@@ -25,9 +31,9 @@
     return ArrayProxy.create(length, at);
   }
 
-  /**
-   * Checks whether an array like object is considered immutable. Immutable objects are instances of
-   * {@link EnsoObject} and can be safely cast to that interface.
+  /** Checks whether an array like object is considered immutable.
+   * Immutable objects are instances of {@link EnsoObject} and can be safely cast
+   * to that interface.
    *
    * @param obj the object to check
    * @return if the {@code obj} is already seen as immutable
@@ -72,7 +78,8 @@
       Function fun,
       State state,
       @Cached("buildWithArity(1)") InvokeFunctionNode invokeFunctionNode,
-      @CachedLibrary(limit = "3") WarningsLibrary warnings) {
+      @CachedLibrary(limit="3") WarningsLibrary warnings
+    ) {
     var len = Math.toIntExact(length);
     var target = ArrayBuilder.newBuilder(len);
     boolean nonTrivialEnsoValue = false;
@@ -84,8 +91,7 @@
       if (warnings.hasWarnings(value)) {
         nonTrivialEnsoValue = true;
       } else {
-        var isEnsoValue =
-            value instanceof EnsoObject || value instanceof Long || value instanceof Double;
+        var isEnsoValue = value instanceof EnsoObject || value instanceof Long || value instanceof Double;
         if (!isEnsoValue) {
           nonTrivialEnsoValue = true;
         }
@@ -100,13 +106,9 @@
       return Vector.fromDoubleArray(doubles);
     }
     if (nonTrivialEnsoValue) {
-<<<<<<< HEAD
-      return Vector.fromInteropArray(new Array((Object[]) res));
-=======
       return Vector.fromInteropArray(Array.wrap((Object[])res));
->>>>>>> 56cc9561
     } else {
-      return Vector.fromEnsoOnlyArray((Object[]) res);
+      return Vector.fromEnsoOnlyArray((Object[])res);
     }
   }
 
@@ -121,9 +123,11 @@
     }
   }
 
-  @Builtin.Method(name = "new_vector_builder", description = "Returns new vector builder.")
+  @Builtin.Method(
+      name = "new_vector_builder",
+      description = "Returns new vector builder.")
   public static Object newVectorBuilder(long capacity) {
-    return ArrayBuilder.newBuilder((int) Math.min(Math.abs(capacity), Integer.MAX_VALUE));
+    return ArrayBuilder.newBuilder((int)Math.min(Math.abs(capacity),Integer.MAX_VALUE));
   }
 
   public static EnsoObject wrapBuffer(ByteBuffer buffer) {
