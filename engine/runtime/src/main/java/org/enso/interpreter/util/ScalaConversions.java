package org.enso.interpreter.util;

import java.util.List;
import java.util.Optional;
import scala.Option;
import scala.collection.Seq;
import scala.jdk.javaapi.CollectionConverters;
import scala.jdk.javaapi.OptionConverters;

/** Utility class for converting between Scala and Java basic classes. */
public class ScalaConversions {
  /**
   * Converts a Scala {@link Option} to a Java {@link Optional}.
   *
   * @param option the scala option to convert
   * @return the corresponding java optional
   */
  public static <T> Optional<T> asJava(Option<T> option) {
    return OptionConverters.toJava(option);
  }

  /**
   * Converts a Scala {@link Seq} to a Java {@link List}.
   *
   * @param list the scala list to convert
   * @return the corresponding java list
   */
  public static <T> List<T> asJava(Seq<T> list) {
    return CollectionConverters.asJava(list);
  }

  @SuppressWarnings("unchecked")
  public static <T> scala.collection.immutable.List<T> nil() {
    return (scala.collection.immutable.List<T>) scala.collection.immutable.Nil$.MODULE$;
  }
<<<<<<< HEAD
=======

  public static <T> scala.collection.immutable.List<T> cons(
      T head, scala.collection.immutable.List<T> tail) {
    return scala.collection.immutable.$colon$colon$.MODULE$.apply(head, tail);
  }
>>>>>>> aada58e5
}<|MERGE_RESOLUTION|>--- conflicted
+++ resolved
@@ -33,12 +33,9 @@
   public static <T> scala.collection.immutable.List<T> nil() {
     return (scala.collection.immutable.List<T>) scala.collection.immutable.Nil$.MODULE$;
   }
-<<<<<<< HEAD
-=======
 
   public static <T> scala.collection.immutable.List<T> cons(
       T head, scala.collection.immutable.List<T> tail) {
     return scala.collection.immutable.$colon$colon$.MODULE$.apply(head, tail);
   }
->>>>>>> aada58e5
 }