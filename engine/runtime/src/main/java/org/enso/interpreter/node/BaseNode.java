--- conflicted
+++ resolved
@@ -27,23 +27,6 @@
   }
 
   private @CompilationFinal TailStatus tailStatus = TailStatus.NOT_TAIL;
-<<<<<<< HEAD
-  private @CompilationFinal int stateFrameSlotIdx = -1;
-
-  /**
-   * Obtains the frame slot containing state variable for this node.
-   *
-   * @return The frame slot for state variable
-   */
-  protected int getStateFrameSlotIdx() {
-    if (stateFrameSlotIdx == -1) {
-      CompilerDirectives.transferToInterpreterAndInvalidate();
-      stateFrameSlotIdx = ((EnsoRootNode) getRootNode()).getStateFrameSlotIdx();
-    }
-    return stateFrameSlotIdx;
-  }
-=======
->>>>>>> e8f3ad39
 
   /**
    * Sets the new tail position status for this node.
