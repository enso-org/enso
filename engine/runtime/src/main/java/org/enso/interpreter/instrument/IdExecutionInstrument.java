--- conflicted
+++ resolved
@@ -1,21 +1,27 @@
 package org.enso.interpreter.instrument;
 
 import com.oracle.truffle.api.CallTarget;
-import com.oracle.truffle.api.CompilerDirectives;
 import com.oracle.truffle.api.Truffle;
 import com.oracle.truffle.api.frame.FrameInstance;
 import com.oracle.truffle.api.frame.FrameInstanceVisitor;
 import com.oracle.truffle.api.frame.VirtualFrame;
 import com.oracle.truffle.api.instrumentation.*;
+import com.oracle.truffle.api.interop.InteropException;
+import com.oracle.truffle.api.interop.InteropLibrary;
 import com.oracle.truffle.api.nodes.Node;
+import com.oracle.truffle.api.nodes.RootNode;
+import org.enso.interpreter.node.EnsoRootNode;
 import org.enso.interpreter.node.ExpressionNode;
+import org.enso.interpreter.node.MethodRootNode;
 import org.enso.interpreter.node.callable.FunctionCallInstrumentationNode;
+import org.enso.interpreter.runtime.control.TailCallException;
 import org.enso.interpreter.runtime.tag.IdentifiedTag;
 import org.enso.interpreter.runtime.type.Types;
+import org.enso.pkg.QualifiedName;
 
 import java.util.HashMap;
 import java.util.Map;
-import java.util.Optional;
+import java.util.Objects;
 import java.util.UUID;
 import java.util.function.Consumer;
 
@@ -69,24 +75,54 @@
   /** A class for notifications about identified expressions' values being computed. */
   public static class ExpressionValue {
     private final UUID expressionId;
+    private final Object value;
     private final String type;
-    private final Object value;
+    private final String cachedType;
     private final FunctionCallInfo callInfo;
+    private final FunctionCallInfo cachedCallInfo;
 
     /**
      * Creates a new instance of this class.
      *
      * @param expressionId the id of the expression being computed.
-     * @param type of the computed expression.
      * @param value the value returned by computing the expression.
+     * @param type the type of the returned value.
+     * @param cachedType the cached type of the value.
      * @param callInfo the function call data.
      */
     public ExpressionValue(
-        UUID expressionId, String type, Object value, FunctionCallInfo callInfo) {
+        UUID expressionId,
+        Object value,
+        String type,
+        String cachedType,
+        FunctionCallInfo callInfo,
+        FunctionCallInfo cachedCallInfo) {
       this.expressionId = expressionId;
+      this.value = value;
       this.type = type;
-      this.value = value;
+      this.cachedType = cachedType;
       this.callInfo = callInfo;
+      this.cachedCallInfo = cachedCallInfo;
+    }
+
+    @Override
+    public String toString() {
+      return "ExpressionValue{"
+          + "expressionId="
+          + expressionId
+          + ", value="
+          + value
+          + ", type='"
+          + type
+          + '\''
+          + ", cachedType='"
+          + cachedType
+          + '\''
+          + ", callInfo="
+          + callInfo
+          + ", cachedCallInfo="
+          + cachedCallInfo
+          + '}';
     }
 
     /** @return the id of the expression computed. */
@@ -94,10 +130,14 @@
       return expressionId;
     }
 
-    /** @return the computed type of the expression. */
-    @CompilerDirectives.TruffleBoundary
-    public Optional<String> getType() {
-      return Optional.ofNullable(type);
+    /** @return the type of the returned value. */
+    public String getType() {
+      return type;
+    }
+
+    /** @return the cached type of the value. */
+    public String getCachedType() {
+      return cachedType;
     }
 
     /** @return the computed value of the expression. */
@@ -109,12 +149,18 @@
     public FunctionCallInfo getCallInfo() {
       return callInfo;
     }
+
+    /** @return the function call data previously associated with the expression. */
+    public FunctionCallInfo getCachedCallInfo() {
+      return cachedCallInfo;
+    }
   }
 
   /** Information about the function call. */
   public static class FunctionCallInfo {
 
-    private final String callTargetName;
+    private final QualifiedName moduleName;
+    private final QualifiedName typeName;
     private final String functionName;
 
     /**
@@ -123,15 +169,23 @@
      * @param call the function call.
      */
     public FunctionCallInfo(FunctionCallInstrumentationNode.FunctionCall call) {
-      this.callTargetName = call.getFunction().getCallTarget().getRootNode().getQualifiedName();
-      this.functionName = call.getFunction().getName();
-    }
-
-<<<<<<< HEAD
-    /** @return call target name. */
-    public String getCallTargetName() {
-      return callTargetName;
-=======
+      RootNode rootNode = call.getFunction().getCallTarget().getRootNode();
+      if (rootNode instanceof MethodRootNode) {
+        MethodRootNode methodNode = (MethodRootNode) rootNode;
+        moduleName = methodNode.getModuleScope().getModule().getName();
+        typeName = methodNode.getAtomConstructor().getQualifiedName();
+        functionName = methodNode.getMethodName();
+      } else if (rootNode instanceof EnsoRootNode) {
+        moduleName = ((EnsoRootNode) rootNode).getModuleScope().getModule().getName();
+        typeName = null;
+        functionName = rootNode.getName();
+      } else {
+        moduleName = null;
+        typeName = null;
+        functionName = rootNode.getQualifiedName();
+      }
+    }
+
     @Override
     public boolean equals(Object o) {
       if (this == o) {
@@ -144,10 +198,29 @@
       return Objects.equals(moduleName, that.moduleName)
           && Objects.equals(typeName, that.typeName)
           && Objects.equals(functionName, that.functionName);
->>>>>>> 75e31362
-    }
-
-    /** @return function name. */
+    }
+
+    @Override
+    public int hashCode() {
+      return Objects.hash(moduleName, typeName, functionName);
+    }
+
+    @Override
+    public String toString() {
+      return moduleName + "::" + typeName + "::" + functionName;
+    }
+
+    /** @return the name of the module this function was defined in, or null if not available. */
+    public QualifiedName getModuleName() {
+      return moduleName;
+    }
+
+    /** @return the name of the type this method was defined for, or null if not a method. */
+    public QualifiedName getTypeName() {
+      return typeName;
+    }
+
+    /** @return the name of this function. */
     public String getFunctionName() {
       return functionName;
     }
@@ -157,9 +230,11 @@
   private static class IdExecutionEventListener implements ExecutionEventListener {
     private final CallTarget entryCallTarget;
     private final Consumer<ExpressionCall> functionCallCallback;
-    private final Consumer<ExpressionValue> valueCallback;
-    private final Consumer<ExpressionValue> visualisationCallback;
+    private final Consumer<ExpressionValue> onComputedCallback;
+    private final Consumer<ExpressionValue> onCachedCallback;
+    private final Consumer<Throwable> onExceptionalCallback;
     private final RuntimeCache cache;
+    private final MethodCallsCache callsCache;
     private final UUID nextExecutionItem;
     private final Map<UUID, FunctionCallInfo> calls = new HashMap<>();
 
@@ -168,24 +243,30 @@
      *
      * @param entryCallTarget the call target being observed.
      * @param cache the precomputed expression values.
+     * @param methodCallsCache the storage tracking the executed method calls.
      * @param nextExecutionItem the next item scheduled for execution.
      * @param functionCallCallback the consumer of function call events.
-     * @param valueCallback the consumer of the node value events.
-     * @param visualisationCallback the consumer of the node visualisation events.
+     * @param onComputedCallback the consumer of the computed value events.
+     * @param onCachedCallback the consumer of the cached value events.
+     * @param onExceptionalCallback the consumer of the exceptional events.
      */
     public IdExecutionEventListener(
         CallTarget entryCallTarget,
         RuntimeCache cache,
+        MethodCallsCache methodCallsCache,
         UUID nextExecutionItem,
         Consumer<ExpressionCall> functionCallCallback,
-        Consumer<ExpressionValue> valueCallback,
-        Consumer<ExpressionValue> visualisationCallback) {
+        Consumer<ExpressionValue> onComputedCallback,
+        Consumer<ExpressionValue> onCachedCallback,
+        Consumer<Throwable> onExceptionalCallback) {
       this.entryCallTarget = entryCallTarget;
       this.cache = cache;
+      this.callsCache = methodCallsCache;
       this.nextExecutionItem = nextExecutionItem;
       this.functionCallCallback = functionCallCallback;
-      this.valueCallback = valueCallback;
-      this.visualisationCallback = visualisationCallback;
+      this.onComputedCallback = onComputedCallback;
+      this.onCachedCallback = onCachedCallback;
+      this.onExceptionalCallback = onExceptionalCallback;
     }
 
     @Override
@@ -213,9 +294,14 @@
       // item in the `functionCallCallback`. We allow to execute the cached `stackTop` value to be
       // able to continue the stack execution, and unwind later from the `onReturnValue` callback.
       if (result != null && !nodeId.equals(nextExecutionItem)) {
-        visualisationCallback.accept(
+        onCachedCallback.accept(
             new ExpressionValue(
-                nodeId, Types.getName(result).orElse(null), result, calls.get(nodeId)));
+                nodeId,
+                result,
+                cache.getType(nodeId),
+                Types.getName(result),
+                calls.get(nodeId),
+                cache.getCall(nodeId)));
         throw context.createUnwind(result);
       }
     }
@@ -247,18 +333,36 @@
         if (cachedResult != null) {
           throw context.createUnwind(cachedResult);
         }
+        callsCache.setExecuted(nodeId);
       } else if (node instanceof ExpressionNode) {
         UUID nodeId = ((ExpressionNode) node).getId();
+        String resultType = Types.getName(result);
         cache.offer(nodeId, result);
-        valueCallback.accept(
-            new ExpressionValue(
-                nodeId, Types.getName(result).orElse(null), result, calls.get(nodeId)));
-      }
-    }
-
-    @Override
-    public void onReturnExceptional(
-        EventContext context, VirtualFrame frame, Throwable exception) {}
+        String cachedType = cache.putType(nodeId, resultType);
+        FunctionCallInfo call = calls.get(nodeId);
+        FunctionCallInfo cachedCall = cache.putCall(nodeId, call);
+        onComputedCallback.accept(
+            new ExpressionValue(nodeId, result, resultType, cachedType, call, cachedCall));
+      }
+    }
+
+    @Override
+    public void onReturnExceptional(EventContext context, VirtualFrame frame, Throwable exception) {
+      if (exception instanceof TailCallException) {
+        try {
+          TailCallException tailCallException = (TailCallException) exception;
+          FunctionCallInstrumentationNode.FunctionCall functionCall =
+              new FunctionCallInstrumentationNode.FunctionCall(
+                  tailCallException.getFunction(),
+                  tailCallException.getState(),
+                  tailCallException.getArguments());
+          Object result = InteropLibrary.getFactory().getUncached().execute(functionCall);
+          onReturnValue(context, frame, result);
+        } catch (InteropException e) {
+          onExceptionalCallback.accept(e);
+        }
+      }
+    }
 
     /**
      * Checks if we're not inside a recursive call, i.e. the {@link #entryCallTarget} only appears
@@ -298,10 +402,12 @@
    * @param funSourceStart the source start of the observed range of ids.
    * @param funSourceLength the length of the observed source range.
    * @param cache the precomputed expression values.
+   * @param methodCallsCache the storage tracking the executed method calls.
    * @param nextExecutionItem the next item scheduled for execution.
-   * @param valueCallback the consumer of the node value events.
-   * @param visualisationCallback the consumer of the node visualisation events.
    * @param functionCallCallback the consumer of function call events.
+   * @param onComputedCallback the consumer of the computed value events.
+   * @param onCachedCallback the consumer of the cached value events.
+   * @param onExceptionalCallback the consumer of the exceptional events.
    * @return a reference to the attached event listener.
    */
   public EventBinding<ExecutionEventListener> bind(
@@ -309,10 +415,12 @@
       int funSourceStart,
       int funSourceLength,
       RuntimeCache cache,
+      MethodCallsCache methodCallsCache,
       UUID nextExecutionItem,
-      Consumer<ExpressionValue> valueCallback,
-      Consumer<IdExecutionInstrument.ExpressionValue> visualisationCallback,
-      Consumer<ExpressionCall> functionCallCallback) {
+      Consumer<IdExecutionInstrument.ExpressionCall> functionCallCallback,
+      Consumer<IdExecutionInstrument.ExpressionValue> onComputedCallback,
+      Consumer<IdExecutionInstrument.ExpressionValue> onCachedCallback,
+      Consumer<Throwable> onExceptionalCallback) {
     SourceSectionFilter filter =
         SourceSectionFilter.newBuilder()
             .tagIs(StandardTags.ExpressionTag.class, StandardTags.CallTag.class)
@@ -320,17 +428,17 @@
             .indexIn(funSourceStart, funSourceLength)
             .build();
 
-    EventBinding<ExecutionEventListener> binding =
-        env.getInstrumenter()
-            .attachExecutionEventListener(
-                filter,
-                new IdExecutionEventListener(
-                    entryCallTarget,
-                    cache,
-                    nextExecutionItem,
-                    functionCallCallback,
-                    valueCallback,
-                    visualisationCallback));
-    return binding;
+    return env.getInstrumenter()
+        .attachExecutionEventListener(
+            filter,
+            new IdExecutionEventListener(
+                entryCallTarget,
+                cache,
+                methodCallsCache,
+                nextExecutionItem,
+                functionCallCallback,
+                onComputedCallback,
+                onCachedCallback,
+                onExceptionalCallback));
   }
 }