package org.enso.interpreter.runtime.callable.atom;


import com.oracle.truffle.api.Assumption;
import com.oracle.truffle.api.CompilerDirectives;
import com.oracle.truffle.api.CompilerDirectives.TruffleBoundary;
import com.oracle.truffle.api.Truffle;
import com.oracle.truffle.api.dsl.Cached.Shared;
import com.oracle.truffle.api.dsl.Fallback;
import com.oracle.truffle.api.profiles.ConditionProfile;
import com.oracle.truffle.api.profiles.ValueProfile;
import com.oracle.truffle.api.utilities.TriState;
import com.oracle.truffle.api.dsl.Cached;
import com.oracle.truffle.api.dsl.Specialization;
import com.oracle.truffle.api.exception.AbstractTruffleException;
import com.oracle.truffle.api.interop.*;
import com.oracle.truffle.api.library.CachedLibrary;
import com.oracle.truffle.api.library.ExportLibrary;
import com.oracle.truffle.api.library.ExportMessage;
import com.oracle.truffle.api.nodes.ExplodeLoop;
import com.oracle.truffle.api.profiles.BranchProfile;
import java.util.Arrays;
import java.util.List;
import java.util.Objects;
import java.util.stream.Collectors;
import org.enso.interpreter.runtime.callable.UnresolvedSymbol;
import org.enso.interpreter.runtime.callable.function.Function;
import org.enso.interpreter.runtime.data.Array;
import org.enso.interpreter.runtime.data.Type;
import org.enso.interpreter.runtime.data.text.Text;
import org.enso.interpreter.runtime.error.PanicException;
import org.enso.interpreter.runtime.library.dispatch.TypesLibrary;
import org.enso.interpreter.runtime.type.TypesGen;

import java.util.Map;

import org.enso.interpreter.runtime.error.WarningsLibrary;

/**
 * A runtime representation of an Atom in Enso.
 */
@ExportLibrary(InteropLibrary.class)
@ExportLibrary(TypesLibrary.class)
public abstract class Atom implements TruffleObject {
  final AtomConstructor constructor;
<<<<<<< HEAD
=======
  private final Object[] fields;
  private Integer hashCode;
>>>>>>> 86eee619

  /**
   * Creates a new Atom for a given constructor.
   *
   * @param constructor the Atom's constructor
   */
  public Atom(AtomConstructor constructor) {
    this.constructor = constructor;
  }

  /**
   * Gets the Atom's constructor.
   *
   * @return the constructor for this Atom
   */
  public final AtomConstructor getConstructor() {
    return constructor;
  }

  private final Object[] getFields() {
    return StructsLibrary.getUncached().getFields(this);
  }

  public void setHashCode(int hashCode) {
    assert this.hashCode == null : "setHashCode must be called at most once";
    this.hashCode = hashCode;
  }

  public Integer getHashCode() {
    return hashCode;
  }

  private void toString(StringBuilder builder, boolean shouldParen, int depth) {
    if (depth <= 0) {
      builder.append("...");
      return;
    }
    boolean parensNeeded = shouldParen && getFields().length > 0;
    if (parensNeeded) {
      builder.append("(");
    }
    builder.append(getConstructor().getName());
    for (var obj : getFields()) {
      builder.append(" ");
      // TODO non-leaf check
      if (obj instanceof Atom atom) {
        atom.toString(builder, true, depth - 1);
      } else {
        builder.append(obj);
      }
    }
    if (parensNeeded) {
      builder.append(")");
    }
  }

  /**
   * Creates a textual representation of this Atom, useful for debugging.
   *
   * @return a textual representation of this Atom.
   */
  @Override
  public String toString() {
    return toString(null, 10, null, null);
  }

  @CompilerDirectives.TruffleBoundary
  private String toString(String prefix, int depth, String suffix, Object obj) {
    StringBuilder sb = new StringBuilder();
    if (prefix != null) {
      sb.append(prefix);
    }
    toString(sb, false, depth);
    if (suffix != null) {
      sb.append(suffix);
    }
    if (obj != null) {
      var errorMessage = InteropLibrary.getUncached().toDisplayString(obj);
      if (errorMessage != null) {
        sb.append(errorMessage);
      } else {
        sb.append("Nothing");
      }
    }
    return sb.toString();
  }

  @CompilerDirectives.TruffleBoundary
  private String toString(int depth) {
    StringBuilder sb = new StringBuilder();
    toString(sb, false, depth);
    return sb.toString();
  }

  @ExportMessage
  public boolean hasMembers() {
    return true;
  }

  @ExportMessage
  @CompilerDirectives.TruffleBoundary
  public Array getMembers(boolean includeInternal) {
    Map<String, Function> members = constructor.getDefinitionScope().getMethods().get(constructor.getType());
    if (members == null) {
      return new Array(0);
    }
    Object[] mems = members.keySet().toArray();
    return new Array(mems);
  }

  @ExportMessage
  @CompilerDirectives.TruffleBoundary
  public boolean isMemberInvocable(String member) {
    Map<String, ?> members = constructor.getDefinitionScope().getMethods().get(constructor.getType());
    return members != null && members.containsKey(member);
  }

  @ExportMessage
  @ExplodeLoop
  public boolean isMemberReadable(String member) {
    for (int i = 0; i < constructor.getArity(); i++) {
      if (member.equals(constructor.getFields()[i].getName())) {
        return true;
      }
    }
    return false;
  }

  @ExportMessage
  @ExplodeLoop
  public Object readMember(String member) throws UnknownIdentifierException {
    for (int i = 0; i < constructor.getArity(); i++) {
      if (member.equals(constructor.getFields()[i].getName())) {
        return getFields()[i];
      }
    }
    throw UnknownIdentifierException.create(member);
  }

  @ExportMessage
  static class InvokeMember {

    static UnresolvedSymbol buildSym(AtomConstructor cons, String name) {
      return UnresolvedSymbol.build(name, cons.getDefinitionScope());
    }

    @Specialization(
        guards = {"receiver.getConstructor() == cachedConstructor", "member.equals(cachedMember)"})
    static Object doCached(
        Atom receiver,
        String member,
        Object[] arguments,
        @Cached(value = "receiver.getConstructor()") AtomConstructor cachedConstructor,
        @Cached(value = "member") String cachedMember,
        @Cached(value = "buildSym(cachedConstructor, cachedMember)") UnresolvedSymbol cachedSym,
        @CachedLibrary("cachedSym") InteropLibrary symbols)
        throws UnsupportedMessageException, ArityException, UnsupportedTypeException {
      Object[] args = new Object[arguments.length + 1];
      args[0] = receiver;
      System.arraycopy(arguments, 0, args, 1, arguments.length);
      return symbols.execute(cachedSym, args);
    }

    @Specialization(replaces = "doCached")
    static Object doUncached(
        Atom receiver,
        String member,
        Object[] arguments,
        @CachedLibrary(limit = "1") InteropLibrary symbols)
        throws UnsupportedMessageException, ArityException, UnsupportedTypeException {
      UnresolvedSymbol symbol = buildSym(receiver.getConstructor(), member);
      return doCached(
          receiver, member, arguments, receiver.getConstructor(), member, symbol, symbols);
    }

  }

  @ExportMessage
  Text toDisplayString(
      boolean allowSideEffects,
      @CachedLibrary("this") InteropLibrary atoms,
      @CachedLibrary(limit = "3") WarningsLibrary warnings,
      @Cached BranchProfile handleError
  ) {
    Object result = null;
    String msg;
    try {
      result = atoms.invokeMember(this, "to_text");
      if (warnings.hasWarnings(result)) {
        result = warnings.removeWarnings(result);
      }
      if (TypesGen.isDataflowError(result)) {
        msg = this.toString("Error in method `to_text` of [", 10, "]: ", result);
      } else if (TypesGen.isText(result)) {
        return TypesGen.asText(result);
      } else {
        msg = this.toString("Error in method `to_text` of [", 10, "]: Expected Text but got ", result);
      }
    } catch (AbstractTruffleException | UnsupportedMessageException | ArityException | UnknownIdentifierException |
             UnsupportedTypeException panic) {
      handleError.enter();
      msg = this.toString("Panic in method `to_text` of [", 10, "]: ", panic);
    }
    return Text.create(msg);
  }

  @ExportMessage
  boolean hasType() {
    return true;
  }

  @ExportMessage
  public Type getType() {
    return getConstructor().getType();
  }

  @ExportMessage
  Type getMetaObject() {
    return getType();
  }

  @ExportMessage
  boolean hasMetaObject() {
    return true;
  }
}<|MERGE_RESOLUTION|>--- conflicted
+++ resolved
@@ -43,11 +43,7 @@
 @ExportLibrary(TypesLibrary.class)
 public abstract class Atom implements TruffleObject {
   final AtomConstructor constructor;
-<<<<<<< HEAD
-=======
-  private final Object[] fields;
   private Integer hashCode;
->>>>>>> 86eee619
 
   /**
    * Creates a new Atom for a given constructor.
