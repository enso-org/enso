--- conflicted
+++ resolved
@@ -24,16 +24,7 @@
  * children nodes.
  */
 @NodeInfo(shortName = "Instantiate", description = "Instantiates a constant Atom constructor")
-<<<<<<< HEAD
 public abstract class InstantiateNode extends ExpressionNode {
-    final AtomConstructor constructor;
-    private @Children ExpressionNode[] arguments;
-    private @CompilationFinal(dimensions = 1) ConditionProfile[] profiles;
-    private @CompilationFinal(dimensions = 1) ConditionProfile[] warningProfiles;
-    private @CompilationFinal(dimensions = 1) BranchProfile[] sentinelProfiles;
-    private final ConditionProfile anyWarningsProfile = ConditionProfile.createCountingProfile();
-=======
-public class InstantiateNode extends ExpressionNode {
   private final AtomConstructor constructor;
   private @Children ExpressionNode[] arguments;
   private @Child WarningsLibrary warnings = WarningsLibrary.getFactory().createDispatched(3);
@@ -41,74 +32,31 @@
   private @CompilationFinal(dimensions = 1) ConditionProfile[] warningProfiles;
   private @CompilationFinal(dimensions = 1) BranchProfile[] sentinelProfiles;
   private final ConditionProfile anyWarningsProfile = ConditionProfile.createCountingProfile();
->>>>>>> 37af06b1
 
-    InstantiateNode(AtomConstructor constructor, ExpressionNode[] arguments) {
-        this.constructor = constructor;
-        this.arguments = arguments;
-        this.profiles = new ConditionProfile[arguments.length];
-        this.sentinelProfiles = new BranchProfile[arguments.length];
-        this.warningProfiles = new ConditionProfile[arguments.length];
-        for (int i = 0; i < arguments.length; ++i) {
-            this.profiles[i] = ConditionProfile.createCountingProfile();
-            this.sentinelProfiles[i] = BranchProfile.create();
-            this.warningProfiles[i] = ConditionProfile.createCountingProfile();
-        }
+  InstantiateNode(AtomConstructor constructor, ExpressionNode[] arguments) {
+    this.constructor = constructor;
+    this.arguments = arguments;
+    this.profiles = new ConditionProfile[arguments.length];
+    this.sentinelProfiles = new BranchProfile[arguments.length];
+    this.warningProfiles = new ConditionProfile[arguments.length];
+    for (int i = 0; i < arguments.length; ++i) {
+      this.profiles[i] = ConditionProfile.createCountingProfile();
+      this.sentinelProfiles[i] = BranchProfile.create();
+      this.warningProfiles[i] = ConditionProfile.createCountingProfile();
     }
+  }
 
-    /**
-     * Creates an instance of this node.
-     *
-     * @param constructor the {@link AtomConstructor} this node will be instantiating
-     * @param arguments   the expressions that produce field values
-     * @return a node that instantiates {@code constructor}
-     */
-    public static InstantiateNode build(AtomConstructor constructor, ExpressionNode[] arguments) {
-        return InstantiateNodeGen.create(constructor, arguments);
-    }
+  /**
+   * Creates an instance of this node.
+   *
+   * @param constructor the {@link AtomConstructor} this node will be instantiating
+   * @param arguments   the expressions that produce field values
+   * @return a node that instantiates {@code constructor}
+   */
+  public static InstantiateNode build(AtomConstructor constructor, ExpressionNode[] arguments) {
+    return InstantiateNodeGen.create(constructor, arguments);
+  }
 
-<<<<<<< HEAD
-    /**
-     * Executes the node, by executing all its children and putting their values as fields of the
-     * newly created {@link AtomConstructor} instance.
-     *
-     * @param frame the stack frame for execution
-     * @return the newly created {@link AtomConstructor} instance.
-     */
-    @Specialization
-    @ExplodeLoop
-    Object doExecute(
-            VirtualFrame frame,
-            @Cached(parameters = {"constructor"}) CreateInstanceNode createInstanceNode) {
-        Object[] argumentValues = new Object[arguments.length];
-        boolean anyWarnings = false;
-        ArrayRope<Warning> accumulatedWarnings = new ArrayRope<>();
-        for (int i = 0; i < arguments.length; i++) {
-            ConditionProfile profile = profiles[i];
-            ConditionProfile warningProfile = warningProfiles[i];
-            BranchProfile sentinelProfile = sentinelProfiles[i];
-            Object argument = arguments[i].executeGeneric(frame);
-            if (profile.profile(TypesGen.isDataflowError(argument))) {
-                return argument;
-            } else if (warningProfile.profile(argument instanceof WithWarnings)) {
-                anyWarnings = true;
-                WithWarnings originalArg = (WithWarnings) argument;
-                accumulatedWarnings = accumulatedWarnings.append(originalArg.getReassignedWarnings(this));
-                argumentValues[i] = originalArg.getValue();
-            } else if (TypesGen.isPanicSentinel(argument)) {
-                sentinelProfile.enter();
-                throw TypesGen.asPanicSentinel(argument);
-            } else {
-                argumentValues[i] = argument;
-            }
-        }
-        if (anyWarningsProfile.profile(anyWarnings)) {
-            return WithWarnings.appendTo(
-                    createInstanceNode.execute(argumentValues), accumulatedWarnings);
-        } else {
-            return createInstanceNode.execute(argumentValues);
-        }
-=======
   /**
    * Executes the node, by executing all its children and putting their values as fields of the
    * newly created {@link AtomConstructor} instance.
@@ -116,9 +64,11 @@
    * @param frame the stack frame for execution
    * @return the newly created {@link AtomConstructor} instance.
    */
-  @Override
+  @Specialization
   @ExplodeLoop
-  public Object executeGeneric(VirtualFrame frame) {
+  Object doExecute(
+      VirtualFrame frame,
+      @Cached(parameters = {"constructor"}) CreateInstanceNode createInstanceNode) {
     Object[] argumentValues = new Object[arguments.length];
     boolean anyWarnings = false;
     ArrayRope<Warning> accumulatedWarnings = new ArrayRope<>();
@@ -143,37 +93,43 @@
       } else {
         argumentValues[i] = argument;
       }
->>>>>>> 37af06b1
+    }
+    if (anyWarningsProfile.profile(anyWarnings)) {
+      return WithWarnings.appendTo(
+          createInstanceNode.execute(argumentValues), accumulatedWarnings);
+    } else {
+      return createInstanceNode.execute(argumentValues);
+    }
+  }
+
+  @ReportPolymorphism
+  public abstract static class CreateInstanceNode extends Node {
+    static CreateInstanceNode create(AtomConstructor constructor) {
+      if (Layout.isAritySupported(constructor.getArity())) {
+        return UnboxingAtom.CreateUnboxedInstanceNode.create(constructor);
+      } else {
+        return FallbackCreateInstanceNode.create(constructor);
+      }
     }
 
-    @ReportPolymorphism
-    public abstract static class CreateInstanceNode extends Node {
-        static CreateInstanceNode create(AtomConstructor constructor) {
-            if (Layout.isAritySupported(constructor.getArity())) {
-                return UnboxingAtom.CreateUnboxedInstanceNode.create(constructor);
-            } else {
-                return FallbackCreateInstanceNode.create(constructor);
-            }
-        }
+    public abstract Object execute(Object[] arguments);
+  }
 
-        public abstract Object execute(Object[] arguments);
+  static class FallbackCreateInstanceNode extends CreateInstanceNode {
+    private final AtomConstructor constructor;
+
+    public static CreateInstanceNode create(AtomConstructor constructor) {
+      return new FallbackCreateInstanceNode(constructor);
     }
 
-    static class FallbackCreateInstanceNode extends CreateInstanceNode {
-        private final AtomConstructor constructor;
+    FallbackCreateInstanceNode(AtomConstructor constructor) {
+      this.constructor = constructor;
+    }
 
-        public static CreateInstanceNode create(AtomConstructor constructor) {
-            return new FallbackCreateInstanceNode(constructor);
-        }
+    @Override
+    public Object execute(Object[] arguments) {
+      return constructor.newInstance(arguments);
+    }
 
-        FallbackCreateInstanceNode(AtomConstructor constructor) {
-            this.constructor = constructor;
-        }
-
-        @Override
-        public Object execute(Object[] arguments) {
-            return constructor.newInstance(arguments);
-        }
-
-    }
+  }
 }