--- conflicted
+++ resolved
@@ -1,47 +1,35 @@
 package org.enso.interpreter.runtime.builtin;
 
-import com.oracle.truffle.api.RootCallTarget;
-import com.oracle.truffle.api.Truffle;
 import org.enso.interpreter.Language;
 import org.enso.interpreter.node.expression.builtin.debug.DebugBreakpointMethodGen;
 import org.enso.interpreter.node.expression.builtin.debug.DebugEvalMethodGen;
-import org.enso.interpreter.node.expression.builtin.error.*;
+import org.enso.interpreter.node.expression.builtin.error.CatchErrorMethodGen;
+import org.enso.interpreter.node.expression.builtin.error.CatchPanicMethodGen;
+import org.enso.interpreter.node.expression.builtin.error.ThrowErrorMethodGen;
+import org.enso.interpreter.node.expression.builtin.error.ThrowPanicMethodGen;
 import org.enso.interpreter.node.expression.builtin.function.ApplicationOperatorMethodGen;
 import org.enso.interpreter.node.expression.builtin.function.ExplicitCallFunctionMethodGen;
-import org.enso.interpreter.node.expression.builtin.interop.generic.*;
-import org.enso.interpreter.node.expression.builtin.interop.syntax.MethodDispatchNode;
-import org.enso.interpreter.node.expression.builtin.interop.syntax.ConstructorDispatchNode;
+import org.enso.interpreter.node.expression.builtin.interop.java.AddToClassPathMethodGen;
+import org.enso.interpreter.node.expression.builtin.interop.java.LookupClassMethodGen;
 import org.enso.interpreter.node.expression.builtin.io.*;
-import org.enso.interpreter.node.expression.builtin.number.*;
 import org.enso.interpreter.node.expression.builtin.runtime.GCMethodGen;
 import org.enso.interpreter.node.expression.builtin.runtime.NoInlineMethodGen;
-<<<<<<< HEAD
-import org.enso.interpreter.node.expression.builtin.state.*;
-import org.enso.interpreter.node.expression.builtin.system.ExitMethodGen;
-import org.enso.interpreter.node.expression.builtin.system.NanoTimeMethodGen;
-import org.enso.interpreter.node.expression.builtin.interop.java.*;
-import org.enso.interpreter.node.expression.builtin.text.*;
-=======
 import org.enso.interpreter.node.expression.builtin.state.GetStateMethodGen;
 import org.enso.interpreter.node.expression.builtin.state.PutStateMethodGen;
 import org.enso.interpreter.node.expression.builtin.state.RunStateMethodGen;
 import org.enso.interpreter.node.expression.builtin.text.AnyToTextMethodGen;
->>>>>>> a0f87b36
 import org.enso.interpreter.node.expression.builtin.thread.WithInterruptHandlerMethodGen;
 import org.enso.interpreter.node.expression.builtin.unsafe.SetAtomFieldMethodGen;
 import org.enso.interpreter.runtime.Context;
 import org.enso.interpreter.runtime.Module;
 import org.enso.interpreter.runtime.callable.argument.ArgumentDefinition;
-import org.enso.interpreter.runtime.callable.argument.CallArgumentInfo;
 import org.enso.interpreter.runtime.callable.atom.AtomConstructor;
-import org.enso.interpreter.runtime.callable.function.Function;
-import org.enso.interpreter.runtime.callable.function.FunctionSchema;
 import org.enso.interpreter.runtime.scope.ModuleScope;
 import org.enso.pkg.QualifiedName;
 
 /** Container class for static predefined atoms, methods, and their containing scope. */
 public class Builtins {
-  public static final String MODULE_NAME = "Builtins";
+  public static final String MODULE_NAME = "Builtins.Main";
 
   /** Container for method names needed outside this class. */
   public static class MethodNames {
@@ -54,24 +42,18 @@
   private final ModuleScope scope;
   private final AtomConstructor nothing;
   private final AtomConstructor any;
-  private final AtomConstructor number;
+  private final Number number;
   private final AtomConstructor function;
-  private final AtomConstructor text;
   private final AtomConstructor debug;
+  private final AtomConstructor ensoProject;
+  private final Text text;
   private final Error error;
   private final Bool bool;
-<<<<<<< HEAD
-
-  private final RootCallTarget interopDispatchRoot;
-  private final FunctionSchema interopDispatchSchema;
-  private final Function newInstanceFunction;
-=======
   private final System system;
   private final Mutable mutable;
   private final Polyglot polyglot;
   private final Resource resource;
   private final Meta meta;
->>>>>>> a0f87b36
 
   /**
    * Creates an instance with builtin methods installed.
@@ -81,26 +63,26 @@
   public Builtins(Context context) {
     Language language = context.getLanguage();
 
-<<<<<<< HEAD
-    module = Module.empty(QualifiedName.simpleName(MODULE_NAME));
-    scope = module.parseScope(context);
-    unit = new AtomConstructor("Unit", scope).initializeFields();
-=======
     module = Module.empty(QualifiedName.fromString(MODULE_NAME).get());
     scope = module.compileScope(context);
     nothing = new AtomConstructor("Nothing", scope).initializeFields();
->>>>>>> a0f87b36
     any = new AtomConstructor("Any", scope).initializeFields();
-    number = new AtomConstructor("Number", scope).initializeFields();
     bool = new Bool(language, scope);
     error = new Error(language, scope);
-<<<<<<< HEAD
-=======
     mutable = new Mutable(language, scope);
->>>>>>> a0f87b36
     function = new AtomConstructor("Function", scope).initializeFields();
-    text = new AtomConstructor("Text", scope).initializeFields();
+    text = new Text(language, scope);
     debug = new AtomConstructor("Debug", scope).initializeFields();
+    ensoProject =
+        new AtomConstructor("Enso_Project", scope)
+            .initializeFields(
+                new ArgumentDefinition(
+                    0, "prim_root_file", ArgumentDefinition.ExecutionMode.EXECUTE));
+    system = new System(language, scope);
+    number = new Number(language, scope);
+    polyglot = new Polyglot(language, scope);
+    resource = new Resource(language, scope);
+    meta = new Meta(language, scope);
 
     AtomConstructor nil = new AtomConstructor("Nil", scope).initializeFields();
     AtomConstructor cons =
@@ -109,7 +91,7 @@
                 new ArgumentDefinition(0, "head", ArgumentDefinition.ExecutionMode.EXECUTE),
                 new ArgumentDefinition(1, "tail", ArgumentDefinition.ExecutionMode.EXECUTE));
     AtomConstructor io = new AtomConstructor("IO", scope).initializeFields();
-    AtomConstructor system = new AtomConstructor("System", scope).initializeFields();
+    AtomConstructor primIo = new AtomConstructor("Prim_Io", scope).initializeFields();
     AtomConstructor runtime = new AtomConstructor("Runtime", scope).initializeFields();
     AtomConstructor panic = new AtomConstructor("Panic", scope).initializeFields();
     AtomConstructor error = new AtomConstructor("Error", scope).initializeFields();
@@ -119,40 +101,32 @@
     AtomConstructor thread = new AtomConstructor("Thread", scope).initializeFields();
 
     AtomConstructor unsafe = new AtomConstructor("Unsafe", scope).initializeFields();
-<<<<<<< HEAD
-
-    scope.registerConstructor(unit);
-=======
     scope.registerConstructor(nothing);
->>>>>>> a0f87b36
     scope.registerConstructor(any);
-    scope.registerConstructor(number);
     scope.registerConstructor(function);
-    scope.registerConstructor(text);
 
     scope.registerConstructor(cons);
     scope.registerConstructor(nil);
     scope.registerConstructor(io);
+    scope.registerConstructor(primIo);
     scope.registerConstructor(panic);
     scope.registerConstructor(error);
     scope.registerConstructor(state);
     scope.registerConstructor(debug);
-    scope.registerConstructor(system);
+    scope.registerConstructor(ensoProject);
     scope.registerConstructor(runtime);
 
     scope.registerConstructor(java);
     scope.registerConstructor(thread);
 
     scope.registerConstructor(unsafe);
-
-    createPolyglot(language);
 
     scope.registerMethod(io, "println", PrintlnMethodGen.makeFunction(language));
     scope.registerMethod(io, "print_err", PrintErrMethodGen.makeFunction(language));
     scope.registerMethod(io, "readln", ReadlnMethodGen.makeFunction(language));
-
-    scope.registerMethod(system, "nano_time", NanoTimeMethodGen.makeFunction(language));
-    scope.registerMethod(system, "exit", ExitMethodGen.makeFunction(language));
+    scope.registerMethod(primIo, "get_file", GetFileMethodGen.makeFunction(language));
+    scope.registerMethod(primIo, "get_cwd", GetCwdMethodGen.makeFunction(language));
+
     scope.registerMethod(runtime, "no_inline", NoInlineMethodGen.makeFunction(language));
     scope.registerMethod(runtime, "gc", GCMethodGen.makeFunction(language));
 
@@ -161,14 +135,6 @@
     scope.registerMethod(error, "throw", ThrowErrorMethodGen.makeFunction(language));
     scope.registerMethod(any, "catch", CatchErrorMethodGen.makeFunction(language));
 
-    scope.registerMethod(number, "+", AddMethodGen.makeFunction(language));
-    scope.registerMethod(number, "-", SubtractMethodGen.makeFunction(language));
-    scope.registerMethod(number, "*", MultiplyMethodGen.makeFunction(language));
-    scope.registerMethod(number, "/", DivideMethodGen.makeFunction(language));
-    scope.registerMethod(number, "%", ModMethodGen.makeFunction(language));
-    scope.registerMethod(number, "negate", NegateMethodGen.makeFunction(language));
-    scope.registerMethod(number, "==", EqualsMethodGen.makeFunction(language));
-
     scope.registerMethod(state, "get", GetStateMethodGen.makeFunction(language));
     scope.registerMethod(state, "put", PutStateMethodGen.makeFunction(language));
     scope.registerMethod(state, "run", RunStateMethodGen.makeFunction(language));
@@ -179,7 +145,6 @@
     scope.registerMethod(function, "call", ExplicitCallFunctionMethodGen.makeFunction(language));
     scope.registerMethod(function, "<|", ApplicationOperatorMethodGen.makeFunction(language));
 
-    scope.registerMethod(text, "+", ConcatMethodGen.makeFunction(language));
     scope.registerMethod(any, "to_text", AnyToTextMethodGen.makeFunction(language));
 
     scope.registerMethod(java, "add_to_class_path", AddToClassPathMethodGen.makeFunction(language));
@@ -190,32 +155,7 @@
 
     scope.registerMethod(unsafe, "set_atom_field", SetAtomFieldMethodGen.makeFunction(language));
 
-    interopDispatchRoot = Truffle.getRuntime().createCallTarget(MethodDispatchNode.build(language));
-    interopDispatchSchema =
-        new FunctionSchema(
-            FunctionSchema.CallStrategy.ALWAYS_DIRECT,
-            FunctionSchema.CallerFrameAccess.NONE,
-            new ArgumentDefinition[] {
-              new ArgumentDefinition(1, "this", ArgumentDefinition.ExecutionMode.EXECUTE),
-              new ArgumentDefinition(2, "method_name", ArgumentDefinition.ExecutionMode.EXECUTE),
-              new ArgumentDefinition(3, "arguments", ArgumentDefinition.ExecutionMode.EXECUTE)
-            },
-            new boolean[] {false, true, false},
-            new CallArgumentInfo[0]);
-    newInstanceFunction = ConstructorDispatchNode.makeFunction(language);
-  }
-
-  private void createPolyglot(Language language) {
-    AtomConstructor polyglot = new AtomConstructor("Polyglot", scope).initializeFields();
-    scope.registerConstructor(polyglot);
-    scope.registerMethod(polyglot, "execute", ExecuteMethodGen.makeFunction(language));
-    scope.registerMethod(polyglot, "invoke", InvokeMethodGen.makeFunction(language));
-    scope.registerMethod(polyglot, "new", InstantiateMethodGen.makeFunction(language));
-    scope.registerMethod(polyglot, "get_member", GetMemberMethodGen.makeFunction(language));
-    scope.registerMethod(polyglot, "get_members", GetMembersMethodGen.makeFunction(language));
-    scope.registerMethod(polyglot, "get_array_size", GetArraySizeMethodGen.makeFunction(language));
-    scope.registerMethod(
-        polyglot, "get_array_element", GetArrayElementMethodGen.makeFunction(language));
+    module.unsafeBuildIrStub();
   }
 
   /**
@@ -228,11 +168,11 @@
   }
 
   /**
-   * Returns the {@code Text} atom constructor.
-   *
-   * @return the {@code Text} atom constructor
-   */
-  public AtomConstructor text() {
+   * Returns the {@code Text} part of builtins.
+   *
+   * @return the {@code Text} part of builtins.
+   */
+  public Text text() {
     return text;
   }
 
@@ -246,11 +186,11 @@
   }
 
   /**
-   * Returns the {@code Number} atom constructor.
-   *
-   * @return the {@code Number} atom constructor
-   */
-  public AtomConstructor number() {
+   * Returns the number-related entities.
+   *
+   * @return the number-related part of builtins.
+   */
+  public Number number() {
     return number;
   }
 
@@ -282,8 +222,6 @@
     return debug;
   }
 
-<<<<<<< HEAD
-=======
   /** @return the {@code Enso_Project} atom constructor */
   public AtomConstructor getEnsoProject() {
     return ensoProject;
@@ -304,7 +242,6 @@
     return polyglot;
   }
 
->>>>>>> a0f87b36
   /**
    * Returns the builtin module scope.
    *
@@ -317,20 +254,4 @@
   public Module getModule() {
     return module;
   }
-
-  /**
-   * Builds a function dispatching to a polyglot method call.
-   *
-   * @param method the name of the method this function will dispatch to.
-   * @return a function calling {@code method} with given arguments.
-   */
-  public Function buildPolyglotMethodDispatch(String method) {
-    Object[] preAppliedArr = new Object[] {null, method, null};
-    return new Function(interopDispatchRoot, null, interopDispatchSchema, preAppliedArr, null);
-  }
-
-  /** @return a function executing a constructor with given arguments. */
-  public Function getConstructorDispatch() {
-    return newInstanceFunction;
-  }
 }