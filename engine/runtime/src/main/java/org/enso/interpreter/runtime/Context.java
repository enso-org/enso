package org.enso.interpreter.runtime;

import com.oracle.truffle.api.CompilerDirectives.CompilationFinal;
import com.oracle.truffle.api.TruffleFile;
import com.oracle.truffle.api.TruffleLanguage;
import com.oracle.truffle.api.TruffleLanguage.Env;
import java.io.BufferedReader;
import java.io.File;
<<<<<<< HEAD
import java.io.InputStreamReader;
import java.io.PrintStream;
import java.util.*;
=======
import java.io.InputStream;
import java.io.InputStreamReader;
import java.io.PrintStream;
import java.util.ArrayList;
import java.util.List;
import java.util.Map;
import java.util.Optional;
>>>>>>> af1aab35
import java.util.stream.Collectors;
import org.enso.compiler.Compiler;
import org.enso.home.HomeManager;
import org.enso.interpreter.Language;
import org.enso.interpreter.OptionsHelper;
import org.enso.interpreter.runtime.builtin.Builtins;
import org.enso.interpreter.runtime.callable.atom.AtomConstructor;
import org.enso.interpreter.runtime.scope.ModuleScope;
import org.enso.interpreter.runtime.scope.TopLevelScope;
import org.enso.interpreter.runtime.util.TruffleFileSystem;
import org.enso.interpreter.util.ScalaConversions;
import org.enso.pkg.Package;
import org.enso.pkg.PackageManager;
import org.enso.pkg.QualifiedName;
import org.enso.polyglot.RuntimeOptions;

/**
 * The language context is the internal state of the language that is associated with each thread in
 * a running Enso program.
 */
public class Context {

  private final Language language;
  private final Env environment;
  private final Compiler compiler;
  private final PrintStream out;
  private final PrintStream err;
<<<<<<< HEAD
  private final BufferedReader in;
  private final List<Package<TruffleFile>> packages;
  private final TopLevelScope topScope;
=======
  private final InputStream in;
  private final BufferedReader inReader;
  private List<Package<TruffleFile>> packages;
  private @CompilationFinal TopLevelScope topScope;
>>>>>>> af1aab35
  private final ThreadManager threadManager;
  private final boolean isCachingDisabled;
  private final Builtins builtins;
  private final String home;

  /**
   * Creates a new Enso context.
   *
   * @param language the language identifier
   * @param environment the execution environment of the {@link TruffleLanguage}
   */
  public Context(Language language, String home, Env environment) {
    this.language = language;
    this.environment = environment;
    this.out = new PrintStream(environment.out());
    this.err = new PrintStream(environment.err());
    this.in = new BufferedReader(new InputStreamReader(environment.in()));
    this.threadManager = new ThreadManager();
    this.isCachingDisabled = environment.getOptions().get(RuntimeOptions.DISABLE_INLINE_CACHES_KEY);
    this.home = home;

    builtins = new Builtins(this);

    this.compiler = new Compiler(this, builtins);
  }

  /** Perform expensive initialization logic for the context. */
  public void initialize() {
    TruffleFileSystem fs = new TruffleFileSystem();
    packages = new ArrayList<>();

    if (home != null) {
      HomeManager<TruffleFile> homeManager =
          new HomeManager<>(environment.getInternalTruffleFile(home), fs);
      packages.addAll(homeManager.loadStdLib().collect(Collectors.toList()));
    }

    PackageManager<TruffleFile> packageManager = new PackageManager<>(fs);

    List<TruffleFile> packagePaths = OptionsHelper.getPackagesPaths(environment);
    packages.addAll(
        packagePaths.stream()
            .map(packageManager::fromDirectory)
            .map(ScalaConversions::asJava)
            .filter(Optional::isPresent)
            .map(Optional::get)
            .collect(Collectors.toList()));

    packages.forEach(
        pkg -> {
          List<TruffleFile> classPathItems =
              ScalaConversions.asJava(pkg.listPolyglotExtensions("java"));
          classPathItems.forEach(environment::addToHostClassPath);
        });

    Map<String, Module> knownFiles =
        packages.stream()
            .flatMap(p -> ScalaConversions.asJava(p.listSources()).stream())
            .collect(
                Collectors.toMap(
                    srcFile -> srcFile.qualifiedName().toString(),
                    srcFile -> new Module(srcFile.qualifiedName(), srcFile.file())));

    topScope = new TopLevelScope(builtins, knownFiles);
  }

  public TruffleFile getTruffleFile(File file) {
    return getEnvironment().getInternalTruffleFile(file.getAbsolutePath());
  }

  /**
   * Gets the compiler instance.
   *
   * <p>The compiler is the portion of the interpreter that performs static analysis and
   * transformation passes on the input program. A handle to the compiler lets you execute various
   * portions of the compilation pipeline, including parsing, analysis, and final code generation.
   *
   * <p>Having this access available means that Enso programs can metaprogram Enso itself.
   *
   * @return a handle to the compiler
   */
  public final Compiler getCompiler() {
    return compiler;
  }

  /**
   * Returns the {@link Env} instance used by this context.
   *
   * @return the {@link Env} instance used by this context
   */
  public Env getEnvironment() {
    return environment;
  }

  /**
   * Gets the language to which this context belongs.
   *
   * @return the language to which this context belongs
   */
  public Language getLanguage() {
    return language;
  }

  /**
   * Returns the standard output stream for this context.
   *
   * @return the standard output stream for this context.
   */
  public PrintStream getOut() {
    return out;
  }

  /**
   * Returns the standard error stream for this context.
   *
   * @return the standard error stream for this context
   */
  public PrintStream getErr() {
    return err;
  }

  /**
   * Returns the standard input stream for this context.
   *
   * @return the standard input stream for this context
   */
  public BufferedReader getIn() {
    return in;
  }

  /**
   * Creates a new module scope that automatically imports all the builtin types and methods.
   *
   * @param module the module related to the newly created scope.
   * @return a new module scope with automatic builtins dependency.
   */
  public ModuleScope createScope(Module module) {
    ModuleScope moduleScope = new ModuleScope(module);
    initializeScope(moduleScope);
    return moduleScope;
  }

  /**
   * Creates a new module with scope that automatically imports all the builtin types and methods.
   *
   * @param name the qualified name of the newly created module.
   * @return a new module containing scope with automatic builtins dependency.
   */
  public Module createModule(QualifiedName name) {
    Module module = Module.empty(name);
    initializeScope(module.parseScope(this));
    return module;
  }

  /**
   * Removes all contents from a given scope.
   *
   * @param scope the scope to reset.
   */
  public void resetScope(ModuleScope scope) {
    scope.reset();
    initializeScope(scope);
  }

  /**
   * Fetches the module name associated with a given file, using the environment packages
   * information.
   *
   * @param path the path to decode.
   * @return a qualified name of the module corresponding to the file, if exists.
   */
  public Optional<QualifiedName> getModuleNameForFile(File path) {
    TruffleFile p = getTruffleFile(path);
    return packages.stream()
        .filter(pkg -> p.startsWith(pkg.sourceDir()))
        .map(pkg -> pkg.moduleNameForFile(p))
        .findFirst();
  }

  /**
   * Renames project in packages and modules.
   *
   * @param oldName the old project name
   * @param newName the new project name
   */
  public void renameProject(String oldName, String newName) {
    renamePackages(oldName, newName);
    topScope.renameProjectInModules(oldName, newName);
  }


  private void renamePackages(String oldName, String newName) {
    List<Package<TruffleFile>> toChange =
      packages
        .stream()
        .filter(p -> p.config().name().equals(oldName))
        .collect(Collectors.toList());

    packages.removeAll(toChange);

    List<Package<TruffleFile>> renamed =
     toChange
       .stream()
       .map(p -> p.setPackageName(newName))
       .collect(Collectors.toList());

    packages.addAll(renamed);
  }

  /**
   * Fetches a module associated with a given file.
   *
   * @param path the module path to lookup.
   * @return the relevant module, if exists.
   */
  public Optional<Module> getModuleForFile(File path) {
    return getModuleNameForFile(path).flatMap(n -> getTopScope().getModule(n.toString()));
  }

  /**
   * Fetches a module with a given name.
   *
   * @param moduleName the qualified name of the module to lookup.
   * @return the relevant module, if exists.
   */
  public Optional<Module> findModule(String moduleName) {
    return getTopScope().getModule(moduleName);
  }

  /**
   * Registers a new module corresponding to a given file.
   *
   * @param path the file to register.
   * @return the newly created module, if the file is a source file.
   */
  public Optional<Module> createModuleForFile(File path) {
    return getModuleNameForFile(path)
        .map(name -> getTopScope().createModule(name, getTruffleFile(path)));
  }

  private void initializeScope(ModuleScope scope) {
    scope.addImport(getBuiltins().getScope());
  }

  /**
   * Gets the builtin functions from the compiler.
   *
   * @return an object containing the builtin functions
   */
  public Builtins getBuiltins() {
    return getTopScope().getBuiltins();
  }

  /**
   * Gets the top-level language scope.
   *
   * @return an object containing the top level language scope
   */
  public TopLevelScope getTopScope() {
    return this.topScope;
  }

  /**
   * Returns the atom constructor corresponding to the {@code Unit} type, for builtin constructs
   * that need to return an atom of this type.
   *
   * @return the builtin {@code Unit} atom constructor
   */
  public AtomConstructor getUnit() {
    return getBuiltins().unit();
  }

  /**
   * Checks whether the strict errors option was set for this context.
   *
   * @return true if the strict errors option is enabled, false otherwise.
   */
  public boolean isStrictErrors() {
    return getEnvironment().getOptions().get(RuntimeOptions.STRICT_ERRORS_KEY);
  }

  /** Creates a new thread that has access to the current language context. */
  public Thread createThread(Runnable runnable) {
    return environment.createThread(runnable);
  }

  /** @return the thread manager for this context. */
  public ThreadManager getThreadManager() {
    return threadManager;
  }

  /** @return whether inline caches should be disabled for this context. */
  public boolean isCachingDisabled() {
    return isCachingDisabled;
  }


}<|MERGE_RESOLUTION|>--- conflicted
+++ resolved
@@ -6,11 +6,6 @@
 import com.oracle.truffle.api.TruffleLanguage.Env;
 import java.io.BufferedReader;
 import java.io.File;
-<<<<<<< HEAD
-import java.io.InputStreamReader;
-import java.io.PrintStream;
-import java.util.*;
-=======
 import java.io.InputStream;
 import java.io.InputStreamReader;
 import java.io.PrintStream;
@@ -18,7 +13,6 @@
 import java.util.List;
 import java.util.Map;
 import java.util.Optional;
->>>>>>> af1aab35
 import java.util.stream.Collectors;
 import org.enso.compiler.Compiler;
 import org.enso.home.HomeManager;
@@ -26,7 +20,6 @@
 import org.enso.interpreter.OptionsHelper;
 import org.enso.interpreter.runtime.builtin.Builtins;
 import org.enso.interpreter.runtime.callable.atom.AtomConstructor;
-import org.enso.interpreter.runtime.scope.ModuleScope;
 import org.enso.interpreter.runtime.scope.TopLevelScope;
 import org.enso.interpreter.runtime.util.TruffleFileSystem;
 import org.enso.interpreter.util.ScalaConversions;
@@ -46,17 +39,12 @@
   private final Compiler compiler;
   private final PrintStream out;
   private final PrintStream err;
-<<<<<<< HEAD
-  private final BufferedReader in;
-  private final List<Package<TruffleFile>> packages;
-  private final TopLevelScope topScope;
-=======
   private final InputStream in;
   private final BufferedReader inReader;
   private List<Package<TruffleFile>> packages;
   private @CompilationFinal TopLevelScope topScope;
->>>>>>> af1aab35
   private final ThreadManager threadManager;
+  private final ResourceManager resourceManager;
   private final boolean isCachingDisabled;
   private final Builtins builtins;
   private final String home;
@@ -72,8 +60,10 @@
     this.environment = environment;
     this.out = new PrintStream(environment.out());
     this.err = new PrintStream(environment.err());
-    this.in = new BufferedReader(new InputStreamReader(environment.in()));
+    this.in = environment.in();
+    this.inReader = new BufferedReader(new InputStreamReader(environment.in()));
     this.threadManager = new ThreadManager();
+    this.resourceManager = new ResourceManager(this);
     this.isCachingDisabled = environment.getOptions().get(RuntimeOptions.DISABLE_INLINE_CACHES_KEY);
     this.home = home;
 
@@ -180,44 +170,15 @@
   /**
    * Returns the standard input stream for this context.
    *
-   * @return the standard input stream for this context
-   */
-  public BufferedReader getIn() {
+   * @return the standard input stream of bytes.
+   */
+  public InputStream getIn() {
     return in;
   }
 
-  /**
-   * Creates a new module scope that automatically imports all the builtin types and methods.
-   *
-   * @param module the module related to the newly created scope.
-   * @return a new module scope with automatic builtins dependency.
-   */
-  public ModuleScope createScope(Module module) {
-    ModuleScope moduleScope = new ModuleScope(module);
-    initializeScope(moduleScope);
-    return moduleScope;
-  }
-
-  /**
-   * Creates a new module with scope that automatically imports all the builtin types and methods.
-   *
-   * @param name the qualified name of the newly created module.
-   * @return a new module containing scope with automatic builtins dependency.
-   */
-  public Module createModule(QualifiedName name) {
-    Module module = Module.empty(name);
-    initializeScope(module.parseScope(this));
-    return module;
-  }
-
-  /**
-   * Removes all contents from a given scope.
-   *
-   * @param scope the scope to reset.
-   */
-  public void resetScope(ModuleScope scope) {
-    scope.reset();
-    initializeScope(scope);
+  /** @return the standard input stream of characters. */
+  public BufferedReader getInReader() {
+    return inReader;
   }
 
   /**
@@ -246,21 +207,16 @@
     topScope.renameProjectInModules(oldName, newName);
   }
 
-
   private void renamePackages(String oldName, String newName) {
     List<Package<TruffleFile>> toChange =
-      packages
-        .stream()
-        .filter(p -> p.config().name().equals(oldName))
-        .collect(Collectors.toList());
+        packages.stream()
+            .filter(p -> p.config().name().equals(oldName))
+            .collect(Collectors.toList());
 
     packages.removeAll(toChange);
 
     List<Package<TruffleFile>> renamed =
-     toChange
-       .stream()
-       .map(p -> p.setPackageName(newName))
-       .collect(Collectors.toList());
+        toChange.stream().map(p -> p.setPackageName(newName)).collect(Collectors.toList());
 
     packages.addAll(renamed);
   }
@@ -283,6 +239,23 @@
    */
   public Optional<Module> findModule(String moduleName) {
     return getTopScope().getModule(moduleName);
+  }
+
+  /**
+   * Finds the package the provided module belongs to.
+   *
+   * @param module the module to find the package of
+   * @return {@code module}'s package, if exists
+   */
+  public Optional<Package<TruffleFile>> getPackageOf(Module module) {
+    if (module.getSourceFile() == null) {
+      return Optional.empty();
+    }
+    return packages.stream()
+        .filter(
+            pkg ->
+                module.getSourceFile().getAbsoluteFile().startsWith(pkg.root().getAbsoluteFile()))
+        .findFirst();
   }
 
   /**
@@ -296,10 +269,6 @@
         .map(name -> getTopScope().createModule(name, getTruffleFile(path)));
   }
 
-  private void initializeScope(ModuleScope scope) {
-    scope.addImport(getBuiltins().getScope());
-  }
-
   /**
    * Gets the builtin functions from the compiler.
    *
@@ -325,7 +294,7 @@
    * @return the builtin {@code Unit} atom constructor
    */
   public AtomConstructor getUnit() {
-    return getBuiltins().unit();
+    return getBuiltins().nothing();
   }
 
   /**
@@ -347,6 +316,11 @@
     return threadManager;
   }
 
+  /** @return the resource manager for this context */
+  public ResourceManager getResourceManager() {
+    return resourceManager;
+  }
+
   /** @return whether inline caches should be disabled for this context. */
   public boolean isCachingDisabled() {
     return isCachingDisabled;
