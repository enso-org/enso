--- conflicted
+++ resolved
@@ -3,7 +3,6 @@
 import com.oracle.truffle.api.CompilerDirectives;
 import com.oracle.truffle.api.dsl.NodeChild;
 import com.oracle.truffle.api.dsl.Specialization;
-import com.oracle.truffle.api.frame.FrameUtil;
 import com.oracle.truffle.api.frame.VirtualFrame;
 import com.oracle.truffle.api.nodes.ExplodeLoop;
 import com.oracle.truffle.api.nodes.NodeInfo;
@@ -88,11 +87,7 @@
       guards = {"!isDataflowError(object)", "!isPanicSentinel(object)", "!isWarning(object)"})
   @ExplodeLoop
   public Object doMatch(VirtualFrame frame, Object object) {
-<<<<<<< HEAD
-    Object state = frame.getObject(getStateFrameSlotIdx());
-=======
     State state = Function.ArgumentsHelper.getState(frame.getArguments());
->>>>>>> e8f3ad39
     try {
       for (BranchNode branchNode : cases) {
         branchNode.execute(frame, state, object);
@@ -102,12 +97,7 @@
           Context.get(this).getBuiltins().error().makeInexhaustivePatternMatchError(object), this);
     } catch (BranchSelectedException e) {
       // Note [Branch Selection Control Flow]
-<<<<<<< HEAD
-      frame.setObject(getStateFrameSlotIdx(), e.getResult().getState());
-      return e.getResult().getValue();
-=======
       return e.getResult();
->>>>>>> e8f3ad39
     }
   }
 
