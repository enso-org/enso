package org.enso.interpreter.node.expression.builtin.meta;

<<<<<<< HEAD
import com.oracle.truffle.api.CallTarget;
import com.oracle.truffle.api.CompilerDirectives;
import com.oracle.truffle.api.instrumentation.EventBinding;
import com.oracle.truffle.api.interop.InteropException;
import com.oracle.truffle.api.interop.InteropLibrary;
=======
import org.enso.interpreter.EnsoLanguage;
>>>>>>> 56cc9561
import org.enso.interpreter.instrument.Timer;
import org.enso.interpreter.node.callable.FunctionCallInstrumentationNode;
import org.enso.interpreter.runtime.EnsoContext;
import org.enso.interpreter.runtime.Module;
import org.enso.interpreter.runtime.data.EnsoObject;
import org.enso.interpreter.runtime.data.vector.ArrayLikeHelpers;
import org.enso.polyglot.debugger.IdExecutionService;

<<<<<<< HEAD
=======
import com.oracle.truffle.api.CompilerDirectives;
import com.oracle.truffle.api.RootCallTarget;
import com.oracle.truffle.api.instrumentation.EventBinding;
import com.oracle.truffle.api.interop.InteropException;
import com.oracle.truffle.api.interop.InteropLibrary;

>>>>>>> 56cc9561
final class Instrumentor implements EnsoObject, IdExecutionService.Callbacks {

  private final IdExecutionService service;
  private final RootCallTarget target;
  private final Module module;
  private final Object onEnter;
  private final Object onReturn;
  private final Object onReturnExpr;
  private final Object onCall;
  private final EventBinding<?> handle;

  Instrumentor(Module module, IdExecutionService service, RootCallTarget target) {
    this.module = module;
    this.service = service;
    this.target = target;
    this.onEnter = null;
    this.onReturn = null;
    this.onReturnExpr = null;
    this.onCall = null;
    this.handle = null;
  }

  Instrumentor(
      Instrumentor orig,
      Object onEnter,
      Object onReturn,
      Object onReturnExpr,
      Object onCall,
      boolean activate) {
    this.module = orig.module;
    this.service = orig.service;
    this.target = orig.target;
    this.onEnter = onEnter != null ? onEnter : orig.onEnter;
    this.onReturn = onReturn != null ? onReturn : orig.onReturn;
    this.onReturnExpr = onReturnExpr != null ? onReturnExpr : orig.onReturnExpr;
    this.onCall = onCall != null ? onCall : orig.onCall;
    this.handle = !activate ? null : service.bind(module, target, this, new Timer.Disabled());
  }

  @CompilerDirectives.TruffleBoundary
  final Instrumentor deactivate() {
    if (handle != null && handle.isAttached()) {
      handle.dispose();
    }
    return this;
  }

  //
  // Callbacks
  //
  @Override
  public Object findCachedResult(IdExecutionService.Info info) {
    try {
      if (onEnter != null) {
        var ret = InteropLibrary.getUncached().execute(onEnter, info.getId().toString());
        ret = InteropLibrary.getUncached().isNull(ret) ? null : ret;
        return handle.isDisposed() ? null : ret;
      }
    } catch (InteropException ignored) {
    }
    return null;
  }

  @Override
  public void updateCachedResult(IdExecutionService.Info info) {
    try {
      if (onReturn != null) {
        var iop = InteropLibrary.getUncached();
<<<<<<< HEAD
        var result =
            onReturnExpr == null || !iop.isString(onReturnExpr)
                ? info.getResult()
                : InstrumentorEvalNode.asSuspendedEval(onReturnExpr, info);
=======
        var result = onReturnExpr == null || !iop.isString(onReturnExpr) ?
          info.getResult()
          :
          InstrumentorEvalNode.asSuspendedEval(EnsoLanguage.get(target.getRootNode()), onReturnExpr, info);
>>>>>>> 56cc9561
        iop.execute(onReturn, info.getId().toString(), result);
      }
    } catch (Throwable ignored) {
      CompilerDirectives.transferToInterpreter();
      ignored.printStackTrace();
    }
  }

  @Override
  public Object onFunctionReturn(IdExecutionService.Info info) {
    try {
      if (onCall != null
          && info.getResult() instanceof FunctionCallInstrumentationNode.FunctionCall call) {
        var args = (Object[]) call.getArguments().clone();
        for (var i = 0; i < args.length; i++) {
          if (args[i] == null) {
            args[i] = EnsoContext.get(null).getBuiltins().nothing();
          }
        }
        var ret =
            InteropLibrary.getUncached()
                .execute(
                    onCall,
                    info.getId().toString(),
                    call.getFunction(),
                    ArrayLikeHelpers.asVectorWithCheckAt(args));
        ret = InteropLibrary.getUncached().isNull(ret) ? null : ret;
        return handle.isDisposed() ? null : ret;
      }
    } catch (InteropException ignored) {
    }
    return null;
  }
}<|MERGE_RESOLUTION|>--- conflicted
+++ resolved
@@ -1,14 +1,6 @@
 package org.enso.interpreter.node.expression.builtin.meta;
 
-<<<<<<< HEAD
-import com.oracle.truffle.api.CallTarget;
-import com.oracle.truffle.api.CompilerDirectives;
-import com.oracle.truffle.api.instrumentation.EventBinding;
-import com.oracle.truffle.api.interop.InteropException;
-import com.oracle.truffle.api.interop.InteropLibrary;
-=======
 import org.enso.interpreter.EnsoLanguage;
->>>>>>> 56cc9561
 import org.enso.interpreter.instrument.Timer;
 import org.enso.interpreter.node.callable.FunctionCallInstrumentationNode;
 import org.enso.interpreter.runtime.EnsoContext;
@@ -17,15 +9,12 @@
 import org.enso.interpreter.runtime.data.vector.ArrayLikeHelpers;
 import org.enso.polyglot.debugger.IdExecutionService;
 
-<<<<<<< HEAD
-=======
 import com.oracle.truffle.api.CompilerDirectives;
 import com.oracle.truffle.api.RootCallTarget;
 import com.oracle.truffle.api.instrumentation.EventBinding;
 import com.oracle.truffle.api.interop.InteropException;
 import com.oracle.truffle.api.interop.InteropLibrary;
 
->>>>>>> 56cc9561
 final class Instrumentor implements EnsoObject, IdExecutionService.Callbacks {
 
   private final IdExecutionService service;
@@ -48,13 +37,7 @@
     this.handle = null;
   }
 
-  Instrumentor(
-      Instrumentor orig,
-      Object onEnter,
-      Object onReturn,
-      Object onReturnExpr,
-      Object onCall,
-      boolean activate) {
+  Instrumentor(Instrumentor orig, Object onEnter, Object onReturn, Object onReturnExpr, Object onCall, boolean activate) {
     this.module = orig.module;
     this.service = orig.service;
     this.target = orig.target;
@@ -62,7 +45,9 @@
     this.onReturn = onReturn != null ? onReturn : orig.onReturn;
     this.onReturnExpr = onReturnExpr != null ? onReturnExpr : orig.onReturnExpr;
     this.onCall = onCall != null ? onCall : orig.onCall;
-    this.handle = !activate ? null : service.bind(module, target, this, new Timer.Disabled());
+    this.handle = !activate ? null : service.bind(
+      module, target, this, new Timer.Disabled()
+    );
   }
 
   @CompilerDirectives.TruffleBoundary
@@ -82,8 +67,7 @@
       if (onEnter != null) {
         var ret = InteropLibrary.getUncached().execute(onEnter, info.getId().toString());
         ret = InteropLibrary.getUncached().isNull(ret) ? null : ret;
-        return handle.isDisposed() ? null : ret;
-      }
+        return handle.isDisposed() ? null : ret;    }
     } catch (InteropException ignored) {
     }
     return null;
@@ -94,17 +78,10 @@
     try {
       if (onReturn != null) {
         var iop = InteropLibrary.getUncached();
-<<<<<<< HEAD
-        var result =
-            onReturnExpr == null || !iop.isString(onReturnExpr)
-                ? info.getResult()
-                : InstrumentorEvalNode.asSuspendedEval(onReturnExpr, info);
-=======
         var result = onReturnExpr == null || !iop.isString(onReturnExpr) ?
           info.getResult()
           :
           InstrumentorEvalNode.asSuspendedEval(EnsoLanguage.get(target.getRootNode()), onReturnExpr, info);
->>>>>>> 56cc9561
         iop.execute(onReturn, info.getId().toString(), result);
       }
     } catch (Throwable ignored) {
@@ -124,13 +101,12 @@
             args[i] = EnsoContext.get(null).getBuiltins().nothing();
           }
         }
-        var ret =
-            InteropLibrary.getUncached()
-                .execute(
-                    onCall,
-                    info.getId().toString(),
-                    call.getFunction(),
-                    ArrayLikeHelpers.asVectorWithCheckAt(args));
+        var ret = InteropLibrary.getUncached().execute(
+                onCall,
+                info.getId().toString(),
+                call.getFunction(),
+                ArrayLikeHelpers.asVectorWithCheckAt(args)
+        );
         ret = InteropLibrary.getUncached().isNull(ret) ? null : ret;
         return handle.isDisposed() ? null : ret;
       }
