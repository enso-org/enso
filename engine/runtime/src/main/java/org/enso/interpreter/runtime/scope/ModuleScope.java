package org.enso.interpreter.runtime.scope;

import com.oracle.truffle.api.CompilerDirectives;
import com.oracle.truffle.api.library.ExportLibrary;
import com.oracle.truffle.api.library.ExportMessage;
import java.util.Collection;
import java.util.LinkedHashMap;
import java.util.LinkedHashSet;
import java.util.List;
import java.util.Map;
import java.util.Objects;
import java.util.Optional;
import java.util.Set;
import java.util.function.Supplier;
import java.util.stream.Collectors;
import org.enso.interpreter.runtime.Module;
import org.enso.interpreter.runtime.callable.function.Function;
import org.enso.interpreter.runtime.data.EnsoObject;
import org.enso.interpreter.runtime.data.Type;
import org.enso.interpreter.runtime.error.RedefinedConversionException;
import org.enso.interpreter.runtime.error.RedefinedMethodException;
import org.enso.interpreter.runtime.library.dispatch.TypesLibrary;
import org.enso.interpreter.runtime.util.CachingSupplier;

/** A representation of Enso's per-file top-level scope. */
@ExportLibrary(TypesLibrary.class)
public final class ModuleScope implements EnsoObject {
  private final Type associatedType;
  private final Module module;
  private final Map<String, Object> polyglotSymbols;
  private final Map<String, Type> types;
  private final Map<Type, Map<String, Supplier<Function>>> methods;
  private final Map<Type, Map<Type, Function>> conversions;
  private final Set<ModuleScope.Builder> imports;
  private final Set<ModuleScope.Builder> exports;

  private static final Type noTypeKey;

  static {
    noTypeKey = Type.noType();
  }

<<<<<<< HEAD
=======
  /**
   * Creates a new object of this class.
   *
   * @param module the module related to the newly created scope.
   */
  public ModuleScope(Module module) {
    this.polyglotSymbols = new LinkedHashMap<>();
    this.types = new LinkedHashMap<>();
    this.methods = new LinkedHashMap<>();
    this.conversions = new LinkedHashMap<>();
    this.imports = new LinkedHashSet<>();
    this.exports = new LinkedHashSet<>();
    this.module = module;
    this.associatedType = Type.createSingleton(module.getName().item(), this, null, false, false);
  }

>>>>>>> 495eed45
  public ModuleScope(
      Module module,
      Type associatedType,
      Map<String, Object> polyglotSymbols,
      Map<String, Type> types,
      Map<Type, Map<String, Supplier<Function>>> methods,
      Map<Type, Map<Type, Function>> conversions,
      Set<ModuleScope.Builder> imports,
      Set<ModuleScope.Builder> exports) {
    this.module = module;
    this.associatedType = associatedType;
    this.polyglotSymbols = polyglotSymbols;
    this.types = types;
    this.methods = methods;
    this.conversions = conversions;
    this.imports = imports;
    this.exports = exports;
  }

  /**
   * @return the associated type of this module.
   */
  public Type getAssociatedType() {
    return associatedType;
  }

  /**
   * @return the module associated with this scope.
   */
  public Module getModule() {
    return module;
  }

<<<<<<< HEAD
=======
  /**
   * @return the set of modules imported by this module.
   */
  public Set<ModuleScope> getImports() {
    return imports;
  }

  /**
   * Returns a map of methods defined in this module for a given type.
   *
   * @param type the type for which method map is requested
   * @return a map containing all the defined methods by name
   */
  private Map<String, Supplier<Function>> ensureMethodMapFor(Type type) {
    Type tpeKey = type == null ? noTypeKey : type;
    return methods.computeIfAbsent(tpeKey, k -> new LinkedHashMap<>());
  }

>>>>>>> 495eed45
  private Map<String, Supplier<Function>> getMethodMapFor(Type type) {
    Type tpeKey = type == null ? noTypeKey : type;
    Map<String, Supplier<Function>> result = methods.get(tpeKey);
    if (result == null) {
      return new LinkedHashMap<>();
    }
    return result;
  }

  /**
<<<<<<< HEAD
=======
   * Registers a method defined for a given type.
   *
   * @param type the type the method was defined for
   * @param method method name
   * @param function the {@link Function} associated with this definition
   */
  public void registerMethod(Type type, String method, Function function) {
    Map<String, Supplier<Function>> methodMap = ensureMethodMapFor(type);

    // Builtin types will have double definition because of
    // BuiltinMethod and that's OK
    if (methodMap.containsKey(method) && !type.isBuiltin()) {
      throw new RedefinedMethodException(type.getName(), method);
    } else {
      methodMap.put(method, new CachingSupplier<>(function));
    }
  }

  /**
   * Registers a lazily constructed method defined for a given type.
   *
   * @param type the type the method was defined for
   * @param method method name
   * @param supply provider of the {@link Function} associated with this definition
   */
  public void registerMethod(Type type, String method, Supplier<Function> supply) {
    Map<String, Supplier<Function>> methodMap = ensureMethodMapFor(type);

    // Builtin types will have double definition because of
    // BuiltinMethod and that's OK
    if (methodMap.containsKey(method) && !type.isBuiltin()) {
      throw new RedefinedMethodException(type.getName(), method);
    } else {
      methodMap.put(method, new CachingSupplier<>(supply));
    }
  }

  /**
   * Returns a list of the conversion methods defined in this module for a given constructor.
   *
   * @param type the type for which method map is requested
   * @return a list containing all the defined conversions in definition order
   */
  private Map<Type, Function> ensureConversionsFor(Type type) {
    return conversions.computeIfAbsent(type, k -> new LinkedHashMap<>());
  }

  private Map<Type, Function> getConversionsFor(Type type) {
    var result = conversions.get(type);
    if (result == null) {
      return new LinkedHashMap<>();
    }
    return result;
  }

  /**
   * Registers a conversion method for a given type
   *
   * @param toType type the conversion was defined to
   * @param fromType type the conversion was defined from
   * @param function the {@link Function} associated with this definition
   */
  public void registerConversionMethod(Type toType, Type fromType, Function function) {
    var sourceMap = ensureConversionsFor(toType);
    if (sourceMap.containsKey(fromType)) {
      throw new RedefinedConversionException(toType.getName(), fromType.getName());
    } else {
      sourceMap.put(fromType, function);
    }
  }

  /**
   * Registers a new symbol in the polyglot namespace.
   *
   * @param name the name of the symbol
   * @param sym the value being exposed
   */
  public void registerPolyglotSymbol(String name, Object sym) {
    polyglotSymbols.put(name, sym);
  }

  /**
>>>>>>> 495eed45
   * Looks up the definition for a given type and method name.
   *
   * <p>The resolution algorithm is first looking for methods defined at the constructor definition
   * site (i.e. non-overloads), then looks for methods defined in this scope and finally tries to
   * resolve the method in all dependencies of this module.
   *
   * @param type type to lookup the method for.
   * @param name the method name.
   * @return the matching method definition or null if not found.
   */
  @CompilerDirectives.TruffleBoundary
  public Function lookupMethodDefinition(Type type, String name) {
    var definedWithAtom = type.getDefinitionScope().getMethodMapFor(type).get(name);
    if (definedWithAtom != null) {
      return definedWithAtom.get();
    }

    var definedHere = getMethodMapFor(type).get(name);
    if (definedHere != null) {
      return definedHere.get();
    }

    return imports.stream()
        .map(scope -> scope.build().getExportedMethod(type, name))
        .filter(Objects::nonNull)
        .findFirst()
        .orElse(null);
  }

  @CompilerDirectives.TruffleBoundary
  public Function lookupConversionDefinition(Type original, Type target) {
    Function definedWithOriginal =
        original.getDefinitionScope().getConversionsFor(target).get(original);
    if (definedWithOriginal != null) {
      return definedWithOriginal;
    }
    Function definedWithTarget =
        target.getDefinitionScope().getConversionsFor(target).get(original);
    if (definedWithTarget != null) {
      return definedWithTarget;
    }
    Function definedHere = getConversionsFor(target).get(original);
    if (definedHere != null) {
      return definedHere;
    }
    return imports.stream()
        .map(scope -> scope.build().getExportedConversion(original, target))
        .filter(Objects::nonNull)
        .findFirst()
        .orElse(null);
  }

  private Function getExportedMethod(Type type, String name) {
    var here = getMethodMapFor(type).get(name);
    if (here != null) {
      return here.get();
    }
    return exports.stream()
        .map(scope -> scope.build().getMethodMapFor(type).get(name))
        .filter(Objects::nonNull)
        .map(s -> s.get())
        .findFirst()
        .orElse(null);
  }

  private Function getExportedConversion(Type type, Type target) {
    Function here = getConversionsFor(target).get(type);
    if (here != null) {
      return here;
    }
    return exports.stream()
        .map(scope -> scope.build().getConversionsFor(target).get(type))
        .filter(Objects::nonNull)
        .findFirst()
        .orElse(null);
  }

  public Map<String, Type> getTypes() {
    return types;
  }

  @ExportMessage.Ignore
  public Optional<Type> getType(String name) {
    if (associatedType.getName().equals(name)) {
      return Optional.of(associatedType);
    }
    return Optional.ofNullable(types.get(name));
  }

  /**
   * @return a method for the given type
   */
  public Function getMethodForType(Type tpe, String name) {
    Type tpeKey = tpe == null ? noTypeKey : tpe;
    var allTpeMethods = methods.get(tpeKey);
    if (allTpeMethods == null) {
      return null;
    }
    var supply = allTpeMethods.get(name);
    return supply == null ? null : supply.get();
  }

  /**
   * Returns the names of methods for the given type.
   *
   * @param tpe the type in the scope. If null, treated as {@code noType}.
   * @return names of methods or null
   */
  public Set<String> getMethodNamesForType(Type tpe) {
    Type tpeKey = tpe == null ? noTypeKey : tpe;
    var allTpeMethods = methods.get(tpeKey);
    return allTpeMethods == null ? null : allTpeMethods.keySet();
  }

  /**
   * Returns a set of all the functions for a type, or null.
   *
   * @param tpe the type in the scope. If null, treated as {@code noType}.
   * @return set of methods or null.
   */
  public Set<Function> getMethodsForType(Type tpe) {
    Type tpeKey = tpe == null ? noTypeKey : tpe;
    var allTpeMethods = methods.get(tpeKey);
    if (allTpeMethods != null) {
      return allTpeMethods.values().stream().map(Supplier::get).collect(Collectors.toSet());
    } else {
      return null;
    }
  }

  private Map<Type, Function> getConversionsFor(Type type) {
    var result = conversions.get(type);
    if (result == null) {
      return new HashMap<>();
    }
    return result;
  }

  /**
   * @return methods for all registered types
   */
  public List<Function> getAllMethods() {
    return methods.values().stream()
        .flatMap(e -> e.values().stream())
        .map(s -> s.get())
        .collect(Collectors.toList());
  }

  /**
   * @return the raw conversions held by this module
   */
  public List<Function> getConversions() {
    return conversions.values().stream()
        .flatMap(e -> e.values().stream())
        .collect(Collectors.toList());
  }

  /**
   * @return the polyglot symbol imported into this scope.
   */
  public Object getPolyglotSymbol(String symbolName) {
    return polyglotSymbols.get(symbolName);
  }

<<<<<<< HEAD
=======
  public void reset() {
    imports = new LinkedHashSet<>();
    exports = new LinkedHashSet<>();
    methods = new LinkedHashMap<>();
    conversions = new LinkedHashMap<>();
    polyglotSymbols = new LinkedHashMap<>();
  }

  /**
   * Create a copy of this `ModuleScope` while taking into account only the provided list of types.
   *
   * @param typeNames list of types to copy to the new scope
   * @return a copy of this scope modulo the requested types
   */
  public ModuleScope withTypes(List<String> typeNames) {
    Map<String, Object> polyglotSymbols = new LinkedHashMap<>(this.polyglotSymbols);
    Map<String, Type> requestedTypes = new LinkedHashMap<>(this.types);
    Map<Type, Map<String, Supplier<Function>>> methods = new LinkedHashMap<>();
    Map<Type, Map<Type, Function>> conversions = new LinkedHashMap<>();
    Set<ModuleScope> imports = new LinkedHashSet<>(this.imports);
    Set<ModuleScope> exports = new LinkedHashSet<>(this.exports);
    this.types
        .entrySet()
        .forEach(
            entry -> {
              if (typeNames.contains(entry.getKey())) {
                requestedTypes.put(entry.getKey(), entry.getValue());
              }
            });
    Collection<Type> validTypes = requestedTypes.values();
    this.methods.forEach(
        (tpe, meths) -> {
          if (validTypes.contains(tpe)) {
            methods.put(tpe, meths);
          }
        });
    this.conversions.forEach(
        (tpe, meths) -> {
          if (validTypes.contains(tpe)) {
            conversions.put(tpe, meths);
          }
        });

    return new ModuleScope(
        module,
        associatedType,
        polyglotSymbols,
        requestedTypes,
        methods,
        conversions,
        imports,
        exports);
  }

>>>>>>> 495eed45
  @ExportMessage
  boolean hasType() {
    return true;
  }

  @ExportMessage
  Type getType() {
    return getAssociatedType();
  }

  @Override
  public String toString() {
    return "Scope" + module;
  }

  public static class Builder {

    @CompilerDirectives.CompilationFinal private ModuleScope moduleScope = null;

    private final Module module;
    private final Type associatedType;
    private Map<String, Object> polyglotSymbols;
    private Map<String, Type> types;
    private Map<Type, Map<String, Supplier<Function>>> methods;
    private Map<Type, Map<Type, Function>> conversions;
    private Set<ModuleScope.Builder> imports;
    private Set<ModuleScope.Builder> exports;

    public Builder(Module module) {
      this.module = module;
      this.polyglotSymbols = new HashMap<>();
      this.types = new HashMap<>();
      this.methods = new ConcurrentHashMap<>();
      this.conversions = new ConcurrentHashMap<>();
      this.imports = new HashSet<>();
      this.exports = new HashSet<>();
      this.associatedType = Type.createSingleton(module.getName().item(), this, null, false, false);
    }

    public Builder(
        Module module,
        Type associatedType,
        Map<String, Object> polyglotSymbols,
        Map<String, Type> types,
        Map<Type, Map<String, Supplier<Function>>> methods,
        Map<Type, Map<Type, Function>> conversions,
        Set<ModuleScope.Builder> imports,
        Set<ModuleScope.Builder> exports) {
      this.module = module;
      this.associatedType = associatedType;
      this.polyglotSymbols = polyglotSymbols;
      this.types = types;
      this.methods = methods;
      this.conversions = conversions;
      this.imports = imports;
      this.exports = exports;
    }

    public Type registerType(Type type) {
      assert moduleScope == null;
      Type current = types.putIfAbsent(type.getName(), type);
      return current == null ? type : current;
    }

    /**
     * Returns a map of methods defined in this module for a given type.
     *
     * @param type the type for which method map is requested
     * @return a map containing all the defined methods by name
     */
    private Map<String, Supplier<Function>> ensureMethodMapFor(Type type) {
      Type tpeKey = type == null ? noTypeKey : type;
      return methods.computeIfAbsent(tpeKey, k -> new HashMap<>());
    }

    /**
     * Registers a method defined for a given type.
     *
     * @param type the type the method was defined for
     * @param method method name
     * @param function the {@link Function} associated with this definition
     */
    public void registerMethod(Type type, String method, Function function) {
      assert moduleScope == null;
      Map<String, Supplier<Function>> methodMap = ensureMethodMapFor(type);

      // Builtin types will have double definition because of
      // BuiltinMethod and that's OK
      if (methodMap.containsKey(method) && !type.isBuiltin()) {
        throw new RedefinedMethodException(type.getName(), method);
      } else {
        methodMap.put(method, new CachingSupplier<>(function));
      }
    }

    /**
     * Registers a lazily constructed method defined for a given type.
     *
     * @param type the type the method was defined for
     * @param method method name
     * @param supply provider of the {@link Function} associated with this definition
     */
    public void registerMethod(Type type, String method, Supplier<Function> supply) {
      assert moduleScope == null;
      Map<String, Supplier<Function>> methodMap = ensureMethodMapFor(type);

      // Builtin types will have double definition because of
      // BuiltinMethod and that's OK
      if (methodMap.containsKey(method) && !type.isBuiltin()) {
        throw new RedefinedMethodException(type.getName(), method);
      } else {
        methodMap.put(method, new CachingSupplier<>(supply));
      }
    }

    /**
     * Registers a conversion method for a given type
     *
     * @param toType type the conversion was defined to
     * @param fromType type the conversion was defined from
     * @param function the {@link Function} associated with this definition
     */
    public void registerConversionMethod(Type toType, Type fromType, Function function) {
      assert moduleScope == null;
      var sourceMap = conversions.computeIfAbsent(toType, k -> new HashMap<>());
      if (sourceMap.containsKey(fromType)) {
        throw new RedefinedConversionException(toType.getName(), fromType.getName());
      } else {
        sourceMap.put(fromType, function);
      }
    }

    /**
     * Registers a new symbol in the polyglot namespace.
     *
     * @param name the name of the symbol
     * @param sym the value being exposed
     */
    public void registerPolyglotSymbol(String name, Object sym) {
      assert moduleScope == null;
      polyglotSymbols.put(name, sym);
    }

    /**
     * Registers all methods of a type in the provided scope.
     *
     * @param tpe the methods of which type should be registered
     * @param scope target scope where methods should be registered to
     */
    public void registerAllMethodsOfTypeToScope(Type tpe, ModuleScope.Builder scope) {
      // FIXME: because of Builtins can't enable 'assert moduleScope == null;'
      Type tpeKey = tpe == null ? noTypeKey : tpe;
      var allTypeMethods = methods.get(tpeKey);
      if (allTypeMethods != null) {
        allTypeMethods.forEach((name, fun) -> scope.registerMethod(tpeKey, name, fun));
      }
    }

    /**
     * Adds a dependency for this module.
     *
     * @param scope the scope of the newly added dependency
     */
    public void addImport(ModuleScope.Builder scope) {
      assert moduleScope == null;
      imports.add(scope);
    }

    /**
     * Adds an information about the module exporting another module.
     *
     * @param scope the exported scope
     */
    public void addExport(ModuleScope.Builder scope) {
      assert moduleScope == null;
      exports.add(scope);
    }

    public Module getModule() {
      return module;
    }

    public Type getType(String typeName) {
      // assert moduleScope == null;
      return types.get(typeName);
    }

    /**
     * @return the associated type of this module.
     */
    public Type getAssociatedType() {
      return associatedType;
    }

    public Object getPolyglotSymbol(String symbolName) {
      return polyglotSymbols.get(symbolName);
    }

    /**
     * Create a copy of this `ModuleScope` while taking into account only the provided list of
     * types.
     *
     * @param typeNames list of types to copy to the new scope
     * @return a copy of this scope modulo the requested types
     */
    public ModuleScope.Builder withTypes(List<String> typeNames) {
      Map<String, Object> polyglotSymbols = new HashMap<>(this.polyglotSymbols);
      Map<String, Type> requestedTypes = new HashMap<>(this.types);
      Map<Type, Map<String, Supplier<Function>>> methods = new ConcurrentHashMap<>();
      Map<Type, Map<Type, Function>> conversions = new ConcurrentHashMap<>();
      Set<ModuleScope.Builder> imports = new HashSet<>(this.imports);
      Set<ModuleScope.Builder> exports = new HashSet<>(this.exports);
      this.types
          .entrySet()
          .forEach(
              entry -> {
                if (typeNames.contains(entry.getKey())) {
                  requestedTypes.put(entry.getKey(), entry.getValue());
                }
              });
      Collection<Type> validTypes = requestedTypes.values();
      this.methods.forEach(
          (tpe, meths) -> {
            if (validTypes.contains(tpe)) {
              methods.put(tpe, meths);
            }
          });
      this.conversions.forEach(
          (tpe, meths) -> {
            if (validTypes.contains(tpe)) {
              conversions.put(tpe, meths);
            }
          });

      return new ModuleScope.Builder(
          module,
          associatedType,
          polyglotSymbols,
          requestedTypes,
          methods,
          conversions,
          imports,
          exports);
    }

    public ModuleScope build() {
      if (moduleScope == null) {
        synchronized (this) {
          if (moduleScope == null) {
            moduleScope =
                new ModuleScope(
                    module,
                    associatedType,
                    polyglotSymbols,
                    types,
                    methods,
                    conversions,
                    imports,
                    exports);
          }
        }
      }
      return moduleScope;
    }

    public void reset() {
      polyglotSymbols = new HashMap<>();
      // can't clear types because on recompilation methods etc will be assigned to the new one
      // types = new HashMap<>();
      methods = new ConcurrentHashMap<>();
      conversions = new ConcurrentHashMap<>();
      imports = new HashSet<>();
      exports = new HashSet<>();
      moduleScope = null;
    }

    public boolean isBuilt() {
      return moduleScope != null;
    }
  }
}<|MERGE_RESOLUTION|>--- conflicted
+++ resolved
@@ -40,25 +40,6 @@
     noTypeKey = Type.noType();
   }
 
-<<<<<<< HEAD
-=======
-  /**
-   * Creates a new object of this class.
-   *
-   * @param module the module related to the newly created scope.
-   */
-  public ModuleScope(Module module) {
-    this.polyglotSymbols = new LinkedHashMap<>();
-    this.types = new LinkedHashMap<>();
-    this.methods = new LinkedHashMap<>();
-    this.conversions = new LinkedHashMap<>();
-    this.imports = new LinkedHashSet<>();
-    this.exports = new LinkedHashSet<>();
-    this.module = module;
-    this.associatedType = Type.createSingleton(module.getName().item(), this, null, false, false);
-  }
-
->>>>>>> 495eed45
   public ModuleScope(
       Module module,
       Type associatedType,
@@ -92,27 +73,6 @@
     return module;
   }
 
-<<<<<<< HEAD
-=======
-  /**
-   * @return the set of modules imported by this module.
-   */
-  public Set<ModuleScope> getImports() {
-    return imports;
-  }
-
-  /**
-   * Returns a map of methods defined in this module for a given type.
-   *
-   * @param type the type for which method map is requested
-   * @return a map containing all the defined methods by name
-   */
-  private Map<String, Supplier<Function>> ensureMethodMapFor(Type type) {
-    Type tpeKey = type == null ? noTypeKey : type;
-    return methods.computeIfAbsent(tpeKey, k -> new LinkedHashMap<>());
-  }
-
->>>>>>> 495eed45
   private Map<String, Supplier<Function>> getMethodMapFor(Type type) {
     Type tpeKey = type == null ? noTypeKey : type;
     Map<String, Supplier<Function>> result = methods.get(tpeKey);
@@ -123,91 +83,6 @@
   }
 
   /**
-<<<<<<< HEAD
-=======
-   * Registers a method defined for a given type.
-   *
-   * @param type the type the method was defined for
-   * @param method method name
-   * @param function the {@link Function} associated with this definition
-   */
-  public void registerMethod(Type type, String method, Function function) {
-    Map<String, Supplier<Function>> methodMap = ensureMethodMapFor(type);
-
-    // Builtin types will have double definition because of
-    // BuiltinMethod and that's OK
-    if (methodMap.containsKey(method) && !type.isBuiltin()) {
-      throw new RedefinedMethodException(type.getName(), method);
-    } else {
-      methodMap.put(method, new CachingSupplier<>(function));
-    }
-  }
-
-  /**
-   * Registers a lazily constructed method defined for a given type.
-   *
-   * @param type the type the method was defined for
-   * @param method method name
-   * @param supply provider of the {@link Function} associated with this definition
-   */
-  public void registerMethod(Type type, String method, Supplier<Function> supply) {
-    Map<String, Supplier<Function>> methodMap = ensureMethodMapFor(type);
-
-    // Builtin types will have double definition because of
-    // BuiltinMethod and that's OK
-    if (methodMap.containsKey(method) && !type.isBuiltin()) {
-      throw new RedefinedMethodException(type.getName(), method);
-    } else {
-      methodMap.put(method, new CachingSupplier<>(supply));
-    }
-  }
-
-  /**
-   * Returns a list of the conversion methods defined in this module for a given constructor.
-   *
-   * @param type the type for which method map is requested
-   * @return a list containing all the defined conversions in definition order
-   */
-  private Map<Type, Function> ensureConversionsFor(Type type) {
-    return conversions.computeIfAbsent(type, k -> new LinkedHashMap<>());
-  }
-
-  private Map<Type, Function> getConversionsFor(Type type) {
-    var result = conversions.get(type);
-    if (result == null) {
-      return new LinkedHashMap<>();
-    }
-    return result;
-  }
-
-  /**
-   * Registers a conversion method for a given type
-   *
-   * @param toType type the conversion was defined to
-   * @param fromType type the conversion was defined from
-   * @param function the {@link Function} associated with this definition
-   */
-  public void registerConversionMethod(Type toType, Type fromType, Function function) {
-    var sourceMap = ensureConversionsFor(toType);
-    if (sourceMap.containsKey(fromType)) {
-      throw new RedefinedConversionException(toType.getName(), fromType.getName());
-    } else {
-      sourceMap.put(fromType, function);
-    }
-  }
-
-  /**
-   * Registers a new symbol in the polyglot namespace.
-   *
-   * @param name the name of the symbol
-   * @param sym the value being exposed
-   */
-  public void registerPolyglotSymbol(String name, Object sym) {
-    polyglotSymbols.put(name, sym);
-  }
-
-  /**
->>>>>>> 495eed45
    * Looks up the definition for a given type and method name.
    *
    * <p>The resolution algorithm is first looking for methods defined at the constructor definition
@@ -341,7 +216,7 @@
   private Map<Type, Function> getConversionsFor(Type type) {
     var result = conversions.get(type);
     if (result == null) {
-      return new HashMap<>();
+      return new LinkedHashMap<>();
     }
     return result;
   }
@@ -372,63 +247,6 @@
     return polyglotSymbols.get(symbolName);
   }
 
-<<<<<<< HEAD
-=======
-  public void reset() {
-    imports = new LinkedHashSet<>();
-    exports = new LinkedHashSet<>();
-    methods = new LinkedHashMap<>();
-    conversions = new LinkedHashMap<>();
-    polyglotSymbols = new LinkedHashMap<>();
-  }
-
-  /**
-   * Create a copy of this `ModuleScope` while taking into account only the provided list of types.
-   *
-   * @param typeNames list of types to copy to the new scope
-   * @return a copy of this scope modulo the requested types
-   */
-  public ModuleScope withTypes(List<String> typeNames) {
-    Map<String, Object> polyglotSymbols = new LinkedHashMap<>(this.polyglotSymbols);
-    Map<String, Type> requestedTypes = new LinkedHashMap<>(this.types);
-    Map<Type, Map<String, Supplier<Function>>> methods = new LinkedHashMap<>();
-    Map<Type, Map<Type, Function>> conversions = new LinkedHashMap<>();
-    Set<ModuleScope> imports = new LinkedHashSet<>(this.imports);
-    Set<ModuleScope> exports = new LinkedHashSet<>(this.exports);
-    this.types
-        .entrySet()
-        .forEach(
-            entry -> {
-              if (typeNames.contains(entry.getKey())) {
-                requestedTypes.put(entry.getKey(), entry.getValue());
-              }
-            });
-    Collection<Type> validTypes = requestedTypes.values();
-    this.methods.forEach(
-        (tpe, meths) -> {
-          if (validTypes.contains(tpe)) {
-            methods.put(tpe, meths);
-          }
-        });
-    this.conversions.forEach(
-        (tpe, meths) -> {
-          if (validTypes.contains(tpe)) {
-            conversions.put(tpe, meths);
-          }
-        });
-
-    return new ModuleScope(
-        module,
-        associatedType,
-        polyglotSymbols,
-        requestedTypes,
-        methods,
-        conversions,
-        imports,
-        exports);
-  }
-
->>>>>>> 495eed45
   @ExportMessage
   boolean hasType() {
     return true;
@@ -459,12 +277,12 @@
 
     public Builder(Module module) {
       this.module = module;
-      this.polyglotSymbols = new HashMap<>();
-      this.types = new HashMap<>();
-      this.methods = new ConcurrentHashMap<>();
-      this.conversions = new ConcurrentHashMap<>();
-      this.imports = new HashSet<>();
-      this.exports = new HashSet<>();
+      this.polyglotSymbols = new LinkedHashMap<>();
+      this.types = new LinkedHashMap<>();
+      this.methods = new LinkedHashMap<>();
+      this.conversions = new LinkedHashMap<>();
+      this.imports = new LinkedHashSet<>();
+      this.exports = new LinkedHashSet<>();
       this.associatedType = Type.createSingleton(module.getName().item(), this, null, false, false);
     }
 
@@ -501,7 +319,7 @@
      */
     private Map<String, Supplier<Function>> ensureMethodMapFor(Type type) {
       Type tpeKey = type == null ? noTypeKey : type;
-      return methods.computeIfAbsent(tpeKey, k -> new HashMap<>());
+      return methods.computeIfAbsent(tpeKey, k -> new LinkedHashMap<>());
     }
 
     /**
@@ -553,7 +371,7 @@
      */
     public void registerConversionMethod(Type toType, Type fromType, Function function) {
       assert moduleScope == null;
-      var sourceMap = conversions.computeIfAbsent(toType, k -> new HashMap<>());
+      var sourceMap = conversions.computeIfAbsent(toType, k -> new LinkedHashMap<>());
       if (sourceMap.containsKey(fromType)) {
         throw new RedefinedConversionException(toType.getName(), fromType.getName());
       } else {
@@ -635,12 +453,12 @@
      * @return a copy of this scope modulo the requested types
      */
     public ModuleScope.Builder withTypes(List<String> typeNames) {
-      Map<String, Object> polyglotSymbols = new HashMap<>(this.polyglotSymbols);
-      Map<String, Type> requestedTypes = new HashMap<>(this.types);
-      Map<Type, Map<String, Supplier<Function>>> methods = new ConcurrentHashMap<>();
-      Map<Type, Map<Type, Function>> conversions = new ConcurrentHashMap<>();
-      Set<ModuleScope.Builder> imports = new HashSet<>(this.imports);
-      Set<ModuleScope.Builder> exports = new HashSet<>(this.exports);
+      Map<String, Object> polyglotSymbols = new LinkedHashMap<>(this.polyglotSymbols);
+      Map<String, Type> requestedTypes = new LinkedHashMap<>(this.types);
+      Map<Type, Map<String, Supplier<Function>>> methods = new LinkedHashMap<>();
+      Map<Type, Map<Type, Function>> conversions = new LinkedHashMap<>();
+      Set<ModuleScope.Builder> imports = new LinkedHashSet<>(this.imports);
+      Set<ModuleScope.Builder> exports = new LinkedHashSet<>(this.exports);
       this.types
           .entrySet()
           .forEach(
@@ -695,13 +513,13 @@
     }
 
     public void reset() {
-      polyglotSymbols = new HashMap<>();
+      polyglotSymbols = new LinkedHashMap<>();
       // can't clear types because on recompilation methods etc will be assigned to the new one
-      // types = new HashMap<>();
-      methods = new ConcurrentHashMap<>();
-      conversions = new ConcurrentHashMap<>();
-      imports = new HashSet<>();
-      exports = new HashSet<>();
+      // types = new LinkedHashMap<>();
+      methods = new LinkedHashMap<>();
+      conversions = new LinkedHashMap<>();
+      imports = new LinkedHashSet<>();
+      exports = new LinkedHashSet<>();
       moduleScope = null;
     }
 
