import TestNonImportedOverloads.Util

X.method = 10

<<<<<<< HEAD
Main.main = Unit.util (X 1)
=======
main = Nothing.util (X 1)
>>>>>>> a0f87b36
<|MERGE_RESOLUTION|>--- conflicted
+++ resolved
@@ -1,9 +1,6 @@
-import TestNonImportedOverloads.Util
+from Builtins import all
+from TestNonImportedOverloads.Util import all
 
 X.method = 10
 
-<<<<<<< HEAD
-Main.main = Unit.util (X 1)
-=======
-main = Nothing.util (X 1)
->>>>>>> a0f87b36
+main = Nothing.util (X 1)