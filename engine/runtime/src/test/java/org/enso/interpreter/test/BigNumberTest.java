--- conflicted
+++ resolved
@@ -86,39 +86,6 @@
   }
 
   @Test
-<<<<<<< HEAD
-=======
-  public void averageOfMixedArrayOverDouble() throws Exception {
-    boolean assertsOn = false;
-    assert assertsOn = true;
-    if (assertsOn) {
-      // skip this test when asserts are on
-      return;
-    }
-    var code =
-        """
-    from Standard.Base.Data.Vector import Vector
-    polyglot java import org.enso.example.TestClass
-
-    powers n =
-            go x v b = if x > n then b.to_vector else
-                b.append v
-                @Tail_Call go x+1 v*2 b
-            go 1 1 Vector.new_builder
-
-    avg n = TestClass.doubleArrayAverage (powers n)
-    """;
-    var fn = evalCode(code, "avg");
-    var avg = fn.execute(200);
-
-    assertTrue("Got a number back " + avg, avg.isNumber());
-    assertFalse("It's not a long", avg.fitsInLong());
-    assertTrue("It's a double", avg.fitsInDouble());
-    assertEquals("It is big enough", Math.pow(2, 200) / 200, avg.asDouble(), 300);
-  }
-
-  @Test
->>>>>>> 9d27edaf
   public void averageOfMixedArrayOverNumber() throws Exception {
     var code =
         """
