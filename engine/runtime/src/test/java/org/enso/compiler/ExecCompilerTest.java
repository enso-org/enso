--- conflicted
+++ resolved
@@ -200,8 +200,6 @@
   }
 
   @Test
-<<<<<<< HEAD
-=======
   public void inlineReturnSignature() throws Exception {
     var module = ctx.eval("enso", """
     foo (x : Integer) (y : Integer) -> Integer = 10*x + y
@@ -225,7 +223,6 @@
   }
 
   @Test
->>>>>>> 3419c77b
   public void inlineReturnSignatureWithoutArguments() throws Exception {
     var module = ctx.eval("enso", """
     the_number -> Integer = 23
