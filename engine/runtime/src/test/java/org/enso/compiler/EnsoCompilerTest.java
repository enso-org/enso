--- conflicted
+++ resolved
@@ -4,7 +4,6 @@
 import java.io.File;
 import java.io.IOException;
 import java.nio.file.Files;
-import java.nio.file.Paths;
 import java.nio.file.StandardOpenOption;
 import java.util.function.Function;
 import org.enso.compiler.codegen.AstToIr;
@@ -248,11 +247,7 @@
   }
 
   @Test
-<<<<<<< HEAD
-  public void testBench() throws Exception {
-=======
   public void testMultiParameterFunction() throws Exception {
->>>>>>> 9b40bd5a
     parseTest("""
     from Standard.Base import all
     import Standard.Base.System
@@ -263,7 +258,6 @@
     """);
   }
 
-<<<<<<< HEAD
   @Test
   public void testReverseListType() throws Exception {
     parseTest("""
@@ -285,8 +279,6 @@
     """);
   }
 
-=======
->>>>>>> 9b40bd5a
   @SuppressWarnings("unchecked")
   private void parseTest(String code) throws UnsupportedSyntaxException, IOException {
     var src = Source.newBuilder("enso", code, "test-" + Integer.toHexString(code.hashCode()) + ".enso").build();
