package org.enso.compiler;

import com.oracle.truffle.api.source.Source;
import java.io.File;
import java.io.IOException;
import java.nio.file.Files;
import java.nio.file.Paths;
import java.nio.file.StandardOpenOption;
import java.util.function.Function;
import org.enso.compiler.codegen.AstToIr;
import org.enso.compiler.core.IR;
import org.enso.syntax.text.AST.ASTOf;
import org.enso.syntax.text.Parser;
import org.enso.syntax.text.Shape;
import org.junit.AfterClass;
import org.junit.BeforeClass;
import org.junit.Test;
import static org.junit.Assert.*;
import org.junit.Ignore;

public class EnsoCompilerTest {
  private static EnsoCompiler ensoCompiler;

  @BeforeClass
  public static void initEnsoCompiler() {
    ensoCompiler = new EnsoCompiler();
  }

  @AfterClass
  public static void closeEnsoCompiler() throws Exception {
    ensoCompiler.close();
  }

  @Test
  public void testParseMain7Foo() throws Exception {
    parseTest("""
    main = 7.foo
    """);
  }

  @Test
  public void testCase() throws Exception {
    parseTest("""
    type Msg
        Ahoj
        Ciao
        """

//    c x = case x of
//        Ahoj -> 0
//        Ciao -> 1
//    """);
    );
  }

  @Test
  public void testImport() throws Exception {
    parseTest("""
    from Standard.Base.Data.Any import all
    import project.IO
    import Standard.Base as Enso_List
    from Standard.Base import all hiding Number, Boolean
    polyglot java import java.lang.Float
    polyglot java import java.net.URI as Java_URI

    main = 3
    """);
  }

  @Test
  public void testMeaningOfWorld() throws Exception {
    parseTest("""
    import Standard.Base.IO

    main = IO.println 42
    """);
  }

  @Test
  public void testMinusOne() throws Exception {
    parseTest("""
    minus n = n-1
    """);
  }

  @Test
  public void testMinusRec() throws Exception {
    parseTest("""
    minus n = minus n-1
    """);
  }

  @Test
  public void testFactorial() throws Exception {
    parseTest("""
    fac n = if n == 1 then 1 else n * fac n-1
    """);
  }

  @Test
  public void testComments() throws Exception {
    parseTest("""
    # a b c
    """);
  }

  @Test
  @Ignore
  public void testMetadataRaw() throws Exception {
    parseTest("""
    main = 4
    #### METADATA ####
    [[{"index":{"value":7},"size":{"value":8}},"5bad897e-099b-4b00-9348-64092636746d"]]
    """);
  }

  @Test
  @Ignore // because of https://github.com/enso-org/enso/pull/3653#issuecomment-1221841342
  public void testDocumentationComment() throws Exception {
    parseTest("""
    ## A type representing computations that may fail.
    type Maybe
    """);
  }

  @Test
  @Ignore
  public void testColumnSelector() throws Exception {
    parseTest("""
    type Column_Selector

        ## Selects columns based on their names.

           The `matcher` can be used to specify if the names should be matched
           exactly or should be treated as regular expressions. It also allows to
           specify if the matching should be case-sensitive.
        type By_Name (names : Vector Text) (matcher : Matcher = Text_Matcher)

        ## Selects columns by their index.

           The index of the first column in the table is 0. If the provided index is
           negative, it counts from the end of the table (e.g. -1 refers to the last
           column in the table).
        type By_Index (indexes : Vector Integer)

        ## Selects columns having exactly the same names as the columns provided in
           the input.

           The input columns do not necessarily have to come from the same table, so
           this approach can be used to match columns with the same names as a set
           of columns of some other table, for example, when preparing for a join.
        type By_Column (columns : Vector Column)
    """);
  }

  @Test
  public void testAssignments() throws Exception {
    parseTest("""
      from_java_set java_set =
        owner = Vector.new_builder
        group = Vector.new_builder
        others = Vector.new_builder
        """);
  }

  @Test
  public void testIfThenBlock() throws Exception {
    parseTest("""
      from_java_set java_set =
        if java_set.contains PosixFilePermission.OWNER_READ then
            owner.append Read
        if java_set.contains PosixFilePermission.OWNER_WRITE then
            owner.append Write
        """);
  }

  @Test
  public void testInvokeFilePermissions() throws Exception {
    parseTest("""
      from_java_set java_set =
        File_Permissions owner.to_vector group.to_vector others.to_vector
        """);
  }

  @Test
  public void testSignature1() throws Exception {
    parseTest("val : Bool");
  }

  @Test
  public void testSignature2() throws Exception {
    parseTest("val : List Int");
  }

  @Test
  public void testSignature3() throws Exception {
    parseTest("val = 123 : Int");
  }

  @Test
  public void testSignature4() throws Exception {
    parseTest("val = foo (123 : Int)");
  }

  @Test
  public void testExport1() throws Exception {
    parseTest("export prj.Data.Foo");
  }

  @Test
  public void testExportAs() throws Exception {
    parseTest("export prj.Data.Foo as Bar");
  }

  @Test
  public void testExportFrom() throws Exception {
    parseTest("from prj.Data.Foo export Bar, Baz");
  }

  @Test
  public void testExportFromAllHiding() throws Exception {
    parseTest("from prj.Data.Foo export all hiding Bar, Baz");
  }

<<<<<<< HEAD
=======
  @Test
  public void testExportFromAsExport() throws Exception {
    parseTest("from prj.Data.Foo as Bar export Baz, Quux");
  }

  @Test
  public void testTextLiteral() throws Exception {
    parseTest("""
    main = "I'm an inline raw text!"
    """);
  }

  @Test
  public void testLambda() throws Exception {
    parseTest("""
    f = map _->alphabet
    """);
  }

  @Test
  public void testMultiParameterFunction() throws Exception {
    parseTest("""
    from Standard.Base import all
    import Standard.Base.System

    measure : Any -> Text -> Integer -> Integer -> Nothing
    measure = ~act -> label -> iter_size -> num_iters ->
        42
    """);
  }

>>>>>>> 146b8a56
  @SuppressWarnings("unchecked")
  private void parseTest(String code) throws IOException {
    var src = Source.newBuilder("enso", code, "test-" + Integer.toHexString(code.hashCode()) + ".enso").build();
    var ir = ensoCompiler.compile(src);
    assertNotNull("IR was generated", ir);

    var oldAst = new Parser().runWithIds(src.getCharacters().toString());
    var oldIr = AstToIr.translate((ASTOf<Shape>)(Object)oldAst);

    Function<IR, String> filter = (i) -> {
      var txt = i.pretty().replaceAll("id = [0-9a-f\\-]*", "id = _");
      for (;;) {
        final String pref = "IdentifiedLocation(";
        int at = txt.indexOf(pref);
        if (at == -1) {
          break;
        }
        int to = at + pref.length();
        int depth = 1;
        while (depth > 0) {
          switch (txt.charAt(to)) {
            case '(' -> depth++;
            case ')' -> depth--;
          }
          to++;
        }
        txt = txt.substring(0, at) + "IdentifiedLocation[_]" + txt.substring(to);
      }
      return txt;
    };

    var old = filter.apply(oldIr);
    var now = filter.apply(ir);
    if (!old.equals(now)) {
      var name = findTestMethodName();
      var home = new File(System.getProperty("user.home")).toPath();
      Files.writeString(home.resolve(name + ".old") , old, StandardOpenOption.TRUNCATE_EXISTING, StandardOpenOption.CREATE, StandardOpenOption.WRITE);
      Files.writeString(home.resolve(name + ".now") , now, StandardOpenOption.TRUNCATE_EXISTING, StandardOpenOption.CREATE, StandardOpenOption.WRITE);
      assertEquals("IR for " + code + " shall be equal", old, now);
    }
  }

  private static String findTestMethodName() {
    for (var e : new Exception().getStackTrace()) {
      if (e.getMethodName().startsWith("test")) {
        return e.getMethodName();
      }
    }
    throw new IllegalStateException();
  }
}<|MERGE_RESOLUTION|>--- conflicted
+++ resolved
@@ -222,13 +222,6 @@
     parseTest("from prj.Data.Foo export all hiding Bar, Baz");
   }
 
-<<<<<<< HEAD
-=======
-  @Test
-  public void testExportFromAsExport() throws Exception {
-    parseTest("from prj.Data.Foo as Bar export Baz, Quux");
-  }
-
   @Test
   public void testTextLiteral() throws Exception {
     parseTest("""
@@ -255,7 +248,6 @@
     """);
   }
 
->>>>>>> 146b8a56
   @SuppressWarnings("unchecked")
   private void parseTest(String code) throws IOException {
     var src = Source.newBuilder("enso", code, "test-" + Integer.toHexString(code.hashCode()) + ".enso").build();
