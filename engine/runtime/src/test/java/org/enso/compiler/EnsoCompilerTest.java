--- conflicted
+++ resolved
@@ -403,11 +403,6 @@
   }
 
   @Test
-<<<<<<< HEAD
-  @Ignore // shifted positions confused `Tree.codeRepr()` for identifiers
-=======
-  @Ignore // Documented TypeSignatures within a type body are not handled yet in TreeToIr.
->>>>>>> feb8eb4f
   public void testTestGroup() throws Exception {
     parseTest("""
     type Test
