--- conflicted
+++ resolved
@@ -847,11 +847,12 @@
   }
 
   @Test
-<<<<<<< HEAD
   public void testSidesPlus() throws Exception {
     parseTest("""
     result = reduce (+)
-=======
+    """);
+  }
+
   public void testConstructorMultipleNamedArgs1() throws Exception {
     parseTest("""
     x = Regex_Matcher.Regex_Matcher_Data case_sensitivity=Case_Sensitivity.Sensitive dot_matches_newline=True
@@ -863,7 +864,6 @@
   public void testConstructorMultipleNamedArgs2() throws Exception {
     parseTest("""
     x = (Regex_Matcher.Regex_Matcher_Data case_sensitivity=Case_Sensitivity.Sensitive) dot_matches_newline=True
->>>>>>> bd2b6cc9
     """);
   }
 
