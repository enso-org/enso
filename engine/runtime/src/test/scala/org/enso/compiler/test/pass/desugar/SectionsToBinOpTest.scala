package org.enso.compiler.test.pass.desugar

import org.enso.compiler.Passes
import org.enso.compiler.context.{FreshNameSupply, InlineContext}
import org.enso.compiler.core.ir.{
  CallArgument,
  DefinitionArgument,
  Expression,
  Function,
  Name
}
import org.enso.compiler.core.ir.expression.Application
import org.enso.compiler.pass.desugar.SectionsToBinOp
import org.enso.compiler.pass.{PassConfiguration, PassGroup, PassManager}
import org.enso.compiler.test.CompilerTest

class SectionsToBinOpTest extends CompilerTest {

  // === Test Configuration ===================================================

  val passes = new Passes(defaultConfig)

  val precursorPasses: PassGroup = passes.getPrecursors(SectionsToBinOp).get

  val passConfiguration: PassConfiguration = PassConfiguration()

  implicit val passManager: PassManager =
    new PassManager(List(precursorPasses), passConfiguration)

  /** Adds an extension method for running desugaring on the input IR.
    *
    * @param ir the IR to desugar
    */
  implicit class DesugarExpression(ir: Expression) {

    /** Runs section desugaring on [[ir]].
      *
      * @param inlineContext the inline context in which the desugaring takes
      *                      place
      * @return [[ir]], with all sections desugared
      */
    def desugar(implicit inlineContext: InlineContext): Expression = {
      SectionsToBinOp.runExpression(ir, inlineContext)
    }
  }

  /** Makes an inline context.
    *
    * @return a new inline context
    */
  def mkInlineContext: InlineContext = {
    buildInlineContext(freshNameSupply = Some(new FreshNameSupply))
  }

  // === The Tests ============================================================

  "Operator section desugaring" should {
    "work for left sections" in {
      implicit val ctx: InlineContext = mkInlineContext

      val ir =
        """
          |(1 +)
          |""".stripMargin.preprocessExpression.get.desugar

<<<<<<< HEAD
      ir shouldBe an[IR.Application.Prefix]
      ir.location shouldBe defined

      val irApp = ir.asInstanceOf[IR.Application.Prefix]
      irApp.arguments.length shouldEqual 1
      irApp.arguments.head shouldBe an[IR.CallArgument.Specified]

      val irAppArgument =
        irApp.arguments.head.asInstanceOf[IR.CallArgument.Specified]
      irAppArgument.value shouldBe an[IR.Literal.Number]
=======
      ir shouldBe an[Function.Lambda]
      ir.location shouldBe defined

      val irLam = ir.asInstanceOf[Function.Lambda]
      irLam.arguments.length shouldEqual 1

      val lamArgName =
        irLam.arguments.head.asInstanceOf[DefinitionArgument.Specified].name

      val lamBody = irLam.body.asInstanceOf[Application.Prefix]
      lamBody.arguments.length shouldEqual 2
      val lamBodyFirstArg =
        lamBody
          .arguments(1)
          .asInstanceOf[CallArgument.Specified]
          .value
          .asInstanceOf[Name.Literal]
>>>>>>> 1be9ba61

      irApp.function shouldBe an[IR.Name.Literal]
      val irAppFunction = irApp.function.asInstanceOf[IR.Name.Literal]
      irAppFunction.name shouldEqual "+"
    }

    "work for sides sections" in {
      implicit val ctx: InlineContext = mkInlineContext

      val ir =
        """
          |(+)
          |""".stripMargin.preprocessExpression.get.desugar

<<<<<<< HEAD
      ir shouldBe an[IR.Function.Lambda]
      ir.location shouldBe defined
=======
      ir shouldBe an[Function.Lambda]
      // TODO[DB] Section.Sides location is not parsed
      //ir.location shouldBe defined
>>>>>>> 1be9ba61

      val leftLam = ir.asInstanceOf[Function.Lambda]
      leftLam.arguments.length shouldEqual 1
      val leftLamArgName =
        leftLam.arguments.head
          .asInstanceOf[DefinitionArgument.Specified]
          .name

      val rightLam = leftLam.body.asInstanceOf[Function.Lambda]
      rightLam.arguments.length shouldEqual 1
      val rightLamArgName = rightLam.arguments.head
        .asInstanceOf[DefinitionArgument.Specified]
        .name

      val lamBody = rightLam.body.asInstanceOf[Application.Prefix]
      lamBody.arguments.length shouldEqual 2
      val lamBodyFirstArg = lamBody.arguments.head
        .asInstanceOf[CallArgument.Specified]
        .value
        .asInstanceOf[Name.Literal]
      val lamBodySecondArg = lamBody
        .arguments(1)
        .asInstanceOf[CallArgument.Specified]
        .value
        .asInstanceOf[Name.Literal]

      lamBodyFirstArg.name shouldEqual leftLamArgName.name
      lamBodySecondArg.name shouldEqual rightLamArgName.name
      lamBodyFirstArg.getId should not equal leftLamArgName.getId
      lamBodySecondArg.getId should not equal rightLamArgName.getId
    }

    "work for right sections" in {
      implicit val ctx: InlineContext = mkInlineContext

      val ir =
        """
          |(+ 1)
          |""".stripMargin.preprocessExpression.get.desugar

      ir shouldBe an[Function.Lambda]
      ir.location shouldBe defined

      val irLam = ir.asInstanceOf[Function.Lambda]
      irLam.arguments.length shouldEqual 1

      val lamArgName =
        irLam.arguments.head.asInstanceOf[DefinitionArgument.Specified].name

      val lamBody = irLam.body.asInstanceOf[Application.Prefix]
      lamBody.arguments.length shouldEqual 2
      val lamBodyFirstArg =
        lamBody.arguments.head
          .asInstanceOf[CallArgument.Specified]
          .value
          .asInstanceOf[Name.Literal]

      lamBodyFirstArg.name shouldEqual lamArgName.name
      lamBodyFirstArg.getId should not equal lamArgName.getId
    }

    "work when the section is nested" in {
      implicit val ctx: InlineContext = mkInlineContext

      val ir =
        """
          |x -> (x +)
          |""".stripMargin.preprocessExpression.get.desugar
          .asInstanceOf[Function.Lambda]

      ir.body
<<<<<<< HEAD
        .asInstanceOf[IR.Application.Prefix]
        .function shouldBe an[IR.Name.Literal]
      ir.body
        .asInstanceOf[IR.Application.Prefix]
=======
        .asInstanceOf[Function.Lambda]
        .body shouldBe an[Application.Prefix]
      ir.body
        .asInstanceOf[Function.Lambda]
        .body
        .asInstanceOf[Application.Prefix]
>>>>>>> 1be9ba61
        .arguments
        .length shouldEqual 1
    }

    "flip the arguments when a right section's argument is a blank" in {
      implicit val ctx: InlineContext = mkInlineContext

      val ir =
        """
          |(+ _)
          |""".stripMargin.preprocessExpression.get.desugar

      ir shouldBe an[Function.Lambda]
      ir.location shouldBe defined
      val irFn = ir.asInstanceOf[Function.Lambda]

      val rightArgName =
        irFn.arguments.head.asInstanceOf[DefinitionArgument.Specified].name

      irFn.body shouldBe an[Function.Lambda]
      val irFn2 = irFn.body.asInstanceOf[Function.Lambda]

      val leftArgName =
        irFn2.arguments.head.asInstanceOf[DefinitionArgument.Specified].name

      irFn2.body shouldBe an[Application.Prefix]
      val app = irFn2.body.asInstanceOf[Application.Prefix]

      val appLeftName = app.arguments.head
        .asInstanceOf[CallArgument.Specified]
        .value
        .asInstanceOf[Name.Literal]
      val appRightName = app
        .arguments(1)
        .value
        .asInstanceOf[Name.Literal]

      leftArgName.name shouldEqual appLeftName.name
      rightArgName.name shouldEqual appRightName.name
    }
  }
}<|MERGE_RESOLUTION|>--- conflicted
+++ resolved
@@ -63,60 +63,34 @@
           |(1 +)
           |""".stripMargin.preprocessExpression.get.desugar
 
-<<<<<<< HEAD
-      ir shouldBe an[IR.Application.Prefix]
-      ir.location shouldBe defined
-
-      val irApp = ir.asInstanceOf[IR.Application.Prefix]
+      ir shouldBe an[Application.Prefix]
+      ir.location shouldBe defined
+
+      val irApp = ir.asInstanceOf[Application.Prefix]
       irApp.arguments.length shouldEqual 1
-      irApp.arguments.head shouldBe an[IR.CallArgument.Specified]
+      irApp.arguments.head shouldBe an[CallArgument.Specified]
 
       val irAppArgument =
-        irApp.arguments.head.asInstanceOf[IR.CallArgument.Specified]
-      irAppArgument.value shouldBe an[IR.Literal.Number]
-=======
+        irApp.arguments.head.asInstanceOf[CallArgument.Specified]
+      irAppArgument.value shouldBe an[Literal.Number]
+
+      irApp.function shouldBe an[Name.Literal]
+      val irAppFunction = irApp.function.asInstanceOf[Name.Literal]
+      irAppFunction.name shouldEqual "+"
+    }
+
+    "work for sides sections" in {
+      implicit val ctx: InlineContext = mkInlineContext
+
+      val ir =
+        """
+          |(+)
+          |""".stripMargin.preprocessExpression.get.desugar
+
       ir shouldBe an[Function.Lambda]
       ir.location shouldBe defined
 
-      val irLam = ir.asInstanceOf[Function.Lambda]
-      irLam.arguments.length shouldEqual 1
-
-      val lamArgName =
-        irLam.arguments.head.asInstanceOf[DefinitionArgument.Specified].name
-
-      val lamBody = irLam.body.asInstanceOf[Application.Prefix]
-      lamBody.arguments.length shouldEqual 2
-      val lamBodyFirstArg =
-        lamBody
-          .arguments(1)
-          .asInstanceOf[CallArgument.Specified]
-          .value
-          .asInstanceOf[Name.Literal]
->>>>>>> 1be9ba61
-
-      irApp.function shouldBe an[IR.Name.Literal]
-      val irAppFunction = irApp.function.asInstanceOf[IR.Name.Literal]
-      irAppFunction.name shouldEqual "+"
-    }
-
-    "work for sides sections" in {
-      implicit val ctx: InlineContext = mkInlineContext
-
-      val ir =
-        """
-          |(+)
-          |""".stripMargin.preprocessExpression.get.desugar
-
-<<<<<<< HEAD
-      ir shouldBe an[IR.Function.Lambda]
-      ir.location shouldBe defined
-=======
-      ir shouldBe an[Function.Lambda]
-      // TODO[DB] Section.Sides location is not parsed
-      //ir.location shouldBe defined
->>>>>>> 1be9ba61
-
-      val leftLam = ir.asInstanceOf[Function.Lambda]
+      val leftLam = ir.asInstanceOf[IR.Function.Lambda]
       leftLam.arguments.length shouldEqual 1
       val leftLamArgName =
         leftLam.arguments.head
@@ -186,19 +160,10 @@
           .asInstanceOf[Function.Lambda]
 
       ir.body
-<<<<<<< HEAD
-        .asInstanceOf[IR.Application.Prefix]
-        .function shouldBe an[IR.Name.Literal]
+        .asInstanceOf[Application.Prefix]
+        .function shouldBe an[Name.Literal]
       ir.body
-        .asInstanceOf[IR.Application.Prefix]
-=======
-        .asInstanceOf[Function.Lambda]
-        .body shouldBe an[Application.Prefix]
-      ir.body
-        .asInstanceOf[Function.Lambda]
-        .body
         .asInstanceOf[Application.Prefix]
->>>>>>> 1be9ba61
         .arguments
         .length shouldEqual 1
     }
