--- conflicted
+++ resolved
@@ -4,20 +4,11 @@
 import org.enso.compiler.context.{InlineContext, ModuleContext}
 import org.enso.compiler.core.IR
 import org.enso.compiler.pass.IRPass
-import org.enso.compiler.pass.analyse.AliasAnalysis
+import org.enso.compiler.pass.analyse.{AliasAnalysis, BindingAnalysis}
 import org.enso.compiler.pass.desugar._
 import org.enso.compiler.pass.lint.ShadowedPatternFields
 import org.enso.compiler.pass.optimise.UnreachableMatchBranches
-<<<<<<< HEAD
-import org.enso.compiler.pass.resolve.{
-  DocumentationComments,
-  IgnoredBindings,
-  TypeFunctions,
-  TypeSignatures
-}
-=======
 import org.enso.compiler.pass.resolve.{DocumentationComments, ExpressionAnnotations, IgnoredBindings, MethodDefinitions, ModuleAnnotations, ModuleThisToHere, TypeFunctions, TypeSignatures}
->>>>>>> af1aab35
 
 class PassesTest extends CompilerTest {
 
@@ -47,13 +38,17 @@
     val passes = new Passes
 
     "get the precursors of a given pass" in {
-      passes.getPrecursors(AliasAnalysis) shouldEqual Some(
+      passes.getPrecursors(AliasAnalysis).map(_.passes) shouldEqual Some(
         List(
           ModuleAnnotations,
           DocumentationComments,
+          MainImportAndExport,
           ComplexType,
           FunctionBinding,
           GenerateMethodBodies,
+          BindingAnalysis,
+          MethodDefinitions,
+          ModuleThisToHere,
           SectionsToBinOp,
           OperatorToFunction,
           LambdaShorthandToLambda,
@@ -62,12 +57,8 @@
           NestedPatternMatch,
           IgnoredBindings,
           TypeFunctions,
-<<<<<<< HEAD
-          TypeSignatures
-=======
           TypeSignatures,
           ExpressionAnnotations
->>>>>>> af1aab35
         )
       )
     }
