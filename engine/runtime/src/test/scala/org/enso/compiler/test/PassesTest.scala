--- conflicted
+++ resolved
@@ -64,11 +64,8 @@
           OperatorToFunction,
           LambdaShorthandToLambda,
           ImportSymbolAnalysis,
-<<<<<<< HEAD
           ImportApiAnalysis.MODULE$,
-=======
           AmbiguousImportsAnalysis,
->>>>>>> 5de0e6d0
           ShadowedPatternFields,
           UnreachableMatchBranches,
           NestedPatternMatch,
