--- conflicted
+++ resolved
@@ -320,7 +320,11 @@
       ir shouldBe an[IR.Application.Prefix]
 
       val fn = ir.asInstanceOf[IR.Application.Prefix]
-      fn.function shouldEqual IR.Name.Literal("negate", None)
+      fn.function shouldEqual IR.Name.Literal(
+        "negate",
+        isReferent = false,
+        None
+      )
 
       val fooArg = fn.arguments.head.asInstanceOf[IR.CallArgument.Specified]
       fooArg.value shouldBe an[IR.Name.Literal]
@@ -354,6 +358,28 @@
           |""".stripMargin.toIrModule
 
       ir.bindings.head shouldBe an[IR.Module.Scope.Definition.Method.Binding]
+    }
+
+    "work for method definitions with operator names" in {
+      val bindings = """
+                       |My.== : My -> Boolean
+                       |My.== that = this.a == that.a
+                       |""".stripMargin.toIrModule.bindings
+
+      val tpIr = bindings(0)
+      tpIr shouldBe a[IR.Type.Ascription]
+      val tp = tpIr.asInstanceOf[IR.Type.Ascription]
+      tp.typed shouldBe a[IR.Name.MethodReference]
+      val methodRef = tp.typed.asInstanceOf[IR.Name.MethodReference]
+      methodRef.typePointer.name shouldEqual "My"
+      methodRef.methodName.name shouldEqual "=="
+
+      val methodIr = bindings(1)
+      methodIr shouldBe a[IR.Module.Scope.Definition.Method.Binding]
+      val method =
+        methodIr.asInstanceOf[IR.Module.Scope.Definition.Method.Binding]
+      method.methodReference.methodName.name shouldEqual "=="
+      method.methodReference.typePointer.name shouldEqual "My"
     }
 
     "not recognise pattern match bindings" in {
@@ -511,8 +537,6 @@
       ir.asInstanceOf[IR.Error.Syntax]
         .reason shouldBe an[IR.Error.Syntax.InterfaceDefinition.type]
     }
-<<<<<<< HEAD
-=======
 
     "allow defining methods with operator names" in {
       val body =
@@ -531,7 +555,6 @@
       val fun = body(2).asInstanceOf[IR.Function.Binding]
       fun.name.name shouldEqual "+"
     }
->>>>>>> ab2c5ed0
   }
 
   "AST translation for documentation comments" should {
@@ -829,6 +852,40 @@
     }
   }
 
+  "properly support different kinds of imports" in {
+    val imports = List(
+      "import Foo.Bar as Baz",
+      "import Foo.Bar",
+      "from Foo.Bar import Baz",
+      "from Foo.Bar import Baz, Spam",
+      "from Foo.Bar import all",
+      "from Foo.Bar as Eggs import all hiding Spam",
+      "from Foo.Bar import all hiding Spam, Eggs"
+    )
+    imports
+      .mkString("\n")
+      .toIrModule
+      .imports
+      .map(_.showCode()) shouldEqual imports
+  }
+
+  "properly support different kinds of exports" in {
+    val exports = List(
+      "export Foo.Bar as Baz",
+      "export Foo.Bar",
+      "from Foo.Bar export Baz",
+      "from Foo.Bar export baz, Spam",
+      "from Foo.Bar export all",
+      "from Foo.Bar as Eggs export all hiding Spam",
+      "from Foo.Bar export all hiding Spam, eggs"
+    )
+    exports
+      .mkString("\n")
+      .toIrModule
+      .exports
+      .map(_.showCode()) shouldEqual exports
+  }
+
   "AST translation of erroneous constructs" should {
     "result in a syntax error when encountering " +
     "unbalanced parentheses in application" in {
@@ -844,19 +901,17 @@
 
       inside(ir.bindings(1)) {
         case binding: IR.Module.Scope.Definition.Method.Binding =>
-          inside(binding.body) {
-            case block: IR.Expression.Block =>
-              inside(block.returnValue) {
-                case application: IR.Application.Prefix =>
-                  inside(application.arguments.head) {
-                    case argument: IR.CallArgument.Specified =>
-                      inside(argument.value) {
-                        case error: IR.Error.Syntax =>
-                          error.reason shouldBe
-                          IR.Error.Syntax.AmbiguousExpression
-                      }
-                  }
-              }
+          inside(binding.body) { case block: IR.Expression.Block =>
+            inside(block.returnValue) {
+              case application: IR.Application.Prefix =>
+                inside(application.arguments.head) {
+                  case argument: IR.CallArgument.Specified =>
+                    inside(argument.value) { case error: IR.Error.Syntax =>
+                      error.reason shouldBe
+                      IR.Error.Syntax.AmbiguousExpression
+                    }
+                }
+            }
           }
       }
     }
@@ -871,9 +926,8 @@
           |""".stripMargin.toIrModule
       inside(ir.bindings.head) {
         case definition: IR.Module.Scope.Definition.Type =>
-          inside(definition.body(2)) {
-            case error: IR.Error.Syntax =>
-              error.reason shouldBe IR.Error.Syntax.UnexpectedDeclarationInType
+          inside(definition.body(2)) { case error: IR.Error.Syntax =>
+            error.reason shouldBe IR.Error.Syntax.UnexpectedDeclarationInType
           }
       }
     }
@@ -890,25 +944,21 @@
           |""".stripMargin.toIrModule
       inside(ir.bindings(1)) {
         case main: IR.Module.Scope.Definition.Method.Binding =>
-          inside(main.body) {
-            case block: IR.Expression.Block =>
-              inside(block.returnValue) {
-                case f: IR.Expression.Binding =>
-                  inside(f.expression) {
-                    case app: IR.Application.Prefix =>
-                      inside(app.arguments(1)) {
-                        case arg: IR.CallArgument.Specified =>
-                          inside(arg.value) {
-                            case argBlock: IR.Expression.Block =>
-                              inside(argBlock.expressions.head) {
-                                case error: IR.Error.Syntax =>
-                                  error.reason shouldBe
-                                  IR.Error.Syntax.AmbiguousExpression
-                              }
-                          }
+          inside(main.body) { case block: IR.Expression.Block =>
+            inside(block.returnValue) { case f: IR.Expression.Binding =>
+              inside(f.expression) { case app: IR.Application.Prefix =>
+                inside(app.arguments(1)) {
+                  case arg: IR.CallArgument.Specified =>
+                    inside(arg.value) { case argBlock: IR.Expression.Block =>
+                      inside(argBlock.expressions.head) {
+                        case error: IR.Error.Syntax =>
+                          error.reason shouldBe
+                          IR.Error.Syntax.AmbiguousExpression
                       }
-                  }
+                    }
+                }
               }
+            }
           }
       }
     }
