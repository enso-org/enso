package org.enso.interpreter.test.semantic
import org.enso.interpreter.node.callable.function.CreateFunctionNode
import org.enso.interpreter.node.callable.thunk.ForceNode
<<<<<<< HEAD
import org.enso.interpreter.node.callable.{ApplicationNode, SequenceLiteralNode}
import org.enso.interpreter.node.controlflow.CaseNode
=======
import org.enso.interpreter.node.callable.ApplicationNode
import org.enso.interpreter.node.controlflow.caseexpr.CaseNode
>>>>>>> 75e31362
import org.enso.interpreter.node.expression.literal.IntegerLiteralNode
import org.enso.interpreter.node.scope.{AssignmentNode, ReadLocalVariableNode}
import org.enso.interpreter.test.{InterpreterTest, InterpreterContext}
import org.enso.polyglot.MethodNames

class CodeLocationsTest extends InterpreterTest {

  override def subject: String = "Code Locations"

  def debugPrintCodeLocations(code: String): Unit = {
    var off = 0
    code.linesIterator.toList.foreach { line =>
      val chars: List[Any] = line.toList.map { c =>
          s" ${if (c == ' ') '_' else c} "
        } :+ '↵'
      val ixes = off.until(off + chars.length).map { i =>
        if (i.toString.length == 1) s" $i " else s"$i "
      }
      println(ixes.mkString(""))
      println(chars.mkString(""))
      println()
      off += line.length + 1
    }
  }

  override def specify(
    implicit interpreterContext: InterpreterContext
  ): Unit = {

    "be correct in simple arithmetic expressions" in
    withLocationsInstrumenter { instrumenter =>
      val code = "main = 2 + 45 * 20"
      instrumenter.assertNodeExists(7, 11, classOf[ApplicationNode])
      instrumenter.assertNodeExists(11, 7, classOf[ApplicationNode])
      instrumenter.assertNodeExists(11, 2, classOf[IntegerLiteralNode])
      eval(code)
      ()
    }

    "be correct with parenthesized expressions" in
    withLocationsInstrumenter { instrumenter =>
      val code = "main = (2 + 45) * 20"
      instrumenter.assertNodeExists(7, 13, classOf[ApplicationNode])
      instrumenter.assertNodeExists(8, 6, classOf[ApplicationNode])
      eval(code)
      ()
    }

    "be correct in applications and method calls" in
    withLocationsInstrumenter { instrumenter =>
      val code = "main = (2-2 == 0).if_then_else (Cons 5 6) 0"
      instrumenter.assertNodeExists(7, 36, classOf[ApplicationNode])
      instrumenter.assertNodeExists(32, 8, classOf[ApplicationNode])
      eval(code)
      ()
    }

    "be correct in assignments and variable reads" in
    withLocationsInstrumenter { instrumenter =>
      val code =
        """
          |main =
          |    x = 2 + 2 * 2
          |    y = x * x
          |    IO.println y
          |""".stripMargin
      instrumenter.assertNodeExists(12, 13, classOf[AssignmentNode])
      instrumenter.assertNodeExists(30, 9, classOf[AssignmentNode])
      instrumenter.assertNodeExists(34, 1, classOf[ReadLocalVariableNode])
      instrumenter.assertNodeExists(38, 1, classOf[ReadLocalVariableNode])
      instrumenter.assertNodeExists(55, 1, classOf[ReadLocalVariableNode])
      eval(code)
      ()
    }

    "be correct for deeply nested functions" in
    withLocationsInstrumenter { instrumenter =>
      val code =
        """
          |Unit.method =
          |    foo = a -> b ->
          |        IO.println a
          |        add = a -> b -> a + b
          |        add a b
          |    foo 10 20
          |
          |main = Unit.method
          |""".stripMargin

      instrumenter.assertNodeExists(80, 5, classOf[ApplicationNode])
      instrumenter.assertNodeExists(98, 1, classOf[ReadLocalVariableNode])
      instrumenter.assertNodeExists(94, 7, classOf[ApplicationNode])
      instrumenter.assertNodeExists(106, 9, classOf[ApplicationNode])
      eval(code)
      ()
    }

    "be correct inside pattern matches" in
    withLocationsInstrumenter { instrumenter =>
      val code =
        """
          |main =
          |    x = Cons 1 2
          |    y = Nil
          |
          |    add = a -> b -> a + b
          |
          |    foo = x -> case x of
          |        Cons a b ->
          |            z = add a b
          |            x = z * z
          |            x
          |        _ -> 5 * 5
          |
          |    foo x + foo y
          |""".stripMargin
      instrumenter.assertNodeExists(80, 109, classOf[CaseNode])
      instrumenter.assertNodeExists(126, 7, classOf[ApplicationNode])
      instrumenter.assertNodeExists(146, 9, classOf[AssignmentNode])
      instrumenter.assertNodeExists(183, 5, classOf[ApplicationNode])
      eval(code)
      ()
    }

    "be correct for lambdas" in
    withLocationsInstrumenter { instrumenter =>
      val code =
        """
          |main =
          |    f = a -> b -> a + b
          |    g = x -> y ->
          |        z = x * y
          |        z + z
          |
          |    f 1 (g 2 3)
          |""".stripMargin
      instrumenter.assertNodeExists(16, 15, classOf[CreateFunctionNode])
      instrumenter.assertNodeExists(40, 42, classOf[CreateFunctionNode])
      eval(code)
      ()
    }

    "be correct for defaulted arguments" in
    withLocationsInstrumenter { instrumenter =>
      val code =
        """
          |main =
          |    bar = x -> x + x * x
          |    foo = x -> (y = bar x) -> x + y
          |    foo 0
          |""".stripMargin

      instrumenter.assertNodeExists(53, 5, classOf[ApplicationNode])
      instrumenter.assertNodeExists(53, 3, classOf[ReadLocalVariableNode])
      instrumenter.assertNodeExists(57, 1, classOf[ReadLocalVariableNode])
      eval(code)
      ()
    }

    "be correct for lazy arguments" in
    withLocationsInstrumenter { instrumenter =>
      val code =
        """
          |main =
          |    bar = a -> ~b -> ~c -> b
          |
          |    bar 0 10 0
          |""".stripMargin
      instrumenter.assertNodeExists(35, 1, classOf[ForceNode])
      eval(code)
      ()
    }

    "be correct for vector literals" in
    withLocationsInstrumenter { instrumenter =>
      val code = "main = [11, 2 + 2, 31 * 42, [1,2,3] ]"
      instrumenter.assertNodeExists( // outer list
        7,
        30,
        classOf[SequenceLiteralNode]
      )
      instrumenter.assertNodeExists( // inner list
        28,
        7,
        classOf[SequenceLiteralNode]
      )
      instrumenter.assertNodeExists(19, 7, classOf[ApplicationNode]) // 31 * 42
      eval(code)
    }

    "be correct for negated literals" in
    withLocationsInstrumenter { instrumenter =>
      val code = "main = (-1)"
      instrumenter.assertNodeExists(8, 2, classOf[IntegerLiteralNode])
      eval(code)
    }

    "be correct for negated expressions" in
    withLocationsInstrumenter { instrumenter =>
      val code =
        """
          |main =
          |    f = 1
          |    -f
          |""".stripMargin
      instrumenter.assertNodeExists(22, 2, classOf[ApplicationNode])
      eval(code)
    }

    "be correct in sugared method definitions" in
    withLocationsInstrumenter { instrumenter =>
      val code =
        """
          |Test.foo a b = a * b - a
          |
          |main = Test.foo 2 3
          |""".stripMargin

      val mod    = interpreterContext.executionContext.evalModule(code, "Test")
      val tpe    = mod.getAssociatedConstructor
      val method = mod.getMethod(tpe, "foo")
      method.value.invokeMember(MethodNames.Function.GET_SOURCE_START) shouldEqual 1
      method.value.invokeMember(MethodNames.Function.GET_SOURCE_LENGTH) shouldEqual 24

      instrumenter.assertNodeExists(16, 9, classOf[ApplicationNode])

      eval(code)
    }

    "be correct in sugared function definitions" in
    withLocationsInstrumenter { instrumenter =>
      val code =
        """
          |main =
          |    f a b = a - b
          |    f 10 20
          |""".stripMargin

      instrumenter.assertNodeExists(12, 13, classOf[AssignmentNode])
      instrumenter.assertNodeExists(20, 5, classOf[ApplicationNode])
      eval(code)
    }

    "be correct in the presence of comments" in
    withLocationsInstrumenter { instrumenter =>
      val code =
        """
          |# this is a comment
          |#this too
          |## But this is a doc.
          |main = # define main
          |    y = 1 # assign one to `y`
          |    x = 2 # assign two to #x
          |    # perform the addition
          |    x + y # the addition is performed here
          |""".stripMargin.linesIterator.mkString("\n")
      instrumenter.assertNodeExists(82, 1, classOf[IntegerLiteralNode])
      instrumenter.assertNodeExists(164, 5, classOf[ApplicationNode])
      eval(code) shouldEqual 3
    }

    "be correct in nested pattern matches" in withLocationsInstrumenter {
      instrumenter =>
        val code =
          """
            |type MyAtom
            |
            |main =
            |    f = case _ of
            |        Cons (Cons MyAtom Nil) Nil -> 100
            |        _ -> 50
            |    f (Cons (Cons MyAtom Nil) Nil)
            |""".stripMargin

        instrumenter.assertNodeExists(29, 67, classOf[CaseNode])
        instrumenter.assertNodeExists(34, 1, classOf[ReadLocalVariableNode])
        instrumenter.assertNodeExists(77, 3, classOf[IntegerLiteralNode])
        instrumenter.assertNodeExists(47, 33, classOf[CreateFunctionNode])

        eval(code) shouldEqual 100
    }
  }
}<|MERGE_RESOLUTION|>--- conflicted
+++ resolved
@@ -1,16 +1,11 @@
 package org.enso.interpreter.test.semantic
 import org.enso.interpreter.node.callable.function.CreateFunctionNode
 import org.enso.interpreter.node.callable.thunk.ForceNode
-<<<<<<< HEAD
-import org.enso.interpreter.node.callable.{ApplicationNode, SequenceLiteralNode}
-import org.enso.interpreter.node.controlflow.CaseNode
-=======
 import org.enso.interpreter.node.callable.ApplicationNode
 import org.enso.interpreter.node.controlflow.caseexpr.CaseNode
->>>>>>> 75e31362
 import org.enso.interpreter.node.expression.literal.IntegerLiteralNode
 import org.enso.interpreter.node.scope.{AssignmentNode, ReadLocalVariableNode}
-import org.enso.interpreter.test.{InterpreterTest, InterpreterContext}
+import org.enso.interpreter.test.{InterpreterContext, InterpreterTest}
 import org.enso.polyglot.MethodNames
 
 class CodeLocationsTest extends InterpreterTest {
@@ -21,8 +16,8 @@
     var off = 0
     code.linesIterator.toList.foreach { line =>
       val chars: List[Any] = line.toList.map { c =>
-          s" ${if (c == ' ') '_' else c} "
-        } :+ '↵'
+        s" ${if (c == ' ') '_' else c} "
+      } :+ '↵'
       val ixes = off.until(off + chars.length).map { i =>
         if (i.toString.length == 1) s" $i " else s"$i "
       }
@@ -33,8 +28,8 @@
     }
   }
 
-  override def specify(
-    implicit interpreterContext: InterpreterContext
+  override def specify(implicit
+    interpreterContext: InterpreterContext
   ): Unit = {
 
     "be correct in simple arithmetic expressions" in
@@ -58,9 +53,13 @@
 
     "be correct in applications and method calls" in
     withLocationsInstrumenter { instrumenter =>
-      val code = "main = (2-2 == 0).if_then_else (Cons 5 6) 0"
-      instrumenter.assertNodeExists(7, 36, classOf[ApplicationNode])
-      instrumenter.assertNodeExists(32, 8, classOf[ApplicationNode])
+      val code =
+        """from Builtins import all
+          |
+          |main = (2-2 == 0).if_then_else (Cons 5 6) 0
+          |""".stripMargin
+      instrumenter.assertNodeExists(33, 36, classOf[ApplicationNode])
+      instrumenter.assertNodeExists(58, 8, classOf[ApplicationNode])
       eval(code)
       ()
     }
@@ -69,16 +68,18 @@
     withLocationsInstrumenter { instrumenter =>
       val code =
         """
+          |from Builtins import all
+          |
           |main =
           |    x = 2 + 2 * 2
           |    y = x * x
           |    IO.println y
           |""".stripMargin
-      instrumenter.assertNodeExists(12, 13, classOf[AssignmentNode])
-      instrumenter.assertNodeExists(30, 9, classOf[AssignmentNode])
-      instrumenter.assertNodeExists(34, 1, classOf[ReadLocalVariableNode])
-      instrumenter.assertNodeExists(38, 1, classOf[ReadLocalVariableNode])
-      instrumenter.assertNodeExists(55, 1, classOf[ReadLocalVariableNode])
+      instrumenter.assertNodeExists(38, 13, classOf[AssignmentNode])
+      instrumenter.assertNodeExists(56, 9, classOf[AssignmentNode])
+      instrumenter.assertNodeExists(60, 1, classOf[ReadLocalVariableNode])
+      instrumenter.assertNodeExists(64, 1, classOf[ReadLocalVariableNode])
+      instrumenter.assertNodeExists(81, 1, classOf[ReadLocalVariableNode])
       eval(code)
       ()
     }
@@ -87,20 +88,22 @@
     withLocationsInstrumenter { instrumenter =>
       val code =
         """
-          |Unit.method =
+          |from Builtins import all
+          |
+          |Nothing.method =
           |    foo = a -> b ->
           |        IO.println a
           |        add = a -> b -> a + b
           |        add a b
           |    foo 10 20
           |
-          |main = Unit.method
-          |""".stripMargin
-
-      instrumenter.assertNodeExists(80, 5, classOf[ApplicationNode])
-      instrumenter.assertNodeExists(98, 1, classOf[ReadLocalVariableNode])
-      instrumenter.assertNodeExists(94, 7, classOf[ApplicationNode])
-      instrumenter.assertNodeExists(106, 9, classOf[ApplicationNode])
+          |main = Nothing.method
+          |""".stripMargin
+
+      instrumenter.assertNodeExists(109, 5, classOf[ApplicationNode])
+      instrumenter.assertNodeExists(127, 1, classOf[ReadLocalVariableNode])
+      instrumenter.assertNodeExists(123, 7, classOf[ApplicationNode])
+      instrumenter.assertNodeExists(135, 9, classOf[ApplicationNode])
       eval(code)
       ()
     }
@@ -109,6 +112,8 @@
     withLocationsInstrumenter { instrumenter =>
       val code =
         """
+          |from Builtins import all
+          |
           |main =
           |    x = Cons 1 2
           |    y = Nil
@@ -124,10 +129,10 @@
           |
           |    foo x + foo y
           |""".stripMargin
-      instrumenter.assertNodeExists(80, 109, classOf[CaseNode])
-      instrumenter.assertNodeExists(126, 7, classOf[ApplicationNode])
-      instrumenter.assertNodeExists(146, 9, classOf[AssignmentNode])
-      instrumenter.assertNodeExists(183, 5, classOf[ApplicationNode])
+      instrumenter.assertNodeExists(106, 109, classOf[CaseNode])
+      instrumenter.assertNodeExists(152, 7, classOf[ApplicationNode])
+      instrumenter.assertNodeExists(172, 9, classOf[AssignmentNode])
+      instrumenter.assertNodeExists(209, 5, classOf[ApplicationNode])
       eval(code)
       ()
     }
@@ -181,23 +186,6 @@
       ()
     }
 
-    "be correct for vector literals" in
-    withLocationsInstrumenter { instrumenter =>
-      val code = "main = [11, 2 + 2, 31 * 42, [1,2,3] ]"
-      instrumenter.assertNodeExists( // outer list
-        7,
-        30,
-        classOf[SequenceLiteralNode]
-      )
-      instrumenter.assertNodeExists( // inner list
-        28,
-        7,
-        classOf[SequenceLiteralNode]
-      )
-      instrumenter.assertNodeExists(19, 7, classOf[ApplicationNode]) // 31 * 42
-      eval(code)
-    }
-
     "be correct for negated literals" in
     withLocationsInstrumenter { instrumenter =>
       val code = "main = (-1)"
@@ -229,8 +217,12 @@
       val mod    = interpreterContext.executionContext.evalModule(code, "Test")
       val tpe    = mod.getAssociatedConstructor
       val method = mod.getMethod(tpe, "foo")
-      method.value.invokeMember(MethodNames.Function.GET_SOURCE_START) shouldEqual 1
-      method.value.invokeMember(MethodNames.Function.GET_SOURCE_LENGTH) shouldEqual 24
+      method.value.invokeMember(
+        MethodNames.Function.GET_SOURCE_START
+      ) shouldEqual 1
+      method.value.invokeMember(
+        MethodNames.Function.GET_SOURCE_LENGTH
+      ) shouldEqual 24
 
       instrumenter.assertNodeExists(16, 9, classOf[ApplicationNode])
 
@@ -273,6 +265,8 @@
       instrumenter =>
         val code =
           """
+            |from Builtins import all
+            |
             |type MyAtom
             |
             |main =
@@ -282,10 +276,9 @@
             |    f (Cons (Cons MyAtom Nil) Nil)
             |""".stripMargin
 
-        instrumenter.assertNodeExists(29, 67, classOf[CaseNode])
-        instrumenter.assertNodeExists(34, 1, classOf[ReadLocalVariableNode])
-        instrumenter.assertNodeExists(77, 3, classOf[IntegerLiteralNode])
-        instrumenter.assertNodeExists(47, 33, classOf[CreateFunctionNode])
+        instrumenter.assertNodeExists(55, 67, classOf[CaseNode])
+        instrumenter.assertNodeExists(60, 1, classOf[ReadLocalVariableNode])
+        instrumenter.assertNodeExists(103, 3, classOf[IntegerLiteralNode])
 
         eval(code) shouldEqual 100
     }
