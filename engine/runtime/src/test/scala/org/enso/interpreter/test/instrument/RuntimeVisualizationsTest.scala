--- conflicted
+++ resolved
@@ -3601,14 +3601,13 @@
       new String(data, StandardCharsets.UTF_8) shouldEqual "(Mk_Newtype 42)"
   }
 
-<<<<<<< HEAD
   it should "emit visualization update for the target of a method call" in withContext() {
     context =>
       val contextId       = UUID.randomUUID()
       val requestId       = UUID.randomUUID()
       val visualizationId = UUID.randomUUID()
       val moduleName      = "Enso_Test.Test.Main"
-      val metadata        = new Metadata
+      val metadata        = new Metadata("import Standard.Base.Data.Numbers\n\n")
 
       val idX      = metadata.addItem(65, 1, "aa")
       val idY      = metadata.addItem(65, 7, "ab")
@@ -3616,39 +3615,6 @@
       val idZ      = metadata.addItem(91, 5, "ac")
       val idZexprS = metadata.addItem(93, 1)
       val idZexpr1 = metadata.addItem(95, 1)
-=======
-  it should "emit visualization update for the target of a method call" in {
-    val contextId       = UUID.randomUUID()
-    val requestId       = UUID.randomUUID()
-    val visualizationId = UUID.randomUUID()
-    val moduleName      = "Enso_Test.Test.Main"
-    val metadata        = new Metadata("import Standard.Base.Data.Numbers\n\n")
-
-    val idX      = metadata.addItem(65, 1, "aa")
-    val idY      = metadata.addItem(65, 7, "ab")
-    val idS      = metadata.addItem(81, 1)
-    val idZ      = metadata.addItem(91, 5, "ac")
-    val idZexprS = metadata.addItem(93, 1)
-    val idZexpr1 = metadata.addItem(95, 1)
-
-    val code =
-      """type T
-        |    C
-        |
-        |    inc self x = x + 1
-        |
-        |main =
-        |    x = T.C
-        |    y = x.inc 7
-        |    s = 1
-        |    z = p y s
-        |    z
-        |
-        |p x y = x + y
-        |""".stripMargin.linesIterator.mkString("\n")
-    val contents = metadata.appendToCode(code)
-    val mainFile = context.writeMain(contents)
->>>>>>> 644c9af5
 
       val code =
         """type T
@@ -3682,7 +3648,6 @@
         Api.Response(Some(requestId), Api.OpenFileResponse)
       )
 
-<<<<<<< HEAD
       // push main
       val item1 = Api.StackItem.ExplicitCall(
         Api.MethodPointer(moduleName, "Enso_Test.Test.Main", "main"),
@@ -3700,53 +3665,20 @@
         TestMessages.update(
           contextId,
           idY,
-          ConstantsGen.INTEGER_BUILTIN,
+          ConstantsGen.INTEGER,
           Api.MethodCall(Api.MethodPointer(moduleName, s"$moduleName.T", "inc"))
         ),
-        TestMessages.update(contextId, idS, ConstantsGen.INTEGER_BUILTIN),
+        TestMessages.update(contextId, idS, ConstantsGen.INTEGER,
         TestMessages.update(
           contextId,
           idZ,
-          ConstantsGen.INTEGER_BUILTIN,
+          ConstantsGen.INTEGER,
           Api.MethodCall(Api.MethodPointer(moduleName, moduleName, "p"))
         ),
-        TestMessages.update(contextId, idZexprS, ConstantsGen.INTEGER_BUILTIN),
-        TestMessages.update(contextId, idZexpr1, ConstantsGen.INTEGER_BUILTIN),
-        context.executionComplete(contextId)
-      )
-=======
-    // push main
-    val item1 = Api.StackItem.ExplicitCall(
-      Api.MethodPointer(moduleName, "Enso_Test.Test.Main", "main"),
-      None,
-      Vector()
-    )
-    context.send(
-      Api.Request(requestId, Api.PushContextRequest(contextId, item1))
-    )
-    context.receiveNIgnorePendingExpressionUpdates(
-      8
-    ) should contain theSameElementsAs Seq(
-      Api.Response(requestId, Api.PushContextResponse(contextId)),
-      TestMessages.update(contextId, idX, s"$moduleName.T"),
-      TestMessages.update(
-        contextId,
-        idY,
-        ConstantsGen.INTEGER,
-        Api.MethodCall(Api.MethodPointer(moduleName, s"$moduleName.T", "inc"))
-      ),
-      TestMessages.update(contextId, idS, ConstantsGen.INTEGER),
-      TestMessages.update(
-        contextId,
-        idZ,
-        ConstantsGen.INTEGER,
-        Api.MethodCall(Api.MethodPointer(moduleName, moduleName, "p"))
-      ),
-      TestMessages.update(contextId, idZexprS, ConstantsGen.INTEGER),
-      TestMessages.update(contextId, idZexpr1, ConstantsGen.INTEGER),
-      context.executionComplete(contextId)
-    )
->>>>>>> 644c9af5
+        TestMessages.update(contextId, idZexprS, ConstantsGen.INTEGER),
+        TestMessages.update(contextId, idZexpr1, ConstantsGen.INTEGER),
+        context.executionComplete(contextId)
+      )
 
       // attach visualization
       context.send(
@@ -3766,7 +3698,6 @@
           )
         )
       )
-<<<<<<< HEAD
       val attachVisualizationResponses =
         context.receiveNIgnoreExpressionUpdates(3)
       attachVisualizationResponses should contain allOf (
@@ -3796,49 +3727,12 @@
             mainFile,
             Seq(
               TextEdit(
-                model.Range(model.Position(7, 8), model.Position(7, 9)),
+                model.Range(model.Position(9, 8), model.Position(9, 9)),
                 "x"
               )
             ),
             execute = true
           )
-=======
-    )
-    val attachVisualizationResponses =
-      context.receiveNIgnoreExpressionUpdates(3)
-    attachVisualizationResponses should contain allOf (
-      Api.Response(requestId, Api.VisualizationAttached()),
-      context.executionComplete(contextId)
-    )
-    val Some(data) = attachVisualizationResponses.collectFirst {
-      case Api.Response(
-            None,
-            Api.VisualizationUpdate(
-              Api.VisualizationContext(
-                `visualizationId`,
-                `contextId`,
-                `idX`
-              ),
-              data
-            )
-          ) =>
-        data
-    }
-    new String(data, StandardCharsets.UTF_8) shouldEqual "C"
-
-    // Modify the file
-    context.send(
-      Api.Request(
-        Api.EditFileNotification(
-          mainFile,
-          Seq(
-            TextEdit(
-              model.Range(model.Position(9, 8), model.Position(9, 9)),
-              "x"
-            )
-          ),
-          execute = true
->>>>>>> 644c9af5
         )
       )
 
@@ -3863,25 +3757,13 @@
       new String(data1, StandardCharsets.UTF_8) shouldEqual "C"
   }
 
-<<<<<<< HEAD
   it should "execute expression in the scope of local expression cached" in withContext() {
     context =>
       val contextId       = UUID.randomUUID()
       val requestId       = UUID.randomUUID()
       val visualizationId = UUID.randomUUID()
       val moduleName      = "Enso_Test.Test.Main"
-      val metadata        = new Metadata
-=======
-  it should "execute expression in the scope of local expression cached" in {
-    val contextId       = UUID.randomUUID()
-    val requestId       = UUID.randomUUID()
-    val visualizationId = UUID.randomUUID()
-    val moduleName      = "Enso_Test.Test.Main"
-    val metadata        = new Metadata("import Standard.Base.Data.Numbers\n\n")
-
-    val idOp1 = metadata.addItem(23, 2)
-    val idOp2 = metadata.addItem(42, 13)
->>>>>>> 644c9af5
+      val metadata        = new Metadata("import Standard.Base.Data.Numbers\n\n")
 
       val idOp1 = metadata.addItem(23, 2)
       val idOp2 = metadata.addItem(42, 13)
@@ -3911,7 +3793,6 @@
         Api.Response(Some(requestId), Api.OpenFileResponse)
       )
 
-<<<<<<< HEAD
       // push main
       val item1 = Api.StackItem.ExplicitCall(
         Api.MethodPointer(moduleName, moduleName, "main"),
@@ -3925,40 +3806,21 @@
         4
       ) should contain theSameElementsAs Seq(
         Api.Response(requestId, Api.PushContextResponse(contextId)),
-        TestMessages.update(contextId, idOp1, ConstantsGen.INTEGER_BUILTIN),
-        TestMessages.update(contextId, idOp2, ConstantsGen.INTEGER_BUILTIN),
-        context.executionComplete(contextId)
-      )
-=======
-    // push main
-    val item1 = Api.StackItem.ExplicitCall(
-      Api.MethodPointer(moduleName, moduleName, "main"),
-      None,
-      Vector()
-    )
-    context.send(
-      Api.Request(requestId, Api.PushContextRequest(contextId, item1))
-    )
-    context.receiveNIgnorePendingExpressionUpdates(
-      4
-    ) should contain theSameElementsAs Seq(
-      Api.Response(requestId, Api.PushContextResponse(contextId)),
-      TestMessages.update(contextId, idOp1, ConstantsGen.INTEGER),
-      TestMessages.update(
-        contextId,
-        idOp2,
-        ConstantsGen.INTEGER,
-        Api.MethodCall(
-          Api.MethodPointer(
-            "Standard.Base.Data.Numbers",
-            ConstantsGen.INTEGER,
-            "+"
-          )
-        )
-      ),
-      context.executionComplete(contextId)
-    )
->>>>>>> 644c9af5
+        TestMessages.update(contextId, idOp1, ConstantsGen.INTEGER),
+        TestMessages.update(
+          contextId,
+          idOp2,
+          ConstantsGen.INTEGER,
+          Api.MethodCall(
+            Api.MethodPointer(
+              "Standard.Base.Data.Numbers",
+              ConstantsGen.INTEGER,
+              "+"
+            )
+          )
+        ),
+        context.executionComplete(contextId)
+      )
 
       // execute expression
       context.send(
@@ -3995,26 +3857,13 @@
       new String(data) shouldEqual "42"
   }
 
-<<<<<<< HEAD
   it should "execute expression in the scope of local expression not cached" in withContext() {
     context =>
       val contextId       = UUID.randomUUID()
       val requestId       = UUID.randomUUID()
       val visualizationId = UUID.randomUUID()
       val moduleName      = "Enso_Test.Test.Main"
-      val metadata        = new Metadata
-=======
-  it should "execute expression in the scope of local expression not cached" in {
-    val contextId       = UUID.randomUUID()
-    val requestId       = UUID.randomUUID()
-    val visualizationId = UUID.randomUUID()
-    val moduleName      = "Enso_Test.Test.Main"
-    val metadata        = new Metadata("import Standard.Base.Data.Numbers\n\n")
-
-    val idOp1 = metadata.addItem(23, 2)
-    val idOp2 = metadata.addItem(42, 13)
-    val idRes = metadata.addItem(60, 9)
->>>>>>> 644c9af5
+      val metadata        = new Metadata("import Standard.Base.Data.Numbers\n\n")
 
       val idOp1 = metadata.addItem(23, 2)
       val idOp2 = metadata.addItem(42, 13)
@@ -4045,7 +3894,6 @@
         Api.Response(Some(requestId), Api.OpenFileResponse)
       )
 
-<<<<<<< HEAD
       // push main
       val item1 = Api.StackItem.ExplicitCall(
         Api.MethodPointer(moduleName, moduleName, "main"),
@@ -4059,42 +3907,22 @@
         5
       ) should contain theSameElementsAs Seq(
         Api.Response(requestId, Api.PushContextResponse(contextId)),
-        TestMessages.update(contextId, idOp1, ConstantsGen.INTEGER_BUILTIN),
-        TestMessages.update(contextId, idOp2, ConstantsGen.INTEGER_BUILTIN),
-        TestMessages.update(contextId, idRes, ConstantsGen.INTEGER_BUILTIN),
-        context.executionComplete(contextId)
-      )
-=======
-    // push main
-    val item1 = Api.StackItem.ExplicitCall(
-      Api.MethodPointer(moduleName, moduleName, "main"),
-      None,
-      Vector()
-    )
-    context.send(
-      Api.Request(requestId, Api.PushContextRequest(contextId, item1))
-    )
-    context.receiveNIgnorePendingExpressionUpdates(
-      5
-    ) should contain theSameElementsAs Seq(
-      Api.Response(requestId, Api.PushContextResponse(contextId)),
-      TestMessages.update(contextId, idOp1, ConstantsGen.INTEGER),
-      TestMessages.update(
-        contextId,
-        idOp2,
-        ConstantsGen.INTEGER,
-        Api.MethodCall(
-          Api.MethodPointer(
-            "Standard.Base.Data.Numbers",
-            ConstantsGen.INTEGER,
-            "+"
-          )
-        )
-      ),
-      TestMessages.update(contextId, idRes, ConstantsGen.INTEGER),
-      context.executionComplete(contextId)
-    )
->>>>>>> 644c9af5
+        TestMessages.update(contextId, idOp1, ConstantsGen.INTEGER),
+        TestMessages.update(
+          contextId,
+          idOp2,
+          ConstantsGen.INTEGER,
+          Api.MethodCall(
+            Api.MethodPointer(
+              "Standard.Base.Data.Numbers",
+              ConstantsGen.INTEGER,
+              "+"
+            )
+          )
+        ),
+        TestMessages.update(contextId, idRes, ConstantsGen.INTEGER),
+        context.executionComplete(contextId)
+      )
 
       // execute expression
       context.send(
@@ -4131,27 +3959,13 @@
       new String(data) shouldEqual "42"
   }
 
-<<<<<<< HEAD
   it should "execute expression in the scope of local binding" in withContext() {
     context =>
       val contextId       = UUID.randomUUID()
       val requestId       = UUID.randomUUID()
       val visualizationId = UUID.randomUUID()
       val moduleName      = "Enso_Test.Test.Main"
-      val metadata        = new Metadata
-=======
-  it should "execute expression in the scope of local binding" in {
-    val contextId       = UUID.randomUUID()
-    val requestId       = UUID.randomUUID()
-    val visualizationId = UUID.randomUUID()
-    val moduleName      = "Enso_Test.Test.Main"
-    val metadata        = new Metadata("import Standard.Base.Data.Numbers\n\n")
-
-    val idOp1        = metadata.addItem(23, 2)
-    val idOp2        = metadata.addItem(42, 13)
-    val idOp2Binding = metadata.addItem(30, 25)
-    val idRes        = metadata.addItem(60, 9)
->>>>>>> 644c9af5
+      val metadata        = new Metadata("import Standard.Base.Data.Numbers\n\n")
 
       val idOp1        = metadata.addItem(23, 2)
       val idOp2        = metadata.addItem(42, 13)
@@ -4183,7 +3997,6 @@
         Api.Response(Some(requestId), Api.OpenFileResponse)
       )
 
-<<<<<<< HEAD
       // push main
       val item1 = Api.StackItem.ExplicitCall(
         Api.MethodPointer(moduleName, moduleName, "main"),
@@ -4197,46 +4010,24 @@
         6
       ) should contain theSameElementsAs Seq(
         Api.Response(requestId, Api.PushContextResponse(contextId)),
-        TestMessages.update(contextId, idOp1, ConstantsGen.INTEGER_BUILTIN),
-        TestMessages.update(contextId, idOp2, ConstantsGen.INTEGER_BUILTIN),
+        TestMessages.update(contextId, idOp1, ConstantsGen.INTEGER),
+        TestMessages.update(
+          contextId,
+          idOp2,
+          ConstantsGen.INTEGER,
+          Api.MethodCall(
+            Api.MethodPointer(
+              "Standard.Base.Data.Numbers",
+              ConstantsGen.INTEGER,
+              "+"
+            )
+          )
+        ),
         TestMessages
-          .update(contextId, idOp2Binding, ConstantsGen.NOTHING_BUILTIN),
-        TestMessages.update(contextId, idRes, ConstantsGen.INTEGER_BUILTIN),
-        context.executionComplete(contextId)
-      )
-=======
-    // push main
-    val item1 = Api.StackItem.ExplicitCall(
-      Api.MethodPointer(moduleName, moduleName, "main"),
-      None,
-      Vector()
-    )
-    context.send(
-      Api.Request(requestId, Api.PushContextRequest(contextId, item1))
-    )
-    context.receiveNIgnorePendingExpressionUpdates(
-      6
-    ) should contain theSameElementsAs Seq(
-      Api.Response(requestId, Api.PushContextResponse(contextId)),
-      TestMessages.update(contextId, idOp1, ConstantsGen.INTEGER),
-      TestMessages.update(
-        contextId,
-        idOp2,
-        ConstantsGen.INTEGER,
-        Api.MethodCall(
-          Api.MethodPointer(
-            "Standard.Base.Data.Numbers",
-            ConstantsGen.INTEGER,
-            "+"
-          )
-        )
-      ),
-      TestMessages
-        .update(contextId, idOp2Binding, ConstantsGen.NOTHING),
-      TestMessages.update(contextId, idRes, ConstantsGen.INTEGER),
-      context.executionComplete(contextId)
-    )
->>>>>>> 644c9af5
+          .update(contextId, idOp2Binding, ConstantsGen.NOTHING),
+        TestMessages.update(contextId, idRes, ConstantsGen.INTEGER),
+        context.executionComplete(contextId)
+      )
 
       // execute expression
       context.send(
@@ -4250,7 +4041,6 @@
           )
         )
       )
-<<<<<<< HEAD
       val executeExpressionResponses =
         context.receiveNIgnoreExpressionUpdates(3)
       executeExpressionResponses should contain allOf (
@@ -4273,38 +4063,6 @@
       }
       new String(data) shouldEqual "85"
   }
-=======
-    )
-    val executeExpressionResponses =
-      context.receiveNIgnoreExpressionUpdates(3)
-    executeExpressionResponses should contain allOf (
-      Api.Response(requestId, Api.VisualizationAttached()),
-      context.executionComplete(contextId)
-    )
-    val Some(data) = executeExpressionResponses.collectFirst {
-      case Api.Response(
-            None,
-            Api.VisualizationUpdate(
-              Api.VisualizationContext(
-                `visualizationId`,
-                `contextId`,
-                `idOp2Binding`
-              ),
-              data
-            )
-          ) =>
-        data
-    }
-    new String(data) shouldEqual "85"
-  }
-
-  it should "execute expression in the scope of main method" in {
-    val contextId       = UUID.randomUUID()
-    val requestId       = UUID.randomUUID()
-    val visualizationId = UUID.randomUUID()
-    val moduleName      = "Enso_Test.Test.Main"
-    val metadata        = new Metadata("import Standard.Base.Data.Numbers\n\n")
->>>>>>> 644c9af5
 
   it should "execute expression in the scope of main method" in withContext() {
     context =>
@@ -4312,7 +4070,7 @@
       val requestId       = UUID.randomUUID()
       val visualizationId = UUID.randomUUID()
       val moduleName      = "Enso_Test.Test.Main"
-      val metadata        = new Metadata
+      val metadata        = new Metadata("import Standard.Base.Data.Numbers\n\n")
 
       val idOp1  = metadata.addItem(23, 2)
       val idOp2  = metadata.addItem(42, 13)
@@ -4343,7 +4101,6 @@
         Api.Response(Some(requestId), Api.OpenFileResponse)
       )
 
-<<<<<<< HEAD
       // push main
       val item1 = Api.StackItem.ExplicitCall(
         Api.MethodPointer(moduleName, moduleName, "main"),
@@ -4357,42 +4114,22 @@
         5
       ) should contain theSameElementsAs Seq(
         Api.Response(requestId, Api.PushContextResponse(contextId)),
-        TestMessages.update(contextId, idOp1, ConstantsGen.INTEGER_BUILTIN),
-        TestMessages.update(contextId, idOp2, ConstantsGen.INTEGER_BUILTIN),
-        TestMessages.update(contextId, idMain, ConstantsGen.INTEGER_BUILTIN),
-        context.executionComplete(contextId)
-      )
-=======
-    // push main
-    val item1 = Api.StackItem.ExplicitCall(
-      Api.MethodPointer(moduleName, moduleName, "main"),
-      None,
-      Vector()
-    )
-    context.send(
-      Api.Request(requestId, Api.PushContextRequest(contextId, item1))
-    )
-    context.receiveNIgnorePendingExpressionUpdates(
-      5
-    ) should contain theSameElementsAs Seq(
-      Api.Response(requestId, Api.PushContextResponse(contextId)),
-      TestMessages.update(contextId, idOp1, ConstantsGen.INTEGER),
-      TestMessages.update(
-        contextId,
-        idOp2,
-        ConstantsGen.INTEGER,
-        Api.MethodCall(
-          Api.MethodPointer(
-            "Standard.Base.Data.Numbers",
-            ConstantsGen.INTEGER,
-            "+"
-          )
-        )
-      ),
-      TestMessages.update(contextId, idMain, ConstantsGen.INTEGER),
-      context.executionComplete(contextId)
-    )
->>>>>>> 644c9af5
+        TestMessages.update(contextId, idOp1, ConstantsGen.INTEGER),
+        TestMessages.update(
+          contextId,
+          idOp2,
+          ConstantsGen.INTEGER,
+          Api.MethodCall(
+            Api.MethodPointer(
+              "Standard.Base.Data.Numbers",
+              ConstantsGen.INTEGER,
+              "+"
+            )
+          )
+        ),
+        TestMessages.update(contextId, idMain, ConstantsGen.INTEGER),
+        context.executionComplete(contextId)
+      )
 
       // execute expression
       context.send(
