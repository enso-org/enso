--- conflicted
+++ resolved
@@ -39,11 +39,7 @@
     consumeOut
       .filterNot(_.contains("Compiler encountered"))
       .filterNot(_.contains("In module"))
-<<<<<<< HEAD
-      .head should include("The name Mk_X could not be found.")
-=======
-      .head should include("The name `X` could not be found.")
->>>>>>> 8f3c5a01
+      .head should include("The name `Mk_X` could not be found.")
   }
 
   "Symbols from imported modules" should "not be visible when hidden" in {
