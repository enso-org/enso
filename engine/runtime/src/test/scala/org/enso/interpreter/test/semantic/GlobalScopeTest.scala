--- conflicted
+++ resolved
@@ -1,29 +1,23 @@
 package org.enso.interpreter.test.semantic
 
-import org.enso.interpreter.test.{InterpreterTest, InterpreterContext}
+import org.enso.interpreter.test.{InterpreterContext, InterpreterTest}
 
 class GlobalScopeTest extends InterpreterTest {
 
   override def subject: String = "Functions"
 
-  override def specify(
-    implicit interpreterContext: InterpreterContext
+  override def specify(implicit
+    interpreterContext: InterpreterContext
   ): Unit = {
 
     "use values from the global scope in their bodies" in {
       val code =
-        """
-          |Unit.a = 10
-          |Unit.addTen = b -> a Unit + b
+        """from Builtins import all
           |
-<<<<<<< HEAD
-          |main = addTen Unit 5
-=======
           |Nothing.a = 10
           |Nothing.add_ten = b -> Nothing.a + b
           |
           |main = Nothing.add_ten 5
->>>>>>> af1aab35
         """.stripMargin
 
       eval(code) shouldEqual 15
@@ -31,16 +25,13 @@
 
     "be able to call other functions in scope" in {
       val code =
-        """
-          |Unit.adder = a -> b -> a + b
+        """from Builtins import all
+          |
+          |Nothing.adder = a -> b -> a + b
           |
           |main =
           |    fn = multiply ->
-<<<<<<< HEAD
-          |        res = adder Unit 1 2
-=======
           |        res = Nothing.adder 1 2
->>>>>>> af1aab35
           |        doubled = res * multiply
           |        doubled
           |    fn 2
@@ -51,14 +42,15 @@
 
     "be able to be passed as values when in scope" in {
       val code =
-        """
-          |Unit.adder = a -> b -> a + b
+        """from Builtins import all
           |
-          |Unit.binaryFn = a -> b -> function ->
+          |Nothing.adder = a -> b -> a + b
+          |
+          |Nothing.binaryFn = a -> b -> function ->
           |  result = function a b
           |  result
           |
-          |main = Unit.binaryFn 1 2 (a -> b -> Unit.adder a b)
+          |main = Nothing.binaryFn 1 2 (a -> b -> Nothing.adder a b)
         """.stripMargin
 
       eval(code) shouldEqual 3
@@ -66,15 +58,16 @@
 
     "be able to mutually recurse in the global scope" in {
       val code =
-        """
-          |Unit.decrementCall = number ->
+        """from Builtins import all
+          |
+          |Nothing.decrementCall = number ->
           |  res = number - 1
-          |  Unit.fn1 res
+          |  Nothing.fn1 res
           |
-          |Unit.fn1 = number ->
-          |  if (number % 3) == 0 then number else Unit.decrementCall number
+          |Nothing.fn1 = number ->
+          |  if (number % 3) == 0 then number else Nothing.decrementCall number
           |
-          |main = Unit.fn1 5
+          |main = Nothing.fn1 5
         """.stripMargin
 
       eval(code) shouldEqual 3
@@ -82,16 +75,12 @@
 
     "be suspended within blocks" in {
       val code =
-        """
-          |Unit.a = 10/0
+        """from Builtins import all
           |
-<<<<<<< HEAD
-          |Unit.b = Unit.a
-          |main = b
-=======
+          |Nothing.a = 10/0
+          |
           |Nothing.b = Nothing.a
           |main = .b
->>>>>>> af1aab35
         """.stripMargin
 
       noException should be thrownBy eval(code)
