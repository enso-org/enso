# This file is auto-generated. Do not edit it manually!
# Edit the enso_build::ci_gen module instead and run `cargo run --package enso-build-ci-gen`.

name: Release
on:
  workflow_dispatch:
    inputs:
      version:
        description: What version number this release should get.
        required: true
        type: string
  workflow_call:
    inputs:
      version:
        description: What version number this release should get.
        required: true
        type: string
jobs:
  enso-build-ci-gen-draft-release-linux-x86_64:
    name: Create a release draft.
    runs-on:
      - self-hosted
      - Linux
    steps:
      - if: startsWith(runner.name, 'GitHub Actions') || startsWith(runner.name, 'Hosted Agent')
        name: Setup conda (GH runners only)
        uses: s-weigand/setup-conda@v1.2.1
        with:
          update-conda: false
          conda-channels: anaconda, conda-forge
      - if: startsWith(runner.name, 'GitHub Actions') || startsWith(runner.name, 'Hosted Agent')
        name: Installing wasm-pack
        uses: jetli/wasm-pack-action@v0.4.0
        with:
          version: v0.10.2
      - name: Expose Artifact API and context information.
        uses: actions/github-script@v7
        with:
          script: "\n    core.exportVariable(\"ACTIONS_RUNTIME_TOKEN\", process.env[\"ACTIONS_RUNTIME_TOKEN\"])\n    core.exportVariable(\"ACTIONS_RUNTIME_URL\", process.env[\"ACTIONS_RUNTIME_URL\"])\n    core.exportVariable(\"GITHUB_RETENTION_DAYS\", process.env[\"GITHUB_RETENTION_DAYS\"])\n    console.log(context)\n    "
      - name: Checking out the repository
        uses: actions/checkout@v4
        with:
          clean: false
          submodules: recursive
      - name: Build Script Setup
        run: ./run --help
        env:
          GITHUB_TOKEN: ${{ secrets.GITHUB_TOKEN }}
      - id: prepare
        run: ./run release create-draft
        env:
          GITHUB_TOKEN: ${{ secrets.GITHUB_TOKEN }}
    outputs:
      ENSO_RELEASE_ID: ${{ steps.prepare.outputs.ENSO_RELEASE_ID }}
      ENSO_VERSION: ${{ steps.prepare.outputs.ENSO_VERSION }}
<<<<<<< HEAD
=======
  enso-build-ci-gen-job-build-wasm-linux-x86_64:
    name: Build GUI (WASM) (linux, x86_64)
    runs-on:
      - self-hosted
      - Linux
    steps:
      - if: startsWith(runner.name, 'GitHub Actions') || startsWith(runner.name, 'Hosted Agent')
        name: Setup conda (GH runners only)
        uses: s-weigand/setup-conda@v1.2.1
        with:
          update-conda: false
          conda-channels: anaconda, conda-forge
      - if: startsWith(runner.name, 'GitHub Actions') || startsWith(runner.name, 'Hosted Agent')
        name: Installing wasm-pack
        uses: jetli/wasm-pack-action@v0.4.0
        with:
          version: v0.10.2
      - name: Expose Artifact API and context information.
        uses: actions/github-script@v7
        with:
          script: "\n    core.exportVariable(\"ACTIONS_RUNTIME_TOKEN\", process.env[\"ACTIONS_RUNTIME_TOKEN\"])\n    core.exportVariable(\"ACTIONS_RUNTIME_URL\", process.env[\"ACTIONS_RUNTIME_URL\"])\n    core.exportVariable(\"GITHUB_RETENTION_DAYS\", process.env[\"GITHUB_RETENTION_DAYS\"])\n    console.log(context)\n    "
      - name: Checking out the repository
        uses: actions/checkout@v4
        with:
          clean: false
          submodules: recursive
      - name: Build Script Setup
        run: ./run --help
        env:
          GITHUB_TOKEN: ${{ secrets.GITHUB_TOKEN }}
      - if: "(contains(github.event.pull_request.labels.*.name, 'CI: Clean build required') || inputs.clean_build_required)"
        name: Clean before
        run: ./run git-clean
        env:
          GITHUB_TOKEN: ${{ secrets.GITHUB_TOKEN }}
      - run: ./run wasm build --wasm-upload-artifact ${{ runner.os == 'Linux' }}
        env:
          ENSO_AG_GRID_LICENSE_KEY: ${{ secrets.ENSO_AG_GRID_LICENSE_KEY }}
          GITHUB_TOKEN: ${{ secrets.GITHUB_TOKEN }}
      - if: failure() && runner.os == 'Windows'
        name: List files if failed (Windows)
        run: Get-ChildItem -Force -Recurse
      - if: failure() && runner.os != 'Windows'
        name: List files if failed (non-Windows)
        run: ls -lAR
      - if: "(always()) && (contains(github.event.pull_request.labels.*.name, 'CI: Clean build required') || inputs.clean_build_required)"
        name: Clean after
        run: ./run git-clean
        env:
          GITHUB_TOKEN: ${{ secrets.GITHUB_TOKEN }}
  enso-build-ci-gen-job-deploy-gui-linux-x86_64:
    name: Upload GUI to S3 (linux, x86_64)
    needs:
      - enso-build-ci-gen-upload-ide-linux-x86_64
    runs-on:
      - self-hosted
      - Linux
    steps:
      - if: startsWith(runner.name, 'GitHub Actions') || startsWith(runner.name, 'Hosted Agent')
        name: Setup conda (GH runners only)
        uses: s-weigand/setup-conda@v1.2.1
        with:
          update-conda: false
          conda-channels: anaconda, conda-forge
      - if: startsWith(runner.name, 'GitHub Actions') || startsWith(runner.name, 'Hosted Agent')
        name: Installing wasm-pack
        uses: jetli/wasm-pack-action@v0.4.0
        with:
          version: v0.10.2
      - name: Expose Artifact API and context information.
        uses: actions/github-script@v7
        with:
          script: "\n    core.exportVariable(\"ACTIONS_RUNTIME_TOKEN\", process.env[\"ACTIONS_RUNTIME_TOKEN\"])\n    core.exportVariable(\"ACTIONS_RUNTIME_URL\", process.env[\"ACTIONS_RUNTIME_URL\"])\n    core.exportVariable(\"GITHUB_RETENTION_DAYS\", process.env[\"GITHUB_RETENTION_DAYS\"])\n    console.log(context)\n    "
      - name: Checking out the repository
        uses: actions/checkout@v4
        with:
          clean: false
          submodules: recursive
      - name: Build Script Setup
        run: ./run --help
        env:
          GITHUB_TOKEN: ${{ secrets.GITHUB_TOKEN }}
      - if: "(contains(github.event.pull_request.labels.*.name, 'CI: Clean build required') || inputs.clean_build_required)"
        name: Clean before
        run: ./run git-clean
        env:
          GITHUB_TOKEN: ${{ secrets.GITHUB_TOKEN }}
      - run: ./run release deploy-gui
        env:
          AWS_ACCESS_KEY_ID: ${{ secrets.ARTEFACT_S3_ACCESS_KEY_ID }}
          AWS_SECRET_ACCESS_KEY: ${{ secrets.ARTEFACT_S3_SECRET_ACCESS_KEY }}
          ENSO_ADMIN_TOKEN: ${{ secrets.ENSO_ADMIN_TOKEN }}
          GITHUB_TOKEN: ${{ secrets.CI_PRIVATE_TOKEN }}
      - if: failure() && runner.os == 'Windows'
        name: List files if failed (Windows)
        run: Get-ChildItem -Force -Recurse
      - if: failure() && runner.os != 'Windows'
        name: List files if failed (non-Windows)
        run: ls -lAR
      - if: "(always()) && (contains(github.event.pull_request.labels.*.name, 'CI: Clean build required') || inputs.clean_build_required)"
        name: Clean after
        run: ./run git-clean
        env:
          GITHUB_TOKEN: ${{ secrets.GITHUB_TOKEN }}
  enso-build-ci-gen-job-deploy-runtime-linux-x86_64:
    name: Upload Runtime to ECR (linux, x86_64)
    needs:
      - enso-build-ci-gen-draft-release-linux-x86_64
      - enso-build-ci-gen-job-upload-backend-linux-x86_64
    runs-on:
      - self-hosted
      - Linux
    steps:
      - if: startsWith(runner.name, 'GitHub Actions') || startsWith(runner.name, 'Hosted Agent')
        name: Setup conda (GH runners only)
        uses: s-weigand/setup-conda@v1.2.1
        with:
          update-conda: false
          conda-channels: anaconda, conda-forge
      - if: startsWith(runner.name, 'GitHub Actions') || startsWith(runner.name, 'Hosted Agent')
        name: Installing wasm-pack
        uses: jetli/wasm-pack-action@v0.4.0
        with:
          version: v0.10.2
      - name: Expose Artifact API and context information.
        uses: actions/github-script@v7
        with:
          script: "\n    core.exportVariable(\"ACTIONS_RUNTIME_TOKEN\", process.env[\"ACTIONS_RUNTIME_TOKEN\"])\n    core.exportVariable(\"ACTIONS_RUNTIME_URL\", process.env[\"ACTIONS_RUNTIME_URL\"])\n    core.exportVariable(\"GITHUB_RETENTION_DAYS\", process.env[\"GITHUB_RETENTION_DAYS\"])\n    console.log(context)\n    "
      - name: Checking out the repository
        uses: actions/checkout@v4
        with:
          clean: false
          submodules: recursive
      - name: Build Script Setup
        run: ./run --help
        env:
          GITHUB_TOKEN: ${{ secrets.GITHUB_TOKEN }}
      - if: "(contains(github.event.pull_request.labels.*.name, 'CI: Clean build required') || inputs.clean_build_required)"
        name: Clean before
        run: ./run git-clean
        env:
          GITHUB_TOKEN: ${{ secrets.GITHUB_TOKEN }}
      - run: ./run release deploy-runtime
        env:
          AWS_ACCESS_KEY_ID: ${{ secrets.ECR_PUSH_RUNTIME_ACCESS_KEY_ID }}
          AWS_DEFAULT_REGION: eu-west-1
          AWS_SECRET_ACCESS_KEY: ${{ secrets.ECR_PUSH_RUNTIME_SECRET_ACCESS_KEY }}
          ENSO_BUILD_ECR_REPOSITORY: runtime
          GITHUB_TOKEN: ${{ secrets.CI_PRIVATE_TOKEN }}
      - if: failure() && runner.os == 'Windows'
        name: List files if failed (Windows)
        run: Get-ChildItem -Force -Recurse
      - if: failure() && runner.os != 'Windows'
        name: List files if failed (non-Windows)
        run: ls -lAR
      - if: "(always()) && (contains(github.event.pull_request.labels.*.name, 'CI: Clean build required') || inputs.clean_build_required)"
        name: Clean after
        run: ./run git-clean
        env:
          GITHUB_TOKEN: ${{ secrets.GITHUB_TOKEN }}
    env:
      ENSO_RELEASE_ID: ${{ needs.enso-build-ci-gen-draft-release-linux-x86_64.outputs.ENSO_RELEASE_ID }}
      ENSO_VERSION: ${{ needs.enso-build-ci-gen-draft-release-linux-x86_64.outputs.ENSO_VERSION }}
>>>>>>> 1a76f638
  enso-build-ci-gen-job-upload-backend-linux-x86_64:
    name: Upload Backend (linux, x86_64)
    needs:
      - enso-build-ci-gen-draft-release-linux-x86_64
    runs-on:
      - self-hosted
      - Linux
    steps:
      - if: startsWith(runner.name, 'GitHub Actions') || startsWith(runner.name, 'Hosted Agent')
        name: Setup conda (GH runners only)
        uses: s-weigand/setup-conda@v1.2.1
        with:
          update-conda: false
          conda-channels: anaconda, conda-forge
      - if: startsWith(runner.name, 'GitHub Actions') || startsWith(runner.name, 'Hosted Agent')
        name: Installing wasm-pack
        uses: jetli/wasm-pack-action@v0.4.0
        with:
          version: v0.10.2
      - name: Expose Artifact API and context information.
        uses: actions/github-script@v7
        with:
          script: "\n    core.exportVariable(\"ACTIONS_RUNTIME_TOKEN\", process.env[\"ACTIONS_RUNTIME_TOKEN\"])\n    core.exportVariable(\"ACTIONS_RUNTIME_URL\", process.env[\"ACTIONS_RUNTIME_URL\"])\n    core.exportVariable(\"GITHUB_RETENTION_DAYS\", process.env[\"GITHUB_RETENTION_DAYS\"])\n    console.log(context)\n    "
      - name: Checking out the repository
        uses: actions/checkout@v4
        with:
          clean: false
          submodules: recursive
      - name: Build Script Setup
        run: ./run --help
        env:
          GITHUB_TOKEN: ${{ secrets.GITHUB_TOKEN }}
      - if: (always())
        name: Clean before
        run: ./run git-clean
        env:
          GITHUB_TOKEN: ${{ secrets.GITHUB_TOKEN }}
      - run: ./run backend upload
        env:
          GITHUB_TOKEN: ${{ secrets.GITHUB_TOKEN }}
      - if: failure() && runner.os == 'Windows'
        name: List files if failed (Windows)
        run: Get-ChildItem -Force -Recurse
      - if: failure() && runner.os != 'Windows'
        name: List files if failed (non-Windows)
        run: ls -lAR
      - if: (always())
        name: Clean after
        run: ./run git-clean
        env:
          GITHUB_TOKEN: ${{ secrets.GITHUB_TOKEN }}
    env:
      ENSO_RELEASE_ID: ${{ needs.enso-build-ci-gen-draft-release-linux-x86_64.outputs.ENSO_RELEASE_ID }}
      ENSO_VERSION: ${{ needs.enso-build-ci-gen-draft-release-linux-x86_64.outputs.ENSO_VERSION }}
  enso-build-ci-gen-job-upload-backend-macos-aarch64:
    name: Upload Backend (macos, aarch64)
    needs:
      - enso-build-ci-gen-draft-release-linux-x86_64
    runs-on:
      - self-hosted
      - macOS
      - ARM64
    steps:
      - if: startsWith(runner.name, 'GitHub Actions') || startsWith(runner.name, 'Hosted Agent')
        name: Setup conda (GH runners only)
        uses: s-weigand/setup-conda@v1.2.1
        with:
          update-conda: false
          conda-channels: anaconda, conda-forge
      - if: startsWith(runner.name, 'GitHub Actions') || startsWith(runner.name, 'Hosted Agent')
        name: Installing wasm-pack
        uses: jetli/wasm-pack-action@v0.4.0
        with:
          version: v0.10.2
      - name: Expose Artifact API and context information.
        uses: actions/github-script@v7
        with:
          script: "\n    core.exportVariable(\"ACTIONS_RUNTIME_TOKEN\", process.env[\"ACTIONS_RUNTIME_TOKEN\"])\n    core.exportVariable(\"ACTIONS_RUNTIME_URL\", process.env[\"ACTIONS_RUNTIME_URL\"])\n    core.exportVariable(\"GITHUB_RETENTION_DAYS\", process.env[\"GITHUB_RETENTION_DAYS\"])\n    console.log(context)\n    "
      - name: Checking out the repository
        uses: actions/checkout@v4
        with:
          clean: false
          submodules: recursive
      - name: Build Script Setup
        run: ./run --help
        env:
          GITHUB_TOKEN: ${{ secrets.GITHUB_TOKEN }}
      - if: (always())
        name: Clean before
        run: ./run git-clean
        env:
          GITHUB_TOKEN: ${{ secrets.GITHUB_TOKEN }}
      - run: ./run backend upload
        env:
          GITHUB_TOKEN: ${{ secrets.GITHUB_TOKEN }}
      - if: failure() && runner.os == 'Windows'
        name: List files if failed (Windows)
        run: Get-ChildItem -Force -Recurse
      - if: failure() && runner.os != 'Windows'
        name: List files if failed (non-Windows)
        run: ls -lAR
      - if: (always())
        name: Clean after
        run: ./run git-clean
        env:
          GITHUB_TOKEN: ${{ secrets.GITHUB_TOKEN }}
    env:
      ENSO_RELEASE_ID: ${{ needs.enso-build-ci-gen-draft-release-linux-x86_64.outputs.ENSO_RELEASE_ID }}
      ENSO_VERSION: ${{ needs.enso-build-ci-gen-draft-release-linux-x86_64.outputs.ENSO_VERSION }}
  enso-build-ci-gen-job-upload-backend-macos-x86_64:
    name: Upload Backend (macos, x86_64)
    needs:
      - enso-build-ci-gen-draft-release-linux-x86_64
    runs-on:
      - macos-latest
    steps:
      - if: startsWith(runner.name, 'GitHub Actions') || startsWith(runner.name, 'Hosted Agent')
        name: Setup conda (GH runners only)
        uses: s-weigand/setup-conda@v1.2.1
        with:
          update-conda: false
          conda-channels: anaconda, conda-forge
      - if: startsWith(runner.name, 'GitHub Actions') || startsWith(runner.name, 'Hosted Agent')
        name: Installing wasm-pack
        uses: jetli/wasm-pack-action@v0.4.0
        with:
          version: v0.10.2
      - name: Expose Artifact API and context information.
        uses: actions/github-script@v7
        with:
          script: "\n    core.exportVariable(\"ACTIONS_RUNTIME_TOKEN\", process.env[\"ACTIONS_RUNTIME_TOKEN\"])\n    core.exportVariable(\"ACTIONS_RUNTIME_URL\", process.env[\"ACTIONS_RUNTIME_URL\"])\n    core.exportVariable(\"GITHUB_RETENTION_DAYS\", process.env[\"GITHUB_RETENTION_DAYS\"])\n    console.log(context)\n    "
      - name: Checking out the repository
        uses: actions/checkout@v4
        with:
          clean: false
          submodules: recursive
      - name: Build Script Setup
        run: ./run --help
        env:
          GITHUB_TOKEN: ${{ secrets.GITHUB_TOKEN }}
      - if: (always())
        name: Clean before
        run: ./run git-clean
        env:
          GITHUB_TOKEN: ${{ secrets.GITHUB_TOKEN }}
      - run: ./run backend upload
        env:
          GITHUB_TOKEN: ${{ secrets.GITHUB_TOKEN }}
      - if: failure() && runner.os == 'Windows'
        name: List files if failed (Windows)
        run: Get-ChildItem -Force -Recurse
      - if: failure() && runner.os != 'Windows'
        name: List files if failed (non-Windows)
        run: ls -lAR
      - if: (always())
        name: Clean after
        run: ./run git-clean
        env:
          GITHUB_TOKEN: ${{ secrets.GITHUB_TOKEN }}
    env:
      ENSO_RELEASE_ID: ${{ needs.enso-build-ci-gen-draft-release-linux-x86_64.outputs.ENSO_RELEASE_ID }}
      ENSO_VERSION: ${{ needs.enso-build-ci-gen-draft-release-linux-x86_64.outputs.ENSO_VERSION }}
  enso-build-ci-gen-job-upload-backend-windows-x86_64:
    name: Upload Backend (windows, x86_64)
    needs:
      - enso-build-ci-gen-draft-release-linux-x86_64
    runs-on:
      - self-hosted
      - Windows
    steps:
      - if: startsWith(runner.name, 'GitHub Actions') || startsWith(runner.name, 'Hosted Agent')
        name: Setup conda (GH runners only)
        uses: s-weigand/setup-conda@v1.2.1
        with:
          update-conda: false
          conda-channels: anaconda, conda-forge
      - if: startsWith(runner.name, 'GitHub Actions') || startsWith(runner.name, 'Hosted Agent')
        name: Installing wasm-pack
        uses: jetli/wasm-pack-action@v0.4.0
        with:
          version: v0.10.2
      - name: Expose Artifact API and context information.
        uses: actions/github-script@v7
        with:
          script: "\n    core.exportVariable(\"ACTIONS_RUNTIME_TOKEN\", process.env[\"ACTIONS_RUNTIME_TOKEN\"])\n    core.exportVariable(\"ACTIONS_RUNTIME_URL\", process.env[\"ACTIONS_RUNTIME_URL\"])\n    core.exportVariable(\"GITHUB_RETENTION_DAYS\", process.env[\"GITHUB_RETENTION_DAYS\"])\n    console.log(context)\n    "
      - name: Checking out the repository
        uses: actions/checkout@v4
        with:
          clean: false
          submodules: recursive
      - name: Build Script Setup
        run: ./run --help
        env:
          GITHUB_TOKEN: ${{ secrets.GITHUB_TOKEN }}
      - if: (always())
        name: Clean before
        run: ./run git-clean
        env:
          GITHUB_TOKEN: ${{ secrets.GITHUB_TOKEN }}
      - run: ./run backend upload
        env:
          GITHUB_TOKEN: ${{ secrets.GITHUB_TOKEN }}
      - if: failure() && runner.os == 'Windows'
        name: List files if failed (Windows)
        run: Get-ChildItem -Force -Recurse
      - if: failure() && runner.os != 'Windows'
        name: List files if failed (non-Windows)
        run: ls -lAR
      - if: (always())
        name: Clean after
        run: ./run git-clean
        env:
          GITHUB_TOKEN: ${{ secrets.GITHUB_TOKEN }}
    env:
      ENSO_RELEASE_ID: ${{ needs.enso-build-ci-gen-draft-release-linux-x86_64.outputs.ENSO_RELEASE_ID }}
      ENSO_VERSION: ${{ needs.enso-build-ci-gen-draft-release-linux-x86_64.outputs.ENSO_VERSION }}
  enso-build-ci-gen-publish-release-linux-x86_64:
    name: Publish release (linux, x86_64)
    needs:
      - enso-build-ci-gen-draft-release-linux-x86_64
      - enso-build-ci-gen-upload-ide2-linux-x86_64
      - enso-build-ci-gen-upload-ide2-macos-aarch64
      - enso-build-ci-gen-upload-ide2-macos-x86_64
      - enso-build-ci-gen-upload-ide2-windows-x86_64
    runs-on:
      - self-hosted
      - Linux
    steps:
      - if: startsWith(runner.name, 'GitHub Actions') || startsWith(runner.name, 'Hosted Agent')
        name: Setup conda (GH runners only)
        uses: s-weigand/setup-conda@v1.2.1
        with:
          update-conda: false
          conda-channels: anaconda, conda-forge
      - if: startsWith(runner.name, 'GitHub Actions') || startsWith(runner.name, 'Hosted Agent')
        name: Installing wasm-pack
        uses: jetli/wasm-pack-action@v0.4.0
        with:
          version: v0.10.2
      - name: Expose Artifact API and context information.
        uses: actions/github-script@v7
        with:
          script: "\n    core.exportVariable(\"ACTIONS_RUNTIME_TOKEN\", process.env[\"ACTIONS_RUNTIME_TOKEN\"])\n    core.exportVariable(\"ACTIONS_RUNTIME_URL\", process.env[\"ACTIONS_RUNTIME_URL\"])\n    core.exportVariable(\"GITHUB_RETENTION_DAYS\", process.env[\"GITHUB_RETENTION_DAYS\"])\n    console.log(context)\n    "
      - name: Checking out the repository
        uses: actions/checkout@v4
        with:
          clean: false
          submodules: recursive
      - name: Build Script Setup
        run: ./run --help
        env:
          GITHUB_TOKEN: ${{ secrets.GITHUB_TOKEN }}
      - if: "(contains(github.event.pull_request.labels.*.name, 'CI: Clean build required') || inputs.clean_build_required)"
        name: Clean before
        run: ./run git-clean
        env:
          GITHUB_TOKEN: ${{ secrets.GITHUB_TOKEN }}
      - run: ./run release publish
        env:
          GITHUB_TOKEN: ${{ secrets.GITHUB_TOKEN }}
      - if: failure() && runner.os == 'Windows'
        name: List files if failed (Windows)
        run: Get-ChildItem -Force -Recurse
      - if: failure() && runner.os != 'Windows'
        name: List files if failed (non-Windows)
        run: ls -lAR
      - if: "(always()) && (contains(github.event.pull_request.labels.*.name, 'CI: Clean build required') || inputs.clean_build_required)"
        name: Clean after
        run: ./run git-clean
        env:
          GITHUB_TOKEN: ${{ secrets.GITHUB_TOKEN }}
    env:
      AWS_ACCESS_KEY_ID: ${{ secrets.ARTEFACT_S3_ACCESS_KEY_ID }}
      AWS_REGION: us-west-1
      AWS_SECRET_ACCESS_KEY: ${{ secrets.ARTEFACT_S3_SECRET_ACCESS_KEY }}
      ENSO_RELEASE_ID: ${{ needs.enso-build-ci-gen-draft-release-linux-x86_64.outputs.ENSO_RELEASE_ID }}
      ENSO_VERSION: ${{ needs.enso-build-ci-gen-draft-release-linux-x86_64.outputs.ENSO_VERSION }}
<<<<<<< HEAD
=======
  enso-build-ci-gen-upload-ide-linux-x86_64:
    name: Build Old IDE (linux, x86_64)
    needs:
      - enso-build-ci-gen-draft-release-linux-x86_64
      - enso-build-ci-gen-job-build-wasm-linux-x86_64
      - enso-build-ci-gen-job-upload-backend-linux-x86_64
    runs-on:
      - self-hosted
      - Linux
    steps:
      - if: startsWith(runner.name, 'GitHub Actions') || startsWith(runner.name, 'Hosted Agent')
        name: Setup conda (GH runners only)
        uses: s-weigand/setup-conda@v1.2.1
        with:
          update-conda: false
          conda-channels: anaconda, conda-forge
      - if: startsWith(runner.name, 'GitHub Actions') || startsWith(runner.name, 'Hosted Agent')
        name: Installing wasm-pack
        uses: jetli/wasm-pack-action@v0.4.0
        with:
          version: v0.10.2
      - name: Expose Artifact API and context information.
        uses: actions/github-script@v7
        with:
          script: "\n    core.exportVariable(\"ACTIONS_RUNTIME_TOKEN\", process.env[\"ACTIONS_RUNTIME_TOKEN\"])\n    core.exportVariable(\"ACTIONS_RUNTIME_URL\", process.env[\"ACTIONS_RUNTIME_URL\"])\n    core.exportVariable(\"GITHUB_RETENTION_DAYS\", process.env[\"GITHUB_RETENTION_DAYS\"])\n    console.log(context)\n    "
      - name: Checking out the repository
        uses: actions/checkout@v4
        with:
          clean: false
          submodules: recursive
      - name: Build Script Setup
        run: ./run --help
        env:
          GITHUB_TOKEN: ${{ secrets.GITHUB_TOKEN }}
      - if: (always())
        name: Clean before
        run: ./run git-clean
        env:
          GITHUB_TOKEN: ${{ secrets.GITHUB_TOKEN }}
      - run: ./run ide upload --wasm-source current-ci-run --backend-source release --backend-release ${{env.ENSO_RELEASE_ID}}
        env:
          GITHUB_TOKEN: ${{ secrets.GITHUB_TOKEN }}
      - if: failure() && runner.os == 'Windows'
        name: List files if failed (Windows)
        run: Get-ChildItem -Force -Recurse
      - if: failure() && runner.os != 'Windows'
        name: List files if failed (non-Windows)
        run: ls -lAR
      - if: (always())
        name: Clean after
        run: ./run git-clean
        env:
          GITHUB_TOKEN: ${{ secrets.GITHUB_TOKEN }}
    env:
      ENSO_RELEASE_ID: ${{ needs.enso-build-ci-gen-draft-release-linux-x86_64.outputs.ENSO_RELEASE_ID }}
      ENSO_VERSION: ${{ needs.enso-build-ci-gen-draft-release-linux-x86_64.outputs.ENSO_VERSION }}
  enso-build-ci-gen-upload-ide-macos-aarch64:
    name: Build Old IDE (macos, aarch64)
    needs:
      - enso-build-ci-gen-draft-release-linux-x86_64
      - enso-build-ci-gen-job-build-wasm-linux-x86_64
      - enso-build-ci-gen-job-upload-backend-macos-aarch64
    runs-on:
      - self-hosted
      - macOS
      - ARM64
    steps:
      - if: startsWith(runner.name, 'GitHub Actions') || startsWith(runner.name, 'Hosted Agent')
        name: Setup conda (GH runners only)
        uses: s-weigand/setup-conda@v1.2.1
        with:
          update-conda: false
          conda-channels: anaconda, conda-forge
      - if: startsWith(runner.name, 'GitHub Actions') || startsWith(runner.name, 'Hosted Agent')
        name: Installing wasm-pack
        uses: jetli/wasm-pack-action@v0.4.0
        with:
          version: v0.10.2
      - name: Expose Artifact API and context information.
        uses: actions/github-script@v7
        with:
          script: "\n    core.exportVariable(\"ACTIONS_RUNTIME_TOKEN\", process.env[\"ACTIONS_RUNTIME_TOKEN\"])\n    core.exportVariable(\"ACTIONS_RUNTIME_URL\", process.env[\"ACTIONS_RUNTIME_URL\"])\n    core.exportVariable(\"GITHUB_RETENTION_DAYS\", process.env[\"GITHUB_RETENTION_DAYS\"])\n    console.log(context)\n    "
      - name: Checking out the repository
        uses: actions/checkout@v4
        with:
          clean: false
          submodules: recursive
      - name: Build Script Setup
        run: ./run --help
        env:
          GITHUB_TOKEN: ${{ secrets.GITHUB_TOKEN }}
      - if: (always())
        name: Clean before
        run: ./run git-clean
        env:
          GITHUB_TOKEN: ${{ secrets.GITHUB_TOKEN }}
      - name: NPM install
        run: npm install
      - name: Uninstall old Electron Builder
        run: npm uninstall --save --workspace enso electron-builder
      - name: Install new Electron Builder
        run: npm install --save-dev --workspace enso electron-builder@24.6.4
      - run: ./run ide upload --wasm-source current-ci-run --backend-source release --backend-release ${{env.ENSO_RELEASE_ID}}
        env:
          APPLEID: ${{ secrets.APPLE_NOTARIZATION_USERNAME }}
          APPLEIDPASS: ${{ secrets.APPLE_NOTARIZATION_PASSWORD }}
          APPLETEAMID: ${{ secrets.APPLE_NOTARIZATION_TEAM_ID }}
          CSC_FOR_PULL_REQUEST: "true"
          CSC_IDENTITY_AUTO_DISCOVERY: "true"
          CSC_KEY_PASSWORD: ${{ secrets.APPLE_CODE_SIGNING_CERT_PASSWORD }}
          CSC_LINK: ${{ secrets.APPLE_CODE_SIGNING_CERT }}
          GITHUB_TOKEN: ${{ secrets.GITHUB_TOKEN }}
      - if: failure() && runner.os == 'Windows'
        name: List files if failed (Windows)
        run: Get-ChildItem -Force -Recurse
      - if: failure() && runner.os != 'Windows'
        name: List files if failed (non-Windows)
        run: ls -lAR
      - if: (always())
        name: Clean after
        run: ./run git-clean
        env:
          GITHUB_TOKEN: ${{ secrets.GITHUB_TOKEN }}
    env:
      ENSO_RELEASE_ID: ${{ needs.enso-build-ci-gen-draft-release-linux-x86_64.outputs.ENSO_RELEASE_ID }}
      ENSO_VERSION: ${{ needs.enso-build-ci-gen-draft-release-linux-x86_64.outputs.ENSO_VERSION }}
  enso-build-ci-gen-upload-ide-macos-x86_64:
    name: Build Old IDE (macos, x86_64)
    needs:
      - enso-build-ci-gen-draft-release-linux-x86_64
      - enso-build-ci-gen-job-build-wasm-linux-x86_64
      - enso-build-ci-gen-job-upload-backend-macos-x86_64
    runs-on:
      - macos-latest
    steps:
      - if: startsWith(runner.name, 'GitHub Actions') || startsWith(runner.name, 'Hosted Agent')
        name: Setup conda (GH runners only)
        uses: s-weigand/setup-conda@v1.2.1
        with:
          update-conda: false
          conda-channels: anaconda, conda-forge
      - if: startsWith(runner.name, 'GitHub Actions') || startsWith(runner.name, 'Hosted Agent')
        name: Installing wasm-pack
        uses: jetli/wasm-pack-action@v0.4.0
        with:
          version: v0.10.2
      - name: Expose Artifact API and context information.
        uses: actions/github-script@v7
        with:
          script: "\n    core.exportVariable(\"ACTIONS_RUNTIME_TOKEN\", process.env[\"ACTIONS_RUNTIME_TOKEN\"])\n    core.exportVariable(\"ACTIONS_RUNTIME_URL\", process.env[\"ACTIONS_RUNTIME_URL\"])\n    core.exportVariable(\"GITHUB_RETENTION_DAYS\", process.env[\"GITHUB_RETENTION_DAYS\"])\n    console.log(context)\n    "
      - name: Checking out the repository
        uses: actions/checkout@v4
        with:
          clean: false
          submodules: recursive
      - name: Build Script Setup
        run: ./run --help
        env:
          GITHUB_TOKEN: ${{ secrets.GITHUB_TOKEN }}
      - if: (always())
        name: Clean before
        run: ./run git-clean
        env:
          GITHUB_TOKEN: ${{ secrets.GITHUB_TOKEN }}
      - name: NPM install
        run: npm install
      - name: Uninstall old Electron Builder
        run: npm uninstall --save --workspace enso electron-builder
      - name: Install new Electron Builder
        run: npm install --save-dev --workspace enso electron-builder@24.6.4
      - run: ./run ide upload --wasm-source current-ci-run --backend-source release --backend-release ${{env.ENSO_RELEASE_ID}}
        env:
          APPLEID: ${{ secrets.APPLE_NOTARIZATION_USERNAME }}
          APPLEIDPASS: ${{ secrets.APPLE_NOTARIZATION_PASSWORD }}
          APPLETEAMID: ${{ secrets.APPLE_NOTARIZATION_TEAM_ID }}
          CSC_FOR_PULL_REQUEST: "true"
          CSC_IDENTITY_AUTO_DISCOVERY: "true"
          CSC_KEY_PASSWORD: ${{ secrets.APPLE_CODE_SIGNING_CERT_PASSWORD }}
          CSC_LINK: ${{ secrets.APPLE_CODE_SIGNING_CERT }}
          GITHUB_TOKEN: ${{ secrets.GITHUB_TOKEN }}
      - if: failure() && runner.os == 'Windows'
        name: List files if failed (Windows)
        run: Get-ChildItem -Force -Recurse
      - if: failure() && runner.os != 'Windows'
        name: List files if failed (non-Windows)
        run: ls -lAR
      - if: (always())
        name: Clean after
        run: ./run git-clean
        env:
          GITHUB_TOKEN: ${{ secrets.GITHUB_TOKEN }}
    env:
      ENSO_RELEASE_ID: ${{ needs.enso-build-ci-gen-draft-release-linux-x86_64.outputs.ENSO_RELEASE_ID }}
      ENSO_VERSION: ${{ needs.enso-build-ci-gen-draft-release-linux-x86_64.outputs.ENSO_VERSION }}
  enso-build-ci-gen-upload-ide-windows-x86_64:
    name: Build Old IDE (windows, x86_64)
    needs:
      - enso-build-ci-gen-draft-release-linux-x86_64
      - enso-build-ci-gen-job-build-wasm-linux-x86_64
      - enso-build-ci-gen-job-upload-backend-windows-x86_64
    runs-on:
      - self-hosted
      - Windows
    steps:
      - if: startsWith(runner.name, 'GitHub Actions') || startsWith(runner.name, 'Hosted Agent')
        name: Setup conda (GH runners only)
        uses: s-weigand/setup-conda@v1.2.1
        with:
          update-conda: false
          conda-channels: anaconda, conda-forge
      - if: startsWith(runner.name, 'GitHub Actions') || startsWith(runner.name, 'Hosted Agent')
        name: Installing wasm-pack
        uses: jetli/wasm-pack-action@v0.4.0
        with:
          version: v0.10.2
      - name: Expose Artifact API and context information.
        uses: actions/github-script@v7
        with:
          script: "\n    core.exportVariable(\"ACTIONS_RUNTIME_TOKEN\", process.env[\"ACTIONS_RUNTIME_TOKEN\"])\n    core.exportVariable(\"ACTIONS_RUNTIME_URL\", process.env[\"ACTIONS_RUNTIME_URL\"])\n    core.exportVariable(\"GITHUB_RETENTION_DAYS\", process.env[\"GITHUB_RETENTION_DAYS\"])\n    console.log(context)\n    "
      - name: Checking out the repository
        uses: actions/checkout@v4
        with:
          clean: false
          submodules: recursive
      - name: Build Script Setup
        run: ./run --help
        env:
          GITHUB_TOKEN: ${{ secrets.GITHUB_TOKEN }}
      - if: (always())
        name: Clean before
        run: ./run git-clean
        env:
          GITHUB_TOKEN: ${{ secrets.GITHUB_TOKEN }}
      - run: ./run ide upload --wasm-source current-ci-run --backend-source release --backend-release ${{env.ENSO_RELEASE_ID}}
        env:
          GITHUB_TOKEN: ${{ secrets.GITHUB_TOKEN }}
          WIN_CSC_KEY_PASSWORD: ${{ secrets.MICROSOFT_CODE_SIGNING_CERT_PASSWORD }}
          WIN_CSC_LINK: ${{ secrets.MICROSOFT_CODE_SIGNING_CERT }}
      - if: failure() && runner.os == 'Windows'
        name: List files if failed (Windows)
        run: Get-ChildItem -Force -Recurse
      - if: failure() && runner.os != 'Windows'
        name: List files if failed (non-Windows)
        run: ls -lAR
      - if: (always())
        name: Clean after
        run: ./run git-clean
        env:
          GITHUB_TOKEN: ${{ secrets.GITHUB_TOKEN }}
    env:
      ENSO_RELEASE_ID: ${{ needs.enso-build-ci-gen-draft-release-linux-x86_64.outputs.ENSO_RELEASE_ID }}
      ENSO_VERSION: ${{ needs.enso-build-ci-gen-draft-release-linux-x86_64.outputs.ENSO_VERSION }}
>>>>>>> 1a76f638
  enso-build-ci-gen-upload-ide2-linux-x86_64:
    name: Build New IDE (linux, x86_64)
    needs:
      - enso-build-ci-gen-draft-release-linux-x86_64
      - enso-build-ci-gen-job-upload-backend-linux-x86_64
    runs-on:
      - self-hosted
      - Linux
    steps:
      - if: startsWith(runner.name, 'GitHub Actions') || startsWith(runner.name, 'Hosted Agent')
        name: Setup conda (GH runners only)
        uses: s-weigand/setup-conda@v1.2.1
        with:
          update-conda: false
          conda-channels: anaconda, conda-forge
      - if: startsWith(runner.name, 'GitHub Actions') || startsWith(runner.name, 'Hosted Agent')
        name: Installing wasm-pack
        uses: jetli/wasm-pack-action@v0.4.0
        with:
          version: v0.10.2
      - name: Expose Artifact API and context information.
        uses: actions/github-script@v7
        with:
          script: "\n    core.exportVariable(\"ACTIONS_RUNTIME_TOKEN\", process.env[\"ACTIONS_RUNTIME_TOKEN\"])\n    core.exportVariable(\"ACTIONS_RUNTIME_URL\", process.env[\"ACTIONS_RUNTIME_URL\"])\n    core.exportVariable(\"GITHUB_RETENTION_DAYS\", process.env[\"GITHUB_RETENTION_DAYS\"])\n    console.log(context)\n    "
      - name: Checking out the repository
        uses: actions/checkout@v4
        with:
          clean: false
          submodules: recursive
      - name: Build Script Setup
        run: ./run --help
        env:
          GITHUB_TOKEN: ${{ secrets.GITHUB_TOKEN }}
      - if: (always())
        name: Clean before
        run: ./run git-clean
        env:
          GITHUB_TOKEN: ${{ secrets.GITHUB_TOKEN }}
      - run: ./run ide2 upload --backend-source release --backend-release ${{env.ENSO_RELEASE_ID}}
        env:
          GITHUB_TOKEN: ${{ secrets.GITHUB_TOKEN }}
      - if: failure() && runner.os == 'Windows'
        name: List files if failed (Windows)
        run: Get-ChildItem -Force -Recurse
      - if: failure() && runner.os != 'Windows'
        name: List files if failed (non-Windows)
        run: ls -lAR
      - if: (always())
        name: Clean after
        run: ./run git-clean
        env:
          GITHUB_TOKEN: ${{ secrets.GITHUB_TOKEN }}
    env:
      ENSO_RELEASE_ID: ${{ needs.enso-build-ci-gen-draft-release-linux-x86_64.outputs.ENSO_RELEASE_ID }}
      ENSO_VERSION: ${{ needs.enso-build-ci-gen-draft-release-linux-x86_64.outputs.ENSO_VERSION }}
  enso-build-ci-gen-upload-ide2-macos-aarch64:
    name: Build New IDE (macos, aarch64)
    needs:
      - enso-build-ci-gen-draft-release-linux-x86_64
      - enso-build-ci-gen-job-upload-backend-macos-aarch64
    runs-on:
      - self-hosted
      - macOS
      - ARM64
    steps:
      - if: startsWith(runner.name, 'GitHub Actions') || startsWith(runner.name, 'Hosted Agent')
        name: Setup conda (GH runners only)
        uses: s-weigand/setup-conda@v1.2.1
        with:
          update-conda: false
          conda-channels: anaconda, conda-forge
      - if: startsWith(runner.name, 'GitHub Actions') || startsWith(runner.name, 'Hosted Agent')
        name: Installing wasm-pack
        uses: jetli/wasm-pack-action@v0.4.0
        with:
          version: v0.10.2
      - name: Expose Artifact API and context information.
        uses: actions/github-script@v7
        with:
          script: "\n    core.exportVariable(\"ACTIONS_RUNTIME_TOKEN\", process.env[\"ACTIONS_RUNTIME_TOKEN\"])\n    core.exportVariable(\"ACTIONS_RUNTIME_URL\", process.env[\"ACTIONS_RUNTIME_URL\"])\n    core.exportVariable(\"GITHUB_RETENTION_DAYS\", process.env[\"GITHUB_RETENTION_DAYS\"])\n    console.log(context)\n    "
      - name: Checking out the repository
        uses: actions/checkout@v4
        with:
          clean: false
          submodules: recursive
      - name: Build Script Setup
        run: ./run --help
        env:
          GITHUB_TOKEN: ${{ secrets.GITHUB_TOKEN }}
      - if: (always())
        name: Clean before
        run: ./run git-clean
        env:
          GITHUB_TOKEN: ${{ secrets.GITHUB_TOKEN }}
      - name: NPM install
        run: npm install
      - name: Uninstall old Electron Builder
        run: npm uninstall --save --workspace enso electron-builder
      - name: Install new Electron Builder
        run: npm install --save-dev --workspace enso electron-builder@24.6.4
      - run: ./run ide2 upload --backend-source release --backend-release ${{env.ENSO_RELEASE_ID}}
        env:
          APPLEID: ${{ secrets.APPLE_NOTARIZATION_USERNAME }}
          APPLEIDPASS: ${{ secrets.APPLE_NOTARIZATION_PASSWORD }}
          APPLETEAMID: ${{ secrets.APPLE_NOTARIZATION_TEAM_ID }}
          CSC_FOR_PULL_REQUEST: "true"
          CSC_IDENTITY_AUTO_DISCOVERY: "true"
          CSC_KEY_PASSWORD: ${{ secrets.APPLE_CODE_SIGNING_CERT_PASSWORD }}
          CSC_LINK: ${{ secrets.APPLE_CODE_SIGNING_CERT }}
          GITHUB_TOKEN: ${{ secrets.GITHUB_TOKEN }}
      - if: failure() && runner.os == 'Windows'
        name: List files if failed (Windows)
        run: Get-ChildItem -Force -Recurse
      - if: failure() && runner.os != 'Windows'
        name: List files if failed (non-Windows)
        run: ls -lAR
      - if: (always())
        name: Clean after
        run: ./run git-clean
        env:
          GITHUB_TOKEN: ${{ secrets.GITHUB_TOKEN }}
    env:
      ENSO_RELEASE_ID: ${{ needs.enso-build-ci-gen-draft-release-linux-x86_64.outputs.ENSO_RELEASE_ID }}
      ENSO_VERSION: ${{ needs.enso-build-ci-gen-draft-release-linux-x86_64.outputs.ENSO_VERSION }}
  enso-build-ci-gen-upload-ide2-macos-x86_64:
    name: Build New IDE (macos, x86_64)
    needs:
      - enso-build-ci-gen-draft-release-linux-x86_64
      - enso-build-ci-gen-job-upload-backend-macos-x86_64
    runs-on:
      - macos-latest
    steps:
      - if: startsWith(runner.name, 'GitHub Actions') || startsWith(runner.name, 'Hosted Agent')
        name: Setup conda (GH runners only)
        uses: s-weigand/setup-conda@v1.2.1
        with:
          update-conda: false
          conda-channels: anaconda, conda-forge
      - if: startsWith(runner.name, 'GitHub Actions') || startsWith(runner.name, 'Hosted Agent')
        name: Installing wasm-pack
        uses: jetli/wasm-pack-action@v0.4.0
        with:
          version: v0.10.2
      - name: Expose Artifact API and context information.
        uses: actions/github-script@v7
        with:
          script: "\n    core.exportVariable(\"ACTIONS_RUNTIME_TOKEN\", process.env[\"ACTIONS_RUNTIME_TOKEN\"])\n    core.exportVariable(\"ACTIONS_RUNTIME_URL\", process.env[\"ACTIONS_RUNTIME_URL\"])\n    core.exportVariable(\"GITHUB_RETENTION_DAYS\", process.env[\"GITHUB_RETENTION_DAYS\"])\n    console.log(context)\n    "
      - name: Checking out the repository
        uses: actions/checkout@v4
        with:
          clean: false
          submodules: recursive
      - name: Build Script Setup
        run: ./run --help
        env:
          GITHUB_TOKEN: ${{ secrets.GITHUB_TOKEN }}
      - if: (always())
        name: Clean before
        run: ./run git-clean
        env:
          GITHUB_TOKEN: ${{ secrets.GITHUB_TOKEN }}
      - name: NPM install
        run: npm install
      - name: Uninstall old Electron Builder
        run: npm uninstall --save --workspace enso electron-builder
      - name: Install new Electron Builder
        run: npm install --save-dev --workspace enso electron-builder@24.6.4
      - run: ./run ide2 upload --backend-source release --backend-release ${{env.ENSO_RELEASE_ID}}
        env:
          APPLEID: ${{ secrets.APPLE_NOTARIZATION_USERNAME }}
          APPLEIDPASS: ${{ secrets.APPLE_NOTARIZATION_PASSWORD }}
          APPLETEAMID: ${{ secrets.APPLE_NOTARIZATION_TEAM_ID }}
          CSC_FOR_PULL_REQUEST: "true"
          CSC_IDENTITY_AUTO_DISCOVERY: "true"
          CSC_KEY_PASSWORD: ${{ secrets.APPLE_CODE_SIGNING_CERT_PASSWORD }}
          CSC_LINK: ${{ secrets.APPLE_CODE_SIGNING_CERT }}
          GITHUB_TOKEN: ${{ secrets.GITHUB_TOKEN }}
      - if: failure() && runner.os == 'Windows'
        name: List files if failed (Windows)
        run: Get-ChildItem -Force -Recurse
      - if: failure() && runner.os != 'Windows'
        name: List files if failed (non-Windows)
        run: ls -lAR
      - if: (always())
        name: Clean after
        run: ./run git-clean
        env:
          GITHUB_TOKEN: ${{ secrets.GITHUB_TOKEN }}
    env:
      ENSO_RELEASE_ID: ${{ needs.enso-build-ci-gen-draft-release-linux-x86_64.outputs.ENSO_RELEASE_ID }}
      ENSO_VERSION: ${{ needs.enso-build-ci-gen-draft-release-linux-x86_64.outputs.ENSO_VERSION }}
  enso-build-ci-gen-upload-ide2-windows-x86_64:
    name: Build New IDE (windows, x86_64)
    needs:
      - enso-build-ci-gen-draft-release-linux-x86_64
      - enso-build-ci-gen-job-upload-backend-windows-x86_64
    runs-on:
      - self-hosted
      - Windows
    steps:
      - if: startsWith(runner.name, 'GitHub Actions') || startsWith(runner.name, 'Hosted Agent')
        name: Setup conda (GH runners only)
        uses: s-weigand/setup-conda@v1.2.1
        with:
          update-conda: false
          conda-channels: anaconda, conda-forge
      - if: startsWith(runner.name, 'GitHub Actions') || startsWith(runner.name, 'Hosted Agent')
        name: Installing wasm-pack
        uses: jetli/wasm-pack-action@v0.4.0
        with:
          version: v0.10.2
      - name: Expose Artifact API and context information.
        uses: actions/github-script@v7
        with:
          script: "\n    core.exportVariable(\"ACTIONS_RUNTIME_TOKEN\", process.env[\"ACTIONS_RUNTIME_TOKEN\"])\n    core.exportVariable(\"ACTIONS_RUNTIME_URL\", process.env[\"ACTIONS_RUNTIME_URL\"])\n    core.exportVariable(\"GITHUB_RETENTION_DAYS\", process.env[\"GITHUB_RETENTION_DAYS\"])\n    console.log(context)\n    "
      - name: Checking out the repository
        uses: actions/checkout@v4
        with:
          clean: false
          submodules: recursive
      - name: Build Script Setup
        run: ./run --help
        env:
          GITHUB_TOKEN: ${{ secrets.GITHUB_TOKEN }}
      - if: (always())
        name: Clean before
        run: ./run git-clean
        env:
          GITHUB_TOKEN: ${{ secrets.GITHUB_TOKEN }}
      - run: ./run ide2 upload --backend-source release --backend-release ${{env.ENSO_RELEASE_ID}}
        env:
          GITHUB_TOKEN: ${{ secrets.GITHUB_TOKEN }}
          WIN_CSC_KEY_PASSWORD: ${{ secrets.MICROSOFT_CODE_SIGNING_CERT_PASSWORD }}
          WIN_CSC_LINK: ${{ secrets.MICROSOFT_CODE_SIGNING_CERT }}
      - if: failure() && runner.os == 'Windows'
        name: List files if failed (Windows)
        run: Get-ChildItem -Force -Recurse
      - if: failure() && runner.os != 'Windows'
        name: List files if failed (non-Windows)
        run: ls -lAR
      - if: (always())
        name: Clean after
        run: ./run git-clean
        env:
          GITHUB_TOKEN: ${{ secrets.GITHUB_TOKEN }}
    env:
      ENSO_RELEASE_ID: ${{ needs.enso-build-ci-gen-draft-release-linux-x86_64.outputs.ENSO_RELEASE_ID }}
      ENSO_VERSION: ${{ needs.enso-build-ci-gen-draft-release-linux-x86_64.outputs.ENSO_VERSION }}
env:
  ENSO_BUILD_SKIP_VERSION_CHECK: "true"
  ENSO_EDITION: ${{ inputs.version }}
  ENSO_VERSION: ${{ inputs.version }}
  RUST_BACKTRACE: full
concurrency: release<|MERGE_RESOLUTION|>--- conflicted
+++ resolved
@@ -53,172 +53,6 @@
     outputs:
       ENSO_RELEASE_ID: ${{ steps.prepare.outputs.ENSO_RELEASE_ID }}
       ENSO_VERSION: ${{ steps.prepare.outputs.ENSO_VERSION }}
-<<<<<<< HEAD
-=======
-  enso-build-ci-gen-job-build-wasm-linux-x86_64:
-    name: Build GUI (WASM) (linux, x86_64)
-    runs-on:
-      - self-hosted
-      - Linux
-    steps:
-      - if: startsWith(runner.name, 'GitHub Actions') || startsWith(runner.name, 'Hosted Agent')
-        name: Setup conda (GH runners only)
-        uses: s-weigand/setup-conda@v1.2.1
-        with:
-          update-conda: false
-          conda-channels: anaconda, conda-forge
-      - if: startsWith(runner.name, 'GitHub Actions') || startsWith(runner.name, 'Hosted Agent')
-        name: Installing wasm-pack
-        uses: jetli/wasm-pack-action@v0.4.0
-        with:
-          version: v0.10.2
-      - name: Expose Artifact API and context information.
-        uses: actions/github-script@v7
-        with:
-          script: "\n    core.exportVariable(\"ACTIONS_RUNTIME_TOKEN\", process.env[\"ACTIONS_RUNTIME_TOKEN\"])\n    core.exportVariable(\"ACTIONS_RUNTIME_URL\", process.env[\"ACTIONS_RUNTIME_URL\"])\n    core.exportVariable(\"GITHUB_RETENTION_DAYS\", process.env[\"GITHUB_RETENTION_DAYS\"])\n    console.log(context)\n    "
-      - name: Checking out the repository
-        uses: actions/checkout@v4
-        with:
-          clean: false
-          submodules: recursive
-      - name: Build Script Setup
-        run: ./run --help
-        env:
-          GITHUB_TOKEN: ${{ secrets.GITHUB_TOKEN }}
-      - if: "(contains(github.event.pull_request.labels.*.name, 'CI: Clean build required') || inputs.clean_build_required)"
-        name: Clean before
-        run: ./run git-clean
-        env:
-          GITHUB_TOKEN: ${{ secrets.GITHUB_TOKEN }}
-      - run: ./run wasm build --wasm-upload-artifact ${{ runner.os == 'Linux' }}
-        env:
-          ENSO_AG_GRID_LICENSE_KEY: ${{ secrets.ENSO_AG_GRID_LICENSE_KEY }}
-          GITHUB_TOKEN: ${{ secrets.GITHUB_TOKEN }}
-      - if: failure() && runner.os == 'Windows'
-        name: List files if failed (Windows)
-        run: Get-ChildItem -Force -Recurse
-      - if: failure() && runner.os != 'Windows'
-        name: List files if failed (non-Windows)
-        run: ls -lAR
-      - if: "(always()) && (contains(github.event.pull_request.labels.*.name, 'CI: Clean build required') || inputs.clean_build_required)"
-        name: Clean after
-        run: ./run git-clean
-        env:
-          GITHUB_TOKEN: ${{ secrets.GITHUB_TOKEN }}
-  enso-build-ci-gen-job-deploy-gui-linux-x86_64:
-    name: Upload GUI to S3 (linux, x86_64)
-    needs:
-      - enso-build-ci-gen-upload-ide-linux-x86_64
-    runs-on:
-      - self-hosted
-      - Linux
-    steps:
-      - if: startsWith(runner.name, 'GitHub Actions') || startsWith(runner.name, 'Hosted Agent')
-        name: Setup conda (GH runners only)
-        uses: s-weigand/setup-conda@v1.2.1
-        with:
-          update-conda: false
-          conda-channels: anaconda, conda-forge
-      - if: startsWith(runner.name, 'GitHub Actions') || startsWith(runner.name, 'Hosted Agent')
-        name: Installing wasm-pack
-        uses: jetli/wasm-pack-action@v0.4.0
-        with:
-          version: v0.10.2
-      - name: Expose Artifact API and context information.
-        uses: actions/github-script@v7
-        with:
-          script: "\n    core.exportVariable(\"ACTIONS_RUNTIME_TOKEN\", process.env[\"ACTIONS_RUNTIME_TOKEN\"])\n    core.exportVariable(\"ACTIONS_RUNTIME_URL\", process.env[\"ACTIONS_RUNTIME_URL\"])\n    core.exportVariable(\"GITHUB_RETENTION_DAYS\", process.env[\"GITHUB_RETENTION_DAYS\"])\n    console.log(context)\n    "
-      - name: Checking out the repository
-        uses: actions/checkout@v4
-        with:
-          clean: false
-          submodules: recursive
-      - name: Build Script Setup
-        run: ./run --help
-        env:
-          GITHUB_TOKEN: ${{ secrets.GITHUB_TOKEN }}
-      - if: "(contains(github.event.pull_request.labels.*.name, 'CI: Clean build required') || inputs.clean_build_required)"
-        name: Clean before
-        run: ./run git-clean
-        env:
-          GITHUB_TOKEN: ${{ secrets.GITHUB_TOKEN }}
-      - run: ./run release deploy-gui
-        env:
-          AWS_ACCESS_KEY_ID: ${{ secrets.ARTEFACT_S3_ACCESS_KEY_ID }}
-          AWS_SECRET_ACCESS_KEY: ${{ secrets.ARTEFACT_S3_SECRET_ACCESS_KEY }}
-          ENSO_ADMIN_TOKEN: ${{ secrets.ENSO_ADMIN_TOKEN }}
-          GITHUB_TOKEN: ${{ secrets.CI_PRIVATE_TOKEN }}
-      - if: failure() && runner.os == 'Windows'
-        name: List files if failed (Windows)
-        run: Get-ChildItem -Force -Recurse
-      - if: failure() && runner.os != 'Windows'
-        name: List files if failed (non-Windows)
-        run: ls -lAR
-      - if: "(always()) && (contains(github.event.pull_request.labels.*.name, 'CI: Clean build required') || inputs.clean_build_required)"
-        name: Clean after
-        run: ./run git-clean
-        env:
-          GITHUB_TOKEN: ${{ secrets.GITHUB_TOKEN }}
-  enso-build-ci-gen-job-deploy-runtime-linux-x86_64:
-    name: Upload Runtime to ECR (linux, x86_64)
-    needs:
-      - enso-build-ci-gen-draft-release-linux-x86_64
-      - enso-build-ci-gen-job-upload-backend-linux-x86_64
-    runs-on:
-      - self-hosted
-      - Linux
-    steps:
-      - if: startsWith(runner.name, 'GitHub Actions') || startsWith(runner.name, 'Hosted Agent')
-        name: Setup conda (GH runners only)
-        uses: s-weigand/setup-conda@v1.2.1
-        with:
-          update-conda: false
-          conda-channels: anaconda, conda-forge
-      - if: startsWith(runner.name, 'GitHub Actions') || startsWith(runner.name, 'Hosted Agent')
-        name: Installing wasm-pack
-        uses: jetli/wasm-pack-action@v0.4.0
-        with:
-          version: v0.10.2
-      - name: Expose Artifact API and context information.
-        uses: actions/github-script@v7
-        with:
-          script: "\n    core.exportVariable(\"ACTIONS_RUNTIME_TOKEN\", process.env[\"ACTIONS_RUNTIME_TOKEN\"])\n    core.exportVariable(\"ACTIONS_RUNTIME_URL\", process.env[\"ACTIONS_RUNTIME_URL\"])\n    core.exportVariable(\"GITHUB_RETENTION_DAYS\", process.env[\"GITHUB_RETENTION_DAYS\"])\n    console.log(context)\n    "
-      - name: Checking out the repository
-        uses: actions/checkout@v4
-        with:
-          clean: false
-          submodules: recursive
-      - name: Build Script Setup
-        run: ./run --help
-        env:
-          GITHUB_TOKEN: ${{ secrets.GITHUB_TOKEN }}
-      - if: "(contains(github.event.pull_request.labels.*.name, 'CI: Clean build required') || inputs.clean_build_required)"
-        name: Clean before
-        run: ./run git-clean
-        env:
-          GITHUB_TOKEN: ${{ secrets.GITHUB_TOKEN }}
-      - run: ./run release deploy-runtime
-        env:
-          AWS_ACCESS_KEY_ID: ${{ secrets.ECR_PUSH_RUNTIME_ACCESS_KEY_ID }}
-          AWS_DEFAULT_REGION: eu-west-1
-          AWS_SECRET_ACCESS_KEY: ${{ secrets.ECR_PUSH_RUNTIME_SECRET_ACCESS_KEY }}
-          ENSO_BUILD_ECR_REPOSITORY: runtime
-          GITHUB_TOKEN: ${{ secrets.CI_PRIVATE_TOKEN }}
-      - if: failure() && runner.os == 'Windows'
-        name: List files if failed (Windows)
-        run: Get-ChildItem -Force -Recurse
-      - if: failure() && runner.os != 'Windows'
-        name: List files if failed (non-Windows)
-        run: ls -lAR
-      - if: "(always()) && (contains(github.event.pull_request.labels.*.name, 'CI: Clean build required') || inputs.clean_build_required)"
-        name: Clean after
-        run: ./run git-clean
-        env:
-          GITHUB_TOKEN: ${{ secrets.GITHUB_TOKEN }}
-    env:
-      ENSO_RELEASE_ID: ${{ needs.enso-build-ci-gen-draft-release-linux-x86_64.outputs.ENSO_RELEASE_ID }}
-      ENSO_VERSION: ${{ needs.enso-build-ci-gen-draft-release-linux-x86_64.outputs.ENSO_VERSION }}
->>>>>>> 1a76f638
   enso-build-ci-gen-job-upload-backend-linux-x86_64:
     name: Upload Backend (linux, x86_64)
     needs:
@@ -496,13 +330,10 @@
       AWS_SECRET_ACCESS_KEY: ${{ secrets.ARTEFACT_S3_SECRET_ACCESS_KEY }}
       ENSO_RELEASE_ID: ${{ needs.enso-build-ci-gen-draft-release-linux-x86_64.outputs.ENSO_RELEASE_ID }}
       ENSO_VERSION: ${{ needs.enso-build-ci-gen-draft-release-linux-x86_64.outputs.ENSO_VERSION }}
-<<<<<<< HEAD
-=======
-  enso-build-ci-gen-upload-ide-linux-x86_64:
-    name: Build Old IDE (linux, x86_64)
-    needs:
-      - enso-build-ci-gen-draft-release-linux-x86_64
-      - enso-build-ci-gen-job-build-wasm-linux-x86_64
+  enso-build-ci-gen-upload-ide2-linux-x86_64:
+    name: Build New IDE (linux, x86_64)
+    needs:
+      - enso-build-ci-gen-draft-release-linux-x86_64
       - enso-build-ci-gen-job-upload-backend-linux-x86_64
     runs-on:
       - self-hosted
@@ -537,28 +368,27 @@
         run: ./run git-clean
         env:
           GITHUB_TOKEN: ${{ secrets.GITHUB_TOKEN }}
-      - run: ./run ide upload --wasm-source current-ci-run --backend-source release --backend-release ${{env.ENSO_RELEASE_ID}}
-        env:
-          GITHUB_TOKEN: ${{ secrets.GITHUB_TOKEN }}
-      - if: failure() && runner.os == 'Windows'
-        name: List files if failed (Windows)
-        run: Get-ChildItem -Force -Recurse
-      - if: failure() && runner.os != 'Windows'
-        name: List files if failed (non-Windows)
-        run: ls -lAR
-      - if: (always())
-        name: Clean after
-        run: ./run git-clean
-        env:
-          GITHUB_TOKEN: ${{ secrets.GITHUB_TOKEN }}
-    env:
-      ENSO_RELEASE_ID: ${{ needs.enso-build-ci-gen-draft-release-linux-x86_64.outputs.ENSO_RELEASE_ID }}
-      ENSO_VERSION: ${{ needs.enso-build-ci-gen-draft-release-linux-x86_64.outputs.ENSO_VERSION }}
-  enso-build-ci-gen-upload-ide-macos-aarch64:
-    name: Build Old IDE (macos, aarch64)
-    needs:
-      - enso-build-ci-gen-draft-release-linux-x86_64
-      - enso-build-ci-gen-job-build-wasm-linux-x86_64
+      - run: ./run ide2 upload --backend-source release --backend-release ${{env.ENSO_RELEASE_ID}}
+        env:
+          GITHUB_TOKEN: ${{ secrets.GITHUB_TOKEN }}
+      - if: failure() && runner.os == 'Windows'
+        name: List files if failed (Windows)
+        run: Get-ChildItem -Force -Recurse
+      - if: failure() && runner.os != 'Windows'
+        name: List files if failed (non-Windows)
+        run: ls -lAR
+      - if: (always())
+        name: Clean after
+        run: ./run git-clean
+        env:
+          GITHUB_TOKEN: ${{ secrets.GITHUB_TOKEN }}
+    env:
+      ENSO_RELEASE_ID: ${{ needs.enso-build-ci-gen-draft-release-linux-x86_64.outputs.ENSO_RELEASE_ID }}
+      ENSO_VERSION: ${{ needs.enso-build-ci-gen-draft-release-linux-x86_64.outputs.ENSO_VERSION }}
+  enso-build-ci-gen-upload-ide2-macos-aarch64:
+    name: Build New IDE (macos, aarch64)
+    needs:
+      - enso-build-ci-gen-draft-release-linux-x86_64
       - enso-build-ci-gen-job-upload-backend-macos-aarch64
     runs-on:
       - self-hosted
@@ -600,7 +430,7 @@
         run: npm uninstall --save --workspace enso electron-builder
       - name: Install new Electron Builder
         run: npm install --save-dev --workspace enso electron-builder@24.6.4
-      - run: ./run ide upload --wasm-source current-ci-run --backend-source release --backend-release ${{env.ENSO_RELEASE_ID}}
+      - run: ./run ide2 upload --backend-source release --backend-release ${{env.ENSO_RELEASE_ID}}
         env:
           APPLEID: ${{ secrets.APPLE_NOTARIZATION_USERNAME }}
           APPLEIDPASS: ${{ secrets.APPLE_NOTARIZATION_PASSWORD }}
@@ -624,11 +454,10 @@
     env:
       ENSO_RELEASE_ID: ${{ needs.enso-build-ci-gen-draft-release-linux-x86_64.outputs.ENSO_RELEASE_ID }}
       ENSO_VERSION: ${{ needs.enso-build-ci-gen-draft-release-linux-x86_64.outputs.ENSO_VERSION }}
-  enso-build-ci-gen-upload-ide-macos-x86_64:
-    name: Build Old IDE (macos, x86_64)
-    needs:
-      - enso-build-ci-gen-draft-release-linux-x86_64
-      - enso-build-ci-gen-job-build-wasm-linux-x86_64
+  enso-build-ci-gen-upload-ide2-macos-x86_64:
+    name: Build New IDE (macos, x86_64)
+    needs:
+      - enso-build-ci-gen-draft-release-linux-x86_64
       - enso-build-ci-gen-job-upload-backend-macos-x86_64
     runs-on:
       - macos-latest
@@ -668,7 +497,7 @@
         run: npm uninstall --save --workspace enso electron-builder
       - name: Install new Electron Builder
         run: npm install --save-dev --workspace enso electron-builder@24.6.4
-      - run: ./run ide upload --wasm-source current-ci-run --backend-source release --backend-release ${{env.ENSO_RELEASE_ID}}
+      - run: ./run ide2 upload --backend-source release --backend-release ${{env.ENSO_RELEASE_ID}}
         env:
           APPLEID: ${{ secrets.APPLE_NOTARIZATION_USERNAME }}
           APPLEIDPASS: ${{ secrets.APPLE_NOTARIZATION_PASSWORD }}
@@ -692,256 +521,6 @@
     env:
       ENSO_RELEASE_ID: ${{ needs.enso-build-ci-gen-draft-release-linux-x86_64.outputs.ENSO_RELEASE_ID }}
       ENSO_VERSION: ${{ needs.enso-build-ci-gen-draft-release-linux-x86_64.outputs.ENSO_VERSION }}
-  enso-build-ci-gen-upload-ide-windows-x86_64:
-    name: Build Old IDE (windows, x86_64)
-    needs:
-      - enso-build-ci-gen-draft-release-linux-x86_64
-      - enso-build-ci-gen-job-build-wasm-linux-x86_64
-      - enso-build-ci-gen-job-upload-backend-windows-x86_64
-    runs-on:
-      - self-hosted
-      - Windows
-    steps:
-      - if: startsWith(runner.name, 'GitHub Actions') || startsWith(runner.name, 'Hosted Agent')
-        name: Setup conda (GH runners only)
-        uses: s-weigand/setup-conda@v1.2.1
-        with:
-          update-conda: false
-          conda-channels: anaconda, conda-forge
-      - if: startsWith(runner.name, 'GitHub Actions') || startsWith(runner.name, 'Hosted Agent')
-        name: Installing wasm-pack
-        uses: jetli/wasm-pack-action@v0.4.0
-        with:
-          version: v0.10.2
-      - name: Expose Artifact API and context information.
-        uses: actions/github-script@v7
-        with:
-          script: "\n    core.exportVariable(\"ACTIONS_RUNTIME_TOKEN\", process.env[\"ACTIONS_RUNTIME_TOKEN\"])\n    core.exportVariable(\"ACTIONS_RUNTIME_URL\", process.env[\"ACTIONS_RUNTIME_URL\"])\n    core.exportVariable(\"GITHUB_RETENTION_DAYS\", process.env[\"GITHUB_RETENTION_DAYS\"])\n    console.log(context)\n    "
-      - name: Checking out the repository
-        uses: actions/checkout@v4
-        with:
-          clean: false
-          submodules: recursive
-      - name: Build Script Setup
-        run: ./run --help
-        env:
-          GITHUB_TOKEN: ${{ secrets.GITHUB_TOKEN }}
-      - if: (always())
-        name: Clean before
-        run: ./run git-clean
-        env:
-          GITHUB_TOKEN: ${{ secrets.GITHUB_TOKEN }}
-      - run: ./run ide upload --wasm-source current-ci-run --backend-source release --backend-release ${{env.ENSO_RELEASE_ID}}
-        env:
-          GITHUB_TOKEN: ${{ secrets.GITHUB_TOKEN }}
-          WIN_CSC_KEY_PASSWORD: ${{ secrets.MICROSOFT_CODE_SIGNING_CERT_PASSWORD }}
-          WIN_CSC_LINK: ${{ secrets.MICROSOFT_CODE_SIGNING_CERT }}
-      - if: failure() && runner.os == 'Windows'
-        name: List files if failed (Windows)
-        run: Get-ChildItem -Force -Recurse
-      - if: failure() && runner.os != 'Windows'
-        name: List files if failed (non-Windows)
-        run: ls -lAR
-      - if: (always())
-        name: Clean after
-        run: ./run git-clean
-        env:
-          GITHUB_TOKEN: ${{ secrets.GITHUB_TOKEN }}
-    env:
-      ENSO_RELEASE_ID: ${{ needs.enso-build-ci-gen-draft-release-linux-x86_64.outputs.ENSO_RELEASE_ID }}
-      ENSO_VERSION: ${{ needs.enso-build-ci-gen-draft-release-linux-x86_64.outputs.ENSO_VERSION }}
->>>>>>> 1a76f638
-  enso-build-ci-gen-upload-ide2-linux-x86_64:
-    name: Build New IDE (linux, x86_64)
-    needs:
-      - enso-build-ci-gen-draft-release-linux-x86_64
-      - enso-build-ci-gen-job-upload-backend-linux-x86_64
-    runs-on:
-      - self-hosted
-      - Linux
-    steps:
-      - if: startsWith(runner.name, 'GitHub Actions') || startsWith(runner.name, 'Hosted Agent')
-        name: Setup conda (GH runners only)
-        uses: s-weigand/setup-conda@v1.2.1
-        with:
-          update-conda: false
-          conda-channels: anaconda, conda-forge
-      - if: startsWith(runner.name, 'GitHub Actions') || startsWith(runner.name, 'Hosted Agent')
-        name: Installing wasm-pack
-        uses: jetli/wasm-pack-action@v0.4.0
-        with:
-          version: v0.10.2
-      - name: Expose Artifact API and context information.
-        uses: actions/github-script@v7
-        with:
-          script: "\n    core.exportVariable(\"ACTIONS_RUNTIME_TOKEN\", process.env[\"ACTIONS_RUNTIME_TOKEN\"])\n    core.exportVariable(\"ACTIONS_RUNTIME_URL\", process.env[\"ACTIONS_RUNTIME_URL\"])\n    core.exportVariable(\"GITHUB_RETENTION_DAYS\", process.env[\"GITHUB_RETENTION_DAYS\"])\n    console.log(context)\n    "
-      - name: Checking out the repository
-        uses: actions/checkout@v4
-        with:
-          clean: false
-          submodules: recursive
-      - name: Build Script Setup
-        run: ./run --help
-        env:
-          GITHUB_TOKEN: ${{ secrets.GITHUB_TOKEN }}
-      - if: (always())
-        name: Clean before
-        run: ./run git-clean
-        env:
-          GITHUB_TOKEN: ${{ secrets.GITHUB_TOKEN }}
-      - run: ./run ide2 upload --backend-source release --backend-release ${{env.ENSO_RELEASE_ID}}
-        env:
-          GITHUB_TOKEN: ${{ secrets.GITHUB_TOKEN }}
-      - if: failure() && runner.os == 'Windows'
-        name: List files if failed (Windows)
-        run: Get-ChildItem -Force -Recurse
-      - if: failure() && runner.os != 'Windows'
-        name: List files if failed (non-Windows)
-        run: ls -lAR
-      - if: (always())
-        name: Clean after
-        run: ./run git-clean
-        env:
-          GITHUB_TOKEN: ${{ secrets.GITHUB_TOKEN }}
-    env:
-      ENSO_RELEASE_ID: ${{ needs.enso-build-ci-gen-draft-release-linux-x86_64.outputs.ENSO_RELEASE_ID }}
-      ENSO_VERSION: ${{ needs.enso-build-ci-gen-draft-release-linux-x86_64.outputs.ENSO_VERSION }}
-  enso-build-ci-gen-upload-ide2-macos-aarch64:
-    name: Build New IDE (macos, aarch64)
-    needs:
-      - enso-build-ci-gen-draft-release-linux-x86_64
-      - enso-build-ci-gen-job-upload-backend-macos-aarch64
-    runs-on:
-      - self-hosted
-      - macOS
-      - ARM64
-    steps:
-      - if: startsWith(runner.name, 'GitHub Actions') || startsWith(runner.name, 'Hosted Agent')
-        name: Setup conda (GH runners only)
-        uses: s-weigand/setup-conda@v1.2.1
-        with:
-          update-conda: false
-          conda-channels: anaconda, conda-forge
-      - if: startsWith(runner.name, 'GitHub Actions') || startsWith(runner.name, 'Hosted Agent')
-        name: Installing wasm-pack
-        uses: jetli/wasm-pack-action@v0.4.0
-        with:
-          version: v0.10.2
-      - name: Expose Artifact API and context information.
-        uses: actions/github-script@v7
-        with:
-          script: "\n    core.exportVariable(\"ACTIONS_RUNTIME_TOKEN\", process.env[\"ACTIONS_RUNTIME_TOKEN\"])\n    core.exportVariable(\"ACTIONS_RUNTIME_URL\", process.env[\"ACTIONS_RUNTIME_URL\"])\n    core.exportVariable(\"GITHUB_RETENTION_DAYS\", process.env[\"GITHUB_RETENTION_DAYS\"])\n    console.log(context)\n    "
-      - name: Checking out the repository
-        uses: actions/checkout@v4
-        with:
-          clean: false
-          submodules: recursive
-      - name: Build Script Setup
-        run: ./run --help
-        env:
-          GITHUB_TOKEN: ${{ secrets.GITHUB_TOKEN }}
-      - if: (always())
-        name: Clean before
-        run: ./run git-clean
-        env:
-          GITHUB_TOKEN: ${{ secrets.GITHUB_TOKEN }}
-      - name: NPM install
-        run: npm install
-      - name: Uninstall old Electron Builder
-        run: npm uninstall --save --workspace enso electron-builder
-      - name: Install new Electron Builder
-        run: npm install --save-dev --workspace enso electron-builder@24.6.4
-      - run: ./run ide2 upload --backend-source release --backend-release ${{env.ENSO_RELEASE_ID}}
-        env:
-          APPLEID: ${{ secrets.APPLE_NOTARIZATION_USERNAME }}
-          APPLEIDPASS: ${{ secrets.APPLE_NOTARIZATION_PASSWORD }}
-          APPLETEAMID: ${{ secrets.APPLE_NOTARIZATION_TEAM_ID }}
-          CSC_FOR_PULL_REQUEST: "true"
-          CSC_IDENTITY_AUTO_DISCOVERY: "true"
-          CSC_KEY_PASSWORD: ${{ secrets.APPLE_CODE_SIGNING_CERT_PASSWORD }}
-          CSC_LINK: ${{ secrets.APPLE_CODE_SIGNING_CERT }}
-          GITHUB_TOKEN: ${{ secrets.GITHUB_TOKEN }}
-      - if: failure() && runner.os == 'Windows'
-        name: List files if failed (Windows)
-        run: Get-ChildItem -Force -Recurse
-      - if: failure() && runner.os != 'Windows'
-        name: List files if failed (non-Windows)
-        run: ls -lAR
-      - if: (always())
-        name: Clean after
-        run: ./run git-clean
-        env:
-          GITHUB_TOKEN: ${{ secrets.GITHUB_TOKEN }}
-    env:
-      ENSO_RELEASE_ID: ${{ needs.enso-build-ci-gen-draft-release-linux-x86_64.outputs.ENSO_RELEASE_ID }}
-      ENSO_VERSION: ${{ needs.enso-build-ci-gen-draft-release-linux-x86_64.outputs.ENSO_VERSION }}
-  enso-build-ci-gen-upload-ide2-macos-x86_64:
-    name: Build New IDE (macos, x86_64)
-    needs:
-      - enso-build-ci-gen-draft-release-linux-x86_64
-      - enso-build-ci-gen-job-upload-backend-macos-x86_64
-    runs-on:
-      - macos-latest
-    steps:
-      - if: startsWith(runner.name, 'GitHub Actions') || startsWith(runner.name, 'Hosted Agent')
-        name: Setup conda (GH runners only)
-        uses: s-weigand/setup-conda@v1.2.1
-        with:
-          update-conda: false
-          conda-channels: anaconda, conda-forge
-      - if: startsWith(runner.name, 'GitHub Actions') || startsWith(runner.name, 'Hosted Agent')
-        name: Installing wasm-pack
-        uses: jetli/wasm-pack-action@v0.4.0
-        with:
-          version: v0.10.2
-      - name: Expose Artifact API and context information.
-        uses: actions/github-script@v7
-        with:
-          script: "\n    core.exportVariable(\"ACTIONS_RUNTIME_TOKEN\", process.env[\"ACTIONS_RUNTIME_TOKEN\"])\n    core.exportVariable(\"ACTIONS_RUNTIME_URL\", process.env[\"ACTIONS_RUNTIME_URL\"])\n    core.exportVariable(\"GITHUB_RETENTION_DAYS\", process.env[\"GITHUB_RETENTION_DAYS\"])\n    console.log(context)\n    "
-      - name: Checking out the repository
-        uses: actions/checkout@v4
-        with:
-          clean: false
-          submodules: recursive
-      - name: Build Script Setup
-        run: ./run --help
-        env:
-          GITHUB_TOKEN: ${{ secrets.GITHUB_TOKEN }}
-      - if: (always())
-        name: Clean before
-        run: ./run git-clean
-        env:
-          GITHUB_TOKEN: ${{ secrets.GITHUB_TOKEN }}
-      - name: NPM install
-        run: npm install
-      - name: Uninstall old Electron Builder
-        run: npm uninstall --save --workspace enso electron-builder
-      - name: Install new Electron Builder
-        run: npm install --save-dev --workspace enso electron-builder@24.6.4
-      - run: ./run ide2 upload --backend-source release --backend-release ${{env.ENSO_RELEASE_ID}}
-        env:
-          APPLEID: ${{ secrets.APPLE_NOTARIZATION_USERNAME }}
-          APPLEIDPASS: ${{ secrets.APPLE_NOTARIZATION_PASSWORD }}
-          APPLETEAMID: ${{ secrets.APPLE_NOTARIZATION_TEAM_ID }}
-          CSC_FOR_PULL_REQUEST: "true"
-          CSC_IDENTITY_AUTO_DISCOVERY: "true"
-          CSC_KEY_PASSWORD: ${{ secrets.APPLE_CODE_SIGNING_CERT_PASSWORD }}
-          CSC_LINK: ${{ secrets.APPLE_CODE_SIGNING_CERT }}
-          GITHUB_TOKEN: ${{ secrets.GITHUB_TOKEN }}
-      - if: failure() && runner.os == 'Windows'
-        name: List files if failed (Windows)
-        run: Get-ChildItem -Force -Recurse
-      - if: failure() && runner.os != 'Windows'
-        name: List files if failed (non-Windows)
-        run: ls -lAR
-      - if: (always())
-        name: Clean after
-        run: ./run git-clean
-        env:
-          GITHUB_TOKEN: ${{ secrets.GITHUB_TOKEN }}
-    env:
-      ENSO_RELEASE_ID: ${{ needs.enso-build-ci-gen-draft-release-linux-x86_64.outputs.ENSO_RELEASE_ID }}
-      ENSO_VERSION: ${{ needs.enso-build-ci-gen-draft-release-linux-x86_64.outputs.ENSO_VERSION }}
   enso-build-ci-gen-upload-ide2-windows-x86_64:
     name: Build New IDE (windows, x86_64)
     needs:
