--- conflicted
+++ resolved
@@ -3,18 +3,8 @@
 
 new year (month = 1) (day = 1) = (LocalDate.of year month day) . internal_local_date
 
-<<<<<<< HEAD
-type Date_Tp
-    Date internal_local_date
-    year = self . internal_local_date . getYear
-    month = self . internal_local_date . getMonthValue
-    day = self . internal_local_date . getDayOfMonth
-    to_text = DateTimeFormatter.ISO_LOCAL_DATE.format self.internal_local_date
-=======
+@Builtin_Type
 type Date
-    @Builtin_Type
-    type Date
     year self = @Builtin_Method "Date.year"
     month self = @Builtin_Method "Date.month"
-    day self = @Builtin_Method "Date.day"
->>>>>>> 8f3c5a01
+    day self = @Builtin_Method "Date.day"