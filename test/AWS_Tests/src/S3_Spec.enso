from Standard.Base import all
from Standard.Base.Runtime import assert
import Standard.Base.Errors.Common.Forbidden_Operation
import Standard.Base.Errors.File_Error.File_Error
import Standard.Base.Errors.Illegal_Argument.Illegal_Argument
import Standard.Base.Runtime.Context
import Standard.Base.Runtime.Ref.Ref

from Standard.AWS import S3, S3_File, AWS_Credential
from Standard.AWS.Errors import AWS_SDK_Error, More_Records_Available, S3_Error, S3_Bucket_Not_Found, S3_Key_Not_Found

# Needed for custom formats test
from Standard.Table import Table, Excel, Worksheet
# Needed for correct `Table.should_equal`
import enso_dev.Table_Tests.Util

from Standard.Test import all

import enso_dev.Base_Tests.Network.Enso_Cloud.Cloud_Tests_Setup.Cloud_Tests_Setup
from enso_dev.Base_Tests.Network.Enso_Cloud.Cloud_Tests_Setup import with_retries

add_specs suite_builder =
    bucket_name = "enso-data-samples"
    writable_bucket_name = "enso-ci-s3-test-stage"
    not_a_bucket_name = "not_a_bucket_enso"
    object_name = "Bus_Stop_Benches.geojson"
    folder_name = "examples/"
    sub_folder_name = "examples/folder 1/"
    api_pending = if Environment.get "AWS_ACCESS_KEY_ID" . is_nothing then "No Access Key found." else Nothing
    cloud_setup = Cloud_Tests_Setup.prepare
    can_list_buckets = S3.list_buckets.is_error.not
    can_list_objects = S3.list_objects bucket_name . contains object_name

    suite_builder.group "S3.parse_uri" group_builder->
        group_builder.specify "parse bucket only uris" <|
            S3.parse_uri "s3://" . should_equal (Pair.new "" "")
            S3.parse_uri "s3://asda" . should_equal (Pair.new "asda" "")
            S3.parse_uri "s3://banana/" . should_equal (Pair.new "banana" "")

        group_builder.specify "parse full paths uris" <|
            S3.parse_uri "s3://banana/apple" . should_equal (Pair.new "banana" "apple")
            S3.parse_uri "s3://banana/apple/orange" . should_equal (Pair.new "banana" "apple/orange")

        group_builder.specify "reject invalid urils" <|
            S3.parse_uri "asda" . should_equal Nothing
            S3.parse_uri "s3:///" . should_equal Nothing
            S3.parse_uri "s3:///apple/orange" . should_equal Nothing

<<<<<<< HEAD
    buckets = S3.list_buckets
    Test.group "S3.list_buckets" pending=api_pending <|
        Test.specify "should be able to list buckets" <|
            buckets . should_succeed
            buckets . should_contain bucket_name
=======
    suite_builder.group "S3.list_buckets" pending=api_pending group_builder->
        group_builder.specify "should be able to list buckets" <|
            bucket_list = S3.list_buckets . should_succeed
            if bucket_name != Nothing then bucket_list . should_contain bucket_name
>>>>>>> 6881bc84

        group_builder.specify "should handle auth issues" <|
            S3.list_buckets (AWS_Credential.Profile "NoSuchProfile") . should_fail_with AWS_SDK_Error

        group_builder.specify "should not work with invalid credentials" <|
            S3.list_buckets (AWS_Credential.Key "foo" "bar") . should_fail_with S3_Error

        group_builder.specify "should allow to use Enso secrets within credentials" pending=cloud_setup.pending <| cloud_setup.with_prepared_environment <|
            secret_key_id = Enso_Secret.create "my_test_secret-AWS-keyid" (Environment.get "AWS_ACCESS_KEY_ID")
            secret_key_id.should_succeed
            Panic.with_finalizer secret_key_id.delete <|
                secret_key_value = Enso_Secret.create "my_test_secret-AWS-secretkey" (Environment.get "AWS_SECRET_ACCESS_KEY")
                secret_key_value.should_succeed
                Panic.with_finalizer secret_key_value.delete <| with_retries <|
                    r2 = S3.list_buckets (AWS_Credential.Key secret_key_id secret_key_value)
                    r2.should_succeed
                    r2.should_be_a Vector

    ## Rest of tests need a functional S3 connection
<<<<<<< HEAD
    pending = if buckets.is_error then "S3 Access Failed: "+buckets.catch.to_display_text else if buckets.contains bucket_name then Nothing else "S3 Bucket "+bucket_name+" Not Found."
=======
    pending = if bucket_name.is_nothing then "No S3 bucket set." else if can_list_buckets.not then "S3 Access Failed." else Nothing
>>>>>>> 6881bc84

    suite_builder.group "S3.head (bucket)" pending=pending group_builder->
        group_builder.specify "should be able to head a bucket" <|
            S3.head bucket_name . should_equal Map.empty
            S3.head not_a_bucket_name . should_fail_with S3_Bucket_Not_Found

    suite_builder.group "S3.read_bucket" pending=pending group_builder->
        group_builder.specify "should be able to read bucket" <|
            objects_and_folders = S3.read_bucket bucket_name
            folders = objects_and_folders.first
            folders . should_contain folder_name

            objects = objects_and_folders.second
            objects . should_contain object_name

        group_builder.specify "should be able to read sub folder" <|
            objects_and_folders = S3.read_bucket bucket_name folder_name
            folders = objects_and_folders.first
            folders . should_contain sub_folder_name

        group_builder.specify "should attach a warning if not a complete list" <|
            objects = S3.read_bucket bucket_name max_count=1

            warnings = Warning.get_all objects
            warnings.length . should_equal 1

            warning = warnings.first
            warning.value.should_be_a More_Records_Available

        group_builder.specify "should handle missing bucket gracefully" <|
            S3.read_bucket not_a_bucket_name . should_fail_with S3_Bucket_Not_Found

        group_builder.specify "should handle auth issues" <|
            S3.read_bucket bucket_name credentials=(AWS_Credential.Profile "NoSuchProfile") . should_fail_with AWS_SDK_Error

    suite_builder.group "S3.list_objects" pending=pending group_builder->
        group_builder.specify "should be able to list objects" <|
            objects = S3.list_objects bucket_name
            objects . should_contain object_name

        group_builder.specify "should attach a warning if not a complete list" <|
            objects = S3.list_objects bucket_name max_count=1

            warnings = Warning.get_all objects
            warnings.length . should_equal 1

            warning = warnings.first
            warning.value.should_be_a More_Records_Available

        group_builder.specify "should handle missing bucket gracefully" <|
            S3.list_objects not_a_bucket_name . should_fail_with S3_Bucket_Not_Found

        group_builder.specify "should handle auth issues" <|
            S3.list_objects bucket_name credentials=(AWS_Credential.Profile "NoSuchProfile") . should_fail_with AWS_SDK_Error

    ## These tests need a valid object, so check we found it within the bucket.
    pending_object = if pending.is_nothing.not then pending else
        if can_list_objects then Nothing else
            "Unable to find test object in bucket."

    suite_builder.group "S3.head (object)" pending=pending_object group_builder->
        group_builder.specify "should be able to head an object" <|
            S3.head bucket_name object_name . should_succeed
            S3.head not_a_bucket_name object_name . should_fail_with S3_Key_Not_Found
            S3.head bucket_name "not_an_object" . should_fail_with S3_Key_Not_Found

        group_builder.specify "should handle auth issues" <|
            S3.list_objects bucket_name object_name credentials=(AWS_Credential.Profile "NoSuchProfile") . should_fail_with AWS_SDK_Error

    suite_builder.group "S3.get_object" pending=pending_object group_builder->
        group_builder.specify "should be able to get an object" <|
            response = S3.get_object bucket_name object_name
            response.should_succeed
            response.decode_as_json.should_succeed

            S3.get_object not_a_bucket_name object_name . should_fail_with S3_Bucket_Not_Found
            S3.get_object bucket_name "not_an_object" . should_fail_with S3_Key_Not_Found

        group_builder.specify "should handle auth issues" <|
            S3.get_object bucket_name object_name credentials=(AWS_Credential.Profile "NoSuchProfile") . should_fail_with AWS_SDK_Error

<<<<<<< HEAD
    Test.group "S3_File reading" pending=pending <|
        root = S3_File.new "s3://"+bucket_name+"/"
        hello_txt = S3_File.new "s3://"+bucket_name+"/examples/folder 2/hello.txt"
        Test.specify "should be able to list the bucket's root directory" <|
            r = root.list
            r.should_succeed

            r.map .name . should_contain object_name

        Test.specify "should be able to read a file" <|
            f = root / "locations.json"
            r = f.read
            r.should_be_a Vector
            r.at 0 . get "name" . should_equal "Green St Green"

        Test.specify "should be able to read a file as bytes or stream" <|
            bytes = hello_txt.read_bytes
            bytes.should_equal "Hello WORLD!".utf_8

            bytes2 = hello_txt.with_input_stream [File_Access.Read] stream->
                stream.read_all_bytes

            bytes2.should_equal bytes

        Test.specify "should support path traversal" <|
            root.prefix . should_equal ""
            (root / "foo") . prefix . should_equal "foo"
            (root / "foo") . path . should_equal "s3://"+bucket_name+"/foo"
            (root / "foo/" / "bar") . prefix . should_equal "foo/bar"
            (root / "foo/" / "bar") . path . should_equal "s3://"+bucket_name+"/foo/bar"

            # If `foo` lacks a `/` it is treated as a directory and cannot have children.
            (root / "foo" / "bar") . should_fail_with S3_Error

            hello_txt.parent.parent.parent . should_equal root
            hello_txt.parent . should_equal (root / "examples/" / "folder 2/")
            hello_txt.parent.is_directory . should_be_true

            hello_txt.is_descendant_of root . should_be_true
            root.is_descendant_of hello_txt . should_be_false

        Test.specify "returns a valid name for files and 'directories'" <|
            hello_txt.name . should_equal "hello.txt"
            # For the root, the name is the bucket name:
            root.name . should_equal "enso-data-samples"

            (root / "foo/" / "bar") . name . should_equal "bar"

            # The trailing slash is removed for 'directories':
            (root / "foo/") . name . should_equal "foo"

        Test.specify "should be able to read file metadata" <|
            root.exists . should_be_true
            hello_txt.exists . should_be_true
            root.is_directory . should_be_true
            hello_txt.is_directory . should_be_false
            root.is_regular_file . should_be_false
            hello_txt.is_regular_file . should_be_true

            root.extension . should_fail_with S3_Error
            hello_txt.extension . should_equal ".txt"

            root.size.should_fail_with S3_Error

            hello_txt.size.should_equal 12
            hello_txt.last_modified_time . should_be_a Date_Time

            # AWS S3 does not record creation time, only last modified time.
            hello_txt.creation_time . should_fail_with S3_Error

    Test.group "S3_File writing" pending=pending <|
        writable_root = S3_File.new "s3://"+writable_bucket_name+"/"
        my_writable_dir = writable_root / "test-run-"+(Date_Time.now.format "yyyy-MM-dd_HHmmss.fV")+"/"
        assert my_writable_dir.is_directory
        delete_on_panic file ~action =
            handler caught_panic =
                file.delete
                Panic.throw caught_panic
            Panic.catch Any action handler
        delete_afterwards file ~action =
            Panic.with_finalizer file.delete action

        Test.specify "should be able to write and delete a new file" <|
            new_file = my_writable_dir / "new_file1.txt"
            "Hello".write new_file on_existing_file=Existing_File_Behavior.Overwrite . should_succeed

            delete_on_panic new_file <|
                new_file.exists . should_be_true
                new_file.read . should_equal "Hello"
                new_file.size.should_equal 5

                my_writable_dir.list . should_contain new_file

            new_file.delete . should_succeed

            with_retries <|
                new_file.exists . should_be_false
                my_writable_dir.list . should_not_contain new_file

        Test.specify "should be able to overwrite a file" <|
            new_file = my_writable_dir / "new_file-overwrite.txt"
            "Hello".write new_file . should_succeed
            delete_afterwards new_file <|
                new_file.read . should_equal "Hello"

                "World".write new_file on_existing_file=Existing_File_Behavior.Overwrite . should_succeed
                with_retries <|
                    new_file.read . should_equal "World"

        Test.specify "should not be able to append to a file" <|
            new_file = my_writable_dir / "new_file-append.txt"
            "Hello".write new_file . should_succeed
            delete_afterwards new_file <|
                r = "World".write new_file on_existing_file=Existing_File_Behavior.Append
                r.should_fail_with S3_Error
                r.catch.to_display_text . should_contain "you may read it, modify and then write the new contents"

        Test.specify "will error if the file existed prior to writing, if Existing_File_Behavior.Error" <|
            new_file = my_writable_dir / "new_file-exists.txt"
            "Hello".write new_file . should_succeed
            delete_afterwards new_file <|
                r = "World".write new_file on_existing_file=Existing_File_Behavior.Error
                r.should_fail_with File_Error
                r.catch.should_be_a File_Error.Already_Exists
                r.catch.to_display_text . should_contain "already exists"
                r.catch.to_display_text . should_contain "new_file-exists.txt"

        Test.specify "should be able to copy a file" <|
            base_file = my_writable_dir / "new_file-for-copy.txt"
            "Hello".write base_file . should_succeed
            delete_afterwards base_file <|
                base_file.read . should_equal "Hello"

                dest_file = my_writable_dir / "new_file-the-copy-2.txt"
                base_file.copy_to dest_file . should_succeed
                delete_afterwards dest_file <|
                    dest_file.read . should_equal "Hello"

        Test.specify "will fail if source file does not exist" <|
            base_file = my_writable_dir / "nonexistent-src-file.txt"
            dest_file = my_writable_dir / "nonexistent-dest-file.txt"
            r = base_file.copy_to dest_file
            r.should_fail_with File_Error
            r.catch.should_be_a File_Error.Not_Found
            dest_file.exists . should_be_false

        Test.specify "respects replace_existing setting in copy_to" <|
            base_file = my_writable_dir / "new_file-for-copy-2.txt"
            "Hello".write base_file . should_succeed
            delete_afterwards base_file <|
                dest_file = my_writable_dir / "new_file-dest.txt"
                "World".write dest_file . should_succeed
                delete_afterwards dest_file <|
                    r1 = base_file.copy_to dest_file replace_existing=False
                    r1.should_fail_with File_Error
                    r1.catch.should_be_a File_Error.Already_Exists
                    r1.catch.to_display_text . should_contain "already exists"

                    dest_file.read . should_equal "World"

                    # Now allow the overwrite:
                    r2 = base_file.copy_to dest_file replace_existing=True
                    r2.should_equal dest_file

        Test.specify "should be able to write a raw stream" <|
            new_file = my_writable_dir / "new_file-stream.txt"
            r = new_file.with_output_stream [File_Access.Write] stream->
                stream.write_bytes [1, 2, 3]
            r.should_succeed

            delete_afterwards new_file <|
                new_file.read_bytes.should_equal [1, 2, 3]

        Test.specify "fails if unsupported File_Access options are selected" <|
            new_file = my_writable_dir / "new_file-stream-file-access.txt"
            r = new_file.with_output_stream [File_Access.Write, File_Access.Append] _->Nothing
            r.should_fail_with S3_Error
            r.catch.to_display_text . should_contain "read it, modify and then write the new contents"

            r2 = new_file.with_output_stream [File_Access.Read] _->Nothing
            r2.should_fail_with S3_Error

        Test.specify "will respect the File_Access.Create_New option and fail if the file already exists" <|
            new_file = my_writable_dir / "new_file-stream-create-new.txt"
            r = new_file.with_output_stream [File_Access.Write] stream->
                stream.write_bytes [1, 2, 3]
            r.should_succeed

            delete_afterwards new_file <|
                r2 = new_file.with_output_stream [File_Access.Write, File_Access.Create_New] _->Nothing
                r2.should_fail_with File_Error
                r2.catch.should_be_a File_Error.Already_Exists
                r2.catch.to_display_text . should_contain "already exists"

        Test.specify "should be able to write a vector of bytes" <|
            new_file = my_writable_dir / "new_file-bytes.txt"
            [4, 5, 6].write_bytes new_file . should_succeed
            delete_afterwards new_file <|
                new_file.read_bytes.should_equal [4, 5, 6]

        Test.specify "should support .bak logic" <|
            my_file = my_writable_dir / "bak-test/my_file.txt"
            bak_file = my_writable_dir / "bak-test/my_file.txt.bak"
            my_file.exists.should_be_false
            bak_file.exists.should_be_false

            "version1".write my_file . should_succeed
            delete_afterwards my_file <|
                my_file.read . should_equal "version1"
                bak_file.exists . should_be_false

                # Backup is the default behavior:
                "version2".write my_file . should_succeed

                bak_file.exists . should_be_true
                delete_afterwards bak_file <|
                    my_file.read . should_equal "version2"

                    # ensure correct format is used for reading the .bak file - Auto_Detect fails because it does not know the `.bak` extension
                    bak_file.read Plain_Text . should_equal "version1"

                    "version3".write my_file . should_succeed

                    my_file.read . should_equal "version3"
                    bak_file.read Plain_Text . should_equal "version2"

                    # No new file was created
                    parent_dir = my_file.parent
                    parent_dir.list . should_contain_the_same_elements_as [my_file, bak_file]

        Test.specify "should fail cleanly if Auto_Detect fails to detect a format" <|
            weird_ext = my_writable_dir / "weird-ext.unknown"
            "Hello".write weird_ext . should_succeed

            delete_afterwards weird_ext <|
                r = weird_ext.read
                r.should_fail_with File_Error
                r.catch.should_be_a File_Error.Unsupported_Type
                r.catch.to_display_text . should_contain ".unknown"

        Test.specify "should be able to write and then read custom types, like Table as Excel" <|
            file = my_writable_dir / "table.xlsx"
            table = Table.new [["X", [1, 2, 3, 4]], ["Y", ["a", "b", "c", "d"]]]
            table.write file . should_equal file
            delete_afterwards file <|
                workbook1 = file.read
                workbook1.sheet_names . should_equal ['EnsoSheet']
                workbook1.read "EnsoSheet" . should_equal table

                # And should be able to add another sheet
                table2 = Table.new [["A", [9, 10, 11, 12]], ["B", ["i", "j", "k", "l"]]]
                table2.write file (Excel (Worksheet "MySheet2")) . should_succeed

                workbook2 = file.read
                workbook2.sheet_names . should_equal ['EnsoSheet', 'MySheet2']
                workbook2.read "MySheet2" . should_equal table2
                # The old table is kept intact
                workbook2.read "EnsoSheet" . should_equal table

        Test.specify "should be able to write and then read custom types, like Table as CSV" <|
            file = my_writable_dir / "table.csv"
            table = Table.new [["X", [1, 2, 3, 4]], ["Y", ["a", "b", "c", "d"]]]
            table.write file . should_succeed
            delete_afterwards file <|
                file.read . should_equal table

                # Append works through download and re-upload:
                table2 = Table.new [["X", [5, 6, 7, 8]], ["Y", ["e", "f", "g", "h"]]]
                r = table2.write file on_existing_file=Existing_File_Behavior.Append
                r.should_fail_with S3_Error
                r.catch.to_display_text . should_contain "you may read it, modify and then write the new contents"

        Test.specify "should fail to write a file if permissions are lacking" <|
            new_file = S3_File.new "s3://"+bucket_name+"/examples/no-write-permissions-here.txt"
            r = "Hello".write new_file
            r.should_fail_with S3_Error
            r.catch.to_display_text . should_contain "Access Denied"

        Test.specify "should fail to open an output stream if Output context is not enabled" <|
            Context.Output.with_disabled <|
                new_file = my_writable_dir / "new_file-ctx.txt"
                new_file.with_output_stream [File_Access.Write] _->Nothing . should_fail_with Forbidden_Operation

        Test.specify "should fail to write if Output context is not enabled" <|
            Context.Output.with_disabled <|
                new_file = my_writable_dir / "new_file-ctx.txt"
                "Hello".write new_file . should_fail_with Forbidden_Operation
                new_file.exists . should_be_false

        Test.specify "should fail to delete a file if the Output context is not enabled" <|
            Context.Output.with_disabled <|
                new_file = my_writable_dir / "new_file-ctx.txt"
                new_file.delete . should_fail_with Forbidden_Operation

        Test.specify "does not raise an exception if the file being deleted did not exist in the first place" <|
            new_file = my_writable_dir / "nonexistent-file.txt"
            new_file.delete . should_succeed

main = Test_Suite.run_main spec
=======
main =
    suite = Test.build suite_builder->
        add_specs suite_builder
    suite.run_with_filter
>>>>>>> 6881bc84
<|MERGE_RESOLUTION|>--- conflicted
+++ resolved
@@ -46,18 +46,10 @@
             S3.parse_uri "s3:///" . should_equal Nothing
             S3.parse_uri "s3:///apple/orange" . should_equal Nothing
 
-<<<<<<< HEAD
-    buckets = S3.list_buckets
-    Test.group "S3.list_buckets" pending=api_pending <|
-        Test.specify "should be able to list buckets" <|
-            buckets . should_succeed
-            buckets . should_contain bucket_name
-=======
     suite_builder.group "S3.list_buckets" pending=api_pending group_builder->
         group_builder.specify "should be able to list buckets" <|
             bucket_list = S3.list_buckets . should_succeed
             if bucket_name != Nothing then bucket_list . should_contain bucket_name
->>>>>>> 6881bc84
 
         group_builder.specify "should handle auth issues" <|
             S3.list_buckets (AWS_Credential.Profile "NoSuchProfile") . should_fail_with AWS_SDK_Error
@@ -77,11 +69,7 @@
                     r2.should_be_a Vector
 
     ## Rest of tests need a functional S3 connection
-<<<<<<< HEAD
-    pending = if buckets.is_error then "S3 Access Failed: "+buckets.catch.to_display_text else if buckets.contains bucket_name then Nothing else "S3 Bucket "+bucket_name+" Not Found."
-=======
     pending = if bucket_name.is_nothing then "No S3 bucket set." else if can_list_buckets.not then "S3 Access Failed." else Nothing
->>>>>>> 6881bc84
 
     suite_builder.group "S3.head (bucket)" pending=pending group_builder->
         group_builder.specify "should be able to head a bucket" <|
@@ -163,23 +151,22 @@
         group_builder.specify "should handle auth issues" <|
             S3.get_object bucket_name object_name credentials=(AWS_Credential.Profile "NoSuchProfile") . should_fail_with AWS_SDK_Error
 
-<<<<<<< HEAD
-    Test.group "S3_File reading" pending=pending <|
+    suite_builder.group "S3_File reading" pending=pending group_builder->
         root = S3_File.new "s3://"+bucket_name+"/"
         hello_txt = S3_File.new "s3://"+bucket_name+"/examples/folder 2/hello.txt"
-        Test.specify "should be able to list the bucket's root directory" <|
+        group_builder.specify "should be able to list the bucket's root directory" <|
             r = root.list
             r.should_succeed
 
             r.map .name . should_contain object_name
 
-        Test.specify "should be able to read a file" <|
+        group_builder.specify "should be able to read a file" <|
             f = root / "locations.json"
             r = f.read
             r.should_be_a Vector
             r.at 0 . get "name" . should_equal "Green St Green"
 
-        Test.specify "should be able to read a file as bytes or stream" <|
+        group_builder.specify "should be able to read a file as bytes or stream" <|
             bytes = hello_txt.read_bytes
             bytes.should_equal "Hello WORLD!".utf_8
 
@@ -188,7 +175,7 @@
 
             bytes2.should_equal bytes
 
-        Test.specify "should support path traversal" <|
+        group_builder.specify "should support path traversal" <|
             root.prefix . should_equal ""
             (root / "foo") . prefix . should_equal "foo"
             (root / "foo") . path . should_equal "s3://"+bucket_name+"/foo"
@@ -205,7 +192,7 @@
             hello_txt.is_descendant_of root . should_be_true
             root.is_descendant_of hello_txt . should_be_false
 
-        Test.specify "returns a valid name for files and 'directories'" <|
+        group_builder.specify "returns a valid name for files and 'directories'" <|
             hello_txt.name . should_equal "hello.txt"
             # For the root, the name is the bucket name:
             root.name . should_equal "enso-data-samples"
@@ -215,7 +202,7 @@
             # The trailing slash is removed for 'directories':
             (root / "foo/") . name . should_equal "foo"
 
-        Test.specify "should be able to read file metadata" <|
+        group_builder.specify "should be able to read file metadata" <|
             root.exists . should_be_true
             hello_txt.exists . should_be_true
             root.is_directory . should_be_true
@@ -234,7 +221,7 @@
             # AWS S3 does not record creation time, only last modified time.
             hello_txt.creation_time . should_fail_with S3_Error
 
-    Test.group "S3_File writing" pending=pending <|
+    suite_builder.group "S3_File writing" pending=pending group_builder->
         writable_root = S3_File.new "s3://"+writable_bucket_name+"/"
         my_writable_dir = writable_root / "test-run-"+(Date_Time.now.format "yyyy-MM-dd_HHmmss.fV")+"/"
         assert my_writable_dir.is_directory
@@ -246,7 +233,7 @@
         delete_afterwards file ~action =
             Panic.with_finalizer file.delete action
 
-        Test.specify "should be able to write and delete a new file" <|
+        group_builder.specify "should be able to write and delete a new file" <|
             new_file = my_writable_dir / "new_file1.txt"
             "Hello".write new_file on_existing_file=Existing_File_Behavior.Overwrite . should_succeed
 
@@ -263,7 +250,7 @@
                 new_file.exists . should_be_false
                 my_writable_dir.list . should_not_contain new_file
 
-        Test.specify "should be able to overwrite a file" <|
+        group_builder.specify "should be able to overwrite a file" <|
             new_file = my_writable_dir / "new_file-overwrite.txt"
             "Hello".write new_file . should_succeed
             delete_afterwards new_file <|
@@ -273,7 +260,7 @@
                 with_retries <|
                     new_file.read . should_equal "World"
 
-        Test.specify "should not be able to append to a file" <|
+        group_builder.specify "should not be able to append to a file" <|
             new_file = my_writable_dir / "new_file-append.txt"
             "Hello".write new_file . should_succeed
             delete_afterwards new_file <|
@@ -281,7 +268,7 @@
                 r.should_fail_with S3_Error
                 r.catch.to_display_text . should_contain "you may read it, modify and then write the new contents"
 
-        Test.specify "will error if the file existed prior to writing, if Existing_File_Behavior.Error" <|
+        group_builder.specify "will error if the file existed prior to writing, if Existing_File_Behavior.Error" <|
             new_file = my_writable_dir / "new_file-exists.txt"
             "Hello".write new_file . should_succeed
             delete_afterwards new_file <|
@@ -291,7 +278,7 @@
                 r.catch.to_display_text . should_contain "already exists"
                 r.catch.to_display_text . should_contain "new_file-exists.txt"
 
-        Test.specify "should be able to copy a file" <|
+        group_builder.specify "should be able to copy a file" <|
             base_file = my_writable_dir / "new_file-for-copy.txt"
             "Hello".write base_file . should_succeed
             delete_afterwards base_file <|
@@ -302,7 +289,7 @@
                 delete_afterwards dest_file <|
                     dest_file.read . should_equal "Hello"
 
-        Test.specify "will fail if source file does not exist" <|
+        group_builder.specify "will fail if source file does not exist" <|
             base_file = my_writable_dir / "nonexistent-src-file.txt"
             dest_file = my_writable_dir / "nonexistent-dest-file.txt"
             r = base_file.copy_to dest_file
@@ -310,7 +297,7 @@
             r.catch.should_be_a File_Error.Not_Found
             dest_file.exists . should_be_false
 
-        Test.specify "respects replace_existing setting in copy_to" <|
+        group_builder.specify "respects replace_existing setting in copy_to" <|
             base_file = my_writable_dir / "new_file-for-copy-2.txt"
             "Hello".write base_file . should_succeed
             delete_afterwards base_file <|
@@ -328,7 +315,7 @@
                     r2 = base_file.copy_to dest_file replace_existing=True
                     r2.should_equal dest_file
 
-        Test.specify "should be able to write a raw stream" <|
+        group_builder.specify "should be able to write a raw stream" <|
             new_file = my_writable_dir / "new_file-stream.txt"
             r = new_file.with_output_stream [File_Access.Write] stream->
                 stream.write_bytes [1, 2, 3]
@@ -337,7 +324,7 @@
             delete_afterwards new_file <|
                 new_file.read_bytes.should_equal [1, 2, 3]
 
-        Test.specify "fails if unsupported File_Access options are selected" <|
+        group_builder.specify "fails if unsupported File_Access options are selected" <|
             new_file = my_writable_dir / "new_file-stream-file-access.txt"
             r = new_file.with_output_stream [File_Access.Write, File_Access.Append] _->Nothing
             r.should_fail_with S3_Error
@@ -346,7 +333,7 @@
             r2 = new_file.with_output_stream [File_Access.Read] _->Nothing
             r2.should_fail_with S3_Error
 
-        Test.specify "will respect the File_Access.Create_New option and fail if the file already exists" <|
+        group_builder.specify "will respect the File_Access.Create_New option and fail if the file already exists" <|
             new_file = my_writable_dir / "new_file-stream-create-new.txt"
             r = new_file.with_output_stream [File_Access.Write] stream->
                 stream.write_bytes [1, 2, 3]
@@ -358,13 +345,13 @@
                 r2.catch.should_be_a File_Error.Already_Exists
                 r2.catch.to_display_text . should_contain "already exists"
 
-        Test.specify "should be able to write a vector of bytes" <|
+        group_builder.specify "should be able to write a vector of bytes" <|
             new_file = my_writable_dir / "new_file-bytes.txt"
             [4, 5, 6].write_bytes new_file . should_succeed
             delete_afterwards new_file <|
                 new_file.read_bytes.should_equal [4, 5, 6]
 
-        Test.specify "should support .bak logic" <|
+        group_builder.specify "should support .bak logic" <|
             my_file = my_writable_dir / "bak-test/my_file.txt"
             bak_file = my_writable_dir / "bak-test/my_file.txt.bak"
             my_file.exists.should_be_false
@@ -394,7 +381,7 @@
                     parent_dir = my_file.parent
                     parent_dir.list . should_contain_the_same_elements_as [my_file, bak_file]
 
-        Test.specify "should fail cleanly if Auto_Detect fails to detect a format" <|
+        group_builder.specify "should fail cleanly if Auto_Detect fails to detect a format" <|
             weird_ext = my_writable_dir / "weird-ext.unknown"
             "Hello".write weird_ext . should_succeed
 
@@ -404,7 +391,7 @@
                 r.catch.should_be_a File_Error.Unsupported_Type
                 r.catch.to_display_text . should_contain ".unknown"
 
-        Test.specify "should be able to write and then read custom types, like Table as Excel" <|
+        group_builder.specify "should be able to write and then read custom types, like Table as Excel" <|
             file = my_writable_dir / "table.xlsx"
             table = Table.new [["X", [1, 2, 3, 4]], ["Y", ["a", "b", "c", "d"]]]
             table.write file . should_equal file
@@ -423,7 +410,7 @@
                 # The old table is kept intact
                 workbook2.read "EnsoSheet" . should_equal table
 
-        Test.specify "should be able to write and then read custom types, like Table as CSV" <|
+        group_builder.specify "should be able to write and then read custom types, like Table as CSV" <|
             file = my_writable_dir / "table.csv"
             table = Table.new [["X", [1, 2, 3, 4]], ["Y", ["a", "b", "c", "d"]]]
             table.write file . should_succeed
@@ -436,36 +423,33 @@
                 r.should_fail_with S3_Error
                 r.catch.to_display_text . should_contain "you may read it, modify and then write the new contents"
 
-        Test.specify "should fail to write a file if permissions are lacking" <|
+        group_builder.specify "should fail to write a file if permissions are lacking" <|
             new_file = S3_File.new "s3://"+bucket_name+"/examples/no-write-permissions-here.txt"
             r = "Hello".write new_file
             r.should_fail_with S3_Error
             r.catch.to_display_text . should_contain "Access Denied"
 
-        Test.specify "should fail to open an output stream if Output context is not enabled" <|
+        group_builder.specify "should fail to open an output stream if Output context is not enabled" <|
             Context.Output.with_disabled <|
                 new_file = my_writable_dir / "new_file-ctx.txt"
                 new_file.with_output_stream [File_Access.Write] _->Nothing . should_fail_with Forbidden_Operation
 
-        Test.specify "should fail to write if Output context is not enabled" <|
+        group_builder.specify "should fail to write if Output context is not enabled" <|
             Context.Output.with_disabled <|
                 new_file = my_writable_dir / "new_file-ctx.txt"
                 "Hello".write new_file . should_fail_with Forbidden_Operation
                 new_file.exists . should_be_false
 
-        Test.specify "should fail to delete a file if the Output context is not enabled" <|
+        group_builder.specify "should fail to delete a file if the Output context is not enabled" <|
             Context.Output.with_disabled <|
                 new_file = my_writable_dir / "new_file-ctx.txt"
                 new_file.delete . should_fail_with Forbidden_Operation
 
-        Test.specify "does not raise an exception if the file being deleted did not exist in the first place" <|
+        group_builder.specify "does not raise an exception if the file being deleted did not exist in the first place" <|
             new_file = my_writable_dir / "nonexistent-file.txt"
             new_file.delete . should_succeed
 
-main = Test_Suite.run_main spec
-=======
 main =
     suite = Test.build suite_builder->
         add_specs suite_builder
-    suite.run_with_filter
->>>>>>> 6881bc84
+    suite.run_with_filter