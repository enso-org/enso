--- conflicted
+++ resolved
@@ -267,12 +267,7 @@
                   "method": "POST",
                   "form": null,
                   "files": null,
-<<<<<<< HEAD
                   "data": "Hello World!",
-                  "json": null,
-=======
-                  "data": "H\\u0000e\\u0000l\\u0000l\\u0000o\\u0000 \\u0000W\\u0000o\\u0000r\\u0000l\\u0000d\\u0000!\\u0000",
->>>>>>> 1ba1065b
                   "args": {}
                 }
             response . should_equal expected_response
@@ -292,12 +287,7 @@
                   "method": "POST",
                   "form": null,
                   "files": null,
-<<<<<<< HEAD
                   "data": "a,b,c\\n",
-                  "json": null,
-=======
-                  "data": "a,b,c",
->>>>>>> 1ba1065b
                   "args": {}
                 }
             response . should_equal expected_response
@@ -305,39 +295,15 @@
         Test.specify "Can perform a File POST" <|
             test_file = enso_project.data / "sample.txt"
             response = Data.post url_post (Request_Body.Binary test_file)
-<<<<<<< HEAD
-            response.at "headers" . at "Content-Type" . should_equal "text/plain"
+            response.at "headers" . at "Content-Type" . should_equal "application/octet-stream"
             expected_text = test_file.read_text
             response . at "data" . should_equal expected_text
-=======
-            response.at "headers" . at "Content-Type" . should_equal "application/octet-stream"
-            response.at "data" . should_equal 'Cupcake ipsum dolor sit amet. Caramels tootsie roll cake ice cream. Carrot cake apple pie gingerbread chocolate cake pudding tart souffl\u00E9 jelly beans gummies.'
->>>>>>> 1ba1065b
 
         Test.specify "Can perform a binary File POST" <|
             test_file = enso_project.data / "sample.png"
             response = Data.post url_post (Request_Body.Binary test_file)
-<<<<<<< HEAD
-            response.at "headers" . at "Content-Type" . should_equal "text/plain"
+            response.at "headers" . at "Content-Type" . should_equal "application/octet-stream"
             response.at "data" . should_start_with '\uFFFDPNG'
-=======
-            expected_response = Json.parse <| '''
-                {
-                  "headers": {
-                    "User-Agent": "Java-http-client/17.0.7",
-                    "Content-Type": "application/octet-stream",
-                    "Content-Length": "26905"
-                  },
-                  "origin": "127.0.0.1",
-                  "url": "",
-                  "method": "POST",
-                  "form": null,
-                  "files": null,
-                  "data": "\uFFFDPNG",
-                  "args": {}
-                }
-            response . should_equal expected_response
->>>>>>> 1ba1065b
 
         Test.specify "Can perform a url-encoded form POST" <|
             test_file = enso_project.data / "sample.txt"
@@ -358,14 +324,9 @@
         Test.specify "Can perform a File POST with auto-conversion" <|
             test_file = enso_project.data / "sample.txt"
             response = Data.post url_post test_file
-<<<<<<< HEAD
-            response.at "headers" . at "Content-Type" . should_equal "text/plain"
+            response.at "headers" . at "Content-Type" . should_equal "application/octet-stream"
             expected_text = test_file.read_text
             response . at "data" . should_equal expected_text
-=======
-            response.at "headers" . at "Content-Type" . should_equal "application/octet-stream"
-            response.at "data" . should_equal 'Cupcake ipsum dolor sit amet. Caramels tootsie roll cake ice cream. Carrot cake apple pie gingerbread chocolate cake pudding tart souffl\u00E9 jelly beans gummies.'
->>>>>>> 1ba1065b
 
         Test.specify "Can perform a Text POST with auto-conversion" <|
             response = Data.post url_post "hello world"
