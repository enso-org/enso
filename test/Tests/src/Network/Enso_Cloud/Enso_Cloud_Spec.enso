from Standard.Base import all
import Standard.Base.Data.Enso_Cloud.Utils as Cloud_Utils
import Standard.Base.Errors.Common.No_Such_Conversion
import Standard.Base.Errors.Illegal_Argument.Illegal_Argument
import Standard.Base.Network.HTTP.HTTP_Error.HTTP_Error

from Standard.Test import Test, Test_Suite
import Standard.Test.Test_Environment
import Standard.Test.Extensions

polyglot java import org.enso.base.enso_cloud.AuthenticationProvider

## Resets the user token, to avoid cached token from other tests interfering.
reset_token =
    AuthenticationProvider.setToken Nothing

spec =
    ## To run this test locally:
       $ sbt 'http-test-helper/run localhost 8080'
       $ export ENSO_HTTP_TEST_HTTPBIN_URL=http://localhost:8080/
    base_url = Environment.get "ENSO_HTTP_TEST_HTTPBIN_URL"
    pending_has_url = if base_url != Nothing then Nothing else
        "The Cloud mock tests only run when the `ENSO_HTTP_TEST_HTTPBIN_URL` environment variable is set to URL of the http-test-helper server"
    enso_cloud_url = base_url.if_not_nothing <|
        with_slash = if base_url.ends_with "/" then base_url else base_url + "/"
        with_slash + "enso-cloud-mock/"
    tmp_cred_file = File.create_temporary_file "enso-test-credentials" ".txt"
    test_token = "TEST-ENSO-TOKEN-caffee"
    test_token.write tmp_cred_file

    ## This helper method is needed, because of the bug https://github.com/enso-org/enso/issues/7117
       If the bug is fixed, we could move the overrides to the top-level and not have to re-initialize them.
    with_mock_environment ~action =
        Test_Environment.unsafe_with_environment_override "ENSO_CLOUD_API_URI" enso_cloud_url <|
            Test_Environment.unsafe_with_environment_override "ENSO_CLOUD_CREDENTIALS_FILE" tmp_cred_file.absolute.normalize.path <|
                action
    with_mock_environment <|
        reset_token
        Test.group "Enso Cloud Basic Utils" pending=pending_has_url <|
            Test.specify "will report Not_Logged_In if no credentials file is found" <|
                non_existent_file = (enso_project.data / "nonexistent-file") . absolute . normalize
                non_existent_file.exists.should_be_false

                Test_Environment.unsafe_with_environment_override "ENSO_CLOUD_CREDENTIALS_FILE" non_existent_file.path <|
                    # This test has to run before any other Cloud access, otherwise the token may already be cached.
                    Cloud_Utils.authorization_header.should_fail_with Cloud_Utils.Not_Logged_In

            Test.specify "should be able to get the cloud URL from environment" <|
                api_url = Cloud_Utils.cloud_root_uri
                api_url.should_equal enso_cloud_url

            Test.specify "should be able to read the authorization token" <|
                Cloud_Utils.authorization_header.to_display_text.should_equal "Authorization: Bearer "+test_token

        Test.group "Enso_User - offline logic tests" <|
            Test.specify "is correctly parsed from JSON" <|
                json = Json.parse """
                    {
                        "id": "organization-27xJM00p8jWoL2qByTo6tQfciWC",
                        "name": "Parsed user",
                        "email": "enso-parse-test@example.com",
                        "isEnabled": true,
                        "rootDirectoryId": "directory-27xJM00p8jWoL2qByTo6tQfciWC"
                    }
                parsed_user = Enso_User.from json
                parsed_user.id.should_equal "organization-27xJM00p8jWoL2qByTo6tQfciWC"
                parsed_user.name.should_equal "Parsed user"
                parsed_user.email.should_equal "enso-parse-test@example.com"
                parsed_user.is_enabled.should_be_true
                parsed_user.home . should_be_a Enso_File
                parsed_user.home.is_directory.should_be_true

                invalid_json = Json.parse "{}"
                Enso_User.from invalid_json . should_fail_with Illegal_Argument
                Test.expect_panic No_Such_Conversion (Enso_User.from (Json.parse "[]"))

<<<<<<< HEAD
            # These tests should be kept in sync with tools/http-test-helper/src/main/java/org/enso/shttp/?
            Test.specify "current user can be fetched from mock API" pending=pending_has_url <|
=======
        Test.group "Enso_User - local mock integration tests" pending=pending_has_url <|
            # These tests should be kept in sync with tools/http-test-helper/src/main/java/org/enso/shttp/cloud_mock/UsersHandler.java
            Test.specify "current user can be fetched from mock API" <|
>>>>>>> b3de42eb
                current = Enso_User.current
                current.id.should_equal "organization-27xJM00p8jWoL2qByTo6tQfciWC"
                current.name.should_equal "My test User 1"
                current.email.should_equal "enso-test-user-1@example.com"
                current.is_enabled.should_be_true

<<<<<<< HEAD
            Test.specify "user list can be fetched from mock API" pending=pending_has_url <|
=======
                # TODO separate Enso_File tests could test that this is a valid directory
                home = current.home
                home . should_be_a Enso_File
                home.is_directory.should_be_true

            Test.specify "user list can be fetched from mock API" <|
>>>>>>> b3de42eb
                users = Enso_User.list

                users.length.should_equal 2
                users.at 0 . name . should_equal "My test User 1"
                users.at 1 . name . should_equal "My test User 2"
                users.at 1 . is_enabled . should_be_false

            Test.specify "will fail if the user is not logged in" <|
                non_existent_file = (enso_project.data / "nonexistent-file") . absolute . normalize
                non_existent_file.exists.should_be_false
                r = Test_Environment.unsafe_with_environment_override "ENSO_CLOUD_CREDENTIALS_FILE" non_existent_file.path <|
                    reset_token
                    Enso_User.current
                r.should_fail_with Cloud_Utils.Not_Logged_In

            Test.specify "will fail if the token is invalid" pending=pending_has_url <|
                invalid_token_file = File.create_temporary_file "enso-test-credentials" "-invalid.txt"
                "invalid-token".write invalid_token_file . should_succeed
                reset_token
                r = Test_Environment.unsafe_with_environment_override "ENSO_CLOUD_CREDENTIALS_FILE" invalid_token_file.absolute.normalize.path <|
                    Enso_User.current
                r.should_fail_with HTTP_Error
                r.catch.should_be_a HTTP_Error.Status_Error
                r.catch.status_code.code . should_equal 403

            # Ensure the token is reset after the last test, so that any other tests will again use the correct one.
            reset_token


main = Test_Suite.run_main spec<|MERGE_RESOLUTION|>--- conflicted
+++ resolved
@@ -74,30 +74,21 @@
                 Enso_User.from invalid_json . should_fail_with Illegal_Argument
                 Test.expect_panic No_Such_Conversion (Enso_User.from (Json.parse "[]"))
 
-<<<<<<< HEAD
-            # These tests should be kept in sync with tools/http-test-helper/src/main/java/org/enso/shttp/?
-            Test.specify "current user can be fetched from mock API" pending=pending_has_url <|
-=======
         Test.group "Enso_User - local mock integration tests" pending=pending_has_url <|
             # These tests should be kept in sync with tools/http-test-helper/src/main/java/org/enso/shttp/cloud_mock/UsersHandler.java
-            Test.specify "current user can be fetched from mock API" <|
->>>>>>> b3de42eb
+            Test.specify "current user can be fetched from mock API" pending=pending_has_url <|
                 current = Enso_User.current
                 current.id.should_equal "organization-27xJM00p8jWoL2qByTo6tQfciWC"
                 current.name.should_equal "My test User 1"
                 current.email.should_equal "enso-test-user-1@example.com"
                 current.is_enabled.should_be_true
 
-<<<<<<< HEAD
-            Test.specify "user list can be fetched from mock API" pending=pending_has_url <|
-=======
                 # TODO separate Enso_File tests could test that this is a valid directory
                 home = current.home
                 home . should_be_a Enso_File
                 home.is_directory.should_be_true
 
-            Test.specify "user list can be fetched from mock API" <|
->>>>>>> b3de42eb
+            Test.specify "user list can be fetched from mock API" pending=pending_has_url <|
                 users = Enso_User.list
 
                 users.length.should_equal 2
