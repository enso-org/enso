--- conflicted
+++ resolved
@@ -84,11 +84,7 @@
         _ -> Nothing
     Test.specify "should allow to get the source location of a frame" pending=location_pending <|
         src = Meta.get_source_location 0
-<<<<<<< HEAD
-        loc = "Meta_Spec.enso:87:15-40"
-=======
-        loc = "Meta_Spec.enso:84:15-40"
->>>>>>> 63fecec3
+        loc = "Meta_Spec.enso:86:15-40"
         src.take (Last loc.length) . should_equal loc
 
     Test.specify "should allow to get qualified type names of values" <|
