from Standard.Base import all

from Standard.Test import Test, Test_Suite
import Standard.Test.Extensions

<<<<<<< HEAD
polyglot java import java.nio.file.Path as JavaPath
=======
polyglot java import java.util.HashMap
polyglot java import java.util.Random as Java_Random
>>>>>>> bc667536

type CustomEqType
    C1 f1
    C2 f1 f2

    sum self = case self of
        CustomEqType.C1 f1 -> f1
        CustomEqType.C2 f1 f2 -> f1 + f2

    == self other = self.sum == other.sum

type Child
    Value number

    == : Any -> Boolean
    == self other = case other of
        _ : Child -> (self.number % 100) == (other.number % 100)
        _ -> False

type Parent
    Value child

    == : Any -> Boolean
    == self other = case other of
        _ : Parent -> self.child == other.child
        _ -> False

type GrandParent
    Value parent

    == : Any -> Boolean
    == self other = case other of
        _ : GrandParent -> self.parent == other.parent
        _ -> False

type ManyFieldType
    Value f1 f2 f3 f4 f5 f6 f7 f8 f9 f10 f11 f12 f13 f14 f15

type FourFieldType
    Value f1 f2 f3 f4

type Point
    Value x y

type Rect
    Value (a:Point) (b:Point)

type Node
    C1 f1
    C2 f1 f2
    C3 f1 f2 f3
    C4 f1 f2 f3 f4
    C5 f1 f2 f3 f4 f5
    Nil
    Value value

    ## Deep copy the tree to ensure that we cannot do Meta.is_same_object shortcut.
    deep_copy : Node
    deep_copy self =
        case self of
            Node.Nil -> Node.Nil
            Node.Value value -> Node.Value value
            Node.C1 f1 -> Node.C1 (f1.deep_copy)
            Node.C2 f1 f2 -> Node.C2 (f1.deep_copy) (f2.deep_copy)
            Node.C3 f1 f2 f3 -> Node.C3 (f1.deep_copy) (f2.deep_copy) (f3.deep_copy)
            Node.C4 f1 f2 f3 f4 -> Node.C4 (f1.deep_copy) (f2.deep_copy) (f3.deep_copy) (f4.deep_copy)
            Node.C5 f1 f2 f3 f4 f5 -> Node.C5 (f1.deep_copy) (f2.deep_copy) (f3.deep_copy) (f4.deep_copy) (f5.deep_copy)
            _ -> Error.throw ("Unexpected type " + self.to_text)


create_random_tree : Integer -> Java_Random -> Integer
create_random_tree max_depth rnd cur_depth=0 =
    if cur_depth == max_depth then Node.Nil else
        next_depth = cur_depth + 1
        children_count = rnd.nextInt 6
        children = (0.up_to children_count).map _-> @Tail_Call create_random_tree max_depth rnd next_depth
        case children_count of
            0 -> Node.Value 42
            1 -> Node.C1 (children.at 0)
            2 -> Node.C2 (children.at 0) (children.at 1)
            3 -> Node.C3 (children.at 0) (children.at 1) (children.at 2)
            4 -> Node.C4 (children.at 0) (children.at 1) (children.at 2) (children.at 3)
            5 -> Node.C5 (children.at 0) (children.at 1) (children.at 2) (children.at 3) (children.at 4)
            _ -> Error.throw ("Unexpected number of children: " + children_count.to_text)


foreign js js_false = """
    return false


foreign js js_true = """
    return true

foreign js js_text_foo = """
    return 'foo'


spec =
    Test.group "Operator ==" <|
        Test.specify "should handle primitive values" <|
            (2 == (2.0)).should_be_true
            (2 == (2.1)).should_be_false
            (2.0).should_equal 2
            (js_true == True).should_be_true
            (js_false == False).should_be_true
            (js_true == False).should_be_false
            (js_text_foo == "foo").should_be_true

        Test.specify "should handle Text via NFD normalization" <|
            ('ś' == 's\u0301') . should_be_true
            ('e\u0301abc' == 'éabc') . should_be_true
            ('e\u0301abc' == 'é') . should_be_false
            ((Point.Value 'ś' 23.0) == (Point.Value 's\u0301' 23)) . should_be_true

        Test.specify "should dispatch to overriden `==` on atoms" <|
            child1 = Child.Value 11
            parent1 = Parent.Value child1
            grand_parent1 = GrandParent.Value parent1

            child2 = Child.Value 111
            parent2 = Parent.Value child2
            grand_parent2 = GrandParent.Value parent2

            (grand_parent1 == grand_parent2).should_be_true

        Test.specify "should handle `==` on types with many fields" <|
            many_fields1 = ManyFieldType.Value (Child.Value 1) (Child.Value 2) (Child.Value 3) (Child.Value 4) (Child.Value 5) (Child.Value 6) (Child.Value 7) (Child.Value 8) (Child.Value 9) (Child.Value 10) (Child.Value 11) (Child.Value 12) (Child.Value 13) (Child.Value 14) (Child.Value 15)
            many_fields2 = ManyFieldType.Value (Child.Value 101) (Child.Value 102) (Child.Value 103) (Child.Value 104) (Child.Value 105) (Child.Value 106) (Child.Value 107) (Child.Value 108) (Child.Value 109) (Child.Value 110) (Child.Value 111) (Child.Value 112) (Child.Value 113) (Child.Value 114) (Child.Value 115)

            (many_fields1 == many_fields2).should_be_true

        Test.specify "should be able to compare atoms with different constructors" <|
            ((CustomEqType.C1 10) == (CustomEqType.C2 7 3)).should_be_true
            ((CustomEqType.C1 0) == (CustomEqType.C2 7 3)).should_be_false

        Test.specify "should dispatch to equals on host values" <|
            path1 = JavaPath.of "home" "user" . resolve "file.txt"
            path2 = JavaPath.of "home" "user" "file.txt"
            (path1 == path2).should_be_true
            path3 = path1.resolve "subfile.txt"
            (path3 == path2).should_be_false

        Test.specify "should return False for different Atoms with same fields" <|
            rect = Rect.Value (Point.Value 1 2) (Point.Value 3 4)
            four_field = FourFieldType.Value 1 2 3 4
            (rect == four_field).should_be_false

        Test.specify "should handle `==` on types" pending="Blocked by https://www.pivotaltracker.com/story/show/184092284" <|
            (Child == Child).should_be_true
            (Child == Point).should_be_false
            (Point == Child).should_be_false
            (JavaPath == Child).should_be_false
            (Child == JavaPath).should_be_false
            (Boolean == Any).should_be_false
            (Any == Boolean).should_be_false
            (Any == Any).should_be_true
            (Boolean == Boolean).should_be_true

        Test.specify "should dispatch to overriden `==` in vectors" <|
            ([(Child.Value 1)] == [(Child.Value 101)]).should_be_true
            ([(Child.Value 1)] == [(Child.Value 2)]).should_be_false

        Test.specify "should dispatch to overriden `==` in arrays" <|
            ((Array.new_1 (Child.Value 1)) == (Array.new_1 (Child.Value 101))).should_be_true

        Test.specify "should handle recursive atoms without custom `==`" <|
            rnd = (Random.new seed=42).java_random
            trees = (0.up_to 5).map _->
                create_random_tree 5 rnd
            trees.each tree->
                dupl_tree = tree.deep_copy
                Test.with_clue "Seed sed to 42" (tree == dupl_tree).should_be_true


main = Test_Suite.run_main spec<|MERGE_RESOLUTION|>--- conflicted
+++ resolved
@@ -3,12 +3,8 @@
 from Standard.Test import Test, Test_Suite
 import Standard.Test.Extensions
 
-<<<<<<< HEAD
 polyglot java import java.nio.file.Path as JavaPath
-=======
-polyglot java import java.util.HashMap
 polyglot java import java.util.Random as Java_Random
->>>>>>> bc667536
 
 type CustomEqType
     C1 f1
