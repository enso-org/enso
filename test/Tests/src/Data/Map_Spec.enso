from Standard.Base import all
import Standard.Base.Error.No_Such_Key.No_Such_Key
import Standard.Base.Data.Time.Date_Time.Date_Time
from Standard.Base.Data.Map import Map

from Standard.Test import Test, Test_Suite
import Standard.Test.Extensions

<<<<<<< HEAD
polyglot java import java.nio.file.Path as JavaPath
polyglot java import java.util.Map as JavaMap

foreign js js_str str = """
    return new String(str)

foreign js js_empty_dict = """
    return new Map()

foreign python py_empty_dict = """
    return {}

foreign js js_dict_from_vec vec = """
    dict = new Map()
    for (let i = 0; i < vec.length; i += 2) {
        dict.set(vec[i], vec[i+1])
    }
    return dict

foreign python py_dict_from_vec vec = """
    d = {}
    for i in range(0, len(vec), 2):
        d[vec[i]] = vec[i + 1]
    return d

foreign python py_dict_from_map map = """
    d = dict()
    for key in map.__iter__():
        d[key] = map[key]
    return d

foreign python py_vec_from_map map = """
    vec = []
    for key in map.__iter__():
        value = map[key]
        vec.append([key, value])
    return vec

# Should throw error - updating immutable map from Enso
foreign python py_update_dict map key val = """
    map[key] = val

foreign python py_wrapper obj = """
    class MyClass:
        def __init__(self, obj):
            self.data = obj
    return MyClass(obj)

pending_python_missing = if Polyglot.is_language_installed "python" then Nothing else """
    Can't run Python tests, Python is not installed.

type Child
    Value data

type Parent
    Value child

type GrandParent
    Value parent

spec =
    Test.group "Enso maps" <|
        Test.specify "should allow checking for emptiness" <|
            empty_map = Map.empty
            non_empty = Map.empty . insert "foo" 1234
            empty_map.is_empty . should_be_true
            non_empty.is_empty . should_be_false

        Test.specify "should compare two hash maps" <|
            (Map.singleton "a" 1).should_equal (Map.singleton "a" 1)
            (Map.singleton "b" 2).should_not_equal (Map.singleton "a" 1)
            Map.empty.should_equal Map.empty
            Map.empty.should_not_equal (Map.singleton "a" 1)
            (Map.empty.insert "a" 1 . insert "b" 2).should_equal (Map.empty.insert "b" 2 . insert "a" 1)

        Test.specify "should allow checking for non emptiness" <|
            empty_map = Map.empty
            non_empty = Map.empty . insert "foo" 1234
            empty_map.not_empty . should_be_false
            non_empty.not_empty . should_be_true

        Test.specify "should allow checking its size" <|
            empty_map = Map.empty
            non_empty = Map.singleton "a" "b" . insert "x" "y"
            empty_map.size . should_equal 0
            non_empty.size . should_equal 2

        Test.specify "should support arbitrary atoms as keys" <|
            map = Map.singleton (Pair.new "one" "two") 42
            (map.get (Pair.new "one" "two")).should_equal 42
            (map.get (Pair.new "A" "B")).should_equal Nothing
            (map.get (Pair.new "two" "two")).should_equal Nothing

        Test.specify "should use proper hash code for keys" <|
            single_key_map key = Map.singleton key 42
            grand_parent_1 = GrandParent.Value (Parent.Value (Child.Value 2))
            grand_parent_2 = GrandParent.Value (Parent.Value (Child.Value 2.0))

            (single_key_map 2 . at 2.0) . should_equal 42
            (single_key_map -2 . at -2.0) . should_equal 42
            (single_key_map 'ś' . at 's\u0301') . should_equal 42
            (single_key_map 's\u0301' . at 'ś') . should_equal 42
            (single_key_map 'éabc' . at 'e\u0301abc') . should_equal 42
            (single_key_map 'e\u0301abc' . at 'éabc') . should_equal 42
            (single_key_map grand_parent_1 . at grand_parent_2) . should_equal 42
            (single_key_map (Json.parse '{"a": 1}') . at (Json.parse '{"a": 1}')) . should_equal 42
            (single_key_map (Child.Value 1) . at (Child.Value 1.0)) . should_equal 42

        Test.specify "should support vectors as keys" <|
            map = Map.singleton [1, "a", 2] "Value"
            map.size.should_equal 1
            map.get [1, "a", 2] . should_equal "Value"

        Test.specify "should support dates as keys" <|
            map = Map.empty.insert (Date.new 1993) 1 . insert (Date.new 1993 2 5) 2 . insert (Date_Time.new 1993 2 5 13 45) 3
            map.size.should_equal 3
            map.get (Date.new 1993 6 7) . should_equal Nothing
            map.get (Date.new 1993) . should_equal 1
            map.get (Date_Time.new 1993) . should_equal Nothing
            map.get (Date.new 1993 2 5) . should_equal 2
            map.get (Date_Time.new 1993 2 5) . should_equal Nothing
            map.get (Date_Time.new 1993 2 5 13 45) . should_equal 3

        Test.specify "should support another hash map as key" <|
            key_map = Map.singleton (Pair.new "one" "two") 42
            map = Map.singleton key_map 23
            map.size.should_equal 1
            (map.get "A").should_equal Nothing
            (map.get key_map).should_equal 23
            (map.get map).should_equal Nothing

        Test.specify "should handle keys with standard equality semantics" <|
            map = Map.singleton 2 "Hello"
            (map.get 2).should_equal "Hello"
            (map.get 2.0).should_equal "Hello"
            (Map.singleton 2 "Hello").should_equal (Map.singleton 2.0 "Hello")

        Test.specify "should handle Nothing as keys" <|
            Map.singleton Nothing 3 . get Nothing . should_equal 3
            Map.singleton Nothing 1 . insert Nothing 2 . get Nothing . should_equal 2

        Test.specify "should handle Nothing as values" <|
            Map.singleton 1 Nothing . at 1 . should_equal Nothing
            Map.singleton Nothing Nothing . at Nothing . should_equal Nothing

        Test.specify "should support rewriting values with same keys" <|
            map = Map.empty.insert "a" 1 . insert "a" 42
            map.size.should_equal 1
            map.get "a" . should_equal 42

        Test.specify "should allow storing atoms as values" <|
            json = Json.parse '{"a": 1}'
            pair = Pair.new "first" "second"
            map = Map.empty.insert 0 json . insert 1 pair
            map.get 0 . should_equal json
            map.get 1 . should_equal pair

        Test.specify "should not drop warnings from keys" <|
            key = Warning.attach "my_warn" "my_key"
            map = Map.singleton key 42
            (Warning.get_all (map.keys.at 0)).length . should_equal 1

        Test.specify "should not drop warnings from values" <|
            val = Warning.attach "my_warn" "my_val"
            map = Map.singleton 42 val
            (Warning.get_all (map.values.at 0)).length . should_equal 1

        Test.specify "should convert the whole map to a vector" <|
            m = Map.empty . insert 0 0 . insert 3 -5 . insert 1 2
            m.to_vector.should_equal [[0, 0], [3, -5], [1, 2]]

        Test.specify "should allow building the map from a vector" <|
            expected = Map.empty . insert 0 0 . insert 3 -5 . insert 1 2
            vec = [[0, 0], [3, -5], [1, 2]]
            Map.from_vector vec . should_equal expected

        Test.specify "should define a well-defined text conversion" <|
            m = Map.empty . insert 0 0 . insert 3 -5 . insert 1 2
            m.to_text . should_equal "{0=0, 3=-5, 1=2}"

        Test.specify "should define structural equality" <|
            map_1 = Map.empty . insert "1" 2 . insert "2" "1"
            map_2 = Map.empty . insert "1" 2 . insert "2" "1"
            map_3 = Map.empty
            map_1==map_2 . should_be_true
            map_1==map_3 . should_be_false
            map_2==map_3 . should_be_false

        Test.specify "should allow inserting and looking up values" <|
            m = Map.empty . insert "foo" 134 . insert "bar" 654 . insert "baz" "spam"
            m.at "foo" . should_equal 134
            m.at "bar" . should_equal 654
            m.at "baz" . should_equal "spam"
            (m.at "nope").should_fail_with No_Such_Key.Error

        Test.specify "should support get" <|
            m = Map.empty . insert 2 3
            m.get 2 0 . should_equal 3
            m.get 1 10 . should_equal 10
            m.get 2 (Panic.throw "missing") . should_equal 3

        Test.specify "should allow getting a vector of the keys" <|
            m = Map.empty . insert 1 2 . insert 2 4
            m.keys . should_equal [1, 2]

        Test.specify "should allow getting a vector of the values" <|
            m = Map.empty . insert 1 2 . insert 2 4
            m.values . should_equal [2, 4]

        Test.specify "should allow transforming the map" <|
            m = Map.empty . insert 1 2 . insert 2 4
            expected = Map.empty . insert "1" 4 . insert "2" 8
            m.transform (k -> v -> [k.to_text, v*2]) . should_equal expected

        Test.specify "should allow mapping over values" <|
            m = Map.empty . insert 1 2 . insert 2 4
            expected = Map.empty . insert 1 4 . insert 2 8
            m.map (v -> v*2) . should_equal expected

        Test.specify "should allow mapping over keys" <|
            m = Map.empty . insert 1 2 . insert 2 4
            expected = Map.empty . insert 2 2 . insert 4 4
            m.map_keys (k -> k*2) . should_equal expected

        Test.specify "should allow mapping with keys" <|
            m = Map.empty . insert 1 2 . insert 2 4
            expected = Map.empty . insert 1 3 . insert 2 6
            m.map_with_key (k -> v -> k + v) . should_equal expected

        Test.specify "should allow iterating over each value" <|
            m = Map.empty . insert 1 2 . insert 2 4
            vec = Vector.new_builder
            expected_vec = [2, 4]
            m.each (v -> vec.append v)
            vec.to_vector . should_equal expected_vec

        Test.specify "should allow iterating over each key-value pair" <|
            m = Map.empty . insert 1 2 . insert 2 4
            vec = Vector.new_builder
            expected_vec = [3, 6]
            m.each_with_key (k -> v -> vec.append (k+v))
            vec.to_vector . should_equal expected_vec

        Test.specify "should allow folding over the values" <|
            m = Map.empty . insert 1 2 . insert 2 4
            m.fold 0 (+) . should_equal 6

        Test.specify "should allow folding over the key-value pairs" <|
            m = Map.empty . insert 1 2 . insert 2 4
            m.fold_with_key 0 (l -> k -> v -> l + k + v) . should_equal 9

        Test.specify "should be able to add a Nothing key to the map of Text" <|
            m = Map.empty . insert "A" 2 . insert Nothing 1 . insert "B" 3
            m.at "A" . should_equal 2
            m.at "B" . should_equal 3
            m.at Nothing . should_equal 1

        Test.specify "should be able to add a Nothing key to the map of Integer" <|
            m = Map.empty . insert 100 2 . insert Nothing 1 . insert 200 3
            m.at 100 . should_equal 2
            m.at 200 . should_equal 3
            m.at Nothing . should_equal 1

    Test.group "Polyglot keys and values" <|
        Test.specify "should support polyglot keys" <|
            map = Map.singleton (js_str "A") 42
            map.size.should_equal 1
            map.get "A" . should_equal 42
            map.get (js_str "A") . should_equal 42

        Test.specify "should support host objects as keys" <|
            # JavaPath has proper implementation of hashCode
            map = Map.singleton (JavaPath.of "/home/user/file.txt") 42
            map.get "X" . should_equal Nothing
            map.get "A" . should_equal Nothing
            map.get (JavaPath.of "/home/user/file.txt") . should_equal 42

        Test.specify "should support Python objects as keys" pending=pending_python_missing <|
            py_obj = py_wrapper 42
            map = Map.singleton py_obj "Value"
            map.get py_obj . should_equal "Value"

        Test.specify "should support Python objects as values" pending=pending_python_missing <|
            map = Map.singleton "A" (py_wrapper 42)
            map.get "A" . data . should_equal 42

    Test.group "Polyglot hash maps" <|
        Test.specify "should pass maps as immutable maps to other langs" <|
            map = Map.singleton "A" 1
            # Python's KeyError should be raised
            Test.expect_panic_with (py_update_dict map "A" 2) Any
            map.get "A" . should_equal 1

        Test.specify "should treat JavaScript maps as Enso maps" <|
            js_dict = js_dict_from_vec ["A", 1, "B", 2]
            map = js_dict.insert "C" 3
            js_dict.to_vector.should_equal [["A", 1], ["B", 2]]
            map.to_vector.should_equal [["A", 1], ["B", 2], ["C", 3]]

        Test.specify "should treat Java Map as Enso map" <|
            sort_by_keys vec = vec.sort by=x-> y-> x.first.compare_to y.first
            jmap = JavaMap.of "A" 1 "B" 2
            (sort_by_keys jmap.to_vector) . should_equal [["A", 1], ["B", 2]]
            (sort_by_keys (jmap.insert "C" 3 . to_vector)) . should_equal [["A", 1], ["B", 2], ["C", 3]]

        Test.specify "should treat Python dicts as Enso maps" pending=pending_python_missing <|
            py_dict = py_dict_from_vec ["A", 1, "B", 2]
            map = py_dict.insert "C" 3
            py_dict.not_empty . should_be_true
            py_dict.to_vector.should_equal [["A", 1], ["B", 2]]
            map.to_vector.should_equal [["A", 1], ["B", 2], ["C", 3]]
            py_empty_dict.is_empty.should_be_true
            py_empty_dict.insert "A" 1 . insert "A" 2 . get "A" . should_equal 2

        Test.specify "should pass maps with null keys to Python and back" pending=pending_python_missing <|
            # Python supports None as keys, Enso support Nothing as keys
            py_dict = py_dict_from_map (Map.singleton Nothing 42)
            py_dict.get Nothing . should_equal 42
            py_dict.insert "A" 23 . get Nothing . should_equal 42
            py_dict.insert Nothing 23 . get Nothing . should_equal 23

        Test.specify "should treat Enso maps as Python dicts when passed to Python" pending=pending_python_missing <|
            map1 = Map.empty.insert "A" 1 . insert "B" 2
            py_vec_from_map map1 . should_equal [["A", 1], ["B", 2]]
            map2 = Map.empty.insert "A" 1 . insert Nothing 2
            py_vec_from_map map2 . should_equal [["A", 1], [Nothing, 2]]

=======
spec = Test.group "Maps" <|
    m = Map.empty . insert 1 2 . insert 2 4
    expected = Map.empty . insert "1" 4 . insert "2" 8
    m.transform (k -> v -> [k.to_text, v*2]) . should_equal expected
    Test.specify "should allow checking for emptiness" <|
        empty_map = Map.empty
        non_empty = Map.empty . insert "foo" 1234
        empty_map.is_empty . should_be_true
        non_empty.is_empty . should_be_false
    Test.specify "should allow checking for non emptiness" <|
        empty_map = Map.empty
        non_empty = Map.empty . insert "foo" 1234
        empty_map.not_empty . should_be_false
        non_empty.not_empty . should_be_true
    Test.specify "should allow checking its size" <|
        empty_map = Map.empty
        non_empty = Map.singleton "a" "b" . insert "x" "y"
        empty_map.size . should_equal 0
        non_empty.size . should_equal 2
    Test.specify "should convert the whole map to a vector" <|
        m = Map.empty . insert 0 0 . insert 3 -5 . insert 1 2
        m.to_vector.should_equal [[0, 0], [1, 2], [3, -5]]
    Test.specify "should allow building the map from a vector" <|
        expected = Map.empty . insert 0 0 . insert 3 -5 . insert 1 2
        vec = [[0, 0], [3, -5], [1, 2]]
        Map.from_vector vec . should_equal expected
    Test.specify "should define a well-defined text conversion" <|
        m = Map.empty . insert 0 0 . insert 3 -5 . insert 1 2
        m.to_text . should_equal "[[0, 0], [1, 2], [3, -5]]"
    Test.specify "should define structural equality" <|
        map_1 = Map.empty . insert "1" 2 . insert "2" "1"
        map_2 = Map.empty . insert "1" 2 . insert "2" "1"
        map_3 = Map.empty
        map_1==map_2 . should_be_true
        map_1==map_3 . should_be_false
        map_2==map_3 . should_be_false
    Test.specify "should allow inserting and looking up values" <|
        m = Map.empty . insert "foo" 134 . insert "bar" 654 . insert "baz" "spam"
        m.at "foo" . should_equal 134
        m.at "bar" . should_equal 654
        m.at "baz" . should_equal "spam"
        (m.at "nope").should_fail_with No_Such_Key.Error
    Test.specify "should support get" <|
        m = Map.empty . insert 2 3
        m.get 2 0 . should_equal 3
        m.get 1 10 . should_equal 10
        m.get 2 (Panic.throw "missing") . should_equal 3
    Test.specify "should support contains_key" <|
        m = Map.empty . insert 2 3
        m.contains_key 2 . should_be_true
        m.contains_key 1 . should_be_false
    Test.specify "should allow transforming the map" <|
        m = Map.empty . insert 1 2 . insert 2 4
        expected = Map.empty . insert "1" 4 . insert "2" 8
        m.transform (k -> v -> [k.to_text, v*2]) . should_equal expected
    Test.specify "should allow mapping over values" <|
        m = Map.empty . insert 1 2 . insert 2 4
        expected = Map.empty . insert 1 4 . insert 2 8
        m.map (v -> v*2) . should_equal expected
    Test.specify "should allow mapping over keys" <|
        m = Map.empty . insert 1 2 . insert 2 4
        expected = Map.empty . insert 2 2 . insert 4 4
        m.map_keys (k -> k*2) . should_equal expected
    Test.specify "should allow mapping with keys" <|
        m = Map.empty . insert 1 2 . insert 2 4
        expected = Map.empty . insert 1 3 . insert 2 6
        m.map_with_key (k -> v -> k + v) . should_equal expected
    Test.specify "should allow iterating over each value" <|
        m = Map.empty . insert 1 2 . insert 2 4
        vec = Vector.new_builder
        expected_vec = [2, 4]
        m.each (v -> vec.append v)
        vec.to_vector . should_equal expected_vec
    Test.specify "should allow iterating over each key-value pair" <|
        m = Map.empty . insert 1 2 . insert 2 4
        vec = Vector.new_builder
        expected_vec = [3, 6]
        m.each_with_key (k -> v -> vec.append (k+v))
        vec.to_vector . should_equal expected_vec
    Test.specify "should allow folding over the values" <|
        m = Map.empty . insert 1 2 . insert 2 4
        m.fold 0 (+) . should_equal 6
    Test.specify "should allow folding over the key-value pairs" <|
        m = Map.empty . insert 1 2 . insert 2 4
        m.fold_with_key 0 (l -> k -> v -> l + k + v) . should_equal 9
    Test.specify "should allow getting a vector of the keys" <|
        m = Map.empty . insert 1 2 . insert 2 4
        m.keys . should_equal [1, 2]
    Test.specify "should allow getting a vector of the values" <|
        m = Map.empty . insert 1 2 . insert 2 4
        m.values . should_equal [2, 4]
    Test.specify "should be able to get the first key value pair" <|
        m = Map.empty . insert 1 2 . insert 2 4
        pair = m.first
        pair.first . should_equal 1
        pair.second . should_equal 2
    Test.specify "should be able to get the first key value pair of an empty map" <|
        m = Map.empty
        m.first . should_equal Nothing
    Test.specify "should be able to get the last key value pair" <|
        m = Map.empty . insert 1 2 . insert 2 4
        pair = m.last
        pair.first . should_equal 2
        pair.second . should_equal 4
    Test.specify "should be able to get the last key value pair of an empty map" <|
        m = Map.empty
        m.last . should_equal Nothing
    Test.specify "should be able to add a Nothing key to the map" <|
        m = Map.empty . insert Nothing 1
        m.last . should_equal (Pair.new Nothing 1)
    Test.specify "should be able to add a Nothing key to the map of Text" <|
        m = Map.empty . insert "A" 2 . insert Nothing 1 . insert "B" 3
        m.at "A" . should_equal 2
        m.at "B" . should_equal 3
        m.at Nothing . should_equal 1
    Test.specify "should be able to add a Nothing key to the map of Integer" <|
        m = Map.empty . insert 100 2 . insert Nothing 1 . insert 200 3
        m.at 100 . should_equal 2
        m.at 200 . should_equal 3
        m.at Nothing . should_equal 1
>>>>>>> 6b8d8e92

main = Test_Suite.run_main spec<|MERGE_RESOLUTION|>--- conflicted
+++ resolved
@@ -6,7 +6,6 @@
 from Standard.Test import Test, Test_Suite
 import Standard.Test.Extensions
 
-<<<<<<< HEAD
 polyglot java import java.nio.file.Path as JavaPath
 polyglot java import java.util.Map as JavaMap
 
@@ -216,7 +215,11 @@
             m = Map.empty . insert 1 2 . insert 2 4
             m.values . should_equal [2, 4]
 
-        Test.specify "should allow transforming the map" <|
+        Test.specify "should support contains_key" <|
+        m = Map.empty . insert 2 3
+        m.contains_key 2 . should_be_true
+        m.contains_key 1 . should_be_false
+    Test.specify "should allow transforming the map" <|
             m = Map.empty . insert 1 2 . insert 2 4
             expected = Map.empty . insert "1" 4 . insert "2" 8
             m.transform (k -> v -> [k.to_text, v*2]) . should_equal expected
@@ -334,127 +337,5 @@
             map2 = Map.empty.insert "A" 1 . insert Nothing 2
             py_vec_from_map map2 . should_equal [["A", 1], [Nothing, 2]]
 
-=======
-spec = Test.group "Maps" <|
-    m = Map.empty . insert 1 2 . insert 2 4
-    expected = Map.empty . insert "1" 4 . insert "2" 8
-    m.transform (k -> v -> [k.to_text, v*2]) . should_equal expected
-    Test.specify "should allow checking for emptiness" <|
-        empty_map = Map.empty
-        non_empty = Map.empty . insert "foo" 1234
-        empty_map.is_empty . should_be_true
-        non_empty.is_empty . should_be_false
-    Test.specify "should allow checking for non emptiness" <|
-        empty_map = Map.empty
-        non_empty = Map.empty . insert "foo" 1234
-        empty_map.not_empty . should_be_false
-        non_empty.not_empty . should_be_true
-    Test.specify "should allow checking its size" <|
-        empty_map = Map.empty
-        non_empty = Map.singleton "a" "b" . insert "x" "y"
-        empty_map.size . should_equal 0
-        non_empty.size . should_equal 2
-    Test.specify "should convert the whole map to a vector" <|
-        m = Map.empty . insert 0 0 . insert 3 -5 . insert 1 2
-        m.to_vector.should_equal [[0, 0], [1, 2], [3, -5]]
-    Test.specify "should allow building the map from a vector" <|
-        expected = Map.empty . insert 0 0 . insert 3 -5 . insert 1 2
-        vec = [[0, 0], [3, -5], [1, 2]]
-        Map.from_vector vec . should_equal expected
-    Test.specify "should define a well-defined text conversion" <|
-        m = Map.empty . insert 0 0 . insert 3 -5 . insert 1 2
-        m.to_text . should_equal "[[0, 0], [1, 2], [3, -5]]"
-    Test.specify "should define structural equality" <|
-        map_1 = Map.empty . insert "1" 2 . insert "2" "1"
-        map_2 = Map.empty . insert "1" 2 . insert "2" "1"
-        map_3 = Map.empty
-        map_1==map_2 . should_be_true
-        map_1==map_3 . should_be_false
-        map_2==map_3 . should_be_false
-    Test.specify "should allow inserting and looking up values" <|
-        m = Map.empty . insert "foo" 134 . insert "bar" 654 . insert "baz" "spam"
-        m.at "foo" . should_equal 134
-        m.at "bar" . should_equal 654
-        m.at "baz" . should_equal "spam"
-        (m.at "nope").should_fail_with No_Such_Key.Error
-    Test.specify "should support get" <|
-        m = Map.empty . insert 2 3
-        m.get 2 0 . should_equal 3
-        m.get 1 10 . should_equal 10
-        m.get 2 (Panic.throw "missing") . should_equal 3
-    Test.specify "should support contains_key" <|
-        m = Map.empty . insert 2 3
-        m.contains_key 2 . should_be_true
-        m.contains_key 1 . should_be_false
-    Test.specify "should allow transforming the map" <|
-        m = Map.empty . insert 1 2 . insert 2 4
-        expected = Map.empty . insert "1" 4 . insert "2" 8
-        m.transform (k -> v -> [k.to_text, v*2]) . should_equal expected
-    Test.specify "should allow mapping over values" <|
-        m = Map.empty . insert 1 2 . insert 2 4
-        expected = Map.empty . insert 1 4 . insert 2 8
-        m.map (v -> v*2) . should_equal expected
-    Test.specify "should allow mapping over keys" <|
-        m = Map.empty . insert 1 2 . insert 2 4
-        expected = Map.empty . insert 2 2 . insert 4 4
-        m.map_keys (k -> k*2) . should_equal expected
-    Test.specify "should allow mapping with keys" <|
-        m = Map.empty . insert 1 2 . insert 2 4
-        expected = Map.empty . insert 1 3 . insert 2 6
-        m.map_with_key (k -> v -> k + v) . should_equal expected
-    Test.specify "should allow iterating over each value" <|
-        m = Map.empty . insert 1 2 . insert 2 4
-        vec = Vector.new_builder
-        expected_vec = [2, 4]
-        m.each (v -> vec.append v)
-        vec.to_vector . should_equal expected_vec
-    Test.specify "should allow iterating over each key-value pair" <|
-        m = Map.empty . insert 1 2 . insert 2 4
-        vec = Vector.new_builder
-        expected_vec = [3, 6]
-        m.each_with_key (k -> v -> vec.append (k+v))
-        vec.to_vector . should_equal expected_vec
-    Test.specify "should allow folding over the values" <|
-        m = Map.empty . insert 1 2 . insert 2 4
-        m.fold 0 (+) . should_equal 6
-    Test.specify "should allow folding over the key-value pairs" <|
-        m = Map.empty . insert 1 2 . insert 2 4
-        m.fold_with_key 0 (l -> k -> v -> l + k + v) . should_equal 9
-    Test.specify "should allow getting a vector of the keys" <|
-        m = Map.empty . insert 1 2 . insert 2 4
-        m.keys . should_equal [1, 2]
-    Test.specify "should allow getting a vector of the values" <|
-        m = Map.empty . insert 1 2 . insert 2 4
-        m.values . should_equal [2, 4]
-    Test.specify "should be able to get the first key value pair" <|
-        m = Map.empty . insert 1 2 . insert 2 4
-        pair = m.first
-        pair.first . should_equal 1
-        pair.second . should_equal 2
-    Test.specify "should be able to get the first key value pair of an empty map" <|
-        m = Map.empty
-        m.first . should_equal Nothing
-    Test.specify "should be able to get the last key value pair" <|
-        m = Map.empty . insert 1 2 . insert 2 4
-        pair = m.last
-        pair.first . should_equal 2
-        pair.second . should_equal 4
-    Test.specify "should be able to get the last key value pair of an empty map" <|
-        m = Map.empty
-        m.last . should_equal Nothing
-    Test.specify "should be able to add a Nothing key to the map" <|
-        m = Map.empty . insert Nothing 1
-        m.last . should_equal (Pair.new Nothing 1)
-    Test.specify "should be able to add a Nothing key to the map of Text" <|
-        m = Map.empty . insert "A" 2 . insert Nothing 1 . insert "B" 3
-        m.at "A" . should_equal 2
-        m.at "B" . should_equal 3
-        m.at Nothing . should_equal 1
-    Test.specify "should be able to add a Nothing key to the map of Integer" <|
-        m = Map.empty . insert 100 2 . insert Nothing 1 . insert 200 3
-        m.at 100 . should_equal 2
-        m.at 200 . should_equal 3
-        m.at Nothing . should_equal 1
->>>>>>> 6b8d8e92
 
 main = Test_Suite.run_main spec