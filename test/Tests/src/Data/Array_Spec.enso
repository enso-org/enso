--- conflicted
+++ resolved
@@ -6,15 +6,6 @@
 
 Array.method self = 0
 
-<<<<<<< HEAD
-spec = Test.group "Arrays" <|
-    Test.specify "should be able to be converted to a visualization rep" <|
-        arr = Vector.fill 1000 0 . to_array
-        text = arr.to_default_visualization_data
-        json = Json.parse text
-        as_vec = json.into (Vector.of Number)
-        as_vec.should_equal <| Vector.fill 100 0
-=======
 ## Returns an array with the same contents as the given vector, surely backed by
    the Enso Array primitive.
 make_enso_array vector =
@@ -29,7 +20,6 @@
     vector.each x->
         builder.add x
     builder.toArray
->>>>>>> 10e50c5d
 
 test_arrays array_from_vector =
     Test.specify "should allow accessing elements" <|
