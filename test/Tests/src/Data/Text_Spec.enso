from Standard.Base import all
import Standard.Base.Data.Text.Regex_2.No_Such_Group
import Standard.Base.Data.Text.Regex_2.Regex_Syntax_Error
import Standard.Base.Data.Text.Span.Span
import Standard.Base.Data.Text.Span.Utf_16_Span
import Standard.Base.Error.Common.Index_Out_Of_Bounds
import Standard.Base.Error.Common.Incomparable_Values
import Standard.Base.Error.Common.Type_Error
import Standard.Base.Error.Illegal_Argument.Illegal_Argument

import Standard.Base.Data.Text.Regex.Engine.Default as Default_Engine

from Standard.Base.Data.Text.Text_Sub_Range.Text_Sub_Range import all
from Standard.Base.Data.Index_Sub_Range.Index_Sub_Range import all

from Standard.Test import Test, Test_Suite
import Standard.Test.Extensions

type Auto
    Value a

type Manual
    Value b

    to_text self = "[[[MyREP " + self.b.to_text + "]]]"

## Specification of operations on the Text type.

   ? Guidelines on proper handling of edge cases in Text tests:

     The following edge cases should be considered:
     - Handling of empty arguments.
     - Using grapheme-cluster based indexing instead of code unit indexing where
       appropriate: this can be tested by adding tests with graphemes that
       consist of multiple code units, like 'e\u{301}' or emojis and ensuring
       that the offsets are correct.
     - Correct handling of Unicode normalization: some graphemes can be
       expressed using different combinations of code units. All alternative
       representations of the same grapheme should be treated as equivalent, i.e.
       equality checks or substring search should work consistently. Interesting
       examples are:
       - 'e\u{301}' and '\u00E9' (both meaning 'é'),
       - reordering of modifiers (although this may not work for all sets), for
         example: 'e\u{321}\u{360}' should be equivalent to 'e\u{360}\u{321}'.
       - in general 's' should not be treated as a substring of 's\u{301}' since
         the latter is a two-codepoint encoding of a single grapheme 'ś' that is
         different from 's'.
     - Be aware that changing case can change the length of a string (in
       extended grapheme clusters), a common example being `ß` becoming `SS` or
       `ﬃ` becoming `FFI`. Case insensitive comparisons must take this into
       consideration. Note that due to this, if matching strings case
       insensitively, the length of the match can differ from the length of the
       term being matched.
     - Casing is locale-dependent. The pair of `i - I` is handled differently in
       Turkish and Azerbaijani - instead there are two separate pairs: 'İ - i'
       and 'I - ı'.
     - Handling of out of range indices should be checked. In particular, often
       the index `text.length` should still be valid to point just right at the
       end of the text. Moreover, negative indices are usually allowed to index
       from the back.
     - Note that currently the regex-based operations may not handle the edge
       cases described above too well.
spec =
<<<<<<< HEAD
=======
    check_span match span =
        match . should_not_equal Nothing
        match.group 0 . should_equal span
    check_span_all match spans = match . map (m-> (m.group 0)) . should_equal spans

>>>>>>> 888307f0
    accent_1 = '\u00E9'
    accent_2 = '\u0065\u{301}'

    Test.group "Text" <|
        kshi = '\u0915\u094D\u0937\u093F'
        facepalm = '\u{1F926}\u{1F3FC}\u200D\u2642\uFE0F'
        utf_8_whitespace = 'foo\n bar     baz \u202F quux'
        utf_8_whitespace_split = ["foo", "bar", "baz", "quux"]
        sentences = '''
            I have a very long block of text, here. It goes on and on, containing
            things like decimal points (1.0314e3) and other language scripts as well
            건반(Korean).
        sentence_words = ['I', 'have', 'a', 'very', 'long', 'block', 'of', 'text', ',', 'here', '.', 'It', 'goes', 'on', 'and', 'on', ',', 'containing', 'things', 'like', 'decimal', 'points', '(', '1.0314e3', ')', 'and', 'other', 'language', 'scripts', 'as', 'well', '건반', '(', 'Korean', ')', '.']

        Test.specify "should allow naive length computation over grapheme clusters" <|
            kshi.length . should_equal 1
            facepalm.length . should_equal 1

        Test.specify "should compare strings using utf normalization" <|
            "abc"=="def" . should_be_false
            'a'=='b' . should_be_false
            'a'=='a' . should_be_true
            'a'=='' . should_be_false
            ''=='' . should_be_true

            accent_1 . should_equal accent_2

            complex_letter_1 = 'e\u{301}\u{321}\u{338}\u{360}'
            complex_letter_2 = 'e\u{338}\u{321}\u{360}\u{301}'
            complex_letter_3 = 'e\u{360}\u{321}\u{301}\u{338}'
            common_prefix = 'a\u{360}\u{321}\u{301}\u{338}bcąęóf'

            complex_letter_1 . should_equal complex_letter_2
            complex_letter_1 . should_equal complex_letter_3
            complex_letter_3 . should_equal complex_letter_2
            Ordering.compare (common_prefix+complex_letter_1+complex_letter_2+complex_letter_3) (common_prefix+complex_letter_3+complex_letter_1+complex_letter_2) . should_equal Ordering.Equal

            'e\u{301}'=='e\u{302}' . should_be_false

            'a\u0321\u0302'=='a\u0302\u0321' . should_be_true
            'a\u0321\u0302'=='A\u0302\u0321' . should_be_false

            Ordering.compare accent_1+"a" accent_2+"a" . should_equal Ordering.Equal
            Ordering.compare accent_1+"A" accent_2+"a" . should_equal Ordering.Less
            accent_1+"A" . compare_to_ignore_case accent_2+"a" . should_equal Ordering.Equal
            Ordering.compare accent_1+"a"  accent_2+"b" . should_equal Ordering.Less
            accent_1+"a" . compare_to_ignore_case accent_2+"B" . should_equal Ordering.Less
            Ordering.compare accent_2+"a"  accent_1+"b" . should_equal Ordering.Less
            Ordering.compare accent_1+"a"  accent_2+"B" . should_equal Ordering.Greater
            accent_1+"a" . compare_to_ignore_case accent_2+"B" . should_equal Ordering.Less
            Ordering.compare accent_1+"b"  accent_2+"a" . should_equal Ordering.Greater
            Ordering.compare accent_2+"b"  accent_1+"a" . should_equal Ordering.Greater

            # Handling of Nothing
            (accent_1 == Nothing) . should_be_false
            (accent_1 != Nothing) . should_be_true
            Ordering.compare accent_1 Nothing . should_fail_with Incomparable_Values
            (accent_1 > Nothing) . should_fail_with Incomparable_Values
            accent_1 . compare_to_ignore_case Nothing . should_fail_with Type_Error

            earlier_suffix = "aooooz"
            later_suffix = "bo"
            Ordering.compare common_prefix+complex_letter_1+earlier_suffix  common_prefix+complex_letter_2+later_suffix . should_equal Ordering.Less
            Ordering.compare common_prefix+complex_letter_2+earlier_suffix  common_prefix+complex_letter_1+later_suffix . should_equal Ordering.Less
            Ordering.compare common_prefix+complex_letter_2+earlier_suffix  common_prefix+complex_letter_3+later_suffix . should_equal Ordering.Less
            Ordering.compare common_prefix+complex_letter_3+earlier_suffix  common_prefix+complex_letter_1+later_suffix . should_equal Ordering.Less
            Ordering.compare common_prefix+complex_letter_3+later_suffix  common_prefix+complex_letter_1+earlier_suffix . should_equal Ordering.Greater
            Ordering.compare common_prefix+complex_letter_1+later_suffix  common_prefix+complex_letter_2+earlier_suffix . should_equal Ordering.Greater

        Test.specify "should correctly handle case-insensitive equality" <|
            "aBc" . equals_ignore_case "Abc" . should_be_true
            "abc" . equals_ignore_case "abd" . should_be_false
            "" . equals_ignore_case "" . should_be_true
            "aaaa" . equals_ignore_case "" . should_be_false

            'e\u0301' . equals_ignore_case 'é' . should_be_true
            'E\u0301' . equals_ignore_case 'É' . should_be_true
            'e\u0301' . equals_ignore_case 'É' . should_be_true
            'E\u0301' . equals_ignore_case 'é' . should_be_true
            'a\u0321\u0302' . equals_ignore_case 'A\u0302\u0321' . should_be_true
            'e\u0301' . equals_ignore_case 'e\u0303' . should_be_false

            "I" . equals_ignore_case "i" . should_be_true
            "İ" . equals_ignore_case "i" (locale = Locale.new "tr") . should_be_true
            "I" . equals_ignore_case "ı" (locale = Locale.new "az") . should_be_true
            "I" . equals_ignore_case "i" (locale = Locale.new "tr") . should_be_false

            "Kongressstraße"=="Kongressstrasse" . should_be_false
            "Kongressstraße" . equals_ignore_case "Kongressstrasse" . should_be_true

        Test.specify "should split the text into grapheme clusters" <|
            str = kshi + facepalm + accent_1 + accent_2
            str.characters . should_equal [kshi, facepalm, accent_1, accent_2]

        Test.specify "should allow access by index to a grapheme cluster" <|
            str = kshi + facepalm + accent_1 + accent_2
            str.at 0 . should_equal kshi
            str.at 1 . should_equal facepalm
            str.at 2 . should_equal accent_1
            str.at 3 . should_equal accent_2
            str.get 0 . should_equal kshi
            str.get 1 . should_equal facepalm
            str.get 2 . should_equal accent_1
            str.get 3 . should_equal accent_2
            str.first . should_equal kshi
            str.second . should_equal facepalm
            str.last . should_equal accent_2

        Test.specify "should allow access by negative index to a grapheme cluster" <|
            str = kshi + facepalm + accent_1 + accent_2
            str.at -4 . should_equal kshi
            str.at -3 . should_equal facepalm
            str.at -2 . should_equal accent_1
            str.at -1 . should_equal accent_2
            str.get -4 . should_equal kshi
            str.get -3 . should_equal facepalm
            str.get -2 . should_equal accent_1
            str.get -1 . should_equal accent_2

        Test.specify "should return a dataflow error when accessing characters out of bounds" <|
            str = kshi + facepalm + accent_1 + accent_2
            str.at -5 . should_fail_with Index_Out_Of_Bounds
            str.at -5 . catch . should_equal (Index_Out_Of_Bounds.Error -5 4)
            str.at 4 . should_fail_with Index_Out_Of_Bounds
            str.at 4 . catch . should_equal (Index_Out_Of_Bounds.Error 4 4)
            str.get -5 . should_equal Nothing
            str.get 4 . should_equal Nothing
            str.get -5 "?" . should_equal "?"
            "".first.should_fail_with Index_Out_Of_Bounds
            "".second.should_fail_with Index_Out_Of_Bounds
            "".last.should_fail_with Index_Out_Of_Bounds

        Test.specify "should be able to split the text into words" <|
            "I have not one, but two cats.".words . should_equal ['I', 'have', 'not', 'one', ',', 'but', 'two', 'cats', '.']
            "แมวมีสี่ขา".words . should_equal ['แมว', 'มี', 'สี่', 'ขา']
            sentences.words . should_equal sentence_words
            "I ❤️ Unicode! 🙂🙂".words . should_equal ['I', '❤️', 'Unicode', '!', '🙂', '🙂']
            '"แมวมีสี่ขา" means that a cat has four legs.'.words . should_equal ['"', 'แมว', 'มี', 'สี่', 'ขา', '"', 'means', 'that', 'a', 'cat', 'has', 'four', 'legs', '.']

        Test.specify "should be able to split the text into lines" <|
            utf_8_vertical = 'foo\n   bar \r\n baz \r quux'
            utf_8_vertical_split = ["foo", "   bar ", " baz ", " quux"]
            utf_8_vertical.lines . should_equal utf_8_vertical_split

            'a\nb\nc'.lines . should_equal ['a', 'b', 'c']
            '\na\n\nb\n\n\n'.lines . should_equal ['', 'a', '', 'b', '', '']
            '\na\nb\n'.lines keep_endings=True . should_equal ['\n', 'a\n', 'b\n']

            '\n\n\n'.lines . should_equal ['', '', '']
            '\r\r\r'.lines . should_equal ['', '', '']
            '\r\n\r\n\r\n'.lines . should_equal ['', '', '']
            '\n\n\n'.lines keep_endings=True . should_equal ['\n', '\n', '\n']
            'a\r\nb\n\rc'.lines keep_endings=True . should_equal ['a\r\n', 'b\n', '\r', 'c']
            'a\r\nb\n\rc'.lines . should_equal ['a', 'b', '', 'c']
            'abc'.lines . should_equal ['abc']
            'abc\n'.lines . should_equal ['abc']
            'abc\n'.lines keep_endings=True . should_equal ['abc\n']
            '\na'.lines . should_equal ['', 'a']

            multiline = """
               Hello
               world
            multiline.lines . should_equal ['Hello', 'world']
            '🚀🚧\n\u{301}a\u{301}\r건반'.lines . should_equal ['🚀🚧', '\u{301}a\u{301}', '건반']

        Test.specify "should be able to split the text on arbitrary text sequence" <|
            "foo, bar, baz" . split ", " . should_equal ["foo", "bar", "baz"]
            text = "Namespace::package::package::Type"
            text.split "::" . should_equal ["Namespace", "package", "package", "Type"]
            "..a.b.c.d" . split "." . should_equal ["", "", "a", "b", "c", "d"]
            "abc".split "." . should_equal ["abc"]
            "aaa".split "a" . should_equal ["", "", "", ""]
            ".a.".split "." . should_equal ["", "a", ""]
            "".split "." . should_equal [""]
            "abc[a-z]def".split "[a-z]" . should_equal ["abc", "def"]
            'aśbs\u{301}c'.split 'ś' . should_equal ['a', 'b', 'c']
            'abc'.split '' . should_fail_with Illegal_Argument

        Test.specify "should be able to split the text on arbitrary text sequence, case-insensitively" <|
            matcher = Text_Matcher.Case_Insensitive
            "AbCdABCDabDCba" . split "ab" matcher . should_equal ["", "Cd", "CD", "DCba"]
            "abc".split "d" matcher . should_equal ["abc"]
            "AAA".split "a" matcher . should_equal ["", "", "", ""]
            "baB".split "b" matcher . should_equal ["", "a", ""]
            "".split "a" matcher . should_equal [""]
            'aŚbS\u{301}c'.split 'ś' matcher . should_equal ['a', 'b', 'c']
            'abc'.split '' matcher . should_fail_with Illegal_Argument

        Test.specify "should be able to split the text on Regex patterns" <|
            "cababdabe" . split "ab" (Regex_Matcher.Value case_sensitivity=Case_Sensitivity.Sensitive) . should_equal ["c", "", "d", "e"]
            "cababdabe" . split "(ab)+" (Regex_Matcher.Value case_sensitivity=Case_Sensitivity.Sensitive) . should_equal ["c", "d", "e"]
            "abc" . split "[a-z]" (Regex_Matcher.Value case_sensitivity=Case_Sensitivity.Sensitive) . should_equal ["", "", "", ""]
            "abc--def==>ghi".split "[-=>]+" (Regex_Matcher.Value case_sensitivity=Case_Sensitivity.Sensitive) == ["abc", "def", "ghi"]
            "abc".split "." (Regex_Matcher.Value case_sensitivity=Case_Sensitivity.Sensitive) . should_equal ["", "", "", ""]
            "abc".split "d" (Regex_Matcher.Value case_sensitivity=Case_Sensitivity.Sensitive) . should_equal ["abc"]
            ".a.".split "\." (Regex_Matcher.Value case_sensitivity=Case_Sensitivity.Sensitive) . should_equal ["", "a", ""]
            "".split "a" (Regex_Matcher.Value case_sensitivity=Case_Sensitivity.Sensitive) . should_equal [""]
            'aśbs\u{301}c'.split 'ś' (Regex_Matcher.Value case_sensitivity=Case_Sensitivity.Sensitive) . should_equal ['a', 'b', 'c']
            'abc'.split '' (Regex_Matcher.Value case_sensitivity=Case_Sensitivity.Sensitive) . should_fail_with Illegal_Argument

        Test.specify "should be able to split the text on UTF-8 whitespace" <|
            utf_8_whitespace.split "\s+" (Regex_Matcher.Value case_sensitivity=Case_Sensitivity.Sensitive) . should_equal utf_8_whitespace_split
            'abc  def\tghi'.split '\\s+' (Regex_Matcher.Value case_sensitivity=Case_Sensitivity.Sensitive) . should_equal ["abc", "def", "ghi"]

        Test.specify "should convert any type to text automatically and using provided methods" <|
            t = Auto.Value (Manual.Value 123) . to_text
            t.should_equal "(Auto.Value [[[MyREP 123]]])"

        Test.specify "should escape special characters when debug-printing text" <|
            text_1 = '''
                foo
                bar\r\tbaz
            text_1.pretty.should_equal "'foo\nbar\r\tbaz'"
            text_2 = '\n\0\t\a\b\f\r\v\e\'\\'
            text_2.pretty.should_equal "'\n\0\t\a\b\f\r\v\e\'\\'"

        Test.specify "should return text as is when converting to text" <|
            text_1 = '''
                foo
                bar\r\tbaz
            text_1.to_text.should_equal text_1
            text_2 = '\n\t\a\b\f\r\v\e\''
            text_2.to_text.should_equal text_2

        Test.specify "should allow taking or dropping every other character" <|
            "ABCDE".take (Every 1) . should_equal "ABCDE"
            "ABCDE".take (Every 2) . should_equal "ACE"
            "ABCD".take (Every 2) . should_equal "AC"
            "ABCD".take (Every 2 first=1) . should_equal "BD"
            "ABCDE".take (Every 2 first=1) . should_equal "BD"
            "ABCDE".take (Every 3) . should_equal "AD"
            "ABCDEFG".take (Every 3) . should_equal "ADG"
            "ABCDEFG".take (Every 3 first=1) . should_equal "BE"
            "ABCDEFG".take (Every 3 first=6) . should_equal "G"
            "ABCDEFG".take (Every 10) . should_equal "A"

            "ABCDE".drop (Every 1) . should_equal ""
            "ABCDE".drop (Every 2) . should_equal "BD"
            "ABCD".drop (Every 2) . should_equal "BD"
            "ABCD".drop (Every 2 first=1) . should_equal "AC"
            "ABCDE".drop (Every 2 first=1) . should_equal "ACE"
            "ABCDE".drop (Every 3) . should_equal "BCE"
            "ABCDEFG".drop (Every 3) . should_equal "BCEF"
            "ABCDEFG".drop (Every 3 first=1) . should_equal "ACDFG"
            "ABCDEFGH".drop (Every 3 first=1) . should_equal "ACDFG"
            "ABCDEFGHI".drop (Every 3 first=1) . should_equal "ACDFGI"

        Test.specify "should allow taking or dropping a random sample of a substring" <|
            "AAAAA".take (Sample 3) . should_equal "AAA"
            "AAAAA".drop (Sample 3) . should_equal "AA"

            ## These tests are very brittle and can be invalidated by a valid
               implementation modification, so they may need to be updated.
            "ABCDEFGH".take (Sample 0) . should_equal ""
            "ABCDEFGH".take (Sample 8 seed=42) . should_equal "FGCHABED"
            "ABCDEFGH".take (Sample 4 seed=42) . should_equal "FGCH"
            "ABCDEFGH".take (Sample 2 seed=42) . should_equal "FG"
            "ABCDEFGH".take (Sample 1 seed=42) . should_equal "F"
            "ABCDEFGH".take (Sample 100 seed=42) . should_equal "FGCHABED"

            samples_1 = 0.up_to 10000 . map seed->
                "ABCD".take (Sample 2 seed)
            samples_1.should_contain_the_same_elements_as ["AB", "BA", "AC", "CA", "AD", "DA", "BC", "CB", "BD", "DB", "CD", "DC"]

            "ABCDEFGH".drop (Sample 0) . should_equal "ABCDEFGH"
            "ABCDEFGH".drop (Sample 1 seed=42) . should_equal "ABCDEGH"
            "ABCDEFGH".drop (Sample 2 seed=42) . should_equal "ABCDEH"
            "ABCDEFGH".drop (Sample 4 seed=42) . should_equal "ABDE"
            "ABCDEFGH".drop (Sample 8 seed=42) . should_equal ""
            "ABCDEFGH".drop (Sample 100 seed=42) . should_equal ""

            samples_2 = 0.up_to 10000 . map seed->
                "ABCD".drop (Sample 2 seed)
            samples_2.should_contain_the_same_elements_as ["AB", "AC", "AD", "BC", "CD", "BD"]

        Test.specify "should allow taking or dropping many indices or subranges (possibly overlapping)" <|
            "123"*1000 . take (By_Index (Vector.new 3000 ix-> 2999-ix)) . should_equal "321"*1000
            "123"*1000 . take (By_Index (Vector.new 3000 _-> 0)) . should_equal "1"*3000
            "123456"*1000 . take (By_Index (Vector.new 100 ix-> Range.Between 6*ix+1 6*ix+3)) . should_equal "23"*100
            "AB"*1000 . take (By_Index (Vector.new 100 ix-> Range.Between ix+1 ix+5)) . should_equal "BABAABAB"*50

            "123"*1000 . drop (By_Index (Vector.new 300 ix-> 2999-ix)) . should_equal "123"*900
            "123"*1000 . drop (By_Index (Vector.new 3000 _-> 0)) . should_equal "23"+"123"*999
            "123456"*1000 . drop (By_Index (Vector.new 1000 ix-> Range.Between 6*ix+1 6*ix+3)) . should_equal "1456"*1000
            "ABCD"*25 . drop (By_Index (Vector.new 90 ix-> Range.Between ix+1 ix+5)) . should_equal "ACDABCD"

            "ABCD"*1000 . take (0.up_to 4000 . with_step 4) . should_equal "A"*1000
            "ABCD"*1000 . take (Every 4) . should_equal "A"*1000
            "ABCD"*1000 . take (By_Index [0.up_to 4000 . with_step 4, 1.up_to 4000 . with_step 4]) . should_equal ("A"*1000 + "B"*1000)
            "ABCD"*1000 . take (By_Index [0.up_to 4000 . with_step 4, 2.up_to 4000 . with_step 4]) . should_equal ("A"*1000 + "C"*1000)

            "ABCD"*1000 . drop (0.up_to 4000 . with_step 4) . should_equal "BCD"*1000
            "ABCD"*1000 . drop (Every 4) . should_equal "BCD"*1000
            "ABCD"*1000 . drop (By_Index [0.up_to 4000 . with_step 4, 1.up_to 4000 . with_step 4]) . should_equal "CD"*1000
            "ABCD"*1000 . drop (By_Index [0.up_to 4000 . with_step 4, 2.up_to 4000 . with_step 4]) . should_equal "BD"*1000

            "0123456789".take (By_Index [0.up_to 4, 4.up_to 6, 8.up_to 9]) . should_equal "0123458"
            "0123456789".take (By_Index [4.up_to 6, 0.up_to 4, 0, 0]) . should_equal "45012300"
            "0123456789".drop (By_Index [0.up_to 4, 4.up_to 6, 8.up_to 9]) . should_equal "679"
            "0123456789".drop (By_Index [4.up_to 6, 0.up_to 4, 0, 0]) . should_equal "6789"
            "0123456789".drop (By_Index [2.up_to 5, 0.up_to 3, 0, 0]) . should_equal "56789"

        Test.specify "should allow selecting substrings by characters" <|
            txt = kshi + facepalm + accent_1 + accent_2
            txt.take (First 2) . should_equal (kshi + facepalm)
            txt.drop (First 2) . should_equal (accent_1 + accent_2)
            txt.take 2 . should_equal (kshi + facepalm)
            txt.drop 2 . should_equal (accent_1 + accent_2)
            txt.take (Last 2) . should_equal (accent_1 + accent_2)
            txt.drop (Last 2) . should_equal (kshi + facepalm)
            txt.take (0.up_to 2) . should_equal (kshi + facepalm)
            txt.take (By_Index (0.up_to 2)) . should_equal (kshi + facepalm)
            txt.drop (0.up_to 2) . should_equal (accent_1 + accent_2)
            txt.take (2.up_to 4) . should_equal (accent_1 + accent_2)
            txt.drop (2.up_to 4) . should_equal (kshi + facepalm)
            txt.take (Every 2) . should_equal (kshi + accent_1)
            txt.take (Every 2 first=1) . should_equal (facepalm + accent_2)
            txt.drop (Every 2) . should_equal (facepalm + accent_2)
            txt.take (0.up_to 4 . with_step 2) . should_equal (kshi + accent_1)
            txt.take (By_Index [0, 3]) . should_equal (kshi + accent_2)
            txt.take (By_Index 0) . should_equal kshi
            txt.take (By_Index 1) . should_equal facepalm
            txt.take (By_Index 2) . should_equal accent_1
            txt.take (By_Index 3) . should_equal accent_2
            txt.drop (By_Index [0, 3]) . should_equal (facepalm + accent_1)
            txt.drop (By_Index [0, 3, 0]) . should_equal (facepalm + accent_1)
            txt.drop (By_Index [0, 3, 0, 2, 1]) . should_equal ""
            txt.take (By_Index [0, 3, 0, 2, 1]) . should_equal (kshi + accent_2 + kshi + accent_1 + facepalm)
            txt.take (By_Index [0, 0, 0.up_to 2]) . should_equal (kshi + kshi + kshi + facepalm)
            txt.drop (By_Index [2.up_to 4, 0.up_to 2]) . should_equal ""

        Test.specify "take should work as in the examples" <|
            "Hello World!".take First . should_equal "H"
            "Hello World!".take (First 5) . should_equal "Hello"
            "Hello World!".take (First 100) . should_equal "Hello World!"
            "Hello World!".take (First 0) . should_equal ""
            "Hello World!".take . should_equal "H"
            "Hello World!".take 5 . should_equal "Hello"
            "Hello World!".take 100 . should_equal "Hello World!"
            "Hello World!".take 0 . should_equal ""
            "Hello World!".take Last . should_equal "!"
            "Hello World!".take (Last 6) . should_equal "World!"
            "Hello World!".take (Last 0) . should_equal ""
            "Hello World!".take (Last 100) . should_equal "Hello World!"
            "Hello World!".take (Before " ") . should_equal "Hello"
            "Hello World!".take (Before "z") . should_equal "Hello World!"
            "Hello World!".take (Before_Last "o") . should_equal "Hello W"
            "Hello World!".take (Before_Last "z") . should_equal "Hello World!"
            "Hello World!".take (After " ") . should_equal "World!"
            "Hello World!".take (After "z") . should_equal ""
            "Hello World!".take (After_Last "o") . should_equal "rld!"
            "Hello World!".take (After_Last "z") . should_equal ""
            "Hello World!".take (While c->c!=" ") . should_equal "Hello"
            "Hello World!".take (While c->c!="z") . should_equal "Hello World!"
            "Hello World!".take (3.up_to 5) . should_equal "lo"
            "Hello World!".take (5.up_to 12) . should_equal " World!"
            "Hello World!".take (6.up_to 12 . with_step 2) . should_equal "Wrd"
            "Hello World!".take (Every 2 first=6) . should_equal "Wrd"
            "Hello World!".take (Every 3) . should_equal "HlWl"
            "Hello World!".take (By_Index 0) . should_equal "H"
            "Hello World!".take (By_Index [1, 0, 0, 6, 0]) . should_equal "eHHWH"
            "Hello World!".take (By_Index [0.up_to 3, 6, 6.up_to 12 . with_step 2]) . should_equal "HelWWrd"
            "Hello World!".take (Sample 3 seed=42) . should_equal "l d"

        Test.specify "take should report errors for start indices out of bounds but just go till the end if the end index is OOB" <|
            txt = "Hello World!"
            txt.take (0.up_to 14) . should_equal txt
            txt.take (6.up_to 100) . should_equal "World!"
            txt.take (Range.Between txt.length-1 txt.length) . should_equal "!"
            txt.take (Range.Between txt.length txt.length) . should_fail_with Index_Out_Of_Bounds
            txt.take (Range.Between txt.length txt.length) . catch . should_equal (Index_Out_Of_Bounds.Error txt.length txt.length)
            txt.take (Range.Between txt.length 100) . should_fail_with Index_Out_Of_Bounds
            txt.take (First 100) . should_equal txt
            txt.take 100 . should_equal txt
            txt.take (Last 100) . should_equal txt
            txt.take (By_Index 100) . should_fail_with Index_Out_Of_Bounds
            txt.take (By_Index 13) . should_fail_with Index_Out_Of_Bounds
            txt.take (By_Index [0, 1, 13]) . should_fail_with Index_Out_Of_Bounds
            txt.take (By_Index [0, 14.up_to 15, 1]) . should_fail_with Index_Out_Of_Bounds
            txt.take (By_Index [0, 1, 6.up_to 100]) . should_equal "HeWorld!"
            txt.take (By_Index [0, 1, 6.up_to 100 . with_step 2]) . should_equal "HeWrd"
            txt.take (13.up_to 12) . should_fail_with Index_Out_Of_Bounds
            "".take (0.up_to 0) . should_fail_with Index_Out_Of_Bounds
            "".take (0.up_to 0) . catch . should_equal (Index_Out_Of_Bounds.Error 0 0)
            "".take (By_Index 0) . should_fail_with Index_Out_Of_Bounds
            "ABC".take (By_Index 3) . should_fail_with Index_Out_Of_Bounds
            txt.take (13.up_to 20) . should_fail_with Index_Out_Of_Bounds
            txt.take (13.up_to 20 . with_step 2) . should_fail_with Index_Out_Of_Bounds
            txt.take (By_Index [0.up_to 2, 13.up_to 20]) . should_fail_with Index_Out_Of_Bounds
            txt.take (By_Index [0.up_to 0, 13.up_to 10, 2.up_to 2 . with_step 2]) . should_equal ""
            txt.take (By_Index [0.up_to 2 . with_step 2, 13.up_to 20 . with_step 2]) . should_fail_with Index_Out_Of_Bounds
            txt.take (By_Index [0.up_to 2 . with_step 2, 13.up_to 20 . with_step 2]) . catch . should_equal (Index_Out_Of_Bounds.Error 13 12)
            txt.take (By_Index [0.up_to 2 . with_step 2, txt.length.up_to 100 . with_step 2]) . should_fail_with Index_Out_Of_Bounds
            "".take (By_Index 0) . should_fail_with Index_Out_Of_Bounds

        Test.specify "take should work on grapheme clusters" <|
            txt_1 = 'He\u0302llo\u0308 Wo\u0301rld!'
            txt_2 = 'He\u0302llo\u0308 Wo\u0308rld!'
            txt_1.take (Every 2) . should_equal 'Hlo\u0308Wrd'
            txt_1.take (First 2) . should_equal 'He\u{302}'
            txt_1.take (First 5) . should_equal 'He\u{302}llo\u{308}'
            txt_1.take 2 . should_equal 'He\u{302}'
            txt_1.take 5 . should_equal 'He\u{302}llo\u{308}'
            txt_1.take (Last 6) . should_equal 'Wo\u{301}rld!'
            txt_1.take (Last 5) . should_equal 'o\u{301}rld!'
            txt_1.take (Before 'e\u{302}') . should_equal 'H'
            txt_1.take (Before 'ê') . should_equal 'H'
            txt_1.take (Before 'e') . should_equal txt_1
            txt_2.take (Before_Last 'o\u{308}') . should_equal 'He\u{302}llo\u{308} W'
            txt_2.take (Before_Last 'ö') . should_equal 'He\u{302}llo\u{308} W'
            txt_2.take (Before_Last 'o') . should_equal txt_2
            txt_1.take (After 'e\u{302}') . should_equal 'llo\u{308} Wo\u{301}rld!'
            txt_1.take (After 'ê') . should_equal 'llo\u{308} Wo\u{301}rld!'
            txt_1.take (After 'e\u{308}') . should_equal ''
            txt_1.take (After 'e') . should_equal ''
            txt_2.take (After_Last 'o\u{308}') . should_equal 'rld!'
            txt_2.take (After_Last 'ö') . should_equal 'rld!'
            txt_2.take (After_Last 'o') . should_equal ''
            txt_2.take (While c->c!='e\u{302}') . should_equal 'H'
            txt_2.take (While c->c!='ê') . should_equal 'H'
            txt_2.take (While c->c!='e') . should_equal txt_2
            txt_2.take (3.up_to 5) . should_equal 'lo\u{308}'
            txt_2.take (5.up_to 12) . should_equal ' Wo\u{308}rld!'

        Test.specify "take should work on emojis" <|
            '✨🚀🚧😍😃😎😙😉☺'.take First . should_equal '✨'
            '✨🚀🚧😍😃😎😙😉☺'.take (First 2) . should_equal '✨🚀'
            '✨🚀🚧😍😃😎😙😉☺'.take . should_equal '✨'
            '✨🚀🚧😍😃😎😙😉☺'.take 2 . should_equal '✨🚀'
            '✨🚀🚧😍😃😎😙😉☺'.take Last . should_equal '☺'
            '✨🚀🚧😍😃😎😙😉☺'.take (Last 0) . should_equal ''
            '✨🚀🚧😍😃😎😙😉☺'.take (Last 3) . should_equal '😙😉☺'
            '✨🚀🚧😍😃😍😎😙😉☺'.take (Before '😍') . should_equal '✨🚀🚧'
            '✨🚀🚧😍😃😍😎😙😉☺'.take (Before_Last '😍') . should_equal '✨🚀🚧😍😃'
            '✨🚀🚧😍😃😍😎😙😉☺'.take (After '😍') . should_equal '😃😍😎😙😉☺'
            '✨🚀🚧😍😃😍😎😙😉☺'.take (After_Last '😍') . should_equal '😎😙😉☺'
            '✨🚀🚧😍😃😍😎😙😉☺'.take (While c->c!="😃") . should_equal '✨🚀🚧😍'
            '✨🚀🚧😍😃😍😎😙😉☺'.take (3.up_to 6) . should_equal '😍😃😍'

        Test.specify "take should correctly handle edge cases" <|
            "ABC".take . should_equal "A"

            "".take First . should_equal ""
            "".take Last . should_equal ""

            "".take (After "a") . should_equal ""
            "".take (After_Last "a") . should_equal ""
            "".take (Before "a") . should_equal ""
            "".take (Before_Last "a") . should_equal ""

            "".take (After "") . should_equal ""
            "".take (After_Last "") . should_equal ""
            "".take (Before "") . should_equal ""
            "".take (Before_Last "") . should_equal ""

            "".take (While _->True) . should_equal ""

            'ABC\u{301}'.take (0.up_to 0) . should_equal ""

            'ABC\u{301}'.take (After "") . should_equal 'ABC\u{301}'
            'ABC\u{301}'.take (After_Last "") . should_equal ""
            'ABC\u{301}'.take (Before "") . should_equal ""
            'ABC\u{301}'.take (Before_Last "") . should_equal 'ABC\u{301}'

            "ABC".take (By_Index -1) . should_equal "C"
            "ABC".take (By_Index [-1, -1, -1, -3, 2]) . should_equal "CCCAC"
            "ABC".take (By_Index []) . should_equal ""
            "ABC".take (By_Index ((-2).up_to -1)) . should_fail_with Illegal_Argument
            "".take (Every 2) . should_equal ""
            "".take (Every 2 first=1) . should_equal ""
            "ABC".take (Every 5) . should_equal "A"
            "A".take (Every 5) . should_equal "A"
            "ABC".take (Every 5 first=4) . should_equal ""
            "".take (Sample 0) . should_equal ""
            "".take (Sample 100) . should_equal ""

        Test.specify "drop should work as in the examples" <|
            "Hello World!".drop First . should_equal "ello World!"
            "Hello World!".drop (First 5) . should_equal " World!"
            "Hello World!".drop (First 100) . should_equal ""
            "Hello World!".drop (First 0) . should_equal "Hello World!"
            "Hello World!".drop . should_equal "ello World!"
            "Hello World!".drop 5 . should_equal " World!"
            "Hello World!".drop 100 . should_equal ""
            "Hello World!".drop 0 . should_equal "Hello World!"
            "Hello World!".drop Last . should_equal "Hello World"
            "Hello World!".drop (Last 6) . should_equal "Hello "
            "Hello World!".drop (Last 100) . should_equal ""
            "Hello World!".drop (Before " ") . should_equal " World!"
            "Hello World!".drop (Before "z") . should_equal ""
            "Hello World!".drop (Before_Last "o") . should_equal "orld!"
            "Hello World!".drop (Before_Last "z") . should_equal ""
            "Hello World!".drop (After " ") . should_equal "Hello "
            "Hello World!".drop (After "z") . should_equal "Hello World!"
            "Hello World!".drop (After_Last "o") . should_equal "Hello Wo"
            "Hello World!".drop (After_Last "z") . should_equal "Hello World!"
            "Hello World!".drop (While c->c!=" ") . should_equal " World!"
            "Hello World!".drop (While c->c!="z") . should_equal ""
            "Hello World!".drop (3.up_to 5) . should_equal "Hel World!"
            "Hello World!".drop (5.up_to 12) . should_equal "Hello"
            "Hello World!".drop (6.up_to 12 . with_step 2) . should_equal "Hello ol!"
            "Hello World!".drop (Every 2 first=6) . should_equal "Hello ol!"
            "Hello World!".drop (Every 3) . should_equal "elo ord!"
            "Hello World!".drop (By_Index 0) . should_equal "ello World!"
            "Hello World!".drop (By_Index [1, 0, 0, 6, 0]) . should_equal "llo orld!"
            "Hello World!".drop (By_Index [0.up_to 3, 6, 6.up_to 12 . with_step 2]) . should_equal "lo ol!"
            "Hello World!".drop (Sample 3 seed=42) . should_equal "HeloWorl!"

        Test.specify "drop should report errors for start indices out of bounds but just go till the end if the end index is OOB" <|
            txt = "Hello World!"
            txt.drop (0.up_to 14) . should_equal ""
            txt.drop (First 100) . should_equal ""
            txt.drop 100 . should_equal ""
            txt.drop (Last 100) . should_equal ""
            txt.drop (By_Index 100) . should_fail_with Index_Out_Of_Bounds
            txt.drop (By_Index 100) . catch . should_equal (Index_Out_Of_Bounds.Error 100 12)
            txt.drop (By_Index 13) . should_fail_with Index_Out_Of_Bounds
            txt.drop (By_Index [0, 1, 13]) . should_fail_with Index_Out_Of_Bounds
            txt.drop (By_Index [0, 14.up_to 15, 1]) . should_fail_with Index_Out_Of_Bounds
            txt.drop (By_Index [0, 1, 6.up_to 100]) . should_equal "llo "
            txt.drop (13.up_to 12) . should_fail_with Index_Out_Of_Bounds
            txt.drop (14.up_to 15) . should_fail_with Index_Out_Of_Bounds
            "".drop (By_Index 0) . should_fail_with Index_Out_Of_Bounds
            "".drop (0.up_to 0) . should_fail_with Index_Out_Of_Bounds
            "".drop (0.up_to 0) . catch . should_equal (Index_Out_Of_Bounds.Error 0 0)
            txt.drop (0.up_to 0) . should_equal txt
            txt.drop (5.up_to 100) . should_equal "Hello"
            txt.drop (5.up_to 100 . with_step 2) . should_equal "HelloWrd"
            txt.drop (By_Index [0, 1, 0, 5.up_to 100 . with_step 2]) . should_equal "lloWrd"

        Test.specify "drop should work on grapheme clusters" <|
            txt_1 = 'He\u0302llo\u0308 Wo\u0301rld!'
            txt_2 = 'He\u0302llo\u0308 Wo\u0308rld!'
            txt_1.drop (Every 2) . should_equal 'e\u0302l o\u0301l!'
            txt_1.drop (First 2) . should_equal 'llo\u{308} Wo\u{301}rld!'
            txt_1.drop (First 5) . should_equal ' Wo\u{301}rld!'
            txt_1.drop 2 . should_equal 'llo\u{308} Wo\u{301}rld!'
            txt_1.drop 5 . should_equal ' Wo\u{301}rld!'
            txt_1.drop (Last 6) . should_equal 'He\u{302}llo\u{308} '
            txt_1.drop (Last 5) . should_equal 'He\u{302}llo\u{308} W'
            txt_1.drop (Before 'e\u{302}') . should_equal 'e\u{302}llo\u{308} Wo\u{301}rld!'
            txt_1.drop (Before 'ê') . should_equal 'e\u{302}llo\u{308} Wo\u{301}rld!'
            txt_1.drop (Before 'e') . should_equal ''
            txt_2.drop (Before_Last 'o\u{308}') . should_equal 'o\u{308}rld!'
            txt_2.drop (Before_Last 'ö') . should_equal 'o\u{308}rld!'
            txt_2.drop (Before_Last 'o') . should_equal ''
            txt_1.drop (After 'e\u{302}') . should_equal 'He\u{302}'
            txt_1.drop (After 'ê') . should_equal 'He\u{302}'
            txt_1.drop (After 'e\u{308}') . should_equal txt_1
            txt_1.drop (After 'e') . should_equal txt_1
            txt_2.drop (After_Last 'o\u{308}') . should_equal 'He\u{302}llo\u{308} Wo\u{308}'
            txt_2.drop (After_Last 'ö') . should_equal 'He\u{302}llo\u{308} Wo\u{308}'
            txt_2.drop (After_Last 'o') . should_equal txt_2
            txt_2.drop (While c->c!='e\u{302}') . should_equal 'e\u{302}llo\u{308} Wo\u{308}rld!'
            txt_2.drop (While c->c!='ê') . should_equal 'e\u{302}llo\u{308} Wo\u{308}rld!'
            txt_2.drop (While c->c!='e') . should_equal ''
            txt_2.drop (3.up_to 5) . should_equal 'He\u{302}l Wo\u{308}rld!'
            txt_2.drop (5.up_to 12) . should_equal 'He\u{302}llo\u{308}'

        Test.specify "drop should work on emojis" <|
            '✨🚀🚧😍😃😎😙😉☺'.drop First . should_equal '🚀🚧😍😃😎😙😉☺'
            '✨🚀🚧😍😃😎😙😉☺'.drop (First 2) . should_equal '🚧😍😃😎😙😉☺'
            '✨🚀🚧😍😃😎😙😉☺'.drop . should_equal '🚀🚧😍😃😎😙😉☺'
            '✨🚀🚧😍😃😎😙😉☺'.drop 2 . should_equal '🚧😍😃😎😙😉☺'
            '✨🚀🚧😍😃😎😙😉☺'.drop Last . should_equal '✨🚀🚧😍😃😎😙😉'
            '✨🚀🚧😍😃😎😙😉☺'.drop (Last 3) . should_equal '✨🚀🚧😍😃😎'
            '✨🚀🚧😍😃😍😎😙😉☺'.drop (Before '😍') . should_equal '😍😃😍😎😙😉☺'
            '✨🚀🚧😍😃😍😎😙😉☺'.drop (Before_Last '😍') . should_equal '😍😎😙😉☺'
            '✨🚀🚧😍😃😍😎😙😉☺'.drop (After '😍') . should_equal '✨🚀🚧😍'
            '✨🚀🚧😍😃😍😎😙😉☺'.drop (After_Last '😍') . should_equal '✨🚀🚧😍😃😍'
            '✨🚀🚧😍😃😍😎😙😉☺'.drop (While c->c!="😃") . should_equal '😃😍😎😙😉☺'
            '✨🚀🚧😍😃😍😎😙😉☺'.drop (3.up_to 6) . should_equal '✨🚀🚧😎😙😉☺'

        Test.specify "drop should correctly handle edge cases" <|
            "ABC".drop . should_equal "BC"

            "".drop First . should_equal ""
            "".drop Last . should_equal ""

            "".drop (After "a") . should_equal ""
            "".drop (After_Last "a") . should_equal ""
            "".drop (Before "a") . should_equal ""
            "".drop (Before_Last "a") . should_equal ""

            "".drop (After "") . should_equal ""
            "".drop (After_Last "") . should_equal ""
            "".drop (Before "") . should_equal ""
            "".drop (Before_Last "") . should_equal ""

            "".drop (While _->True) . should_equal ""

            "".drop (0.up_to 0) . should_fail_with Index_Out_Of_Bounds
            'ABC\u{301}'.drop (0.up_to 0) . should_equal 'ABC\u{301}'

            'ABC\u{301}'.drop (After "") . should_equal ''
            'ABC\u{301}'.drop (After_Last "") . should_equal 'ABC\u{301}'
            'ABC\u{301}'.drop (Before "") . should_equal 'ABC\u{301}'
            'ABC\u{301}'.drop (Before_Last "") . should_equal ''

            "ABC".drop (By_Index -1) . should_equal "AB"
            "ABC".drop (By_Index [-1, -1, -1, -3, 2]) . should_equal "B"
            "ABC".drop (By_Index []) . should_equal "ABC"
            "".drop (Every 2) . should_equal ""
            "".drop (Every 2 first=1) . should_equal ""
            "ABC".drop (Every 5) . should_equal "BC"
            "ABC".drop (Every 5 first=4) . should_equal "ABC"
            "".drop (Sample 0) . should_equal ""
            "".drop (Sample 100) . should_equal ""

        Test.specify "should correctly convert character case" <|
            "FooBar Baz".to_case Case.Lower . should_equal "foobar baz"
            "FooBar Baz".to_case Case.Upper . should_equal "FOOBAR BAZ"

            "foo bar baz".to_case Case.Title . should_equal "Foo Bar Baz"
            "foo-bar, baz.baz foo_foo".to_case Case.Title . should_equal "Foo-Bar, Baz.baz Foo_foo"
            "jAck the rippER".to_case Case.Title (Locale.uk) . should_equal "Jack The Ripper"

            "i".to_case Case.Upper . should_equal "I"
            "I".to_case Case.Lower . should_equal "i"
            "i".to_case Case.Upper (Locale.new "tr") . should_equal "İ"
            "I".to_case Case.Lower (Locale.new "tr") . should_equal "ı"
            "İ".to_case Case.Lower . should_equal "i̇"
            "ı".to_case Case.Upper . should_equal "I"

            "Straße".to_case Case.Upper . should_equal "STRASSE"
            "STRASSE".to_case Case.Lower . should_equal "strasse"
            "et cætera".to_case Case.Upper . should_equal "ET CÆTERA"
            ("β".to_case Case.Upper == "B") . should_be_false
            "δλφξ".to_case Case.Upper . should_equal "ΔΛΦΞ"
            "ΔΛΦΞ".to_case Case.Lower . should_equal "δλφξ"
            "δλ φξ".to_case Case.Title . should_equal "Δλ Φξ"

            '✨🚀🚧😍😃😎😙😉☺'.to_case Case.Upper . should_equal '✨🚀🚧😍😃😎😙😉☺'
            '✨🚀🚧😍😃😎😙😉☺'.to_case Case.Lower . should_equal '✨🚀🚧😍😃😎😙😉☺'
            '✨🚀🚧😍😃😎😙😉☺'.to_case Case.Title . should_equal '✨🚀🚧😍😃😎😙😉☺'

            "123".to_case Case.Upper . should_equal "123"
            "abc123".to_case Case.Upper . should_equal "ABC123"

        Test.specify "should dump characters to a vector" <|
            kshi_chars = kshi.char_vector
            kshi_chars . should_equal [2325, 2381, 2359, 2367]

        Test.specify "should convert a vector of characters to text" <|
            kshi_chars = [2325, 2381, 2359, 2367]
            Text.from_char_vector kshi_chars . should_equal kshi

        Test.specify "should insert text at a non-negative index position" <|
            "Hello World!".insert 0 " Cruel" . should_equal " CruelHello World!"
            "Hello World!".insert 5 " Cruel" . should_equal "Hello Cruel World!"
            "Hello World!".insert ("Hello World!".length - 1) " Cruel" . should_equal "Hello World Cruel!"
            "Hello World!".insert "Hello World!".length " Cruel" . should_equal "Hello World! Cruel"
            txt = kshi + facepalm + accent_1
            txt.insert 0 " Cruel" . should_equal (" Cruel" + kshi + facepalm + accent_1)
            txt.insert 1 " Cruel" . should_equal (kshi + " Cruel" + facepalm + accent_1)
            txt.insert 2 " Cruel" . should_equal (kshi + facepalm + " Cruel" + accent_1)
            txt.insert 3 " Cruel" . should_equal (kshi + facepalm + accent_1 + " Cruel")

        Test.specify "should report Index_Out_Of_Bounds.Error when inserting text at an invalid non-negative index position" <|
            "Hello World!".insert ("Hello World!".length + 1) "foo" . should_fail_with Index_Out_Of_Bounds
            (kshi + facepalm + accent_1).insert 4 "foo" . should_fail_with Index_Out_Of_Bounds

        Test.specify "should insert text at a negative index position" <|
            "Hello World!".insert -1 " Cruel" . should_equal "Hello World! Cruel"
            "Hello World!".insert -5 " Cruel" . should_equal "Hello Wo Cruelrld!"
            "Hello World!".insert -("Hello World!".length) " Cruel" . should_equal "H Cruelello World!"
            "Hello World!".insert -("Hello World!".length + 1) " Cruel" . should_equal " CruelHello World!"
            txt = kshi + facepalm + accent_1
            txt.insert -1 " Cruel" . should_equal (txt + " Cruel")
            txt.insert -(txt.length) " Cruel" . should_equal (kshi + " Cruel" + facepalm + accent_1)

        Test.specify "should report Index_Out_Of_Bounds.Error when inserting text at an invalid negative index position" <|
            "Hello World!".insert -("Hello World!".length + 2) " Cruel" . should_fail_with Index_Out_Of_Bounds
            txt = kshi + facepalm + accent_1
            txt.insert -(txt.length + 2) " Cruel" . should_fail_with Index_Out_Of_Bounds

        Test.specify "should be able to check by index if is a digit" <|
            str = kshi + "A12" + accent_2
            str.is_digit . should_be_false
            str.is_digit 1 . should_be_false
            str.is_digit 2 . should_be_true
            str.is_digit 3 . should_be_true
            str.is_digit 4 . should_be_false
            str.is_digit 5 . should_fail_with Index_Out_Of_Bounds

        Test.specify "should be able to check by negative index if is a digit" <|
            str = kshi + "A12" + accent_2
            str.is_digit -1 . should_be_false
            str.is_digit -2 . should_be_true
            str.is_digit -3 . should_be_true
            str.is_digit -4 . should_be_false
            str.is_digit -5 . should_be_false
            str.is_digit -100 . should_fail_with Index_Out_Of_Bounds

        Test.specify "should be able to check if a text consists only of whitespace" <|
            '  \t\n'.is_whitespace . should_be_true
            'AB'.is_whitespace . should_be_false
            '  A   '.is_whitespace . should_be_false

            '\v\f\u{200a}\u{202f}\u{205F}\u{3000}'.is_whitespace . should_be_true
            # The Unicode Zero Width Space is not considered whitespace
            '\u{200b}'.is_whitespace . should_be_false

        Test.specify "should return a dataflow error when checking is digit for out of bounds" <|
            str = kshi + "A12" + accent_2
            str.at -6 . should_fail_with Index_Out_Of_Bounds
            str.at 5 . should_fail_with Index_Out_Of_Bounds

        Test.specify "should be able to reverse characters" <|
            "Hello World!".reverse . should_equal "!dlroW olleH"

            "".reverse . should_equal ""
            'e\u{301}'.reverse . should_equal 'e\u{301}'
            'e\u{301}\u00E9'.reverse . should_equal '\u00E9e\u{301}'
            'e\u{321}\u{360}'.reverse . should_equal 'e\u{321}\u{360}'
            'Iñtërnâtiônàlizætiøn☃💩'.reverse . should_equal '💩☃nøitæzilànôitânrëtñI'
            'ほげほげ'.reverse . should_equal 'げほげほ'
            '\u{10000}'.reverse . should_equal '\u{10000}'

        Test.specify "should allow to iterate over characters" <|
            str = kshi + accent_1 + accent_2 + 'abc'
            builder = Vector.new_builder
            str.each builder.append
            builder.to_vector . should_equal [kshi, accent_1, accent_2, 'a', 'b', 'c']

            builder2 = Vector.new_builder
            'a'.each builder2.append
            builder2.to_vector . should_equal ['a']

        Test.specify "should check for contains using Unicode normalization" <|
            "Hello".contains "ell" . should_be_true
            "Hello".contains "eLl" . should_be_false
            "Hello".contains "ell" Case_Sensitivity.Default . should_be_true
            "Hello".contains "eLl" Case_Sensitivity.Default . should_be_false

            "Cześć".contains 's\u{301}' . should_be_true
            "Cześć".contains 'c\u{301}' . should_be_true
            "Cześć".contains 'ść' . should_be_true
            'Czes\u{301}c\u{301}'.contains 'ś' . should_be_true
            'Czes\u{301}c\u{301}'.contains 'ć' . should_be_true
            'Czes\u{301}c\u{301}'.contains 'ść' . should_be_true
            "Cześć".contains 'sc' . should_be_false
            'Czes\u{301}c\u{301}'.contains 'sc' . should_be_false
            "Cześć".contains 's' . should_be_false
            "Cześć".contains 'c' . should_be_false
            'Czes\u{301}c\u{301}'.contains 's' . should_be_false

            "ABC" . contains "a" . should_be_false
            "" . contains "foo" . should_be_false
            "abc" . contains "" . should_be_true
            "" . contains "" . should_be_true
            "foo foo foo" . contains "foo" . should_be_true

            "ABC" . contains "a" Case_Sensitivity.Default . should_be_false
            "" . contains "foo" Case_Sensitivity.Default . should_be_false
            "abc" . contains "" Case_Sensitivity.Default . should_be_true
            "" . contains "" Case_Sensitivity.Default . should_be_true
            "foo foo foo" . contains "foo" Case_Sensitivity.Default . should_be_true

            "Hello!".contains "lo" . should_be_true
            "Hello!".contains "Lo" . should_be_false

            'ś' . contains 's' . should_be_false
            's\u{301}' . contains 's' . should_be_false
            's\u{301}' . contains 'ś' . should_be_true
            'ś' . contains 's\u{301}' . should_be_true

        Test.specify "should allow for case-insensitive contains checks" <|
            "Hello!".contains 'LO' Case_Sensitivity.Insensitive . should_be_true
            "FoObar" . contains "foo" Case_Sensitivity.Insensitive . should_be_true
            "aaaIAAA" . contains "i" Case_Sensitivity.Insensitive . should_be_true
            "Foo" . contains "bar" Case_Sensitivity.Insensitive . should_be_false
            "Ściana" . contains "ś" Case_Sensitivity.Insensitive . should_be_true
            "Ściana" . contains "s" Case_Sensitivity.Insensitive . should_be_false

            "Straße" . contains "ss" . should_be_false
            "Strasse" . contains "ß" . should_be_false
            "Straße" . contains "ss" Case_Sensitivity.Insensitive . should_be_true
            "Strasse" . contains "ß" Case_Sensitivity.Insensitive . should_be_true

        Test.specify "should check for starts_with using Unicode normalization" <|
            "Hello".starts_with "He" . should_be_true
            "Hello".starts_with "he" . should_be_false
            "Hello".starts_with "He" Case_Sensitivity.Default . should_be_true
            "Hello".starts_with "he" Case_Sensitivity.Default . should_be_false

            "Ściana".starts_with 'S\u{301}' . should_be_true
            "Ściana".starts_with 'Ś' . should_be_true
            "Ściana".starts_with 'S' . should_be_false
            'S\u{301}ciana'.starts_with 'Ś' . should_be_true
            'S\u{301}ciana'.starts_with 'S\u{301}' . should_be_true
            'S\u{301}ciana'.starts_with 'S' . should_be_false

            "ABC" . starts_with "A" . should_be_true
            "ABC" . starts_with "a" . should_be_false
            "ABC" . starts_with "A" Case_Sensitivity.Default . should_be_true
            "ABC" . starts_with "a" Case_Sensitivity.Default . should_be_false
            "" . starts_with "foo" . should_be_false
            "abc" . starts_with "" . should_be_true
            "" . starts_with "" . should_be_true
            "foo foo foo" . starts_with "foo" . should_be_true

            "Hello!".starts_with "he" . should_be_false

        Test.specify "starts_with should work as shown in the examples" <|
            "Hello!".starts_with "Hello" . should_be_true
            "Hello!".starts_with "hello" . should_be_false
            "Hello!".starts_with "hello" Case_Sensitivity.Insensitive . should_be_true

        Test.specify "should allow for case-insensitive starts_with checks" <|
            "Hello".starts_with "he" Case_Sensitivity.Insensitive . should_be_true

            "Ściana".starts_with 's\u{301}' Case_Sensitivity.Insensitive . should_be_true
            "Ściana".starts_with 's' Case_Sensitivity.Insensitive . should_be_false
            'S\u{301}ciana'.starts_with 'ś' Case_Sensitivity.Insensitive . should_be_true
            'S\u{301}ciana'.starts_with 's\u{301}' Case_Sensitivity.Insensitive . should_be_true
            'S\u{301}ciana'.starts_with 's' Case_Sensitivity.Insensitive . should_be_false

            "ABC" . starts_with "A" Case_Sensitivity.Insensitive . should_be_true
            "ABC" . starts_with "a" Case_Sensitivity.Insensitive . should_be_true
            "ABC" . starts_with "C" Case_Sensitivity.Insensitive . should_be_false
            "" . starts_with "foo" Case_Sensitivity.Insensitive . should_be_false
            "abc" . starts_with "" Case_Sensitivity.Insensitive . should_be_true
            "" . starts_with "" Case_Sensitivity.Insensitive . should_be_true
            "fOo FOO foo" . starts_with "FoO" Case_Sensitivity.Insensitive . should_be_true

            "Hello!".starts_with "he" Case_Sensitivity.Insensitive . should_be_true

        Test.specify "should check for ends_with using Unicode normalization" <|
            "Hello".ends_with "lo" . should_be_true
            "Hello".ends_with "LO" . should_be_false
            "Hello".ends_with "lo" Case_Sensitivity.Default . should_be_true
            "Hello".ends_with "LO" Case_Sensitivity.Default . should_be_false

            "rzeczywistość".ends_with 'c\u{301}' . should_be_true
            "rzeczywistość".ends_with 'ć' . should_be_true
            "rzeczywistość".ends_with 'c' . should_be_false
            'rzeczywistos\u{301}c\u{301}'.ends_with 'ć' . should_be_true
            'rzeczywistos\u{301}c\u{301}'.ends_with 'c\u{301}' . should_be_true
            'rzeczywistos\u{301}c\u{301}'.ends_with 'c' . should_be_false

            "ABC" . ends_with "C" . should_be_true
            "ABC" . ends_with "c" . should_be_false
            "" . ends_with "foo" . should_be_false
            "abc" . ends_with "" . should_be_true
            "" . ends_with "" . should_be_true
            "foo foo foo" . ends_with "foo" . should_be_true

        Test.specify "ends_with should work as shown in the examples" <|
            "Hello World".ends_with "World" . should_be_true
            "Hello World".ends_with "world" . should_be_false
            "Hello World".ends_with "world" Case_Sensitivity.Insensitive . should_be_true

        Test.specify "should allow for case-insensitive ends_with checks" <|
            "Hello".ends_with "LO" Case_Sensitivity.Insensitive . should_be_true

            "rzeczywistość".ends_with 'C\u{301}' Case_Sensitivity.Insensitive . should_be_true
            "rzeczywistość".ends_with 'C' Case_Sensitivity.Insensitive . should_be_false
            'rzeczywistos\u{301}c\u{301}'.ends_with 'Ć' Case_Sensitivity.Insensitive . should_be_true
            'rzeczywistos\u{301}c\u{301}'.ends_with 'C\u{301}' Case_Sensitivity.Insensitive . should_be_true
            'rzeczywistos\u{301}c\u{301}'.ends_with 'C' Case_Sensitivity.Insensitive . should_be_false

            "ABC" . ends_with "C" Case_Sensitivity.Insensitive . should_be_true
            "ABC" . ends_with "c" Case_Sensitivity.Insensitive . should_be_true
            "ABC" . ends_with "A" Case_Sensitivity.Insensitive . should_be_false
            "" . ends_with "foo" Case_Sensitivity.Insensitive . should_be_false
            "abc" . ends_with "" Case_Sensitivity.Insensitive . should_be_true
            "" . ends_with "" Case_Sensitivity.Insensitive . should_be_true
            "fOo FOO fOo" . ends_with "FoO" Case_Sensitivity.Insensitive . should_be_true

        Test.specify "should allow to pad a text" <|
            "Hello World!".pad 15 . should_equal "Hello World!   "
            "HELLO".pad 9 "AB" . should_equal "HELLOABAB"
            "HELLO".pad 8 "AB" . should_equal "HELLOABA"
            "HELLO".pad 8 "AB" Location.Start . should_equal "BABHELLO"
            "".pad 4 . should_equal "    "
            "A".pad 3 "" . should_fail_with Illegal_Argument
            "ABCDE".pad 3 "" . should_fail_with Illegal_Argument
            "".pad 0 "" . should_fail_with Illegal_Argument

            "".pad 0 . should_equal ""
            "ABC".pad 3 . should_equal "ABC"
            "AB".pad -1 . should_equal "AB"
            "ABC".pad -100 . should_equal "ABC"

            'a\u{301}'.pad 2 . should_equal 'a\u{301} '
            "".pad 2 'a\u{302}' . should_equal 'a\u{302}a\u{302}'
            'XX'.pad 5 'yy\u{301}' . should_equal 'XXyy\u{301}y'
            'XX'.pad 5 'y\u{301}y' . should_equal 'XXy\u{301}yy\u{301}'
            'XX'.pad 4 'yy\u{301}Z' . should_equal 'XXyy\u{301}'

            '🚀'.pad 3 'B' Location.End . should_equal '🚀BB'
            '🚀'.pad 3 'B' Location.Start . should_equal 'BB🚀'

            ## It is technically possible to use a combining diacritical mark as
               the padding, then the actual length of the text will not increase
               because all padding will still constitute a single grapheme
               cluster.
            'e'.pad 7 '\u{301}' . length . should_equal 1

        Test.specify "should allow to trim a text" <|
            " Hello! ".trim . should_equal  "Hello!"
            " Hello! ".trim Location.Start . should_equal  "Hello! "
            " Hello! ".trim Location.End . should_equal  " Hello!"
            "ABC123".trim Location.Start "ABC" . should_equal  "123"
            "ABBA123".trim Location.Start "ABC" . should_equal  "123"
            "ABCZ-]".trim Location.Both "[A-Z]" . should_equal "BC"

            "   ".trim . should_equal ""
            "  Hello World!   ".trim . should_equal  "Hello World!"
            "  Hello World!   ".trim Location.Start . should_equal  "Hello World!   "
            "  Hello World!   ".trim Location.End . should_equal  "  Hello World!"
            "ABCD".trim Location.Start "ABCDEF" . should_equal ""
            "ABCD".trim Location.End "ABCDEF" . should_equal ""
            "ABCD".trim Location.Both "ABCDEF" . should_equal ""

            "".trim . should_equal ""
            "A".trim . should_equal "A"
            " A ".trim . should_equal "A"
            '   A\u{301} \n   '.trim . should_equal 'A\u{301}'
            "🚧".trim . should_equal "🚧"
            "  🚧  🚧  ".trim . should_equal "🚧  🚧"
            "  🚧  🚧  ".trim Location.End . should_equal "  🚧  🚧"

            "ABCD".trim Location.Start (_ -> True) . should_equal ""
            "ABCD".trim Location.Both (_ -> True) . should_equal ""
            "ABCD".trim Location.Both (_ -> False) . should_equal "ABCD"
            "123AB98".trim Location.Both _.is_digit . should_equal "AB"

            ' \t\n\r'.trim . should_equal ''
            '\t\t  Test\nFoo\r\n'.trim . should_equal 'Test\nFoo'
            # Check various kinds of Unicode whitespace
            '\v\f\u{200a}\u{202f}\u{205F}\u{3000}'.trim . should_equal ''

            # A whitespace with an accent is not treated as whitespace anymore
            '      \u{301}   '.trim . should_equal ' \u{301}'
            ' \u{301}'.trim . should_equal ' \u{301}'

        Test.specify "should allow repeating as in the examples" <|
            "ABBA".repeat 5 . should_equal "ABBAABBAABBAABBAABBA"
            "A".repeat 5 . should_equal "AAAAA"
            "Hello ".repeat 2 . should_equal "Hello Hello "

        Test.specify "should allow more general repeating" <|
            'He\u{302}llo\u{308}'.repeat 1 . should_equal 'He\u{302}llo\u{308}'
            'He\u{302}llo\u{308}'.repeat 3 . should_equal 'He\u{302}llo\u{308}He\u{302}llo\u{308}He\u{302}llo\u{308}'
            'He\u{302}llo\u{308}'.repeat 0 . should_equal ''
            'He\u{302}llo\u{308}'.repeat -5 . should_equal ''

            ''.repeat 100 . should_equal ''

            '✨🚀🚧'.repeat 2 . should_equal '✨🚀🚧✨🚀🚧'

        Test.specify "should allow repeating using * as in the examples" <|
            "ABBA"*5 . should_equal "ABBAABBAABBAABBAABBA"
            "A"*5 . should_equal "AAAAA"
            "Hello "*2 . should_equal "Hello Hello "

        Test.specify "should allow more general repeating using *" <|
            'He\u{302}llo\u{308}'*1 . should_equal 'He\u{302}llo\u{308}'
            'He\u{302}llo\u{308}'*3 . should_equal 'He\u{302}llo\u{308}He\u{302}llo\u{308}He\u{302}llo\u{308}'
            'He\u{302}llo\u{308}'*0 . should_equal ''
            'He\u{302}llo\u{308}'*(-5) . should_equal ''

            ''*100 . should_equal ''

            '✨🚀🚧'*2 . should_equal '✨🚀🚧✨🚀🚧'

        Test.specify "locate should work as shown in examples" <|
            example_1 =
                "Hello World!".locate "J" . should_equal Nothing
                "Hello World!".locate "o" . should_equal (Span.Value (4.up_to 5) "Hello World!")
                "Hello World!".locate "o" mode=Matching_Mode.Last . should_equal (Span.Value (7.up_to 8) "Hello World!")

            example_2 =
                term = "straße"
                text = "MONUMENTENSTRASSE 42"
                match = text . locate term case_sensitivity=Case_Sensitivity.Insensitive
                term.length . should_equal 6
                match.length . should_equal 7

            example_3 =
                ligatures = "ﬃﬄ"
                ligatures.length . should_equal 2
                term_1 = "IFF"
                match_1 = ligatures . locate term_1 case_sensitivity=Case_Sensitivity.Insensitive
                term_1.length . should_equal 3
                match_1.length . should_equal 2
                term_2 = "ffiffl"
                match_2 = ligatures . locate term_2 case_sensitivity=Case_Sensitivity.Insensitive
                term_2.length . should_equal 6
                match_2.length . should_equal 2
                match_1 . should_equal match_2

            example_4 =
                "Hello World!".locate_all "J" . should_equal []
                "Hello World!".locate_all "o" . map .start . should_equal [4, 7]

            example_5 =
                term = "strasse"
                text = "MONUMENTENSTRASSE ist eine große Straße."
                match = text . locate_all term case_sensitivity=Case_Sensitivity.Insensitive
                term.length . should_equal 7
                match . map .length . should_equal [7, 6]

            example_6 =
                ligatures = "ﬃﬄFFIFF"
                ligatures.length . should_equal 7
                match_1 = ligatures . locate_all "IFF" case_sensitivity=Case_Sensitivity.Insensitive
                match_1 . map .length . should_equal [2, 3]
                match_2 = ligatures . locate_all "ffiff" case_sensitivity=Case_Sensitivity.Insensitive
                match_2 . map .length . should_equal [2, 5]

            ## Case_Sensitivity.Default should act like Case_Sensitivity.Default
            example_7 =
                default = Case_Sensitivity.Default
                "Hello World!".locate "J" case_sensitivity=default . should_equal Nothing
                "Hello World!".locate "o" case_sensitivity=default . should_equal (Span.Value (4.up_to 5) "Hello World!")
                "Hello World!".locate "o" mode=Matching_Mode.Last case_sensitivity=default . should_equal (Span.Value (7.up_to 8) "Hello World!")

            # Put them in blocks to avoid name clashes.
            example_1
            example_2
            example_3
            example_4
            example_5
            example_6
            example_7

        Test.specify "should allow to locate occurrences within a text" <|
            "Hello World!".locate_all "J" . should_equal []
            "Hello World!".locate_all "o" . map .start . should_equal [4, 7]

            accents = 'a\u{301}e\u{301}o\u{301}'
            accents.locate accent_1 . should_equal (Span.Value (1.up_to 2) accents)

            "".locate "foo" . should_equal Nothing
            "".locate "foo" mode=Matching_Mode.Last . should_equal Nothing
            "".locate_all "foo" . should_equal []
            "".locate "" . should_equal (Span.Value (0.up_to 0) "")
            "".locate "" mode=Matching_Mode.Last . should_equal (Span.Value (0.up_to 0) "")
            "".locate_all "" . should_equal [Span.Value (0.up_to 0) ""]

            abc = 'A\u{301}ßC'
            abc.locate "" . should_equal (Span.Value (0.up_to 0) abc)
            abc.locate "" mode=Matching_Mode.Last . should_equal (Span.Value (3.up_to 3) abc)
            abc.locate_all "" . should_equal [Span.Value (0.up_to 0) abc, Span.Value (1.up_to 1) abc, Span.Value (2.up_to 2) abc, Span.Value (3.up_to 3) abc]

        Test.specify "should allow to get indexes of values within a text" <|
            "Hello World!".index_of "o" . should_equal 4
            "Hello World!".index_of "o" start=5 . should_equal 7
            "Hello World!".index_of "o" start=-5 . should_equal 7
            "Hello World!".index_of "o" start=12 . should_equal Nothing
            "Hello World!".index_of "o" start=13 . should_fail_with Index_Out_Of_Bounds
            "Hello World!".index_of "o" start=13 . catch . should_equal (Index_Out_Of_Bounds.Error 13 13)

            "Hello World!".last_index_of "o" . should_equal 7
            "Hello World!".last_index_of "o" start=6 . should_equal 4
            "Hello World!".last_index_of "o" start=12 . should_fail_with Index_Out_Of_Bounds
            "Hello World!".last_index_of "o" start=12 . catch . should_equal (Index_Out_Of_Bounds.Error 12 12)

            abc = 'A\u{301}ßC'
            abc.index_of "" . should_equal 0
            abc.index_of "" start=3 . should_equal 3
            abc.last_index_of "" . should_equal 3

        Test.specify "should allow case-insensitive matching in locate" <|
            hello = "Hello WORLD!"
            case_insensitive = Case_Sensitivity.Insensitive
            hello.locate "world" . should_equal Nothing
            hello.locate "world" case_sensitivity=case_insensitive . should_equal (Span.Value (6.up_to 11) hello)

            hello.locate "o" mode=Matching_Mode.First case_sensitivity=case_insensitive . should_equal (Span.Value (4.up_to 5) hello)
            hello.locate "o" mode=Matching_Mode.Last case_sensitivity=case_insensitive . should_equal (Span.Value (7.up_to 8) hello)

            accents = 'A\u{301}E\u{301}O\u{301}'
            accents.locate accent_1 case_sensitivity=case_insensitive . should_equal (Span.Value (1.up_to 2) accents)

            "Strasse".locate "ß" case_sensitivity=case_insensitive . should_equal (Span.Value (4.up_to 6) "Strasse")
            "Monumentenstraße 42".locate "STRASSE" case_sensitivity=case_insensitive . should_equal (Span.Value (10.up_to 16) "Monumentenstraße 42")

            '\u0390'.locate '\u03B9\u0308\u0301' case_sensitivity=case_insensitive . should_equal (Span.Value (0.up_to 1) '\u0390')
            'ԵՒ'.locate 'և' . should_equal Nothing
            'ԵՒ'.locate 'և' case_sensitivity=case_insensitive . should_equal (Span.Value (0.up_to 2) 'ԵՒ')
            'և'.locate 'ԵՒ' case_sensitivity=case_insensitive . should_equal (Span.Value (0.up_to 1) 'և')

            ligatures = 'ffaﬀﬁﬂﬃﬄﬅﬆZ'
            ligatures.locate 'FFI' case_sensitivity=case_insensitive . should_equal (Span.Value (3.up_to 5) ligatures)
            ligatures.locate 'FF' case_sensitivity=case_insensitive . should_equal (Span.Value (0.up_to 2) ligatures)
            ligatures.locate 'ff' case_sensitivity=case_insensitive mode=Matching_Mode.Last . should_equal (Span.Value (7.up_to 8) ligatures)
            ligatures.locate_all 'ff' . should_equal [Span.Value (0.up_to 2) ligatures]
            ligatures.locate_all 'FF' case_sensitivity=case_insensitive . should_equal [Span.Value (0.up_to 2) ligatures, Span.Value (3.up_to 4) ligatures, Span.Value (6.up_to 7) ligatures, Span.Value (7.up_to 8) ligatures]
            ligatures.locate_all 'ffi' case_sensitivity=case_insensitive . should_equal [Span.Value (3.up_to 5) ligatures, Span.Value (6.up_to 7) ligatures]
            'fffi'.locate_all 'ﬀ' case_sensitivity=case_insensitive . should_equal [Span.Value (0.up_to 2) 'fffi']
            'fffi'.locate_all 'ﬃ' . should_equal []
            'fffi'.locate_all 'ﬃ' case_sensitivity=case_insensitive . should_equal [Span.Value (1.up_to 4) 'fffi']
            'FFFI'.locate 'ﬃ' case_sensitivity=case_insensitive . should_equal (Span.Value (1.up_to 4) 'FFFI')

            'ﬃﬄ'.locate 'IF' case_sensitivity=case_insensitive . should_equal (Span.Value (0.up_to 2) 'ﬃﬄ')
            'ﬃﬄ'.locate 'F' Matching_Mode.Last case_sensitivity=case_insensitive . should_equal (Span.Value (1.up_to 2) 'ﬃﬄ')
            'ﬃﬄ'.locate_all 'F' case_sensitivity=case_insensitive . should_equal [Span.Value (0.up_to 1) 'ﬃﬄ', Span.Value (0.up_to 1) 'ﬃﬄ', Span.Value (1.up_to 2) 'ﬃﬄ', Span.Value (1.up_to 2) 'ﬃﬄ']
            'aaﬃbb'.locate_all 'af' case_sensitivity=case_insensitive . should_equal [Span.Value (1.up_to 3) 'aaﬃbb']
            'aaﬃbb'.locate_all 'affi' case_sensitivity=case_insensitive . should_equal [Span.Value (1.up_to 3) 'aaﬃbb']
            'aaﬃbb'.locate_all 'ib' case_sensitivity=case_insensitive . should_equal [Span.Value (2.up_to 4) 'aaﬃbb']
            'aaﬃbb'.locate_all 'ffib' case_sensitivity=case_insensitive . should_equal [Span.Value (2.up_to 4) 'aaﬃbb']

            "".locate "foo" case_sensitivity=case_insensitive . should_equal Nothing
            "".locate "foo" case_sensitivity=case_insensitive mode=Matching_Mode.Last . should_equal Nothing
            "".locate_all "foo" case_sensitivity=case_insensitive . should_equal []
            "".locate "" case_sensitivity=case_insensitive . should_equal (Span.Value (0.up_to 0) "")
            "".locate "" case_sensitivity=case_insensitive mode=Matching_Mode.Last . should_equal (Span.Value (0.up_to 0) "")
            "".locate_all "" case_sensitivity=case_insensitive . should_equal [Span.Value (0.up_to 0) ""]
            abc = 'A\u{301}ßC'
            abc.locate "" case_sensitivity=case_insensitive . should_equal (Span.Value (0.up_to 0) abc)
            abc.locate "" case_sensitivity=case_insensitive mode=Matching_Mode.Last . should_equal (Span.Value (3.up_to 3) abc)
            abc.locate_all "" case_sensitivity=case_insensitive . should_equal [Span.Value (0.up_to 0) abc, Span.Value (1.up_to 1) abc, Span.Value (2.up_to 2) abc, Span.Value (3.up_to 3) abc]

        Test.specify "find should match regexes" <|
            hello = "Hello World!"

            hello.find ".o" Case_Sensitivity.Insensitive . group 0 . should_equal "lo"
            hello.find_all ".o" . map (match-> match.group 0) . should_equal ["lo", "Wo"]

            "foobar".find "BAR" Case_Sensitivity.Insensitive . group 0 . should_equal "bar"

            ## Regex matching does not do case folding
            "Strasse".find "ß" Case_Sensitivity.Insensitive . should_equal Nothing

<<<<<<< HEAD
        Test.specify "find should produce correct spans" <|
            "Hello World!".find ".o" Case_Sensitivity.Insensitive . grapheme_span 0 . should_equal (Span.Value (3.up_to 5) "Hello World!")
            "Hello World!".find_all ".o" . map (match-> match.grapheme_span 0) . should_equal [Span.Value (3.up_to 5) "Hello World!", Span.Value (6.up_to 8) "Hello World!"]
            "foobar".find "BAR" Case_Sensitivity.Insensitive . grapheme_span 0 . should_equal (Span.Value (3.up_to 6) "foobar")

        Test.specify "should handle accents and other multi-point graphemes" <|
            accents = 'a\u{301}e\u{301}o\u{301}he\u{301}h'

            accents.find 'h' . group 0 . should_equal 'h'
            accents.find 'e\u{301}' . group 0 . should_equal 'e\u{301}'

            # Check both UTF16 spans
            accents.find_all 'h' . map (match-> match.span 0) . should_equal [Utf_16_Span.Value (6.up_to 7) accents, Utf_16_Span.Value (9.up_to 10) accents]
            accents.find_all 'e\u{301}' . map (match-> match.span 0) . should_equal [Utf_16_Span.Value (2.up_to 4) accents, Utf_16_Span.Value (7.up_to 9) accents]

            # Check both grapheme spans
            accents.find_all 'h' . map (match-> match.grapheme_span 0) . should_equal [Span.Value (3.up_to 4) accents, Span.Value (5.up_to 6) accents]
            accents.find_all 'e\u{301}' . map (match-> match.grapheme_span 0) . should_equal [Span.Value (1.up_to 2) accents, Span.Value (4.up_to 5) accents]

            # Check contents to make sure the spans' ranges are ok
            accents.find 'h' . group 0 . should_equal 'h'
            accents.find 'e\u{301}' . group 0 . should_equal 'e\u{301}'
=======
        Test.specify "should handle accents and other multi-point graphemes" <|
            accents = 'a\u{301}e\u{301}o\u{301}he\u{301}h'

            # Check spans
            check_span ((accents).find 'h') (Span.Value (3.up_to 4) accents)
            check_span ((accents).find 'e\u{301}') (Span.Value (1.up_to 2) accents)
            check_span_all ((accents).find_all 'h') [Span.Value (3.up_to 4) accents, Span.Value (5.up_to 6) accents]
            check_span_all ((accents).find_all 'e\u{301}') [Span.Value (1.up_to 2) accents, Span.Value (4.up_to 5) accents]

            # Check contents to make sure the spans' ranges are ok
            accents.find 'h' . group 0 . text . should_equal 'h'
            accents.find 'e\u{301}' . group 0 . text . should_equal 'e\u{301}'
>>>>>>> 888307f0

        Test.specify "should handle the Unicode normalization" pending="TODO: Rewrite this to use normalization methods explicitly" <|
            ## This test passed for the builtin Java regex library, using
               Pattern.CANON_EQ, but since that option is buggy and rarely use,
               we won't attempt to recreate it with Truffle regex. Instead,
               expose normalization methods to allow developers to do it
               themselves.
            accents = 'a\u{301}e\u{301}o\u{301}'
            accents.find accent_1 . group 0 . should_equal "e\u{301}"

        Test.specify "should correctly handle regex edge cases in locate" pending="Figure out how to make Regex correctly handle empty patterns." <|
            regex = Regex_Matcher.Value
            "".match "foo" matcher=regex . should_equal Nothing
            "".match "foo" matcher=regex mode=Matching_Mode.Last . should_equal Nothing
            "".match_all "foo" matcher=regex . should_equal []
            "".match "" matcher=regex . should_equal ""
            "".match_all "" matcher=regex . should_equal [""]
            "".match "" matcher=regex mode=Matching_Mode.Last . should_equal ""
            abc = 'A\u{301}ßC'
            abc.match "" matcher=regex . should_equal abc
            abc.match_all "" matcher=regex . should_equal ["", "", "", "", ""]
            abc.match "" matcher=regex mode=Matching_Mode.Last . should_equal ""

        Test.specify "should handle overlapping matches as shown in the examples" <|
            "aaa".locate "aa" mode=Matching_Mode.Last case_sensitivity=Case_Sensitivity.Sensitive . should_equal (Span.Value (1.up_to 3) "aaa")

            "aaa aaa".locate "aa" mode=Matching_Mode.Last case_sensitivity=Case_Sensitivity.Sensitive . should_equal (Span.Value (5.up_to 7) "aaa aaa")

        Test.specify "should default to exact matching for locate but regex for match" <|
            txt = "aba[bc]adacae"
            "ab".locate "ab" . should_equal (Span.Value (0.up_to 2) "ab")
            "ab".locate "a[bc]" . should_equal Nothing
            "ab".locate_all "a[bc]" . should_equal []

            txt.locate "a[bc]" . should_equal (Span.Value (2.up_to 7) txt)
            txt.locate_all "a[bc]" . should_equal [Span.Value (2.up_to 7) txt]

            "ab".find "a[bc]" . group 0 . should_equal "ab"
            "a[bc]".find "a[bc]" . should_equal Nothing
            "a[bc]".find_all "a[bc]" . should_equal []

            txt.find "a[bc]" . group 0 . should_equal "ab"
            txt.find_all "a[bc]" . map (match-> match.group 0) . should_equal ["ab", "ac"]

    Test.group "Regex: find and find_all" <|
        Test.specify "should be possible on text" <|
            "My Text: Goes Here".find "^My Text: (.+)$" . group 0 . should_equal "My Text: Goes Here"

        Test.specify "should be possible on unicode text" <|
            txt = "maza건반zaa"
            txt.find "^a..z$" . should_equal Nothing
            txt.find "^m..a..z.a$" . group 0 . should_equal "maza건반zaa"
            txt.find "a..z" . group 0 . should_equal "a건반z"

        Test.specify "should be possible in case-insensitive mode" <|
            "MY".find "my" Case_Sensitivity.Insensitive . group 0 . should_equal "MY"

        Test.specify "should allow access to the entire match text" <|
            "abcddd".find "ab(c(d+))" . text . should_equal "abcddd"

        Test.specify "should allow access to groups via .get" <|
            "abcddd".find "ab(c(d+))" . get 0 . should_equal "abcddd"
            "abcddd".find "ab(c(d+))" . get 1 . should_equal "cddd"
            "abcddd".find "ab(c(d+))" . get 2 . should_equal "ddd"
            "abcddd".find "ab(c(d+))" . get 3 if_missing="MISSING" . should_equal "MISSING"

        Test.specify "should allow access to groups via .at" <|
            "abcddd".find "ab(c(d+))" . at 0 . should_equal "abcddd"
            "abcddd".find "ab(c(d+))" . at 1 . should_equal "cddd"
            "abcddd".find "ab(c(d+))" . at 2 . should_equal "ddd"
            "abcddd".find "ab(c(d+))" . at 3 . should_fail_with Index_Out_Of_Bounds.Error

        Test.specify "should allow access to match groups" <|
            "abcddd".find "ab(c(d+))" . group 0 . should_equal "abcddd"
            "abcddd".find "ab(c(d+))" . group 1 . should_equal "cddd"
            "abcddd".find "ab(c(d+))" . group 2 . should_equal "ddd"

        Test.specify "should allow access to match groups by name" <|
            "abcddd".find "ab(?<cee>c(d+))" . group "cee" . should_equal "cddd"

        Test.specify "should throw No_Such_Group for an out-of-range group number" <|
            "abcddd".find "ab(c(d+))" . group 3 . should_fail_with No_Such_Group.Error
            "abcddd".find "ab(c(d+))" . group 12 . should_fail_with No_Such_Group.Error
            "abcddd".find "ab(c(d+))" . group (-1) . should_fail_with No_Such_Group.Error

        Test.specify "should throw No_Such_Group for an invalid group name" <|
            "abcddd".find "ab(?<cee>c(d+))" . group "dee" . should_fail_with No_Such_Group.Error

        Test.specify "should throw No_Such_Group for an invalid group name (when there are no named groups at all)" <|
            "abcddd".find "ab(c(d+))" . group "dee" . should_fail_with No_Such_Group.Error

        Test.specify "should throw Regex_Syntax_Error for a regex with incorrect syntax" <|
            "abcddd".find "ab(c(((((((" . group 0 . should_fail_with Regex_Syntax_Error.Error

        Test.specify ".group should return Nothing if the group did not participate in the match" <|
            match_c = "abc".find "ab((c)|(d))"
            match_c.group 1 . should_equal "c"
            match_c.group 2 . should_equal "c"
            match_c.group 3 . should_equal Nothing
            match_d = "abd".find "ab((c)|(d))"
            match_d.group 1 . should_equal "d"
            match_d.group 2 . should_equal Nothing
            match_d.group 3 . should_equal "d"

        Test.specify "should expand a partial-grapheme match to the whole grapheme" <|
            'e\u{301}'.find '\u{301}' . group 0 . should_equal 'e\u{301}'

        Test.specify "should handle the Unicode normalization" pending="Use this to test exposed normalization methods" <|
            ## This test passed for the builtin Java regex library, using
               Pattern.CANON_EQ, but since that option is buggy and rarely use,
               we won't attempt to recreate it with Truffle regex. Instead,
               expose normalization methods to allow developers to do it
               themselves.
            accents = 'a\u{301}e\u{301}o\u{301}'
            accents.find accent_1 . grapheme_span 0 . should_equal (Span.Value (1.up_to 2) 'a\u{301}e\u{301}o\u{301}')

        Test.specify "can return a vector of all match groups" <|
            "abc".find "ab((c)|(d))" . groups . should_equal ['abc', 'c', 'c', Nothing]

        Test.specify "should default to group 0 in .span and .grapheme_span" <|
            "abacadae".find "a[bc]" . span . should_equal (Utf_16_Span.Value (0.up_to 2) "abacadae")
            'a\u{301}e\u{301}o\u{301}'.find 'e\u{301}' . grapheme_span . should_equal (Span.Value (1.up_to 2) 'a\u{301}e\u{301}o\u{301}')

        Test.specify "should allow to match one or more occurrences of a pattern in the text" <|
            "abacadae".find_all "a[bc]" . map (match-> match.grapheme_span 0) . should_equal [Span.Value (0.up_to 2) "abacadae", Span.Value (2.up_to 4) "abacadae"]
            "abacadae".find_all "a." . map (match-> match.grapheme_span 0) . should_equal [Span.Value (0.up_to 2) "abacadae", Span.Value (2.up_to 4) "abacadae", Span.Value (4.up_to 6) "abacadae", Span.Value (6.up_to 8) "abacadae"]
            "abacadae".find_all "a.*" . map (match-> match.grapheme_span 0) . should_equal [Span.Value (0.up_to 8) "abacadae"]
            "abacadae".find_all "a.+?" . map (match-> match.grapheme_span 0) . should_equal [Span.Value (0.up_to 2) "abacadae", Span.Value (2.up_to 4) "abacadae", Span.Value (4.up_to 6) "abacadae", Span.Value (6.up_to 8) "abacadae"]

        Test.specify "should allow regexes in match" <|
            hello = "Hello World!"

            check_span (hello.find ".o" Case_Sensitivity.Insensitive) (Span.Value (3.up_to 5) "Hello World!")
            check_span_all (hello.find_all ".o") [Span.Value (3.up_to 5) "Hello World!", Span.Value (6.up_to 8) "Hello World!"]

            check_span ("foobar".find "BAR" Case_Sensitivity.Insensitive) (Span.Value (3.up_to 6) "foobar")

            ## Regex matching does not do case folding
            "Strasse".find "ß" Case_Sensitivity.Insensitive . should_equal Nothing

        Test.specify "should allow access to match groups by number" <|
            "abcddd".find "ab(c(d+))" . group 0 . text . should_equal "abcddd"
            "abcddd".find "ab(c(d+))" . group 1 . text . should_equal "cddd"
            "abcddd".find "ab(c(d+))" . group 2 . text . should_equal "ddd"

        Test.specify "should allow access to match groups by name" <|
            "abcddd".find "ab(?<cee>c(d+))" . group "cee" . text . should_equal "cddd"

        Test.specify "should throw No_Such_Group for an out-of-range group number" <|
            "abcddd".find "ab(c(d+))" . group 3 . text . should_fail_with No_Such_Group
            "abcddd".find "ab(c(d+))" . group 12 . text . should_fail_with No_Such_Group
            "abcddd".find "ab(c(d+))" . group (-1) . text . should_fail_with No_Such_Group

        Test.specify "should throw No_Such_Group for an invalid group name" <|
            "abcddd".find "ab(?<cee>c(d+))" . group "dee" . text . should_fail_with No_Such_Group

        Test.specify "should throw No_Such_Group for an invalid group name (when there are no named groups at all)" <|
            "abcddd".find "ab(c(d+))" . group "dee" . text . should_fail_with No_Such_Group

        Test.specify "should throw Regex_Syntax_Error for a regex with incorrect syntax" <|
            "abcddd".find "ab(c(((((((" . group 0 . text . should_fail_with Regex_Syntax_Error

        Test.specify ".group should return Nothing if the group did not participate in the match" <|
            match_c = "abc".find "ab((c)|(d))"
            match_c.group 1 . text . should_equal "c"
            match_c.group 2 . text . should_equal "c"
            match_c.group 3 . should_equal Nothing
            match_d = "abd".find "ab((c)|(d))"
            match_d.group 1 . text . should_equal "d"
            match_d.group 2 . should_equal Nothing
            match_d.group 3 . text . should_equal "d"

        Test.specify "should handle accents and other multi-point graphemes" <|
            accents = 'a\u{301}e\u{301}o\u{301}he\u{301}h'

            # Check spans
            check_span ((accents).find 'h') (Span.Value (3.up_to 4) accents)
            check_span ((accents).find 'e\u{301}') (Span.Value (1.up_to 2) accents)
            check_span_all ((accents).find_all 'h') [Span.Value (3.up_to 4) accents, Span.Value (5.up_to 6) accents]
            check_span_all ((accents).find_all 'e\u{301}') [Span.Value (1.up_to 2) accents, Span.Value (4.up_to 5) accents]

            # Check contents to make sure the spans' ranges are ok
            accents.find 'h' . group 0 . text . should_equal 'h'
            accents.find 'e\u{301}' . group 0 . text . should_equal 'e\u{301}'

        Test.specify "should expand a partial-grapheme match to the whole grapheme" <|
            'e\u{301}'.find '\u{301}' . group 0 . text . should_equal 'e\u{301}'

        Test.specify "should handle the Unicode normalization" pending="Use this to test exposed normalization methods" <|
            ## This test passed for the builtin Java regex library, using
               Pattern.CANON_EQ, but since that option is buggy and rarely use,
               we won't attempt to recreate it with Truffle regex. Instead,
               expose normalization methods to allow developers to do it
               themselves.
            accents = 'a\u{301}e\u{301}o\u{301}'
            check_span (accents.find accent_1) (Span.Value (1.up_to 2) 'a\u{301}e\u{301}o\u{301}')

        Test.specify "should allow to match one or more occurrences of a pattern in the text" <|
            check_span_all ("abacadae".find_all "a[bc]") [Span.Value (0.up_to 2) "abacadae", Span.Value (2.up_to 4) "abacadae"]
            check_span_all ("abacadae".find_all "a.") [Span.Value (0.up_to 2) "abacadae", Span.Value (2.up_to 4) "abacadae", Span.Value (4.up_to 6) "abacadae", Span.Value (6.up_to 8) "abacadae"]
            check_span_all ("abacadae".find_all "a.*") [Span.Value (0.up_to 8) "abacadae"]
            check_span_all ("abacadae".find_all "a.+?") [Span.Value (0.up_to 2) "abacadae", Span.Value (2.up_to 4) "abacadae", Span.Value (4.up_to 6) "abacadae", Span.Value (6.up_to 8) "abacadae"]

    Test.group "Text.match" <|
        Test.specify "should default to regex" <|
            "My Text: Goes Here".match "^My Text: (.+)$" . should_be_true
            "555-801-1923".match "^\d{3}-\d{3}-\d{4}$" . should_be_true
            "Hello".match "^[a-z]+$" . should_be_false
            "Hello".match "^[a-z]+$" Case_Sensitivity.Insensitive . should_be_true

        Test.specify "should only match whole input" <|
            "Hello".match "[a-z]" . should_be_false
            "abcd".match "bcd" . should_be_false
            "abcd".match "abc" . should_be_false
            "x".match "[a-z]" . should_be_true

        Test.specify "should be possible on unicode text" <|
            "Korean: 건반".match "^Korean: (.+)$" . should_be_true

        Test.specify "should be possible in case-insensitive mode" <|
            "MY".match "my" Case_Sensitivity.Insensitive . should_be_true

    Test.group "Regex splitting" <|
        Test.specify "should be possible on text" <|
            splits = "abcde".split "[bd]" Regex_Matcher.Value
            splits.length . should_equal 3
            splits.at 0 . should_equal "a"
            splits.at 1 . should_equal "c"
            splits.at 2 . should_equal "e"

        Test.specify "should be possible on unicode text" <|
            match = "Korean: 건반 (hangul)".split " " Regex_Matcher.Value
            match.length . should_equal 3
            match.at 0 . should_equal "Korean:"
            match.at 1 . should_equal "건반"
            match.at 2 . should_equal "(hangul)"

        Test.specify "should be possible in ascii mode" <|
            splits = "İiİ".split "\w" (Regex_Matcher.Value match_ascii=True)
            splits.length . should_equal 2
            splits.at 0 . should_equal "İ"
            splits.at 1 . should_equal "İ"

        Test.specify "should be possible in case-insensitive mode" <|
            splits = "abaBa".split "b" (Regex_Matcher.Value case_sensitivity=Case_Sensitivity.Insensitive)
            splits.length . should_equal 3
            splits.at 0 . should_equal "a"
            splits.at 1 . should_equal "a"
            splits.at 2 . should_equal "a"

        Test.specify "should be possible in dot_matches_newline mode" <|
            splits = 'ab\nabcd'.split "b." (Regex_Matcher.Value dot_matches_newline=True)
            splits.length . should_equal 3
            splits.at 0 . should_equal "a"
            splits.at 1 . should_equal "a"
            splits.at 2 . should_equal "d"

        Test.specify "should be possible in multiline mode" <|
            text = """
                Foo
                bar
            match = text.split "$" (Regex_Matcher.Value multiline=True)
            match.length . should_equal 3

        Test.specify "should be possible in comments mode" <|
            splits = "abcde".split "[bd] # Split on the letters `b` and `d`" (Regex_Matcher.Value comments=True)
            splits.length . should_equal 3
            splits.at 0 . should_equal "a"
            splits.at 1 . should_equal "c"
            splits.at 2 . should_equal "e"

    Test.group "Text.replace" <|
        Test.specify "should work as in examples" <|
            'aaa'.replace 'aa' 'b' . should_equal 'ba'
            "Hello World!".replace "[lo]" "#" matcher=Regex_Matcher.Value . should_equal "He### W#r#d!"
            "Hello World!".replace "l" "#" mode=Matching_Mode.First . should_equal "He#lo World!"
            '"abc" foo "bar" baz'.replace '"(.*?)"' '($1)' matcher=Regex_Matcher.Value . should_equal '(abc) foo (bar) baz'
            'ß'.replace 'S' 'A' matcher=Text_Matcher.Case_Insensitive . should_equal 'AA'
            'aﬃb'.replace 'i' 'X' matcher=Text_Matcher.Case_Insensitive . should_equal 'aXb'

        Test.specify "should correctly handle empty-string edge cases" <|
            [Regex_Mode.All, Matching_Mode.First, Matching_Mode.Last] . each mode->
                'aaa'.replace '' 'foo' mode=mode . should_equal 'aaa'
                ''.replace '' '' mode=mode . should_equal ''
                'a'.replace 'a' '' mode=mode . should_equal ''
                ''.replace 'a' 'b' mode=mode . should_equal ''

            'aba' . replace 'a' '' Matching_Mode.First . should_equal 'ba'
            'aba' . replace 'a' '' Matching_Mode.Last . should_equal 'ab'
            'aba' . replace 'a' '' . should_equal 'b'
            'aba' . replace 'c' '' . should_equal 'aba'

        Test.specify "should correctly handle first, all and last matching with overlapping occurrences" <|
            "aaa aaa".replace "aa" "c" . should_equal "ca ca"
            "aaa aaa".replace "aa" "c" mode=Matching_Mode.First . should_equal "ca aaa"
            "aaa aaa".replace "aa" "c" mode=Matching_Mode.Last . should_equal "aaa ac"

        Test.specify "should correctly handle case-insensitive matches" <|
            'AaąĄ' . replace "A" "-" matcher=Text_Matcher.Case_Insensitive . should_equal '--ąĄ'
            'AaąĄ' . replace "A" "-" . should_equal '-aąĄ'
            'HeLlO wOrLd' . replace 'hElLo' 'Hey,' matcher=Text_Matcher.Case_Sensitive . should_equal 'HeLlO wOrLd'
            'HeLlO wOrLd' . replace 'hElLo' 'Hey,' matcher=Text_Matcher.Case_Insensitive . should_equal 'Hey, wOrLd'

            "Iiİı" . replace "i" "-" . should_equal "I-İı"
            "Iiİı" . replace "I" "-" . should_equal "-iİı"
            "Iiİı" . replace "İ" "-" . should_equal "Ii-ı"
            "Iiİı" . replace "ı" "-" . should_equal "Iiİ-"

            "Iiİı" . replace "i" "-" matcher=Text_Matcher.Case_Insensitive . should_equal "--İı"
            "Iiİı" . replace "I" "-" matcher=Text_Matcher.Case_Insensitive . should_equal "--İı"
            "Iiİı" . replace "İ" "-" matcher=Text_Matcher.Case_Insensitive . should_equal "Ii-ı"
            "Iiİı" . replace "ı" "-" matcher=Text_Matcher.Case_Insensitive . should_equal "Iiİ-"

            tr_insensitive = Text_Matcher.Case_Insensitive (Locale.new "tr")
            "Iiİı" . replace "i" "-" matcher=tr_insensitive . should_equal "I--ı"
            "Iiİı" . replace "I" "-" matcher=tr_insensitive . should_equal "-iİ-"
            "Iiİı" . replace "İ" "-" matcher=tr_insensitive . should_equal "I--ı"
            "Iiİı" . replace "ı" "-" matcher=tr_insensitive . should_equal "-iİ-"

        Test.specify "should correctly handle Unicode edge cases" <|
            'sśs\u{301}' . replace 's' 'O' . should_equal 'Ośs\u{301}'
            'sśs\u{301}' . replace 's' 'O' Matching_Mode.Last . should_equal 'Ośs\u{301}'
            'śs\u{301}s' . replace 's' 'O' Matching_Mode.First . should_equal 'śs\u{301}O'

            'sśs\u{301}' . replace 'ś' 'O' . should_equal 'sOO'
            'sśs\u{301}' . replace 's\u{301}' 'O' . should_equal 'sOO'

            'SŚS\u{301}' . replace 's' 'O' . should_equal 'SŚS\u{301}'
            'SŚS\u{301}' . replace 's' 'O' Matching_Mode.Last . should_equal 'SŚS\u{301}'
            'ŚS\u{301}S' . replace 's' 'O' Matching_Mode.First . should_equal 'ŚS\u{301}S'

            'SŚS\u{301}' . replace 'ś' 'O' . should_equal 'SŚS\u{301}'
            'SŚS\u{301}' . replace 's\u{301}' 'O' . should_equal 'SŚS\u{301}'

            'SŚS\u{301}' . replace 's' 'O' matcher=Text_Matcher.Case_Insensitive . should_equal 'OŚS\u{301}'
            'SŚS\u{301}' . replace 's' 'O' Matching_Mode.Last matcher=Text_Matcher.Case_Insensitive . should_equal 'OŚS\u{301}'
            'ŚS\u{301}S' . replace 's' 'O' Matching_Mode.First matcher=Text_Matcher.Case_Insensitive . should_equal 'ŚS\u{301}O'

            'SŚS\u{301}' . replace 'ś' 'O' matcher=Text_Matcher.Case_Insensitive . should_equal 'SOO'
            'SŚS\u{301}' . replace 's\u{301}' 'O' matcher=Text_Matcher.Case_Insensitive . should_equal 'SOO'

            '✨🚀🚧😍😃😍😎😙😉☺' . replace '🚧😍' '|-|:)' . should_equal '✨🚀|-|:)😃😍😎😙😉☺'
            'Rocket Science' . replace 'Rocket' '🚀' . should_equal '🚀 Science'

            "Korean: 건반".replace "건반" "keyboard" . should_equal "Korean: keyboard"

        Test.specify "will approximate ligature matches" <|
            # TODO do we want to improve this? highly non-trivial for very rare edge cases
            ## Currently we lack 'resolution' to extract a partial match from
               the ligature to keep it, probably would need some special
               mapping.
            'ﬃﬃ'.replace 'ff' 'aa' matcher=Text_Matcher.Case_Insensitive . should_equal 'aaaa'
            'ﬃﬃ'.replace 'ff' 'aa' mode=Matching_Mode.First matcher=Text_Matcher.Case_Insensitive . should_equal 'aaﬃ'
            'ﬃﬃ'.replace 'ff' 'aa' mode=Matching_Mode.Last matcher=Text_Matcher.Case_Insensitive . should_equal 'ﬃaa'
            'aﬃﬃb'.replace 'IF' 'X' matcher=Text_Matcher.Case_Insensitive . should_equal 'aXb'
            'aiﬃffz' . replace 'if' '-' matcher=Text_Matcher.Case_Insensitive . should_equal 'a--fz'
            'AFFIB'.replace 'ﬃ' '-' matcher=Text_Matcher.Case_Insensitive . should_equal 'A-B'

            'ß'.replace 'SS' 'A' matcher=Text_Matcher.Case_Insensitive . should_equal 'A'
            'ß'.replace 'S' 'A' matcher=Text_Matcher.Case_Insensitive . should_equal 'AA'
            'ß'.replace 'S' 'A' mode=Matching_Mode.First matcher=Text_Matcher.Case_Insensitive . should_equal 'A'
            'ß'.replace 'S' 'A' mode=Matching_Mode.Last matcher=Text_Matcher.Case_Insensitive . should_equal 'A'
            'STRASSE'.replace 'ß' '-' matcher=Text_Matcher.Case_Insensitive . should_equal 'STRA-E'

        Test.specify "should perform simple replacement in Regex mode" <|
            "ababab".replace "b" "a" matcher=Regex_Matcher.Value . should_equal "aaaaaa"
            "ababab".replace "b" "a" mode=Matching_Mode.First matcher=Regex_Matcher.Value . should_equal "aaabab"
            "ababab".replace "b" "a" mode=Matching_Mode.Last matcher=Regex_Matcher.Value . should_equal "ababaa"

            "aaaa".replace "aa" "c" matcher=Regex_Matcher.Value . should_equal "cc"
            "aaaa".replace "aa" "c" mode=Matching_Mode.First matcher=Regex_Matcher.Value . should_equal "caa"
            "aaaa".replace "aa" "c" mode=Matching_Mode.Last matcher=Regex_Matcher.Value . should_equal "aac"

            "aaa".replace "aa" "c" matcher=Regex_Matcher.Value . should_equal "ca"
            "aaa".replace "aa" "c" mode=Matching_Mode.First matcher=Regex_Matcher.Value . should_equal "ca"
            "aaa".replace "aa" "c" mode=Matching_Mode.Last matcher=Text_Matcher.Case_Sensitive . should_equal "ac"
            "aaa".replace "aa" "c" mode=Matching_Mode.Last matcher=Regex_Matcher.Value . should_equal "ca"

            "aaa aaa".replace "aa" "c" matcher=Text_Matcher.Case_Sensitive . should_equal "ca ca"
            "aaa aaa".replace "aa" "c" mode=Matching_Mode.First matcher=Text_Matcher.Case_Sensitive . should_equal "ca aaa"
            "aaa aaa".replace "aa" "c" mode=Matching_Mode.Last matcher=Text_Matcher.Case_Sensitive . should_equal "aaa ac"
            "aaa aaa".replace "aa" "c" matcher=Regex_Matcher.Value . should_equal "ca ca"
            "aaa aaa".replace "aa" "c" mode=Matching_Mode.First matcher=Regex_Matcher.Value . should_equal "ca aaa"
            "aaa aaa".replace "aa" "c" mode=Matching_Mode.Last matcher=Regex_Matcher.Value . should_equal "aaa ca"

        Test.specify "in Regex mode should work with Unicode" <|
            "Korean: 건반".replace "건반" "keyboard" matcher=Regex_Matcher.Value . should_equal "Korean: keyboard"
            'sśs\u{301}'.replace 'ś' '-' matcher=Regex_Matcher.Value . should_equal 's--'
            'sśs\u{301}'.replace 's\u{301}' '-' matcher=Regex_Matcher.Value . should_equal 's--'

        Test.specify "in Regex mode should support various Regex options" <|
            r1 = "İiİ".replace "\w" "a" matcher=(Regex_Matcher.Value match_ascii=True)
            r1 . should_equal "İaİ"
            r2 = "abaBa".replace "b" "a" matcher=(Regex_Matcher.Value case_sensitivity=Case_Sensitivity.Insensitive)
            r2 . should_equal "aaaaa"
            r3 = 'ab\na'.replace "b." "a"  matcher=(Regex_Matcher.Value dot_matches_newline=True)
            r3 . should_equal "aaa"

            text = """
                Foo
                bar
            r4 = text.replace '\n' ""  matcher=(Regex_Matcher.Value multiline=True)
            r4 . should_equal "Foobar"

            r5 = "ababd".replace "b\w # Replacing a `b` followed by any word character" "a" matcher=(Regex_Matcher.Value comments=True)
            r5 . should_equal "aaa"

        Test.specify "in Regex mode should allow referring to capture groups in substitutions" <|
            '<a href="url">content</a>'.replace '<a href="(.*?)">(.*?)</a>' '$2 is at $1' matcher=Regex_Matcher.Value . should_equal 'content is at url'
            '<a href="url">content</a>'.replace '<a href="(?<address>.*?)">(?<text>.*?)</a>' '${text} is at ${address}' matcher=Regex_Matcher.Value . should_equal 'content is at url'

main = Test_Suite.run_main spec<|MERGE_RESOLUTION|>--- conflicted
+++ resolved
@@ -61,14 +61,6 @@
      - Note that currently the regex-based operations may not handle the edge
        cases described above too well.
 spec =
-<<<<<<< HEAD
-=======
-    check_span match span =
-        match . should_not_equal Nothing
-        match.group 0 . should_equal span
-    check_span_all match spans = match . map (m-> (m.group 0)) . should_equal spans
-
->>>>>>> 888307f0
     accent_1 = '\u00E9'
     accent_2 = '\u0065\u{301}'
 
@@ -1197,7 +1189,6 @@
             ## Regex matching does not do case folding
             "Strasse".find "ß" Case_Sensitivity.Insensitive . should_equal Nothing
 
-<<<<<<< HEAD
         Test.specify "find should produce correct spans" <|
             "Hello World!".find ".o" Case_Sensitivity.Insensitive . grapheme_span 0 . should_equal (Span.Value (3.up_to 5) "Hello World!")
             "Hello World!".find_all ".o" . map (match-> match.grapheme_span 0) . should_equal [Span.Value (3.up_to 5) "Hello World!", Span.Value (6.up_to 8) "Hello World!"]
@@ -1220,20 +1211,6 @@
             # Check contents to make sure the spans' ranges are ok
             accents.find 'h' . group 0 . should_equal 'h'
             accents.find 'e\u{301}' . group 0 . should_equal 'e\u{301}'
-=======
-        Test.specify "should handle accents and other multi-point graphemes" <|
-            accents = 'a\u{301}e\u{301}o\u{301}he\u{301}h'
-
-            # Check spans
-            check_span ((accents).find 'h') (Span.Value (3.up_to 4) accents)
-            check_span ((accents).find 'e\u{301}') (Span.Value (1.up_to 2) accents)
-            check_span_all ((accents).find_all 'h') [Span.Value (3.up_to 4) accents, Span.Value (5.up_to 6) accents]
-            check_span_all ((accents).find_all 'e\u{301}') [Span.Value (1.up_to 2) accents, Span.Value (4.up_to 5) accents]
-
-            # Check contents to make sure the spans' ranges are ok
-            accents.find 'h' . group 0 . text . should_equal 'h'
-            accents.find 'e\u{301}' . group 0 . text . should_equal 'e\u{301}'
->>>>>>> 888307f0
 
         Test.specify "should handle the Unicode normalization" pending="TODO: Rewrite this to use normalization methods explicitly" <|
             ## This test passed for the builtin Java regex library, using
