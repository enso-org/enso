--- conflicted
+++ resolved
@@ -313,11 +313,7 @@
             values.map pr->
                 v = pr.at 0
                 d = Decimal.new v . remove_warnings
-<<<<<<< HEAD
                 expected = pr.at 1
-=======
-                expected = pr.at 1 . to_float
->>>>>>> 0268cbb5
 
                 d . should_equal expected
                 expected . should_equal d
