--- conflicted
+++ resolved
@@ -1066,10 +1066,7 @@
                 builder.append 1
                 builder.append (Error.throw (Illegal_Argument.Error "asdf"))
                 builder.append 3
-<<<<<<< HEAD
-=======
                 Test.fail "should not reach here because builder is immediately interrupted on error"
->>>>>>> 1c2f5c81
             v . should_fail_with (Illegal_Argument.Error "asdf")
 
         group_builder.specify "Builder should propagate an uncaught error if it is appended with .append_vector_range" <|
@@ -1077,10 +1074,7 @@
                 builder.append 1
                 builder.append_vector_range [1, Error.throw (Illegal_Argument.Error "asdf")]
                 builder.append 3
-<<<<<<< HEAD
-=======
                 Test.fail "should not reach here because builder is immediately interrupted on error"
->>>>>>> 1c2f5c81
             v . should_fail_with (Illegal_Argument.Error "asdf")
 
         group_builder.specify "Builder should propagate warnings attached to an item added to the builder with .append" <|
@@ -1092,11 +1086,7 @@
             v . should_equal [1, 2, 3]
             Warning.get_all v . map .value . should_equal [My_Error.Error "err"]
 
-<<<<<<< HEAD
-        group_builder.specify "Builder should propagate warnings attached to an item added to the builder with .append" <|
-=======
         group_builder.specify "Builder should propagate warnings attached to an item added to the builder with .append_vector_range" <|
->>>>>>> 1c2f5c81
             v = Vector.build builder->
                 ww = Warning.attach (My_Error.Error "err") 21
                 builder.append 1
