from Standard.Base import all

import Standard.Base.Errors.Illegal_Argument.Illegal_Argument
import Standard.Base.Runtime.Context

from Standard.Test import all


type My_Type

bar = Runtime.get_stack_trace
baz = bar
Number.foo self = baz
foo x = x.foo
My_Type.foo self = foo 123

deep_e = Error.throw (Illegal_Argument.Error "ie")
deep_d = deep_e
deep_c = deep_d
deep_b = deep_c
deep_a = deep_b

add_specs suite_builder = suite_builder.group "Stack traces" group_builder->
    group_builder.specify "should capture traces correctly" <|
        modname = Meta.get_simple_type_name Stack_Traces_Spec
        stack = My_Type.foo
        names = [modname + ".bar", modname + ".baz", "Number.foo", modname + ".foo", "My_Type.foo"]
        stack.take (..First 5) . map .name . should_equal names
        file = enso_project.root / 'src' / 'Runtime' / 'Stack_Traces_Spec.enso'
<<<<<<< HEAD
        stack.take (First 5) . map (.source_location >> .file) . each (_.should_equal file)

    group_builder.specify "should respect Runtime.Context.Dataflow_Stack_Trace (for error thrown from Enso)" <|
        modname = Meta.get_simple_type_name Stack_Traces_Spec
        names = [modname + ".deep_e", modname + ".deep_d", modname + ".deep_c", modname + ".deep_b", modname + ".deep_a"]

        shallow_stack_trace = deep_a.stack_trace
        shallow_stack_trace.length . should_equal 1
        shallow_stack_trace.at 0 . name . should_equal (names.at 0)

        Context.Dataflow_Stack_Trace.with_enabled <|
            deep_stack_trace = deep_a.stack_trace
            (deep_stack_trace.length > 5) . should_be_true
            deep_stack_trace.take 5 . map .name . should_equal names

main =
    suite = Test.build suite_builder->
        add_specs suite_builder
    suite.run_with_filter
=======
        stack.take (..First 5) . map (.source_location >> .file) . each (_.should_equal file)
>>>>>>> 340b22b8
<|MERGE_RESOLUTION|>--- conflicted
+++ resolved
@@ -27,8 +27,7 @@
         names = [modname + ".bar", modname + ".baz", "Number.foo", modname + ".foo", "My_Type.foo"]
         stack.take (..First 5) . map .name . should_equal names
         file = enso_project.root / 'src' / 'Runtime' / 'Stack_Traces_Spec.enso'
-<<<<<<< HEAD
-        stack.take (First 5) . map (.source_location >> .file) . each (_.should_equal file)
+        stack.take (..First 5) . map (.source_location >> .file) . each (_.should_equal file)
 
     group_builder.specify "should respect Runtime.Context.Dataflow_Stack_Trace (for error thrown from Enso)" <|
         modname = Meta.get_simple_type_name Stack_Traces_Spec
@@ -46,7 +45,4 @@
 main =
     suite = Test.build suite_builder->
         add_specs suite_builder
-    suite.run_with_filter
-=======
-        stack.take (..First 5) . map (.source_location >> .file) . each (_.should_equal file)
->>>>>>> 340b22b8
+    suite.run_with_filter