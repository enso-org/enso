--- conflicted
+++ resolved
@@ -11,25 +11,6 @@
 
 options = Bench.options . set_warmup (Bench.phase_conf 1 3) . set_measure (Bench.phase_conf 1 3)
 
-<<<<<<< HEAD
-type Data
-    Value ~vec
-
-## Repeats 0..9
-create_vec = Vector.new 100000 (i-> i%10)
-
-id i = i
-
-id_one_error i = if i != 5 then i else
-    Error.throw (Illegal_Argument.Error "error")
-
-id_always_throw i =
-    _ = [i]
-    Error.throw (Illegal_Argument.Error "error")
-
-id_throw_ten_percent i = if i > 0 then i else
-    Error.throw (Illegal_Argument.Error "error")
-=======
 vector_size = 100000
 
 type Lazy
@@ -62,32 +43,18 @@
         should_throw = (Random.integer 0 10) == 0
         if should_throw then Error.throw (Illegal_Argument.Error "error") else x
     vec.map_with_index f on_problems=on_problems
->>>>>>> e7087055
 
 collect_benches = Bench.build builder->
     unaltered_data = Lazy.Value (create_vec vector_size)
 
     type_group vector_type alter =
-<<<<<<< HEAD
-        data = Data.Value (alter unaltered_data.vec)
-=======
         data = Lazy.Value (alter unaltered_data.value)
->>>>>>> e7087055
 
         [["ignore", Problem_Behavior.Ignore], ["report_warning", Problem_Behavior.Report_Warning], ["report_error", Problem_Behavior.Report_Error]].map x->
             problem_behavior_name = x.at 0
             problem_behavior = x.at 1
             builder.group "Map_Error_Benchmark_"+vector_type+"_"+problem_behavior_name options group_builder->
                     group_builder.specify "Map_Id_No_Errors" <|
-<<<<<<< HEAD
-                        data.vec.map id on_problems=problem_behavior . catch
-                    group_builder.specify "Map_Id_One_Error" <|
-                        data.vec.map id_one_error on_problems=problem_behavior . catch
-                    group_builder.specify "Map_Id_All_Errors" <|
-                        data.vec.map id_always_throw on_problems=problem_behavior . catch
-                    group_builder.specify "Map_Id_Ten_Percent_Errors" <|
-                        data.vec.map id_throw_ten_percent on_problems=problem_behavior . catch
-=======
                         map_id data.value on_problems=problem_behavior . catch
                     group_builder.specify "Map_Id_One_Error" <|
                         map_id_one_error data.value on_problems=problem_behavior . catch
@@ -95,7 +62,6 @@
                         map_id_always_throw data.value on_problems=problem_behavior . catch
                     group_builder.specify "Map_Id_Ten_Percent_Errors" <|
                         map_id_throw_ten_percent data.value on_problems=problem_behavior . catch
->>>>>>> e7087055
 
     type_group "Vector" identity
     type_group "Array" (v -> v.to_array)
