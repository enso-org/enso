--- conflicted
+++ resolved
@@ -739,11 +739,7 @@
             t1.at "delta" . to_vector . should_equal ["a1", "a2", "a03", "a10"]
             t1.at "alpha" . to_vector . should_equal [2, 1, 0, 3]
 
-<<<<<<< HEAD
-            t2 = table.order_by (Sort_Column_Selector.By_Name [Sort_Column.Name "delta"]) text_ordering=(Text_Ordering_Data sort_digits_as_numbers=False)
-=======
-            t2 = table.order_by (Sort_Column_Selector.By_Name ["delta"]) text_ordering=(Text_Ordering sort_digits_as_numbers=False)
->>>>>>> 63fecec3
+            t2 = table.order_by (Sort_Column_Selector.By_Name ["delta"]) text_ordering=(Text_Ordering_Data sort_digits_as_numbers=False)
             t2.at "delta" . to_vector . should_equal ["a03", "a1", "a10", "a2"]
             t2.at "alpha" . to_vector . should_equal [0, 2, 3, 1]
 
