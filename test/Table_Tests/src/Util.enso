--- conflicted
+++ resolved
@@ -11,14 +11,12 @@
     self_cols.map .name . should_equal (that_cols.map .name) frames_to_skip=1
     self_cols.map .to_vector . should_equal (that_cols.map .to_vector) frames_to_skip=1
 
-<<<<<<< HEAD
 Column.Column.should_equal expected =
     self.name.should_equal expected.name
     self.length.should_equal expected.length
     self.to_vector.should_equal expected.to_vector
-=======
+
 normalize_lines string line_separator=System.default_line_separator newline_at_end=True =
     case newline_at_end of
         True -> string.lines.join line_separator suffix=line_separator
-        False -> string.lines.join line_separator
->>>>>>> 35ddd2a8
+        False -> string.lines.join line_separator