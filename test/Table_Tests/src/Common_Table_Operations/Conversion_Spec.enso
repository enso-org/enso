--- conflicted
+++ resolved
@@ -124,13 +124,6 @@
             c.value_type.is_floating_point . should_be_true
             c.to_vector . should_equal [1.0, 2.0, 3.0]
 
-<<<<<<< HEAD
-        Test.specify "should allow to cast an integer column to a smaller bit-width and larger bit-width" pending="ToDo: #5159" <|
-            t = table_builder [["X", [1, 2, 3]]]
-            c = t.at "X" . cast (Value_Type.Integer Bits.Bits_16)
-            c.value_type . should_equal (Value_Type.Integer Bits.Bits_16)
-            c.to_vector . should_equal [1, 2, 3]
-=======
         if setup.test_selection.different_size_integer_types then
             Test.specify "should allow to cast an integer column to a smaller bit-width and larger bit-width" <|
                 t = table_builder [["X", [1, 2, 3]]]
@@ -144,7 +137,6 @@
                 if supports_conversion_failure_reporting then
                     c2.value_type . should_equal (Value_Type.Integer Bits.Bits_16)
                     c2.to_vector . should_equal [1, 2, Nothing]
->>>>>>> d7e5c3f3
 
                     w2 = Problems.expect_warning Conversion_Failure c2
                     w2.affected_rows_count . should_equal 1
@@ -336,19 +328,12 @@
             t2.at "Z" . to_vector . should_equal ["7", "8", "9"]
             t2.at "A" . to_vector . should_equal [True, False, True]
 
-<<<<<<< HEAD
-        if setup.test_selection.fixed_length_text_columns then
-            Test.specify "should preserve the overridden types when materialized" pending="ToDo: #5159 needed" <|
-                t = table_builder [["X", [1, 2, 100]], ["Y", ["a", "abcdef", "abc"]]]
-                t2 = t . cast "X" (Value_Type.Integer Bits.Bits_16) . cast "Y" (Value_Type.Char size=3 variable_length=False)
-=======
         if setup.test_selection.different_size_integer_types then
             Test.specify "should preserve the overridden types when materialized (Integer)" <|
                 t = table_builder [["X", [1, 2, 100]]]
                 t2 = t . cast "X" (Value_Type.Integer Bits.Bits_16)
                 t3 = materialize t2
                 t3.at "X" . value_type . should_equal (Value_Type.Integer Bits.Bits_16)
->>>>>>> d7e5c3f3
 
         if setup.test_selection.fixed_length_text_columns then
             Test.specify "should preserve the overridden types when materialized (Char)" <|
