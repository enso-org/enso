--- conflicted
+++ resolved
@@ -21,22 +21,10 @@
 
 add_specs suite_builder setup =
     prefix = setup.prefix
-<<<<<<< HEAD
-    suite_builder.group prefix+"Table.make_table_from_map/vectors" group_builder->
+    suite_builder.group prefix+"Table.make_table_from_dictionary/vectors" group_builder->
         data = Data.setup setup.table_builder
         group_builder.specify "should be able to create a literal table with one row" <|
             vecs = [[0], [3.5], ['ABC']]
-=======
-    create_connection_fn = setup.create_connection_func
-    suite_builder.group prefix+"Table.make_table_from_dictionary/vectors" group_builder->
-        data = Data.setup setup create_connection_fn
-
-        group_builder.teardown <|
-            data.teardown
-
-        group_builder.specify "should be able to create a literal table with one column" <|
-            vecs = [[0], [3], [6]]
->>>>>>> 530d10d9
             t = data.dummy_table.make_table_from_vectors vecs ['x', 'y', 'z']
             t.at 'x' . to_vector . should_equal [0]
             t.at 'y' . to_vector . should_equal [3.5]
@@ -71,7 +59,6 @@
                 vecs2 = [[], [3, 4, 5], [6, 7, 8]]
                 data.dummy_table.make_table_from_vectors vecs2 ['x', 'y', 'z'] . read . should_fail_with Illegal_Argument
 
-<<<<<<< HEAD
         if setup.test_selection.date_time then
             group_builder.specify "should be able to create a table of date-time values" <|
                 vecs = [[Date.new 2021 01 02], [Time_Of_Day.new 12 35 4], [Date_Time.new 2020 04 02 18 55], ['2001-01-01'], ['01:01:01']]
@@ -105,14 +92,9 @@
                 m2.at 'date-like-text' . to_vector . should_equal ['2001-01-01']
                 m2.at 'time-like-text' . to_vector . should_equal ['01:01:01']
 
-        group_builder.specify "should be able to create a literal table from a map" <|
-            map = Map.from_vector [['x', 1], ['y', 2], ['z', 3]]
-            t = data.dummy_table.make_table_from_map map 'k' 'v' . sort 'v'
-=======
         group_builder.specify "should be able to create a literal table from a dictionary" <|
             map = Dictionary.from_vector [['x', 1], ['y', 2], ['z', 3]]
             t = data.dummy_table.make_table_from_dictionary map 'k' 'v' . sort 'v'
->>>>>>> 530d10d9
             t.at 'k' . to_vector . should_equal ['x', 'y', 'z']
             t.at 'v' . to_vector . should_equal [1, 2, 3]
 
