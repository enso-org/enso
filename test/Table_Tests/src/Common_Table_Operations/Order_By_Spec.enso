--- conflicted
+++ resolved
@@ -15,23 +15,11 @@
 type Data
     Value ~data
 
-<<<<<<< HEAD
-spec setup =
-    prefix = setup.prefix
-    table_builder = setup.table_builder
-    test_selection = setup.test_selection
-    order_by_pending = if test_selection.order_by.not then
-        "ToDo: order_by is not yet supported by this backend."
-    unexpected_collation = if test_selection.is_collation_en_gb_utf8 then Nothing else
-        "Test requires collation setting to be 'en_GB.UTF8'"
-    Test.group prefix+"Table.order_by" pending=order_by_pending <|
-=======
     connection self = self.data.at 0
     table self = self.data.at 1
     
     setup create_connection_fn table_builder = Data.Value <|
         connection = create_connection_fn Nothing
->>>>>>> d0fdeca6
         mk_table =
             col1 = ["alpha", [3, 2, 1, 0]]
             col2 = ["beta", ["a", "b", "a", "b"]]
@@ -60,6 +48,9 @@
     test_selection = setup.test_selection
     order_by_pending = if test_selection.order_by.not then
         "ToDo: order_by is not yet supported by this backend."
+    unexpected_collation = if test_selection.is_collation_en_gb_utf8 then Nothing else
+        "Test requires collation setting to be 'en_GB.UTF8'"
+
     suite_builder.group prefix+"Table.order_by" pending=order_by_pending group_builder->
         data = Data.setup create_connection_fn setup.table_builder
 
@@ -248,13 +239,8 @@
             t3 = data.table.order_by [Sort_Column.Name "rho" Sort_Direction.Descending]
             t3.at "rho" . to_vector . should_equal ["BB", "B", Nothing, Nothing]
 
-<<<<<<< HEAD
-        Test.specify "should behave as expected with Unicode normalization, depending on the defaults settings" pending=unexpected_collation <|
-            t1 = table.order_by [Sort_Column.Name "phi"]
-=======
-        group_builder.specify "should behave as expected with Unicode normalization, depending on the defaults settings" <|
+        group_builder.specify "should behave as expected with Unicode normalization, depending on the defaults settings" pending=unexpected_collation <|
             t1 = data.table.order_by [Sort_Column.Name "phi"]
->>>>>>> d0fdeca6
             case test_selection.order_by_unicode_normalization_by_default of
                 True ->
                     t1.at "phi" . to_vector . should_equal [Nothing, "śa", 's\u0301b', "śc"]
@@ -272,13 +258,8 @@
             t2.at "delta" . to_vector . should_equal ["a03", "a1", "a10", "a2"]
             t2.at "alpha" . to_vector . should_equal [0, 2, 3, 1]
 
-<<<<<<< HEAD
-        Test.specify "should support case insensitive ordering" pending=(if test_selection.case_insensitive_ordering.not then "Case insensitive ordering is not supported." else unexpected_collation) <|
-            t1 = table.order_by [Sort_Column.Name "eta"] text_ordering=(Text_Ordering.Case_Insensitive)
-=======
-        group_builder.specify "should support case insensitive ordering" pending=(if test_selection.case_insensitive_ordering.not then "Case insensitive ordering is not supported.") <|
+        group_builder.specify "should support case insensitive ordering" pending=(if test_selection.case_insensitive_ordering.not then "Case insensitive ordering is not supported." else unexpected_collation) <|
             t1 = data.table.order_by [Sort_Column.Name "eta"] text_ordering=(Text_Ordering.Case_Insensitive)
->>>>>>> d0fdeca6
             expected = case test_selection.case_insensitive_ascii_only of
                 True -> ["Aleph", "alpha", "Beta", "bądź"]
                 False -> ["Aleph", "alpha", "bądź", "Beta"]
