--- conflicted
+++ resolved
@@ -32,7 +32,6 @@
 from project.Common_Table_Operations.Util import run_default_backend
 
 type Test_Setup
-    # TODO: Add teardown_connection_fn?
     ## A common test configuration for tests of shared operations on the Table
        API.
 
@@ -122,7 +121,6 @@
          Replace_Params that a backend supports.
     Config supports_case_sensitive_columns=True order_by=True natural_ordering=False case_insensitive_ordering=True order_by_unicode_normalization_by_default=False case_insensitive_ascii_only=False allows_mixed_type_comparisons=True supports_unicode_normalization=False is_nan_and_nothing_distinct=True distinct_returns_first_row_from_group_if_ordered=True date_time=True fixed_length_text_columns=False length_restricted_text_columns=True removes_trailing_whitespace_casting_from_char_to_varchar=False different_size_integer_types=True supports_8bit_integer=False supports_decimal_type=False supports_time_duration=False supports_nanoseconds_in_time=False supports_mixed_columns=False supported_replace_params=Nothing
 
-<<<<<<< HEAD
 add_specs suite_builder setup =
     Core_Spec.add_specs suite_builder setup
     Select_Columns_Spec.add_specs suite_builder setup
@@ -149,34 +147,6 @@
     Add_Row_Number_Spec.add_specs suite_builder setup
     Integration_Tests.add_specs suite_builder setup
     Temp_Column_Spec.add_specs suite_builder setup
-=======
-spec setup =
-    Core_Spec.spec setup
-    Select_Columns_Spec.spec setup
-    Column_Name_Edge_Cases_Spec.spec setup
-    Column_Operations_Spec.spec setup
-    Derived_Columns_Spec.spec setup
-    Date_Time_Spec.spec setup
-    Conversion_Spec.spec setup
-    Aggregate_Spec.spec setup
-    Filter_Spec.spec setup
-    Map_Spec.spec setup
-    Missing_Values_Spec.spec setup
-    Order_By_Spec.spec setup
-    Take_Drop_Spec.spec setup
-    Expression_Spec.spec detailed=False setup
-    Join_Spec.spec setup
-    Cross_Join_Spec.spec setup
-    Zip_Spec.spec setup
-    Union_Spec.spec setup
-    Lookup_Spec.spec setup
-    Distinct_Spec.spec setup
-    Cross_Tab_Spec.spec setup
-    Transpose_Spec.spec setup
-    Add_Row_Number_Spec.spec setup
-    Integration_Tests.spec setup
-    Temp_Column_Spec.spec setup
-    Nothing_Spec.spec setup
->>>>>>> 899f7e4e
+    Nothing_Spec.add_specs suite_builder setup
 
 main = run_default_backend add_specs