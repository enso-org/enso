--- conflicted
+++ resolved
@@ -18,10 +18,10 @@
 
 type Data
     Value ~data
-    
+
     connection self = self.data.at 0
     t1 self = self.data.at 1
-    
+
     setup = Data.Value <|
         c = Database.connect (SQLite In_Memory)
         c.create_table "T1" [Column_Description.Value "A" Value_Type.Integer, Column_Description.Value "B" Value_Type.Char, Column_Description.Value "C" Value_Type.Boolean]
@@ -29,13 +29,13 @@
         c.create_table "T3" [Column_Description.Value "A" Value_Type.Integer, Column_Description.Value "E" Value_Type.Boolean, Column_Description.Value "F" Value_Type.Integer]
         t1 = c.query (SQL_Query.Table_Name "T1")
         [c, t1]
-    
+
     teardown self =
         self.connection.close
 
 
 add_specs suite_builder =
-    
+
     suite_builder.group "[Codegen] JSON serialization" group_builder->
         data = Data.setup
 
@@ -90,32 +90,18 @@
             t2 = data.t1.filter "A" (Filter_Condition.Between 10 20)
             t2.to_sql.prepare . should_equal ['SELECT "T1"."A" AS "A", "T1"."B" AS "B", "T1"."C" AS "C" FROM "T1" AS "T1" WHERE ("T1"."A" BETWEEN ? AND ?)', [10, 20]]
 
-<<<<<<< HEAD
         group_builder.specify "should generate an IN expression" <|
             t2 = data.t1.filter "A" (Filter_Condition.Is_In [1, 2, 'foo'])
-            t2.to_sql.prepare . should_equal ['SELECT "T1"."A" AS "A", "T1"."B" AS "B", "T1"."C" AS "C" FROM "T1" AS "T1" WHERE COALESCE("T1"."A" IN (?, ?, ?), FALSE)', [1, 2, "foo"]]
+            t2.to_sql.prepare . should_equal ['SELECT "T1"."A" AS "A", "T1"."B" AS "B", "T1"."C" AS "C" FROM "T1" AS "T1" WHERE "T1"."A" IN (?, ?, ?)', [1, 2, "foo"]]
 
             t3 = data.t1.filter "A" (Filter_Condition.Is_In [1])
-            t3.to_sql.prepare . should_equal ['SELECT "T1"."A" AS "A", "T1"."B" AS "B", "T1"."C" AS "C" FROM "T1" AS "T1" WHERE COALESCE("T1"."A" IN (?), FALSE)', [1]]
-=======
-        Test.specify "should generate an IN expression" <|
-            t2 = t1.filter "A" (Filter_Condition.Is_In [1, 2, 'foo'])
-            t2.to_sql.prepare . should_equal ['SELECT "T1"."A" AS "A", "T1"."B" AS "B", "T1"."C" AS "C" FROM "T1" AS "T1" WHERE "T1"."A" IN (?, ?, ?)', [1, 2, "foo"]]
-
-            t3 = t1.filter "A" (Filter_Condition.Is_In [1])
             t3.to_sql.prepare . should_equal ['SELECT "T1"."A" AS "A", "T1"."B" AS "B", "T1"."C" AS "C" FROM "T1" AS "T1" WHERE "T1"."A" IN (?)', [1]]
->>>>>>> 899f7e4e
 
             t4 = data.t1.filter "A" (Filter_Condition.Is_In [])
             t4.to_sql.prepare . should_equal ['SELECT "T1"."A" AS "A", "T1"."B" AS "B", "T1"."C" AS "C" FROM "T1" AS "T1" WHERE (FALSE)', []]
 
-<<<<<<< HEAD
             t5 = data.t1.filter "A" (Filter_Condition.Is_In [Nothing])
-            t5.to_sql.prepare . should_equal ['SELECT "T1"."A" AS "A", "T1"."B" AS "B", "T1"."C" AS "C" FROM "T1" AS "T1" WHERE ((FALSE) OR ("T1"."A" IS NULL))', []]
-=======
-            t5 = t1.filter "A" (Filter_Condition.Is_In [Nothing])
             t5.to_sql.prepare . should_equal ['SELECT "T1"."A" AS "A", "T1"."B" AS "B", "T1"."C" AS "C" FROM "T1" AS "T1" WHERE "T1"."A" IN (?)', [Nothing]]
->>>>>>> 899f7e4e
 
     suite_builder.group "[Codegen] Handling Missing Values" group_builder->
         data = Data.setup
