# Options intended to be common for all developers.

<<<<<<< HEAD
wasm-size-limit: 15.81 MiB
=======
wasm-size-limit: 15.83 MiB
>>>>>>> c626543d

required-versions:
  # NB. The Rust version is pinned in rust-toolchain.toml.
  # NB. The Node version is pinned in .node-version.
  cargo-watch: ^8.1.1
  wasm-pack: ^0.10.2
#  TODO [mwu]: Script can install `flatc` later on (if `conda` is present), so this is not required. However it should
#              be required, if `conda` is missing.
#  flatc: =1.12.0<|MERGE_RESOLUTION|>--- conflicted
+++ resolved
@@ -1,10 +1,6 @@
 # Options intended to be common for all developers.
 
-<<<<<<< HEAD
-wasm-size-limit: 15.81 MiB
-=======
 wasm-size-limit: 15.83 MiB
->>>>>>> c626543d
 
 required-versions:
   # NB. The Rust version is pinned in rust-toolchain.toml.
