# Options intended to be common for all developers.

<<<<<<< HEAD
wasm-size-limit: 15.24 MiB
=======
wasm-size-limit: 15.47 MiB
>>>>>>> ccde47e2

required-versions:
  cargo-watch: ^8.1.1
  node: =18.12.1
  wasm-pack: ^0.10.2
#  TODO [mwu]: Script can install `flatc` later on (if `conda` is present), so this is not required. However it should
#              be required, if `conda` is missing.
#  flatc: =1.12.0<|MERGE_RESOLUTION|>--- conflicted
+++ resolved
@@ -1,10 +1,6 @@
 # Options intended to be common for all developers.
 
-<<<<<<< HEAD
-wasm-size-limit: 15.24 MiB
-=======
-wasm-size-limit: 15.47 MiB
->>>>>>> ccde47e2
+wasm-size-limit: 15.50 MiB
 
 required-versions:
   cargo-watch: ^8.1.1
