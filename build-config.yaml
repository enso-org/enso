--- conflicted
+++ resolved
@@ -1,10 +1,6 @@
 # Options intended to be common for all developers.
 
-<<<<<<< HEAD
-wasm-size-limit: 14.61 MiB
-=======
-wasm-size-limit: 14.60 MiB
->>>>>>> 97a28eed
+wasm-size-limit: 14.62 MiB
 
 required-versions:
   cargo-watch: ^8.1.1
