# Options intended to be common for all developers.

<<<<<<< HEAD
wasm-size-limit: 15.25 MiB
=======
wasm-size-limit: 15.35 MiB
>>>>>>> 3980c48d

required-versions:
  cargo-watch: ^8.1.1
  node: =18.12.1
  wasm-pack: ^0.10.2
#  TODO [mwu]: Script can install `flatc` later on (if `conda` is present), so this is not required. However it should
#              be required, if `conda` is missing.
#  flatc: =1.12.0<|MERGE_RESOLUTION|>--- conflicted
+++ resolved
@@ -1,10 +1,6 @@
 # Options intended to be common for all developers.
 
-<<<<<<< HEAD
-wasm-size-limit: 15.25 MiB
-=======
 wasm-size-limit: 15.35 MiB
->>>>>>> 3980c48d
 
 required-versions:
   cargo-watch: ^8.1.1
