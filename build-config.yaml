--- conflicted
+++ resolved
@@ -1,10 +1,6 @@
 # Options intended to be common for all developers.
 
-<<<<<<< HEAD
-wasm-size-limit: 5.09 MiB
-=======
 wasm-size-limit: 5.13 MiB
->>>>>>> 030e46bf
 
 required-versions:
   cargo-watch: ^8.1.1
