# Options intended to be common for all developers.

<<<<<<< HEAD
wasm-size-limit: 15.86 MiB
=======
wasm-size-limit: 15.91 MiB
>>>>>>> 0ed78f99

required-versions:
  # NB. The Rust version is pinned in rust-toolchain.toml.
  # NB. The Node version is pinned in .node-version.
  cargo-watch: ^8.1.1
  wasm-pack: ^0.10.2
#  TODO [mwu]: Script can install `flatc` later on (if `conda` is present), so this is not required. However it should
#              be required, if `conda` is missing.
#  flatc: =1.12.0<|MERGE_RESOLUTION|>--- conflicted
+++ resolved
@@ -1,10 +1,6 @@
 # Options intended to be common for all developers.
 
-<<<<<<< HEAD
-wasm-size-limit: 15.86 MiB
-=======
 wasm-size-limit: 15.91 MiB
->>>>>>> 0ed78f99
 
 required-versions:
   # NB. The Rust version is pinned in rust-toolchain.toml.
