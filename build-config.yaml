# Options intended to be common for all developers.

<<<<<<< HEAD
wasm-size-limit: 14.47 MiB
=======
wasm-size-limit: 14.59 MiB
>>>>>>> 4443ccc0

required-versions:
  cargo-watch: ^8.1.1
  node: =16.15.0
  wasm-pack: ^0.10.2
#  TODO [mwu]: Script can install `flatc` later on (if `conda` is present), so this is not required. However it should
#              be required, if `conda` is missing.
#  flatc: =1.12.0<|MERGE_RESOLUTION|>--- conflicted
+++ resolved
@@ -1,10 +1,6 @@
 # Options intended to be common for all developers.
 
-<<<<<<< HEAD
-wasm-size-limit: 14.47 MiB
-=======
-wasm-size-limit: 14.59 MiB
->>>>>>> 4443ccc0
+wasm-size-limit: 14.61 MiB
 
 required-versions:
   cargo-watch: ^8.1.1
