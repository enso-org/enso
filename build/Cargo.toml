--- conflicted
+++ resolved
@@ -5,12 +5,6 @@
 
 # See more keys and their definitions at https://doc.rust-lang.org/cargo/reference/manifest.html
 [dependencies]
-<<<<<<< HEAD
-enso-build-cli = { git = "https://github.com/enso-org/ci-build", branch = "wip/mwu/engine" }
-enso-build = { git = "https://github.com/enso-org/ci-build", branch = "wip/mwu/engine" }
-ide-ci = { git = "https://github.com/enso-org/ci-build", branch = "wip/mwu/engine" }
-=======
 enso-build = { git = "https://github.com/enso-org/ci-build", branch = "develop" }
 enso-build-cli = { git = "https://github.com/enso-org/ci-build", branch = "develop" }
-ide-ci = { git = "https://github.com/enso-org/ci-build", branch = "develop" }
->>>>>>> c72a6582
+ide-ci = { git = "https://github.com/enso-org/ci-build", branch = "develop" }