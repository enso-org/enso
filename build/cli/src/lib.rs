--- conflicted
+++ resolved
@@ -935,17 +935,8 @@
                 .run_ok()
                 .await?;
 
-<<<<<<< HEAD
-            project::gui2::lint(&ctx.repo_root).await?;
-
-            ensogl_pack::build_ts_sources_only().await?;
-            prettier::check(&ctx.repo_root).await?;
-            let js_modules_root = ctx.repo_root.join("app/ide-desktop");
-            Npm.cmd()?.current_dir(&js_modules_root).args(["run", "lint"]).run_ok().await?;
-=======
             Npm.cmd()?.install().run_ok().await?;
             Npm.cmd()?.run("ci-check").run_ok().await?;
->>>>>>> 15b19894
         }
         Target::Fmt => {
             Npm.cmd()?.install().run_ok().await?;
