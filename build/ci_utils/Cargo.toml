[package]
name = "ide-ci"
version = "0.1.0"
edition = "2021"

# See more keys and their definitions at https://doc.rust-lang.org/cargo/reference/manifest.html
[dependencies]
anyhow = { workspace = true }
<<<<<<< HEAD
async-compression = { version = "0.4.5", features = ["tokio", "gzip"] }
async-trait = "0.1.51"
bincode = "1.3.3"
byte-unit = { workspace = true }
bytes = { workspace = true }
chrono = { workspace = true }
=======
async-compression = { version = "0.3.12", features = ["tokio", "gzip"] }
async-trait = "0.1.78"
bincode = "1.3.3"
byte-unit = { workspace = true }
bytes = { workspace = true }
chrono = { version = "0.4.19", features = ["serde"] }
>>>>>>> 3ecc3aeb
clap = { workspace = true }
data-encoding = "2.3.2"
dependency_runner = "1.1.0"
derivative = { workspace = true }
derive_more = { workspace = true }
dirs = { workspace = true }
enso-build-base = { path = "../base" }
enso-zst = { path = "../../lib/rust/zst" }
flate2 = { workspace = true }
flume = "0.10.10"
fs_extra = "1.3.0"
futures = { workspace = true }
futures-util = "0.3.17"
glob = "0.3.0"
headers = "0.3.7"
heck = "0.4.0"
http-serde = "1.1.0"
indicatif = { workspace = true }
itertools = { workspace = true }
lazy_static = { workspace = true }
mime = "0.3.16"
multimap = { workspace = true }
new_mime_guess = "4.0.0"
octocrab = { workspace = true }
path-absolutize = "3.0.11"
pathdiff = "0.2.1"
path-slash = "0.2.1"
platforms = { workspace = true }
portpicker = { workspace = true }
rand = "0.8.4"
regex = { workspace = true }
reqwest = { workspace = true }
semver = { workspace = true }
serde = { workspace = true }
serde_json = { workspace = true }
serde_yaml = { workspace = true }
sha2 = "0.10.2"
strum = { workspace = true }
symlink = "0.1.0"
sysinfo = { workspace = true }
tar = { workspace = true }
tempfile = "3.2.0"
tokio = { workspace = true }
tokio-stream = { workspace = true }
tokio-util = { workspace = true }
tracing = { workspace = true }
tracing-subscriber = { version = "0.3.11", features = ["env-filter"] }
unicase = "2.6.0"
url = "2.2.2"
uuid = { version = "1.1.0", features = ["v4", "serde"] }
walkdir = "2.3.2"
which = "5.0.0"
zip = { version = "0.6.2", default-features = false, features = ["deflate"] }

## `winreg` is only used on Windows, as it doesn't compile on other platforms.
#[target.'cfg(windows)'.dependencies]
#winreg = { workspace = true }


[dev-dependencies]
warp = { version = "0.3.2", default-features = false }
wiremock = "0.5.10"

[lints]
workspace = true<|MERGE_RESOLUTION|>--- conflicted
+++ resolved
@@ -6,21 +6,12 @@
 # See more keys and their definitions at https://doc.rust-lang.org/cargo/reference/manifest.html
 [dependencies]
 anyhow = { workspace = true }
-<<<<<<< HEAD
-async-compression = { version = "0.4.5", features = ["tokio", "gzip"] }
-async-trait = "0.1.51"
-bincode = "1.3.3"
-byte-unit = { workspace = true }
-bytes = { workspace = true }
-chrono = { workspace = true }
-=======
 async-compression = { version = "0.3.12", features = ["tokio", "gzip"] }
 async-trait = "0.1.78"
 bincode = "1.3.3"
 byte-unit = { workspace = true }
 bytes = { workspace = true }
-chrono = { version = "0.4.19", features = ["serde"] }
->>>>>>> 3ecc3aeb
+chrono = { workspace = true }
 clap = { workspace = true }
 data-encoding = "2.3.2"
 dependency_runner = "1.1.0"
