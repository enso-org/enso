const child_process = require('child_process')
const cmd = require('./cmd')
const fs = require('fs').promises
const fss = require('fs')
const unzipper = require('unzipper')
const glob = require('glob')
const os = require('os')
const path = require('path')
const paths = require('./paths')
const prettier = require('prettier')
const release = require('./release')
const stream = require('stream')
const workflow = require('./workflow')
const yargs = require('yargs')
const zlib = require('zlib')
const { promisify } = require('util')
const pipe = promisify(stream.pipeline)

// ==============
// === Errors ===
// ==============

process.on('unhandledRejection', error => {
    throw error
})
process.chdir(paths.root)

// ========================
// === Global Variables ===
// ========================

/// Arguments passed to cargo build system called from this script. This variable is set to a
/// specific value after the command line args get parsed.
let cargoArgs = undefined

/// Arguments passed to a target binary if any. This variable is set to a specific value after the
// command line args get parsed.
let targetArgs = undefined

// =============
// === Utils ===
// =============

async function gzip(input, output) {
    const gzip = zlib.createGzip()
    const source = fss.createReadStream(input)
    await fs.mkdir(path.dirname(output), { recursive: true })
    const destination = fss.createWriteStream(output)
    await pipe(source, gzip, destination)
}

/// Run the command with the provided args and all args passed to this script after the `--` symbol.
async function run_cargo(command, args) {
    await cmd.run(command, args.concat(cargoArgs))
}

/// Run the command with the provided args and all args passed to this script after the `--` symbol.
async function run(command, args) {
    await cmd.run(command, args)
}

/// Defines a new command argument builder.
function command(docs) {
    return { docs }
}

/// Build the project manager module, which downloads the project manager binary for the current
/// platform.
async function build_project_manager() {
    console.log(`Getting project manager manager.`)
    await cmd.with_cwd(paths.ide_desktop.lib.projectManager, async () => {
        await run('npm', ['run-script build'])
    })
}

/// Run the local project manager binary.
function run_project_manager(options = {}) {
    const bin_path = paths.get_project_manager_path(paths.dist.bin)
    console.log(`Starting the project manager from "${bin_path}".`)
    return child_process.execFile(bin_path, [], options, (error, stdout, stderr) => {
        console.log(`Project manager finished.`)
        console.error(stderr)
        if (error && !error.killed) {
            throw error
        }
        console.log(stdout)
    })
}

// ================
// === Commands ===
// ================

const DEFAULT_CRATE = 'app/gui'
let commands = {}

// === Clean ===

commands.clean = command(`Clean all build artifacts`)
commands.clean.js = async function () {
    await cmd.with_cwd(paths.ide_desktop.root, async () => {
        await run('npm', ['run', 'clean'])
    })
    try {
        await fs.unlink(paths.dist.init)
        await fs.unlink(paths.dist.buildInit)
    } catch {}
}

commands.clean.rust = async function () {
    await run_cargo('cargo', ['clean'])
}

// === Check ===

commands.check = command(`Fast check if project builds (only Rust target)`)
commands.check.rust = async function () {
    await run_cargo('cargo', [
        'check',
        '--workspace',
        ' -p',
        'enso-integration-test',
        '--all-targets',
    ])
}

// === Build ===

commands.build = command(`Build the sources in release mode`)
commands.build.options = {
    crate: {
        describe: 'Target crate to build',
        type: 'string',
    },
}
commands.build.js = async function () {
    await installJsDeps()
    console.log(`Building JS target.`)
    await run('npm', ['run', 'build'])
}

// We build WASM binaries from Rust code using `wasm-pack`. Intermediate temporary directory is used
// before final copy to the Webpack's `dist` location because of two reasons:
// 1. Webpack triggers recompilation on file changes, and we don't want to bother it until the final
// binaries are ready to use.
// 2. `wasm-pack` clears its output directory before compilation, which breaks Webpack because of
// missing files.
commands.build.rust = async function (argv) {
    let crate = argv.crate || DEFAULT_CRATE
    let crate_sfx = crate ? ` '${crate}'` : ``
    console.log(`Building WASM target${crate_sfx}.`)
    let args = [
        'build',
        '--target',
        'web',
        '--out-dir',
        paths.wasm.root,
        '--out-name',
        'ide',
        crate,
    ]

    if (argv.dev) {
        args.push('--dev')
    }
    let allowExtraMb = 0
    // Use the environment-variable API provided by the `enso_profiler_macros` library to implement
    // the public interface to profiling-level configuration
    // (see: https://github.com/enso-org/design/blob/main/epics/profiling/implementation.md)
    if (argv['profiling-level']) {
        process.env.ENSO_MAX_PROFILING_LEVEL = argv['profiling-level']
        // Enabling more profiling can increase the binary size a bit. Since profiling must be
        // performed in release mode for accuracy, builds with profiling enabled will tend to be
        // subject to the binary size check below.
        // Because builds with a profiling-level set are not true release builds, we could disable
        // the limit here; instead we set an extra allowance, as a sanity check on the size increase
        // caused by high profiling levels. This value is chosen to be higher than extensive profiling
        // should ever exceed.
        allowExtraMb = 0.5
    }
    args.push('--')
    // Enable a Rust unstable feature that the `#[profile]` macro uses to obtain source-file and line
    // number information to include in generated profile files.
    //
    // The IntelliJ Rust plugin does not support the `proc_macro_span` Rust feature; using it causes
    // JetBrains IDEs to become entirely unaware of the items produced by `#[profile]`.
    // (See: https://github.com/intellij-rust/intellij-rust/issues/8655)
    //
    // In order to have line number information in actual usage, but keep everything understandable
    // by JetBrains IDEs, we need IntelliJ/CLion to build crates differently from how they are
    // built for the application to be run. This is accomplished by gating the use of the unstable
    // functionality by a `cfg` flag. A `cfg` flag is disabled by default, so when a Rust IDE builds
    // crates internally in order to determine macro expansions, it will do so without line numbers.
    // When this script is used to build the application, it is not for the purpose of IDE macro
    // expansion, so we can safely enable line numbers.
    //
    // The reason we don't use a Cargo feature for this is because this script can build different
    // crates, and we'd like to enable this feature when building any crate that depends on the
    // `profiler` crates. We cannot do something like '--feature=enso_profiler/line-numbers' without
    // causing build to fail when building a crate that doesn't have `enso_profiler` in its
    // dependency tree.
    process.env.ENSO_ENABLE_PROC_MACRO_SPAN = 1
    await run_cargo('wasm-pack', args)
    await patch_file(paths.wasm.glue, js_workaround_patcher)
    await fs.rename(paths.wasm.mainRaw, paths.wasm.main)
    if (!argv.dev) {
        console.log('Minimizing the WASM binary.')
        await gzip(paths.wasm.main, paths.wasm.mainGz)

<<<<<<< HEAD
        const releaseLimitMb = 4.38
=======
        const releaseLimitMb = 4.25
>>>>>>> d4d725ad
        let limitMb = releaseLimitMb + allowExtraMb
        await checkWasmSize(paths.wasm.mainGz, limitMb)
    }
    // Copy WASM files from temporary directory to Webpack's `dist` directory.
    await fs.cp(paths.wasm.root, paths.dist.wasm.root, { recursive: true })
}

// Check if compressed WASM binary exceeds the size limit.
async function checkWasmSize(path, limitMb) {
    console.log('Checking the resulting WASM size.')
    let stats = fss.statSync(path)
    let size = Math.round((100 * stats.size) / 1024 / 1024) / 100
    if (size > limitMb) {
        throw `Output file size exceeds the limit (${size}MB > ${limitMb}MB).`
    }
}

/// Workaround fix by wdanilo, see: https://github.com/rustwasm/wasm-pack/issues/790
function js_workaround_patcher(code) {
    code = code.replace(/if \(typeof input === 'string'.*return wasm;/gs, 'return imports')
    code = code.replace(
        /if \(typeof input === 'undefined'.*const imports = {};/gs,
        'const imports = {};'
    )
    code = code.replace(/export default init;/gs, 'export default init')
    code += '\nexport function after_load(w,m) { wasm = w; init.__wbindgen_wasm_module = m;}'
    return code
}

async function patch_file(path, patcher) {
    let code_to_patch = await fs.readFile(path, 'utf8')
    let patched_code = patcher(code_to_patch)
    await fs.writeFile(path, patched_code)
}

// === Start ===

commands.start = command(`Build and start desktop client`)
commands.start.rust = async function (argv) {
    let argv2 = Object.assign({}, argv, { dev: true })
    await commands.build.rust(argv2)
}

commands.start.js = async function (argv) {
    await installJsDeps()
    console.log(`Building JS target.` + argv)
    const args = []
    if (argv.backend) {
        // The backend path is being prepended here, as appending would be incorrect.
        // That is because `targetArgs` might include `-- …` and appended args could
        // end up being passed to the spawned backend process.
        args.push('--backend-path')
        args.push(paths.get_project_manager_path(paths.dist.bin))
    } else {
        args.push('--no-backend')
    }
    args.concat(targetArgs)
    if (argv.dev) {
        args.push('--dev')
    }
    await cmd.with_cwd(paths.ide_desktop.root, async () => {
        await run('npm', ['run', 'start', '--'].concat(args))
    })
}

// === Test ===

commands.test = command(`Run test suites`)
commands.test.rust = async function (argv) {
    if (argv.native) {
        console.log(`Running Rust test suite.`)
        await run_cargo('cargo', ['test', '--workspace'])
    }

    if (argv.wasm) {
        console.log(`Running Rust WASM test suite.`)
        let args = [
            'run',
            '--manifest-path=build/rust-scripts/Cargo.toml',
            '--bin',
            'test_all',
            '--',
            '--headless',
            '--chrome',
        ]
        process.env.WASM_BINDGEN_TEST_TIMEOUT = 60
        await run_cargo('cargo', args)
    }
}

// === Integration Test ===

commands['integration-test'] = command('Run integration test suite')
commands['integration-test'].rust = async function (argv) {
    let pm_process = null
    if (argv.backend) {
        let env = { ...process.env, PROJECTS_ROOT: path.resolve(os.tmpdir(), 'enso') }
        pm_process = await build_project_manager().then(() => run_project_manager({ env: env }))
    }
    try {
        console.log(`Running Rust WASM test suite.`)
        process.env.WASM_BINDGEN_TEST_TIMEOUT = 300
        let args = [
            'test',
            '--headless',
            '--chrome',
            'integration-test',
            '--profile=integration-test',
        ]
        await run_cargo('wasm-pack', args)
    } finally {
        console.log(`Shutting down Project Manager`)
        if (pm_process !== null) {
            pm_process.kill()
        }
    }
}

// === Profile ===

commands.profile = command('Profile the application')
commands.profile.rust = async function (argv) {
    console.log(`Building with full optimization. This may take a few minutes...`)
    let defaults = { 'profiling-level': 'debug' }
    let argv2 = Object.assign({}, defaults, argv)
    await commands.build.rust(argv2)
}
commands.profile.js = async function (argv) {
    await installJsDeps()
    console.log(`Profiling the application.` + argv)
    let workflow = argv['workflow']
    let save_profile = argv[`save-profile`]
    if (workflow === undefined) {
        console.error(
            `'Profile' command requires a workflow argument. ` +
                `For a list of available workflows, pass --workflow=help`
        )
        return
    }
    if (save_profile === undefined) {
        console.error(
            `'Profile' command requires a --save-profile argument ` +
                `indicating path to output file.`
        )
        return
    }
    let out_path = path.resolve(save_profile)
    const tail = ['--entry-point=profile', '--workflow=' + workflow, '--save-profile=' + out_path]
    const args = ['--backend-path', paths.get_project_manager_path(paths.dist.bin)].concat(
        targetArgs
    )
    await cmd.with_cwd(paths.ide_desktop.root, async () => {
        await run('npm', ['run', 'start', '--'].concat(args).concat(tail))
    })
}

// === Lint ===

commands.lint = command(`Lint the codebase`)
commands.lint.rust = async function () {
    await run_cargo('cargo', [
        'clippy',
        '--workspace',
        '-p',
        'enso-integration-test',
        '--all-targets',
        '--',
        '-D',
        'warnings',
    ])
    await run_cargo('cargo', ['fmt', '--', '--check'])
}

// === TomlFmt ===

commands['toml-fmt'] = command(`Lint the codebase`)
commands['toml-fmt'].rust = async function () {
    console.log('Looking for all TOML files.')
    let files = glob.sync(paths.root + '/**/*.toml', { cwd: paths.root })
    console.log(`Found ${files.length} entries. Running auto-formatter.`)
    for (let file of files) {
        console.log(`    Formatting '${file}'.`)
        let text = fss.readFileSync(file, 'utf8')
        let out = prettier.format(text, { parser: 'toml' })
        fss.writeFileSync(file, out)
    }
}

// === Watch ===

commands.watch = command(`Start a file-watch utility and run interactive mode`)
commands.watch.options = Object.assign({}, commands.build.options)
commands.watch.parallel = false
commands.watch.common = async function (argv) {
    argv.dev = true

    // Init JS build and project manager.

    await installJsDeps()
    if (argv.backend) {
        await build_project_manager().then(run_project_manager)
    }

    // Run build processes.

    await cmd.with_cwd(paths.root, async () => {
        return commands.build.rust(argv)
    })
    await cmd.with_cwd(paths.ide_desktop.root, async () => {
        // Among other things, this will call the build script of the project-manager package. But
        // this is unnecessary because that script is already called by `build_project_manager`
        // above.
        return commands.build.js(argv)
    })

    // Run watch processes.

    const rust_process = cmd.with_cwd(paths.root, async () => {
        let build_args = []
        if (argv.crate !== undefined) {
            build_args.push(`--crate=${argv.crate}`)
        }
        build_args = build_args.join(' ')
        const shellCommand =
            '"' +
            `node ${paths.script.main} build --skip-version-validation --no-js --dev ${build_args} -- ` +
            cargoArgs.join(' ') +
            '"'
        // We ignore changes in README.md because `wasm-pack` copies it, which triggers `cargo watch`
        // because of this bug: https://github.com/notify-rs/notify/issues/259
        const ignore = ['--ignore', 'README.md']
        let args = new Array().concat('watch', ignore, '-s', `${shellCommand}`)
        return cmd.run('cargo', args)
    })
    const js_process = cmd.with_cwd(paths.ide_desktop.root, async () => {
        return run('npm', ['run', 'watch'])
    })

    await rust_process
    await js_process
}

// === Dist ===

commands.dist = command(`Build the sources and create distribution packages`)
commands.dist.rust = async function (argv) {
    await commands.build.rust(argv)
}

commands.dist.js = async function () {
    await installJsDeps()
    await cmd.with_cwd(paths.ide_desktop.root, async () => {
        await run('npm', ['run', 'dist'])
    })
}

// === CI Gen ===

/// The command is used by CI to generate the file `CURRENT_RELEASE_CHANGELOG.json`, which contains
/// information about the newest release. It is then used by CI to generate version and description
/// of the product release.
commands['ci-gen'] = command(`Generate CI build related files`)
commands['ci-gen'].rust = async function (argv) {
    let entry = release.changelog().newestEntry()
    let body = entry.body
    let version = entry.version.toString()
    let prerelease = entry.isPrerelease()
    let obj = { version, body, prerelease }
    let json = JSON.stringify(obj)
    fss.writeFileSync(path.join(paths.root, 'CURRENT_RELEASE_CHANGELOG.json'), json)
}

/// Asserts whether the current version of the package (newest in CHANGELOG.md) is unstable.
commands['assert-version-unstable'] = command(`Assert the current version is unstable`)
commands['assert-version-unstable'].rust = async function (argv) {
    let entry = release.changelog().newestEntry().assert_is_unstable()
}

/// Asserts whether the current version of the package (newest in CHANGELOG.md) is stable.
commands['assert-version-stable'] = command(`Assert the current version is stable`)
commands['assert-version-stable'].rust = async function (argv) {
    let entry = release.changelog().newestEntry().assert_is_stable()
}

// ===========================
// === Command Line Parser ===
// ===========================

let usage = `run command [options]

All arguments after '--' will be passed to cargo build system.
All arguments after second '--' will be passed to target executable if any.
For example, 'run start -- --dev -- --debug-scene shapes' will pass '--dev' to cargo \
and '--debug-scene shapes' to the output binary.`

let optParser = yargs
    .scriptName('')
    .usage(usage)
    .help()
    .parserConfiguration({ 'populate--': true })
    .demandCommand()

optParser.options('rust', {
    describe: 'Run the Rust target (use --no-rust to disable)',
    type: 'bool',
    default: true,
})

optParser.options('js', {
    describe: 'Run the JavaScript target (use --no-js to disable)',
    type: 'bool',
    default: true,
})

optParser.options('release', {
    describe: 'Enable all optimizations',
    type: 'bool',
})

optParser.options('dev', {
    describe: 'Optimize for fast builds',
    type: 'bool',
})

optParser.options('target', {
    describe:
        'Set the build target. Defaults to the current platform. ' +
        'Valid values are: "linux" "macos" and "win"',
    type: 'string',
})

optParser.options('backend', {
    describe: 'Start own backend process (use --no-backend to disable)',
    type: 'bool',
    default: true,
})

let commandList = Object.keys(commands)
commandList.sort()
for (let command of commandList) {
    let config = commands[command]
    optParser.command(command, config.docs, args => {
        for (let option in config.options) {
            args.options(option, config.options[option])
        }
        for (let arg in config.args) {
            args.positional(arg, config.args[arg])
        }
        args.options('native', {
            describe: 'Run native tests',
            type: 'bool',
            default: true,
        })
        args.options('wasm', {
            describe: 'Run WASM tests',
            type: 'bool',
            default: true,
        })
    })
}

// ======================
// === Package Config ===
// ======================

function defaultConfig() {
    return {
        version: `${release.currentVersion()}`,
        author: {
            name: 'Enso Team',
            email: 'contact@enso.org',
        },
        homepage: 'https://github.com/enso-org/ide',
        repository: {
            type: 'git',
            url: 'git@github.com:enso-org/ide.git',
        },
        bugs: {
            url: 'https://github.com/enso-org/ide/issues',
        },
    }
}

async function processPackageConfigs() {
    let files = []
    files = files.concat(glob.sync(paths.ide_desktop.root + '/package.js', { cwd: paths.root }))
    files = files.concat(
        glob.sync(paths.ide_desktop.root + '/lib/*/package.js', { cwd: paths.root })
    )
    for (file of files) {
        let dirPath = path.dirname(file)
        let outPath = path.join(dirPath, 'package.json')
        let src = await fs.readFile(file, 'utf8')
        let modSrc = `module = {}\n${src}\nreturn module.exports`
        let fn = new Function('require', 'paths', modSrc)
        let mod = fn(require, paths)
        let config = mod.config
        if (!config) {
            throw `Package config '${file}' do not export 'module.config'.`
        }
        config = Object.assign(defaultConfig(), config)
        fs.writeFile(outPath, JSON.stringify(config, undefined, 4))
    }
}

// ============
// === Main ===
// ============

async function updateBuildVersion(argv) {
    const target = get_target_platform(argv)
    let config = {}
    let configPath = paths.dist.buildInfo
    let exists = fss.existsSync(configPath)
    if (exists) {
        let configFile = await fs.readFile(configPath)
        config = JSON.parse(configFile)
    }

    let commitHashCmd = await cmd.run_read('git', ['rev-parse', '--short', 'HEAD'])
    let commitHash = commitHashCmd.trim()

    if (config.buildVersion !== commitHash || config.target !== target) {
        config.target = target
        config.buildVersion = commitHash
        await fs.mkdir(paths.dist.root, { recursive: true })
        await fs.writeFile(configPath, JSON.stringify(config, undefined, 2))
    }
}

async function installJsDeps() {
    let initialized = isInitialized()
    let isCI = process.env.hasOwnProperty('CI')
    // We update JS dependencies on CI every time to ensure that incremental build is always possible.
    // Otherwise adding new dependency will require a clean build on CI.
    if (!initialized || isCI) {
        console.log('Installing application dependencies.')
        await cmd.with_cwd(paths.ide_desktop.root, async () => {
            await cmd.run('npm', ['run', 'install'])
        })
    }
    if (!initialized) {
        console.log('Downloading binary assets.')
        await downloadJsAssets()
        markAsInitialized()
    }
}

// Return true if markAsInitialized was run in the past, otherwise return false.
function isInitialized() {
    return fss.existsSync(paths.dist.init)
}

// Create an empty file at paths.dist.init to signal that the initialization was done.
async function markAsInitialized() {
    await fs.mkdir(paths.dist.root, { recursive: true })
    let handle = await fs.open(paths.dist.init, 'w')
    await handle.close()
}

async function downloadJsAssets() {
    const workdir = path.join(paths.root, '.assets-temp')
    await fs.mkdir(workdir, { recursive: true })
    const ideAssetsMainZip = 'ide-assets-main.zip'
    const ideAssetsUrl = `https://github.com/enso-org/ide-assets/archive/refs/heads/main.zip`
    const unzippedAssets = path.join(workdir, 'ide-assets-main', 'content', 'assets')
    const jsLibAssets = path.join(paths.ide_desktop.lib.content, 'assets')
    await cmd.with_cwd(workdir, async () => {
        await cmd.run('curl', [
            '--retry',
            '4',
            '--retry-connrefused',
            '-fsSL',
            '-o',
            ideAssetsMainZip,
            ideAssetsUrl,
        ])
    })

    const assetsArchive = await unzipper.Open.file(path.join(workdir, ideAssetsMainZip))
    await assetsArchive.extract({ path: workdir })
    await fs.cp(unzippedAssets, jsLibAssets, { recursive: true })
    await fs.rm(workdir, { recursive: true, force: true })
}

async function runCommand(command, argv) {
    let config = commands[command]
    cargoArgs = argv['--']
    if (config === undefined) {
        console.error(`Invalid command '${command}'.`)
        return
    }
    if (cargoArgs === undefined) {
        cargoArgs = []
    }
    let index = cargoArgs.indexOf('--')
    if (index == -1) {
        targetArgs = []
    } else {
        targetArgs = cargoArgs.slice(index + 1)
        cargoArgs = cargoArgs.slice(0, index)
    }
    let runner = async function () {
        let do_common = config.common
        let do_rust = argv.rust && config.rust
        let do_js = argv.js && config.js

        let commonCmd = () => cmd.with_cwd(paths.root, async () => await config.common(argv))
        let rustCmd = () => cmd.with_cwd(paths.root, async () => await config.rust(argv))
        let jsCmd = () => cmd.with_cwd(paths.ide_desktop.root, async () => await config.js(argv))
        if (config.parallel) {
            let promises = []
            if (do_common) {
                promises.push(commonCmd())
            }
            if (do_rust) {
                promises.push(rustCmd())
            }
            if (do_js) {
                promises.push(jsCmd())
            }
            await Promise.all(promises)
        } else {
            if (do_common) {
                await commonCmd()
            }
            if (do_rust) {
                await rustCmd()
            }
            if (do_js) {
                await jsCmd()
            }
        }
    }
    cmd.section(command)
    runner()
}

function get_target_platform(argv) {
    let target = argv.target
    if (target === undefined) {
        const local_platform = os.platform()
        switch (local_platform) {
            case 'darwin':
                return 'macos'
            case 'win32':
                return 'win'
            default:
                return local_platform
        }
    }
    return target
}

async function main() {
    let argv = optParser.parse()
    await updateBuildVersion(argv)
    await processPackageConfigs()
    workflow.generate()
    let command = argv._[0]
    await runCommand(command, argv)
}

main()<|MERGE_RESOLUTION|>--- conflicted
+++ resolved
@@ -207,11 +207,7 @@
         console.log('Minimizing the WASM binary.')
         await gzip(paths.wasm.main, paths.wasm.mainGz)
 
-<<<<<<< HEAD
-        const releaseLimitMb = 4.38
-=======
         const releaseLimitMb = 4.25
->>>>>>> d4d725ad
         let limitMb = releaseLimitMb + allowExtraMb
         await checkWasmSize(paths.wasm.mainGz, limitMb)
     }
