--- conflicted
+++ resolved
@@ -207,11 +207,7 @@
         console.log('Minimizing the WASM binary.')
         await gzip(paths.wasm.main, paths.wasm.mainGz)
 
-<<<<<<< HEAD
-        const releaseLimitMb = 4.11
-=======
         const releaseLimitMb = 4.2
->>>>>>> ce78f982
         let limitMb = releaseLimitMb + allowExtraMb
         await checkWasmSize(paths.wasm.mainGz, limitMb)
     }
