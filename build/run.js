const child_process = require('child_process')
const cmd = require('./cmd')
const fs = require('fs').promises
const fss = require('fs')
const unzipper = require('unzipper')
const glob = require('glob')
const os = require('os')
const path = require('path')
const paths = require('./paths')
const prettier = require('prettier')
const release = require('./release')
const stream = require('stream')
const workflow = require('./workflow')
const yargs = require('yargs')
const zlib = require('zlib')
const { promisify } = require('util')
const pipe = promisify(stream.pipeline)

// ==============
// === Errors ===
// ==============

process.on('unhandledRejection', error => {
    throw error
})
process.chdir(paths.root)

// ========================
// === Global Variables ===
// ========================

/// Arguments passed to cargo build system called from this script. This variable is set to a
/// specific value after the command line args get parsed.
let cargoArgs = undefined

/// Arguments passed to a target binary if any. This variable is set to a specific value after the
// command line args get parsed.
let targetArgs = undefined

// =============
// === Utils ===
// =============

async function gzip(input, output) {
    const gzip = zlib.createGzip()
    const source = fss.createReadStream(input)
    await fs.mkdir(path.dirname(output), { recursive: true })
    const destination = fss.createWriteStream(output)
    await pipe(source, gzip, destination)
}

/// Run the command with the provided args and all args passed to this script after the `--` symbol.
async function run_cargo(command, args) {
    await cmd.run(command, args.concat(cargoArgs))
}

/// Run the command with the provided args and all args passed to this script after the `--` symbol.
async function run(command, args) {
    await cmd.run(command, args)
}

/// Defines a new command argument builder.
function command(docs) {
    return { docs }
}

/// Build the project manager module, which downloads the project manager binary for the current
/// platform.
async function build_project_manager() {
    console.log(`Getting project manager manager.`)
    await cmd.with_cwd(paths.ide_desktop.lib.projectManager, async () => {
        await run('npm', ['run-script build'])
    })
}

/// Run the local project manager binary.
function run_project_manager(options = {}) {
    const bin_path = paths.get_project_manager_path(paths.dist.bin)
    console.log(`Starting the project manager from "${bin_path}".`)
    return child_process.execFile(bin_path, [], options, (error, stdout, stderr) => {
        console.log(`Project manager finished.`)
        console.error(stderr)
        if (error && !error.killed) {
            throw error
        }
        console.log(stdout)
    })
}

// ================
// === Commands ===
// ================

const DEFAULT_CRATE = 'app/gui'
let commands = {}

// === Clean ===

commands.clean = command(`Clean all build artifacts`)
commands.clean.js = async function () {
    await cmd.with_cwd(paths.ide_desktop.root, async () => {
        await run('npm', ['run', 'clean'])
    })
    try {
        await fs.unlink(paths.dist.init)
        await fs.unlink(paths.dist.buildInit)
    } catch {}
}

commands.clean.rust = async function () {
    await run_cargo('cargo', ['clean'])
}

// === Check ===

commands.check = command(`Fast check if project builds (only Rust target)`)
commands.check.rust = async function () {
    await run_cargo('cargo', [
        'check',
        '--workspace',
        ' -p',
        'enso-integration-test',
        '--all-targets',
    ])
}

// === Build ===

commands.build = command(`Build the sources in release mode`)
commands.build.options = {
    crate: {
        describe: 'Target crate to build',
        type: 'string',
    },
}
commands.build.js = async function () {
    await installJsDeps()
    console.log(`Building JS target.`)
    await run('npm', ['run', 'build'])
}

// We build WASM binaries from Rust code using `wasm-pack`. Intermediate temporary directory is used
// before final copy to the Webpack's `dist` location because of two reasons:
// 1. Webpack triggers recompilation on file changes, and we don't want to bother it until the final
// binaries are ready to use.
// 2. `wasm-pack` clears its output directory before compilation, which breaks Webpack because of
// missing files.
commands.build.rust = async function (argv) {
    let crate = argv.crate || DEFAULT_CRATE
    let crate_sfx = crate ? ` '${crate}'` : ``
    console.log(`Building WASM target${crate_sfx}.`)
    let args = [
        'build',
        '--target',
        'web',
        '--out-dir',
        paths.wasm.root,
        '--out-name',
        'ide',
        crate,
    ]

    if (argv.dev) {
        args.push('--dev')
    }
    let allowExtraMb = 0
    // Use the environment-variable API provided by the `enso_profiler_macros` library to implement
    // the public interface to profiling-level configuration
    // (see: https://github.com/enso-org/design/blob/main/epics/profiling/implementation.md)
    if (argv['profiling-level']) {
        process.env.ENSO_MAX_PROFILING_LEVEL = argv['profiling-level']
        // Enabling more profiling can increase the binary size a bit. Since profiling must be
        // performed in release mode for accuracy, builds with profiling enabled will tend to be
        // subject to the binary size check below.
        // Because builds with a profiling-level set are not true release builds, we could disable
        // the limit here; instead we set an extra allowance, as a sanity check on the size increase
        // caused by high profiling levels. This value is chosen to be higher than extensive profiling
        // should ever exceed.
        allowExtraMb = 0.5
    }
    args.push('--')
    // Enable a Rust unstable feature that the `#[profile]` macro uses to obtain source-file and line
    // number information to include in generated profile files.
    //
    // The IntelliJ Rust plugin does not support the `proc_macro_span` Rust feature; using it causes
    // JetBrains IDEs to become entirely unaware of the items produced by `#[profile]`.
    // (See: https://github.com/intellij-rust/intellij-rust/issues/8655)
    //
    // In order to have line number information in actual usage, but keep everything understandable
    // by JetBrains IDEs, we need IntelliJ/CLion to build crates differently from how they are
    // built for the application to be run. This is accomplished by gating the use of the unstable
    // functionality by a `cfg` flag. A `cfg` flag is disabled by default, so when a Rust IDE builds
    // crates internally in order to determine macro expansions, it will do so without line numbers.
    // When this script is used to build the application, it is not for the purpose of IDE macro
    // expansion, so we can safely enable line numbers.
    //
    // The reason we don't use a Cargo feature for this is because this script can build different
    // crates, and we'd like to enable this feature when building any crate that depends on the
    // `profiler` crates. We cannot do something like '--feature=enso_profiler/line-numbers' without
    // causing build to fail when building a crate that doesn't have `enso_profiler` in its
    // dependency tree.
    process.env.ENSO_ENABLE_PROC_MACRO_SPAN = 1
    await run_cargo('wasm-pack', args)
    await patch_file(paths.wasm.glue, js_workaround_patcher)
    await fs.rename(paths.wasm.mainRaw, paths.wasm.main)
    if (!argv.dev) {
        console.log('Minimizing the WASM binary.')
        await gzip(paths.wasm.main, paths.wasm.mainGz)

<<<<<<< HEAD
        const limitMb = 4.07
=======
        const releaseLimitMb = 4.06
        let limitMb = releaseLimitMb + allowExtraMb
>>>>>>> d59710c3
        await checkWasmSize(paths.wasm.mainGz, limitMb)
    }
    // Copy WASM files from temporary directory to Webpack's `dist` directory.
    await fs.cp(paths.wasm.root, paths.dist.wasm.root, { recursive: true })
}

// Check if compressed WASM binary exceeds the size limit.
async function checkWasmSize(path, limitMb) {
    console.log('Checking the resulting WASM size.')
    let stats = fss.statSync(path)
    let size = Math.round((100 * stats.size) / 1024 / 1024) / 100
    if (size > limitMb) {
        throw `Output file size exceeds the limit (${size}MB > ${limitMb}MB).`
    }
}

/// Workaround fix by wdanilo, see: https://github.com/rustwasm/wasm-pack/issues/790
function js_workaround_patcher(code) {
    code = code.replace(/if \(typeof input === 'string'.*return wasm;/gs, 'return imports')
    code = code.replace(
        /if \(typeof input === 'undefined'.*const imports = {};/gs,
        'const imports = {};'
    )
    code = code.replace(/export default init;/gs, 'export default init')
    code += '\nexport function after_load(w,m) { wasm = w; init.__wbindgen_wasm_module = m;}'
    return code
}

async function patch_file(path, patcher) {
    let code_to_patch = await fs.readFile(path, 'utf8')
    let patched_code = patcher(code_to_patch)
    await fs.writeFile(path, patched_code)
}

// === Start ===

commands.start = command(`Build and start desktop client`)
commands.start.rust = async function (argv) {
    let argv2 = Object.assign({}, argv, { dev: true })
    await commands.build.rust(argv2)
}

commands.start.js = async function (argv) {
    await installJsDeps()
    console.log(`Building JS target.` + argv)
    // The backend path is being prepended here, as appending would be incorrect.
    // That is because `targetArgs` might include `-- …` and appended args could
    // end up being passed to the spawned backend process.
    const args = ['--backend-path', paths.get_project_manager_path(paths.dist.bin)].concat(
        targetArgs
    )
    if (argv.dev) {
        args.push('--dev')
    }
    await cmd.with_cwd(paths.ide_desktop.root, async () => {
        await run('npm', ['run', 'start', '--'].concat(args))
    })
}

// === Test ===

commands.test = command(`Run test suites`)
commands.test.rust = async function (argv) {
    if (argv.native) {
        console.log(`Running Rust test suite.`)
        await run_cargo('cargo', ['test', '--workspace'])
    }

    if (argv.wasm) {
        console.log(`Running Rust WASM test suite.`)
        let args = [
            'run',
            '--manifest-path=build/rust-scripts/Cargo.toml',
            '--bin',
            'test_all',
            '--',
            '--headless',
            '--chrome',
        ]
        process.env.WASM_BINDGEN_TEST_TIMEOUT = 60
        await run_cargo('cargo', args)
    }
}

// === Integration Test ===

commands['integration-test'] = command('Run integration test suite')
commands['integration-test'].rust = async function (argv) {
    let pm_process = null
    if (argv.backend !== 'false') {
        let env = { ...process.env, PROJECTS_ROOT: path.resolve(os.tmpdir(), 'enso') }
        pm_process = await build_project_manager().then(() => run_project_manager({ env: env }))
    }
    try {
        console.log(`Running Rust WASM test suite.`)
        process.env.WASM_BINDGEN_TEST_TIMEOUT = 300
        let args = [
            'test',
            '--headless',
            '--chrome',
            'integration-test',
            '--profile=integration-test',
        ]
        await run_cargo('wasm-pack', args)
    } finally {
        console.log(`Shutting down Project Manager`)
        if (pm_process !== null) {
            pm_process.kill()
        }
    }
}

// === Lint ===

commands.lint = command(`Lint the codebase`)
commands.lint.rust = async function () {
    await run_cargo('cargo', [
        'clippy',
        '--workspace',
        '-p',
        'enso-integration-test',
        '--all-targets',
        '--',
        '-D',
        'warnings',
    ])
    await run_cargo('cargo', ['fmt', '--', '--check'])
}

// === TomlFmt ===

commands['toml-fmt'] = command(`Lint the codebase`)
commands['toml-fmt'].rust = async function () {
    console.log('Looking for all TOML files.')
    let files = glob.sync(paths.root + '/**/*.toml', { cwd: paths.root })
    console.log(`Found ${files.length} entries. Running auto-formatter.`)
    for (let file of files) {
        console.log(`    Formatting '${file}'.`)
        let text = fss.readFileSync(file, 'utf8')
        let out = prettier.format(text, { parser: 'toml' })
        fss.writeFileSync(file, out)
    }
}

// === Watch ===

commands.watch = command(`Start a file-watch utility and run interactive mode`)
commands.watch.options = Object.assign({}, commands.build.options)
commands.watch.parallel = false
commands.watch.common = async function (argv) {
    argv.dev = true

    // Init JS build and project manager.

    await installJsDeps()
    if (argv.backend !== 'false') {
        await build_project_manager().then(run_project_manager)
    }

    // Run build processes.

    await cmd.with_cwd(paths.root, async () => {
        return commands.build.rust(argv)
    })
    await cmd.with_cwd(paths.ide_desktop.root, async () => {
        // Among other things, this will call the build script of the project-manager package. But
        // this is unnecessary because that script is already called by `build_project_manager`
        // above.
        return commands.build.js(argv)
    })

    // Run watch processes.

    const rust_process = cmd.with_cwd(paths.root, async () => {
        let build_args = []
        if (argv.crate !== undefined) {
            build_args.push(`--crate=${argv.crate}`)
        }
        build_args = build_args.join(' ')
        const shellCommand =
            '"' +
            `node ${paths.script.main} build --skip-version-validation --no-js --dev ${build_args} -- ` +
            cargoArgs.join(' ') +
            '"'
        // We ignore changes in README.md because `wasm-pack` copies it, which triggers `cargo watch`
        // because of this bug: https://github.com/notify-rs/notify/issues/259
        const ignore = ['--ignore', 'README.md']
        let args = new Array().concat('watch', ignore, '-s', `${shellCommand}`)
        return cmd.run('cargo', args)
    })
    const js_process = cmd.with_cwd(paths.ide_desktop.root, async () => {
        return run('npm', ['run', 'watch'])
    })

    await rust_process
    await js_process
}

// === Dist ===

commands.dist = command(`Build the sources and create distribution packages`)
commands.dist.rust = async function (argv) {
    await commands.build.rust(argv)
}

commands.dist.js = async function () {
    await installJsDeps()
    await cmd.with_cwd(paths.ide_desktop.root, async () => {
        await run('npm', ['run', 'dist'])
    })
}

// === CI Gen ===

/// The command is used by CI to generate the file `CURRENT_RELEASE_CHANGELOG.json`, which contains
/// information about the newest release. It is then used by CI to generate version and description
/// of the product release.
commands['ci-gen'] = command(`Generate CI build related files`)
commands['ci-gen'].rust = async function (argv) {
    let entry = release.changelog().newestEntry()
    let body = entry.body
    let version = entry.version.toString()
    let prerelease = entry.isPrerelease()
    let obj = { version, body, prerelease }
    let json = JSON.stringify(obj)
    fss.writeFileSync(path.join(paths.root, 'CURRENT_RELEASE_CHANGELOG.json'), json)
}

/// Asserts whether the current version of the package (newest in CHANGELOG.md) is unstable.
commands['assert-version-unstable'] = command(`Assert the current version is unstable`)
commands['assert-version-unstable'].rust = async function (argv) {
    let entry = release.changelog().newestEntry().assert_is_unstable()
}

/// Asserts whether the current version of the package (newest in CHANGELOG.md) is stable.
commands['assert-version-stable'] = command(`Assert the current version is stable`)
commands['assert-version-stable'].rust = async function (argv) {
    let entry = release.changelog().newestEntry().assert_is_stable()
}

// ===========================
// === Command Line Parser ===
// ===========================

let usage = `run command [options]

All arguments after '--' will be passed to cargo build system.
All arguments after second '--' will be passed to target executable if any.
For example, 'run start -- --dev -- --debug-scene shapes' will pass '--dev' to cargo \
and '--debug-scene shapes' to the output binary.`

let optParser = yargs
    .scriptName('')
    .usage(usage)
    .help()
    .parserConfiguration({ 'populate--': true })
    .demandCommand()

optParser.options('rust', {
    describe: 'Run the Rust target',
    type: 'bool',
    default: true,
})

optParser.options('js', {
    describe: 'Run the JavaScript target',
    type: 'bool',
    default: true,
})

optParser.options('release', {
    describe: 'Enable all optimizations',
    type: 'bool',
})

optParser.options('dev', {
    describe: 'Optimize for fast builds',
    type: 'bool',
})

optParser.options('target', {
    describe:
        'Set the build target. Defaults to the current platform. ' +
        'Valid values are: "linux" "macos" and "win"',
    type: 'string',
})

optParser.options('backend', {
    describe: 'Start the backend process automatically [true]',
    type: 'bool',
    default: true,
})

let commandList = Object.keys(commands)
commandList.sort()
for (let command of commandList) {
    let config = commands[command]
    optParser.command(command, config.docs, args => {
        for (let option in config.options) {
            args.options(option, config.options[option])
        }
        for (let arg in config.args) {
            args.positional(arg, config.args[arg])
        }
        args.options('native', {
            describe: 'Run native tests',
            type: 'bool',
            default: true,
        })
        args.options('wasm', {
            describe: 'Run WASM tests',
            type: 'bool',
            default: true,
        })
    })
}

// ======================
// === Package Config ===
// ======================

function defaultConfig() {
    return {
        version: `${release.currentVersion()}`,
        author: {
            name: 'Enso Team',
            email: 'contact@enso.org',
        },
        homepage: 'https://github.com/enso-org/ide',
        repository: {
            type: 'git',
            url: 'git@github.com:enso-org/ide.git',
        },
        bugs: {
            url: 'https://github.com/enso-org/ide/issues',
        },
    }
}

async function processPackageConfigs() {
    let files = []
    files = files.concat(glob.sync(paths.ide_desktop.root + '/package.js', { cwd: paths.root }))
    files = files.concat(
        glob.sync(paths.ide_desktop.root + '/lib/*/package.js', { cwd: paths.root })
    )
    for (file of files) {
        let dirPath = path.dirname(file)
        let outPath = path.join(dirPath, 'package.json')
        let src = await fs.readFile(file, 'utf8')
        let modSrc = `module = {}\n${src}\nreturn module.exports`
        let fn = new Function('require', 'paths', modSrc)
        let mod = fn(require, paths)
        let config = mod.config
        if (!config) {
            throw `Package config '${file}' do not export 'module.config'.`
        }
        config = Object.assign(defaultConfig(), config)
        fs.writeFile(outPath, JSON.stringify(config, undefined, 4))
    }
}

// ============
// === Main ===
// ============

async function updateBuildVersion(argv) {
    const target = get_target_platform(argv)
    let config = {}
    let configPath = paths.dist.buildInfo
    let exists = fss.existsSync(configPath)
    if (exists) {
        let configFile = await fs.readFile(configPath)
        config = JSON.parse(configFile)
    }

    let commitHashCmd = await cmd.run_read('git', ['rev-parse', '--short', 'HEAD'])
    let commitHash = commitHashCmd.trim()

    if (config.buildVersion !== commitHash || config.target !== target) {
        config.target = target
        config.buildVersion = commitHash
        await fs.mkdir(paths.dist.root, { recursive: true })
        await fs.writeFile(configPath, JSON.stringify(config, undefined, 2))
    }
}

async function installJsDeps() {
    let initialized = isInitialized()
    let isCI = process.env.hasOwnProperty('CI')
    // We update JS dependencies on CI every time to ensure that incremental build is always possible.
    // Otherwise adding new dependency will require a clean build on CI.
    if (!initialized || isCI) {
        console.log('Installing application dependencies.')
        await cmd.with_cwd(paths.ide_desktop.root, async () => {
            await cmd.run('npm', ['run', 'install'])
        })
    }
    if (!initialized) {
        console.log('Downloading binary assets.')
        await downloadJsAssets()
        markAsInitialized()
    }
}

// Return true if markAsInitialized was run in the past, otherwise return false.
function isInitialized() {
    return fss.existsSync(paths.dist.init)
}

// Create an empty file at paths.dist.init to signal that the initialization was done.
async function markAsInitialized() {
    await fs.mkdir(paths.dist.root, { recursive: true })
    let handle = await fs.open(paths.dist.init, 'w')
    await handle.close()
}

async function downloadJsAssets() {
    const workdir = path.join(paths.root, '.assets-temp')
    await fs.mkdir(workdir, { recursive: true })
    const ideAssetsMainZip = 'ide-assets-main.zip'
    const ideAssetsUrl = `https://github.com/enso-org/ide-assets/archive/refs/heads/main.zip`
    const unzippedAssets = path.join(workdir, 'ide-assets-main', 'content', 'assets')
    const jsLibAssets = path.join(paths.ide_desktop.lib.content, 'assets')
    await cmd.with_cwd(workdir, async () => {
        await cmd.run('curl', [
            '--retry',
            '4',
            '--retry-connrefused',
            '-fsSL',
            '-o',
            ideAssetsMainZip,
            ideAssetsUrl,
        ])
    })

    const assetsArchive = await unzipper.Open.file(path.join(workdir, ideAssetsMainZip))
    await assetsArchive.extract({ path: workdir })
    await fs.cp(unzippedAssets, jsLibAssets, { recursive: true })
    await fs.rm(workdir, { recursive: true, force: true })
}

async function runCommand(command, argv) {
    let config = commands[command]
    cargoArgs = argv['--']
    if (config === undefined) {
        console.error(`Invalid command '${command}'.`)
        return
    }
    if (cargoArgs === undefined) {
        cargoArgs = []
    }
    let index = cargoArgs.indexOf('--')
    if (index == -1) {
        targetArgs = []
    } else {
        targetArgs = cargoArgs.slice(index + 1)
        cargoArgs = cargoArgs.slice(0, index)
    }
    let runner = async function () {
        let do_common = config.common
        let do_rust = argv.rust && config.rust
        let do_js = argv.js && config.js

        let commonCmd = () => cmd.with_cwd(paths.root, async () => await config.common(argv))
        let rustCmd = () => cmd.with_cwd(paths.root, async () => await config.rust(argv))
        let jsCmd = () => cmd.with_cwd(paths.ide_desktop.root, async () => await config.js(argv))
        if (config.parallel) {
            let promises = []
            if (do_common) {
                promises.push(commonCmd())
            }
            if (do_rust) {
                promises.push(rustCmd())
            }
            if (do_js) {
                promises.push(jsCmd())
            }
            await Promise.all(promises)
        } else {
            if (do_common) {
                await commonCmd()
            }
            if (do_rust) {
                await rustCmd()
            }
            if (do_js) {
                await jsCmd()
            }
        }
    }
    cmd.section(command)
    runner()
}

function get_target_platform(argv) {
    let target = argv.target
    if (target === undefined) {
        const local_platform = os.platform()
        switch (local_platform) {
            case 'darwin':
                return 'macos'
            case 'win32':
                return 'win'
            default:
                return local_platform
        }
    }
    return target
}

async function main() {
    let argv = optParser.parse()
    await updateBuildVersion(argv)
    await processPackageConfigs()
    workflow.generate()
    let command = argv._[0]
    await runCommand(command, argv)
}

main()<|MERGE_RESOLUTION|>--- conflicted
+++ resolved
@@ -207,12 +207,8 @@
         console.log('Minimizing the WASM binary.')
         await gzip(paths.wasm.main, paths.wasm.mainGz)
 
-<<<<<<< HEAD
-        const limitMb = 4.07
-=======
-        const releaseLimitMb = 4.06
+        const releaseLimitMb = 4.07
         let limitMb = releaseLimitMb + allowExtraMb
->>>>>>> d59710c3
         await checkWasmSize(paths.wasm.mainGz, limitMb)
     }
     // Copy WASM files from temporary directory to Webpack's `dist` directory.
