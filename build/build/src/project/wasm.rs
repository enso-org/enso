--- conflicted
+++ resolved
@@ -239,7 +239,6 @@
             info!("Building wasm.");
             let temp_dir = tempdir()?;
             let temp_dist = RepoRootDistWasm::new_root(temp_dir.path());
-<<<<<<< HEAD
             ensogl_pack::build(
                 ensogl_pack::WasmPackOutputs {
                     out_dir:  temp_dist.path.clone(),
@@ -251,7 +250,6 @@
                         .current_dir(&repo_root)
                         .kill_on_drop(true)
                         .env_remove(ide_ci::programs::rustup::env::RUSTUP_TOOLCHAIN.name())
-                        .set_env(env::ENSO_ENABLE_PROC_MACRO_SPAN, &true)?
                         .build()
                         .arg(wasm_pack::Profile::from(*profile))
                         .target(wasm_pack::Target::Web)
@@ -265,33 +263,12 @@
                     if let Some(profiling_level) = profiling_level {
                         command.set_env(env::ENSO_MAX_PROFILING_LEVEL, &profiling_level)?;
                     }
+                    command.set_env(env::ENSO_MAX_LOG_LEVEL, &log_level)?;
+                    command.set_env(env::ENSO_MAX_UNCOLLAPSED_LOG_LEVEL, &uncollapsed_log_level)?;
                     Ok(command)
                 },
             )
             .await?;
-=======
-            let mut command = WasmPack.cmd()?;
-            command
-                .current_dir(&repo_root)
-                .kill_on_drop(true)
-                .env_remove(ide_ci::programs::rustup::env::RUSTUP_TOOLCHAIN.name())
-                .build()
-                .arg(wasm_pack::Profile::from(*profile))
-                .target(wasm_pack::Target::Web)
-                .output_directory(&temp_dist)
-                .output_name(OUTPUT_NAME)
-                .arg(crate_path)
-                .arg("--")
-                .apply(&cargo::Color::Always)
-                .args(extra_cargo_options);
-
-            if let Some(profiling_level) = profiling_level {
-                command.set_env(env::ENSO_MAX_PROFILING_LEVEL, &profiling_level)?;
-            }
-            command.set_env(env::ENSO_MAX_LOG_LEVEL, &log_level)?;
-            command.set_env(env::ENSO_MAX_UNCOLLAPSED_LOG_LEVEL, &uncollapsed_log_level)?;
-            command.run_ok().await?;
->>>>>>> 86eee619
 
             Self::finalize_wasm(wasm_opt_options, *skip_wasm_opt, *profile, &temp_dist).await?;
 
