--- conflicted
+++ resolved
@@ -11,14 +11,8 @@
 // === Constants ===
 // =================
 
-<<<<<<< HEAD
 const NODE_VERSION = '16.13.1'
-const RUST_VERSION = read_rust_toolchain_version()
 const WASM_PACK_VERSION = '0.10.2'
-=======
-const NODE_VERSION = '14.15.0'
-const WASM_PACK_VERSION = '0.9.1'
->>>>>>> 66c256a1
 const FLAG_NO_CHANGELOG_NEEDED = '[ci no changelog needed]'
 const FLAG_FORCE_CI_BUILD = '[ci build]'
 
