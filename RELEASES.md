--- conflicted
+++ resolved
@@ -36,14 +36,11 @@
   verify the integrity of files that it has transferred. The checksum is
   calculated in a streaming fashion so the checksummed file need not be resident
   in memory all at once.
-<<<<<<< HEAD
-- Added `documentationHtml` field to Suggestions database entry
-  ([#1791](https://github.com/enso-org/enso/pull/1791))
-=======
 - Added support for reading and writing byte ranges in files remotely
   ([#1795](https://github.com/enso-org/enso/pull/1795)). This allows the IDE to
   transfer files to a remote back-end in a streaming fashion.
->>>>>>> 90c020d6
+- Added `documentationHtml` field to Suggestions database entry
+  ([#1791](https://github.com/enso-org/enso/pull/1791))
 
 ## Libraries
 
