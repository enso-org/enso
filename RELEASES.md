# Enso Next

## Interpreter/Runtime

- Fixed a bug where visualizations would sometimes randomly fail to compute, due
  to thread interrupts ([#1939](https://github.com/enso-org/enso/pull/1939)).
- Fixed an issue where both host and polyglot interop would not properly
  propagate error information
  ([#1941](https://github.com/enso-org/enso/pull/1941)).

## Tooling

- Implemented a basic library uploader
  ([#1933](https://github.com/enso-org/enso/pull/1933)). It implements the
  `library/publish` endpoint of the Language Server and adds a `publish-library`
  subcommand to the Launcher.
- Implemented an HTTP endpoint that resets the time that the language server has
  spent idle ([#1938](https://github.com/enso-org/enso/pull/1938)).

## Libraries

- Added support for writing tables to file as JSON
  ([#1937](https://github.com/enso-org/enso/pull/1937)).
- Added support for parsing CSV files with too many headers declared
  ([#1942](https://github.com/enso-org/enso/pull/1942)).
<<<<<<< HEAD
- Fixed a bug where reading binary and text files would be 100 times slower than
  expected ([#1949](https://github.com/enso-org/enso/pull/1949)).
=======
- Added a single entry point method for all table serialization modes
  ([#1946](https://github.com/enso-org/enso/pull/1946)).
>>>>>>> ad0b677e

# Enso 0.2.23 (2021-08-09)

## Miscellaneous

- Update the included project templates for better display and usability in the
  IDE.

## Known Issues

- This is a beta release, so please see the
  [issue tracker](https://github.com/enso-org/enso/issues?q=is%3Aissue+is%3Aopen+created%3A%3C2021-08-09)
  for issues opened before the release date.

# Enso 0.2.22 (2021-08-06)

## Tooling

- Made the project manager more resilient to edition resolution failures
  ([#1929](https://github.com/enso-org/enso/pull/1929)).

## Known Issues

- This is a beta release, so please see the
  [issue tracker](https://github.com/enso-org/enso/issues?q=is%3Aissue+is%3Aopen+created%3A%3C2021-08-06)
  for issues opened before the release date.

# Enso 0.2.21 (2021-08-05)

## Miscellaneous

- Updated the included project templates to better work with the IDE.

## Known Issues

- This is a beta release, so please see the
  [issue tracker](https://github.com/enso-org/enso/issues?q=is%3Aissue+is%3Aopen+created%3A%3C2021-08-05)
  for issues opened before the release date.

# Enso 0.2.20 (2021-08-05)

## Tooling

- Fixed an issue where the websocket buffer in the language server could
  overflow ([#1923](https://github.com/enso-org/enso/pull/1923)).

## Known Issues

- This is a beta release, so please see the
  [issue tracker](https://github.com/enso-org/enso/issues?q=is%3Aissue+is%3Aopen+created%3A%3C2021-08-05)
  for issues opened before the release date.

# Enso 0.2.19 (2021-08-03)

## Compiler/Interpreter

- Fixed a bug with module documentation where it would associate the wrong
  doc-block with the module
  ([#1919](https://github.com/enso-org/enso/pull/1919)).

## Known Issues

- This is a beta release, so please see the
  [issue tracker](https://github.com/enso-org/enso/issues?q=is%3Aissue+is%3Aopen+created%3A%3C2021-08-03)
  for issues opened before the release date.

# Enso 0.2.18 (2021-08-02)

## Libraries

- Added support for writing tables to XLSX spreadsheets
  ([#1906](https://github.com/enso-org/enso/pull/1906)).
- Added documentation for the new searcher categories
  ([#1910](https://github.com/enso-org/enso/pull/1910)).
- Fixed a bug where CSV files with very long lines could not be parsed
  ([#1914](https://github.com/enso-org/enso/pull/1914)).
- Added ordering comparisons for `Time`, `Time_Of_Day`, `Date` and `Duration`
  ([#1916](https://github.com/enso-org/enso/pull/1916)).

## Known Issues

- This is a beta release, so please see the
  [issue tracker](https://github.com/enso-org/enso/issues?q=is%3Aissue+is%3Aopen+created%3A%3C2021-08-02)
  for issues opened before the release date.

# Enso 0.2.17 (2021-07-28)

## Interpreter/Runtime

- Added support for documenting modules directly
  ([#1900](https://github.com/enso-org/enso/pull/1900)).

## Tooling

- Added support for creating projects from a template
  ([#1902](https://github.com/enso-org/enso/pull/1902)).

## Known Issues

- This is a beta release, so please see the
  [issue tracker](https://github.com/enso-org/enso/issues?q=is%3Aissue+is%3Aopen+created%3A%3C2021-07-28)
  for issues opened before the release date.

# Enso 0.2.16 (2021-07-23)

## Interpreter/Runtime

- Added support for the `ALIAS` tag in documentation blocks for use by the
  searcher ([#1896](https://github.com/enso-org/enso/pull/1896)).

## Tooling

- Implemented a basic library downloader
  ([#1885](https://github.com/enso-org/enso/pull/1885)), allowing the
  downloading of missing libraries.

## Libraries

- Added support for reading XLS and XLSX spreadsheets
  ([#1879](https://github.com/enso-org/enso/pull/1879)).
- Added support for serializing tables into CSV files.
  ([#1894](https://github.com/enso-org/enso/pull/1894)).

## Known Issues

- This is a beta release, so please see the
  [issue tracker](https://github.com/enso-org/enso/issues?q=is%3Aissue+is%3Aopen+created%3A%3C2021-07-23)
  for issues opened before the release date.

# Enso 0.2.15 (2021-07-19)

## Tooling

- Implement parts of the new Language Server API related to library support
  ([#1875](https://github.com/enso-org/enso/pull/1875)). Parts of the API are
  still mocked internally, but they are supported externally for testing
  purposes.

## Known Issues

- This is a beta release, so please see the
  [issue tracker](https://github.com/enso-org/enso/issues?q=is%3Aissue+is%3Aopen+created%3A%3C2021-07-19)
  for issues opened before the release date.

# Enso 0.2.14 (2021-07-15)

## Interpreter/Runtime

- Ensure that the module used by a visualization is preloaded when the
  visualization is being attached
  ([#1857](https://github.com/enso-org/enso/pull/1857)).
- Fix an issue with the `HostClassLoader` getting into a broken state
  ([#1867](https://github.com/enso-org/enso/pull/1867)).

## Tooling

- Implemented an HTTP endpoint returning the time that the language server has
  spent idle ([#1847](https://github.com/enso-org/enso/pull/1847)).
- Fix a bug where the `project/list` endpoint would fail if any of the projects
  referenced an edition that does not exist anymore
  ([#1858](https://github.com/enso-org/enso/pull/1858)).

## Known Issues

- This is a beta release, so please see the
  [issue tracker](https://github.com/enso-org/enso/issues?q=is%3Aissue+is%3Aopen+created%3A%3C2021-07-15)
  for issues opened before the release date.

# Enso 0.2.13 (2021-07-09)

## Interpreter/Runtime

- Implemented changes to the import and export syntax, requiring to provide the
  project namespace, or use the new `project` keyword to import from the current
  project ([#1806](https://github.com/enso-org/enso/pull/1806)).
- Fixed a bug where unresolved imports would crash the compiler
  ([#1822](https://github.com/enso-org/enso/pull/1822)).
- Implemented the ability to dynamically load local libraries
  ([#1826](https://github.com/enso-org/enso/pull/1826)). Currently, it only
  supports the loading of local libraries, but will be integrated with the
  editions system soon.
- Integrated the library loading mechanism with the editions system
  ([#1832](https://github.com/enso-org/enso/pull/1832)).

## Tooling

- Added namespace information to project manager messages
  ([#1820](https://github.com/enso-org/enso/pull/1820)).
- Fixed a bug where the Project Manager would not preinstall the Graal runtime
  if the engine was already installed and only its runtime was missing
  ([#1824](https://github.com/enso-org/enso/pull/1824)).
- Extended content root mechanism to provide the home directory and filesystem
  roots on startup ([#1821](https://github.com/enso-org/enso/pull/1821)). It now
  also supports dynamically adding content roots and notifies the IDE when a new
  content root is added.
- Connected the documentation generator with Enso compiler and suggestion
  database, making the documentation generated before being sent to the IDE,
  using a faster Scala-based generator instead of a ScalaJS-based one on IDE's
  side, also enabling us to connect many AST elements with docs. See
  ([#1744](https://github.com/enso-org/enso/pull/1744).

## Known Issues

- This is a beta release, so please see the
  [issue tracker](https://github.com/enso-org/enso/issues?q=is%3Aissue+is%3Aopen+created%3A%3C2021-07-09)
  for issues opened before the release date.

# Enso 0.2.12 (2021-06-24)

## Interpreter/Runtime

- Upgraded the underlying runtime to
  [GraalVM 21.1.0](https://github.com/graalvm/graalvm-ce-builds/releases/tag/vm-21.1.0)
  ([#1738](https://github.com/enso-org/enso/pull/1738)). This brings a raft of
  bug-fixes and improvements to how quickly Enso can reach its peak performance.
- Added support for bidirectional dataflow tracking to the `DataflowAnalysis`
  pass ([#1748](https://github.com/enso-org/enso/pull/1748)). This will allow
  the interpreter to perform more detailed analyses in the future to enable
  optimisations and new features.

## Tooling

- Added support for higher-kinded types in suggestions in the language server
  ([#1712](https://github.com/enso-org/enso/pull/1712)). This allows the
  searcher to make more accurate suggestions when working with collection types.
- Fixed an issue where symlinks were not extracted properly when installing a
  runtime for Enso ([#1718](https://github.com/enso-org/enso/pull/1718)).
- Implemented log masking ([#1732](https://github.com/enso-org/enso/pull/1732)).
  This feature masks personally identifiable information in the logs, such as
  code literals, computed values, and user environment variables.
- Added support for evaluating one-shot expressions on the result values of
  arbitrary expressions ([#1749](https://github.com/enso-org/enso/pull/1749)).
  This is very useful for enabling more advanced introspection in the IDE.
- Added the `workspace/projectInfo` endpoint to the language server
  ([#1759](https://github.com/enso-org/enso/pull/1759)). This allows the IDE to
  get information about the running project in contexts where the project
  manager isn't available or works differently.
- Added the `file/checksum` endpoint to the language server
  ([#1787](https://github.com/enso-org/enso/pull/1787)). This allows the IDE to
  verify the integrity of files that it has transferred. The checksum is
  calculated in a streaming fashion so the checksummed file need not be resident
  in memory all at once.
- Added support for reading and writing byte ranges in files remotely
  ([#1795](https://github.com/enso-org/enso/pull/1795)). This allows the IDE to
  transfer files to a remote back-end in a streaming fashion.
- Added support for multiple content roots in the language server
  ([#1800](https://github.com/enso-org/enso/pull/1800/)). It is not yet exposed
  to the IDE, as this will be done as part of future work.
- Modified the `package.yaml` format in preparation for the library ecosystem
  ([#1797](https://github.com/enso-org/enso/pull/1797)). The `engine-version`
  field has been deprecated in favour of an `edition` field that allows to set
  up the engine version and dependency resolution using the upcoming Edition
  system. New tools will still be able to read the old format, but upon
  modification, they will save changes in the new format. As the `edition` file
  did not exist in the older version, old tools will actually correctly load the
  migrated package file (as we allow for unknown fields), but they will not know
  how to interpret the new `edition` field and so will fall back to using the
  `default` engine version, which may be unexpected. Ideally, after migration,
  the project should be used only with the new tools. The affected tools are the
  Launcher and the Project Manager.
- Added documentation and a minimal tool for hosting custom library repositories
  ([#1804](https://github.com/enso-org/enso/pull/1804)).
- Added `documentationHtml` field to Suggestions database entry
  ([#1791](https://github.com/enso-org/enso/pull/1791))

## Libraries

- Overhauled the examples throughout the standard library
  ([#1707](https://github.com/enso-org/enso/pull/1707),
  [#1725](https://github.com/enso-org/enso/pull/1725), and
  [#1731](https://github.com/enso-org/enso/pull/1731)). These examples all now
  conform to a standard format and have been tested to work.
- Made some miscellaneous fixes to the `HTTP` portion of the `Base` library that
  fix a few bugs ([#1722](https://github.com/enso-org/enso/pull/1722)).
- Removed reflective access when loading the OpenCV library
  ([#1727](https://github.com/enso-org/enso/pull/1727)). Illegal reflective
  access operations were deprecated and will be denied in future JVM releases.
- Overhauled the types we use for errors throughout the standard library
  ([#1734](https://github.com/enso-org/enso/pull/1734)). They are now much more
  informative, and should provide more clarity when things go wrong.
- Re-wrote the documentation generator for the Enso website from Python into
  Scala ([#1729](https://github.com/enso-org/enso/pull/1729)). This has greatly
  improved the performance, enabling us to generate the documentation structure
  for the entire standard library 8-10 times faster than before.
- Implemented Standard Library methods for controlling default visualizations in
  the graphical interface ([#1786](https://github.com/enso-org/enso/pull/1786)).

## Miscellaneous

- Adding a pipeline for automatic nightly builds
  ([#1689](https://github.com/enso-org/enso/pull/1689)). During the night after
  each workday any new changes to the `main` branch are built and released as a
  nightly build. The nightly builds can be useful to preview in-development
  features, but they should not be relied on as they are not considered stable.
  Only the 3 latest nightly builds are kept, so the nightly versions become
  obsolete very quickly.

## Known Issues

- This is a beta release, so please see the
  [issue tracker](https://github.com/enso-org/enso/issues?q=is%3Aissue+is%3Aopen+created%3A%3C2021-06-24)
  for issues opened before the release date.

# Enso 0.2.11 (2021-04-28)

## Tooling

- Added a feature that allows the tooling to install
  [GraalVM](https://graalvm.org) language implementations to existing runtimes
  ([#1660](https://github.com/enso-org/enso/pull/1660)).
- Fixed an issue that would prevent the language server from starting if
  projects had clashing identifiers
  ([#1665](https://github.com/enso-org/enso/pull/1665)).
- Added support to the language server for suggesting the module types
  themselves.
- Added support for reporting errors in visualisation code, making it much
  simpler to write new visualisation preprocessors
  ([#1671](https://github.com/enso-org/enso/pull/1671)). Previously the
  preprocessor would fail without any information as to what went wrong.
- Fixed an issue where the language server's update state could become
  desynchronised with the IDE's one
  ([#1691](https://github.com/enso-org/enso/pull/1691)). This meant that the IDE
  and language server didn't agree on what had been sent, and hence the IDE
  would miss out on certain updates.
- Added a schema version to the suggestions database, allowing the tooling to
  detect out-of-date versions and upgrade them
  ([#1703](https://github.com/enso-org/enso/pull/1703)).
- Added detailed logging to the tooling boot sequence to help us debug issues
  that users are seeing ([#1704](https://github.com/enso-org/enso/pull/1704)).

## Libraries

- Fixed some inconsistent naming around the `Maybe` type
  ([#1666](https://github.com/enso-org/enso/pull/1666)).
- Added the `.sum` method for vectors of numeric types
  ([#1702](https://github.com/enso-org/enso/pull/1702)).

## Known Issues

- This is a beta release, so please see the
  [issue tracker](https://github.com/enso-org/enso/issues?q=is%3Aissue+is%3Aopen+created%3A%3C2021-04-28)
  for issues opened before the release date.

# Enso 0.2.10 (2021-04-07)

## Interpreter/Runtime

- Added support for the Python and R runtimes to the bundled runtime
  ([#1644](https://github.com/enso-org/enso/pull/1644)).

## Tooling

- Added a feature to ensure that suggestions are ranked by type specificity,
  with the more specific suggestions being ranked first
  ([#1629](https://github.com/enso-org/enso/pull/1629)).
- Fixed a raft of small issues in the runtime server that caused bugs in the
  engine's interaction with the IDE
  ([#1633](https://github.com/enso-org/enso/pull/1633)).
- Fixed an issue where the suggestions database would get out of sync when a
  project was renamed ([#1647](https://github.com/enso-org/enso/pull/1647)).
- Fixed some bugs in the vector constructors that prevented them from working
  correctly on certain inputs
  ([#1650](https://github.com/enso-org/enso/pull/1650)).
- Added support to the launcher and project manager for installing companion
  runtimes alongside Enso ([#1651](https://github.com/enso-org/enso/pull/1651)).

## Libraries

- Added some additional useful methods to the `Standard.Table` library
  ([#1628](https://github.com/enso-org/enso/pull/1628)).
- Added a method to perform basic type inference on JSON, allowing converting
  Geo-JSON to a `Table` ([#1632](https://github.com/enso-org/enso/pull/1632)).
- Performed a comprehensive overhaul of the standard library documentation
  ([#1641](https://github.com/enso-org/enso/pull/1641)). It now has a standard
  format.

## Miscellaneous

- Fixed an issue where we were accidentally archiving two copies of some runtime
  components ([#1631](https://github.com/enso-org/enso/pull/1631)). Downloads
  should now be smaller.

# Enso 0.2.9 (2021-03-26)

## Tooling

- Fixed an issue where a panic would be improperly cached, resulting in no
  updates being sent to the IDE
  ([#1611](https://github.com/enso-org/enso/pull/1611)).
- Added a feature to provide searcher suggestions for types compatible with the
  type of `this` ([#1613](https://github.com/enso-org/enso/pull/1613)).

## Libraries

- Added a prototype of a library for working with images
  ([#1450](https://github.com/enso-org/enso/pull/1450)).
- Added histogram and scatter-plot visualisation support for the `Table` library
  ([#1608](https://github.com/enso-org/enso/pull/1608)).
- Fixed a bug in the implementation of `join` in the database library where it
  would join on the wrong table when doing a multiple-join
  ([#1614](https://github.com/enso-org/enso/pull/1614)).
- Fixed an outdated example for the `File.read` function.

## Known Issues

- This is a beta release, so please see the
  [issue tracker](https://github.com/enso-org/enso/issues?q=is%3Aissue+is%3Aopen+created%3A%3C2021-03-26)
  for issues opened before the release date.

# Enso 0.2.8 (2021-03-19)

## Interpreter/Runtime

- Fixed miscellaneous crashes in the interpreter
  ([#1588](https://github.com/enso-org/enso/pull/1588)).

## Tooling

- Fixed an issue where the documentation for builtins wasn't getting indexed
  ([#1575](https://github.com/enso-org/enso/pull/1575)). The docs should now
  show up in the searcher!

## Libraries

- Added support for visualising database tables to the `Database` library
  ([#1582](https://github.com/enso-org/enso/pull/1582)).
- Reworked the `Process` library to work better in the IDE
  ([#1591](https://github.com/enso-org/enso/pull/1591)).
- Added a proper visualisation for `Array` and improved the one for `Vector`
  ([#1588](https://github.com/enso-org/enso/pull/1588)).

## Known Issues

- This is a beta release, so please see the
  [issue tracker](https://github.com/enso-org/enso/issues?q=is%3Aissue+is%3Aopen+created%3A%3C2021-03-19)
  for issues opened before the release date.

# Enso 0.2.7 (2021-03-16)

## Interpreter/Runtime

- Added rudimentary support for interoperability with Python
  ([#1541](https://github.com/enso-org/enso/pull/1541)). Due to limitations of
  the underlying implementation
  ([GraalPython](https://github.com/oracle/graalpython)), this does not
  currently work on windows. We are working to have some means of supporting
  Python interop on Windows.
- Added rudimentary support for interoperability with R
  ([#1559](https://github.com/enso-org/enso/pull/1559)). Due to limitations of
  the underlying implementation ([FastR](https://github.com/oracle/fastr)), this
  does not currently work on windows. We are working to have some means of
  supporting R interop on Windows.
- Fixed a performance issue that occurred due to the interpreter observing
  deeper scopes than necessary during server-controlled execution
  ([#1564](https://github.com/enso-org/enso/pull/1564)). Execution of lambdas in
  the IDE is no longer far slower than it should be.
- Fixed an issue where interrupts during the execution of polyglot Java code
  would cause the host classloader to break, preventing further execution
  ([#1574](https://github.com/enso-org/enso/pull/1574)). _Please note_ that the
  fix that has been put in place is suboptimal, and means that we are currently
  unable to interrupt host code during its execution. We intend to fix this as
  soon as a fix for the host classloader has been merged upstream. You can track
  the associated issue in GraalVM
  [here](https://github.com/oracle/graal/issues/3273).
- Fixed an issue where the interpreter would crash due to project name shadowing
  ([#1571](https://github.com/enso-org/enso/pull/1571)).

## Tooling

- Added support for lazy initialization of the language server
  ([#1535](https://github.com/enso-org/enso/pull/1535)). This ensures that it
  behaves properly on systems where the working directories are on
  lazily-mounted NFS volumes.
- Fixed an issue where the unified logging infrastructure would disconnect,
  preventing it from gathering diagnostic logs
  ([#1563](https://github.com/enso-org/enso/pull/1563)). It now sends periodic
  keepalive messages to ensure that the connection has not timed out.
- Fixed project name validation in the project manager when renaming projects
  ([#1570](https://github.com/enso-org/enso/pull/1570)).

## Libraries

- Added support for materializing data from databases in the database library
  ([#1546](https://github.com/enso-org/enso/pull/1546)). You can now use this
  library to connect to your data sources (currently only SQLite and Postgres,
  but support for further backends is planned).
- Reorganized the standard library in order to support plans for its future
  evolution ([#1571](https://github.com/enso-org/enso/pull/1571)).

## Known Issues

- This is a beta release, so please see the
  [issue tracker](https://github.com/enso-org/enso/issues?q=is%3Aissue+is%3Aopen+created%3A%3C2021-03-16)
  for issues opened before the release date.

# Enso 0.2.6 (2021-03-02)

## Interpreter/Runtime

- Fixed another issue where the parser would crash on partial issues, causing
  issues for both the Engine and IDE
  ([#1523](https://github.com/enso-org/enso/pull/1523)).
- Made panic messages short, fixing an issue where retention would cause
  ballooned memory usage while the full message contents were waiting to be
  logged ([#1528](https://github.com/enso-org/enso/pull/1528)).

## Tooling

- Fixed an issue where dynamic dependencies were analysed incorrectly, leading
  to missing updates for the IDE
  ([#1532](https://github.com/enso-org/enso/pull/1532)).

## Known Issues

- This is a beta release, so please see the
  [issue tracker](https://github.com/enso-org/enso/issues?q=is%3Aissue+is%3Aopen+created%3A%3C2021-03-02)
  for issues opened before the release date.

# Enso 0.2.5 (2021-02-26)

## Interpreter/Runtime

- Fixed an issue where the parser would crash on partial inputs, causing issues
  for both the engine and IDE
  ([#1509](https://github.com/enso-org/enso/pull/1509)).
- Fixed a problem where `Type_Error`s would not be displayed properly when
  pretty printed ([#1504](https://github.com/enso-org/enso/pull/1504)).
- Fixed an issue with `_` desugaring where it would not desugar correctly when
  used in function position
  ([#1512](https://github.com/enso-org/enso/pull/1512)).

## Tooling

- Fixed an issue where suggestions were sometimes not being provided for modules
  other than `Base` ([#1507](https://github.com/enso-org/enso/pull/1507)).
- Fixed a few issues where expression and value updates were not sent when they
  should be ([#1516](https://github.com/enso-org/enso/pull/1516),
  [#1522](https://github.com/enso-org/enso/pull/1522), and
  [#1508](https://github.com/enso-org/enso/pull/1508)).

## Libraries

- Fixed a bug where sorting boolean columns in a `Table` would produce incorrect
  output ([#1505](https://github.com/enso-org/enso/pull/1505)).

## Known Issues

- This is a beta release, so please see the
  [issue tracker](https://github.com/enso-org/enso/issues?q=is%3Aissue+is%3Aopen+created%3A%3C2021-02-26)
  for issues opened before the release date.

# Enso 0.2.4 (2021-02-23)

## Interpreter/Runtime

- Fixed another issue where dependency analysis was operating at too fine a
  granularity ([#1495](https://github.com/enso-org/enso/pull/1495)).
- Moved all user-facing errors to in-Enso errors, allowing them to be presented
  properly in the IDE, and interacted with by users
  ([#1487](https://github.com/enso-org/enso/pull/1487)).

## Tooling

- Fixed an issue where the runtime server would not send correct expression
  payloads for dataflow errors
  ([#1484](https://github.com/enso-org/enso/pull/1484)).

## Libraries

- Added "pretty" representations to all Error types, allowing for better display
  in the IDE ([#1498](https://github.com/enso-org/enso/pull/1498)).
- Updated the Table library with a raft of additional features
  ([#1489](https://github.com/enso-org/enso/pull/1489)). This includes table
  concatenation, direct indexing and column aggregation, as well as a general
  clean-up of the API pre-stabilisation.
- Added a flexible sorting mechanism to the Table library
  ([#1471](https://github.com/enso-org/enso/pull/1471)).

## Known Issues

- This is a beta release, so please see the
  [issue tracker](https://github.com/enso-org/enso/issues?q=is%3Aissue+is%3Aopen+created%3A%3C2021-02-23)
  for issues opened before the release date.

# Enso 0.2.3 (2021-02-15)

## Tooling

- Improved the robustness of the project manager and language server in the
  presence of rapid restarts
  ([#1463](https://github.com/enso-org/enso/pull/1463)).

## Libraries

- Significantly improved the efficiency of visualising large tables through
  zero-cost translation to Enso's vectors
  ([#1476](https://github.com/enso-org/enso/pull/1476)).

## Known Issues

- This is a beta release, so please see the
  [issue tracker](https://github.com/enso-org/enso/issues?q=is%3Aissue+is%3Aopen+created%3A%3C2021-02-15)
  for issues opened before the release date.

# Enso 0.2.2 (2021-02-11)

## Language

- Significantly improved the way that dataflow errors and panics are handled in
  the interpreter. They now flow through the program in a far more seamless
  fashion, and panics are supported properly in the IDE without the whole
  program dying ([#1433](https://github.com/enso-org/enso/pull/1433)).
- Significantly improved the syntax and semantics for FFI with JVM languages,
  making it far more of a first-class citizen in Enso
  ([#1443](https://github.com/enso-org/enso/pull/1443)).
- Added support for polyglot JavaScript definitions to Enso
  ([#1451](https://github.com/enso-org/enso/pull/1451)). These allow users to
  write JavaScript inside Enso, and seamlessly call between Enso and JS code.

## Interpreter/Runtime

- Fixed an issue where executing a host value could result in a
  `NullPointerException` due to a missing null check
  ([#1413](https://github.com/enso-org/enso/pull/1413)).
- Fixed an issue where dataflow analysis was incorrectly tracking usages of
  undefined variables. This resulted in problems for the runtime server
  ([#1421](https://github.com/enso-org/enso/pull/1421)).

## Tooling

- Added support for collection of profiling information about the running
  program to the language server protocol
  ([#1407](https://github.com/enso-org/enso/pull/1407)). Initial support is for
  collection of execution-time information.
- Updated the default `main` in a new Enso project to be more IDE friendly
  ([#1419](https://github.com/enso-org/enso/pull/1419)).
- Added support for panic sentinels in the runtime instrument, allowing the
  language server to trace the expressions affected by a panic while still
  executing others ([#1436](https://github.com/enso-org/enso/pull/1436)).
- Added support for checking the Enso version for a particular project in the
  project manager, allowing the IDE to improve compatibility with multiple
  versions ([#1454](https://github.com/enso-org/enso/pull/1454)).

## Libraries

- Updated the way that we use dataflow errors in the standard libraries, making
  our `Base` functionality much more amenable to working in the IDE
  ([#1446](https://github.com/enso-org/enso/pull/1446)).

## Known Issues

- This is a beta release, so please see the
  [issue tracker](https://github.com/enso-org/enso/issues?q=is%3Aissue+is%3Aopen+created%3A%3C2021-02-10)
  for issues opened before the release date.

# Enso 0.2.1 (2021-01-15)

## Language

- Removed Uniform Function Call Syntax, making the language much more
  predictable and allowing the compiler to provide improved diagnostics for
  common mistakes.

## Interpreter/Runtime

- Return correct qualified names for modules at runtime, ensuring that the
  compiler and interpreter agree.

## Tooling

- Improve the handling of bundled components with the Project Manager, ensuring
  rapid startup and easy integration with the IDE.
- Fixed the reflection configuration for the Project Manager, fixing a bug where
  it was unable to extract archives on Windows.
- The Language Server now uses qualified names in its messages, fixing a class
  of bugs where the IDE and Tooling did not agree on what a given expression
  was.
- Fixed mis-handling of tags in the documentation parsing infrastructure.

## Libraries

- Implemented a stub file for the functionality built into the interpreter. This
  allows us to provide comprehensive documentation about this functionality for
  display in the IDE and for reading by library users.
- Added aggregation functionality to the Table library, allowing users to group
  their data.

## Known Issues

- This is a beta release, so please see the
  [issue tracker](https://github.com/enso-org/enso/issues?q=is%3Aissue+is%3Aopen+created%3A%3C2021-01-15)
  for issues opened before the release date.

# Enso 0.2.0 (2021-01-05)

## Language

The initial version of the Enso language, with most language features
functioning.

- Flexible and concise syntax for the construction of functional programs,
  including pattern matching and lambdas.
- Support for currying, named and defaulted arguments, and operator sections.
- Support for user-defined data-types with fields and dynamically-dispatched
  methods on them.
- Importing and working with Java code in a seamless fashion using polyglot
  imports.
- Functional monadic state and error handling, through the use of data errors
  and panics.
- Opt-in tail-call optimisation.

## Interpreter/Runtime

- The initial version of the interpreter and runtime.

## Type System

- Nothing.

## Tooling

- The initial version of the Enso Launcher and Project Manager, supporting:
  - Installation and management of Enso releases, and the GraalVM runtimes on
    which they depend.
  - Aggregation of logs from the various Enso service components.
  - Basic project management functionality.
  - Initialisation and set-up of a language server for a specific project.
- The initial version of the Enso Language Server, supporting:
  - Dynamic introspection and modification of the running Enso program.
  - Caching of intermediate values in computations, ensuring that only necessary
    parts of the program are recomputed on a change.
  - Intelligent suggestions based on semantic analysis of the code.
  - Attaching visualisation code to values in the running Enso program.

## Libraries

- The initial version of `Base`, the core library, supporting:
  - Functionality for working with core types like `Integer`, `Decimal`, and
    `Text`.
  - Common data structures such as `List`, `Vector`, and `Map`.
  - Support for working with `JSON` data.
  - Support for working with `HTTP` endpoints.
  - Support for interacting with files and processes on the local machine.
  - Support for working with polyglot entities.
  - Support for metaprogramming the Enso language.
- The initial version of the Enso `Table` library for working with tabular data.
- The initial version of the Enso `Test` library, containing testing and
  benchmarking utilities.

## Stabilised Features

- A list of stabilised APIs and/or features.

## Misc

- Nothing.

## Known Issues

- This is a beta release, so please see the issue tracker for issues opened
  before the release date.

## Internal Only

- Nothing<|MERGE_RESOLUTION|>--- conflicted
+++ resolved
@@ -23,13 +23,10 @@
   ([#1937](https://github.com/enso-org/enso/pull/1937)).
 - Added support for parsing CSV files with too many headers declared
   ([#1942](https://github.com/enso-org/enso/pull/1942)).
-<<<<<<< HEAD
 - Fixed a bug where reading binary and text files would be 100 times slower than
   expected ([#1949](https://github.com/enso-org/enso/pull/1949)).
-=======
 - Added a single entry point method for all table serialization modes
   ([#1946](https://github.com/enso-org/enso/pull/1946)).
->>>>>>> ad0b677e
 
 # Enso 0.2.23 (2021-08-09)
 
