# Enso Next

## Interpreter/Runtime

- Upgraded the underlying runtime to
  [GraalVM 21.1.0](https://github.com/graalvm/graalvm-ce-builds/releases/tag/vm-21.1.0)
  ([#1738](https://github.com/enso-org/enso/pull/1738)). This brings a raft of
  bug-fixes and improvements to how quickly Enso can reach its peak performance.
- Added support for bidirectional dataflow tracking to the `DataflowAnalysis`
  pass ([#1748](https://github.com/enso-org/enso/pull/1748)). This will allow
  the interpreter to perform more detailed analyses in the future to enable
  optimisations and new features.

## Tooling

- Added support for higher-kinded types in suggestions in the language server
  ([#1712](https://github.com/enso-org/enso/pull/1712)). This allows the
  searcher to make more accurate suggestions when working with collection types.
- Fixed an issue where symlinks were not extracted properly when installing a
  runtime for Enso ([#1718](https://github.com/enso-org/enso/pull/1718)).
- Implemented log masking ([#1732](https://github.com/enso-org/enso/pull/1732)).
  This feature masks personally identifiable information in the logs, such as
  code literals, computed values, and user environment variables.
- Added support for evaluating one-shot expressions on the result values of
  arbitrary expressions ([#1749](https://github.com/enso-org/enso/pull/1749)).
  This is very useful for enabling more advanced introspection in the IDE.
- Added the `workspace/projectInfo` endpoint to the language server
  ([#1759](https://github.com/enso-org/enso/pull/1759)). This allows the IDE to
  get information about the running project in contexts where the project
  manager isn't available or works differently.
- Added the `file/checksum` endpoint to the language server
  ([#1787](https://github.com/enso-org/enso/pull/1787)). This allows the IDE to
  verify the integrity of files that it has transferred. The checksum is
  calculated in a streaming fashion so the checksummed file need not be resident
  in memory all at once.
- Added support for reading and writing byte ranges in files remotely
  ([#1795](https://github.com/enso-org/enso/pull/1795)). This allows the IDE to
  transfer files to a remote back-end in a streaming fashion.
- Added support for multiple content roots in the language server
  ([#1800](https://github.com/enso-org/enso/pull/1800/)). It is not yet exposed
  to the IDE, as this will be done as part of future work.
- Modified the `package.yaml` format in preparation for the library ecosystem
  ([#1797](https://github.com/enso-org/enso/pull/1797)). The `engine-version`
  field has been deprecated in favour of an `edition` field that allows to set
  up the engine version and dependency resolution using the upcoming Edition
  system. New tools will still be able to read the old format, but upon
  modification, they will save changes in the new format. As the `edition` file
  did not exist in the older version, old tools will actually correctly load the
  migrated package file (as we allow for unknown fields), but they will not know
  how to interpret the new `edition` field and so will fall back to using the
  `default` engine version, which may be unexpected. Ideally, after migration,
  the project should be used only with the new tools. The affected tools are the
  Launcher and the Project Manager.
<<<<<<< HEAD
- Added `documentationHtml` field to Suggestions database entry
  ([#1791](https://github.com/enso-org/enso/pull/1791))
=======
- Added documentation and a minimal tool for hosting custom library repositories
  ([#1804](https://github.com/enso-org/enso/pull/1804)).
>>>>>>> 1d124d77

## Libraries

- Overhauled the examples throughout the standard library
  ([#1707](https://github.com/enso-org/enso/pull/1707),
  [#1725](https://github.com/enso-org/enso/pull/1725), and
  [#1731](https://github.com/enso-org/enso/pull/1731)). These examples all now
  conform to a standard format and have been tested to work.
- Made some miscellaneous fixes to the `HTTP` portion of the `Base` library that
  fix a few bugs ([#1722](https://github.com/enso-org/enso/pull/1722)).
- Removed reflective access when loading the OpenCV library
  ([#1727](https://github.com/enso-org/enso/pull/1727)). Illegal reflective
  access operations were deprecated and will be denied in future JVM releases.
- Overhauled the types we use for errors throughout the standard library
  ([#1734](https://github.com/enso-org/enso/pull/1734)). They are now much more
  informative, and should provide more clarity when things go wrong.
- Re-wrote the documentation generator for the Enso website from Python into
  Scala ([#1729](https://github.com/enso-org/enso/pull/1729)). This has greatly
  improved the performance, enabling us to generate the documentation structure
  for the entire standard library 8-10 times faster than before.
- Implemented Standard Library methods for controlling default visualizations in
  the graphical interface ([#1786](https://github.com/enso-org/enso/pull/1786)).

## Miscellaneous

- Adding a pipeline for automatic nightly builds
  ([#1689](https://github.com/enso-org/enso/pull/1689)). During the night after
  each workday any new changes to the `main` branch are built and released as a
  nightly build. The nightly builds can be useful to preview in-development
  features, but they should not be relied on as they are not considered stable.
  Only the 3 latest nightly builds are kept, so the nightly versions become
  obsolete very quickly.

# Enso 0.2.11 (2021-04-28)

## Tooling

- Added a feature that allows the tooling to install
  [GraalVM](https://graalvm.org) language implementations to existing runtimes
  ([#1660](https://github.com/enso-org/enso/pull/1660)).
- Fixed an issue that would prevent the language server from starting if
  projects had clashing identifiers
  ([#1665](https://github.com/enso-org/enso/pull/1665)).
- Added support to the language server for suggesting the module types
  themselves.
- Added support for reporting errors in visualisation code, making it much
  simpler to write new visualisation preprocessors
  ([#1671](https://github.com/enso-org/enso/pull/1671)). Previously the
  preprocessor would fail without any information as to what went wrong.
- Fixed an issue where the language server's update state could become
  desynchronised with the IDE's one
  ([#1691](https://github.com/enso-org/enso/pull/1691)). This meant that the IDE
  and language server didn't agree on what had been sent, and hence the IDE
  would miss out on certain updates.
- Added a schema version to the suggestions database, allowing the tooling to
  detect out-of-date versions and upgrade them
  ([#1703](https://github.com/enso-org/enso/pull/1703)).
- Added detailed logging to the tooling boot sequence to help us debug issues
  that users are seeing ([#1704](https://github.com/enso-org/enso/pull/1704)).

## Libraries

- Fixed some inconsistent naming around the `Maybe` type
  ([#1666](https://github.com/enso-org/enso/pull/1666)).
- Added the `.sum` method for vectors of numeric types
  ([#1702](https://github.com/enso-org/enso/pull/1702)).

## Known Issues

- This is a beta release, so please see the
  [issue tracker](https://github.com/enso-org/enso/issues?q=is%3Aissue+is%3Aopen+created%3A%3C2021-04-28)
  for issues opened before the release date.

# Enso 0.2.10 (2021-04-07)

## Interpreter/Runtime

- Added support for the Python and R runtimes to the bundled runtime
  ([#1644](https://github.com/enso-org/enso/pull/1644)).

## Tooling

- Added a feature to ensure that suggestions are ranked by type specificity,
  with the more specific suggestions being ranked first
  ([#1629](https://github.com/enso-org/enso/pull/1629)).
- Fixed a raft of small issues in the runtime server that caused bugs in the
  engine's interaction with the IDE
  ([#1633](https://github.com/enso-org/enso/pull/1633)).
- Fixed an issue where the suggestions database would get out of sync when a
  project was renamed ([#1647](https://github.com/enso-org/enso/pull/1647)).
- Fixed some bugs in the vector constructors that prevented them from working
  correctly on certain inputs
  ([#1650](https://github.com/enso-org/enso/pull/1650)).
- Added support to the launcher and project manager for installing companion
  runtimes alongside Enso ([#1651](https://github.com/enso-org/enso/pull/1651)).

## Libraries

- Added some additional useful methods to the `Standard.Table` library
  ([#1628](https://github.com/enso-org/enso/pull/1628)).
- Added a method to perform basic type inference on JSON, allowing converting
  Geo-JSON to a `Table` ([#1632](https://github.com/enso-org/enso/pull/1632)).
- Performed a comprehensive overhaul of the standard library documentation
  ([#1641](https://github.com/enso-org/enso/pull/1641)). It now has a standard
  format.

## Miscellaneous

- Fixed an issue where we were accidentally archiving two copies of some runtime
  components ([#1631](https://github.com/enso-org/enso/pull/1631)). Downloads
  should now be smaller.

# Enso 0.2.9 (2021-03-26)

## Tooling

- Fixed an issue where a panic would be improperly cached, resulting in no
  updates being sent to the IDE
  ([#1611](https://github.com/enso-org/enso/pull/1611)).
- Added a feature to provide searcher suggestions for types compatible with the
  type of `this` ([#1613](https://github.com/enso-org/enso/pull/1613)).

## Libraries

- Added a prototype of a library for working with images
  ([#1450](https://github.com/enso-org/enso/pull/1450)).
- Added histogram and scatter-plot visualisation support for the `Table` library
  ([#1608](https://github.com/enso-org/enso/pull/1608)).
- Fixed a bug in the implementation of `join` in the database library where it
  would join on the wrong table when doing a multiple-join
  ([#1614](https://github.com/enso-org/enso/pull/1614)).
- Fixed an outdated example for the `File.read` function.

## Known Issues

- This is a beta release, so please see the
  [issue tracker](https://github.com/enso-org/enso/issues?q=is%3Aissue+is%3Aopen+created%3A%3C2021-03-26)
  for issues opened before the release date.

# Enso 0.2.8 (2021-03-19)

## Interpreter/Runtime

- Fixed miscellaneous crashes in the interpreter
  ([#1588](https://github.com/enso-org/enso/pull/1588)).

## Tooling

- Fixed an issue where the documentation for builtins wasn't getting indexed
  ([#1575](https://github.com/enso-org/enso/pull/1575)). The docs should now
  show up in the searcher!

## Libraries

- Added support for visualising database tables to the `Database` library
  ([#1582](https://github.com/enso-org/enso/pull/1582)).
- Reworked the `Process` library to work better in the IDE
  ([#1591](https://github.com/enso-org/enso/pull/1591)).
- Added a proper visualisation for `Array` and improved the one for `Vector`
  ([#1588](https://github.com/enso-org/enso/pull/1588)).

## Known Issues

- This is a beta release, so please see the
  [issue tracker](https://github.com/enso-org/enso/issues?q=is%3Aissue+is%3Aopen+created%3A%3C2021-03-19)
  for issues opened before the release date.

# Enso 0.2.7 (2021-03-16)

## Interpreter/Runtime

- Added rudimentary support for interoperability with Python
  ([#1541](https://github.com/enso-org/enso/pull/1541)). Due to limitations of
  the underlying implementation
  ([GraalPython](https://github.com/oracle/graalpython)), this does not
  currently work on windows. We are working to have some means of supporting
  Python interop on Windows.
- Added rudimentary support for interoperability with R
  ([#1559](https://github.com/enso-org/enso/pull/1559)). Due to limitations of
  the underlying implementation ([FastR](https://github.com/oracle/fastr)), this
  does not currently work on windows. We are working to have some means of
  supporting R interop on Windows.
- Fixed a performance issue that occurred due to the interpreter observing
  deeper scopes than necessary during server-controlled execution
  ([#1564](https://github.com/enso-org/enso/pull/1564)). Execution of lambdas in
  the IDE is no longer far slower than it should be.
- Fixed an issue where interrupts during the execution of polyglot Java code
  would cause the host classloader to break, preventing further execution
  ([#1574](https://github.com/enso-org/enso/pull/1574)). _Please note_ that the
  fix that has been put in place is suboptimal, and means that we are currently
  unable to interrupt host code during its execution. We intend to fix this as
  soon as a fix for the host classloader has been merged upstream. You can track
  the associated issue in GraalVM
  [here](https://github.com/oracle/graal/issues/3273).
- Fixed an issue where the interpreter would crash due to project name shadowing
  ([#1571](https://github.com/enso-org/enso/pull/1571)).

## Tooling

- Added support for lazy initialization of the language server
  ([#1535](https://github.com/enso-org/enso/pull/1535)). This ensures that it
  behaves properly on systems where the working directories are on
  lazily-mounted NFS volumes.
- Fixed an issue where the unified logging infrastructure would disconnect,
  preventing it from gathering diagnostic logs
  ([#1563](https://github.com/enso-org/enso/pull/1563)). It now sends periodic
  keepalive messages to ensure that the connection has not timed out.
- Fixed project name validation in the project manager when renaming projects
  ([#1570](https://github.com/enso-org/enso/pull/1570)).

## Libraries

- Added support for materializing data from databases in the database library
  ([#1546](https://github.com/enso-org/enso/pull/1546)). You can now use this
  library to connect to your data sources (currently only SQLite and Postgres,
  but support for further backends is planned).
- Reorganized the standard library in order to support plans for its future
  evolution ([#1571](https://github.com/enso-org/enso/pull/1571)).

## Known Issues

- This is a beta release, so please see the
  [issue tracker](https://github.com/enso-org/enso/issues?q=is%3Aissue+is%3Aopen+created%3A%3C2021-03-16)
  for issues opened before the release date.

# Enso 0.2.6 (2021-03-02)

## Interpreter/Runtime

- Fixed another issue where the parser would crash on partial issues, causing
  issues for both the Engine and IDE
  ([#1523](https://github.com/enso-org/enso/pull/1523)).
- Made panic messages short, fixing an issue where retention would cause
  ballooned memory usage while the full message contents were waiting to be
  logged ([#1528](https://github.com/enso-org/enso/pull/1528)).

## Tooling

- Fixed an issue where dynamic dependencies were analysed incorrectly, leading
  to missing updates for the IDE
  ([#1532](https://github.com/enso-org/enso/pull/1532)).

## Known Issues

- This is a beta release, so please see the
  [issue tracker](https://github.com/enso-org/enso/issues?q=is%3Aissue+is%3Aopen+created%3A%3C2021-03-02)
  for issues opened before the release date.

# Enso 0.2.5 (2021-02-26)

## Interpreter/Runtime

- Fixed an issue where the parser would crash on partial inputs, causing issues
  for both the engine and IDE
  ([#1509](https://github.com/enso-org/enso/pull/1509)).
- Fixed a problem where `Type_Error`s would not be displayed properly when
  pretty printed ([#1504](https://github.com/enso-org/enso/pull/1504)).
- Fixed an issue with `_` desugaring where it would not desugar correctly when
  used in function position
  ([#1512](https://github.com/enso-org/enso/pull/1512)).

## Tooling

- Fixed an issue where suggestions were sometimes not being provided for modules
  other than `Base` ([#1507](https://github.com/enso-org/enso/pull/1507)).
- Fixed a few issues where expression and value updates were not sent when they
  should be ([#1516](https://github.com/enso-org/enso/pull/1516),
  [#1522](https://github.com/enso-org/enso/pull/1522), and
  [#1508](https://github.com/enso-org/enso/pull/1508)).

## Libraries

- Fixed a bug where sorting boolean columns in a `Table` would produce incorrect
  output ([#1505](https://github.com/enso-org/enso/pull/1505)).

## Known Issues

- This is a beta release, so please see the
  [issue tracker](https://github.com/enso-org/enso/issues?q=is%3Aissue+is%3Aopen+created%3A%3C2021-02-26)
  for issues opened before the release date.

# Enso 0.2.4 (2021-02-23)

## Interpreter/Runtime

- Fixed another issue where dependency analysis was operating at too fine a
  granularity ([#1495](https://github.com/enso-org/enso/pull/1495)).
- Moved all user-facing errors to in-Enso errors, allowing them to be presented
  properly in the IDE, and interacted with by users
  ([#1487](https://github.com/enso-org/enso/pull/1487)).

## Tooling

- Fixed an issue where the runtime server would not send correct expression
  payloads for dataflow errors
  ([#1484](https://github.com/enso-org/enso/pull/1484)).

## Libraries

- Added "pretty" representations to all Error types, allowing for better display
  in the IDE ([#1498](https://github.com/enso-org/enso/pull/1498)).
- Updated the Table library with a raft of additional features
  ([#1489](https://github.com/enso-org/enso/pull/1489)). This includes table
  concatenation, direct indexing and column aggregation, as well as a general
  clean-up of the API pre-stabilisation.
- Added a flexible sorting mechanism to the Table library
  ([#1471](https://github.com/enso-org/enso/pull/1471)).

## Known Issues

- This is a beta release, so please see the
  [issue tracker](https://github.com/enso-org/enso/issues?q=is%3Aissue+is%3Aopen+created%3A%3C2021-02-23)
  for issues opened before the release date.

# Enso 0.2.3 (2021-02-15)

## Tooling

- Improved the robustness of the project manager and language server in the
  presence of rapid restarts
  ([#1463](https://github.com/enso-org/enso/pull/1463)).

## Libraries

- Significantly improved the efficiency of visualising large tables through
  zero-cost translation to Enso's vectors
  ([#1476](https://github.com/enso-org/enso/pull/1476)).

## Known Issues

- This is a beta release, so please see the
  [issue tracker](https://github.com/enso-org/enso/issues?q=is%3Aissue+is%3Aopen+created%3A%3C2021-02-15)
  for issues opened before the release date.

# Enso 0.2.2 (2021-02-11)

## Language

- Significantly improved the way that dataflow errors and panics are handled in
  the interpreter. They now flow through the program in a far more seamless
  fashion, and panics are supported properly in the IDE without the whole
  program dying ([#1433](https://github.com/enso-org/enso/pull/1433)).
- Significantly improved the syntax and semantics for FFI with JVM languages,
  making it far more of a first-class citizen in Enso
  ([#1443](https://github.com/enso-org/enso/pull/1443)).
- Added support for polyglot JavaScript definitions to Enso
  ([#1451](https://github.com/enso-org/enso/pull/1451)). These allow users to
  write JavaScript inside Enso, and seamlessly call between Enso and JS code.

## Interpreter/Runtime

- Fixed an issue where executing a host value could result in a
  `NullPointerException` due to a missing null check
  ([#1413](https://github.com/enso-org/enso/pull/1413)).
- Fixed an issue where dataflow analysis was incorrectly tracking usages of
  undefined variables. This resulted in problems for the runtime server
  ([#1421](https://github.com/enso-org/enso/pull/1421)).

## Tooling

- Added support for collection of profiling information about the running
  program to the language server protocol
  ([#1407](https://github.com/enso-org/enso/pull/1407)). Initial support is for
  collection of execution-time information.
- Updated the default `main` in a new Enso project to be more IDE friendly
  ([#1419](https://github.com/enso-org/enso/pull/1419)).
- Added support for panic sentinels in the runtime instrument, allowing the
  language server to trace the expressions affected by a panic while still
  executing others ([#1436](https://github.com/enso-org/enso/pull/1436)).
- Added support for checking the Enso version for a particular project in the
  project manager, allowing the IDE to improve compatibility with multiple
  versions ([#1454](https://github.com/enso-org/enso/pull/1454)).

## Libraries

- Updated the way that we use dataflow errors in the standard libraries, making
  our `Base` functionality much more amenable to working in the IDE
  ([#1446](https://github.com/enso-org/enso/pull/1446)).

## Known Issues

- This is a beta release, so please see the
  [issue tracker](https://github.com/enso-org/enso/issues?q=is%3Aissue+is%3Aopen+created%3A%3C2021-02-10)
  for issues opened before the release date.

# Enso 0.2.1 (2021-01-15)

## Language

- Removed Uniform Function Call Syntax, making the language much more
  predictable and allowing the compiler to provide improved diagnostics for
  common mistakes.

## Interpreter/Runtime

- Return correct qualified names for modules at runtime, ensuring that the
  compiler and interpreter agree.

## Tooling

- Improve the handling of bundled components with the Project Manager, ensuring
  rapid startup and easy integration with the IDE.
- Fixed the reflection configuration for the Project Manager, fixing a bug where
  it was unable to extract archives on Windows.
- The Language Server now uses qualified names in its messages, fixing a class
  of bugs where the IDE and Tooling did not agree on what a given expression
  was.
- Fixed mis-handling of tags in the documentation parsing infrastructure.

## Libraries

- Implemented a stub file for the functionality built into the interpreter. This
  allows us to provide comprehensive documentation about this functionality for
  display in the IDE and for reading by library users.
- Added aggregation functionality to the Table library, allowing users to group
  their data.

## Known Issues

- This is a beta release, so please see the
  [issue tracker](https://github.com/enso-org/enso/issues?q=is%3Aissue+is%3Aopen+created%3A%3C2021-01-15)
  for issues opened before the release date.

# Enso 0.2.0 (2021-01-05)

## Language

The initial version of the Enso language, with most language features
functioning.

- Flexible and concise syntax for the construction of functional programs,
  including pattern matching and lambdas.
- Support for currying, named and defaulted arguments, and operator sections.
- Support for user-defined data-types with fields and dynamically-dispatched
  methods on them.
- Importing and working with Java code in a seamless fashion using polyglot
  imports.
- Functional monadic state and error handling, through the use of data errors
  and panics.
- Opt-in tail-call optimisation.

## Interpreter/Runtime

- The initial version of the interpreter and runtime.

## Type System

- Nothing.

## Tooling

- The initial version of the Enso Launcher and Project Manager, supporting:
  - Installation and management of Enso releases, and the GraalVM runtimes on
    which they depend.
  - Aggregation of logs from the various Enso service components.
  - Basic project management functionality.
  - Initialisation and set-up of a language server for a specific project.
- The initial version of the Enso Language Server, supporting:
  - Dynamic introspection and modification of the running Enso program.
  - Caching of intermediate values in computations, ensuring that only necessary
    parts of the program are recomputed on a change.
  - Intelligent suggestions based on semantic analysis of the code.
  - Attaching visualisation code to values in the running Enso program.

## Libraries

- The initial version of `Base`, the core library, supporting:
  - Functionality for working with core types like `Integer`, `Decimal`, and
    `Text`.
  - Common data structures such as `List`, `Vector`, and `Map`.
  - Support for working with `JSON` data.
  - Support for working with `HTTP` endpoints.
  - Support for interacting with files and processes on the local machine.
  - Support for working with polyglot entities.
  - Support for metaprogramming the Enso language.
- The initial version of the Enso `Table` library for working with tabular data.
- The initial version of the Enso `Test` library, containing testing and
  benchmarking utilities.

## Stabilised Features

- A list of stabilised APIs and/or features.

## Misc

- Nothing.

## Known Issues

- This is a beta release, so please see the issue tracker for issues opened
  before the release date.

## Internal Only

- Nothing<|MERGE_RESOLUTION|>--- conflicted
+++ resolved
@@ -51,13 +51,10 @@
   `default` engine version, which may be unexpected. Ideally, after migration,
   the project should be used only with the new tools. The affected tools are the
   Launcher and the Project Manager.
-<<<<<<< HEAD
+- Added documentation and a minimal tool for hosting custom library repositories
+  ([#1804](https://github.com/enso-org/enso/pull/1804)).
 - Added `documentationHtml` field to Suggestions database entry
   ([#1791](https://github.com/enso-org/enso/pull/1791))
-=======
-- Added documentation and a minimal tool for hosting custom library repositories
-  ([#1804](https://github.com/enso-org/enso/pull/1804)).
->>>>>>> 1d124d77
 
 ## Libraries
 
