# Enso Next

## Interpreter/Runtime

- Upgraded the underlying runtime to
  [GraalVM 21.1.0](https://github.com/graalvm/graalvm-ce-builds/releases/tag/vm-21.1.0)
  ([#1738](https://github.com/enso-org/enso/pull/1738)). This brings a raft of
  bug-fixes and improvements to how quickly Enso can reach its peak performance.
- Added support for bidirectional dataflow tracking to the `DataflowAnalysis`
  pass ([#1748](https://github.com/enso-org/enso/pull/1748)). This will allow
  the interpreter to perform more detailed analyses in the future to enable
  optimisations and new features.

## Tooling

- Added support for higher-kinded types in suggestions in the language server
  ([#1712](https://github.com/enso-org/enso/pull/1712)). This allows the
  searcher to make more accurate suggestions when working with collection types.
- Fixed an issue where symlinks were not extracted properly when installing a
  runtime for Enso ([#1718](https://github.com/enso-org/enso/pull/1718)).
- Implemented log masking ([#1732](https://github.com/enso-org/enso/pull/1732)).
  This feature masks personally identifiable information in the logs, such as
  code literals, computed values, and user environment variables.
- Added support for evaluating one-shot expressions on the result values of
  arbitrary expressions ([#1749](https://github.com/enso-org/enso/pull/1749)).
  This is very useful for enabling more advanced introspection in the IDE.
- Added the `workspace/projectInfo` endpoint to the language server
  ([#1759](https://github.com/enso-org/enso/pull/1759)). This allows the IDE to
  get information about the running project in contexts where the project
  manager isn't available or works differently.
- Added the `file/checksum` endpoint to the language server
  ([#1787](https://github.com/enso-org/enso/pull/1787)). This allows the IDE to
  verify the integrity of files that it has transferred. The checksum is
  calculated in a streaming fashion so the checksummed file need not be resident
  in memory all at once.
- Added support for reading and writing byte ranges in files remotely
  ([#1795](https://github.com/enso-org/enso/pull/1795)). This allows the IDE to
  transfer files to a remote back-end in a streaming fashion.
- Added support for multiple content roots in the language server
  ([#1800](https://github.com/enso-org/enso/pull/1800/)). It is not yet exposed
  to the IDE, as this will be done as part of future work.
- Modified the `package.yaml` format in preparation for the library ecosystem
  ([#1797](https://github.com/enso-org/enso/pull/1797)). The `engine-version`
  field has been deprecated in favour of an `edition` field that allows to set
  up the engine version and dependency resolution using the upcoming Edition
  system. New tools will still be able to read the old format, but upon
  modification, they will save changes in the new format. As the `edition` file
  did not exist in the older version, old tools will actually correctly load the
  migrated package file (as we allow for unknown fields), but they will not know
  how to interpret the new `edition` field and so will fall back to using the
  `default` engine version, which may be unexpected. Ideally, after migration,
  the project should be used only with the new tools. The affected tools are the
  Launcher and the Project Manager.

## Libraries

- Overhauled the examples throughout the standard library
  ([#1707](https://github.com/enso-org/enso/pull/1707),
  [#1725](https://github.com/enso-org/enso/pull/1725), and
  [#1731](https://github.com/enso-org/enso/pull/1731)). These examples all now
  conform to a standard format and have been tested to work.
- Made some miscellaneous fixes to the `HTTP` portion of the `Base` library that
  fix a few bugs ([#1722](https://github.com/enso-org/enso/pull/1722)).
- Removed reflective access when loading the OpenCV library
  ([#1727](https://github.com/enso-org/enso/pull/1727)). Illegal reflective
  access operations were deprecated and will be denied in future JVM releases.
- Overhauled the types we use for errors throughout the standard library
  ([#1734](https://github.com/enso-org/enso/pull/1734)). They are now much more
  informative, and should provide more clarity when things go wrong.
- Re-wrote the documentation generator for the Enso website from Python into
  Scala ([#1729](https://github.com/enso-org/enso/pull/1729)). This has greatly
  improved the performance, enabling us to generate the documentation structure
  for the entire standard library 8-10 times faster than before.
<<<<<<< HEAD
- Connected the documentation generator with Enso compiler and suggestion
  database, making the documentation generated before being sent to IDE, using
  faster scala-based generator instead of ScalaJS-based on IDE's site, also
  enabling us to connect many AST elements with docs. See
  ([#1744](https://github.com/enso-org/enso/pull/1744)
=======
- Implemented Standard Library methods for controlling default visualizations in
  the graphical interface ([#1786](https://github.com/enso-org/enso/pull/1786)).
>>>>>>> 241a1e7d

## Miscellaneous

- Adding a pipeline for automatic nightly builds
  ([#1689](https://github.com/enso-org/enso/pull/1689)). During the night after
  each workday any new changes to the `main` branch are built and released as a
  nightly build. The nightly builds can be useful to preview in-development
  features, but they should not be relied on as they are not considered stable.
  Only the 3 latest nightly builds are kept, so the nightly versions become
  obsolete very quickly.

# Enso 0.2.11 (2021-04-28)

## Tooling

- Added a feature that allows the tooling to install
  [GraalVM](https://graalvm.org) language implementations to existing runtimes
  ([#1660](https://github.com/enso-org/enso/pull/1660)).
- Fixed an issue that would prevent the language server from starting if
  projects had clashing identifiers
  ([#1665](https://github.com/enso-org/enso/pull/1665)).
- Added support to the language server for suggesting the module types
  themselves.
- Added support for reporting errors in visualisation code, making it much
  simpler to write new visualisation preprocessors
  ([#1671](https://github.com/enso-org/enso/pull/1671)). Previously the
  preprocessor would fail without any information as to what went wrong.
- Fixed an issue where the language server's update state could become
  desynchronised with the IDE's one
  ([#1691](https://github.com/enso-org/enso/pull/1691)). This meant that the IDE
  and language server didn't agree on what had been sent, and hence the IDE
  would miss out on certain updates.
- Added a schema version to the suggestions database, allowing the tooling to
  detect out-of-date versions and upgrade them
  ([#1703](https://github.com/enso-org/enso/pull/1703)).
- Added detailed logging to the tooling boot sequence to help us debug issues
  that users are seeing ([#1704](https://github.com/enso-org/enso/pull/1704)).

## Libraries

- Fixed some inconsistent naming around the `Maybe` type
  ([#1666](https://github.com/enso-org/enso/pull/1666)).
- Added the `.sum` method for vectors of numeric types
  ([#1702](https://github.com/enso-org/enso/pull/1702)).

## Known Issues

- This is a beta release, so please see the
  [issue tracker](https://github.com/enso-org/enso/issues?q=is%3Aissue+is%3Aopen+created%3A%3C2021-04-28)
  for issues opened before the release date.

# Enso 0.2.10 (2021-04-07)

## Interpreter/Runtime

- Added support for the Python and R runtimes to the bundled runtime
  ([#1644](https://github.com/enso-org/enso/pull/1644)).

## Tooling

- Added a feature to ensure that suggestions are ranked by type specificity,
  with the more specific suggestions being ranked first
  ([#1629](https://github.com/enso-org/enso/pull/1629)).
- Fixed a raft of small issues in the runtime server that caused bugs in the
  engine's interaction with the IDE
  ([#1633](https://github.com/enso-org/enso/pull/1633)).
- Fixed an issue where the suggestions database would get out of sync when a
  project was renamed ([#1647](https://github.com/enso-org/enso/pull/1647)).
- Fixed some bugs in the vector constructors that prevented them from working
  correctly on certain inputs
  ([#1650](https://github.com/enso-org/enso/pull/1650)).
- Added support to the launcher and project manager for installing companion
  runtimes alongside Enso ([#1651](https://github.com/enso-org/enso/pull/1651)).

## Libraries

- Added some additional useful methods to the `Standard.Table` library
  ([#1628](https://github.com/enso-org/enso/pull/1628)).
- Added a method to perform basic type inference on JSON, allowing converting
  Geo-JSON to a `Table` ([#1632](https://github.com/enso-org/enso/pull/1632)).
- Performed a comprehensive overhaul of the standard library documentation
  ([#1641](https://github.com/enso-org/enso/pull/1641)). It now has a standard
  format.

## Miscellaneous

- Fixed an issue where we were accidentally archiving two copies of some runtime
  components ([#1631](https://github.com/enso-org/enso/pull/1631)). Downloads
  should now be smaller.

# Enso 0.2.9 (2021-03-26)

## Tooling

- Fixed an issue where a panic would be improperly cached, resulting in no
  updates being sent to the IDE
  ([#1611](https://github.com/enso-org/enso/pull/1611)).
- Added a feature to provide searcher suggestions for types compatible with the
  type of `this` ([#1613](https://github.com/enso-org/enso/pull/1613)).

## Libraries

- Added a prototype of a library for working with images
  ([#1450](https://github.com/enso-org/enso/pull/1450)).
- Added histogram and scatter-plot visualisation support for the `Table` library
  ([#1608](https://github.com/enso-org/enso/pull/1608)).
- Fixed a bug in the implementation of `join` in the database library where it
  would join on the wrong table when doing a multiple-join
  ([#1614](https://github.com/enso-org/enso/pull/1614)).
- Fixed an outdated example for the `File.read` function.

## Known Issues

- This is a beta release, so please see the
  [issue tracker](https://github.com/enso-org/enso/issues?q=is%3Aissue+is%3Aopen+created%3A%3C2021-03-26)
  for issues opened before the release date.

# Enso 0.2.8 (2021-03-19)

## Interpreter/Runtime

- Fixed miscellaneous crashes in the interpreter
  ([#1588](https://github.com/enso-org/enso/pull/1588)).

## Tooling

- Fixed an issue where the documentation for builtins wasn't getting indexed
  ([#1575](https://github.com/enso-org/enso/pull/1575)). The docs should now
  show up in the searcher!

## Libraries

- Added support for visualising database tables to the `Database` library
  ([#1582](https://github.com/enso-org/enso/pull/1582)).
- Reworked the `Process` library to work better in the IDE
  ([#1591](https://github.com/enso-org/enso/pull/1591)).
- Added a proper visualisation for `Array` and improved the one for `Vector`
  ([#1588](https://github.com/enso-org/enso/pull/1588)).

## Known Issues

- This is a beta release, so please see the
  [issue tracker](https://github.com/enso-org/enso/issues?q=is%3Aissue+is%3Aopen+created%3A%3C2021-03-19)
  for issues opened before the release date.

# Enso 0.2.7 (2021-03-16)

## Interpreter/Runtime

- Added rudimentary support for interoperability with Python
  ([#1541](https://github.com/enso-org/enso/pull/1541)). Due to limitations of
  the underlying implementation
  ([GraalPython](https://github.com/oracle/graalpython)), this does not
  currently work on windows. We are working to have some means of supporting
  Python interop on Windows.
- Added rudimentary support for interoperability with R
  ([#1559](https://github.com/enso-org/enso/pull/1559)). Due to limitations of
  the underlying implementation ([FastR](https://github.com/oracle/fastr)), this
  does not currently work on windows. We are working to have some means of
  supporting R interop on Windows.
- Fixed a performance issue that occurred due to the interpreter observing
  deeper scopes than necessary during server-controlled execution
  ([#1564](https://github.com/enso-org/enso/pull/1564)). Execution of lambdas in
  the IDE is no longer far slower than it should be.
- Fixed an issue where interrupts during the execution of polyglot Java code
  would cause the host classloader to break, preventing further execution
  ([#1574](https://github.com/enso-org/enso/pull/1574)). _Please note_ that the
  fix that has been put in place is suboptimal, and means that we are currently
  unable to interrupt host code during its execution. We intend to fix this as
  soon as a fix for the host classloader has been merged upstream. You can track
  the associated issue in GraalVM
  [here](https://github.com/oracle/graal/issues/3273).
- Fixed an issue where the interpreter would crash due to project name shadowing
  ([#1571](https://github.com/enso-org/enso/pull/1571)).

## Tooling

- Added support for lazy initialization of the language server
  ([#1535](https://github.com/enso-org/enso/pull/1535)). This ensures that it
  behaves properly on systems where the working directories are on
  lazily-mounted NFS volumes.
- Fixed an issue where the unified logging infrastructure would disconnect,
  preventing it from gathering diagnostic logs
  ([#1563](https://github.com/enso-org/enso/pull/1563)). It now sends periodic
  keepalive messages to ensure that the connection has not timed out.
- Fixed project name validation in the project manager when renaming projects
  ([#1570](https://github.com/enso-org/enso/pull/1570)).

## Libraries

- Added support for materializing data from databases in the database library
  ([#1546](https://github.com/enso-org/enso/pull/1546)). You can now use this
  library to connect to your data sources (currently only SQLite and Postgres,
  but support for further backends is planned).
- Reorganized the standard library in order to support plans for its future
  evolution ([#1571](https://github.com/enso-org/enso/pull/1571)).

## Known Issues

- This is a beta release, so please see the
  [issue tracker](https://github.com/enso-org/enso/issues?q=is%3Aissue+is%3Aopen+created%3A%3C2021-03-16)
  for issues opened before the release date.

# Enso 0.2.6 (2021-03-02)

## Interpreter/Runtime

- Fixed another issue where the parser would crash on partial issues, causing
  issues for both the Engine and IDE
  ([#1523](https://github.com/enso-org/enso/pull/1523)).
- Made panic messages short, fixing an issue where retention would cause
  ballooned memory usage while the full message contents were waiting to be
  logged ([#1528](https://github.com/enso-org/enso/pull/1528)).

## Tooling

- Fixed an issue where dynamic dependencies were analysed incorrectly, leading
  to missing updates for the IDE
  ([#1532](https://github.com/enso-org/enso/pull/1532)).

## Known Issues

- This is a beta release, so please see the
  [issue tracker](https://github.com/enso-org/enso/issues?q=is%3Aissue+is%3Aopen+created%3A%3C2021-03-02)
  for issues opened before the release date.

# Enso 0.2.5 (2021-02-26)

## Interpreter/Runtime

- Fixed an issue where the parser would crash on partial inputs, causing issues
  for both the engine and IDE
  ([#1509](https://github.com/enso-org/enso/pull/1509)).
- Fixed a problem where `Type_Error`s would not be displayed properly when
  pretty printed ([#1504](https://github.com/enso-org/enso/pull/1504)).
- Fixed an issue with `_` desugaring where it would not desugar correctly when
  used in function position
  ([#1512](https://github.com/enso-org/enso/pull/1512)).

## Tooling

- Fixed an issue where suggestions were sometimes not being provided for modules
  other than `Base` ([#1507](https://github.com/enso-org/enso/pull/1507)).
- Fixed a few issues where expression and value updates were not sent when they
  should be ([#1516](https://github.com/enso-org/enso/pull/1516),
  [#1522](https://github.com/enso-org/enso/pull/1522), and
  [#1508](https://github.com/enso-org/enso/pull/1508)).

## Libraries

- Fixed a bug where sorting boolean columns in a `Table` would produce incorrect
  output ([#1505](https://github.com/enso-org/enso/pull/1505)).

## Known Issues

- This is a beta release, so please see the
  [issue tracker](https://github.com/enso-org/enso/issues?q=is%3Aissue+is%3Aopen+created%3A%3C2021-02-26)
  for issues opened before the release date.

# Enso 0.2.4 (2021-02-23)

## Interpreter/Runtime

- Fixed another issue where dependency analysis was operating at too fine a
  granularity ([#1495](https://github.com/enso-org/enso/pull/1495)).
- Moved all user-facing errors to in-Enso errors, allowing them to be presented
  properly in the IDE, and interacted with by users
  ([#1487](https://github.com/enso-org/enso/pull/1487)).

## Tooling

- Fixed an issue where the runtime server would not send correct expression
  payloads for dataflow errors
  ([#1484](https://github.com/enso-org/enso/pull/1484)).

## Libraries

- Added "pretty" representations to all Error types, allowing for better display
  in the IDE ([#1498](https://github.com/enso-org/enso/pull/1498)).
- Updated the Table library with a raft of additional features
  ([#1489](https://github.com/enso-org/enso/pull/1489)). This includes table
  concatenation, direct indexing and column aggregation, as well as a general
  clean-up of the API pre-stabilisation.
- Added a flexible sorting mechanism to the Table library
  ([#1471](https://github.com/enso-org/enso/pull/1471)).

## Known Issues

- This is a beta release, so please see the
  [issue tracker](https://github.com/enso-org/enso/issues?q=is%3Aissue+is%3Aopen+created%3A%3C2021-02-23)
  for issues opened before the release date.

# Enso 0.2.3 (2021-02-15)

## Tooling

- Improved the robustness of the project manager and language server in the
  presence of rapid restarts
  ([#1463](https://github.com/enso-org/enso/pull/1463)).

## Libraries

- Significantly improved the efficiency of visualising large tables through
  zero-cost translation to Enso's vectors
  ([#1476](https://github.com/enso-org/enso/pull/1476)).

## Known Issues

- This is a beta release, so please see the
  [issue tracker](https://github.com/enso-org/enso/issues?q=is%3Aissue+is%3Aopen+created%3A%3C2021-02-15)
  for issues opened before the release date.

# Enso 0.2.2 (2021-02-11)

## Language

- Significantly improved the way that dataflow errors and panics are handled in
  the interpreter. They now flow through the program in a far more seamless
  fashion, and panics are supported properly in the IDE without the whole
  program dying ([#1433](https://github.com/enso-org/enso/pull/1433)).
- Significantly improved the syntax and semantics for FFI with JVM languages,
  making it far more of a first-class citizen in Enso
  ([#1443](https://github.com/enso-org/enso/pull/1443)).
- Added support for polyglot JavaScript definitions to Enso
  ([#1451](https://github.com/enso-org/enso/pull/1451)). These allow users to
  write JavaScript inside Enso, and seamlessly call between Enso and JS code.

## Interpreter/Runtime

- Fixed an issue where executing a host value could result in a
  `NullPointerException` due to a missing null check
  ([#1413](https://github.com/enso-org/enso/pull/1413)).
- Fixed an issue where dataflow analysis was incorrectly tracking usages of
  undefined variables. This resulted in problems for the runtime server
  ([#1421](https://github.com/enso-org/enso/pull/1421)).

## Tooling

- Added support for collection of profiling information about the running
  program to the language server protocol
  ([#1407](https://github.com/enso-org/enso/pull/1407)). Initial support is for
  collection of execution-time information.
- Updated the default `main` in a new Enso project to be more IDE friendly
  ([#1419](https://github.com/enso-org/enso/pull/1419)).
- Added support for panic sentinels in the runtime instrument, allowing the
  language server to trace the expressions affected by a panic while still
  executing others ([#1436](https://github.com/enso-org/enso/pull/1436)).
- Added support for checking the Enso version for a particular project in the
  project manager, allowing the IDE to improve compatibility with multiple
  versions ([#1454](https://github.com/enso-org/enso/pull/1454)).

## Libraries

- Updated the way that we use dataflow errors in the standard libraries, making
  our `Base` functionality much more amenable to working in the IDE
  ([#1446](https://github.com/enso-org/enso/pull/1446)).

## Known Issues

- This is a beta release, so please see the
  [issue tracker](https://github.com/enso-org/enso/issues?q=is%3Aissue+is%3Aopen+created%3A%3C2021-02-10)
  for issues opened before the release date.

# Enso 0.2.1 (2021-01-15)

## Language

- Removed Uniform Function Call Syntax, making the language much more
  predictable and allowing the compiler to provide improved diagnostics for
  common mistakes.

## Interpreter/Runtime

- Return correct qualified names for modules at runtime, ensuring that the
  compiler and interpreter agree.

## Tooling

- Improve the handling of bundled components with the Project Manager, ensuring
  rapid startup and easy integration with the IDE.
- Fixed the reflection configuration for the Project Manager, fixing a bug where
  it was unable to extract archives on Windows.
- The Language Server now uses qualified names in its messages, fixing a class
  of bugs where the IDE and Tooling did not agree on what a given expression
  was.
- Fixed mis-handling of tags in the documentation parsing infrastructure.

## Libraries

- Implemented a stub file for the functionality built into the interpreter. This
  allows us to provide comprehensive documentation about this functionality for
  display in the IDE and for reading by library users.
- Added aggregation functionality to the Table library, allowing users to group
  their data.

## Known Issues

- This is a beta release, so please see the
  [issue tracker](https://github.com/enso-org/enso/issues?q=is%3Aissue+is%3Aopen+created%3A%3C2021-01-15)
  for issues opened before the release date.

# Enso 0.2.0 (2021-01-05)

## Language

The initial version of the Enso language, with most language features
functioning.

- Flexible and concise syntax for the construction of functional programs,
  including pattern matching and lambdas.
- Support for currying, named and defaulted arguments, and operator sections.
- Support for user-defined data-types with fields and dynamically-dispatched
  methods on them.
- Importing and working with Java code in a seamless fashion using polyglot
  imports.
- Functional monadic state and error handling, through the use of data errors
  and panics.
- Opt-in tail-call optimisation.

## Interpreter/Runtime

- The initial version of the interpreter and runtime.

## Type System

- Nothing.

## Tooling

- The initial version of the Enso Launcher and Project Manager, supporting:
  - Installation and management of Enso releases, and the GraalVM runtimes on
    which they depend.
  - Aggregation of logs from the various Enso service components.
  - Basic project management functionality.
  - Initialisation and set-up of a language server for a specific project.
- The initial version of the Enso Language Server, supporting:
  - Dynamic introspection and modification of the running Enso program.
  - Caching of intermediate values in computations, ensuring that only necessary
    parts of the program are recomputed on a change.
  - Intelligent suggestions based on semantic analysis of the code.
  - Attaching visualisation code to values in the running Enso program.

## Libraries

- The initial version of `Base`, the core library, supporting:
  - Functionality for working with core types like `Integer`, `Decimal`, and
    `Text`.
  - Common data structures such as `List`, `Vector`, and `Map`.
  - Support for working with `JSON` data.
  - Support for working with `HTTP` endpoints.
  - Support for interacting with files and processes on the local machine.
  - Support for working with polyglot entities.
  - Support for metaprogramming the Enso language.
- The initial version of the Enso `Table` library for working with tabular data.
- The initial version of the Enso `Test` library, containing testing and
  benchmarking utilities.

## Stabilised Features

- A list of stabilised APIs and/or features.

## Misc

- Nothing.

## Known Issues

- This is a beta release, so please see the issue tracker for issues opened
  before the release date.

## Internal Only

- Nothing<|MERGE_RESOLUTION|>--- conflicted
+++ resolved
@@ -71,16 +71,13 @@
   Scala ([#1729](https://github.com/enso-org/enso/pull/1729)). This has greatly
   improved the performance, enabling us to generate the documentation structure
   for the entire standard library 8-10 times faster than before.
-<<<<<<< HEAD
+- Implemented Standard Library methods for controlling default visualizations in
+  the graphical interface ([#1786](https://github.com/enso-org/enso/pull/1786)).
 - Connected the documentation generator with Enso compiler and suggestion
   database, making the documentation generated before being sent to IDE, using
   faster scala-based generator instead of ScalaJS-based on IDE's site, also
   enabling us to connect many AST elements with docs. See
   ([#1744](https://github.com/enso-org/enso/pull/1744)
-=======
-- Implemented Standard Library methods for controlling default visualizations in
-  the graphical interface ([#1786](https://github.com/enso-org/enso/pull/1786)).
->>>>>>> 241a1e7d
 
 ## Miscellaneous
 
