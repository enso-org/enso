--- conflicted
+++ resolved
@@ -82,13 +82,8 @@
         State.put @AliasMap localAliases
         resolveAliases out
         State.put @AliasMap baseAliases
-<<<<<<< HEAD
-    Uni.Acc e n -> do
-        resolveAliases =<< IR.source e
-=======
     Uni.Acc t n -> do
         resolveAliases =<< IR.source t
->>>>>>> 968d880f
     _ -> do
         inps <- ComponentList.mapM IR.source =<< IR.inputs expr
         mapM_ resolveAliases inps
