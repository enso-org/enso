package org.enso.tools.enso4igv;

import java.io.IOException;
import java.util.Set;
import java.util.logging.Level;
import java.util.logging.Logger;
import org.netbeans.core.spi.multiview.MultiViewElement;
import org.netbeans.core.spi.multiview.text.MultiViewEditorElement;
import org.netbeans.modules.textmate.lexer.api.GrammarRegistration;
import org.openide.awt.ActionID;
import org.openide.awt.ActionReference;
import org.openide.awt.ActionReferences;
import org.openide.filesystems.FileObject;
import org.openide.filesystems.MIMEResolver;
import org.openide.loaders.DataObject;
import org.openide.loaders.DataObjectExistsException;
import org.openide.loaders.MultiDataObject;
import org.openide.loaders.MultiFileLoader;
import org.openide.util.Lookup;
import org.openide.util.NbBundle.Messages;
import org.openide.windows.TopComponent;

@Messages({
    "LBL_Enso_LOADER=Files of Enso"
})
@MIMEResolver.ExtensionRegistration(
        displayName = "#LBL_Enso_LOADER",
        mimeType = "application/x-enso",
        extension = {"enso"},
<<<<<<< HEAD
        position = 300
=======
        position = 79753
>>>>>>> 4aa3d52b
)
@GrammarRegistration(mimeType = "application/x-enso", grammar = "enso.tmLanguage.json")
@DataObject.Registration(
        mimeType = "application/x-enso",
        iconBase = "org/enso/tools/enso4igv/enso.svg",
        displayName = "#LBL_Enso_LOADER",
        position = 300
)
@ActionReferences({
    @ActionReference(
            path = "Loaders/application/x-enso/Actions",
            id = @ActionID(category = "System", id = "org.openide.actions.OpenAction"),
            position = 100,
            separatorAfter = 200
    ),
    @ActionReference(
            path = "Loaders/application/x-enso/Actions",
            id = @ActionID(category = "Project", id = "org.netbeans.modules.project.ui.RunSingle"),
            position = 230
    ),
    @ActionReference(
            path = "Loaders/application/x-enso/Actions",
            id = @ActionID(category = "Debug", id = "org.netbeans.modules.debugger.ui.actions.DebugFileAction"),
            position = 270,
            separatorAfter = 290
    ),
    @ActionReference(
            path = "Loaders/application/x-enso/Actions",
            id = @ActionID(category = "Edit", id = "org.openide.actions.CutAction"),
            position = 300
    ),
    @ActionReference(
            path = "Loaders/application/x-enso/Actions",
            id = @ActionID(category = "Edit", id = "org.openide.actions.CopyAction"),
            position = 400,
            separatorAfter = 500
    ),
    @ActionReference(
            path = "Loaders/application/x-enso/Actions",
            id = @ActionID(category = "Edit", id = "org.openide.actions.DeleteAction"),
            position = 600
    ),
    @ActionReference(
            path = "Loaders/application/x-enso/Actions",
            id = @ActionID(category = "System", id = "org.openide.actions.RenameAction"),
            position = 700,
            separatorAfter = 800
    ),
    @ActionReference(
            path = "Loaders/application/x-enso/Actions",
            id = @ActionID(category = "System", id = "org.openide.actions.SaveAsTemplateAction"),
            position = 900,
            separatorAfter = 1000
    ),
    @ActionReference(
            path = "Loaders/application/x-enso/Actions",
            id = @ActionID(category = "System", id = "org.openide.actions.FileSystemAction"),
            position = 1100,
            separatorAfter = 1200
    ),
    @ActionReference(
            path = "Loaders/application/x-enso/Actions",
            id = @ActionID(category = "System", id = "org.openide.actions.ToolsAction"),
            position = 1300
    ),
    @ActionReference(
            path = "Loaders/application/x-enso/Actions",
            id = @ActionID(category = "System", id = "org.openide.actions.PropertiesAction"),
            position = 1400
    ),

    // editor popups
    @ActionReference(
            path = "Editors/application/x-enso/Popup",
            id = @ActionID(category = "Project", id = "org.netbeans.modules.project.ui.RunSingle"),
            position = 30
    ),
    @ActionReference(
            path = "Editors/application/x-enso/Popup",
            id = @ActionID(category = "Debug", id = "org.netbeans.modules.debugger.ui.actions.DebugFileAction"),
            position = 70,
            separatorAfter = 90
    ),

})
public class EnsoDataObject extends MultiDataObject {
    public EnsoDataObject(FileObject pf, MultiFileLoader loader) throws DataObjectExistsException, IOException {
        super(pf, loader);
        registerEditor("application/x-enso", true);
        registerTruffleMimeType("application/x-enso");
    }

    @Override
    protected int associateLookup() {
        return 1;
    }

    @MultiViewElement.Registration(
            displayName = "#LBL_Enso_EDITOR",
            iconBase = "org/enso/tools/enso4igv/enso.svg",
            mimeType = "application/x-enso",
            persistenceType = TopComponent.PERSISTENCE_ONLY_OPENED,
            preferredID = "Enso",
            position = 1000
    )
    @Messages("LBL_Enso_EDITOR=Source")
    public static MultiViewEditorElement createEditor(Lookup lkp) {
        return new MultiViewEditorElement(lkp);
    }

    private void registerTruffleMimeType(String mime) throws IOException {
        ClassLoader all = Lookup.getDefault().lookup(ClassLoader.class);
        if (all == null) {
            all = EnsoDataObject.class.getClassLoader();
        }
        try {
            var clazz = all.loadClass("org.netbeans.modules.debugger.jpda.truffle.MIMETypes");
            var getDefault = clazz.getMethod("getDefault");
            var mimeTypes = getDefault.invoke(null);
            var get = clazz.getMethod("get");
            var toSet = (Set<String>)get.invoke(mimeTypes);
            toSet.add(mime);
        } catch (ReflectiveOperationException ex) {
            Installer.LOG.log(Level.WARNING, "Cannot register breakpoints for Enso", ex);
        }
    }
}<|MERGE_RESOLUTION|>--- conflicted
+++ resolved
@@ -27,11 +27,7 @@
         displayName = "#LBL_Enso_LOADER",
         mimeType = "application/x-enso",
         extension = {"enso"},
-<<<<<<< HEAD
-        position = 300
-=======
         position = 79753
->>>>>>> 4aa3d52b
 )
 @GrammarRegistration(mimeType = "application/x-enso", grammar = "enso.tmLanguage.json")
 @DataObject.Registration(
