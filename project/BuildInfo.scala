import sbt._
import sbt.internal.util.ManagedLogger

import scala.sys.process._

object BuildInfo {
<<<<<<< HEAD
=======

  /** Writes build-time information to a Scala object that can be used by the
    * components.
    *
    * If the `ENSO_RELEASE_MODE` environment variable is set to `true`, will set
    * an `isRelease` flag to true. This flag can be used to disable
    * development-specific features.
    *
    * @param file location where to write the Scala code
    * @param log a logger instance for diagnostics
    * @param ensoVersion Enso version
    * @param scalacVersion Scala compiler version used in the project
    * @param graalVersion GraalVM version used in the project
    * @return sequence of modified files
    */
>>>>>>> a0f87b36
  def writeBuildInfoFile(
    file: File,
    log: ManagedLogger,
    ensoVersion: String,
    scalacVersion: String,
    graalVersion: String
  ): Seq[File] = {
    val gitHash          = ("git rev-parse HEAD" !!).trim
    val gitBranchCommand = "git symbolic-ref -q --short HEAD"
    val gitTagCommand    = "git describe --tags --exact-match"
    val gitRefCommand =
      gitBranchCommand #|| gitTagCommand
    val gitRef =
      try { (gitRefCommand !!).trim }
      catch {
        case e: Exception =>
          log.warn(
            "Cannot get name of git branch/tag, defaulting to \"HEAD\". " +
            s"(Caused by: ${e.getMessage})"
          )
          "HEAD"
      }
    val isDirty          = !("git status --porcelain" !!).trim.isEmpty
    val latestCommitDate = ("git log HEAD -1 --format=%cd" !!).trim

    val fileContents =
      s"""
         |package buildinfo
         |
         |object Info {
         |
         |  // Versions
         |  val ensoVersion   = "$ensoVersion"
         |  val scalacVersion = "$scalacVersion"
         |  val graalVersion  = "$graalVersion"
         |
         |  // Git Info
         |  val commit            = "$gitHash"
         |  val ref               = "$gitRef"
         |  val isDirty           = $isDirty
         |  val latestCommitDate  = "$latestCommitDate"
         |}
         |""".stripMargin
    IO.write(file, fileContents)
    log.debug("Build info updated.")
    Seq(file)
  }
<<<<<<< HEAD
=======

  private def isReleaseMode: Boolean =
    if (sys.env.get("ENSO_RELEASE_MODE").contains("true")) true else false

  /** Information regarding the Git repository that was used in the build.
    *
    * @param ref if available, name of the branch that was checked out; if a
    *            branch is not available, but the current commit is tagged, name
    *            of that tag is used, otherwise falls back to `HEAD`
    * @param commitHash hash of the currently checked out commit
    * @param isDirty indicates if there are any uncommitted changes
    * @param latestCommitDate date of the current commit
    */
  private case class GitInformation(
    ref: String,
    commitHash: String,
    isDirty: Boolean,
    latestCommitDate: String
  )

  private def getGitInformation(log: ManagedLogger): Option[GitInformation] =
    try {
      val hash = ("git rev-parse HEAD" !!).trim
      val ref =
        try {
          val branchCommand = "git symbolic-ref -q --short HEAD"
          val tagCommand    = "git describe --tags --exact-match"
          val refCommand =
            branchCommand #|| tagCommand
          (refCommand !!).trim
        } catch {
          case e: Exception =>
            log.warn(
              "Cannot get name of git branch/tag, defaulting to \"HEAD\". " +
              s"(Caused by: $e)"
            )
            "HEAD"
        }
      val isDirty          = !("git status --porcelain" !!).trim.isEmpty
      val latestCommitDate = ("git log HEAD -1 --format=%cd" !!).trim
      Some(
        GitInformation(
          ref              = ref,
          commitHash       = hash,
          isDirty          = isDirty,
          latestCommitDate = latestCommitDate
        )
      )
    } catch {
      case e: Exception =>
        log.warn(
          "Could not get any git information. The build will proceed but it " +
          s"will not contain the git metadata. (Caused by: $e)"
        )
        None
    }

  /** Fallback instance of [[GitInformation]] that can be used if the build is
    * outside of a repository or the git information cannot be obtained for
    * other reasons.
    */
  private def fallbackGitInformation: GitInformation =
    GitInformation(
      "<built outside of a git repository>",
      "<built outside of a git repository>",
      isDirty = false,
      "<built outside of a git repository>"
    )
>>>>>>> a0f87b36
}<|MERGE_RESOLUTION|>--- conflicted
+++ resolved
@@ -4,8 +4,6 @@
 import scala.sys.process._
 
 object BuildInfo {
-<<<<<<< HEAD
-=======
 
   /** Writes build-time information to a Scala object that can be used by the
     * components.
@@ -21,7 +19,6 @@
     * @param graalVersion GraalVM version used in the project
     * @return sequence of modified files
     */
->>>>>>> a0f87b36
   def writeBuildInfoFile(
     file: File,
     log: ManagedLogger,
@@ -29,24 +26,8 @@
     scalacVersion: String,
     graalVersion: String
   ): Seq[File] = {
-    val gitHash          = ("git rev-parse HEAD" !!).trim
-    val gitBranchCommand = "git symbolic-ref -q --short HEAD"
-    val gitTagCommand    = "git describe --tags --exact-match"
-    val gitRefCommand =
-      gitBranchCommand #|| gitTagCommand
-    val gitRef =
-      try { (gitRefCommand !!).trim }
-      catch {
-        case e: Exception =>
-          log.warn(
-            "Cannot get name of git branch/tag, defaulting to \"HEAD\". " +
-            s"(Caused by: ${e.getMessage})"
-          )
-          "HEAD"
-      }
-    val isDirty          = !("git status --porcelain" !!).trim.isEmpty
-    val latestCommitDate = ("git log HEAD -1 --format=%cd" !!).trim
-
+    val gitInfo   = getGitInformation(log).getOrElse(fallbackGitInformation)
+    val isRelease = isReleaseMode
     val fileContents =
       s"""
          |package buildinfo
@@ -59,18 +40,20 @@
          |  val graalVersion  = "$graalVersion"
          |
          |  // Git Info
-         |  val commit            = "$gitHash"
-         |  val ref               = "$gitRef"
-         |  val isDirty           = $isDirty
-         |  val latestCommitDate  = "$latestCommitDate"
+         |  val commit            = "${gitInfo.commitHash}"
+         |  val ref               = "${gitInfo.ref}"
+         |  val isDirty           = ${gitInfo.isDirty}
+         |  val latestCommitDate  = "${gitInfo.latestCommitDate}"
+         |
+         |  // Release mode, set to true if the environment variable
+         |  // `ENSO_RELEASE_MODE` is set to `true` at build time.
+         |  val isRelease = $isRelease
          |}
          |""".stripMargin
     IO.write(file, fileContents)
     log.debug("Build info updated.")
     Seq(file)
   }
-<<<<<<< HEAD
-=======
 
   private def isReleaseMode: Boolean =
     if (sys.env.get("ENSO_RELEASE_MODE").contains("true")) true else false
@@ -139,5 +122,4 @@
       isDirty = false,
       "<built outside of a git repository>"
     )
->>>>>>> a0f87b36
 }