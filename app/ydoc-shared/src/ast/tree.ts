/* eslint-disable @typescript-eslint/no-unsafe-declaration-merging */
import type {
  Identifier,
  IdentifierOrOperatorIdentifier,
  IdentifierOrOperatorIdentifierToken,
  IdentifierToken,
  Module,
  NodeChild,
  Owned,
  RawNodeChild,
  SpanMap,
  SyncTokenId,
  TypeOrConstructorIdentifier,
} from '.'
import {
  MutableModule,
  ROOT_ID,
  Token,
  asOwned,
  escapeTextLiteral,
  isIdentifier,
  isToken,
  isTokenChild,
  isTokenId,
  newExternalId,
  parentId,
} from '.'
import { assert, assertDefined, assertEqual, bail } from '../util/assert'
import type { Result } from '../util/data/result'
import { Err, Ok } from '../util/data/result'
import type { SourceRangeEdit } from '../util/data/text'
import { allKeys } from '../util/types'
import type { ExternalId, VisualizationMetadata } from '../yjsModel'
import { visMetadataEquals } from '../yjsModel'
import { is_numeric_literal } from './ffi'
import * as RawAst from './generated/ast'
import {
  applyTextEditsToAst,
  parse,
  parseBlock,
  print,
  printAst,
  printBlock,
  printDocumented,
  syncToCode,
} from './parse'

export type DeepReadonly<T> = T

declare const brandAstId: unique symbol
export type AstId = string & { [brandAstId]: never }

/** @internal */
export interface MetadataFields {
  externalId: ExternalId
}
export interface NodeMetadataFields {
  position?: { x: number; y: number } | undefined
  visualization?: VisualizationMetadata | undefined
  colorOverride?: string | undefined
}
const nodeMetadataKeys = allKeys<NodeMetadataFields>({
  position: null,
  visualization: null,
  colorOverride: null,
})
export type NodeMetadata = FixedMapView<NodeMetadataFields & MetadataFields>
export type MutableNodeMetadata = FixedMap<NodeMetadataFields & MetadataFields>
/** @internal */
interface RawAstFields {
  id: AstId
  type: string
  parent: AstId | undefined
  metadata: FixedMap<MetadataFields>
}
export interface AstFields extends RawAstFields, LegalFieldContent {}
const astFieldKeys = allKeys<RawAstFields>({
  id: null,
  type: null,
  parent: null,
  metadata: null,
})

/** TODO: Add docs */
export abstract class Ast {
  readonly module: Module
  /** @internal */
  readonly fields: FixedMapView<AstFields>

  /** TODO: Add docs */
  get id(): AstId {
    return this.fields.get('id')
  }

  /** TODO: Add docs */
  get externalId(): ExternalId {
    const id = this.fields.get('metadata').get('externalId')
    assert(id != null)
    return id
  }

  /** TODO: Add docs */
  get nodeMetadata(): NodeMetadata {
    const metadata = this.fields.get('metadata')
    return metadata as FixedMapView<NodeMetadataFields & MetadataFields>
  }

  /** Returns a JSON-compatible object containing all metadata properties. */
  serializeMetadata(): MetadataFields & NodeMetadataFields {
    return this.fields.get('metadata').toJSON() as any
  }

  /** TODO: Add docs */
  typeName(): string {
    return this.fields.get('type')
  }

  /** Return whether `this` and `other` are the same object, possibly in different modules. */
  is<T extends Ast>(other: T): boolean {
    return this.id === other.id
  }

  /** TODO: Add docs */
  innerExpression(): Ast {
    return this.wrappedExpression()?.innerExpression() ?? this
  }

  /** TODO: Add docs */
  wrappedExpression(): Ast | undefined {
    return undefined
  }

  /** TODO: Add docs */
  wrappingExpression(): Ast | undefined {
    const parent = this.parent()
    return parent?.wrappedExpression()?.is(this) ? parent : undefined
  }

  /** TODO: Add docs */
  wrappingExpressionRoot(): Ast {
    return this.wrappingExpression()?.wrappingExpressionRoot() ?? this
  }

  /** TODO: Add docs */
  documentingAncestor(): Documented | undefined {
    return this.wrappingExpression()?.documentingAncestor()
  }

  /** TODO: Add docs */
  get isBindingStatement(): boolean {
    const inner = this.wrappedExpression()
    if (inner) {
      return inner.isBindingStatement
    } else {
      return false
    }
  }

  /** TODO: Add docs */
  code(): string {
    return print(this).code
  }

  /** TODO: Add docs */
  visitRecursive(visit: (node: Ast | Token) => void): void {
    visit(this)
    for (const child of this.children()) {
      if (isToken(child)) {
        visit(child)
      } else {
        child.visitRecursive(visit)
      }
    }
  }

  /** TODO: Add docs */
  visitRecursiveAst(visit: (ast: Ast) => void | boolean): void {
    if (visit(this) === false) return
    for (const child of this.children()) {
      if (!isToken(child)) child.visitRecursiveAst(visit)
    }
  }

  /** TODO: Add docs */
  printSubtree(
    info: SpanMap,
    offset: number,
    parentIndent: string | undefined,
    verbatim?: boolean,
  ): string {
    return printAst(this, info, offset, parentIndent, verbatim)
  }

  /** Returns child subtrees, without information about the whitespace between them. */
  *children(): IterableIterator<Ast | Token> {
    for (const child of this.concreteChildren()) {
      if (isTokenId(child.node)) {
        yield this.module.getToken(child.node)
      } else {
        const node = this.module.get(child.node)
        if (node) yield node
      }
    }
  }

  /** TODO: Add docs */
  get parentId(): AstId | undefined {
    const parentId = this.fields.get('parent')
    if (parentId !== ROOT_ID) return parentId
  }

  /** TODO: Add docs */
  parent(): Ast | undefined {
    return this.module.get(this.parentId)
  }

<<<<<<< HEAD
  /** TODO: Add docs */
  static parseBlock(source: string, inModule?: MutableModule) {
    return parseBlock(source, inModule)
=======
  static parseBlock(source: string, module?: MutableModule) {
    return parseBlock(source, module)
>>>>>>> fa87a185
  }

  /** TODO: Add docs */
  static parse(source: string, module?: MutableModule) {
    return parse(source, module)
  }

  ////////////////////

  protected constructor(module: Module, fields: FixedMapView<AstFields>) {
    this.module = module
    this.fields = fields
  }

  /**
   * Returns child subtrees, including information about the whitespace between them.
   * @internal
   */
  abstract concreteChildren(verbatim?: boolean): IterableIterator<RawNodeChild>
}
// eslint-disable-next-line @typescript-eslint/no-empty-object-type
export interface MutableAst {}
/** TODO: Add docs */
export abstract class MutableAst extends Ast {
  declare readonly module: MutableModule
  declare readonly fields: FixedMap<AstFields>

  /** TODO: Add docs */
  setExternalId(id: ExternalId) {
    this.fields.get('metadata').set('externalId', id)
  }

  /** TODO: Add docs */
  mutableNodeMetadata(): MutableNodeMetadata {
    const metadata = this.fields.get('metadata')
    return metadata as FixedMap<NodeMetadataFields & MetadataFields>
  }

  /** TODO: Add docs */
  setNodeMetadata(nodeMeta: NodeMetadataFields) {
    const metadata = this.fields.get('metadata') as unknown as Map<string, unknown>
    for (const [key, value] of Object.entries(nodeMeta)) {
      if (!nodeMetadataKeys.has(key)) continue
      if (value === undefined) {
        metadata.delete(key)
      } else {
        metadata.set(key, value)
      }
    }
  }

  /** Modify the parent of this node to refer to a new object instead. Return the object, which now has no parent. */
  replace<T extends MutableAst>(replacement: Owned<T>): Owned<typeof this> {
    const parentId = this.fields.get('parent')
    if (parentId) {
      const parent = this.module.get(parentId)
      parent.replaceChild(this.id, replacement)
      this.fields.set('parent', undefined)
    }
    return asOwned(this)
  }

  /**
   * Change the value of the object referred to by the `target` ID. (The initial ID of `replacement` will be ignored.)
   *  Returns the old value, with a new (unreferenced) ID.
   */
  replaceValue<T extends MutableAst>(replacement: Owned<T>): Owned<typeof this> {
    const replacement_ = this.module.copyIfForeign(replacement)
    const old = this.replace(replacement_)
    replacement_.fields.set('metadata', old.fields.get('metadata').clone())
    old.setExternalId(newExternalId())
    return old
  }

  /** TODO: Add docs */
  replaceValueChecked<T extends MutableAst>(replacement: Owned<T>): Owned<typeof this> {
    const parentId = this.fields.get('parent')
    assertDefined(parentId)
    return this.replaceValue(replacement)
  }

  /**
   * Replace the parent of this object with a reference to a new placeholder object.
   * Returns the object, now parentless, and the placeholder.
   */
  takeToReplace(): Removed<this> {
    if (parentId(this)) {
      const placeholder = Wildcard.new(this.module)
      const node = this.replace(placeholder)
      return { node, placeholder }
    } else {
      return { node: asOwned(this), placeholder: undefined }
    }
  }

  /**
   * Replace the parent of this object with a reference to a new placeholder object.
   * Returns the object, now parentless.
   */
  take(): Owned<this> {
    return this.replace(Wildcard.new(this.module))
  }

  /** TODO: Add docs */
  takeIfParented(): Owned<typeof this> {
    const parent = parentId(this)
    if (parent) {
      const parentAst = this.module.get(parent)
      const placeholder = Wildcard.new(this.module)
      parentAst.replaceChild(this.id, placeholder)
      this.fields.set('parent', undefined)
    }
    return asOwned(this)
  }

  /**
   * Replace the value assigned to the given ID with a placeholder.
   *  Returns the removed value, with a new unreferenced ID.
   */
  takeValue(): Removed<typeof this> {
    const placeholder = Wildcard.new(this.module)
    const node = this.replaceValue(placeholder)
    return { node, placeholder }
  }

  /**
   * Take this node from the tree, and replace it with the result of applying the given function to it.
   *
   *  Note that this is a modification of the *parent* node. Any `Ast` objects or `AstId`s that pointed to the old value
   *  will still point to the old value.
   */
  update<T extends MutableAst>(f: (x: Owned<typeof this>) => Owned<T>): T {
    const taken = this.takeToReplace()
    assertDefined(taken.placeholder, 'To replace an `Ast`, it must have a parent.')
    const replacement = f(taken.node)
    taken.placeholder.replace(replacement)
    return replacement
  }

  /**
   * Take this node from the tree, and replace it with the result of applying the given function to it; transfer the
   *  metadata from this node to the replacement.
   *
   *  Note that this is a modification of the *parent* node. Any `Ast` objects or `AstId`s that pointed to the old value
   *  will still point to the old value.
   */
  updateValue<T extends MutableAst>(f: (x: Owned<typeof this>) => Owned<T>): T {
    const taken = this.takeValue()
    assertDefined(taken.placeholder, 'To replace an `Ast`, it must have a parent.')
    const replacement = f(taken.node)
    taken.placeholder.replaceValue(replacement)
    return replacement
  }

  /** TODO: Add docs */
  mutableParent(): MutableAst | undefined {
    const parentId = this.fields.get('parent')
    if (parentId === 'ROOT_ID') return
    return this.module.get(parentId)
  }

  /** Modify this tree to represent the given code, while minimizing changes from the current set of `Ast`s. */
  syncToCode(code: string, metadataSource?: Module) {
    syncToCode(this, code, metadataSource)
  }

  /** Update the AST according to changes to its corresponding source code. */
  applyTextEdits(textEdits: SourceRangeEdit[], metadataSource?: Module) {
    applyTextEditsToAst(this, textEdits, metadataSource ?? this.module)
  }

  /** TODO: Add docs */
  getOrInitDocumentation(): MutableDocumented {
    const existing = this.documentingAncestor()
    if (existing) return this.module.getVersion(existing)
    return this.module
      .getVersion(this.wrappingExpressionRoot())
      .updateValue(ast => Documented.new('', ast))
  }

  ///////////////////

  /** @internal */
  importReferences(module: Module) {
    if (module === this.module) return
    for (const child of this.concreteChildren()) {
      if (!isTokenId(child.node)) {
        const childInForeignModule = module.get(child.node)
        assert(childInForeignModule !== undefined)
        const importedChild = this.module.copy(childInForeignModule)
        importedChild.fields.set('parent', undefined)
        this.replaceChild(child.node, asOwned(importedChild))
      }
    }
  }

  /** @internal */
  replaceChild<T extends MutableAst>(target: AstId, replacement: Owned<T>) {
    const replacementId = this.claimChild(replacement)
    const changes = rewriteRefs(this, id => (id === target ? replacementId : undefined))
    assertEqual(changes, 1)
  }

  /** @internal */
  claimChild<T extends MutableAst>(child: Owned<T>): AstId
  /** TODO: Add docs */
  claimChild<T extends MutableAst>(child: Owned<T> | undefined): AstId | undefined
  /** TODO: Add docs */
  claimChild<T extends MutableAst>(child: Owned<T> | undefined): AstId | undefined {
    return child ? claimChild(this.module, child, this.id) : undefined
  }
}

/** Values that may be found in fields of `Ast` subtypes. */
type FieldData<T extends TreeRefs = RawRefs> =
  | NonArrayFieldData<T>
  | NonArrayFieldData<T>[]
  | (T['ast'] | T['token'])[]

// Logically `FieldData<T>[]` could be a type of `FieldData`, but the type needs to be non-recursive so that it can be
// used with `DeepReadonly`.
type NonArrayFieldData<T extends TreeRefs> = T['ast'] | T['token'] | undefined | StructuralField<T>

/** Objects that do not directly contain `AstId`s or `SyncTokenId`s, but may have `NodeChild` fields. */
type StructuralField<T extends TreeRefs = RawRefs> =
  | MultiSegmentAppSegment<T>
  | Line<T>
  | OpenCloseTokens<T>
  | NameSpecification<T>
  | TextElement<T>
  | ArgumentDefinition<T>
  | VectorElement<T>

/** Type whose fields are all suitable for storage as `Ast` fields. */
interface FieldObject<T extends TreeRefs> {
  [field: string]: FieldData<T>
}

/** Returns the fields of an `Ast` subtype that are not part of `AstFields`. */
function* fieldDataEntries<Fields>(map: FixedMapView<Fields>) {
  for (const entry of map.entries()) {
    // All fields that are not from `AstFields` are `FieldData`.
    if (!astFieldKeys.has(entry[0])) yield entry as [string, DeepReadonly<FieldData>]
  }
}

function idRewriter(
  f: (id: AstId) => AstId | undefined,
): (field: DeepReadonly<FieldData>) => FieldData | undefined {
  return (field: DeepReadonly<FieldData>) => {
    if (typeof field !== 'object') return
    if (!('node' in field)) return
    if (isTokenId(field.node)) return
    const newId = f(field.node)
    if (!newId) return
    return { whitespace: field.whitespace, node: newId }
  }
}

/**
 * Apply the given function to each `AstId` in the fields of `ast`. For each value that it returns an output, that
 *  output will be substituted for the input ID.
 */
export function rewriteRefs(ast: MutableAst, f: (id: AstId) => AstId | undefined) {
  let fieldsChanged = 0
  for (const [key, value] of fieldDataEntries(ast.fields)) {
    const newValue = rewriteFieldRefs(value, idRewriter(f))
    if (newValue !== undefined) {
      ast.fields.set(key as any, newValue)
      fieldsChanged += 1
    }
  }
  return fieldsChanged
}

/**
 * Copy all fields except the `Ast` base fields from `ast2` to `ast1`. A reference-rewriting function will be applied
 *  to `AstId`s in copied fields; see {@link rewriteRefs}.
 */
export function syncFields(ast1: MutableAst, ast2: Ast, f: (id: AstId) => AstId | undefined) {
  for (const [key, value] of fieldDataEntries(ast2.fields)) {
    const newValue = mapRefs(value, idRewriter(f))
    if (!fieldEqual(ast1.fields.get(key as any), newValue)) ast1.fields.set(key as any, newValue)
  }
}

/** TODO: Add docs */
export function syncNodeMetadata(target: MutableNodeMetadata, source: NodeMetadata) {
  const oldPos = target.get('position')
  const newPos = source.get('position')
  if (oldPos?.x !== newPos?.x || oldPos?.y !== newPos?.y) target.set('position', newPos)
  const newVis = source.get('visualization')
  if (!visMetadataEquals(target.get('visualization'), newVis)) target.set('visualization', newVis)
}

function rewriteFieldRefs<T extends TreeRefs, U extends TreeRefs>(
  field: DeepReadonly<FieldData<T>>,
  f: (t: DeepReadonly<FieldData<T>>) => FieldData<U> | undefined,
): FieldData<U> {
  const newValue = f(field)
  if (newValue) return newValue
  if (typeof field !== 'object') return
  // `Array.isArray` doesn't work with `DeepReadonly`, but we just need a narrowing that distinguishes it from all
  // `StructuralField` types.
  if ('forEach' in field) {
    const newValues = new Map<number, FieldData<U>>()
    field.forEach((subfield, i) => {
      const newValue = rewriteFieldRefs(subfield, f)
      if (newValue !== undefined) newValues.set(i, newValue)
    })
    if (newValues.size) return Array.from(field, (oldValue, i) => newValues.get(i) ?? oldValue)
  } else {
    const fieldObject = field satisfies DeepReadonly<StructuralField>
    const newValues = new Map<string, FieldData<U>>()
    for (const [key, value] of Object.entries(fieldObject)) {
      const newValue = rewriteFieldRefs(value, f)
      if (newValue !== undefined) newValues.set(key, newValue)
    }
    if (newValues.size)
      return Object.fromEntries(
        Object.entries(fieldObject).map(([key, oldValue]) => [key, newValues.get(key) ?? oldValue]),
      )
  }
}

type MapRef<T extends TreeRefs, U extends TreeRefs> = (t: FieldData<T>) => FieldData<U> | undefined

// This operation can transform any `FieldData` type parameterized by some `TreeRefs` into the same type parameterized
// by another `TreeRefs`, but it is not possible to express that generalization to TypeScript as such.
function mapRefs<T extends TreeRefs, U extends TreeRefs>(
  field: ImportFields<T>,
  f: MapRef<T, U>,
): ImportFields<U>
function mapRefs<T extends TreeRefs, U extends TreeRefs>(
  field: TextToken<T>,
  f: MapRef<T, U>,
): TextToken<U>
function mapRefs<T extends TreeRefs, U extends TreeRefs>(
  field: TextElement<T>,
  f: MapRef<T, U>,
): TextElement<U>
function mapRefs<T extends TreeRefs, U extends TreeRefs>(
  field: ArgumentDefinition<T>,
  f: MapRef<T, U>,
): ArgumentDefinition<U>
function mapRefs<T extends TreeRefs, U extends TreeRefs>(
  field: VectorElement<T>,
  f: MapRef<T, U>,
): VectorElement<U>
function mapRefs<T extends TreeRefs, U extends TreeRefs>(
  field: FieldData<T>,
  f: MapRef<T, U>,
): FieldData<U>
function mapRefs<T extends TreeRefs, U extends TreeRefs>(
  field: FieldData<T>,
  f: MapRef<T, U>,
): FieldData<U> {
  return rewriteFieldRefs(field, f) ?? field
}

function fieldEqual(field1: FieldData, field2: FieldData): boolean {
  if (typeof field1 !== 'object') return field1 === field2
  if (typeof field2 !== 'object') return false
  if ('node' in field1 && 'node' in field2) {
    if (field1['whitespace'] !== field2['whitespace']) return false
    if (isTokenId(field1.node) && isTokenId(field2.node))
      return Token.equal(field1.node, field2.node)
    else return field1.node === field2.node
  } else if ('node' in field1 || 'node' in field2) {
    return false
  } else if (Array.isArray(field1) && Array.isArray(field2)) {
    return (
      field1.length === field2.length && field1.every((value1, i) => fieldEqual(value1, field2[i]))
    )
  } else if (Array.isArray(field1) || Array.isArray(field2)) {
    return false
  } else {
    const fieldObject1 = field1 satisfies StructuralField
    const fieldObject2 = field2 satisfies StructuralField
    const keys = new Set<string>()
    for (const key of Object.keys(fieldObject1)) keys.add(key)
    for (const key of Object.keys(fieldObject2)) keys.add(key)
    for (const key of keys)
      if (!fieldEqual((fieldObject1 as any)[key], (fieldObject2 as any)[key])) return false
    return true
  }
}

function applyMixins(derivedCtor: any, constructors: any[]) {
  constructors.forEach(baseCtor => {
    Object.getOwnPropertyNames(baseCtor.prototype).forEach(name => {
      Object.defineProperty(
        derivedCtor.prototype,
        name,
        Object.getOwnPropertyDescriptor(baseCtor.prototype, name) || Object.create(null),
      )
    })
  })
}

interface AppFields {
  function: NodeChild<AstId>
  parens: OpenCloseTokens | undefined
  nameSpecification: NameSpecification | undefined
  argument: NodeChild<AstId>
}
interface OpenCloseTokens<T extends TreeRefs = RawRefs> {
  open: T['token']
  close: T['token']
}
interface NameSpecification<T extends TreeRefs = RawRefs> {
  name: T['token']
  equals: T['token']
}
/** TODO: Add docs */
export class App extends Ast {
  declare fields: FixedMap<AstFields & AppFields>
  /** TODO: Add docs */
  constructor(module: Module, fields: FixedMapView<AstFields & AppFields>) {
    super(module, fields)
  }

  /** TODO: Add docs */
  static tryParse(source: string, module?: MutableModule): Owned<MutableApp> | undefined {
    const parsed = parse(source, module)
    if (parsed instanceof MutableApp) return parsed
  }

  /** TODO: Add docs */
  static concrete(
    module: MutableModule,
    func: NodeChild<Owned>,
    parens: OpenCloseTokens | undefined,
    nameSpecification: NameSpecification | undefined,
    argument: NodeChild<Owned>,
  ) {
    const base = module.baseObject('App')
    const id_ = base.get('id')
    const fields = composeFieldData(base, {
      function: concreteChild(module, func, id_),
      parens,
      nameSpecification,
      argument: concreteChild(module, argument, id_),
    })
    return asOwned(new MutableApp(module, fields))
  }

  /** TODO: Add docs */
  static new(
    module: MutableModule,
    func: Owned,
    argumentName: StrictIdentLike | undefined,
    argument: Owned,
  ) {
    return App.concrete(
      module,
      autospaced(func),
      undefined,
      nameSpecification(argumentName),
      autospaced(argument),
    )
  }

  /** TODO: Add docs */
  static positional(func: Owned, argument: Owned, module?: MutableModule): Owned<MutableApp> {
    return App.new(module ?? MutableModule.Transient(), func, undefined, argument)
  }

  /** TODO: Add docs */
  static PositionalSequence(func: Owned, args: Owned[]): Owned {
    return args.reduce(
      (expression, argument) => App.new(func.module, expression, undefined, argument),
      func,
    )
  }

  /** TODO: Add docs */
  get function(): Ast {
    return this.module.get(this.fields.get('function').node)
  }
  /** TODO: Add docs */
  get argumentName(): Token | undefined {
    return this.module.getToken(this.fields.get('nameSpecification')?.name.node)
  }
  /** TODO: Add docs */
  get argument(): Ast {
    return this.module.get(this.fields.get('argument').node)
  }

  /** TODO: Add docs */
  *concreteChildren(verbatim?: boolean): IterableIterator<RawNodeChild> {
    const { function: function_, parens, nameSpecification, argument } = getAll(this.fields)
    yield ensureUnspaced(function_, verbatim)
    const useParens = !!(parens && (nameSpecification || verbatim))
    const spacedEquals = useParens && !!nameSpecification?.equals.whitespace
    if (useParens) yield ensureSpaced(parens.open, verbatim)
    if (nameSpecification) {
      yield useParens ?
        preferUnspaced(nameSpecification.name)
      : ensureSpaced(nameSpecification.name, verbatim)
      yield ensureSpacedOnlyIf(nameSpecification.equals, spacedEquals, verbatim)
    }
    // Some syntax trees, including many error conditions, involve unspaced applications.
    // If a parsed input lacked a space before the argument, reproduce it as-is.
    const verbatimArgument = !nameSpecification
    yield ensureSpacedOnlyIf(argument, !nameSpecification || spacedEquals, verbatimArgument)
    if (useParens) yield preferUnspaced(parens.close)
  }
}
function ensureSpacedOnlyIf<T>(
  child: NodeChild<T>,
  condition: boolean,
  verbatim: boolean | undefined,
): ConcreteChild<T> {
  return condition ? ensureSpaced(child, verbatim) : ensureUnspaced(child, verbatim)
}

type ConcreteChild<T> = { whitespace: string; node: T }
function isConcrete<T>(child: NodeChild<T>): child is ConcreteChild<T> {
  return child.whitespace !== undefined
}
function tryAsConcrete<T>(child: NodeChild<T>): ConcreteChild<T> | undefined {
  return isConcrete(child) ? child : undefined
}
function ensureSpaced<T>(child: NodeChild<T>, verbatim: boolean | undefined): ConcreteChild<T> {
  const concreteInput = tryAsConcrete(child)
  if (verbatim && concreteInput) return concreteInput
  return concreteInput?.whitespace ? concreteInput : { ...child, whitespace: ' ' }
}
function ensureUnspaced<T>(child: NodeChild<T>, verbatim: boolean | undefined): ConcreteChild<T> {
  const concreteInput = tryAsConcrete(child)
  if (verbatim && concreteInput) return concreteInput
  return concreteInput?.whitespace === '' ? concreteInput : { ...child, whitespace: '' }
}
function preferSpacedIf<T>(child: NodeChild<T>, condition: boolean): ConcreteChild<T> {
  return condition ? preferSpaced(child) : preferUnspaced(child)
}
function preferUnspaced<T>(child: NodeChild<T>): ConcreteChild<T> {
  return tryAsConcrete(child) ?? { ...child, whitespace: '' }
}
function preferSpaced<T>(child: NodeChild<T>): ConcreteChild<T> {
  return tryAsConcrete(child) ?? { ...child, whitespace: ' ' }
}
/** TODO: Add docs */
export class MutableApp extends App implements MutableAst {
  declare readonly module: MutableModule
  declare readonly fields: FixedMap<AstFields & AppFields>

  setFunction<T extends MutableAst>(value: Owned<T>) {
    setNode(this.fields, 'function', this.claimChild(value))
  }
  setArgumentName(name: StrictIdentLike | undefined) {
    this.fields.set('nameSpecification', nameSpecification(name))
  }
  setArgument<T extends MutableAst>(value: Owned<T>) {
    setNode(this.fields, 'argument', this.claimChild(value))
  }
}
export interface MutableApp extends App, MutableAst {
  get function(): MutableAst
  get argument(): MutableAst
}
applyMixins(MutableApp, [MutableAst])

interface UnaryOprAppFields {
  operator: NodeChild<SyncTokenId>
  argument: NodeChild<AstId> | undefined
}
/** TODO: Add docs */
export class UnaryOprApp extends Ast {
  declare fields: FixedMapView<AstFields & UnaryOprAppFields>
  /** TODO: Add docs */
  constructor(module: Module, fields: FixedMapView<AstFields & UnaryOprAppFields>) {
    super(module, fields)
  }

  /** TODO: Add docs */
  static tryParse(source: string, module?: MutableModule): Owned<MutableUnaryOprApp> | undefined {
    const parsed = parse(source, module)
    if (parsed instanceof MutableUnaryOprApp) return parsed
  }

  /** TODO: Add docs */
  static concrete(
    module: MutableModule,
    operator: NodeChild<Token>,
    argument: NodeChild<Owned> | undefined,
  ) {
    const base = module.baseObject('UnaryOprApp')
    const id_ = base.get('id')
    const fields = composeFieldData(base, {
      operator,
      argument: concreteChild(module, argument, id_),
    })
    return asOwned(new MutableUnaryOprApp(module, fields))
  }

  /** TODO: Add docs */
  static new(module: MutableModule, operator: Token, argument: Owned | undefined) {
    return this.concrete(module, unspaced(operator), argument ? autospaced(argument) : undefined)
  }

  /** TODO: Add docs */
  get operator(): Token {
    return this.module.getToken(this.fields.get('operator').node)
  }
  /** TODO: Add docs */
  get argument(): Ast | undefined {
    return this.module.get(this.fields.get('argument')?.node)
  }

  /** TODO: Add docs */
  *concreteChildren(_verbatim?: boolean): IterableIterator<RawNodeChild> {
    const { operator, argument } = getAll(this.fields)
    yield operator
    if (argument) yield argument
  }
}
/** TODO: Add docs */
export class MutableUnaryOprApp extends UnaryOprApp implements MutableAst {
  declare readonly module: MutableModule
  declare readonly fields: FixedMap<AstFields & UnaryOprAppFields>

  setOperator(value: Token) {
    this.fields.set('operator', unspaced(value))
  }
  setArgument<T extends MutableAst>(argument: Owned<T> | undefined) {
    setNode(this.fields, 'argument', this.claimChild(argument))
  }
}
export interface MutableUnaryOprApp extends UnaryOprApp, MutableAst {
  get argument(): MutableAst | undefined
}
applyMixins(MutableUnaryOprApp, [MutableAst])

interface AutoscopedIdentifierFields {
  operator: NodeChild<SyncTokenId>
  identifier: NodeChild<SyncTokenId>
}
/** TODO: Add docs */
export class AutoscopedIdentifier extends Ast {
  declare fields: FixedMapView<AstFields & AutoscopedIdentifierFields>
  /** TODO: Add docs */
  constructor(module: Module, fields: FixedMapView<AstFields & AutoscopedIdentifierFields>) {
    super(module, fields)
  }

  /** TODO: Add docs */
  get identifier(): Token {
    return this.module.getToken(this.fields.get('identifier').node)
  }

  /** TODO: Add docs */
  static tryParse(
    source: string,
    module?: MutableModule,
  ): Owned<MutableAutoscopedIdentifier> | undefined {
    const parsed = parse(source, module)
    if (parsed instanceof MutableAutoscopedIdentifier) return parsed
  }

  /** TODO: Add docs */
  static concrete(module: MutableModule, operator: NodeChild<Token>, identifier: NodeChild<Token>) {
    const base = module.baseObject('AutoscopedIdentifier')
    const fields = composeFieldData(base, {
      operator,
      identifier,
    })
    return asOwned(new MutableAutoscopedIdentifier(module, fields))
  }

  /** TODO: Add docs */
  static new(
    identifier: TypeOrConstructorIdentifier,
    module?: MutableModule,
  ): Owned<MutableAutoscopedIdentifier> {
    const module_ = module || MutableModule.Transient()
    const operator = Token.new('..')
    const ident = Token.new(identifier, RawAst.Token.Type.Ident)
    return this.concrete(module_, unspaced(operator), unspaced(ident))
  }

  /** TODO: Add docs */
  *concreteChildren(_verbatim?: boolean): IterableIterator<RawNodeChild> {
    const { operator, identifier } = getAll(this.fields)
    yield operator
    yield identifier
  }
}
/** TODO: Add docs */
export class MutableAutoscopedIdentifier extends AutoscopedIdentifier implements MutableAst {
  declare readonly module: MutableModule
  declare readonly fields: FixedMap<AstFields & AutoscopedIdentifierFields>

  setIdentifier(value: TypeOrConstructorIdentifier) {
    const token = Token.new(value, RawAst.Token.Type.Ident)
    this.fields.set('identifier', unspaced(token))
  }
}
export interface MutableAutoscopedIdentifier extends AutoscopedIdentifier, MutableAst {}
applyMixins(MutableAutoscopedIdentifier, [MutableAst])

interface NegationAppFields {
  operator: NodeChild<SyncTokenId>
  argument: NodeChild<AstId>
}
/** TODO: Add docs */
export class NegationApp extends Ast {
  declare fields: FixedMapView<AstFields & NegationAppFields>
  /** TODO: Add docs */
  constructor(module: Module, fields: FixedMapView<AstFields & NegationAppFields>) {
    super(module, fields)
  }

  /** TODO: Add docs */
  static tryParse(source: string, module?: MutableModule): Owned<MutableNegationApp> | undefined {
    const parsed = parse(source, module)
    if (parsed instanceof MutableNegationApp) return parsed
  }

  /** TODO: Add docs */
  static concrete(module: MutableModule, operator: NodeChild<Token>, argument: NodeChild<Owned>) {
    const base = module.baseObject('NegationApp')
    const id_ = base.get('id')
    const fields = composeFieldData(base, {
      operator,
      argument: concreteChild(module, argument, id_),
    })
    return asOwned(new MutableNegationApp(module, fields))
  }

  /** TODO: Add docs */
  static new(module: MutableModule, argument: Owned) {
    const minus = Token.new('-', RawAst.Token.Type.Operator)
    return this.concrete(module, unspaced(minus), unspaced(argument))
  }

  /** TODO: Add docs */
  get operator(): Token {
    return this.module.getToken(this.fields.get('operator').node)
  }
  /** TODO: Add docs */
  get argument(): Ast {
    return this.module.get(this.fields.get('argument').node)
  }

  /** TODO: Add docs */
  *concreteChildren(_verbatim?: boolean): IterableIterator<RawNodeChild> {
    const { operator, argument } = getAll(this.fields)
    yield operator
    if (argument) yield argument
  }
}
/** TODO: Add docs */
export class MutableNegationApp extends NegationApp implements MutableAst {
  declare readonly module: MutableModule
  declare readonly fields: FixedMap<AstFields & NegationAppFields>

  setArgument<T extends MutableAst>(value: Owned<T>) {
    setNode(this.fields, 'argument', this.claimChild(value))
  }
}
export interface MutableNegationApp extends NegationApp, MutableAst {
  get argument(): MutableAst
}
applyMixins(MutableNegationApp, [MutableAst])

interface OprAppFields {
  lhs: NodeChild<AstId> | undefined
  operators: NodeChild<SyncTokenId>[]
  rhs: NodeChild<AstId> | undefined
}
/** TODO: Add docs */
export class OprApp extends Ast {
  declare fields: FixedMapView<AstFields & OprAppFields>
  /** TODO: Add docs */
  constructor(module: Module, fields: FixedMapView<AstFields & OprAppFields>) {
    super(module, fields)
  }

  /** TODO: Add docs */
  static tryParse(source: string, module?: MutableModule): Owned<MutableOprApp> | undefined {
    const parsed = parse(source, module)
    if (parsed instanceof MutableOprApp) return parsed
  }

  /** TODO: Add docs */
  static concrete(
    module: MutableModule,
    lhs: NodeChild<Owned> | undefined,
    operators: NodeChild<Token>[],
    rhs: NodeChild<Owned> | undefined,
  ) {
    const base = module.baseObject('OprApp')
    const id_ = base.get('id')
    const fields = composeFieldData(base, {
      lhs: concreteChild(module, lhs, id_),
      operators,
      rhs: concreteChild(module, rhs, id_),
    })
    return asOwned(new MutableOprApp(module, fields))
  }

  /** TODO: Add docs */
  static new(
    module: MutableModule,
    lhs: Owned | undefined,
    operator: Token | string,
    rhs: Owned | undefined,
  ) {
    const operatorToken =
      operator instanceof Token ? operator : Token.new(operator, RawAst.Token.Type.Operator)
    return OprApp.concrete(module, unspaced(lhs), [autospaced(operatorToken)], autospaced(rhs))
  }

  /** TODO: Add docs */
  get lhs(): Ast | undefined {
    return this.module.get(this.fields.get('lhs')?.node)
  }
  /** TODO: Add docs */
  get operator(): Result<Token, NodeChild<Token>[]> {
    const operators = this.fields.get('operators')
    const operators_ = operators.map(child => ({
      ...child,
      node: this.module.getToken(child.node),
    }))
    const [opr] = operators_
    return opr ? Ok(opr.node) : Err(operators_)
  }
  /** TODO: Add docs */
  get rhs(): Ast | undefined {
    return this.module.get(this.fields.get('rhs')?.node)
  }

  /** TODO: Add docs */
  *concreteChildren(_verbatim?: boolean): IterableIterator<RawNodeChild> {
    const { lhs, operators, rhs } = getAll(this.fields)
    if (lhs) yield lhs
    yield* operators
    if (rhs) yield rhs
  }
}
/** TODO: Add docs */
export class MutableOprApp extends OprApp implements MutableAst {
  declare readonly module: MutableModule
  declare readonly fields: FixedMap<AstFields & OprAppFields>

  setLhs<T extends MutableAst>(value: Owned<T>) {
    setNode(this.fields, 'lhs', this.claimChild(value))
  }
  setOperator(value: Token) {
    this.fields.set('operators', [unspaced(value)])
  }
  setRhs<T extends MutableAst>(value: Owned<T>) {
    setNode(this.fields, 'rhs', this.claimChild(value))
  }
}
export interface MutableOprApp extends OprApp, MutableAst {
  get lhs(): MutableAst | undefined
  get rhs(): MutableAst | undefined
}
applyMixins(MutableOprApp, [MutableAst])

interface PropertyAccessFields {
  lhs: NodeChild<AstId> | undefined
  operator: NodeChild<SyncTokenId>
  rhs: NodeChild<AstId>
}
/** TODO: Add docs */
export class PropertyAccess extends Ast {
  declare fields: FixedMapView<AstFields & PropertyAccessFields>
  /** TODO: Add docs */
  constructor(module: Module, fields: FixedMapView<AstFields & PropertyAccessFields>) {
    super(module, fields)
  }

  /** TODO: Add docs */
  static tryParse(
    source: string,
    module?: MutableModule,
  ): Owned<MutablePropertyAccess> | undefined {
    const parsed = parse(source, module)
    if (parsed instanceof MutablePropertyAccess) return parsed
  }

  /** TODO: Add docs */
  static new(module: MutableModule, lhs: Owned, rhs: IdentLike, style?: { spaced?: boolean }) {
    const dot = Token.new('.', RawAst.Token.Type.Operator)
    const whitespace = style?.spaced ? ' ' : ''
    return this.concrete(
      module,
      unspaced(lhs),
      { whitespace, node: dot },
      { whitespace, node: Ident.newAllowingOperators(module, toIdent(rhs)) },
    )
  }

  /** TODO: Add docs */
  static Sequence(
    segments: [StrictIdentLike, ...StrictIdentLike[]],
    module: MutableModule,
  ): Owned<MutablePropertyAccess> | Owned<MutableIdent>
  /** TODO: Add docs */
  static Sequence(
    segments: [StrictIdentLike, ...StrictIdentLike[], IdentLike],
    module: MutableModule,
  ): Owned<MutablePropertyAccess> | Owned<MutableIdent>
  /** TODO: Add docs */
  static Sequence(
    segments: IdentLike[],
    module: MutableModule,
  ): Owned<MutablePropertyAccess> | Owned<MutableIdent> | undefined
  /** TODO: Add docs */
  static Sequence(
    segments: IdentLike[],
    module: MutableModule,
  ): Owned<MutablePropertyAccess> | Owned<MutableIdent> | undefined {
    let path: Owned<MutablePropertyAccess> | Owned<MutableIdent> | undefined
    let operatorInNonFinalSegment = false
    segments.forEach((s, i) => {
      const t = toIdent(s)
      if (i !== segments.length - 1 && !isIdentifier(t.code())) operatorInNonFinalSegment = true
      path = path ? this.new(module, path, t) : Ident.newAllowingOperators(module, t)
    })
    if (!operatorInNonFinalSegment) return path
  }

  /** TODO: Add docs */
  static concrete(
    module: MutableModule,
    lhs: NodeChild<Owned> | undefined,
    operator: NodeChild<Token>,
    rhs: NodeChild<Owned<MutableIdent>>,
  ) {
    const base = module.baseObject('PropertyAccess')
    const id_ = base.get('id')
    const fields = composeFieldData(base, {
      lhs: concreteChild(module, lhs, id_),
      operator,
      rhs: concreteChild(module, rhs, id_),
    })
    return asOwned(new MutablePropertyAccess(module, fields))
  }

  /** TODO: Add docs */
  get lhs(): Ast | undefined {
    return this.module.get(this.fields.get('lhs')?.node)
  }
  /** TODO: Add docs */
  get operator(): Token {
    return this.module.getToken(this.fields.get('operator').node)
  }
  /** TODO: Add docs */
  get rhs(): IdentifierOrOperatorIdentifierToken {
    const ast = this.module.get(this.fields.get('rhs').node)
    assert(ast instanceof Ident)
    return ast.token as IdentifierOrOperatorIdentifierToken
  }

  /** TODO: Add docs */
  *concreteChildren(_verbatim?: boolean): IterableIterator<RawNodeChild> {
    const { lhs, operator, rhs } = getAll(this.fields)
    if (lhs) yield lhs
    yield operator
    yield rhs
  }
}
/** TODO: Add docs */
export class MutablePropertyAccess extends PropertyAccess implements MutableAst {
  declare readonly module: MutableModule
  declare readonly fields: FixedMap<AstFields & PropertyAccessFields>

  setLhs<T extends MutableAst>(value: Owned<T> | undefined) {
    setNode(this.fields, 'lhs', this.claimChild(value))
  }
  setRhs(ident: IdentLike) {
    const node = this.claimChild(Ident.newAllowingOperators(this.module, ident))
    const old = this.fields.get('rhs')
    this.fields.set('rhs', old ? { ...old, node } : unspaced(node))
  }
}
export interface MutablePropertyAccess extends PropertyAccess, MutableAst {
  get lhs(): MutableAst | undefined
}
applyMixins(MutablePropertyAccess, [MutableAst])

/**
 * Unroll the provided chain of `PropertyAccess` nodes, returning the first non-access as `subject` and the accesses
 * from left-to-right.
 */
export function accessChain(ast: Ast): { subject: Ast; accessChain: PropertyAccess[] } {
  const accessChain = new Array<PropertyAccess>()
  while (ast instanceof PropertyAccess && ast.lhs) {
    accessChain.push(ast)
    ast = ast.lhs
  }
  accessChain.reverse()
  return { subject: ast, accessChain }
}

interface GenericFields {
  children: RawNodeChild[]
}
/** TODO: Add docs */
export class Generic extends Ast {
  declare fields: FixedMapView<AstFields & GenericFields>
  /** TODO: Add docs */
  constructor(module: Module, fields: FixedMapView<AstFields & GenericFields>) {
    super(module, fields)
  }

  /** TODO: Add docs */
  static concrete(module: MutableModule, children: (NodeChild<Owned> | NodeChild<Token>)[]) {
    const base = module.baseObject('Generic')
    const id_ = base.get('id')
    const fields = composeFieldData(base, {
      children: children.map(child => concreteChild(module, child, id_)),
    })
    return asOwned(new MutableGeneric(module, fields))
  }

  /** TODO: Add docs */
  concreteChildren(_verbatim?: boolean): IterableIterator<RawNodeChild> {
    return this.fields.get('children')[Symbol.iterator]()
  }
}
/** TODO: Add docs */
export class MutableGeneric extends Generic implements MutableAst {
  declare readonly module: MutableModule
  declare readonly fields: FixedMap<AstFields & GenericFields>
}
export interface MutableGeneric extends Generic, MutableAst {}
applyMixins(MutableGeneric, [MutableAst])

interface MultiSegmentAppSegment<T extends TreeRefs = RawRefs> {
  header: T['token']
  body: T['ast'] | undefined
}
function multiSegmentAppSegment<T extends MutableAst>(
  header: string,
  body: Owned<T>,
): MultiSegmentAppSegment<OwnedRefs>
function multiSegmentAppSegment<T extends MutableAst>(
  header: string,
  body: Owned<T> | undefined,
): MultiSegmentAppSegment<OwnedRefs> | undefined
function multiSegmentAppSegment<T extends MutableAst>(
  header: string,
  body: Owned<T> | undefined,
): MultiSegmentAppSegment<OwnedRefs> | undefined {
  return {
    header: autospaced(Token.new(header, RawAst.Token.Type.Ident)),
    body: spaced(body ? (body as any) : undefined),
  }
}

function multiSegmentAppSegmentToRaw(
  module: MutableModule,
  msas: MultiSegmentAppSegment<OwnedRefs> | undefined,
  parent: AstId,
): MultiSegmentAppSegment | undefined {
  if (!msas) return undefined
  return {
    ...msas,
    body: concreteChild(module, msas.body, parent),
  }
}
interface ImportFields<T extends TreeRefs = RawRefs> extends FieldObject<T> {
  polyglot: MultiSegmentAppSegment<T> | undefined
  from: MultiSegmentAppSegment<T> | undefined
  import: MultiSegmentAppSegment<T>
  all: T['token'] | undefined
  as: MultiSegmentAppSegment<T> | undefined
  hiding: MultiSegmentAppSegment<T> | undefined
}

/** TODO: Add docs */
export class Import extends Ast {
  declare fields: FixedMapView<AstFields & ImportFields>
  /** TODO: Add docs */
  constructor(module: Module, fields: FixedMapView<AstFields & ImportFields>) {
    super(module, fields)
  }

  /** TODO: Add docs */
  static tryParse(source: string, module?: MutableModule): Owned<MutableImport> | undefined {
    const parsed = parse(source, module)
    if (parsed instanceof MutableImport) return parsed
  }

  /** TODO: Add docs */
  get polyglot(): Ast | undefined {
    return this.module.get(this.fields.get('polyglot')?.body?.node)
  }
  /** TODO: Add docs */
  get from(): Ast | undefined {
    return this.module.get(this.fields.get('from')?.body?.node)
  }
  /** TODO: Add docs */
  get import_(): Ast | undefined {
    return this.module.get(this.fields.get('import').body?.node)
  }
  /** TODO: Add docs */
  get all(): Token | undefined {
    return this.module.getToken(this.fields.get('all')?.node)
  }
  /** TODO: Add docs */
  get as(): Ast | undefined {
    return this.module.get(this.fields.get('as')?.body?.node)
  }
  /** TODO: Add docs */
  get hiding(): Ast | undefined {
    return this.module.get(this.fields.get('hiding')?.body?.node)
  }

  /** TODO: Add docs */
  static concrete(
    module: MutableModule,
    polyglot: MultiSegmentAppSegment<OwnedRefs> | undefined,
    from: MultiSegmentAppSegment<OwnedRefs> | undefined,
    import_: MultiSegmentAppSegment<OwnedRefs>,
    all: NodeChild<Token> | undefined,
    as: MultiSegmentAppSegment<OwnedRefs> | undefined,
    hiding: MultiSegmentAppSegment<OwnedRefs> | undefined,
  ) {
    const base = module.baseObject('Import')
    const id_ = base.get('id')
    const ownedFields: ImportFields<OwnedRefs> = {
      polyglot,
      from,
      import: import_,
      all,
      as,
      hiding,
    }
    const rawFields = mapRefs(ownedFields, ownedToRaw(module, id_))
    const fields = composeFieldData(base, rawFields)
    return asOwned(new MutableImport(module, fields))
  }

  /** TODO: Add docs */
  static Qualified(path: IdentLike[], module: MutableModule): Owned<MutableImport> | undefined {
    const path_ = PropertyAccess.Sequence(path, module)
    if (!path_) return
    return MutableImport.concrete(
      module,
      undefined,
      undefined,
      multiSegmentAppSegment('import', path_),
      undefined,
      undefined,
      undefined,
    )
  }

  /** TODO: Add docs */
  static Unqualified(
    path: IdentLike[],
    name: IdentLike,
    module: MutableModule,
  ): Owned<MutableImport> | undefined {
    const path_ = PropertyAccess.Sequence(path, module)
    if (!path_) return
    const name_ = Ident.newAllowingOperators(module, name)
    return MutableImport.concrete(
      module,
      undefined,
      multiSegmentAppSegment('from', path_),
      multiSegmentAppSegment('import', name_),
      undefined,
      undefined,
      undefined,
    )
  }

  /** TODO: Add docs */
  *concreteChildren(_verbatim?: boolean): IterableIterator<RawNodeChild> {
    const segment = (segment: MultiSegmentAppSegment | undefined) => {
      const parts = []
      if (segment) parts.push(segment.header)
      if (segment?.body) parts.push(segment.body)
      return parts
    }
    const { polyglot, from, import: import_, all, as, hiding } = getAll(this.fields)
    yield* segment(polyglot)
    yield* segment(from)
    yield* segment(import_)
    if (all) yield all
    yield* segment(as)
    yield* segment(hiding)
  }
}
/** TODO: Add docs */
export class MutableImport extends Import implements MutableAst {
  declare readonly module: MutableModule
  declare readonly fields: FixedMap<AstFields & ImportFields>

  private toRaw(msas: MultiSegmentAppSegment<OwnedRefs>): MultiSegmentAppSegment
  private toRaw(
    msas: MultiSegmentAppSegment<OwnedRefs> | undefined,
  ): MultiSegmentAppSegment | undefined
  private toRaw(
    msas: MultiSegmentAppSegment<OwnedRefs> | undefined,
  ): MultiSegmentAppSegment | undefined {
    return multiSegmentAppSegmentToRaw(this.module, msas, this.id)
  }

  setPolyglot<T extends MutableAst>(value: Owned<T> | undefined) {
    this.fields.set(
      'polyglot',
      value ? this.toRaw(multiSegmentAppSegment('polyglot', value)) : undefined,
    )
  }
  setFrom<T extends MutableAst>(value: Owned<T> | undefined) {
    this.fields.set('from', value ? this.toRaw(multiSegmentAppSegment('from', value)) : value)
  }
  setImport<T extends MutableAst>(value: Owned<T>) {
    this.fields.set('import', this.toRaw(multiSegmentAppSegment('import', value)))
  }
  setAll(value: Token | undefined) {
    this.fields.set('all', spaced(value))
  }
  setAs<T extends MutableAst>(value: Owned<T> | undefined) {
    this.fields.set('as', this.toRaw(multiSegmentAppSegment('as', value)))
  }
  setHiding<T extends MutableAst>(value: Owned<T> | undefined) {
    this.fields.set('hiding', this.toRaw(multiSegmentAppSegment('hiding', value)))
  }
}
export interface MutableImport extends Import, MutableAst {
  get polyglot(): MutableAst | undefined
  get from(): MutableAst | undefined
  get import_(): MutableAst | undefined
  get as(): MutableAst | undefined
  get hiding(): MutableAst | undefined
}
applyMixins(MutableImport, [MutableAst])

interface TreeRefs {
  token: any
  ast: any
}
type RefMap<T extends TreeRefs, U extends TreeRefs> = (
  field: FieldData<T>,
) => FieldData<U> | undefined
type RawRefs = {
  token: NodeChild<SyncTokenId>
  ast: NodeChild<AstId>
}
export type OwnedRefs = {
  token: NodeChild<Token>
  ast: NodeChild<Owned>
}
type ConcreteRefs = {
  token: NodeChild<Token>
  ast: NodeChild<Ast>
}
function ownedToRaw(module: MutableModule, parentId: AstId): RefMap<OwnedRefs, RawRefs> {
  return (child: FieldData<OwnedRefs>) => {
    if (typeof child !== 'object') return
    if (!('node' in child)) return
    if (isToken(child.node)) return
    return { ...child, node: claimChild(module, child.node, parentId) }
  }
}
function rawToConcrete(module: Module): RefMap<RawRefs, ConcreteRefs> {
  return (child: FieldData) => {
    if (typeof child !== 'object') return
    if (!('node' in child)) return
    if (isTokenId(child.node)) return { ...child, node: module.getToken(child.node) }
    else return { ...child, node: module.get(child.node) }
  }
}

function concreteToOwned(module: MutableModule): RefMap<ConcreteRefs, OwnedRefs> {
  return (child: FieldData<ConcreteRefs>) => {
    if (typeof child !== 'object') return
    if (!('node' in child)) return
    if (isTokenChild(child)) return child
    else return { ...child, node: module.copy(child.node) }
  }
}

export interface TextToken<T extends TreeRefs = RawRefs> {
  type: 'token'
  readonly token: T['token']
  readonly interpreted?: string | undefined
}
export interface TextSplice<T extends TreeRefs = RawRefs> {
  type: 'splice'
  readonly open: T['token']
  readonly expression: T['ast'] | undefined
  readonly close: T['token']
}

export type TextElement<T extends TreeRefs = RawRefs> = TextToken<T> | TextSplice<T>

function textElementValue(element: TextElement<ConcreteRefs>): string {
  switch (element.type) {
    case 'token': {
      if (element.interpreted != null) return element.interpreted
      // The logical newline is not necessarily the same as the concrete token, e.g. the token could be a CRLF.
      if (element.token.node.tokenType_ === RawAst.Token.Type.TextNewline) return '\n'
      // The token is an invalid escape-sequence or a text-section; return it verbatim.
      return element.token.node.code()
    }
    case 'splice': {
      let s = ''
      s += element.open.node.code()
      if (element.expression) {
        s += element.expression.whitespace ?? ''
        s += element.expression.node.code()
      }
      s += element.close.whitespace ?? ''
      s += element.close.node.code()
      return s
    }
  }
}

function rawTextElementValue(raw: TextElement, module: Module): string {
  return textElementValue(mapRefs(raw, rawToConcrete(module)))
}

function uninterpolatedText(elements: DeepReadonly<TextElement[]>, module: Module): string {
  return elements.reduce((s, e) => s + rawTextElementValue(e, module), '')
}

function fieldConcreteChildren(field: FieldData) {
  const children = new Array<RawNodeChild>()
  rewriteFieldRefs(field, (subfield: FieldData) => {
    if (typeof subfield === 'object' && 'node' in subfield) children.push(subfield)
  })
  return children
}

interface TextLiteralFields {
  open: NodeChild<SyncTokenId> | undefined
  newline: NodeChild<SyncTokenId> | undefined
  elements: TextElement[]
  close: NodeChild<SyncTokenId> | undefined
}
/** TODO: Add docs */
export class TextLiteral extends Ast {
  declare fields: FixedMapView<AstFields & TextLiteralFields>
  /** TODO: Add docs */
  constructor(module: Module, fields: FixedMapView<AstFields & TextLiteralFields>) {
    super(module, fields)
  }

  /** TODO: Add docs */
  static tryParse(source: string, module?: MutableModule): Owned<MutableTextLiteral> | undefined {
    const parsed = parse(source, module)
    if (parsed instanceof MutableTextLiteral) return parsed
  }

  /** TODO: Add docs */
  static concrete(
    module: MutableModule,
    open: NodeChild<Token> | undefined,
    newline: NodeChild<Token> | undefined,
    elements: TextElement<OwnedRefs>[],
    close: NodeChild<Token> | undefined,
  ) {
    const base = module.baseObject('TextLiteral')
    const id_ = base.get('id')
    const fields = composeFieldData(base, {
      open,
      newline,
      elements: elements.map(e => mapRefs(e, ownedToRaw(module, id_))),
      close,
    })
    return asOwned(new MutableTextLiteral(module, fields))
  }

  /** TODO: Add docs */
  static new(rawText: string, module?: MutableModule): Owned<MutableTextLiteral> {
    const escaped = escapeTextLiteral(rawText)
    const parsed = parse(`'${escaped}'`, module)
    if (!(parsed instanceof MutableTextLiteral)) {
      console.error(`Failed to escape string for interpolated text`, rawText, escaped, parsed)
      const safeText = rawText.replaceAll(/[^-+A-Za-z0-9_. ]/g, '')
      return TextLiteral.new(safeText, module)
    }
    return parsed
  }

  /**
   * Return the literal value of the string with all escape sequences applied, but without
   * evaluating any interpolated expressions.
   */
  get rawTextContent(): string {
    return uninterpolatedText(this.fields.get('elements'), this.module)
  }

  /** TODO: Add docs */
  *concreteChildren(_verbatim?: boolean): IterableIterator<RawNodeChild> {
    const { open, newline, elements, close } = getAll(this.fields)
    if (open) yield open
    if (newline) yield newline
    for (const e of elements) yield* fieldConcreteChildren(e)
    if (close) yield close
  }

  /** TODO: Add docs */
  boundaryTokenCode(): string | undefined {
    return (this.open || this.close)?.code()
  }

  /** TODO: Add docs */
  isInterpolated(): boolean {
    const token = this.boundaryTokenCode()
    return token === "'" || token === "'''"
  }

  /** TODO: Add docs */
  get open(): Token | undefined {
    return this.module.getToken(this.fields.get('open')?.node)
  }

  /** TODO: Add docs */
  get close(): Token | undefined {
    return this.module.getToken(this.fields.get('close')?.node)
  }

  /** TODO: Add docs */
  get elements(): TextElement<ConcreteRefs>[] {
    return this.fields.get('elements').map(e => mapRefs(e, rawToConcrete(this.module)))
  }
}
/** TODO: Add docs */
export class MutableTextLiteral extends TextLiteral implements MutableAst {
  declare readonly module: MutableModule
  declare readonly fields: FixedMap<AstFields & TextLiteralFields>

  setBoundaries(code: string) {
    this.fields.set('open', unspaced(Token.new(code)))
    this.fields.set('close', unspaced(Token.new(code)))
  }

  setElements(elements: TextElement<OwnedRefs>[]) {
    this.fields.set(
      'elements',
      elements.map(e => mapRefs(e, ownedToRaw(this.module, this.id))),
    )
  }

  /**
   * Set literal value of the string. The code representation of assigned text will be automatically
   * transformed to use escape sequences when necessary.
   */
  setRawTextContent(rawText: string) {
    let boundary = this.boundaryTokenCode()
    const isInterpolated = this.isInterpolated()
    const mustBecomeInterpolated = !isInterpolated && (!boundary || rawText.match(/["\n\r]/))
    if (mustBecomeInterpolated) {
      boundary = "'"
      this.setBoundaries(boundary)
    }
    const literalContents =
      isInterpolated || mustBecomeInterpolated ? escapeTextLiteral(rawText) : rawText
    const parsed = parse(`${boundary}${literalContents}${boundary}`)
    assert(parsed instanceof TextLiteral)
    const elements = parsed.elements.map(e => mapRefs(e, concreteToOwned(this.module)))
    this.setElements(elements)
  }
}
export interface MutableTextLiteral extends TextLiteral, MutableAst {}
applyMixins(MutableTextLiteral, [MutableAst])

interface DocumentedFields {
  open: NodeChild<SyncTokenId>
  elements: TextToken[]
  newlines: NodeChild<SyncTokenId>[]
  expression: NodeChild<AstId> | undefined
}
/** TODO: Add docs */
export class Documented extends Ast {
  declare fields: FixedMapView<AstFields & DocumentedFields>
  /** TODO: Add docs */
  constructor(module: Module, fields: FixedMapView<AstFields & DocumentedFields>) {
    super(module, fields)
  }

  /** TODO: Add docs */
  static tryParse(source: string, module?: MutableModule): Owned<MutableDocumented> | undefined {
    const parsed = parse(source, module)
    if (parsed instanceof MutableDocumented) return parsed
  }

  /** TODO: Add docs */
  static new(text: string, expression: Owned) {
    return this.concrete(
      expression.module,
      undefined,
      textToUninterpolatedElements(text),
      undefined,
      autospaced(expression),
    )
  }

  /** TODO: Add docs */
  static concrete(
    module: MutableModule,
    open: NodeChild<Token> | undefined,
    elements: TextToken<OwnedRefs>[],
    newlines: NodeChild<Token>[] | undefined,
    expression: NodeChild<Owned> | undefined,
  ) {
    const base = module.baseObject('Documented')
    const id_ = base.get('id')
    const fields = composeFieldData(base, {
      open: open ?? unspaced(Token.new('##', RawAst.Token.Type.Operator)),
      elements: elements.map(e => mapRefs(e, ownedToRaw(module, id_))),
      newlines: newlines ?? [unspaced(Token.new('\n', RawAst.Token.Type.Newline))],
      expression: concreteChild(module, expression, id_),
    })
    return asOwned(new MutableDocumented(module, fields))
  }

  /** TODO: Add docs */
  get expression(): Ast | undefined {
    return this.module.get(this.fields.get('expression')?.node)
  }

  /** Return the string value of the documentation. */
  documentation(): string {
    const raw = uninterpolatedText(this.fields.get('elements'), this.module)
    return raw.startsWith(' ') ? raw.slice(1) : raw
  }

  /** TODO: Add docs */
  override wrappedExpression(): Ast | undefined {
    return this.expression
  }

  /** TODO: Add docs */
  override documentingAncestor(): Documented | undefined {
    return this
  }

  /** TODO: Add docs */
  *concreteChildren(_verbatim?: boolean): IterableIterator<RawNodeChild> {
    const { open, elements, newlines, expression } = getAll(this.fields)
    yield open
    for (const { token } of elements) yield token
    yield* newlines
    if (expression) yield expression
  }

  /** TODO: Add docs */
  override printSubtree(
    info: SpanMap,
    offset: number,
    parentIndent: string | undefined,
    verbatim?: boolean,
  ): string {
    return printDocumented(this, info, offset, parentIndent, verbatim)
  }
}
/** TODO: Add docs */
export class MutableDocumented extends Documented implements MutableAst {
  declare readonly module: MutableModule
  declare readonly fields: FixedMap<AstFields & DocumentedFields>

  setDocumentationText(text: string) {
    this.fields.set(
      'elements',
      textToUninterpolatedElements(text).map(owned =>
        mapRefs(owned, ownedToRaw(this.module, this.id)),
      ),
    )
  }

  setExpression<T extends MutableAst>(value: Owned<T> | undefined) {
    this.fields.set('expression', unspaced(this.claimChild(value)))
  }
}
export interface MutableDocumented extends Documented, MutableAst {
  get expression(): MutableAst | undefined
}
applyMixins(MutableDocumented, [MutableAst])

function textToUninterpolatedElements(text: string): TextToken<OwnedRefs>[] {
  const elements = new Array<TextToken<OwnedRefs>>()
  text.split('\n').forEach((line, i) => {
    if (i)
      elements.push({
        type: 'token',
        token: unspaced(Token.new('\n', RawAst.Token.Type.TextNewline)),
      })
    elements.push({
      type: 'token',
      token: autospaced(Token.new(line, RawAst.Token.Type.TextSection)),
    })
  })
  return elements
}

interface InvalidFields {
  expression: NodeChild<AstId>
}
/** TODO: Add docs */
export class Invalid extends Ast {
  declare fields: FixedMapView<AstFields & InvalidFields>
  /** TODO: Add docs */
  constructor(module: Module, fields: FixedMapView<AstFields & InvalidFields>) {
    super(module, fields)
  }

  /** TODO: Add docs */
  static concrete(module: MutableModule, expression: NodeChild<Owned>) {
    const base = module.baseObject('Invalid')
    return asOwned(new MutableInvalid(module, invalidFields(module, base, expression)))
  }

  /** TODO: Add docs */
  get expression(): Ast {
    return this.module.get(this.fields.get('expression').node)
  }

  /** TODO: Add docs */
  *concreteChildren(_verbatim?: boolean): IterableIterator<RawNodeChild> {
    yield this.fields.get('expression')
  }

  /** TODO: Add docs */
  override printSubtree(
    info: SpanMap,
    offset: number,
    parentIndent: string | undefined,
    _verbatim?: boolean,
  ): string {
    return super.printSubtree(info, offset, parentIndent, true)
  }
}
/** TODO: Add docs */
export function invalidFields(
  module: MutableModule,
  base: FixedMap<AstFields>,
  expression: NodeChild<Owned>,
): FixedMap<AstFields & InvalidFields> {
  const id_ = base.get('id')
  return composeFieldData(base, { expression: concreteChild(module, expression, id_) })
}
/** TODO: Add docs */
export class MutableInvalid extends Invalid implements MutableAst {
  declare readonly module: MutableModule
  declare readonly fields: FixedMap<AstFields & InvalidFields>
}
export interface MutableInvalid extends Invalid, MutableAst {
  /**
   * The `expression` getter is intentionally not narrowed to provide mutable access:
   * It makes more sense to `.replace` the `Invalid` node.
   */
}
applyMixins(MutableInvalid, [MutableAst])

interface GroupFields {
  open: NodeChild<SyncTokenId> | undefined
  expression: NodeChild<AstId> | undefined
  close: NodeChild<SyncTokenId> | undefined
}
/** TODO: Add docs */
export class Group extends Ast {
  declare fields: FixedMapView<AstFields & GroupFields>
  /** TODO: Add docs */
  constructor(module: Module, fields: FixedMapView<AstFields & GroupFields>) {
    super(module, fields)
  }

  /** TODO: Add docs */
  static tryParse(source: string, module?: MutableModule): Owned<MutableGroup> | undefined {
    const parsed = parse(source, module)
    if (parsed instanceof MutableGroup) return parsed
  }

  /** TODO: Add docs */
  static concrete(
    module: MutableModule,
    open: NodeChild<Token> | undefined,
    expression: NodeChild<Owned> | undefined,
    close: NodeChild<Token> | undefined,
  ) {
    const base = module.baseObject('Group')
    const id_ = base.get('id')
    const fields = composeFieldData(base, {
      open,
      expression: concreteChild(module, expression, id_),
      close,
    })
    return asOwned(new MutableGroup(module, fields))
  }

  /** TODO: Add docs */
  static new(module: MutableModule, expression: Owned) {
    const open = unspaced(Token.new('(', RawAst.Token.Type.OpenSymbol))
    const close = unspaced(Token.new(')', RawAst.Token.Type.CloseSymbol))
    return this.concrete(module, open, unspaced(expression), close)
  }

  /** TODO: Add docs */
  get expression(): Ast | undefined {
    return this.module.get(this.fields.get('expression')?.node)
  }

  /** TODO: Add docs */
  override wrappedExpression(): Ast | undefined {
    return this.expression
  }

  /** TODO: Add docs */
  *concreteChildren(_verbatim?: boolean): IterableIterator<RawNodeChild> {
    const { open, expression, close } = getAll(this.fields)
    if (open) yield open
    if (expression) yield expression
    if (close) yield close
  }
}
/** TODO: Add docs */
export class MutableGroup extends Group implements MutableAst {
  declare readonly module: MutableModule
  declare readonly fields: FixedMap<AstFields & GroupFields>

  setExpression<T extends MutableAst>(value: Owned<T> | undefined) {
    this.fields.set('expression', unspaced(this.claimChild(value)))
  }
}
export interface MutableGroup extends Group, MutableAst {
  get expression(): MutableAst | undefined
}
applyMixins(MutableGroup, [MutableAst])

interface NumericLiteralFields {
  tokens: NodeChild<SyncTokenId>[]
}
/** TODO: Add docs */
export class NumericLiteral extends Ast {
  declare fields: FixedMapView<AstFields & NumericLiteralFields>
  /** TODO: Add docs */
  constructor(module: Module, fields: FixedMapView<AstFields & NumericLiteralFields>) {
    super(module, fields)
  }

  /** TODO: Add docs */
  static tryParse(
    source: string,
    module?: MutableModule,
  ): Owned<MutableNumericLiteral> | undefined {
    const parsed = parse(source, module)
    if (parsed instanceof MutableNumericLiteral) return parsed
  }

  /** TODO: Add docs */
  static tryParseWithSign(
    source: string,
    module?: MutableModule,
  ): Owned<MutableNumericLiteral | MutableNegationApp> | undefined {
    const parsed = parse(source, module)
    if (
      parsed instanceof MutableNumericLiteral ||
      (parsed instanceof MutableNegationApp && parsed.argument instanceof MutableNumericLiteral)
    )
      return parsed
  }

  /** TODO: Add docs */
  static concrete(module: MutableModule, tokens: NodeChild<Token>[]) {
    const base = module.baseObject('NumericLiteral')
    const fields = composeFieldData(base, { tokens })
    return asOwned(new MutableNumericLiteral(module, fields))
  }

  /** TODO: Add docs */
  concreteChildren(_verbatim?: boolean): IterableIterator<RawNodeChild> {
    return this.fields.get('tokens')[Symbol.iterator]()
  }
}
/** TODO: Add docs */
export class MutableNumericLiteral extends NumericLiteral implements MutableAst {
  declare readonly module: MutableModule
  declare readonly fields: FixedMap<AstFields & NumericLiteralFields>
}
export interface MutableNumericLiteral extends NumericLiteral, MutableAst {}
applyMixins(MutableNumericLiteral, [MutableAst])

/** TODO: Add docs */
export function isNumericLiteral(code: string) {
  return is_numeric_literal(code)
}

export interface ArgumentDefinition<T extends TreeRefs = RawRefs> {
  open?: T['token'] | undefined
  open2?: T['token'] | undefined
  suspension?: T['token'] | undefined
  pattern: T['ast']
  type?: ArgumentType<T> | undefined
  close2?: T['token'] | undefined
  defaultValue?: ArgumentDefault<T> | undefined
  close?: T['token'] | undefined
}

interface ArgumentDefault<T extends TreeRefs = RawRefs> {
  equals: T['token']
  expression: T['ast']
}

interface ArgumentType<T extends TreeRefs = RawRefs> {
  operator: T['token']
  type: T['ast']
}

export interface FunctionFields {
  name: NodeChild<AstId>
  argumentDefinitions: ArgumentDefinition[]
  equals: NodeChild<SyncTokenId>
  body: NodeChild<AstId> | undefined
}
/** TODO: Add docs */
export class Function extends Ast {
  declare fields: FixedMapView<AstFields & FunctionFields>
  /** TODO: Add docs */
  constructor(module: Module, fields: FixedMapView<AstFields & FunctionFields>) {
    super(module, fields)
  }

  /** TODO: Add docs */
  static tryParse(source: string, module?: MutableModule): Owned<MutableFunction> | undefined {
    const parsed = parse(source, module)
    if (parsed instanceof MutableFunction) return parsed
  }

  /** TODO: Add docs */
  get name(): Ast {
    return this.module.get(this.fields.get('name').node)
  }
  /** TODO: Add docs */
  get body(): Ast | undefined {
    return this.module.get(this.fields.get('body')?.node)
  }
  /** TODO: Add docs */
  get argumentDefinitions(): ArgumentDefinition<ConcreteRefs>[] {
    return this.fields
      .get('argumentDefinitions')
      .map(def => mapRefs(def, rawToConcrete(this.module)))
  }

  /** TODO: Add docs */
  static concrete(
    module: MutableModule,
    name: NodeChild<Owned>,
    argumentDefinitions: ArgumentDefinition<OwnedRefs>[],
    equals: NodeChild<Token>,
    body: NodeChild<Owned> | undefined,
  ) {
    const base = module.baseObject('Function')
    const id_ = base.get('id')
    const fields = composeFieldData(base, {
      name: concreteChild(module, name, id_),
      argumentDefinitions: argumentDefinitions.map(def => mapRefs(def, ownedToRaw(module, id_))),
      equals,
      body: concreteChild(module, body, id_),
    })
    return asOwned(new MutableFunction(module, fields))
  }

  /** TODO: Add docs */
  static new(
    module: MutableModule,
    name: IdentLike,
    argumentDefinitions: ArgumentDefinition<OwnedRefs>[],
    body: Owned,
  ): Owned<MutableFunction> {
    // Note that a function name may not be an operator if the function is not in the body of a type definition, but we
    // can't easily enforce that because we don't currently make a syntactic distinction between top-level functions and
    // type methods.
    return MutableFunction.concrete(
      module,
      unspaced(Ident.newAllowingOperators(module, name)),
      argumentDefinitions,
      spaced(makeEquals()),
      autospaced(body),
    )
  }

  /** Construct a function with simple (name-only) arguments and a body block. */
  static fromStatements(
    module: MutableModule,
    name: IdentLike,
    argumentNames: StrictIdentLike[],
    statements: Owned[],
  ): Owned<MutableFunction> {
    const statements_: OwnedBlockLine[] = statements.map(statement => ({
      expression: unspaced(statement),
    }))
    const argumentDefinitions = argumentNames.map(name => ({
      pattern: spaced(Ident.new(module, name)),
    }))
    const body = BodyBlock.new(statements_, module)
    return MutableFunction.new(module, name, argumentDefinitions, body)
  }

  /** TODO: Add docs */
  *bodyExpressions(): IterableIterator<Ast> {
    const body = this.body
    if (body instanceof BodyBlock) {
      yield* body.statements()
    } else if (body) {
      yield body
    }
  }

  /** TODO: Add docs */
  override get isBindingStatement(): boolean {
    return true
  }

  /** TODO: Add docs */
  *concreteChildren(_verbatim?: boolean): IterableIterator<RawNodeChild> {
    const { name, argumentDefinitions, equals, body } = getAll(this.fields)
    yield name
    for (const def of argumentDefinitions) {
      const { open, open2, suspension, pattern, type, close2, defaultValue, close } = def
      if (open) yield open
      if (open2) yield open2
      if (suspension) yield suspension
      yield pattern
      if (type) {
        yield type.operator
        yield type.type
      }
      if (defaultValue) {
        yield defaultValue.equals
        yield defaultValue.expression
      }
      if (close2) yield close2
      if (close) yield close
    }
    yield { whitespace: equals.whitespace ?? ' ', node: this.module.getToken(equals.node) }
    if (body) yield preferSpacedIf(body, this.module.tryGet(body.node) instanceof BodyBlock)
  }
}
/** TODO: Add docs */
export class MutableFunction extends Function implements MutableAst {
  declare readonly module: MutableModule
  declare readonly fields: FixedMap<AstFields & FunctionFields>

  setName<T extends MutableAst>(value: Owned<T>) {
    this.fields.set('name', unspaced(this.claimChild(value)))
  }
  setBody<T extends MutableAst>(value: Owned<T> | undefined) {
    this.fields.set('body', unspaced(this.claimChild(value)))
  }
  setArgumentDefinitions(defs: ArgumentDefinition<OwnedRefs>[]) {
    this.fields.set(
      'argumentDefinitions',
      defs.map(def => mapRefs(def, ownedToRaw(this.module, this.id))),
    )
  }

  /** Returns the body, after converting it to a block if it was empty or an inline expression. */
  bodyAsBlock(): MutableBodyBlock {
    const oldBody = this.body
    if (oldBody instanceof MutableBodyBlock) return oldBody
    const newBody = BodyBlock.new([], this.module)
    if (oldBody) newBody.push(oldBody.take())
    this.setBody(newBody)
    return newBody
  }
}
export interface MutableFunction extends Function, MutableAst {
  get name(): MutableAst
  get body(): MutableAst | undefined
}
applyMixins(MutableFunction, [MutableAst])

interface AssignmentFields {
  pattern: NodeChild<AstId>
  equals: NodeChild<SyncTokenId>
  expression: NodeChild<AstId>
}
/** TODO: Add docs */
export class Assignment extends Ast {
  declare fields: FixedMapView<AstFields & AssignmentFields>
  /** TODO: Add docs */
  constructor(module: Module, fields: FixedMapView<AstFields & AssignmentFields>) {
    super(module, fields)
  }

  /** TODO: Add docs */
  static tryParse(source: string, module?: MutableModule): Owned<MutableAssignment> | undefined {
    const parsed = parse(source, module)
    if (parsed instanceof MutableAssignment) return parsed
  }

  /** TODO: Add docs */
  static concrete(
    module: MutableModule,
    pattern: NodeChild<Owned>,
    equals: NodeChild<Token>,
    expression: NodeChild<Owned>,
  ) {
    const base = module.baseObject('Assignment')
    const id_ = base.get('id')
    const fields = composeFieldData(base, {
      pattern: concreteChild(module, pattern, id_),
      equals,
      expression: concreteChild(module, expression, id_),
    })
    return asOwned(new MutableAssignment(module, fields))
  }

  /** TODO: Add docs */
  static new(module: MutableModule, ident: StrictIdentLike, expression: Owned) {
    return Assignment.concrete(
      module,
      unspaced(Ident.new(module, ident)),
      spaced(makeEquals()),
      spaced(expression),
    )
  }

  /** TODO: Add docs */
  get pattern(): Ast {
    return this.module.get(this.fields.get('pattern').node)
  }
  /** TODO: Add docs */
  get expression(): Ast {
    return this.module.get(this.fields.get('expression').node)
  }

  /** TODO: Add docs */
  override get isBindingStatement(): boolean {
    return true
  }

  /** TODO: Add docs */
  *concreteChildren(verbatim?: boolean): IterableIterator<RawNodeChild> {
    const { pattern, equals, expression } = getAll(this.fields)
    yield ensureUnspaced(pattern, verbatim)
    yield ensureSpacedOnlyIf(equals, expression.whitespace !== '', verbatim)
    yield preferSpaced(expression)
  }
}
/** TODO: Add docs */
export class MutableAssignment extends Assignment implements MutableAst {
  declare readonly module: MutableModule
  declare readonly fields: FixedMap<AstFields & AssignmentFields>

  setPattern<T extends MutableAst>(value: Owned<T>) {
    this.fields.set('pattern', unspaced(this.claimChild(value)))
  }
  setExpression<T extends MutableAst>(value: Owned<T>) {
    setNode(this.fields, 'expression', this.claimChild(value))
  }
}
export interface MutableAssignment extends Assignment, MutableAst {
  get pattern(): MutableAst
  get expression(): MutableAst
}
applyMixins(MutableAssignment, [MutableAst])

interface BodyBlockFields {
  lines: RawBlockLine[]
}
/** TODO: Add docs */
export class BodyBlock extends Ast {
  declare fields: FixedMapView<AstFields & BodyBlockFields>
  /** TODO: Add docs */
  constructor(module: Module, fields: FixedMapView<AstFields & BodyBlockFields>) {
    super(module, fields)
  }

  /** TODO: Add docs */
  static tryParse(source: string, module?: MutableModule): Owned<MutableBodyBlock> | undefined {
    const parsed = parse(source, module)
    if (parsed instanceof MutableBodyBlock) return parsed
  }

  /** TODO: Add docs */
  static concrete(module: MutableModule, lines: OwnedBlockLine[]) {
    const base = module.baseObject('BodyBlock')
    const id_ = base.get('id')
    const fields = composeFieldData(base, {
      lines: lines.map(line => lineToRaw(line, module, id_)),
    })
    return asOwned(new MutableBodyBlock(module, fields))
  }

  /** TODO: Add docs */
  static new(lines: OwnedBlockLine[], module: MutableModule) {
    return BodyBlock.concrete(module, lines)
  }

  /** TODO: Add docs */
  get lines(): BlockLine[] {
    return this.fields.get('lines').map(line => lineFromRaw(line, this.module))
  }

  /** TODO: Add docs */
  *statements(): IterableIterator<Ast> {
    for (const line of this.lines) {
      if (line.expression) yield line.expression.node
    }
  }

  /** TODO: Add docs */
  *concreteChildren(_verbatim?: boolean): IterableIterator<RawNodeChild> {
    for (const line of this.fields.get('lines')) {
      yield preferUnspaced(line.newline)
      if (line.expression) yield line.expression
    }
  }

  /** TODO: Add docs */
  override printSubtree(
    info: SpanMap,
    offset: number,
    parentIndent: string | undefined,
    verbatim?: boolean,
  ): string {
    return printBlock(this, info, offset, parentIndent, verbatim)
  }
}
/** TODO: Add docs */
export class MutableBodyBlock extends BodyBlock implements MutableAst {
  declare readonly module: MutableModule
  declare readonly fields: FixedMap<AstFields & BodyBlockFields>

  updateLines(map: (lines: OwnedBlockLine[]) => OwnedBlockLine[]) {
    return this.setLines(map(this.takeLines()))
  }
  takeLines(): OwnedBlockLine[] {
    return this.fields.get('lines').map(line => ownedLineFromRaw(line, this.module))
  }
  setLines(lines: OwnedBlockLine[]) {
    this.fields.set(
      'lines',
      lines.map(line => lineToRaw(line, this.module, this.id)),
    )
  }

  /** Insert the given statement(s) starting at the specified line index. */
  insert(index: number, ...statements: (Owned | undefined)[]) {
    const before = this.fields.get('lines').slice(0, index)
    const insertions = statements.map(statement => ({
      newline: unspaced(Token.new('\n', RawAst.Token.Type.Newline)),
      expression: statement && unspaced(this.claimChild(statement)),
    }))
    const after = this.fields.get('lines').slice(index)
    this.fields.set('lines', [...before, ...insertions, ...after])
  }

  push(statement: Owned) {
    const oldLines = this.fields.get('lines')
    const newLine = {
      newline: unspaced(Token.new('\n', RawAst.Token.Type.Newline)),
      expression: unspaced(this.claimChild(statement)),
    }
    this.fields.set('lines', [...oldLines, newLine])
  }

  filter(keep: (ast: MutableAst) => boolean) {
    const oldLines = this.fields.get('lines')
    const filteredLines = oldLines.filter(line => {
      if (!line.expression) return true
      return keep(this.module.get(line.expression.node))
    })
    this.fields.set('lines', filteredLines)
  }
}
export interface MutableBodyBlock extends BodyBlock, MutableAst {
  statements(): IterableIterator<MutableAst>
}
applyMixins(MutableBodyBlock, [MutableAst])

interface RawLine<T extends TreeRefs> {
  newline: T['token']
  expression: T['ast'] | undefined
}

interface Line<T extends TreeRefs> {
  newline?: T['token'] | undefined
  expression: T['ast'] | undefined
}

type RawBlockLine = RawLine<RawRefs>
export type BlockLine = Line<ConcreteRefs>
export type OwnedBlockLine = Line<OwnedRefs>

function lineFromRaw(raw: RawBlockLine, module: Module): BlockLine {
  const expression = raw.expression ? module.get(raw.expression.node) : undefined
  return {
    newline: { ...raw.newline, node: module.getToken(raw.newline.node) },
    expression:
      expression ?
        {
          whitespace: raw.expression?.whitespace,
          node: expression,
        }
      : undefined,
  }
}

function ownedLineFromRaw(raw: RawBlockLine, module: MutableModule): OwnedBlockLine {
  const expression = raw.expression ? module.get(raw.expression.node).takeIfParented() : undefined
  return {
    newline: { ...raw.newline, node: module.getToken(raw.newline.node) },
    expression:
      expression ?
        {
          whitespace: raw.expression?.whitespace,
          node: expression,
        }
      : undefined,
  }
}

function lineToRaw(line: OwnedBlockLine, module: MutableModule, block: AstId): RawBlockLine {
  return {
    newline: line.newline ?? unspaced(Token.new('\n', RawAst.Token.Type.Newline)),
    expression:
      line.expression ?
        {
          whitespace: line.expression?.whitespace,
          node: claimChild(module, line.expression.node, block),
        }
      : undefined,
  }
}

interface IdentFields {
  token: NodeChild<SyncTokenId>
}
/** TODO: Add docs */
export class Ident extends Ast {
  declare fields: FixedMapView<AstFields & IdentFields>
  /** TODO: Add docs */
  constructor(module: Module, fields: FixedMapView<AstFields & IdentFields>) {
    super(module, fields)
  }

  /** TODO: Add docs */
  static tryParse(source: string, module?: MutableModule): Owned<MutableIdent> | undefined {
    const parsed = parse(source, module)
    if (parsed instanceof MutableIdent) return parsed
  }

  /** TODO: Add docs */
  get token(): IdentifierToken {
    return this.module.getToken(this.fields.get('token').node) as IdentifierToken
  }

  /** TODO: Add docs */
  isTypeOrConstructor(): boolean {
    return /^[A-Z]/.test(this.token.code())
  }

  /** TODO: Add docs */
  static concrete(module: MutableModule, token: NodeChild<Token>) {
    const base = module.baseObject('Ident')
    const fields = composeFieldData(base, { token })
    return asOwned(new MutableIdent(module, fields))
  }

  /** TODO: Add docs */
  static new(module: MutableModule, ident: StrictIdentLike) {
    return Ident.concrete(module, unspaced(toIdentStrict(ident)))
  }

  /** @internal */
  static newAllowingOperators(module: MutableModule, ident: IdentLike) {
    return Ident.concrete(module, unspaced(toIdent(ident)))
  }

  /** TODO: Add docs */
  *concreteChildren(_verbatim?: boolean): IterableIterator<RawNodeChild> {
    yield this.fields.get('token')
  }

  /** TODO: Add docs */
  override code(): Identifier {
    return this.token.code() as Identifier
  }
}
/** TODO: Add docs */
export class MutableIdent extends Ident implements MutableAst {
  declare readonly module: MutableModule
  declare readonly fields: FixedMap<AstFields & IdentFields>

  setToken(ident: IdentLike) {
    this.fields.set('token', unspaced(toIdent(ident)))
  }

  override code(): Identifier {
    return this.token.code()
  }
}
export interface MutableIdent extends Ident, MutableAst {}
applyMixins(MutableIdent, [MutableAst])

interface WildcardFields {
  token: NodeChild<SyncTokenId>
}
/** TODO: Add docs */
export class Wildcard extends Ast {
  declare fields: FixedMapView<AstFields & WildcardFields>
  /** TODO: Add docs */
  constructor(module: Module, fields: FixedMapView<AstFields & WildcardFields>) {
    super(module, fields)
  }

  /** TODO: Add docs */
  static tryParse(source: string, module?: MutableModule): Owned<MutableWildcard> | undefined {
    const parsed = parse(source, module)
    if (parsed instanceof MutableWildcard) return parsed
  }

  /** TODO: Add docs */
  get token(): Token {
    return this.module.getToken(this.fields.get('token').node)
  }

  /** TODO: Add docs */
  static concrete(module: MutableModule, token: NodeChild<Token>) {
    const base = module.baseObject('Wildcard')
    const fields = composeFieldData(base, { token })
    return asOwned(new MutableWildcard(module, fields))
  }

  /** TODO: Add docs */
  static new(module?: MutableModule) {
    const token = Token.new('_', RawAst.Token.Type.Wildcard)
    return this.concrete(module ?? MutableModule.Transient(), unspaced(token))
  }

  /** TODO: Add docs */
  *concreteChildren(_verbatim?: boolean): IterableIterator<RawNodeChild> {
    yield this.fields.get('token')
  }
}

/** TODO: Add docs */
export class MutableWildcard extends Wildcard implements MutableAst {
  declare readonly module: MutableModule
  declare readonly fields: FixedMap<AstFields & WildcardFields>
}
export interface MutableWildcard extends Wildcard, MutableAst {}
applyMixins(MutableWildcard, [MutableAst])

type AbstractVectorElement<T extends TreeRefs> = {
  delimiter?: T['token']
  value: T['ast'] | undefined
}
function delimitVectorElement(element: AbstractVectorElement<OwnedRefs>): VectorElement<OwnedRefs> {
  return {
    ...element,
    delimiter: element.delimiter ?? unspaced(Token.new(',', RawAst.Token.Type.Operator)),
  }
}
type VectorElement<T extends TreeRefs> = { delimiter: T['token']; value: T['ast'] | undefined }
interface VectorFields {
  open: NodeChild<Token>
  elements: VectorElement<RawRefs>[]
  close: NodeChild<Token>
}
/** TODO: Add docs */
export class Vector extends Ast {
  declare fields: FixedMapView<AstFields & VectorFields>
  /** TODO: Add docs */
  constructor(module: Module, fields: FixedMapView<AstFields & VectorFields>) {
    super(module, fields)
  }

  /** TODO: Add docs */
  static tryParse(source: string, module?: MutableModule): Owned<MutableVector> | undefined {
    const parsed = parse(source, module)
    if (parsed instanceof MutableVector) return parsed
  }

  /** TODO: Add docs */
  static concrete(
    module: MutableModule,
    open: NodeChild<Token> | undefined,
    elements: AbstractVectorElement<OwnedRefs>[],
    close: NodeChild<Token> | undefined,
  ) {
    const base = module.baseObject('Vector')
    const id_ = base.get('id')
    const fields = composeFieldData(base, {
      open: open ?? unspaced(Token.new('[', RawAst.Token.Type.OpenSymbol)),
      elements: elements.map(delimitVectorElement).map(e => mapRefs(e, ownedToRaw(module, id_))),
      close: close ?? unspaced(Token.new(']', RawAst.Token.Type.CloseSymbol)),
    })
    return asOwned(new MutableVector(module, fields))
  }

  /** TODO: Add docs */
  static new(module: MutableModule, elements: Owned[]) {
    return this.concrete(
      module,
      undefined,
      elements.map(value => ({ value: autospaced(value) })),
      undefined,
    )
  }

  /** TODO: Add docs */
  static tryBuild<T>(
    inputs: Iterable<T>,
    elementBuilder: (input: T, module: MutableModule) => Owned,
    edit?: MutableModule,
  ): Owned<MutableVector>
  /** TODO: Add docs */
  static tryBuild<T>(
    inputs: Iterable<T>,
    elementBuilder: (input: T, module: MutableModule) => Owned | undefined,
    edit?: MutableModule,
  ): Owned<MutableVector> | undefined
  /** TODO: Add docs */
  static tryBuild<T>(
    inputs: Iterable<T>,
    valueBuilder: (input: T, module: MutableModule) => Owned | undefined,
    edit?: MutableModule,
  ): Owned<MutableVector> | undefined {
    const module = edit ?? MutableModule.Transient()
    const elements = new Array<AbstractVectorElement<OwnedRefs>>()
    for (const input of inputs) {
      const value = valueBuilder(input, module)
      if (!value) return
      elements.push({ value: autospaced(value) })
    }
    return Vector.concrete(module, undefined, elements, undefined)
  }

  /** TODO: Add docs */
  static build<T>(
    inputs: Iterable<T>,
    elementBuilder: (input: T, module: MutableModule) => Owned,
    edit?: MutableModule,
  ): Owned<MutableVector> {
    return Vector.tryBuild(inputs, elementBuilder, edit)
  }

  /** TODO: Add docs */
  *concreteChildren(verbatim?: boolean): IterableIterator<RawNodeChild> {
    const { open, elements, close } = getAll(this.fields)
    yield ensureUnspaced(open, verbatim)
    let isFirst = true
    for (const { delimiter, value } of elements) {
      if (isFirst) {
        if (value) yield preferUnspaced(value)
      } else {
        yield preferUnspaced(delimiter)
        if (value) yield preferSpaced(value)
      }
      isFirst = false
    }
    yield preferUnspaced(close)
  }

  /** TODO: Add docs */
  *values(): IterableIterator<Ast> {
    for (const element of this.fields.get('elements'))
      if (element.value) yield this.module.get(element.value.node)
  }

  /** TODO: Add docs */
  *enumerate(): IterableIterator<[number, Ast | undefined]> {
    for (const [index, element] of this.fields.get('elements').entries()) {
      yield [index, this.module.get(element.value?.node)]
    }
  }

  /** TODO: Add docs */
  get length() {
    return this.fields.get('elements').length
  }
}
/** TODO: Add docs */
export class MutableVector extends Vector implements MutableAst {
  declare readonly module: MutableModule
  declare readonly fields: FixedMap<AstFields & VectorFields>

  push(value: Owned) {
    const elements = this.fields.get('elements')
    const element = this.valueToElement(value)
    this.fields.set('elements', [...elements, element])
  }

  pop(): Owned | undefined {
    const elements = this.fields.get('elements')
    const last = elements[elements.length - 1]?.value?.node
    this.fields.set('elements', elements.slice(0, -1))
    const lastNode = this.module.get(last)
    if (lastNode != null) {
      lastNode.fields.set('parent', undefined)
      return lastNode as Owned
    } else {
      return undefined
    }
  }

  set<T extends MutableAst>(index: number, value: Owned<T>) {
    const elements = [...this.fields.get('elements')]
    elements[index] = {
      delimiter: elements[index]!.delimiter,
      value: autospaced(this.claimChild(value)),
    }
    this.fields.set('elements', elements)
  }

  splice(start: number, deletedCount: number, ...newValues: Owned[]) {
    const elements = [...this.fields.get('elements')]
    const newElements = newValues.map(value => this.valueToElement(value))
    elements.splice(start, deletedCount, ...newElements)
    MutableVector.autospaceElement(elements[start + newValues.length])
    this.fields.set('elements', elements)
  }

  /**
   * Move an element inside vector.
   * @param fromIndex index of moved element.
   * @param toIndex new index of moved element.
   *
   * If any index is outside array index range, it's interpreted same as in {@link Array.splice}.
   */
  move(fromIndex: number, toIndex: number) {
    const elements = [...this.fields.get('elements')]
    const [element] = elements.splice(fromIndex, 1)
    if (element != null) {
      MutableVector.autospaceElement(element)
      elements.splice(toIndex, 0, element)
      MutableVector.autospaceElement(elements[fromIndex])
      MutableVector.autospaceElement(elements[toIndex + 1])
      this.fields.set('elements', elements)
    }
  }

  keep(predicate: (ast: Ast) => boolean) {
    const elements = this.fields.get('elements')
    // Spacing around opening brackets should be preserved, as it's more natural (see tests).
    const firstSpacing = elements[0]?.value?.whitespace
    const filtered = elements.filter(
      element => element.value && predicate(this.module.get(element.value.node)),
    )
    if (firstSpacing != null && filtered[0]?.value != null) {
      filtered[0].value.whitespace = firstSpacing
    }
    this.fields.set('elements', filtered)
  }

  private valueToElement(value: Owned) {
    return mapRefs(
      delimitVectorElement({ value: autospaced(value) }),
      ownedToRaw(this.module, this.id),
    )
  }

  private static autospaceElement(element: VectorElement<RawRefs> | undefined) {
    if (element != null) {
      element.delimiter.whitespace = undefined
      element.value = autospaced(element.value?.node)
    }
  }
}
export interface MutableVector extends Vector, MutableAst {
  values(): IterableIterator<MutableAst>
}
applyMixins(MutableVector, [MutableAst])

export type Mutable<T extends Ast = Ast> =
  T extends App ? MutableApp
  : T extends Assignment ? MutableAssignment
  : T extends BodyBlock ? MutableBodyBlock
  : T extends Documented ? MutableDocumented
  : T extends Function ? MutableFunction
  : T extends Generic ? MutableGeneric
  : T extends Group ? MutableGroup
  : T extends Ident ? MutableIdent
  : T extends Import ? MutableImport
  : T extends Invalid ? MutableInvalid
  : T extends NegationApp ? MutableNegationApp
  : T extends NumericLiteral ? MutableNumericLiteral
  : T extends OprApp ? MutableOprApp
  : T extends PropertyAccess ? MutablePropertyAccess
  : T extends TextLiteral ? MutableTextLiteral
  : T extends UnaryOprApp ? MutableUnaryOprApp
  : T extends Vector ? MutableVector
  : T extends Wildcard ? MutableWildcard
  : MutableAst

/** TODO: Add docs */
export function materializeMutable(module: MutableModule, fields: FixedMap<AstFields>): MutableAst {
  const type = fields.get('type')
  const fieldsForType = fields as FixedMap<any>
  switch (type) {
    case 'App':
      return new MutableApp(module, fieldsForType)
    case 'Assignment':
      return new MutableAssignment(module, fieldsForType)
    case 'BodyBlock':
      return new MutableBodyBlock(module, fieldsForType)
    case 'Documented':
      return new MutableDocumented(module, fieldsForType)
    case 'Function':
      return new MutableFunction(module, fieldsForType)
    case 'Generic':
      return new MutableGeneric(module, fieldsForType)
    case 'Group':
      return new MutableGroup(module, fieldsForType)
    case 'Ident':
      return new MutableIdent(module, fieldsForType)
    case 'Import':
      return new MutableImport(module, fieldsForType)
    case 'Invalid':
      return new MutableInvalid(module, fieldsForType)
    case 'NegationApp':
      return new MutableNegationApp(module, fieldsForType)
    case 'NumericLiteral':
      return new MutableNumericLiteral(module, fieldsForType)
    case 'OprApp':
      return new MutableOprApp(module, fieldsForType)
    case 'PropertyAccess':
      return new MutablePropertyAccess(module, fieldsForType)
    case 'TextLiteral':
      return new MutableTextLiteral(module, fieldsForType)
    case 'UnaryOprApp':
      return new MutableUnaryOprApp(module, fieldsForType)
    case 'AutoscopedIdentifier':
      return new MutableAutoscopedIdentifier(module, fieldsForType)
    case 'Vector':
      return new MutableVector(module, fieldsForType)
    case 'Wildcard':
      return new MutableWildcard(module, fieldsForType)
  }
  bail(`Invalid type: ${type}`)
}

/** TODO: Add docs */
export function materialize(module: Module, fields: FixedMapView<AstFields>): Ast {
  const type = fields.get('type')
  const fields_ = fields as FixedMapView<any>
  switch (type) {
    case 'App':
      return new App(module, fields_)
    case 'Assignment':
      return new Assignment(module, fields_)
    case 'BodyBlock':
      return new BodyBlock(module, fields_)
    case 'Documented':
      return new Documented(module, fields_)
    case 'Function':
      return new Function(module, fields_)
    case 'Generic':
      return new Generic(module, fields_)
    case 'Group':
      return new Group(module, fields_)
    case 'Ident':
      return new Ident(module, fields_)
    case 'Import':
      return new Import(module, fields_)
    case 'Invalid':
      return new Invalid(module, fields_)
    case 'NegationApp':
      return new NegationApp(module, fields_)
    case 'NumericLiteral':
      return new NumericLiteral(module, fields_)
    case 'OprApp':
      return new OprApp(module, fields_)
    case 'PropertyAccess':
      return new PropertyAccess(module, fields_)
    case 'TextLiteral':
      return new TextLiteral(module, fields_)
    case 'UnaryOprApp':
      return new UnaryOprApp(module, fields_)
    case 'AutoscopedIdentifier':
      return new AutoscopedIdentifier(module, fields_)
    case 'Vector':
      return new Vector(module, fields_)
    case 'Wildcard':
      return new Wildcard(module, fields_)
  }
  bail(`Invalid type: ${type}`)
}

export interface FixedMapView<Fields> {
  get<Key extends string & keyof Fields>(key: Key): DeepReadonly<Fields[Key]>
  /**
   * Unsafe. The caller must ensure the yielded values are not modified.
   * @internal
   */
  entries(): IterableIterator<readonly [string, unknown]>
  clone(): FixedMap<Fields>
  has(key: string): boolean
  toJSON(): object
}

export interface FixedMap<Fields> extends FixedMapView<Fields> {
  set<Key extends string & keyof Fields>(key: Key, value: Fields[Key]): void
}

type DeepReadonlyFields<T> = {
  [K in keyof T]: DeepReadonly<T[K]>
}

function getAll<Fields extends object>(map: FixedMapView<Fields>): DeepReadonlyFields<Fields> {
  return Object.fromEntries(map.entries()) as DeepReadonlyFields<Fields>
}

declare const brandLegalFieldContent: unique symbol
/**
 * Used to add a constraint to all `AstFields`s subtypes ensuring that they were produced by `composeFieldData`, which
 *  enforces a requirement that the provided fields extend `FieldObject`.
 */
interface LegalFieldContent {
  [brandLegalFieldContent]: never
}

/** Modifies the input `map`. Returns the same object with an extended type. */
export function setAll<Fields1, Fields2 extends Record<string, any>>(
  map: FixedMap<Fields1>,
  fields: Fields2,
): FixedMap<Fields1 & Fields2> {
  const map_ = map as FixedMap<Fields1 & Fields2>
  for (const [k, v] of Object.entries(fields)) {
    const k_ = k as string & (keyof Fields1 | keyof Fields2)
    map_.set(k_, v as any)
  }
  return map_
}

/**
 * Modifies the input `map`. Returns the same object with an extended type. The added fields are required to have only
 * types extending `FieldData`; the returned object is branded as `LegalFieldContent`.
 */
export function composeFieldData<Fields1, Fields2 extends FieldObject<RawRefs>>(
  map: FixedMap<Fields1>,
  fields: Fields2,
): FixedMap<Fields1 & Fields2 & LegalFieldContent> {
  return setAll(map, fields) as FixedMap<Fields1 & Fields2 & LegalFieldContent>
}

function claimChild<T extends MutableAst>(
  module: MutableModule,
  child: Owned<T>,
  parent: AstId,
): AstId {
  if (child.module === module) assertEqual(child.fields.get('parent'), undefined)
  const child_ = module.copyIfForeign(child)
  child_.fields.set('parent', parent)
  return child_.id
}

function concreteChild(
  module: MutableModule,
  child: NodeChild<Owned>,
  parent: AstId,
): NodeChild<AstId>
function concreteChild(
  module: MutableModule,
  child: NodeChild<Owned> | undefined,
  parent: AstId,
): NodeChild<AstId> | undefined
function concreteChild(
  module: MutableModule,
  child: NodeChild<Owned | Token>,
  parent: AstId,
): NodeChild<AstId> | NodeChild<Token>
function concreteChild(
  module: MutableModule,
  child: NodeChild<Owned | Token> | undefined,
  parent: AstId,
): NodeChild<AstId> | NodeChild<Token> | undefined
function concreteChild(
  module: MutableModule,
  child: NodeChild<Owned | Token> | undefined,
  parent: AstId,
): NodeChild<AstId> | NodeChild<Token> | undefined {
  if (!child) return undefined
  if (isTokenId(child.node)) return child as NodeChild<Token>
  return { ...child, node: claimChild(module, child.node, parent) }
}

type StrictIdentLike = Identifier | IdentifierToken
function toIdentStrict(ident: StrictIdentLike): IdentifierToken
function toIdentStrict(ident: StrictIdentLike | undefined): IdentifierToken | undefined
function toIdentStrict(ident: StrictIdentLike | undefined): IdentifierToken | undefined {
  return (
    ident ?
      isToken(ident) ? ident
      : (Token.new(ident, RawAst.Token.Type.Ident) as IdentifierToken)
    : undefined
  )
}

type IdentLike = IdentifierOrOperatorIdentifier | IdentifierOrOperatorIdentifierToken
function toIdent(ident: IdentLike): IdentifierOrOperatorIdentifierToken
function toIdent(ident: IdentLike | undefined): IdentifierOrOperatorIdentifierToken | undefined
function toIdent(ident: IdentLike | undefined): IdentifierOrOperatorIdentifierToken | undefined {
  return (
    ident ?
      isToken(ident) ? ident
      : (Token.new(ident, RawAst.Token.Type.Ident) as IdentifierOrOperatorIdentifierToken)
    : undefined
  )
}

function makeEquals(): Token {
  return Token.new('=', RawAst.Token.Type.Operator)
}

function nameSpecification(
  name: StrictIdentLike | undefined,
): { name: NodeChild<Token>; equals: NodeChild<Token> } | undefined {
  return name && { name: unspaced(toIdentStrict(name)), equals: unspaced(makeEquals()) }
}

type KeysOfFieldType<Fields, T> = {
  [K in keyof Fields]: Fields[K] extends T ? K : never
}[keyof Fields]
function setNode<Fields, Key extends string & KeysOfFieldType<Fields, NodeChild<AstId>>>(
  map: FixedMap<Fields>,
  key: Key,
  node: AstId,
): void
function setNode<
  Fields,
  Key extends string & KeysOfFieldType<Fields, NodeChild<AstId> | undefined>,
>(map: FixedMap<Fields>, key: Key, node: AstId | undefined): void
function setNode<
  Fields,
  Key extends string & KeysOfFieldType<Fields, NodeChild<AstId> | undefined>,
>(map: FixedMap<Fields>, key: Key, node: AstId | undefined): void {
  // The signature correctly only allows this function to be called if `Fields[Key] instanceof NodeChild<SyncId>`,
  // but it doesn't prove that property to TSC, so we have to cast here.
  const old = map.get(key as string & keyof Fields) as DeepReadonly<NodeChild<AstId>>
  const updated = old ? { ...old, node } : autospaced(node)
  map.set(key, updated as Fields[Key])
}

function spaced<T extends object | string>(node: T): NodeChild<T>
function spaced<T extends object | string>(node: T | undefined): NodeChild<T> | undefined
function spaced<T extends object | string>(node: T | undefined): NodeChild<T> | undefined {
  if (node === undefined) return node
  return { whitespace: ' ', node }
}

function unspaced<T extends object | string>(node: T): NodeChild<T>
function unspaced<T extends object | string>(node: T | undefined): NodeChild<T> | undefined
function unspaced<T extends object | string>(node: T | undefined): NodeChild<T> | undefined {
  if (node === undefined) return node
  return { whitespace: '', node }
}

export function autospaced<T extends object | string>(node: T): NodeChild<T>
export function autospaced<T extends object | string>(node: T | undefined): NodeChild<T> | undefined
/** TODO: Add docs */
export function autospaced<T extends object | string>(
  node: T | undefined,
): NodeChild<T> | undefined {
  if (node === undefined) return node
  return { whitespace: undefined, node }
}

export interface Removed<T extends MutableAst> {
  node: Owned<T>
  placeholder: MutableWildcard | undefined
}<|MERGE_RESOLUTION|>--- conflicted
+++ resolved
@@ -214,14 +214,9 @@
     return this.module.get(this.parentId)
   }
 
-<<<<<<< HEAD
-  /** TODO: Add docs */
-  static parseBlock(source: string, inModule?: MutableModule) {
-    return parseBlock(source, inModule)
-=======
+  /** TODO: Add docs */
   static parseBlock(source: string, module?: MutableModule) {
     return parseBlock(source, module)
->>>>>>> fa87a185
   }
 
   /** TODO: Add docs */
