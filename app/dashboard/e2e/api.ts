/** @file The mock API. */
import * as test from '@playwright/test'

import * as backend from '#/services/Backend'
import type * as remoteBackend from '#/services/RemoteBackend'
import * as remoteBackendPaths from '#/services/remoteBackendPaths'

import * as dateTime from '#/utilities/dateTime'
import * as object from '#/utilities/object'
import * as permissions from '#/utilities/permissions'
import * as uniqueString from '#/utilities/uniqueString'

import * as actions from './actions'

import LATEST_GITHUB_RELEASES from './latestGithubReleases.json' with { type: 'json' }

// =================
// === Constants ===
// =================

/** The HTTP status code representing a response with an empty body. */
const HTTP_STATUS_NO_CONTENT = 204
/** The HTTP status code representing a bad request. */
const HTTP_STATUS_BAD_REQUEST = 400
/** The HTTP status code representing a URL that does not exist. */
const HTTP_STATUS_NOT_FOUND = 404
/** An asset ID that is a path glob. */
const GLOB_ASSET_ID: backend.AssetId = backend.DirectoryId('*')
/** A directory ID that is a path glob. */
const GLOB_DIRECTORY_ID = backend.DirectoryId('*')
/** A project ID that is a path glob. */
const GLOB_PROJECT_ID = backend.ProjectId('*')
/** A tag ID that is a path glob. */
const GLOB_TAG_ID = backend.TagId('*')
/** A checkout session ID that is a path glob. */
const GLOB_CHECKOUT_SESSION_ID = backend.CheckoutSessionId('*')
/* eslint-enable no-restricted-syntax */
const BASE_URL = 'https://mock/'

// ===============
// === mockApi ===
// ===============

/** Parameters for {@link mockApi}. */
export interface MockParams {
  readonly page: test.Page
  readonly setupAPI?: SetupAPI | null | undefined
}

/**
 * Setup function for the mock API.
 * use it to setup the mock API with custom handlers.
 */
export interface SetupAPI {
  (api: Awaited<ReturnType<typeof mockApi>>): Promise<void> | void
}

/** The return type of {@link mockApi}. */
export interface MockApi extends Awaited<ReturnType<typeof mockApiInternal>> {}

// This is a function, even though it does not contain function syntax.
// eslint-disable-next-line no-restricted-syntax
export const mockApi: (params: MockParams) => Promise<MockApi> = mockApiInternal

/** Add route handlers for the mock API to a page. */
// This syntax is required for Playwright to work properly.
// eslint-disable-next-line no-restricted-syntax
async function mockApiInternal({ page, setupAPI }: MockParams) {
  // eslint-disable-next-line no-restricted-syntax
  const defaultEmail = 'email@example.com' as backend.EmailAddress
  const defaultUsername = 'user name'
  const defaultPassword = actions.VALID_PASSWORD
  const defaultOrganizationId = backend.OrganizationId('organization-placeholder id')
  const defaultOrganizationName = 'organization name'
  const defaultUserId = backend.UserId('user-placeholder id')
  const defaultDirectoryId = backend.DirectoryId('directory-placeholder id')
  const defaultUser: backend.User = {
    email: defaultEmail,
    name: defaultUsername,
    organizationId: defaultOrganizationId,
    userId: defaultUserId,
    isEnabled: true,
    rootDirectoryId: defaultDirectoryId,
    userGroups: null,
    plan: backend.Plan.solo,
    isOrganizationAdmin: true,
  }
  const defaultOrganization: backend.OrganizationInfo = {
    id: defaultOrganizationId,
    name: defaultOrganizationName,
    address: null,
    email: null,
    picture: null,
    website: null,
    subscription: {},
  }

  let isOnline = true
  let currentUser: backend.User | null = defaultUser
  let currentProfilePicture: string | null = null
  let currentPassword = defaultPassword
  let currentOrganization: backend.OrganizationInfo | null = defaultOrganization
  let currentOrganizationProfilePicture: string | null = null

  const assetMap = new Map<backend.AssetId, backend.AnyAsset>()
  const deletedAssets = new Set<backend.AssetId>()
  const assets: backend.AnyAsset[] = []
  const labels: backend.Label[] = []
  const labelsByValue = new Map<backend.LabelName, backend.Label>()
  const labelMap = new Map<backend.TagId, backend.Label>()
  const users: backend.User[] = [defaultUser]
  const usersMap = new Map<backend.UserId, backend.User>()
<<<<<<< HEAD
  const userGroups: backend.UserGroupInfo[] = []
  const checkoutSessionsMap = new Map<
    backend.CheckoutSessionId,
    {
      readonly body: backend.CreateCheckoutSessionRequestBody
      readonly status: backend.CheckoutSessionStatus
    }
  >()
=======
  const userGroups: backend.UserGroupInfo[] = [
    {
      id: backend.UserGroupId('usergroup-1'),
      groupName: 'User Group 1',
      organizationId: currentOrganization.id,
    },
  ]
>>>>>>> b14f19f8

  usersMap.set(defaultUser.userId, defaultUser)

  const addAsset = <T extends backend.AnyAsset>(asset: T) => {
    assets.push(asset)
    assetMap.set(asset.id, asset)
    return asset
  }

  const deleteAsset = (assetId: backend.AssetId) => {
    const alreadyDeleted = deletedAssets.has(assetId)
    deletedAssets.add(assetId)
    return !alreadyDeleted
  }

  const undeleteAsset = (assetId: backend.AssetId) => {
    const wasDeleted = deletedAssets.has(assetId)
    deletedAssets.delete(assetId)
    return wasDeleted
  }

  const createDirectory = (
    title: string,
    rest: Partial<backend.DirectoryAsset> = {},
  ): backend.DirectoryAsset =>
    object.merge(
      {
        type: backend.AssetType.directory,
        id: backend.DirectoryId('directory-' + uniqueString.uniqueString()),
        projectState: null,
        title,
        modifiedAt: dateTime.toRfc3339(new Date()),
        description: null,
        labels: [],
        parentId: defaultDirectoryId,
        permissions: [],
      },
      rest,
    )

  const createProject = (
    title: string,
    rest: Partial<backend.ProjectAsset> = {},
  ): backend.ProjectAsset =>
    object.merge(
      {
        type: backend.AssetType.project,
        id: backend.ProjectId('project-' + uniqueString.uniqueString()),
        projectState: {
          type: backend.ProjectState.closed,
          volumeId: '',
        },
        title,
        modifiedAt: dateTime.toRfc3339(new Date()),
        description: null,
        labels: [],
        parentId: defaultDirectoryId,
        permissions: [],
      },
      rest,
    )

  const createFile = (title: string, rest: Partial<backend.FileAsset> = {}): backend.FileAsset =>
    object.merge(
      {
        type: backend.AssetType.file,
        id: backend.FileId('file-' + uniqueString.uniqueString()),
        projectState: null,
        title,
        modifiedAt: dateTime.toRfc3339(new Date()),
        description: null,
        labels: [],
        parentId: defaultDirectoryId,
        permissions: [],
      },
      rest,
    )

  const createSecret = (
    title: string,
    rest: Partial<backend.SecretAsset> = {},
  ): backend.SecretAsset =>
    object.merge(
      {
        type: backend.AssetType.secret,
        id: backend.SecretId('secret-' + uniqueString.uniqueString()),
        projectState: null,
        title,
        modifiedAt: dateTime.toRfc3339(new Date()),
        description: null,
        labels: [],
        parentId: defaultDirectoryId,
        permissions: [],
      },
      rest,
    )

  const createLabel = (value: string, color: backend.LChColor): backend.Label => ({
    id: backend.TagId('tag-' + uniqueString.uniqueString()),
    value: backend.LabelName(value),
    color,
  })

  const addDirectory = (title: string, rest?: Partial<backend.DirectoryAsset>) => {
    return addAsset(createDirectory(title, rest))
  }

  const addProject = (title: string, rest?: Partial<backend.ProjectAsset>) => {
    return addAsset(createProject(title, rest))
  }

  const addFile = (title: string, rest?: Partial<backend.FileAsset>) => {
    return addAsset(createFile(title, rest))
  }

  const addSecret = (title: string, rest?: Partial<backend.SecretAsset>) => {
    return addAsset(createSecret(title, rest))
  }

  const addLabel = (value: string, color: backend.LChColor) => {
    const label = createLabel(value, color)
    labels.push(label)
    labelsByValue.set(label.value, label)
    labelMap.set(label.id, label)
    return label
  }

  const setLabels = (id: backend.AssetId, newLabels: backend.LabelName[]) => {
    const ids = new Set<backend.AssetId>([id])
    for (const [innerId, asset] of assetMap) {
      if (ids.has(asset.parentId)) {
        ids.add(innerId)
      }
    }
    for (const innerId of ids) {
      const asset = assetMap.get(innerId)
      if (asset != null) {
        object.unsafeMutable(asset).labels = newLabels
      }
    }
  }

  const createCheckoutSession = (
    body: backend.CreateCheckoutSessionRequestBody,
    rest: Partial<backend.CheckoutSessionStatus> = {},
  ) => {
    const id = backend.CheckoutSessionId(`checkoutsession-${uniqueString.uniqueString()}`)
    const status = rest.status ?? 'trialing'
    const paymentStatus = status === 'trialing' ? 'no_payment_needed' : 'unpaid'
    const checkoutSessionStatus = {
      status,
      paymentStatus,
      ...rest,
    } satisfies backend.CheckoutSessionStatus
    checkoutSessionsMap.set(id, { body, status: checkoutSessionStatus })
    return {
      id,
      clientSecret: '',
    } satisfies backend.CheckoutSession
  }

  const addUser = (name: string, rest: Partial<backend.User> = {}) => {
    const organizationId = currentOrganization?.id ?? defaultOrganizationId
    const user: backend.User = {
      userId: backend.UserId(`user-${uniqueString.uniqueString()}`),
      name,
      email: backend.EmailAddress(`${name}@example.org`),
      organizationId,
      rootDirectoryId: backend.DirectoryId(organizationId.replace(/^organization-/, 'directory-')),
      isEnabled: true,
      userGroups: null,
      plan: backend.Plan.enterprise,
      isOrganizationAdmin: true,
      ...rest,
    }
    users.push(user)
    usersMap.set(user.userId, user)
    return user
  }

  const deleteUser = (userId: backend.UserId) => {
    usersMap.delete(userId)
    const index = users.findIndex((user) => user.userId === userId)
    if (index === -1) {
      return false
    } else {
      users.splice(index, 1)
      return true
    }
  }

  const addUserGroup = (name: string, rest: Partial<backend.UserGroupInfo>) => {
    const userGroup: backend.UserGroupInfo = {
      id: backend.UserGroupId(`usergroup-${uniqueString.uniqueString()}`),
      groupName: name,
      organizationId: currentOrganization?.id ?? defaultOrganizationId,
      ...rest,
    }
    userGroups.push(userGroup)
    return userGroup
  }

  const deleteUserGroup = (userGroupId: backend.UserGroupId) => {
    const index = userGroups.findIndex((userGroup) => userGroup.id === userGroupId)
    if (index === -1) {
      return false
    } else {
      users.splice(index, 1)
      return true
    }
  }

  // addPermission,
  // deletePermission,
  // addUserGroupToUser,
  // deleteUserGroupFromUser,
  const addUserGroupToUser = (userId: backend.UserId, userGroupId: backend.UserGroupId) => {
    const user = usersMap.get(userId)
    if (user == null || user.userGroups?.includes(userGroupId) === true) {
      // The user does not exist, or they are already in this group.
      return false
    } else {
      const newUserGroups = object.unsafeMutable(user.userGroups ?? [])
      newUserGroups.push(userGroupId)
      object.unsafeMutable(user).userGroups = newUserGroups
      return true
    }
  }

  const removeUserGroupFromUser = (userId: backend.UserId, userGroupId: backend.UserGroupId) => {
    const user = usersMap.get(userId)
    if (user?.userGroups?.includes(userGroupId) !== true) {
      // The user does not exist, or they are already not in this group.
      return false
    } else {
      object.unsafeMutable(user.userGroups).splice(user.userGroups.indexOf(userGroupId), 1)
      return true
    }
  }

  await test.test.step('Mock API', async () => {
    const method =
      (theMethod: string) =>
      async (url: string, callback: (route: test.Route, request: test.Request) => unknown) => {
        await page.route(BASE_URL + url, async (route, request) => {
          if (request.method() !== theMethod) {
            await route.fallback()
          } else {
            const result = await callback(route, request)
            // `null` counts as a JSON value that we will want to return.
            // eslint-disable-next-line no-restricted-syntax
            if (result !== undefined) {
              await route.fulfill({ json: result })
            }
          }
        })
      }
    const get = method('GET')
    const put = method('PUT')
    const post = method('POST')
    const patch = method('PATCH')
    // eslint-disable-next-line @typescript-eslint/naming-convention
    const delete_ = method('DELETE')

    await page.route('https://cdn.enso.org/**', (route) => route.fulfill())
    await page.route('https://www.google-analytics.com/**', (route) => route.fulfill())
    await page.route('https://www.googletagmanager.com/gtag/js*', (route) =>
      route.fulfill({ contentType: 'text/javascript', body: 'export {};' }),
    )
    // eslint-disable-next-line @typescript-eslint/no-unnecessary-condition
    if (process.env.MOCK_ALL_URLS === 'true') {
      await page.route('https://fonts.googleapis.com/css2*', async (route) => {
        await route.fulfill({ contentType: 'text/css', body: '' })
      })
      await page.route('https://ensoanalytics.com/eula.json', async (route) => {
        await route.fulfill({
          json: {
            path: '/eula.md',
            // eslint-disable-next-line @typescript-eslint/no-magic-numbers
            size: 9472,
            modified: '2024-06-26T10:44:04.939Z',
            hash: '1c8a655202e59f0efebf5a83a703662527aa97247052964f959a8488382604b8',
          },
        })
      })
      await page.route(
        'https://api.github.com/repos/enso-org/enso/releases/latest',
        async (route) => {
          await route.fulfill({ json: LATEST_GITHUB_RELEASES })
        },
      )
      await page.route('https://github.com/enso-org/enso/releases/download/**', async (route) => {
        await route.fulfill({
          // eslint-disable-next-line @typescript-eslint/no-magic-numbers
          status: 302,
          headers: { location: 'https://objects.githubusercontent.com/foo/bar' },
        })
      })
      await page.route('https://objects.githubusercontent.com/**', async (route) => {
        await route.fulfill({
          // eslint-disable-next-line @typescript-eslint/no-magic-numbers
          status: 200,
          headers: {
            /* eslint-disable @typescript-eslint/naming-convention */
            'content-type': 'application/octet-stream',
            'last-modified': 'Wed, 24 Jul 2024 17:22:47 GMT',
            etag: '"0x8DCAC053D058EA5"',
            server: 'Windows-Azure-Blob/1.0 Microsoft-HTTPAPI/2.0',
            'x-ms-request-id': '20ab2b4e-c01e-0068-7dfa-dd87c5000000',
            'x-ms-version': '2020-10-02',
            'x-ms-creation-time': 'Wed, 24 Jul 2024 17:22:47 GMT',
            'x-ms-lease-status': 'unlocked',
            'x-ms-lease-state': 'available',
            'x-ms-blob-type': 'BlockBlob',
            'content-disposition': 'attachment; filename=enso-linux-x86_64-2024.3.1-rc3.AppImage',
            'x-ms-server-encrypted': 'true',
            via: '1.1 varnish, 1.1 varnish',
            'accept-ranges': 'bytes',
            age: '1217',
            date: 'Mon, 29 Jul 2024 09:40:09 GMT',
            'x-served-by': 'cache-iad-kcgs7200163-IAD, cache-bne12520-BNE',
            'x-cache': 'HIT, HIT',
            'x-cache-hits': '48, 0',
            'x-timer': 'S1722246008.269342,VS0,VE895',
            'content-length': '1030383958',
            /* eslint-enable @typescript-eslint/naming-convention */
          },
        })
      })
    }
    const isActuallyOnline = await page.evaluate(() => navigator.onLine)
    if (!isActuallyOnline) {
      await page.route('https://fonts.googleapis.com/*', (route) => route.abort())
    }

    await page.route(BASE_URL + '**', (_route, request) => {
      throw new Error(
        `Missing route handler for '${request.method()} ${request.url().replace(BASE_URL, '')}'.`,
      )
    })

    // === Mock Cognito endpoints ===

    await page.route('https://mock-cognito.com/change-password', async (route, request) => {
      if (request.method() !== 'POST') {
        await route.fallback()
      } else {
        /** The type for the JSON request payload for this endpoint. */
        interface Body {
          readonly oldPassword: string
          readonly newPassword: string
        }
        // The type of the body sent by this app is statically known.
        // eslint-disable-next-line @typescript-eslint/no-unsafe-assignment
        const body: Body = await request.postDataJSON()
        if (body.oldPassword === currentPassword) {
          currentPassword = body.newPassword
          await route.fulfill({ status: HTTP_STATUS_NO_CONTENT })
        } else {
          await route.fulfill({ status: HTTP_STATUS_BAD_REQUEST })
        }
      }
    })

    // === Endpoints returning arrays ===

    await get(remoteBackendPaths.LIST_DIRECTORY_PATH + '*', (_route, request) => {
      /** The type for the search query for this endpoint. */
      interface Query {
        /* eslint-disable @typescript-eslint/naming-convention */
        readonly parent_id?: string
        readonly filter_by?: backend.FilterBy
        readonly labels?: backend.LabelName[]
        readonly recent_projects?: boolean
        /* eslint-enable @typescript-eslint/naming-convention */
      }
      // The type of the body sent by this app is statically known.
      // eslint-disable-next-line no-restricted-syntax
      const body = Object.fromEntries(
        new URL(request.url()).searchParams.entries(),
      ) as unknown as Query
      const parentId = body.parent_id ?? defaultDirectoryId
      let filteredAssets = assets.filter((asset) => asset.parentId === parentId)
      // This lint rule is broken; there is clearly a case for `undefined` below.
      // eslint-disable-next-line @typescript-eslint/switch-exhaustiveness-check
      switch (body.filter_by) {
        case backend.FilterBy.active: {
          filteredAssets = filteredAssets.filter((asset) => !deletedAssets.has(asset.id))
          break
        }
        case backend.FilterBy.trashed: {
          filteredAssets = filteredAssets.filter((asset) => deletedAssets.has(asset.id))
          break
        }
        case backend.FilterBy.recent: {
          filteredAssets = assets
            .filter((asset) => !deletedAssets.has(asset.id))
            // eslint-disable-next-line @typescript-eslint/no-magic-numbers
            .slice(0, 10)
          break
        }
        case backend.FilterBy.all:
        case null: {
          // do nothing
          break
        }
        // eslint-disable-next-line no-restricted-syntax
        case undefined: {
          // do nothing
          break
        }
      }
      filteredAssets.sort(
        (a, b) => backend.ASSET_TYPE_ORDER[a.type] - backend.ASSET_TYPE_ORDER[b.type],
      )
      const json: remoteBackend.ListDirectoryResponseBody = { assets: filteredAssets }

      return json
    })
    await get(remoteBackendPaths.LIST_FILES_PATH + '*', () => {
      return { files: [] } satisfies remoteBackend.ListFilesResponseBody
    })
    await get(remoteBackendPaths.LIST_PROJECTS_PATH + '*', () => {
      return { projects: [] } satisfies remoteBackend.ListProjectsResponseBody
    })
    await get(remoteBackendPaths.LIST_SECRETS_PATH + '*', () => {
      return { secrets: [] } satisfies remoteBackend.ListSecretsResponseBody
    })
    await get(remoteBackendPaths.LIST_TAGS_PATH + '*', () => {
      return { tags: labels } satisfies remoteBackend.ListTagsResponseBody
    })
    await get(remoteBackendPaths.LIST_USERS_PATH + '*', async (route) => {
      if (currentUser != null) {
        return { users } satisfies remoteBackend.ListUsersResponseBody
      } else {
        await route.fulfill({ status: HTTP_STATUS_BAD_REQUEST })
        return
      }
    })
    await get(remoteBackendPaths.LIST_USER_GROUPS_PATH + '*', async (route) => {
      await route.fulfill({ json: userGroups })
    })
    await get(remoteBackendPaths.LIST_VERSIONS_PATH + '*', (_route, request) => ({
      versions: [
        {
          ami: null,
          created: dateTime.toRfc3339(new Date()),
          number: {
            lifecycle:
              // eslint-disable-next-line no-restricted-syntax
              'Development' satisfies `${backend.VersionLifecycle.development}` as backend.VersionLifecycle.development,
            value: '2023.2.1-dev',
          },
          // eslint-disable-next-line @typescript-eslint/naming-convention, no-restricted-syntax
          version_type: (new URL(request.url()).searchParams.get('version_type') ??
            '') as backend.VersionType,
        } satisfies backend.Version,
      ],
    }))

    // === Endpoints with dummy implementations ===

    await get(remoteBackendPaths.getProjectDetailsPath(GLOB_PROJECT_ID), (_route, request) => {
      const projectId = backend.ProjectId(request.url().match(/[/]projects[/]([^?/]+)/)?.[1] ?? '')
      const project = assetMap.get(projectId)
      if (!project?.projectState) {
        throw new Error('Attempting to get a project that does not exist.')
      } else {
        return {
          organizationId: defaultOrganizationId,
          projectId: projectId,
          name: 'example project name',
          state: project.projectState,
          packageName: 'Project_root',
          // eslint-disable-next-line @typescript-eslint/naming-convention
          ide_version: null,
          // eslint-disable-next-line @typescript-eslint/naming-convention
          engine_version: {
            value: '2023.2.1-nightly.2023.9.29',
            lifecycle: backend.VersionLifecycle.development,
          },
          address: backend.Address('ws://localhost/'),
        } satisfies backend.ProjectRaw
      }
    })

    // === Endpoints returning `void` ===

    await post(remoteBackendPaths.copyAssetPath(GLOB_ASSET_ID), async (route, request) => {
      /** The type for the JSON request payload for this endpoint. */
      interface Body {
        readonly parentDirectoryId: backend.DirectoryId
      }

      const assetId = request.url().match(/[/]assets[/]([^?/]+)/)?.[1]
      // eslint-disable-next-line no-restricted-syntax
      const asset = assetId != null ? assetMap.get(assetId as backend.AssetId) : null
      if (asset == null) {
        if (assetId == null) {
          await route.fulfill({
            status: HTTP_STATUS_BAD_REQUEST,
            json: { message: 'Invalid Asset ID' },
          })
        } else {
          await route.fulfill({
            status: HTTP_STATUS_NOT_FOUND,
            json: { message: 'Asset does not exist' },
          })
        }
      } else {
        // The type of the body sent by this app is statically known.
        // eslint-disable-next-line @typescript-eslint/no-unsafe-assignment
        const body: Body = await request.postDataJSON()
        const parentId = body.parentDirectoryId
        // Can be any asset ID.
        const id = backend.DirectoryId(`directory-${uniqueString.uniqueString()}`)
        const json: backend.CopyAssetResponse = {
          asset: {
            id,
            parentId,
            title: asset.title + ' (copy)',
          },
        }
        const newAsset = { ...asset }
        newAsset.id = id
        newAsset.parentId = parentId
        newAsset.title += ' (copy)'
        addAsset(newAsset)
        await route.fulfill({ json })
      }
    })

    await get(remoteBackendPaths.INVITATION_PATH + '*', async (route) => {
      await route.fulfill({
        json: {
          invitations: [],
          availableLicenses: 0,
        } satisfies backend.ListInvitationsResponseBody,
      })
    })
    await post(remoteBackendPaths.INVITE_USER_PATH + '*', async (route) => {
      await route.fulfill()
    })
    await post(remoteBackendPaths.CREATE_PERMISSION_PATH + '*', async (route) => {
      await route.fulfill()
    })
    await delete_(remoteBackendPaths.deleteAssetPath(GLOB_ASSET_ID), async (route) => {
      await route.fulfill()
    })
    await post(remoteBackendPaths.closeProjectPath(GLOB_PROJECT_ID), async (route, request) => {
      const projectId = backend.ProjectId(request.url().match(/[/]projects[/]([^?/]+)/)?.[1] ?? '')
      const project = assetMap.get(projectId)
      if (project?.projectState) {
        object.unsafeMutable(project.projectState).type = backend.ProjectState.closed
      }
      await route.fulfill()
    })
    await post(remoteBackendPaths.openProjectPath(GLOB_PROJECT_ID), async (route, request) => {
      const projectId = backend.ProjectId(request.url().match(/[/]projects[/]([^?/]+)/)?.[1] ?? '')
      const project = assetMap.get(projectId)
      if (project?.projectState) {
        object.unsafeMutable(project.projectState).type = backend.ProjectState.opened
      }
      await route.fulfill()
    })
    await delete_(remoteBackendPaths.deleteTagPath(GLOB_TAG_ID), async (route) => {
      await route.fulfill()
    })
    await post(remoteBackendPaths.POST_LOG_EVENT_PATH, async (route) => {
      await route.fulfill()
    })

    // === Entity creation endpoints ===

    await put(remoteBackendPaths.UPLOAD_USER_PICTURE_PATH + '*', async (route, request) => {
      const content = request.postData()
      if (content != null) {
        currentProfilePicture = content
        return null
      } else {
        await route.fallback()
        return
      }
    })
    await put(remoteBackendPaths.UPLOAD_ORGANIZATION_PICTURE_PATH + '*', async (route, request) => {
      const content = request.postData()
      if (content != null) {
        currentOrganizationProfilePicture = content
        return null
      } else {
        await route.fallback()
        return
      }
    })
    await post(remoteBackendPaths.UPLOAD_FILE_PATH + '*', (_route, request) => {
      /** The type for the JSON request payload for this endpoint. */
      interface SearchParams {
        // eslint-disable-next-line @typescript-eslint/naming-convention
        readonly file_name: string
        // eslint-disable-next-line @typescript-eslint/naming-convention
        readonly file_id?: backend.FileId
        // eslint-disable-next-line @typescript-eslint/naming-convention
        readonly parent_directory_id?: backend.DirectoryId
      }
      // The type of the search params sent by this app is statically known.
      // eslint-disable-next-line @typescript-eslint/no-unsafe-assignment, no-restricted-syntax
      const searchParams: SearchParams = Object.fromEntries(
        new URL(request.url()).searchParams.entries(),
      ) as never

      const file = addFile(
        searchParams.file_name,
        searchParams.parent_directory_id == null ?
          {}
        : { parentId: searchParams.parent_directory_id },
      )

      return { path: '', id: file.id, project: null } satisfies backend.FileInfo
    })

    await post(remoteBackendPaths.CREATE_SECRET_PATH + '*', async (_route, request) => {
      // The type of the body sent by this app is statically known.
      // eslint-disable-next-line @typescript-eslint/no-unsafe-assignment
      const body: backend.CreateSecretRequestBody = await request.postDataJSON()
      const secret = addSecret(body.name)
      return secret.id
    })

    // === Other endpoints ===

    await post(remoteBackendPaths.CREATE_CHECKOUT_SESSION_PATH + '*', async (_route, request) => {
      // The type of the body sent by this app is statically known.
      // eslint-disable-next-line @typescript-eslint/no-unsafe-assignment
      const body: backend.CreateCheckoutSessionRequestBody = await request.postDataJSON()
      return createCheckoutSession(body)
    })
    await get(
      remoteBackendPaths.getCheckoutSessionPath(GLOB_CHECKOUT_SESSION_ID) + '*',
      (_route, request) => {
        const checkoutSessionId = request.url().match(/[/]payments[/]subscriptions[/]([^/?]+)/)?.[1]
        if (checkoutSessionId == null) {
          throw new Error('GetCheckoutSession: Missing checkout session ID in path')
        } else {
          const result = checkoutSessionsMap.get(backend.CheckoutSessionId(checkoutSessionId))
          if (result) {
            if (currentUser) {
              object.unsafeMutable(currentUser).plan = result.body.plan
            }
            return result.status
          } else {
            throw new Error('GetCheckoutSession: Unknown checkout session ID')
          }
        }
      },
    )
    await patch(remoteBackendPaths.updateAssetPath(GLOB_ASSET_ID), (_route, request) => {
      const assetId = request.url().match(/[/]assets[/]([^?]+)/)?.[1] ?? ''
      // The type of the body sent by this app is statically known.
      // eslint-disable-next-line @typescript-eslint/no-unsafe-assignment
      const body: backend.UpdateAssetRequestBody = request.postDataJSON()
      // This could be an id for an arbitrary asset, but pretend it's a
      // `DirectoryId` to make TypeScript happy.
      const asset = assetMap.get(backend.DirectoryId(assetId))
      if (asset != null) {
        if (body.description != null) {
          object.unsafeMutable(asset).description = body.description
        }

        if (body.parentDirectoryId != null) {
          object.unsafeMutable(asset).parentId = body.parentDirectoryId
        }
      }
    })
    await patch(remoteBackendPaths.associateTagPath(GLOB_ASSET_ID), async (_route, request) => {
      const assetId = request.url().match(/[/]assets[/]([^/?]+)/)?.[1] ?? ''
      /** The type for the JSON request payload for this endpoint. */
      interface Body {
        readonly labels: backend.LabelName[]
      }
      /** The type for the JSON response payload for this endpoint. */
      interface Response {
        readonly tags: backend.Label[]
      }
      // The type of the body sent by this app is statically known.
      // eslint-disable-next-line @typescript-eslint/no-unsafe-assignment
      const body: Body = await request.postDataJSON()
      // This could be an id for an arbitrary asset, but pretend it's a
      // `DirectoryId` to make TypeScript happy.
      setLabels(backend.DirectoryId(assetId), body.labels)
      const json: Response = {
        tags: body.labels.flatMap((value) => {
          const label = labelsByValue.get(value)
          return label != null ? [label] : []
        }),
      }
      return json
    })
    await put(remoteBackendPaths.updateDirectoryPath(GLOB_DIRECTORY_ID), async (route, request) => {
      const directoryId = request.url().match(/[/]directories[/]([^?]+)/)?.[1] ?? ''
      // The type of the body sent by this app is statically known.
      // eslint-disable-next-line @typescript-eslint/no-unsafe-assignment
      const body: backend.UpdateDirectoryRequestBody = request.postDataJSON()
      const asset = assetMap.get(backend.DirectoryId(directoryId))
      if (asset == null) {
        await route.abort()
      } else {
        object.unsafeMutable(asset).title = body.title
        await route.fulfill({
          json: {
            id: backend.DirectoryId(directoryId),
            parentId: asset.parentId,
            title: body.title,
          } satisfies backend.UpdatedDirectory,
        })
      }
    })
    await delete_(remoteBackendPaths.deleteAssetPath(GLOB_ASSET_ID), async (route, request) => {
      const assetId = request.url().match(/[/]assets[/]([^?]+)/)?.[1] ?? ''
      // This could be an id for an arbitrary asset, but pretend it's a
      // `DirectoryId` to make TypeScript happy.
      deleteAsset(backend.DirectoryId(assetId))
      await route.fulfill({ status: HTTP_STATUS_NO_CONTENT })
    })
    await patch(remoteBackendPaths.UNDO_DELETE_ASSET_PATH, async (route, request) => {
      /** The type for the JSON request payload for this endpoint. */
      interface Body {
        readonly assetId: backend.AssetId
      }
      // The type of the body sent by this app is statically known.
      // eslint-disable-next-line @typescript-eslint/no-unsafe-assignment
      const body: Body = await request.postDataJSON()
      undeleteAsset(body.assetId)
      await route.fulfill({ status: HTTP_STATUS_NO_CONTENT })
    })
    await post(remoteBackendPaths.CREATE_USER_PATH + '*', async (route, request) => {
      // The type of the body sent by this app is statically known.
      // eslint-disable-next-line @typescript-eslint/no-unsafe-assignment
      const body: backend.CreateUserRequestBody = await request.postDataJSON()
      const organizationId = body.organizationId ?? defaultUser.organizationId
      const rootDirectoryId = backend.DirectoryId(
        organizationId.replace(/^organization-/, 'directory-'),
      )
      currentUser = {
        email: body.userEmail,
        name: body.userName,
        organizationId,
        userId: backend.UserId(`user-${uniqueString.uniqueString()}`),
        isEnabled: true,
        rootDirectoryId,
        userGroups: null,
        isOrganizationAdmin: true,
      }
      await route.fulfill({ json: currentUser })
    })
    await put(remoteBackendPaths.UPDATE_CURRENT_USER_PATH + '*', async (_route, request) => {
      // The type of the body sent by this app is statically known.
      // eslint-disable-next-line @typescript-eslint/no-unsafe-assignment
      const body: backend.UpdateUserRequestBody = await request.postDataJSON()
      if (currentUser && body.username != null) {
        currentUser = { ...currentUser, name: body.username }
      }
    })
    await get(remoteBackendPaths.USERS_ME_PATH + '*', () => {
      return currentUser
    })
    await patch(remoteBackendPaths.UPDATE_ORGANIZATION_PATH + '*', async (route, request) => {
      // The type of the body sent by this app is statically known.
      // eslint-disable-next-line @typescript-eslint/no-unsafe-assignment
      const body: backend.UpdateOrganizationRequestBody = await request.postDataJSON()
      if (body.name === '') {
        await route.fulfill({
          status: HTTP_STATUS_BAD_REQUEST,
          json: { message: 'Organization name must not be empty' },
        })
        return
      } else if (currentOrganization) {
        currentOrganization = { ...currentOrganization, ...body }
        return currentOrganization satisfies backend.OrganizationInfo
      } else {
        await route.fulfill({ status: HTTP_STATUS_NOT_FOUND })
        return
      }
    })
    await get(remoteBackendPaths.GET_ORGANIZATION_PATH + '*', async (route) => {
      await route.fulfill({
        json: currentOrganization,
        // eslint-disable-next-line @typescript-eslint/no-magic-numbers
        status: currentOrganization == null ? 404 : 200,
      })
    })
    await post(remoteBackendPaths.CREATE_TAG_PATH + '*', (route) => {
      // eslint-disable-next-line @typescript-eslint/no-unsafe-assignment
      const body: backend.CreateTagRequestBody = route.request().postDataJSON()
      return addLabel(body.value, body.color)
    })
    await post(remoteBackendPaths.CREATE_PROJECT_PATH + '*', (_route, request) => {
      // eslint-disable-next-line @typescript-eslint/no-unsafe-assignment
      const body: backend.CreateProjectRequestBody = request.postDataJSON()
      const title = body.projectName
      const id = backend.ProjectId(`project-${uniqueString.uniqueString()}`)
      const parentId =
        body.parentDirectoryId ?? backend.DirectoryId(`directory-${uniqueString.uniqueString()}`)
      const json: backend.CreatedProject = {
        name: title,
        organizationId: defaultOrganizationId,
        packageName: 'Project_root',
        projectId: id,
        state: { type: backend.ProjectState.closed, volumeId: '' },
      }
      addProject(title, {
        description: null,
        id,
        labels: [],
        modifiedAt: dateTime.toRfc3339(new Date()),
        parentId,
        permissions: [
          {
            user: {
              organizationId: defaultOrganizationId,
              userId: defaultUserId,
              name: defaultUsername,
              email: defaultEmail,
            },
            permission: permissions.PermissionAction.own,
          },
        ],
        projectState: json.state,
      })
      return json
    })
    await post(remoteBackendPaths.CREATE_DIRECTORY_PATH + '*', (_route, request) => {
      // eslint-disable-next-line @typescript-eslint/no-unsafe-assignment
      const body: backend.CreateDirectoryRequestBody = request.postDataJSON()
      const title = body.title
      const id = backend.DirectoryId(`directory-${uniqueString.uniqueString()}`)
      const parentId = body.parentId ?? defaultDirectoryId
      const json: backend.CreatedDirectory = { title, id, parentId }
      addDirectory(title, {
        description: null,
        id,
        labels: [],
        modifiedAt: dateTime.toRfc3339(new Date()),
        parentId,
        permissions: [
          {
            user: {
              organizationId: defaultOrganizationId,
              userId: defaultUserId,
              name: defaultUsername,
              email: defaultEmail,
            },
            permission: permissions.PermissionAction.own,
          },
        ],
        projectState: null,
      })
      return json
    })

    await page.route('*', async (route) => {
      if (!isOnline) {
        await route.abort('connectionfailed')
      }
    })
  })

  const api = {
    defaultEmail,
    defaultName: defaultUsername,
    defaultOrganization,
    defaultOrganizationId,
    defaultOrganizationName,
    defaultUser,
    defaultUserId,
    rootDirectoryId: defaultDirectoryId,
    goOffline: () => {
      isOnline = false
    },
    goOnline: () => {
      isOnline = true
    },
    setPlan: (plan: backend.Plan) => {
      if (currentUser) {
        object.unsafeMutable(currentUser).plan = plan
      }
    },
    currentUser: () => currentUser,
    setCurrentUser: (user: backend.User | null) => {
      currentUser = user
    },
    currentPassword: () => currentPassword,
    currentProfilePicture: () => currentProfilePicture,
    currentOrganization: () => currentOrganization,
    setCurrentOrganization: (organization: backend.OrganizationInfo | null) => {
      currentOrganization = organization
    },
    currentOrganizationProfilePicture: () => currentOrganizationProfilePicture,
    addAsset,
    deleteAsset,
    undeleteAsset,
    createDirectory,
    createProject,
    createFile,
    createSecret,
    addDirectory,
    addProject,
    addFile,
    addSecret,
    createLabel,
    addLabel,
    setLabels,
    createCheckoutSession,
    addUser,
    deleteUser,
    addUserGroup,
    deleteUserGroup,
    // TODO:
    // addPermission,
    // deletePermission,
    addUserGroupToUser,
    removeUserGroupFromUser,
  } as const

  if (setupAPI) {
    await setupAPI(api)
  }

  return api
}<|MERGE_RESOLUTION|>--- conflicted
+++ resolved
@@ -110,8 +110,14 @@
   const labelMap = new Map<backend.TagId, backend.Label>()
   const users: backend.User[] = [defaultUser]
   const usersMap = new Map<backend.UserId, backend.User>()
-<<<<<<< HEAD
-  const userGroups: backend.UserGroupInfo[] = []
+  const userGroups: backend.UserGroupInfo[] = [
+    {
+      id: backend.UserGroupId('usergroup-1'),
+      groupName: 'User Group 1',
+      organizationId: currentOrganization.id,
+    },
+  ]
+
   const checkoutSessionsMap = new Map<
     backend.CheckoutSessionId,
     {
@@ -119,16 +125,6 @@
       readonly status: backend.CheckoutSessionStatus
     }
   >()
-=======
-  const userGroups: backend.UserGroupInfo[] = [
-    {
-      id: backend.UserGroupId('usergroup-1'),
-      groupName: 'User Group 1',
-      organizationId: currentOrganization.id,
-    },
-  ]
->>>>>>> b14f19f8
-
   usersMap.set(defaultUser.userId, defaultUser)
 
   const addAsset = <T extends backend.AnyAsset>(asset: T) => {
