--- conflicted
+++ resolved
@@ -78,12 +78,8 @@
     isEnabled: true,
     rootDirectoryId: defaultDirectoryId,
     userGroups: null,
-<<<<<<< HEAD
     plan: backend.Plan.solo,
-=======
-    plan: backend.Plan.enterprise,
     isOrganizationAdmin: true,
->>>>>>> 1fda5746
   }
   const defaultOrganization: backend.OrganizationInfo = {
     id: defaultOrganizationId,
