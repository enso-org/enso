/** @file A heading for the "Shared with" column. */
import PeopleIcon from '#/assets/people.svg'
import { Button, Text } from '#/components/AriaComponents'
import type { AssetColumnHeadingProps } from '#/components/dashboard/column'
import { Column } from '#/components/dashboard/column/columnUtils'
import { PaywallDialogButton } from '#/components/Paywall'
import { usePaywall } from '#/hooks/billing'
import { useNonPartialUserSession } from '#/providers/AuthProvider'
import { useText } from '#/providers/TextProvider'

/** A heading for the "Shared with" column. */
export default function SharedWithColumnHeading(props: AssetColumnHeadingProps) {
  const { state } = props
  const { hideColumn } = state
  const { getText } = useText()

<<<<<<< HEAD
  const { user } = useNonPartialUserSession()
=======
  const { user } = authProvider.useFullUserSession()
>>>>>>> 62610185

  const { isFeatureUnderPaywall } = usePaywall({ plan: user.plan })

  const isUnderPaywall = isFeatureUnderPaywall('share')

  return (
    <div className="flex h-table-row w-full items-center gap-icon-with-text">
      <Button
        variant="icon"
        icon={PeopleIcon}
        aria-label={getText('sharedWithColumnHide')}
        tooltip={false}
        onPress={() => {
          hideColumn(Column.sharedWith)
        }}
      />

      <div className="flex items-center gap-1">
        <Text className="text-sm font-semibold">{getText('sharedWithColumnName')}</Text>

        {isUnderPaywall && (
          <PaywallDialogButton feature="share" variant="icon" children={false} size="medium" />
        )}
      </div>
    </div>
  )
}<|MERGE_RESOLUTION|>--- conflicted
+++ resolved
@@ -5,7 +5,7 @@
 import { Column } from '#/components/dashboard/column/columnUtils'
 import { PaywallDialogButton } from '#/components/Paywall'
 import { usePaywall } from '#/hooks/billing'
-import { useNonPartialUserSession } from '#/providers/AuthProvider'
+import { useFullUserSession } from '#/providers/AuthProvider'
 import { useText } from '#/providers/TextProvider'
 
 /** A heading for the "Shared with" column. */
@@ -14,11 +14,7 @@
   const { hideColumn } = state
   const { getText } = useText()
 
-<<<<<<< HEAD
-  const { user } = useNonPartialUserSession()
-=======
-  const { user } = authProvider.useFullUserSession()
->>>>>>> 62610185
+  const { user } = useFullUserSession()
 
   const { isFeatureUnderPaywall } = usePaywall({ plan: user.plan })
 
