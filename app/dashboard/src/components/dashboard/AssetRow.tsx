/** @file A table row for an arbitrary asset. */
import * as React from 'react'

import { useStore } from 'zustand'

import BlankIcon from '#/assets/blank.svg'

import * as backendHooks from '#/hooks/backendHooks'
import * as dragAndDropHooks from '#/hooks/dragAndDropHooks'
import { useEventCallback } from '#/hooks/eventCallbackHooks'
import * as setAssetHooks from '#/hooks/setAssetHooks'
import * as toastAndLogHooks from '#/hooks/toastAndLogHooks'

import * as authProvider from '#/providers/AuthProvider'
import { useDriveStore, useSetSelectedKeys } from '#/providers/DriveProvider'
import * as modalProvider from '#/providers/ModalProvider'
import * as textProvider from '#/providers/TextProvider'

import AssetEventType from '#/events/AssetEventType'
import AssetListEventType from '#/events/AssetListEventType'

import AssetContextMenu from '#/layouts/AssetContextMenu'
import type * as assetsTable from '#/layouts/AssetsTable'
import * as eventListProvider from '#/layouts/AssetsTable/EventListProvider'

import * as aria from '#/components/aria'
import * as assetRowUtils from '#/components/dashboard/AssetRow/assetRowUtils'
import * as columnModule from '#/components/dashboard/column'
import * as columnUtils from '#/components/dashboard/column/columnUtils'
import StatelessSpinner, * as statelessSpinner from '#/components/StatelessSpinner'
import FocusRing from '#/components/styled/FocusRing'

import EditAssetDescriptionModal from '#/modals/EditAssetDescriptionModal'

import * as backendModule from '#/services/Backend'
import * as localBackend from '#/services/LocalBackend'

<<<<<<< HEAD
import { isCloudCategory } from '#/layouts/CategorySwitcher/Category'
=======
import { createGetProjectDetailsQuery } from '#/hooks/projectHooks'
>>>>>>> 563476a2
import type * as assetTreeNode from '#/utilities/AssetTreeNode'
import * as dateTime from '#/utilities/dateTime'
import * as download from '#/utilities/download'
import * as drag from '#/utilities/drag'
import * as eventModule from '#/utilities/event'
import * as fileInfo from '#/utilities/fileInfo'
import * as indent from '#/utilities/indent'
import * as object from '#/utilities/object'
import * as path from '#/utilities/path'
import * as permissions from '#/utilities/permissions'
import * as set from '#/utilities/set'
import * as tailwindMerge from '#/utilities/tailwindMerge'
import Visibility from '#/utilities/Visibility'
import { useQuery } from '@tanstack/react-query'

// =================
// === Constants ===
// =================

/** The height of the header row. */
const HEADER_HEIGHT_PX = 34
/** The amount of time (in milliseconds) the drag item must be held over this component
 * to make a directory row expand. */
const DRAG_EXPAND_DELAY_MS = 500

// ================
// === AssetRow ===
// ================

/** Common properties for state and setters passed to event handlers on an {@link AssetRow}. */
export interface AssetRowInnerProps {
  readonly key: backendModule.AssetId
  readonly item: assetTreeNode.AnyAssetTreeNode
  readonly setItem: React.Dispatch<React.SetStateAction<assetTreeNode.AnyAssetTreeNode>>
  readonly state: assetsTable.AssetsTableState
  readonly rowState: assetsTable.AssetRowState
  readonly setRowState: React.Dispatch<React.SetStateAction<assetsTable.AssetRowState>>
}

/** Props for an {@link AssetRow}. */
export interface AssetRowProps
  extends Readonly<Omit<JSX.IntrinsicElements['tr'], 'onClick' | 'onContextMenu'>> {
  readonly isOpened: boolean
  readonly item: assetTreeNode.AnyAssetTreeNode
  readonly state: assetsTable.AssetsTableState
  readonly hidden: boolean
  readonly columns: columnUtils.Column[]
  readonly isKeyboardSelected: boolean
  readonly grabKeyboardFocus: () => void
  readonly onClick: (props: AssetRowInnerProps, event: React.MouseEvent) => void
  readonly select: () => void
  readonly updateAssetRef: React.Ref<(asset: backendModule.AnyAsset) => void>
}

/** A row containing an {@link backendModule.AnyAsset}. */
export default function AssetRow(props: AssetRowProps) {
  const { isKeyboardSelected, isOpened, select, state, columns, onClick } = props
  const { item: rawItem, hidden: hiddenRaw, updateAssetRef, grabKeyboardFocus } = props
  const { nodeMap, setAssetPanelProps, doToggleDirectoryExpansion, doCopy, doCut, doPaste } = state
  const { setIsAssetPanelTemporarilyVisible, scrollContainerRef, rootDirectoryId, backend } = state
  const { visibilities, category } = state

  const [item, setItem] = React.useState(rawItem)
  const driveStore = useDriveStore()
  const setSelectedKeys = useSetSelectedKeys()
  const selected = useStore(driveStore, ({ visuallySelectedKeys, selectedKeys }) =>
    (visuallySelectedKeys ?? selectedKeys).has(item.key),
  )
  const isSoleSelected = useStore(
    driveStore,
    ({ selectedKeys }) => selected && selectedKeys.size === 1,
  )
  const allowContextMenu = useStore(
    driveStore,
    ({ selectedKeys }) => selectedKeys.size === 0 || !selected || isSoleSelected,
  )
  const draggableProps = dragAndDropHooks.useDraggable()
  const { user } = authProvider.useFullUserSession()
  const { setModal, unsetModal } = modalProvider.useSetModal()
  const { getText } = textProvider.useText()
  const toastAndLog = toastAndLogHooks.useToastAndLog()
  const dispatchAssetEvent = eventListProvider.useDispatchAssetEvent()
  const dispatchAssetListEvent = eventListProvider.useDispatchAssetListEvent()
  const [isDraggedOver, setIsDraggedOver] = React.useState(false)
  const rootRef = React.useRef<HTMLElement | null>(null)
  const dragOverTimeoutHandle = React.useRef<number | null>(null)
  const grabKeyboardFocusRef = React.useRef(grabKeyboardFocus)
  grabKeyboardFocusRef.current = grabKeyboardFocus
  const asset = item.item
  const [insertionVisibility, setInsertionVisibility] = React.useState(Visibility.visible)
  const [rowState, setRowState] = React.useState<assetsTable.AssetRowState>(() =>
    object.merge(assetRowUtils.INITIAL_ROW_STATE, { setVisibility: setInsertionVisibility }),
  )
  const nodeParentKeysRef = React.useRef<{
    readonly nodeMap: WeakRef<ReadonlyMap<backendModule.AssetId, assetTreeNode.AnyAssetTreeNode>>
    readonly parentKeys: Map<backendModule.AssetId, backendModule.DirectoryId>
  } | null>(null)
  const isCloud = isCloudCategory(category)
  const outerVisibility = visibilities.get(item.key)
  const visibility =
    outerVisibility == null || outerVisibility === Visibility.visible ?
      insertionVisibility
    : outerVisibility
  const hidden = hiddenRaw || visibility === Visibility.hidden

  const copyAssetMutation = backendHooks.useBackendMutation(backend, 'copyAsset')
  const updateAssetMutation = backendHooks.useBackendMutation(backend, 'updateAsset')
  const deleteAssetMutation = backendHooks.useBackendMutation(backend, 'deleteAsset')
  const undoDeleteAssetMutation = backendHooks.useBackendMutation(backend, 'undoDeleteAsset')
  const openProjectMutation = backendHooks.useBackendMutation(backend, 'openProject')
  const closeProjectMutation = backendHooks.useBackendMutation(backend, 'closeProject')
  const getProjectDetailsMutation = backendHooks.useBackendMutation(backend, 'getProjectDetails')
  const getFileDetailsMutation = backendHooks.useBackendMutation(backend, 'getFileDetails')
  const getDatalinkMutation = backendHooks.useBackendMutation(backend, 'getDatalink')
  const createPermissionMutation = backendHooks.useBackendMutation(backend, 'createPermission')
  const associateTagMutation = backendHooks.useBackendMutation(backend, 'associateTag')
  const copyAssetMutate = copyAssetMutation.mutateAsync
  const updateAssetMutate = updateAssetMutation.mutateAsync
  const deleteAssetMutate = deleteAssetMutation.mutateAsync
  const undoDeleteAssetMutate = undoDeleteAssetMutation.mutateAsync
  const openProjectMutate = openProjectMutation.mutateAsync
  const closeProjectMutate = closeProjectMutation.mutateAsync

  const { data: projectState } = useQuery({
    // This is SAFE, as `isOpened` is only true for projects.
    // eslint-disable-next-line no-restricted-syntax
    ...createGetProjectDetailsQuery.createPassiveListener(item.item.id as backendModule.ProjectId),
    select: (data) => data.state.type,
    enabled: item.type === backendModule.AssetType.project,
  })

  const setSelected = useEventCallback((newSelected: boolean) => {
    const { selectedKeys } = driveStore.getState()
    setSelectedKeys(set.withPresence(selectedKeys, item.key, newSelected))
  })

  React.useEffect(() => {
    setItem(rawItem)
  }, [rawItem])

  React.useEffect(() => {
    // Mutation is HIGHLY INADVISABLE in React, however it is useful here as we want to update the
    // parent's state while avoiding re-rendering the parent.
    rawItem.item = asset
  }, [asset, rawItem])
  const setAsset = setAssetHooks.useSetAsset(asset, setItem)

  React.useEffect(() => {
    if (selected && insertionVisibility !== Visibility.visible) {
      setSelected(false)
    }
  }, [selected, insertionVisibility, setSelected])

  React.useEffect(() => {
    if (isKeyboardSelected) {
      rootRef.current?.focus()
      grabKeyboardFocusRef.current()
    }
  }, [isKeyboardSelected])

  React.useImperativeHandle(updateAssetRef, () => setAsset)

  const doCopyOnBackend = React.useCallback(
    async (newParentId: backendModule.DirectoryId | null) => {
      try {
        setAsset((oldAsset) =>
          object.merge(oldAsset, {
            title: oldAsset.title + ' (copy)',
            labels: [],
            permissions: permissions.tryGetSingletonOwnerPermission(user, category),
            modifiedAt: dateTime.toRfc3339(new Date()),
          }),
        )
        newParentId ??= rootDirectoryId
        const copiedAsset = await copyAssetMutate([
          asset.id,
          newParentId,
          asset.title,
          nodeMap.current.get(newParentId)?.item.title ?? '(unknown)',
        ])
        setAsset(
          // This is SAFE, as the type of the copied asset is guaranteed to be the same
          // as the type of the original asset.
          // eslint-disable-next-line no-restricted-syntax
          object.merger({
            ...copiedAsset.asset,
            state: { type: backendModule.ProjectState.new },
          } as Partial<backendModule.AnyAsset>),
        )
      } catch (error) {
        toastAndLog('copyAssetError', error, asset.title)
        // Delete the new component representing the asset that failed to insert.
        dispatchAssetListEvent({ type: AssetListEventType.delete, key: item.key })
      }
    },
    [
      user,
      rootDirectoryId,
      asset,
      category,
      item.key,
      toastAndLog,
      copyAssetMutate,
      nodeMap,
      setAsset,
      dispatchAssetListEvent,
    ],
  )

  const doMove = React.useCallback(
    async (
      newParentKey: backendModule.DirectoryId | null,
      newParentId: backendModule.DirectoryId | null,
    ) => {
      const nonNullNewParentKey = newParentKey ?? rootDirectoryId
      const nonNullNewParentId = newParentId ?? rootDirectoryId
      try {
        setItem((oldItem) =>
          oldItem.with({ directoryKey: nonNullNewParentKey, directoryId: nonNullNewParentId }),
        )
        const newParentPath = localBackend.extractTypeAndId(nonNullNewParentId).id
        let newId = asset.id
        if (!isCloud) {
          const oldPath = localBackend.extractTypeAndId(asset.id).id
          const newPath = path.joinPath(newParentPath, fileInfo.getFileName(oldPath))
          switch (asset.type) {
            case backendModule.AssetType.file: {
              newId = localBackend.newFileId(newPath)
              break
            }
            case backendModule.AssetType.directory: {
              newId = localBackend.newDirectoryId(newPath)
              break
            }
            case backendModule.AssetType.project:
            case backendModule.AssetType.secret:
            case backendModule.AssetType.datalink:
            case backendModule.AssetType.specialLoading:
            case backendModule.AssetType.specialEmpty: {
              // Ignored.
              // Project paths are not stored in their `id`;
              // The other asset types either do not exist on the Local backend,
              // or do not have a path.
              break
            }
          }
        }
        // This is SAFE as the type of `newId` is not changed from its original type.
        // eslint-disable-next-line no-restricted-syntax
        const newAsset = object.merge(asset, { id: newId as never, parentId: nonNullNewParentId })
        dispatchAssetListEvent({
          type: AssetListEventType.move,
          newParentKey: nonNullNewParentKey,
          newParentId: nonNullNewParentId,
          key: item.key,
          item: newAsset,
        })
        setAsset(newAsset)
        await updateAssetMutate([
          asset.id,
          { parentDirectoryId: newParentId ?? rootDirectoryId, description: null },
          asset.title,
        ])
      } catch (error) {
        toastAndLog('moveAssetError', error, asset.title)
        setAsset(
          object.merger({
            // This is SAFE as the type of `newId` is not changed from its original type.
            // eslint-disable-next-line no-restricted-syntax
            id: asset.id as never,
            parentId: asset.parentId,
            projectState: asset.projectState,
          }),
        )
        setItem((oldItem) =>
          oldItem.with({ directoryKey: item.directoryKey, directoryId: item.directoryId }),
        )
        // Move the asset back to its original position.
        dispatchAssetListEvent({
          type: AssetListEventType.move,
          newParentKey: item.directoryKey,
          newParentId: item.directoryId,
          key: item.key,
          item: asset,
        })
      }
    },
    [
      isCloud,
      asset,
      rootDirectoryId,
      item.directoryId,
      item.directoryKey,
      item.key,
      toastAndLog,
      updateAssetMutate,
      setAsset,
      dispatchAssetListEvent,
    ],
  )

  React.useEffect(() => {
    if (isSoleSelected) {
      setAssetPanelProps({ backend, item, setItem })
      setIsAssetPanelTemporarilyVisible(false)
    }
  }, [item, isSoleSelected, backend, setAssetPanelProps, setIsAssetPanelTemporarilyVisible])

  const doDelete = React.useCallback(
    async (forever = false) => {
      setInsertionVisibility(Visibility.hidden)
      if (asset.type === backendModule.AssetType.directory) {
        dispatchAssetListEvent({
          type: AssetListEventType.closeFolder,
          id: asset.id,
          // This is SAFE, as this asset is already known to be a directory.
          // eslint-disable-next-line no-restricted-syntax
          key: item.key as backendModule.DirectoryId,
        })
      }
      try {
        dispatchAssetListEvent({ type: AssetListEventType.willDelete, key: item.key })
        if (
          asset.type === backendModule.AssetType.project &&
          backend.type === backendModule.BackendType.local
        ) {
          if (
            asset.projectState.type !== backendModule.ProjectState.placeholder &&
            asset.projectState.type !== backendModule.ProjectState.closed
          ) {
            await openProjectMutate([asset.id, null, asset.title])
          }
          try {
            await closeProjectMutate([asset.id, asset.title])
          } catch {
            // Ignored. The project was already closed.
          }
        }
        await deleteAssetMutate([asset.id, { force: forever }, asset.title])
        dispatchAssetListEvent({ type: AssetListEventType.delete, key: item.key })
      } catch (error) {
        setInsertionVisibility(Visibility.visible)
        toastAndLog('deleteAssetError', error, asset.title)
      }
    },
    [
      backend,
      dispatchAssetListEvent,
      asset,
      openProjectMutate,
      closeProjectMutate,
      deleteAssetMutate,
      item.key,
      toastAndLog,
    ],
  )

  const doRestore = React.useCallback(async () => {
    // Visually, the asset is deleted from the Trash view.
    setInsertionVisibility(Visibility.hidden)
    try {
      await undoDeleteAssetMutate([asset.id, asset.title])
      dispatchAssetListEvent({ type: AssetListEventType.delete, key: item.key })
    } catch (error) {
      setInsertionVisibility(Visibility.visible)
      toastAndLog('restoreAssetError', error, asset.title)
    }
  }, [dispatchAssetListEvent, asset, toastAndLog, undoDeleteAssetMutate, item.key])

  const doTriggerDescriptionEdit = React.useCallback(() => {
    setModal(
      <EditAssetDescriptionModal
        doChangeDescription={async (description) => {
          if (description !== asset.description) {
            setAsset(object.merger({ description }))

            await backend
              .updateAsset(item.item.id, { parentDirectoryId: null, description }, item.item.title)
              .catch((error) => {
                setAsset(object.merger({ description: asset.description }))
                throw error
              })
          }
        }}
        initialDescription={asset.description}
      />,
    )
  }, [setModal, asset.description, setAsset, backend, item.item.id, item.item.title])

  eventListProvider.useAssetEventListener(async (event) => {
    if (state.category.type === 'trash') {
      switch (event.type) {
        case AssetEventType.deleteForever: {
          if (event.ids.has(item.key)) {
            await doDelete(true)
          }
          break
        }
        case AssetEventType.restore: {
          if (event.ids.has(item.key)) {
            await doRestore()
          }
          break
        }
        default: {
          return
        }
      }
    } else {
      switch (event.type) {
        // These events are handled in the specific `NameColumn` files.
        case AssetEventType.newProject:
        case AssetEventType.newFolder:
        case AssetEventType.uploadFiles:
        case AssetEventType.newDatalink:
        case AssetEventType.newSecret:
        case AssetEventType.updateFiles:
        case AssetEventType.projectClosed: {
          break
        }
        case AssetEventType.copy: {
          if (event.ids.has(item.key)) {
            await doCopyOnBackend(event.newParentId)
          }
          break
        }
        case AssetEventType.cut: {
          if (event.ids.has(item.key)) {
            setInsertionVisibility(Visibility.faded)
          }
          break
        }
        case AssetEventType.cancelCut: {
          if (event.ids.has(item.key)) {
            setInsertionVisibility(Visibility.visible)
          }
          break
        }
        case AssetEventType.move: {
          if (event.ids.has(item.key)) {
            setInsertionVisibility(Visibility.visible)
            await doMove(event.newParentKey, event.newParentId)
          }
          break
        }
        case AssetEventType.delete: {
          if (event.ids.has(item.key)) {
            await doDelete(false)
          }
          break
        }
        case AssetEventType.deleteForever: {
          if (event.ids.has(item.key)) {
            await doDelete(true)
          }
          break
        }
        case AssetEventType.restore: {
          if (event.ids.has(item.key)) {
            await doRestore()
          }
          break
        }
        case AssetEventType.download:
        case AssetEventType.downloadSelected: {
          if (event.type === AssetEventType.downloadSelected ? selected : event.ids.has(asset.id)) {
            if (isCloud) {
              switch (asset.type) {
                case backendModule.AssetType.project: {
                  try {
                    const details = await getProjectDetailsMutation.mutateAsync([
                      asset.id,
                      asset.parentId,
                      asset.title,
                    ])
                    if (details.url != null) {
                      await backend.download(details.url, `${asset.title}.enso-project`)
                    } else {
                      const error: unknown = getText('projectHasNoSourceFilesPhrase')
                      toastAndLog('downloadProjectError', error, asset.title)
                    }
                  } catch (error) {
                    toastAndLog('downloadProjectError', error, asset.title)
                  }
                  break
                }
                case backendModule.AssetType.file: {
                  try {
                    const details = await getFileDetailsMutation.mutateAsync([
                      asset.id,
                      asset.title,
                    ])
                    if (details.url != null) {
                      await backend.download(details.url, asset.title)
                    } else {
                      const error: unknown = getText('fileNotFoundPhrase')
                      toastAndLog('downloadFileError', error, asset.title)
                    }
                  } catch (error) {
                    toastAndLog('downloadFileError', error, asset.title)
                  }
                  break
                }
                case backendModule.AssetType.datalink: {
                  try {
                    const value = await getDatalinkMutation.mutateAsync([asset.id, asset.title])
                    const fileName = `${asset.title}.datalink`
                    download.download(
                      URL.createObjectURL(
                        new File([JSON.stringify(value)], fileName, {
                          type: 'application/json+x-enso-data-link',
                        }),
                      ),
                      fileName,
                    )
                  } catch (error) {
                    toastAndLog('downloadDatalinkError', error, asset.title)
                  }
                  break
                }
                default: {
                  toastAndLog('downloadInvalidTypeError')
                  break
                }
              }
            } else {
              if (asset.type === backendModule.AssetType.project) {
                const projectsDirectory = localBackend.extractTypeAndId(asset.parentId).id
                const uuid = localBackend.extractTypeAndId(asset.id).id
                const queryString = new URLSearchParams({ projectsDirectory }).toString()
                await backend.download(
                  `./api/project-manager/projects/${uuid}/enso-project?${queryString}`,
                  `${asset.title}.enso-project`,
                )
              }
            }
          }
          break
        }
        case AssetEventType.removeSelf: {
          // This is not triggered from the asset list, so it uses `item.id` instead of `key`.
          if (event.id === asset.id && user.isEnabled) {
            setInsertionVisibility(Visibility.hidden)
            try {
              await createPermissionMutation.mutateAsync([
                {
                  action: null,
                  resourceId: asset.id,
                  actorsIds: [user.userId],
                },
              ])
              dispatchAssetListEvent({ type: AssetListEventType.delete, key: item.key })
            } catch (error) {
              setInsertionVisibility(Visibility.visible)
              toastAndLog(null, error)
            }
          }
          break
        }
        case AssetEventType.temporarilyAddLabels: {
          const labels = event.ids.has(item.key) ? event.labelNames : set.EMPTY_SET
          setRowState((oldRowState) =>
            (
              oldRowState.temporarilyAddedLabels === labels &&
              oldRowState.temporarilyRemovedLabels === set.EMPTY_SET
            ) ?
              oldRowState
            : object.merge(oldRowState, {
                temporarilyAddedLabels: labels,
                temporarilyRemovedLabels: set.EMPTY_SET,
              }),
          )
          break
        }
        case AssetEventType.temporarilyRemoveLabels: {
          const labels = event.ids.has(item.key) ? event.labelNames : set.EMPTY_SET
          setRowState((oldRowState) =>
            (
              oldRowState.temporarilyAddedLabels === set.EMPTY_SET &&
              oldRowState.temporarilyRemovedLabels === labels
            ) ?
              oldRowState
            : object.merge(oldRowState, {
                temporarilyAddedLabels: set.EMPTY_SET,
                temporarilyRemovedLabels: labels,
              }),
          )
          break
        }
        case AssetEventType.addLabels: {
          setRowState((oldRowState) =>
            oldRowState.temporarilyAddedLabels === set.EMPTY_SET ?
              oldRowState
            : object.merge(oldRowState, { temporarilyAddedLabels: set.EMPTY_SET }),
          )
          const labels = asset.labels
          if (
            event.ids.has(item.key) &&
            (labels == null || [...event.labelNames].some((label) => !labels.includes(label)))
          ) {
            const newLabels = [
              ...(labels ?? []),
              ...[...event.labelNames].filter((label) => labels?.includes(label) !== true),
            ]
            setAsset(object.merger({ labels: newLabels }))
            try {
              await associateTagMutation.mutateAsync([asset.id, newLabels, asset.title])
            } catch (error) {
              setAsset(object.merger({ labels }))
              toastAndLog(null, error)
            }
          }
          break
        }
        case AssetEventType.removeLabels: {
          setRowState((oldRowState) =>
            oldRowState.temporarilyAddedLabels === set.EMPTY_SET ?
              oldRowState
            : object.merge(oldRowState, { temporarilyAddedLabels: set.EMPTY_SET }),
          )
          const labels = asset.labels
          if (
            event.ids.has(item.key) &&
            labels != null &&
            [...event.labelNames].some((label) => labels.includes(label))
          ) {
            const newLabels = labels.filter((label) => !event.labelNames.has(label))
            setAsset(object.merger({ labels: newLabels }))
            try {
              await associateTagMutation.mutateAsync([asset.id, newLabels, asset.title])
            } catch (error) {
              setAsset(object.merger({ labels }))
              toastAndLog(null, error)
            }
          }
          break
        }
        case AssetEventType.deleteLabel: {
          setAsset((oldAsset) => {
            // The IIFE is required to prevent TypeScript from narrowing this value.
            let found = (() => false)()
            const labels =
              oldAsset.labels?.filter((label) => {
                if (label === event.labelName) {
                  found = true
                  return false
                } else {
                  return true
                }
              }) ?? null
            return found ? object.merge(oldAsset, { labels }) : oldAsset
          })
          break
        }
        case AssetEventType.setItem: {
          if (asset.id === event.id) {
            setAsset(event.valueOrUpdater)
          }
          break
        }
      }
    }
  }, item.initialAssetEvents)

  const clearDragState = React.useCallback(() => {
    setIsDraggedOver(false)
    setRowState((oldRowState) =>
      oldRowState.temporarilyAddedLabels === set.EMPTY_SET ?
        oldRowState
      : object.merge(oldRowState, { temporarilyAddedLabels: set.EMPTY_SET }),
    )
  }, [])

  const onDragOver = (event: React.DragEvent<Element>) => {
    const directoryKey =
      item.item.type === backendModule.AssetType.directory ? item.key : item.directoryKey
    const payload = drag.ASSET_ROWS.lookup(event)
    const isPayloadMatch =
      payload != null && payload.every((innerItem) => innerItem.key !== directoryKey)
    const canPaste = (() => {
      if (!isPayloadMatch) {
        return true
      } else {
        if (nodeMap.current !== nodeParentKeysRef.current?.nodeMap.deref()) {
          const parentKeys = new Map(
            Array.from(nodeMap.current.entries()).map(([id, otherAsset]) => [
              id,
              otherAsset.directoryKey,
            ]),
          )
          nodeParentKeysRef.current = { nodeMap: new WeakRef(nodeMap.current), parentKeys }
        }
        return !payload.some((payloadItem) => {
          const parentKey = nodeParentKeysRef.current?.parentKeys.get(payloadItem.key)
          const parent = parentKey == null ? null : nodeMap.current.get(parentKey)
          return !parent ? true : (
              permissions.isTeamPath(parent.path) && permissions.isUserPath(item.path)
            )
        })
      }
    })()
    if ((isPayloadMatch && canPaste) || event.dataTransfer.types.includes('Files')) {
      event.preventDefault()
      if (item.item.type === backendModule.AssetType.directory && state.category.type !== 'trash') {
        setIsDraggedOver(true)
      }
    }
  }

  switch (asset.type) {
    case backendModule.AssetType.directory:
    case backendModule.AssetType.project:
    case backendModule.AssetType.file:
    case backendModule.AssetType.datalink:
    case backendModule.AssetType.secret: {
      const innerProps: AssetRowInnerProps = {
        key: item.key,
        item,
        setItem,
        state,
        rowState,
        setRowState,
      }
      return (
        <>
          {!hidden && (
            <FocusRing>
              <tr
                tabIndex={0}
                ref={(element) => {
                  rootRef.current = element
                  if (isSoleSelected && element != null && scrollContainerRef.current != null) {
                    const rect = element.getBoundingClientRect()
                    const scrollRect = scrollContainerRef.current.getBoundingClientRect()
                    const scrollUp = rect.top - (scrollRect.top + HEADER_HEIGHT_PX)
                    const scrollDown = rect.bottom - scrollRect.bottom
                    if (scrollUp < 0 || scrollDown > 0) {
                      scrollContainerRef.current.scrollBy({
                        top: scrollUp < 0 ? scrollUp : scrollDown,
                        behavior: 'smooth',
                      })
                    }
                  }
                  if (isKeyboardSelected && element?.contains(document.activeElement) === false) {
                    element.focus()
                  }
                }}
                className={tailwindMerge.twMerge(
                  'h-table-row rounded-full transition-all ease-in-out rounded-rows-child',
                  visibility,
                  (isDraggedOver || selected) && 'selected',
                )}
                {...draggableProps}
                onClick={(event) => {
                  unsetModal()
                  onClick(innerProps, event)
                  if (
                    item.type === backendModule.AssetType.directory &&
                    eventModule.isDoubleClick(event) &&
                    !rowState.isEditingName
                  ) {
                    // This must be processed on the next tick, otherwise it will be overridden
                    // by the default click handler.
                    window.setTimeout(() => {
                      setSelected(false)
                    })
                    doToggleDirectoryExpansion(item.item.id, item.key, asset.title)
                  }
                }}
                onContextMenu={(event) => {
                  if (allowContextMenu) {
                    event.preventDefault()
                    event.stopPropagation()
                    if (!selected) {
                      select()
                    }
                    setModal(
                      <AssetContextMenu
                        innerProps={innerProps}
                        rootDirectoryId={rootDirectoryId}
                        event={event}
                        eventTarget={
                          event.target instanceof HTMLElement ? event.target : event.currentTarget
                        }
                        doCopy={doCopy}
                        doCut={doCut}
                        doPaste={doPaste}
                        doDelete={doDelete}
                        doTriggerDescriptionEdit={doTriggerDescriptionEdit}
                      />,
                    )
                  }
                }}
                onDragStart={(event) => {
                  if (
                    rowState.isEditingName ||
                    (projectState !== backendModule.ProjectState.closed &&
                      projectState !== backendModule.ProjectState.created &&
                      projectState != null)
                  ) {
                    event.preventDefault()
                  } else {
                    props.onDragStart?.(event)
                  }
                }}
                onDragEnter={(event) => {
                  if (dragOverTimeoutHandle.current != null) {
                    window.clearTimeout(dragOverTimeoutHandle.current)
                  }
                  if (item.type === backendModule.AssetType.directory) {
                    dragOverTimeoutHandle.current = window.setTimeout(() => {
                      doToggleDirectoryExpansion(item.item.id, item.key, asset.title, true)
                    }, DRAG_EXPAND_DELAY_MS)
                  }
                  // Required because `dragover` does not fire on `mouseenter`.
                  props.onDragOver?.(event)
                  onDragOver(event)
                }}
                onDragOver={(event) => {
                  if (state.category.type === 'trash') {
                    event.dataTransfer.dropEffect = 'none'
                  }
                  props.onDragOver?.(event)
                  onDragOver(event)
                }}
                onDragEnd={(event) => {
                  clearDragState()
                  props.onDragEnd?.(event)
                }}
                onDragLeave={(event) => {
                  if (
                    dragOverTimeoutHandle.current != null &&
                    (!(event.relatedTarget instanceof Node) ||
                      !event.currentTarget.contains(event.relatedTarget))
                  ) {
                    window.clearTimeout(dragOverTimeoutHandle.current)
                  }
                  if (
                    event.relatedTarget instanceof Node &&
                    !event.currentTarget.contains(event.relatedTarget)
                  ) {
                    clearDragState()
                  }
                  props.onDragLeave?.(event)
                }}
                onDrop={(event) => {
                  if (state.category.type !== 'trash') {
                    props.onDrop?.(event)
                    clearDragState()
                    const [directoryKey, directoryId, directoryTitle] =
                      item.type === backendModule.AssetType.directory ?
                        [item.key, item.item.id, asset.title]
                      : [item.directoryKey, item.directoryId, null]
                    const payload = drag.ASSET_ROWS.lookup(event)
                    if (
                      payload != null &&
                      payload.every((innerItem) => innerItem.key !== directoryKey)
                    ) {
                      event.preventDefault()
                      event.stopPropagation()
                      unsetModal()
                      doToggleDirectoryExpansion(directoryId, directoryKey, directoryTitle, true)
                      const ids = payload
                        .filter((payloadItem) => payloadItem.asset.parentId !== directoryId)
                        .map((dragItem) => dragItem.key)
                      dispatchAssetEvent({
                        type: AssetEventType.move,
                        newParentKey: directoryKey,
                        newParentId: directoryId,
                        ids: new Set(ids),
                      })
                    } else if (event.dataTransfer.types.includes('Files')) {
                      event.preventDefault()
                      event.stopPropagation()
                      doToggleDirectoryExpansion(directoryId, directoryKey, directoryTitle, true)
                      dispatchAssetListEvent({
                        type: AssetListEventType.uploadFiles,
                        parentKey: directoryKey,
                        parentId: directoryId,
                        files: Array.from(event.dataTransfer.files),
                      })
                    }
                  }
                }}
              >
                {columns.map((column) => {
                  // This is a React component even though it does not contain JSX.
                  // eslint-disable-next-line no-restricted-syntax
                  const Render = columnModule.COLUMN_RENDERER[column]
                  return (
                    <td key={column} className={columnUtils.COLUMN_CSS_CLASS[column]}>
                      <Render
                        keyProp={item.key}
                        isOpened={isOpened}
                        backendType={backend.type}
                        item={item}
                        setItem={setItem}
                        selected={selected}
                        setSelected={setSelected}
                        isSoleSelected={isSoleSelected}
                        state={state}
                        rowState={rowState}
                        setRowState={setRowState}
                        isEditable={state.category.type !== 'trash'}
                      />
                    </td>
                  )
                })}
              </tr>
            </FocusRing>
          )}
          {selected && allowContextMenu && !hidden && (
            // This is a copy of the context menu, since the context menu registers keyboard
            // shortcut handlers. This is a bit of a hack, however it is preferable to duplicating
            // the entire context menu (once for the keyboard actions, once for the JSX).
            <AssetContextMenu
              hidden
              innerProps={{
                key: item.key,
                item,
                setItem,
                state,
                rowState,
                setRowState,
              }}
              rootDirectoryId={rootDirectoryId}
              event={{ pageX: 0, pageY: 0 }}
              eventTarget={null}
              doCopy={doCopy}
              doCut={doCut}
              doPaste={doPaste}
              doDelete={doDelete}
              doTriggerDescriptionEdit={doTriggerDescriptionEdit}
            />
          )}
        </>
      )
    }
    case backendModule.AssetType.specialLoading: {
      return hidden ? null : (
          <tr>
            <td colSpan={columns.length} className="border-r p-0 rounded-rows-skip-level">
              <div
                className={tailwindMerge.twMerge(
                  'flex h-table-row w-container items-center justify-center rounded-full rounded-rows-child',
                  indent.indentClass(item.depth),
                )}
              >
                <StatelessSpinner size={24} state={statelessSpinner.SpinnerState.loadingMedium} />
              </div>
            </td>
          </tr>
        )
    }
    case backendModule.AssetType.specialEmpty: {
      return hidden ? null : (
          <tr>
            <td colSpan={columns.length} className="border-r p-0 rounded-rows-skip-level">
              <div
                className={tailwindMerge.twMerge(
                  'flex h-table-row items-center rounded-full rounded-rows-child',
                  indent.indentClass(item.depth),
                )}
              >
                <img src={BlankIcon} />
                <aria.Text className="px-name-column-x placeholder">
                  {getText('thisFolderIsEmpty')}
                </aria.Text>
              </div>
            </td>
          </tr>
        )
    }
  }
}<|MERGE_RESOLUTION|>--- conflicted
+++ resolved
@@ -35,11 +35,8 @@
 import * as backendModule from '#/services/Backend'
 import * as localBackend from '#/services/LocalBackend'
 
-<<<<<<< HEAD
+import { createGetProjectDetailsQuery } from '#/hooks/projectHooks'
 import { isCloudCategory } from '#/layouts/CategorySwitcher/Category'
-=======
-import { createGetProjectDetailsQuery } from '#/hooks/projectHooks'
->>>>>>> 563476a2
 import type * as assetTreeNode from '#/utilities/AssetTreeNode'
 import * as dateTime from '#/utilities/dateTime'
 import * as download from '#/utilities/download'
