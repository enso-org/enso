--- conflicted
+++ resolved
@@ -692,12 +692,6 @@
     const directoryKey =
       item.item.type === backendModule.AssetType.directory ? item.key : item.directoryKey
     const payload = drag.ASSET_ROWS.lookup(event)
-<<<<<<< HEAD
-    if (
-      (payload != null && payload.every((innerItem) => innerItem.key !== directoryKey)) ||
-      event.dataTransfer.types.includes('Files')
-    ) {
-=======
     const isPayloadMatch =
       payload != null && payload.every((innerItem) => innerItem.key !== directoryKey)
     const canPaste = (() => {
@@ -723,7 +717,6 @@
       }
     })()
     if ((isPayloadMatch && canPaste) || event.dataTransfer.types.includes('Files')) {
->>>>>>> a31e5872
       event.preventDefault()
       if (
         item.item.type === backendModule.AssetType.directory &&
