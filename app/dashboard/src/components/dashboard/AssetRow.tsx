/** @file A table row for an arbitrary asset. */
import * as React from 'react'

<<<<<<< HEAD
import invariant from 'tiny-invariant'
=======
import { useStore } from 'zustand'
>>>>>>> 1fda5746

import BlankIcon from '#/assets/blank.svg'

import * as backendHooks from '#/hooks/backendHooks'
import * as dragAndDropHooks from '#/hooks/dragAndDropHooks'
import { useEventCallback } from '#/hooks/eventCallbackHooks'
<<<<<<< HEAD
=======
import * as setAssetHooks from '#/hooks/setAssetHooks'
>>>>>>> 1fda5746
import * as toastAndLogHooks from '#/hooks/toastAndLogHooks'

import * as authProvider from '#/providers/AuthProvider'
import { useDriveStore, useSetSelectedKeys } from '#/providers/DriveProvider'
import * as modalProvider from '#/providers/ModalProvider'
import * as textProvider from '#/providers/TextProvider'

import AssetEventType from '#/events/AssetEventType'
import AssetListEventType from '#/events/AssetListEventType'

import AssetContextMenu from '#/layouts/AssetContextMenu'
import type * as assetsTable from '#/layouts/AssetsTable'
import * as eventListProvider from '#/layouts/AssetsTable/EventListProvider'
import Category from '#/layouts/CategorySwitcher/Category'

import * as aria from '#/components/aria'
import * as assetRowUtils from '#/components/dashboard/AssetRow/assetRowUtils'
import * as columnModule from '#/components/dashboard/column'
import * as columnUtils from '#/components/dashboard/column/columnUtils'
import StatelessSpinner, * as statelessSpinner from '#/components/StatelessSpinner'
import FocusRing from '#/components/styled/FocusRing'

import EditAssetDescriptionModal from '#/modals/EditAssetDescriptionModal'

import * as backendModule from '#/services/Backend'
import * as localBackend from '#/services/LocalBackend'
import * as projectManager from '#/services/ProjectManager'

import { createGetProjectDetailsQuery } from '#/hooks/projectHooks'
import type * as assetTreeNode from '#/utilities/AssetTreeNode'
import * as dateTime from '#/utilities/dateTime'
import * as download from '#/utilities/download'
import * as drag from '#/utilities/drag'
import * as eventModule from '#/utilities/event'
import * as fileInfo from '#/utilities/fileInfo'
import * as indent from '#/utilities/indent'
import * as object from '#/utilities/object'
import * as permissions from '#/utilities/permissions'
import * as set from '#/utilities/set'
import * as tailwindMerge from '#/utilities/tailwindMerge'
import Visibility from '#/utilities/Visibility'
import { useQuery } from '@tanstack/react-query'

// =================
// === Constants ===
// =================

/** The height of the header row. */
const HEADER_HEIGHT_PX = 34
/** The amount of time (in milliseconds) the drag item must be held over this component
 * to make a directory row expand. */
const DRAG_EXPAND_DELAY_MS = 500

// ================
// === AssetRow ===
// ================

/** Common properties for state and setters passed to event handlers on an {@link AssetRow}. */
export interface AssetRowInnerProps {
  readonly key: backendModule.AssetId
  readonly item: assetTreeNode.AnyAssetTreeNode
  readonly setItem: React.Dispatch<React.SetStateAction<assetTreeNode.AnyAssetTreeNode>>
  readonly state: assetsTable.AssetsTableState
  readonly rowState: assetsTable.AssetRowState
  readonly setRowState: React.Dispatch<React.SetStateAction<assetsTable.AssetRowState>>
}

/** Props for an {@link AssetRow}. */
export interface AssetRowProps
  extends Readonly<Omit<JSX.IntrinsicElements['tr'], 'onClick' | 'onContextMenu'>> {
  readonly isOpened: boolean
  readonly item: assetTreeNode.AnyAssetTreeNode
  readonly state: assetsTable.AssetsTableState
  readonly hidden: boolean
  readonly columns: columnUtils.Column[]
  readonly isKeyboardSelected: boolean
  readonly grabKeyboardFocus: () => void
  readonly onClick: (props: AssetRowInnerProps, event: React.MouseEvent) => void
<<<<<<< HEAD
  readonly onContextMenu?: (
    props: AssetRowInnerProps,
    event: React.MouseEvent<HTMLTableRowElement>,
  ) => void
=======
  readonly select: () => void
  readonly updateAssetRef: React.Ref<(asset: backendModule.AnyAsset) => void>
>>>>>>> 1fda5746
}

/** A row containing an {@link backendModule.AnyAsset}. */
export default function AssetRow(props: AssetRowProps) {
<<<<<<< HEAD
  const { selected, isSoleSelected, isKeyboardSelected, isOpened } = props
  const { setSelected, allowContextMenu, onContextMenu, state, columns, onClick } = props
  const { item: rawItem, hidden: hiddenRaw, grabKeyboardFocus } = props
=======
  const { isKeyboardSelected, isOpened, select, state, columns, onClick } = props
  const { item: rawItem, hidden: hiddenRaw, updateAssetRef, grabKeyboardFocus } = props
>>>>>>> 1fda5746
  const { nodeMap, setAssetPanelProps, doToggleDirectoryExpansion, doCopy, doCut, doPaste } = state
  const { setIsAssetPanelTemporarilyVisible, scrollContainerRef, rootDirectoryId, backend } = state
  const { visibilities } = state

  const [item, setItem] = React.useState(rawItem)
  const driveStore = useDriveStore()
  const setSelectedKeys = useSetSelectedKeys()
  const selected = useStore(driveStore, ({ visuallySelectedKeys, selectedKeys }) =>
    (visuallySelectedKeys ?? selectedKeys).has(item.key),
  )
  const isSoleSelected = useStore(
    driveStore,
    ({ selectedKeys }) => selected && selectedKeys.size === 1,
  )
  const allowContextMenu = useStore(
    driveStore,
    ({ selectedKeys }) => selectedKeys.size === 0 || !selected || isSoleSelected,
  )
  const draggableProps = dragAndDropHooks.useDraggable()
  const { user } = authProvider.useNonPartialUserSession()
  const { setModal, unsetModal } = modalProvider.useSetModal()
  const { getText } = textProvider.useText()
  const toastAndLog = toastAndLogHooks.useToastAndLog()
  const dispatchAssetEvent = eventListProvider.useDispatchAssetEvent()
  const dispatchAssetListEvent = eventListProvider.useDispatchAssetListEvent()
  const [isDraggedOver, setIsDraggedOver] = React.useState(false)
<<<<<<< HEAD
  const [item, setItemRaw] = React.useState(rawItem)
=======
>>>>>>> 1fda5746
  const rootRef = React.useRef<HTMLElement | null>(null)
  const dragOverTimeoutHandle = React.useRef<number | null>(null)
  const grabKeyboardFocusRef = React.useRef(grabKeyboardFocus)
  grabKeyboardFocusRef.current = grabKeyboardFocus
  const [insertionVisibility, setInsertionVisibility] = React.useState(Visibility.visible)
  const [rowState, setRowState] = React.useState<assetsTable.AssetRowState>(() =>
    object.merge(assetRowUtils.INITIAL_ROW_STATE, { setVisibility: setInsertionVisibility }),
  )
  const isCloud = backend.type === backendModule.BackendType.remote
  const outerVisibility = visibilities.get(item.key)
  const visibility =
    outerVisibility == null || outerVisibility === Visibility.visible ?
      insertionVisibility
    : outerVisibility
  const hidden = hiddenRaw || visibility === Visibility.hidden

  const copyAssetMutation = backendHooks.useBackendMutation(backend, 'copyAsset')
  const updateAssetMutation = backendHooks.useBackendMutation(backend, 'updateAsset')
  const deleteAssetMutation = backendHooks.useBackendMutation(backend, 'deleteAsset')
  const undoDeleteAssetMutation = backendHooks.useBackendMutation(backend, 'undoDeleteAsset')
  const openProjectMutation = backendHooks.useBackendMutation(backend, 'openProject')
  const closeProjectMutation = backendHooks.useBackendMutation(backend, 'closeProject')
  const getProjectDetailsMutation = backendHooks.useBackendMutation(backend, 'getProjectDetails')
  const getFileDetailsMutation = backendHooks.useBackendMutation(backend, 'getFileDetails')
  const getDatalinkMutation = backendHooks.useBackendMutation(backend, 'getDatalink')
  const createPermissionMutation = backendHooks.useBackendMutation(backend, 'createPermission')
  const associateTagMutation = backendHooks.useBackendMutation(backend, 'associateTag')
  const copyAssetMutate = copyAssetMutation.mutateAsync
  const updateAssetMutate = updateAssetMutation.mutateAsync
  const deleteAssetMutate = deleteAssetMutation.mutateAsync
  const undoDeleteAssetMutate = undoDeleteAssetMutation.mutateAsync
  const openProjectMutate = openProjectMutation.mutateAsync
  const closeProjectMutate = closeProjectMutation.mutateAsync

<<<<<<< HEAD
  const setItem = useEventCallback(
    (valueOrUpdater: React.SetStateAction<assetTreeNode.AnyAssetTreeNode>) => {
      setItemRaw((currentValue) => {
        if (typeof valueOrUpdater === 'function') {
          valueOrUpdater = valueOrUpdater(currentValue)
        }
        // Mutation is HIGHLY INADVISABLE in React, however it is useful here as we want to update the
        // parent's state while avoiding re-rendering the parent.
        rawItem.item = valueOrUpdater.item
        return valueOrUpdater
      })
    },
  )

  const assetId = item.item.id
  const asset = backendHooks.useGetAsset(backend, assetId).data
  invariant(asset, `Asset '${assetId}' is missing cached data`)
  const setAssetRaw = backendHooks.useSetAsset()
  const setAsset = useEventCallback(
    (
      currentAssetId: backendModule.AssetId,
      valueOrUpdater: React.SetStateAction<backendModule.AnyAsset>,
    ) => {
      const newAsset = setAssetRaw(backend, currentAssetId, valueOrUpdater)
      setItem((currentItem) => currentItem.with({ item: newAsset }))
    },
  )
=======
  const { data: projectState } = useQuery({
    // This is SAFE, as `isOpened` is only true for projects.
    // eslint-disable-next-line no-restricted-syntax
    ...createGetProjectDetailsQuery.createPassiveListener(item.item.id as backendModule.ProjectId),
    select: (data) => data.state.type,
    enabled: item.type === backendModule.AssetType.project,
  })

  const setSelected = useEventCallback((newSelected: boolean) => {
    const { selectedKeys } = driveStore.getState()
    setSelectedKeys(set.withPresence(selectedKeys, item.key, newSelected))
  })

  React.useEffect(() => {
    setItem(rawItem)
  }, [rawItem])
>>>>>>> 1fda5746

  React.useEffect(() => {
    // Required to update `isExpanded` state.
    setItem(rawItem)
  }, [rawItem, setItem])

  React.useEffect(() => {
    if (selected && insertionVisibility !== Visibility.visible) {
      setSelected(false)
    }
  }, [selected, insertionVisibility, setSelected])

  React.useEffect(() => {
    if (isKeyboardSelected) {
      rootRef.current?.focus()
      grabKeyboardFocusRef.current()
    }
  }, [isKeyboardSelected])

  const doCopyOnBackend = React.useCallback(
    async (newParentId: backendModule.DirectoryId | null) => {
      try {
        setAsset(assetId, (oldAsset) =>
          object.merge(oldAsset, {
            title: oldAsset.title + ' (copy)',
            labels: [],
            permissions: permissions.tryGetSingletonOwnerPermission(user),
            modifiedAt: dateTime.toRfc3339(new Date()),
          }),
        )
        newParentId ??= rootDirectoryId
        const copiedAsset = await copyAssetMutate([
          asset.id,
          newParentId,
          asset.title,
          nodeMap.current.get(newParentId)?.item.title ?? '(unknown)',
        ])
        setAsset(
          copiedAsset.asset.id,
          // This is SAFE, as the type of the copied asset is guaranteed to be the same
          // as the type of the original asset.
          // eslint-disable-next-line no-restricted-syntax
          object.merge(asset, {
            ...copiedAsset.asset,
            state: { type: backendModule.ProjectState.new },
          } as Partial<backendModule.AnyAsset>),
        )
      } catch (error) {
        toastAndLog('copyAssetError', error, asset.title)
        // Delete the new component representing the asset that failed to insert.
        dispatchAssetListEvent({ type: AssetListEventType.delete, key: item.key })
      }
    },
    [
      setAsset,
      assetId,
      rootDirectoryId,
      copyAssetMutate,
      asset,
      nodeMap,
      user,
      toastAndLog,
      dispatchAssetListEvent,
      item.key,
    ],
  )

  const doMove = React.useCallback(
    async (
      newParentKey: backendModule.DirectoryId | null,
      newParentId: backendModule.DirectoryId | null,
    ) => {
      const nonNullNewParentKey = newParentKey ?? rootDirectoryId
      const nonNullNewParentId = newParentId ?? rootDirectoryId
      try {
        setItem((oldItem) =>
          oldItem.with({ directoryKey: nonNullNewParentKey, directoryId: nonNullNewParentId }),
        )
        setAsset(assetId, object.merger({ parentId: nonNullNewParentId }))
        const newParentPath = localBackend.extractTypeAndId(nonNullNewParentId).id
        let newId = asset.id
        if (!isCloud) {
          const oldPath = localBackend.extractTypeAndId(asset.id).id
          const newPath = projectManager.joinPath(newParentPath, fileInfo.fileName(oldPath))
          switch (asset.type) {
            case backendModule.AssetType.file: {
              newId = localBackend.newFileId(newPath)
              break
            }
            case backendModule.AssetType.directory: {
              newId = localBackend.newDirectoryId(newPath)
              break
            }
            case backendModule.AssetType.project:
            case backendModule.AssetType.secret:
            case backendModule.AssetType.datalink:
            case backendModule.AssetType.specialLoading:
            case backendModule.AssetType.specialEmpty: {
              // Ignored.
              // Project paths are not stored in their `id`;
              // The other asset types either do not exist on the Local backend,
              // or do not have a path.
              break
            }
          }
        }
        // This is SAFE as the type of `newId` is not changed from its original type.
        // eslint-disable-next-line no-restricted-syntax
        const newAsset = object.merge(asset, { id: newId as never, parentId: nonNullNewParentId })
        dispatchAssetListEvent({
          type: AssetListEventType.move,
          newParentKey: nonNullNewParentKey,
          newParentId: nonNullNewParentId,
          key: item.key,
          item: newAsset,
        })
        setAsset(assetId, newAsset)
        await updateAssetMutate([
          asset.id,
          { parentDirectoryId: newParentId ?? rootDirectoryId, description: null },
          asset.title,
        ])
      } catch (error) {
        toastAndLog('moveAssetError', error, asset.title)
        setItem((oldItem) =>
          oldItem.with({ directoryKey: item.directoryKey, directoryId: item.directoryId }),
        )
        setAsset(assetId, asset)
        // Move the asset back to its original position.
        dispatchAssetListEvent({
          type: AssetListEventType.move,
          newParentKey: item.directoryKey,
          newParentId: item.directoryId,
          key: item.key,
          item: asset,
        })
      }
    },
    [
      rootDirectoryId,
      setItem,
      setAsset,
      assetId,
      asset,
      isCloud,
      dispatchAssetListEvent,
      item.key,
      item.directoryKey,
      item.directoryId,
      updateAssetMutate,
      toastAndLog,
    ],
  )

  React.useEffect(() => {
    if (isSoleSelected) {
      setAssetPanelProps({ backend, itemId: item.item.id })
      setIsAssetPanelTemporarilyVisible(false)
    }
  }, [item, isSoleSelected, backend, setAssetPanelProps, setIsAssetPanelTemporarilyVisible])

  const doDelete = React.useCallback(
    async (forever = false) => {
      setInsertionVisibility(Visibility.hidden)
      if (asset.type === backendModule.AssetType.directory) {
        dispatchAssetListEvent({
          type: AssetListEventType.closeFolder,
          id: asset.id,
          // This is SAFE, as this asset is already known to be a directory.
          // eslint-disable-next-line no-restricted-syntax
          key: item.key as backendModule.DirectoryId,
        })
      }
      try {
        dispatchAssetListEvent({ type: AssetListEventType.willDelete, key: item.key })
        if (
          asset.type === backendModule.AssetType.project &&
          backend.type === backendModule.BackendType.local
        ) {
          if (
            asset.projectState.type !== backendModule.ProjectState.placeholder &&
            asset.projectState.type !== backendModule.ProjectState.closed
          ) {
            await openProjectMutate([asset.id, null, asset.title])
          }
          try {
            await closeProjectMutate([asset.id, asset.title])
          } catch {
            // Ignored. The project was already closed.
          }
        }
        await deleteAssetMutate([asset.id, { force: forever }, asset.title])
        dispatchAssetListEvent({ type: AssetListEventType.delete, key: item.key })
      } catch (error) {
        setInsertionVisibility(Visibility.visible)
        toastAndLog('deleteAssetError', error, asset.title)
      }
    },
    [
      backend,
      dispatchAssetListEvent,
      asset,
      openProjectMutate,
      closeProjectMutate,
      deleteAssetMutate,
      item.key,
      toastAndLog,
    ],
  )

  const doRestore = React.useCallback(async () => {
    // Visually, the asset is deleted from the Trash view.
    setInsertionVisibility(Visibility.hidden)
    try {
      await undoDeleteAssetMutate([asset.id, asset.title])
      dispatchAssetListEvent({ type: AssetListEventType.delete, key: item.key })
    } catch (error) {
      setInsertionVisibility(Visibility.visible)
      toastAndLog('restoreAssetError', error, asset.title)
    }
  }, [dispatchAssetListEvent, asset, toastAndLog, undoDeleteAssetMutate, item.key])

  const doTriggerDescriptionEdit = React.useCallback(() => {
    setModal(
      <EditAssetDescriptionModal
        doChangeDescription={async (description) => {
          if (description !== asset.description) {
            setAsset(assetId, object.merger({ description }))

            await backend
              .updateAsset(assetId, { parentDirectoryId: null, description }, item.item.title)
              .catch((error) => {
                setAsset(assetId, object.merger({ description: asset.description }))
                throw error
              })
          }
        }}
        initialDescription={asset.description}
      />,
    )
  }, [setModal, asset.description, setAsset, assetId, backend, item.item.title])

  eventListProvider.useAssetEventListener(async (event) => {
    if (state.category === Category.trash) {
      switch (event.type) {
        case AssetEventType.deleteForever: {
          if (event.ids.has(item.key)) {
            await doDelete(true)
          }
          break
        }
        case AssetEventType.restore: {
          if (event.ids.has(item.key)) {
            await doRestore()
          }
          break
        }
        default: {
          return
        }
      }
    } else {
      switch (event.type) {
        // These events are handled in the specific `NameColumn` files.
        case AssetEventType.newProject:
        case AssetEventType.newFolder:
        case AssetEventType.uploadFiles:
        case AssetEventType.newDatalink:
        case AssetEventType.newSecret:
        case AssetEventType.updateFiles:
        case AssetEventType.projectClosed: {
          break
        }
        case AssetEventType.copy: {
          if (event.ids.has(item.key)) {
            await doCopyOnBackend(event.newParentId)
          }
          break
        }
        case AssetEventType.cut: {
          if (event.ids.has(item.key)) {
            setInsertionVisibility(Visibility.faded)
          }
          break
        }
        case AssetEventType.cancelCut: {
          if (event.ids.has(item.key)) {
            setInsertionVisibility(Visibility.visible)
          }
          break
        }
        case AssetEventType.move: {
          if (event.ids.has(item.key)) {
            setInsertionVisibility(Visibility.visible)
            await doMove(event.newParentKey, event.newParentId)
          }
          break
        }
        case AssetEventType.delete: {
          if (event.ids.has(item.key)) {
            await doDelete(false)
          }
          break
        }
        case AssetEventType.deleteForever: {
          if (event.ids.has(item.key)) {
            await doDelete(true)
          }
          break
        }
        case AssetEventType.restore: {
          if (event.ids.has(item.key)) {
            await doRestore()
          }
          break
        }
        case AssetEventType.download:
        case AssetEventType.downloadSelected: {
          if (event.type === AssetEventType.downloadSelected ? selected : event.ids.has(asset.id)) {
            if (isCloud) {
              switch (asset.type) {
                case backendModule.AssetType.project: {
                  try {
                    const details = await getProjectDetailsMutation.mutateAsync([
                      asset.id,
                      asset.parentId,
                      asset.title,
                    ])
                    if (details.url != null) {
                      await backend.download(details.url, `${asset.title}.enso-project`)
                    } else {
                      const error: unknown = getText('projectHasNoSourceFilesPhrase')
                      toastAndLog('downloadProjectError', error, asset.title)
                    }
                  } catch (error) {
                    toastAndLog('downloadProjectError', error, asset.title)
                  }
                  break
                }
                case backendModule.AssetType.file: {
                  try {
                    const details = await getFileDetailsMutation.mutateAsync([
                      asset.id,
                      asset.title,
                    ])
                    if (details.url != null) {
                      await backend.download(details.url, asset.title)
                    } else {
                      const error: unknown = getText('fileNotFoundPhrase')
                      toastAndLog('downloadFileError', error, asset.title)
                    }
                  } catch (error) {
                    toastAndLog('downloadFileError', error, asset.title)
                  }
                  break
                }
                case backendModule.AssetType.datalink: {
                  try {
                    const value = await getDatalinkMutation.mutateAsync([asset.id, asset.title])
                    const fileName = `${asset.title}.datalink`
                    download.download(
                      URL.createObjectURL(
                        new File([JSON.stringify(value)], fileName, {
                          type: 'application/json+x-enso-data-link',
                        }),
                      ),
                      fileName,
                    )
                  } catch (error) {
                    toastAndLog('downloadDatalinkError', error, asset.title)
                  }
                  break
                }
                default: {
                  toastAndLog('downloadInvalidTypeError')
                  break
                }
              }
            } else {
              if (asset.type === backendModule.AssetType.project) {
                const projectsDirectory = localBackend.extractTypeAndId(asset.parentId).id
                const uuid = localBackend.extractTypeAndId(asset.id).id
                const queryString = new URLSearchParams({ projectsDirectory }).toString()
                await backend.download(
                  `./api/project-manager/projects/${uuid}/enso-project?${queryString}`,
                  `${asset.title}.enso-project`,
                )
              }
            }
          }
          break
        }
        case AssetEventType.removeSelf: {
          // This is not triggered from the asset list, so it uses `item.id` instead of `key`.
          if (event.id === asset.id && user.isEnabled) {
            setInsertionVisibility(Visibility.hidden)
            try {
              await createPermissionMutation.mutateAsync([
                {
                  action: null,
                  resourceId: asset.id,
                  actorsIds: [user.userId],
                },
              ])
              dispatchAssetListEvent({ type: AssetListEventType.delete, key: item.key })
            } catch (error) {
              setInsertionVisibility(Visibility.visible)
              toastAndLog(null, error)
            }
          }
          break
        }
        case AssetEventType.temporarilyAddLabels: {
          const labels = event.ids.has(item.key) ? event.labelNames : set.EMPTY_SET
          setRowState((oldRowState) =>
            (
              oldRowState.temporarilyAddedLabels === labels &&
              oldRowState.temporarilyRemovedLabels === set.EMPTY_SET
            ) ?
              oldRowState
            : object.merge(oldRowState, {
                temporarilyAddedLabels: labels,
                temporarilyRemovedLabels: set.EMPTY_SET,
              }),
          )
          break
        }
        case AssetEventType.temporarilyRemoveLabels: {
          const labels = event.ids.has(item.key) ? event.labelNames : set.EMPTY_SET
          setRowState((oldRowState) =>
            (
              oldRowState.temporarilyAddedLabels === set.EMPTY_SET &&
              oldRowState.temporarilyRemovedLabels === labels
            ) ?
              oldRowState
            : object.merge(oldRowState, {
                temporarilyAddedLabels: set.EMPTY_SET,
                temporarilyRemovedLabels: labels,
              }),
          )
          break
        }
        case AssetEventType.addLabels: {
          setRowState((oldRowState) =>
            oldRowState.temporarilyAddedLabels === set.EMPTY_SET ?
              oldRowState
            : object.merge(oldRowState, { temporarilyAddedLabels: set.EMPTY_SET }),
          )
          const labels = asset.labels
          if (
            event.ids.has(item.key) &&
            (labels == null || [...event.labelNames].some((label) => !labels.includes(label)))
          ) {
            const newLabels = [
              ...(labels ?? []),
              ...[...event.labelNames].filter((label) => labels?.includes(label) !== true),
            ]
            setAsset(assetId, object.merger({ labels: newLabels }))
            try {
              await associateTagMutation.mutateAsync([asset.id, newLabels, asset.title])
            } catch (error) {
              setAsset(assetId, object.merger({ labels }))
              toastAndLog(null, error)
            }
          }
          break
        }
        case AssetEventType.removeLabels: {
          setRowState((oldRowState) =>
            oldRowState.temporarilyAddedLabels === set.EMPTY_SET ?
              oldRowState
            : object.merge(oldRowState, { temporarilyAddedLabels: set.EMPTY_SET }),
          )
          const labels = asset.labels
          if (
            event.ids.has(item.key) &&
            labels != null &&
            [...event.labelNames].some((label) => labels.includes(label))
          ) {
            const newLabels = labels.filter((label) => !event.labelNames.has(label))
            setAsset(assetId, object.merger({ labels: newLabels }))
            try {
              await associateTagMutation.mutateAsync([asset.id, newLabels, asset.title])
            } catch (error) {
              setAsset(assetId, object.merger({ labels }))
              toastAndLog(null, error)
            }
          }
          break
        }
        case AssetEventType.deleteLabel: {
          setAsset(assetId, (oldAsset) => {
            // The IIFE is required to prevent TypeScript from narrowing this value.
            let found = (() => false)()
            const labels =
              oldAsset.labels?.filter((label) => {
                if (label === event.labelName) {
                  found = true
                  return false
                } else {
                  return true
                }
              }) ?? null
            return found ? object.merge(oldAsset, { labels }) : oldAsset
          })
          break
        }
      }
    }
  }, item.initialAssetEvents)

  const clearDragState = React.useCallback(() => {
    setIsDraggedOver(false)
    setRowState((oldRowState) =>
      oldRowState.temporarilyAddedLabels === set.EMPTY_SET ?
        oldRowState
      : object.merge(oldRowState, { temporarilyAddedLabels: set.EMPTY_SET }),
    )
  }, [])

  const onDragOver = (event: React.DragEvent<Element>) => {
    const directoryKey =
      item.item.type === backendModule.AssetType.directory ? item.key : item.directoryKey
    const payload = drag.ASSET_ROWS.lookup(event)
    if (
      (payload != null && payload.every((innerItem) => innerItem.key !== directoryKey)) ||
      event.dataTransfer.types.includes('Files')
    ) {
      event.preventDefault()
      if (
        item.item.type === backendModule.AssetType.directory &&
        state.category !== Category.trash
      ) {
        setIsDraggedOver(true)
      }
    }
  }

  switch (asset.type) {
    case backendModule.AssetType.directory:
    case backendModule.AssetType.project:
    case backendModule.AssetType.file:
    case backendModule.AssetType.datalink:
    case backendModule.AssetType.secret: {
      const innerProps: AssetRowInnerProps = {
        key: item.key,
        item,
        setItem,
        state,
        rowState,
        setRowState,
      }
      return (
        <>
          {!hidden && (
            <FocusRing>
              <tr
                tabIndex={0}
                ref={(element) => {
                  rootRef.current = element
                  if (isSoleSelected && element != null && scrollContainerRef.current != null) {
                    const rect = element.getBoundingClientRect()
                    const scrollRect = scrollContainerRef.current.getBoundingClientRect()
                    const scrollUp = rect.top - (scrollRect.top + HEADER_HEIGHT_PX)
                    const scrollDown = rect.bottom - scrollRect.bottom
                    if (scrollUp < 0 || scrollDown > 0) {
                      scrollContainerRef.current.scrollBy({
                        top: scrollUp < 0 ? scrollUp : scrollDown,
                        behavior: 'smooth',
                      })
                    }
                  }
                  if (isKeyboardSelected && element?.contains(document.activeElement) === false) {
                    element.focus()
                  }
                }}
                className={tailwindMerge.twMerge(
                  'h-table-row rounded-full transition-all ease-in-out rounded-rows-child',
                  visibility,
                  (isDraggedOver || selected) && 'selected',
                )}
                {...draggableProps}
                onClick={(event) => {
                  unsetModal()
                  onClick(innerProps, event)
                  if (
                    item.type === backendModule.AssetType.directory &&
                    eventModule.isDoubleClick(event) &&
                    !rowState.isEditingName
                  ) {
                    // This must be processed on the next tick, otherwise it will be overridden
                    // by the default click handler.
                    window.setTimeout(() => {
                      setSelected(false)
                    })
                    doToggleDirectoryExpansion(item.item.id, item.key, asset.title)
                  }
                }}
                onContextMenu={(event) => {
                  if (allowContextMenu) {
                    event.preventDefault()
                    event.stopPropagation()
                    if (!selected) {
                      select()
                    }
                    setModal(
                      <AssetContextMenu
                        innerProps={innerProps}
                        rootDirectoryId={rootDirectoryId}
                        event={event}
                        eventTarget={
                          event.target instanceof HTMLElement ? event.target : event.currentTarget
                        }
                        doCopy={doCopy}
                        doCut={doCut}
                        doPaste={doPaste}
                        doDelete={doDelete}
                        doTriggerDescriptionEdit={doTriggerDescriptionEdit}
                      />,
                    )
                  }
                }}
                onDragStart={(event) => {
                  if (
                    rowState.isEditingName ||
                    (projectState !== backendModule.ProjectState.closed &&
                      projectState !== backendModule.ProjectState.created &&
                      projectState != null)
                  ) {
                    event.preventDefault()
                  } else {
                    props.onDragStart?.(event)
                  }
                }}
                onDragEnter={(event) => {
                  if (dragOverTimeoutHandle.current != null) {
                    window.clearTimeout(dragOverTimeoutHandle.current)
                  }
                  if (item.type === backendModule.AssetType.directory) {
                    dragOverTimeoutHandle.current = window.setTimeout(() => {
                      doToggleDirectoryExpansion(item.item.id, item.key, asset.title, true)
                    }, DRAG_EXPAND_DELAY_MS)
                  }
                  // Required because `dragover` does not fire on `mouseenter`.
                  props.onDragOver?.(event)
                  onDragOver(event)
                }}
                onDragOver={(event) => {
                  if (state.category === Category.trash) {
                    event.dataTransfer.dropEffect = 'none'
                  }
                  props.onDragOver?.(event)
                  onDragOver(event)
                }}
                onDragEnd={(event) => {
                  clearDragState()
                  props.onDragEnd?.(event)
                }}
                onDragLeave={(event) => {
                  if (
                    dragOverTimeoutHandle.current != null &&
                    (!(event.relatedTarget instanceof Node) ||
                      !event.currentTarget.contains(event.relatedTarget))
                  ) {
                    window.clearTimeout(dragOverTimeoutHandle.current)
                  }
                  if (
                    event.relatedTarget instanceof Node &&
                    !event.currentTarget.contains(event.relatedTarget)
                  ) {
                    clearDragState()
                  }
                  props.onDragLeave?.(event)
                }}
                onDrop={(event) => {
                  if (state.category !== Category.trash) {
                    props.onDrop?.(event)
                    clearDragState()
                    const [directoryKey, directoryId, directoryTitle] =
                      item.type === backendModule.AssetType.directory ?
                        [item.key, item.item.id, asset.title]
                      : [item.directoryKey, item.directoryId, null]
                    const payload = drag.ASSET_ROWS.lookup(event)
                    if (
                      payload != null &&
                      payload.every((innerItem) => innerItem.key !== directoryKey)
                    ) {
                      event.preventDefault()
                      event.stopPropagation()
                      unsetModal()
                      doToggleDirectoryExpansion(directoryId, directoryKey, directoryTitle, true)
                      const ids = payload
                        .filter((payloadItem) => payloadItem.asset.parentId !== directoryId)
                        .map((dragItem) => dragItem.key)
                      dispatchAssetEvent({
                        type: AssetEventType.move,
                        newParentKey: directoryKey,
                        newParentId: directoryId,
                        ids: new Set(ids),
                      })
                    } else if (event.dataTransfer.types.includes('Files')) {
                      event.preventDefault()
                      event.stopPropagation()
                      doToggleDirectoryExpansion(directoryId, directoryKey, directoryTitle, true)
                      dispatchAssetListEvent({
                        type: AssetListEventType.uploadFiles,
                        parentKey: directoryKey,
                        parentId: directoryId,
                        files: Array.from(event.dataTransfer.files),
                      })
                    }
                  }
                }}
              >
                {columns.map((column) => {
                  // This is a React component even though it does not contain JSX.
                  // eslint-disable-next-line no-restricted-syntax
                  const Render = columnModule.COLUMN_RENDERER[column]
                  return (
                    <td key={column} className={columnUtils.COLUMN_CSS_CLASS[column]}>
                      <Render
                        keyProp={item.key}
                        isOpened={isOpened}
                        backendType={backend.type}
                        item={item}
                        setItem={setItem}
                        selected={selected}
                        setSelected={setSelected}
                        isSoleSelected={isSoleSelected}
                        state={state}
                        rowState={rowState}
                        setRowState={setRowState}
                        isEditable={state.category !== Category.trash}
                      />
                    </td>
                  )
                })}
              </tr>
            </FocusRing>
          )}
          {selected && allowContextMenu && !hidden && (
            // This is a copy of the context menu, since the context menu registers keyboard
            // shortcut handlers. This is a bit of a hack, however it is preferable to duplicating
            // the entire context menu (once for the keyboard actions, once for the JSX).
            <AssetContextMenu
              hidden
              innerProps={{
                key: item.key,
                item,
                setItem,
                state,
                rowState,
                setRowState,
              }}
              rootDirectoryId={rootDirectoryId}
              event={{ pageX: 0, pageY: 0 }}
              eventTarget={null}
              doCopy={doCopy}
              doCut={doCut}
              doPaste={doPaste}
              doDelete={doDelete}
              doTriggerDescriptionEdit={doTriggerDescriptionEdit}
            />
          )}
        </>
      )
    }
    case backendModule.AssetType.specialLoading: {
      return hidden ? null : (
          <tr>
            <td colSpan={columns.length} className="border-r p-0 rounded-rows-skip-level">
              <div
                className={tailwindMerge.twMerge(
                  'flex h-table-row w-container items-center justify-center rounded-full rounded-rows-child',
                  indent.indentClass(item.depth),
                )}
              >
                <StatelessSpinner size={24} state={statelessSpinner.SpinnerState.loadingMedium} />
              </div>
            </td>
          </tr>
        )
    }
    case backendModule.AssetType.specialEmpty: {
      return hidden ? null : (
          <tr>
            <td colSpan={columns.length} className="border-r p-0 rounded-rows-skip-level">
              <div
                className={tailwindMerge.twMerge(
                  'flex h-table-row items-center rounded-full rounded-rows-child',
                  indent.indentClass(item.depth),
                )}
              >
                <img src={BlankIcon} />
                <aria.Text className="px-name-column-x placeholder">
                  {getText('thisFolderIsEmpty')}
                </aria.Text>
              </div>
            </td>
          </tr>
        )
    }
  }
}<|MERGE_RESOLUTION|>--- conflicted
+++ resolved
@@ -1,21 +1,14 @@
 /** @file A table row for an arbitrary asset. */
 import * as React from 'react'
 
-<<<<<<< HEAD
 import invariant from 'tiny-invariant'
-=======
 import { useStore } from 'zustand'
->>>>>>> 1fda5746
 
 import BlankIcon from '#/assets/blank.svg'
 
 import * as backendHooks from '#/hooks/backendHooks'
 import * as dragAndDropHooks from '#/hooks/dragAndDropHooks'
 import { useEventCallback } from '#/hooks/eventCallbackHooks'
-<<<<<<< HEAD
-=======
-import * as setAssetHooks from '#/hooks/setAssetHooks'
->>>>>>> 1fda5746
 import * as toastAndLogHooks from '#/hooks/toastAndLogHooks'
 
 import * as authProvider from '#/providers/AuthProvider'
@@ -94,32 +87,17 @@
   readonly isKeyboardSelected: boolean
   readonly grabKeyboardFocus: () => void
   readonly onClick: (props: AssetRowInnerProps, event: React.MouseEvent) => void
-<<<<<<< HEAD
-  readonly onContextMenu?: (
-    props: AssetRowInnerProps,
-    event: React.MouseEvent<HTMLTableRowElement>,
-  ) => void
-=======
   readonly select: () => void
-  readonly updateAssetRef: React.Ref<(asset: backendModule.AnyAsset) => void>
->>>>>>> 1fda5746
 }
 
 /** A row containing an {@link backendModule.AnyAsset}. */
 export default function AssetRow(props: AssetRowProps) {
-<<<<<<< HEAD
-  const { selected, isSoleSelected, isKeyboardSelected, isOpened } = props
-  const { setSelected, allowContextMenu, onContextMenu, state, columns, onClick } = props
+  const { isKeyboardSelected, isOpened, select, state, columns, onClick } = props
   const { item: rawItem, hidden: hiddenRaw, grabKeyboardFocus } = props
-=======
-  const { isKeyboardSelected, isOpened, select, state, columns, onClick } = props
-  const { item: rawItem, hidden: hiddenRaw, updateAssetRef, grabKeyboardFocus } = props
->>>>>>> 1fda5746
   const { nodeMap, setAssetPanelProps, doToggleDirectoryExpansion, doCopy, doCut, doPaste } = state
   const { setIsAssetPanelTemporarilyVisible, scrollContainerRef, rootDirectoryId, backend } = state
   const { visibilities } = state
 
-  const [item, setItem] = React.useState(rawItem)
   const driveStore = useDriveStore()
   const setSelectedKeys = useSetSelectedKeys()
   const selected = useStore(driveStore, ({ visuallySelectedKeys, selectedKeys }) =>
@@ -141,10 +119,7 @@
   const dispatchAssetEvent = eventListProvider.useDispatchAssetEvent()
   const dispatchAssetListEvent = eventListProvider.useDispatchAssetListEvent()
   const [isDraggedOver, setIsDraggedOver] = React.useState(false)
-<<<<<<< HEAD
   const [item, setItemRaw] = React.useState(rawItem)
-=======
->>>>>>> 1fda5746
   const rootRef = React.useRef<HTMLElement | null>(null)
   const dragOverTimeoutHandle = React.useRef<number | null>(null)
   const grabKeyboardFocusRef = React.useRef(grabKeyboardFocus)
@@ -179,7 +154,6 @@
   const openProjectMutate = openProjectMutation.mutateAsync
   const closeProjectMutate = closeProjectMutation.mutateAsync
 
-<<<<<<< HEAD
   const setItem = useEventCallback(
     (valueOrUpdater: React.SetStateAction<assetTreeNode.AnyAssetTreeNode>) => {
       setItemRaw((currentValue) => {
@@ -207,7 +181,7 @@
       setItem((currentItem) => currentItem.with({ item: newAsset }))
     },
   )
-=======
+
   const { data: projectState } = useQuery({
     // This is SAFE, as `isOpened` is only true for projects.
     // eslint-disable-next-line no-restricted-syntax
@@ -220,11 +194,6 @@
     const { selectedKeys } = driveStore.getState()
     setSelectedKeys(set.withPresence(selectedKeys, item.key, newSelected))
   })
-
-  React.useEffect(() => {
-    setItem(rawItem)
-  }, [rawItem])
->>>>>>> 1fda5746
 
   React.useEffect(() => {
     // Required to update `isExpanded` state.
