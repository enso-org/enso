/** @file The icon and name of a {@link backendModule.ProjectAsset}. */
import * as React from 'react'

import { useMutation } from '@tanstack/react-query'

import NetworkIcon from '#/assets/network.svg'

import { backendMutationOptions } from '#/hooks/backendHooks'
import * as projectHooks from '#/hooks/projectHooks'
import * as setAssetHooks from '#/hooks/setAssetHooks'
import * as toastAndLogHooks from '#/hooks/toastAndLogHooks'

import * as authProvider from '#/providers/AuthProvider'
import { useDriveStore } from '#/providers/DriveProvider'
import * as inputBindingsProvider from '#/providers/InputBindingsProvider'
import * as textProvider from '#/providers/TextProvider'

import type * as column from '#/components/dashboard/column'
import ProjectIcon from '#/components/dashboard/ProjectIcon'
import EditableSpan from '#/components/EditableSpan'
import SvgMask from '#/components/SvgMask'

import * as backendModule from '#/services/Backend'

import * as eventModule from '#/utilities/event'
import * as indent from '#/utilities/indent'
import * as object from '#/utilities/object'
import * as permissions from '#/utilities/permissions'
import * as string from '#/utilities/string'
import * as tailwindMerge from '#/utilities/tailwindMerge'
import * as validation from '#/utilities/validation'
<<<<<<< HEAD
import Visibility from '#/utilities/Visibility'
import { isOnMacOS } from 'enso-common/src/detect'
=======
>>>>>>> e6ea3b26

// ===================
// === ProjectName ===
// ===================

/** Props for a {@link ProjectNameColumn}. */
export interface ProjectNameColumnProps extends column.AssetColumnProps {}

/** The icon and name of a {@link backendModule.ProjectAsset}.
 * @throws {Error} when the asset is not a {@link backendModule.ProjectAsset}.
 * This should never happen. */
export default function ProjectNameColumn(props: ProjectNameColumnProps) {
  const {
    item,
    setItem,
    selected,
    rowState,
    setRowState,
    state,
    isEditable,
    backendType,
    isOpened,
  } = props
  const { backend, nodeMap } = state

  const toastAndLog = toastAndLogHooks.useToastAndLog()
  const { user } = authProvider.useFullUserSession()
  const { getText } = textProvider.useText()
  const inputBindings = inputBindingsProvider.useInputBindings()
  const driveStore = useDriveStore()
  const doOpenProject = projectHooks.useOpenProject()

  if (item.type !== backendModule.AssetType.project) {
    // eslint-disable-next-line no-restricted-syntax
    throw new Error('`ProjectNameColumn` can only display projects.')
  }

  const asset = item.item
  const setAsset = setAssetHooks.useSetAsset(asset, setItem)
  const ownPermission =
    asset.permissions?.find(
      backendModule.isUserPermissionAnd((permission) => permission.user.userId === user.userId),
    ) ?? null
  // This is a workaround for a temporary bad state in the backend causing the `projectState` key
  // to be absent.
  // eslint-disable-next-line @typescript-eslint/no-unnecessary-condition
  const projectState = asset.projectState ?? {
    type: backendModule.ProjectState.closed,
  }
  const isRunning = backendModule.IS_OPENING_OR_OPENED[projectState.type]
  const canExecute =
    isEditable &&
    (backend.type === backendModule.BackendType.local ||
      (ownPermission != null &&
        permissions.PERMISSION_ACTION_CAN_EXECUTE[ownPermission.permission]))
  const isCloud = backend.type === backendModule.BackendType.remote
  const isOtherUserUsingProject =
    isCloud && projectState.openedBy != null && projectState.openedBy !== user.email

  const updateProjectMutation = useMutation(backendMutationOptions(backend, 'updateProject'))

  const setIsEditing = (isEditingName: boolean) => {
    if (isEditable) {
      setRowState(object.merger({ isEditingName }))
    }
  }

  const doRename = async (newTitle: string) => {
    setIsEditing(false)

    if (string.isWhitespaceOnly(newTitle)) {
      // Do nothing.
    } else if (newTitle !== asset.title) {
      const oldTitle = asset.title
      setAsset(object.merger({ title: newTitle }))
      try {
        await updateProjectMutation.mutateAsync([
          asset.id,
          { ami: null, ideVersion: null, projectName: newTitle },
          asset.title,
        ])
      } catch (error) {
        toastAndLog('renameProjectError', error)
        setAsset(object.merger({ title: oldTitle }))
      }
    }
  }

<<<<<<< HEAD
  eventListProvider.useAssetEventListener(async (event) => {
    if (isEditable) {
      switch (event.type) {
        case AssetEventType.newFolder:
        case AssetEventType.newDatalink:
        case AssetEventType.newSecret:
        case AssetEventType.copy:
        case AssetEventType.cut:
        case AssetEventType.cancelCut:
        case AssetEventType.move:
        case AssetEventType.delete:
        case AssetEventType.deleteForever:
        case AssetEventType.restore:
        case AssetEventType.download:
        case AssetEventType.downloadSelected:
        case AssetEventType.removeSelf:
        case AssetEventType.temporarilyAddLabels:
        case AssetEventType.temporarilyRemoveLabels:
        case AssetEventType.addLabels:
        case AssetEventType.removeLabels:
        case AssetEventType.deleteLabel:
        case AssetEventType.setItem:
        case AssetEventType.projectClosed: {
          // Ignored. Any missing project-related events should be handled by `ProjectIcon`.
          // `delete`, `deleteForever`, `restore`, `download`, and `downloadSelected`
          // are handled by`AssetRow`.
          break
        }
        case AssetEventType.newProject: {
          // This should only run before this project gets replaced with the actual project
          // by this event handler. In both cases `key` will match, so using `key` here
          // is a mistake.
          if (asset.id === event.placeholderId) {
            rowState.setVisibility(Visibility.faded)
            try {
              const createdProject =
                event.originalId == null || event.versionId == null ?
                  await createProjectMutation.mutateAsync([
                    {
                      parentDirectoryId: asset.parentId,
                      projectName: asset.title,
                      ...(event.templateId == null ?
                        {}
                      : { projectTemplateName: event.templateId }),
                      ...(event.datalinkId == null ? {} : { datalinkId: event.datalinkId }),
                    },
                  ])
                : await duplicateProjectMutation.mutateAsync([
                    event.originalId,
                    event.versionId,
                    asset.title,
                  ])
              event.onCreated?.(createdProject)
              rowState.setVisibility(Visibility.visible)
              setAsset(
                object.merge(asset, {
                  id: createdProject.projectId,
                  projectState: object.merge(projectState, {
                    type: backendModule.ProjectState.placeholder,
                  }),
                }),
              )
              doOpenProject({
                id: createdProject.projectId,
                type: backendType,
                parentId: asset.parentId,
                title: asset.title,
              })
            } catch (error) {
              event.onError?.()
              dispatchAssetListEvent({ type: AssetListEventType.delete, key: item.key })
              toastAndLog('createProjectError', error)
            }
          }
          break
        }
        case AssetEventType.updateFiles:
        case AssetEventType.uploadFiles: {
          const file = event.files.get(item.key)
          if (file != null) {
            const fileId = event.type !== AssetEventType.updateFiles ? null : asset.id
            rowState.setVisibility(Visibility.faded)
            const { extension } = backendModule.extractProjectExtension(file.name)
            const title = backendModule.stripProjectExtension(asset.title)
            setAsset(object.merge(asset, { title }))
            try {
              if (backend.type === backendModule.BackendType.local) {
                const directory = localBackend.extractTypeAndId(item.directoryId).id
                let id: string
                if (
                  'backendApi' in window &&
                  // This non-standard property is defined in Electron.
                  'path' in file &&
                  typeof file.path === 'string'
                ) {
                  const projectInfo = await window.backendApi.importProjectFromPath(
                    file.path,
                    directory,
                    title,
                  )
                  id = projectInfo.id
                } else {
                  const searchParams = new URLSearchParams({ directory, name: title }).toString()
                  // Ideally this would use `file.stream()`, to minimize RAM
                  // requirements. for uploading large projects. Unfortunately,
                  // this requires HTTP/2, which is HTTPS-only, so it will not
                  // work on `http://localhost`.
                  const body =
                    window.location.protocol === 'https:' ? file.stream() : await file.arrayBuffer()
                  const path = `./api/upload-project?${searchParams}`
                  const response = await fetch(path, { method: 'POST', body })
                  id = await response.text()
                }
                const projectId = localBackend.newProjectId(projectManager.UUID(id))
                const listedProject = await getProjectDetailsMutation.mutateAsync([
                  projectId,
                  asset.parentId,
                  file.name,
                ])
                rowState.setVisibility(Visibility.visible)
                setAsset(object.merge(asset, { title: listedProject.packageName, id: projectId }))
              } else {
                const createdFile = await uploadFileMutation.mutateAsync([
                  {
                    fileId,
                    fileName: `${title}.${extension}`,
                    parentDirectoryId: asset.parentId,
                  },
                  file,
                ])
                const project = createdFile.project
                if (project == null) {
                  throw new Error('The uploaded file was not a project.')
                } else {
                  rowState.setVisibility(Visibility.visible)
                  setAsset(
                    object.merge(asset, {
                      title,
                      id: project.projectId,
                      projectState: project.state,
                    }),
                  )
                  return
                }
              }
            } catch (error) {
              switch (event.type) {
                case AssetEventType.uploadFiles: {
                  dispatchAssetListEvent({ type: AssetListEventType.delete, key: item.key })
                  toastAndLog('uploadProjectError', error)
                  break
                }
                case AssetEventType.updateFiles: {
                  toastAndLog('updateProjectError', error)
                  break
                }
              }
            }
          }
          break
        }
      }
    }
  }, item.initialAssetEvents)

=======
>>>>>>> e6ea3b26
  const handleClick = inputBindings.handler({
    editName: () => {
      setIsEditing(true)
    },
  })

  return (
    <div
      className={tailwindMerge.twMerge(
        'flex h-table-row min-w-max items-center gap-name-column-icon whitespace-nowrap rounded-l-full px-name-column-x py-name-column-y',
        indent.indentClass(item.depth),
      )}
      onKeyDown={(event) => {
        if (rowState.isEditingName && isOnMacOS() && event.key === 'Enter') {
          event.stopPropagation()
        }
      }}
      onClick={(event) => {
        if (rowState.isEditingName || isOtherUserUsingProject) {
          // The project should neither be edited nor opened in these cases.
        } else if (handleClick(event)) {
          // Already handled.
        } else if (
          !isRunning &&
          eventModule.isSingleClick(event) &&
          selected &&
          driveStore.getState().selectedKeys.size === 1
        ) {
          setIsEditing(true)
        } else if (eventModule.isDoubleClick(event)) {
          doOpenProject({
            id: asset.id,
            type: backendType,
            parentId: asset.parentId,
            title: asset.title,
          })
        }
      }}
    >
      {!canExecute ?
        <SvgMask src={NetworkIcon} className="m-name-column-icon size-4" />
      : <ProjectIcon
          isOpened={isOpened}
          backend={backend}
          // This is a workaround for a temporary bad state in the backend causing the
          // `projectState` key to be absent.
          item={object.merge(asset, { projectState })}
        />
      }
      <EditableSpan
        data-testid="asset-row-name"
        editable={rowState.isEditingName}
        className={tailwindMerge.twMerge(
          'grow bg-transparent font-naming',
          canExecute && !isOtherUserUsingProject && 'cursor-pointer',
          rowState.isEditingName && 'cursor-text',
        )}
        checkSubmittable={(newTitle) =>
          item.isNewTitleValid(newTitle, nodeMap.current.get(item.directoryKey)?.children)
        }
        onSubmit={doRename}
        onCancel={() => {
          setIsEditing(false)
        }}
        {...(backend.type === backendModule.BackendType.local ?
          {
            inputPattern: validation.LOCAL_PROJECT_NAME_PATTERN,
            inputTitle: getText('projectNameCannotBeEmpty'),
          }
        : {})}
      >
        {asset.title}
      </EditableSpan>
    </div>
  )
}<|MERGE_RESOLUTION|>--- conflicted
+++ resolved
@@ -1,6 +1,4 @@
 /** @file The icon and name of a {@link backendModule.ProjectAsset}. */
-import * as React from 'react'
-
 import { useMutation } from '@tanstack/react-query'
 
 import NetworkIcon from '#/assets/network.svg'
@@ -29,11 +27,7 @@
 import * as string from '#/utilities/string'
 import * as tailwindMerge from '#/utilities/tailwindMerge'
 import * as validation from '#/utilities/validation'
-<<<<<<< HEAD
-import Visibility from '#/utilities/Visibility'
 import { isOnMacOS } from 'enso-common/src/detect'
-=======
->>>>>>> e6ea3b26
 
 // ===================
 // === ProjectName ===
@@ -122,174 +116,6 @@
     }
   }
 
-<<<<<<< HEAD
-  eventListProvider.useAssetEventListener(async (event) => {
-    if (isEditable) {
-      switch (event.type) {
-        case AssetEventType.newFolder:
-        case AssetEventType.newDatalink:
-        case AssetEventType.newSecret:
-        case AssetEventType.copy:
-        case AssetEventType.cut:
-        case AssetEventType.cancelCut:
-        case AssetEventType.move:
-        case AssetEventType.delete:
-        case AssetEventType.deleteForever:
-        case AssetEventType.restore:
-        case AssetEventType.download:
-        case AssetEventType.downloadSelected:
-        case AssetEventType.removeSelf:
-        case AssetEventType.temporarilyAddLabels:
-        case AssetEventType.temporarilyRemoveLabels:
-        case AssetEventType.addLabels:
-        case AssetEventType.removeLabels:
-        case AssetEventType.deleteLabel:
-        case AssetEventType.setItem:
-        case AssetEventType.projectClosed: {
-          // Ignored. Any missing project-related events should be handled by `ProjectIcon`.
-          // `delete`, `deleteForever`, `restore`, `download`, and `downloadSelected`
-          // are handled by`AssetRow`.
-          break
-        }
-        case AssetEventType.newProject: {
-          // This should only run before this project gets replaced with the actual project
-          // by this event handler. In both cases `key` will match, so using `key` here
-          // is a mistake.
-          if (asset.id === event.placeholderId) {
-            rowState.setVisibility(Visibility.faded)
-            try {
-              const createdProject =
-                event.originalId == null || event.versionId == null ?
-                  await createProjectMutation.mutateAsync([
-                    {
-                      parentDirectoryId: asset.parentId,
-                      projectName: asset.title,
-                      ...(event.templateId == null ?
-                        {}
-                      : { projectTemplateName: event.templateId }),
-                      ...(event.datalinkId == null ? {} : { datalinkId: event.datalinkId }),
-                    },
-                  ])
-                : await duplicateProjectMutation.mutateAsync([
-                    event.originalId,
-                    event.versionId,
-                    asset.title,
-                  ])
-              event.onCreated?.(createdProject)
-              rowState.setVisibility(Visibility.visible)
-              setAsset(
-                object.merge(asset, {
-                  id: createdProject.projectId,
-                  projectState: object.merge(projectState, {
-                    type: backendModule.ProjectState.placeholder,
-                  }),
-                }),
-              )
-              doOpenProject({
-                id: createdProject.projectId,
-                type: backendType,
-                parentId: asset.parentId,
-                title: asset.title,
-              })
-            } catch (error) {
-              event.onError?.()
-              dispatchAssetListEvent({ type: AssetListEventType.delete, key: item.key })
-              toastAndLog('createProjectError', error)
-            }
-          }
-          break
-        }
-        case AssetEventType.updateFiles:
-        case AssetEventType.uploadFiles: {
-          const file = event.files.get(item.key)
-          if (file != null) {
-            const fileId = event.type !== AssetEventType.updateFiles ? null : asset.id
-            rowState.setVisibility(Visibility.faded)
-            const { extension } = backendModule.extractProjectExtension(file.name)
-            const title = backendModule.stripProjectExtension(asset.title)
-            setAsset(object.merge(asset, { title }))
-            try {
-              if (backend.type === backendModule.BackendType.local) {
-                const directory = localBackend.extractTypeAndId(item.directoryId).id
-                let id: string
-                if (
-                  'backendApi' in window &&
-                  // This non-standard property is defined in Electron.
-                  'path' in file &&
-                  typeof file.path === 'string'
-                ) {
-                  const projectInfo = await window.backendApi.importProjectFromPath(
-                    file.path,
-                    directory,
-                    title,
-                  )
-                  id = projectInfo.id
-                } else {
-                  const searchParams = new URLSearchParams({ directory, name: title }).toString()
-                  // Ideally this would use `file.stream()`, to minimize RAM
-                  // requirements. for uploading large projects. Unfortunately,
-                  // this requires HTTP/2, which is HTTPS-only, so it will not
-                  // work on `http://localhost`.
-                  const body =
-                    window.location.protocol === 'https:' ? file.stream() : await file.arrayBuffer()
-                  const path = `./api/upload-project?${searchParams}`
-                  const response = await fetch(path, { method: 'POST', body })
-                  id = await response.text()
-                }
-                const projectId = localBackend.newProjectId(projectManager.UUID(id))
-                const listedProject = await getProjectDetailsMutation.mutateAsync([
-                  projectId,
-                  asset.parentId,
-                  file.name,
-                ])
-                rowState.setVisibility(Visibility.visible)
-                setAsset(object.merge(asset, { title: listedProject.packageName, id: projectId }))
-              } else {
-                const createdFile = await uploadFileMutation.mutateAsync([
-                  {
-                    fileId,
-                    fileName: `${title}.${extension}`,
-                    parentDirectoryId: asset.parentId,
-                  },
-                  file,
-                ])
-                const project = createdFile.project
-                if (project == null) {
-                  throw new Error('The uploaded file was not a project.')
-                } else {
-                  rowState.setVisibility(Visibility.visible)
-                  setAsset(
-                    object.merge(asset, {
-                      title,
-                      id: project.projectId,
-                      projectState: project.state,
-                    }),
-                  )
-                  return
-                }
-              }
-            } catch (error) {
-              switch (event.type) {
-                case AssetEventType.uploadFiles: {
-                  dispatchAssetListEvent({ type: AssetListEventType.delete, key: item.key })
-                  toastAndLog('uploadProjectError', error)
-                  break
-                }
-                case AssetEventType.updateFiles: {
-                  toastAndLog('updateProjectError', error)
-                  break
-                }
-              }
-            }
-          }
-          break
-        }
-      }
-    }
-  }, item.initialAssetEvents)
-
-=======
->>>>>>> e6ea3b26
   const handleClick = inputBindings.handler({
     editName: () => {
       setIsEditing(true)
