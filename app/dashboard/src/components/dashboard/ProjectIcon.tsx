--- conflicted
+++ resolved
@@ -80,11 +80,7 @@
     isError,
   } = reactQuery.useQuery({
     ...projectHooks.createGetProjectDetailsQuery.createPassiveListener(item.id),
-<<<<<<< HEAD
-    select: (data) => data.state.type,
-=======
     select: (data) => data.state,
->>>>>>> 0d72409d
     enabled: isOpened,
   })
   const status = projectState?.type
