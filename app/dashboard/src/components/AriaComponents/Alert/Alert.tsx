--- conflicted
+++ resolved
@@ -15,21 +15,12 @@
     fullWidth: { true: 'w-full' },
     variant: {
       custom: '',
-<<<<<<< HEAD
-      outline: 'border bg-transparent border-primary/30 text-primary',
-      neutral: 'border bg-gray-100 border-gray-800 text-primary',
-      error: 'border bg-red-100 border-danger text-primary',
-      info: 'border bg-blue-100 border-blue-800 text-blue-800',
-      success: 'border bg-green-100 border-green-800 text-green-800',
-      warning: 'border bg-yellow-100 border-yellow-800 text-yellow-800',
-=======
       outline: 'border border-0.5 bg-transparent border-primary/20 text-primary',
       neutral: 'border border-0.5 bg-gray-100 border-gray-800 text-primary',
       error: 'border border-0.5 bg-red-100 border-danger text-primary',
       info: 'border border-0.5 bg-blue-100 border-blue-800 text-blue-800',
       success: 'border border-0.5 bg-green-100 border-green-800 text-green-800',
       warning: 'border border-0.5 bg-yellow-100 border-yellow-800 text-yellow-800',
->>>>>>> 9e5773a8
     },
     rounded: {
       none: 'rounded-none',
