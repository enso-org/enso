/** @file Alert component. */
import { type ForwardedRef, type HTMLAttributes, type PropsWithChildren } from 'react'

<<<<<<< HEAD
import SvgMask from '#/components/SvgMask'
import type { VariantProps } from '#/utilities/tailwindVariants'
import { tv } from '#/utilities/tailwindVariants'
=======
import { mergeRefs } from '#/utilities/mergeRefs'
import { forwardRef } from '#/utilities/react'
import { tv, type VariantProps } from '#/utilities/tailwindVariants'
>>>>>>> 6c80f8f0

// =================
// === Constants ===
// =================

export const ALERT_STYLES = tv({
<<<<<<< HEAD
  base: 'flex items-stretch gap-2',
=======
  base: 'flex flex-col items-stretch',
>>>>>>> 6c80f8f0
  variants: {
    fullWidth: { true: 'w-full' },
    variant: {
      custom: '',
<<<<<<< HEAD
      outline: 'border bg-transparent border-primary/30 text-primary',
      neutral: 'border bg-gray-100 border-gray-800 text-primary',
      error: 'border bg-red-100 border-danger text-primary',
      info: 'border bg-blue-100 border-blue-800 text-blue-800',
      success: 'border bg-green-100 border-green-800 text-green-800',
      warning: 'border bg-yellow-100 border-yellow-800 text-yellow-800',
=======
      outline: 'border border-0.5 bg-transparent border-primary/20 text-primary',
      neutral: 'border border-0.5 bg-gray-100 border-gray-800 text-primary',
      error: 'border border-0.5 bg-red-100 border-danger text-primary',
      info: 'border border-0.5 bg-blue-100 border-blue-800 text-blue-800',
      success: 'border border-0.5 bg-green-100 border-green-800 text-green-800',
      warning: 'border border-0.5 bg-yellow-100 border-yellow-800 text-yellow-800',
>>>>>>> 6c80f8f0
    },
    rounded: {
      none: 'rounded-none',
      small: 'rounded-sm',
      medium: 'rounded-md',
      large: 'rounded-lg',
      xlarge: 'rounded-xl',
      xxlarge: 'rounded-2xl',
      xxxlarge: 'rounded-3xl',
    },
    size: {
      custom: '',
      small: 'px-1.5 pt-1 pb-1',
      medium: 'px-3 pt-1 pb-1',
      large: 'px-4 pt-2 pb-2',
    },
  },
  slots: {
    iconContainer: 'flex items-center justify-center w-6 h-6',
    children: 'flex flex-col items-stretch',
    icon: 'flex items-center justify-center w-6 h-6 mr-2',
  },
  defaultVariants: {
    fullWidth: true,
    variant: 'error',
    size: 'medium',
    rounded: 'xlarge',
  },
})

// =============
// === Alert ===
// =============

/** Props for an {@link Alert}. */
export interface AlertProps
<<<<<<< HEAD
  extends React.PropsWithChildren,
    VariantProps<typeof ALERT_STYLES>,
    React.HTMLAttributes<HTMLDivElement> {
  /**
   * The icon to display in the Alert
   */
  readonly icon?: React.ReactElement | string | null | undefined
}
=======
  extends PropsWithChildren,
    VariantProps<typeof ALERT_STYLES>,
    HTMLAttributes<HTMLDivElement> {}
>>>>>>> 6c80f8f0

/** Alert component. */
export const Alert = forwardRef(function Alert(
  props: AlertProps,
  ref: ForwardedRef<HTMLDivElement>,
) {
  const {
    children,
    className,
    variant,
    size,
    rounded,
    fullWidth,
    icon,
    variants = ALERT_STYLES,
    ...containerProps
  } = props

  if (variant === 'error') {
    containerProps.tabIndex = -1
    containerProps.role = 'alert'
  }

  const classes = variants({
    variant,
    size,
    rounded,
    fullWidth,
  })

  return (
<<<<<<< HEAD
    <div className={classes.base({ className })} ref={ref} {...containerProps}>
      {icon != null &&
        (() => {
          if (typeof icon === 'string') {
            // eslint-disable-next-line no-restricted-syntax
            return (
              <div className={classes.iconContainer()}>
                <SvgMask src={icon} />
              </div>
            )
          }
          return <div className={classes.iconContainer()}>{icon}</div>
        })()}
      <div className={classes.children()}>{children}</div>
=======
    <div
      className={ALERT_STYLES({ variant, size, className, rounded, fullWidth })}
      ref={mergeRefs(ref, (e) => {
        if (variant === 'error') {
          e?.focus()
        }
      })}
      {...containerProps}
    >
      {children}
>>>>>>> 6c80f8f0
    </div>
  )
})<|MERGE_RESOLUTION|>--- conflicted
+++ resolved
@@ -1,45 +1,28 @@
 /** @file Alert component. */
 import { type ForwardedRef, type HTMLAttributes, type PropsWithChildren } from 'react'
 
-<<<<<<< HEAD
 import SvgMask from '#/components/SvgMask'
-import type { VariantProps } from '#/utilities/tailwindVariants'
-import { tv } from '#/utilities/tailwindVariants'
-=======
+
 import { mergeRefs } from '#/utilities/mergeRefs'
 import { forwardRef } from '#/utilities/react'
 import { tv, type VariantProps } from '#/utilities/tailwindVariants'
->>>>>>> 6c80f8f0
 
 // =================
 // === Constants ===
 // =================
 
 export const ALERT_STYLES = tv({
-<<<<<<< HEAD
   base: 'flex items-stretch gap-2',
-=======
-  base: 'flex flex-col items-stretch',
->>>>>>> 6c80f8f0
   variants: {
     fullWidth: { true: 'w-full' },
     variant: {
       custom: '',
-<<<<<<< HEAD
-      outline: 'border bg-transparent border-primary/30 text-primary',
-      neutral: 'border bg-gray-100 border-gray-800 text-primary',
-      error: 'border bg-red-100 border-danger text-primary',
-      info: 'border bg-blue-100 border-blue-800 text-blue-800',
-      success: 'border bg-green-100 border-green-800 text-green-800',
-      warning: 'border bg-yellow-100 border-yellow-800 text-yellow-800',
-=======
       outline: 'border border-0.5 bg-transparent border-primary/20 text-primary',
       neutral: 'border border-0.5 bg-gray-100 border-gray-800 text-primary',
       error: 'border border-0.5 bg-red-100 border-danger text-primary',
       info: 'border border-0.5 bg-blue-100 border-blue-800 text-blue-800',
       success: 'border border-0.5 bg-green-100 border-green-800 text-green-800',
       warning: 'border border-0.5 bg-yellow-100 border-yellow-800 text-yellow-800',
->>>>>>> 6c80f8f0
     },
     rounded: {
       none: 'rounded-none',
@@ -76,20 +59,14 @@
 
 /** Props for an {@link Alert}. */
 export interface AlertProps
-<<<<<<< HEAD
-  extends React.PropsWithChildren,
+  extends PropsWithChildren,
     VariantProps<typeof ALERT_STYLES>,
-    React.HTMLAttributes<HTMLDivElement> {
+    HTMLAttributes<HTMLDivElement> {
   /**
    * The icon to display in the Alert
    */
   readonly icon?: React.ReactElement | string | null | undefined
 }
-=======
-  extends PropsWithChildren,
-    VariantProps<typeof ALERT_STYLES>,
-    HTMLAttributes<HTMLDivElement> {}
->>>>>>> 6c80f8f0
 
 /** Alert component. */
 export const Alert = forwardRef(function Alert(
@@ -121,7 +98,6 @@
   })
 
   return (
-<<<<<<< HEAD
     <div className={classes.base({ className })} ref={ref} {...containerProps}>
       {icon != null &&
         (() => {
@@ -136,18 +112,6 @@
           return <div className={classes.iconContainer()}>{icon}</div>
         })()}
       <div className={classes.children()}>{children}</div>
-=======
-    <div
-      className={ALERT_STYLES({ variant, size, className, rounded, fullWidth })}
-      ref={mergeRefs(ref, (e) => {
-        if (variant === 'error') {
-          e?.focus()
-        }
-      })}
-      {...containerProps}
-    >
-      {children}
->>>>>>> 6c80f8f0
     </div>
   )
 })