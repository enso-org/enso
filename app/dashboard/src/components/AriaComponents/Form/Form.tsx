/** @file Form component. */
import * as React from 'react'

import * as sentry from '@sentry/react'
import * as reactQuery from '@tanstack/react-query'
import * as reactHookForm from 'react-hook-form'

import * as offlineHooks from '#/hooks/offlineHooks'

import * as textProvider from '#/providers/TextProvider'

import * as aria from '#/components/aria'

import * as errorUtils from '#/utilities/error'

<<<<<<< HEAD
=======
import { forwardRef } from '#/utilities/react'
import type { Mutable } from 'enso-common/src/utilities/data/object'
>>>>>>> 6f895a56
import * as dialog from '../Dialog'
import * as components from './components'
import * as styles from './styles'
import type * as types from './types'

/** Form component. It wraps a `form` and provides form context.
 * It also handles form submission.
 * Provides better error handling and form state management and better UX out of the box. */
// There is no way to avoid type casting here
// eslint-disable-next-line no-restricted-syntax
export const Form = forwardRef(function Form<Schema extends components.TSchema>(
  props: types.FormProps<Schema>,
  ref: React.Ref<HTMLFormElement>,
) {
  /** Input values for this form. */
  type FieldValues = components.FieldValues<Schema>
  const formId = React.useId()

  const {
    children,
    onSubmit,
    formRef,
    form,
    formOptions = {},
    className,
    style,
    onSubmitted = () => {},
    onSubmitSuccess = () => {},
    onSubmitFailed = () => {},
    id = formId,
    testId,
    schema,
    defaultValues,
    gap,
    method,
    canSubmitOffline = false,
    ...formProps
  } = props

  const { getText } = textProvider.useText()

  if (defaultValues) {
    formOptions.defaultValues = defaultValues
  }

<<<<<<< HEAD
  const innerForm = components.useForm(form ?? { shouldFocusError: true, schema, ...formOptions })
=======
  const innerForm = components.useForm(
    form ?? {
      shouldFocusError: true,
      schema,
      ...formOptions,
    },
    defaultValues,
  )

  const dialogContext = dialog.useDialogContext()
>>>>>>> 6f895a56

  React.useImperativeHandle(formRef, () => innerForm, [innerForm])

  const dialogContext = dialog.useDialogContext()

  const formMutation = reactQuery.useMutation({
    // We use template literals to make the mutation key more readable in the devtools
    // This mutation exists only for debug purposes - React Query dev tools record the mutation,
    // the result, and the variables(form fields).
    // In general, prefer using object literals for the mutation key.
    mutationKey: ['Form submission', `testId: ${testId}`, `id: ${id}`],
    mutationFn: async (fieldValues: FieldValues) => {
      try {
        await onSubmit?.(fieldValues, innerForm)

        if (method === 'dialog') {
          dialogContext?.close()
        }
      } catch (error) {
        const isJSError = errorUtils.isJSError(error)

        if (isJSError) {
          sentry.captureException(error, {
            contexts: { form: { values: fieldValues } },
          })
        }

        const message =
          isJSError ?
            getText('arbitraryFormErrorMessage')
          : errorUtils.tryGetMessage(error, getText('arbitraryFormErrorMessage'))

        innerForm.setError('root.submit', { message })

        // We need to throw the error to make the mutation fail
        // eslint-disable-next-line no-restricted-syntax
        throw error
      }
    },
    onError: onSubmitFailed,
    onSuccess: onSubmitSuccess,
    onSettled: onSubmitted,
  })

  // There is no way to avoid type casting here
  // eslint-disable-next-line @typescript-eslint/no-explicit-any,no-restricted-syntax,@typescript-eslint/no-unsafe-argument
  const formOnSubmit = innerForm.handleSubmit(formMutation.mutateAsync as any)

  const { isOffline } = offlineHooks.useOffline()

  offlineHooks.useOfflineChange(
    (offline) => {
      if (offline) {
        innerForm.setError('root.offline', { message: getText('unavailableOffline') })
      } else {
        innerForm.clearErrors('root.offline')
      }
    },
    { isDisabled: canSubmitOffline },
  )

<<<<<<< HEAD
=======
  const {
    formState,
    clearErrors,
    getValues,
    setValue,
    setError,
    register,
    unregister,
    setFocus,
    reset,
    control,
  } = innerForm

  const formStateRenderProps: types.FormStateRenderProps<Schema> = {
    formState,
    register: (name, options) => {
      const registered = register(name, options)

      const result: types.UseFormRegisterReturn<Schema, typeof name> = {
        ...registered,
        isDisabled: registered.disabled ?? false,
        isRequired: registered.required ?? false,
        isInvalid: Boolean(formState.errors[name]),
        onChange: (value) => registered.onChange(mapValueOnEvent(value)),
        onBlur: (value) => registered.onBlur(mapValueOnEvent(value)),
      }

      return result
    },
    unregister,
    setError,
    clearErrors,
    getValues,
    setValue,
    setFocus,
    reset,
    control,
    form: innerForm,
  }

>>>>>>> 6f895a56
  const base = styles.FORM_STYLES({
    className: typeof className === 'function' ? className(innerForm) : className,
    gap,
  })

  const { formState, setError } = innerForm

  // eslint-disable-next-line no-restricted-syntax
  const errors = Object.fromEntries(
    Object.entries(formState.errors).map(([key, error]) => {
      const message = error?.message ?? getText('arbitraryFormErrorMessage')
      return [key, message]
    }),
  ) as Record<keyof FieldValues, string>

  return (
    <form
      id={id}
      ref={ref}
      onSubmit={(event) => {
        event.preventDefault()
        event.stopPropagation()

        if (isOffline && !canSubmitOffline) {
          setError('root.offline', { message: getText('unavailableOffline') })
        } else {
          void formOnSubmit(event)
        }
      }}
      className={base}
      style={typeof style === 'function' ? style(innerForm) : style}
      noValidate
      data-testid={testId}
      {...formProps}
    >
      <aria.FormValidationContext.Provider value={errors}>
        <reactHookForm.FormProvider {...innerForm}>
          {typeof children === 'function' ? children({ ...innerForm, form: innerForm }) : children}
        </reactHookForm.FormProvider>
      </aria.FormValidationContext.Provider>
    </form>
  )
<<<<<<< HEAD
}) as unknown as (<
  Schema extends components.TSchema,
  TFieldValues extends components.FieldValues<Schema>,
  TTransformedValues extends components.FieldValues<Schema> | undefined = undefined,
>(
  props: React.RefAttributes<HTMLFormElement> &
    types.FormProps<Schema, TFieldValues, TTransformedValues>,
  // eslint-disable-next-line no-restricted-syntax
) => React.JSX.Element) & {
  /* eslint-disable @typescript-eslint/naming-convention */
  schema: typeof components.schema
  useForm: typeof components.useForm
  useField: typeof components.useField
  Submit: typeof components.Submit
  Reset: typeof components.Reset
  Field: typeof components.Field
  FormError: typeof components.FormError
  useFormSchema: typeof components.useFormSchema
  Controller: typeof components.Controller
  FIELD_STYLES: typeof components.FIELD_STYLES
  /* eslint-enable @typescript-eslint/naming-convention */
}
=======
}) as unknown as Mutable<
  Pick<
    typeof components,
    | 'FIELD_STYLES'
    | 'Field'
    | 'FormError'
    | 'Reset'
    | 'schema'
    | 'Submit'
    | 'useField'
    | 'useForm'
    | 'useFormSchema'
  >
> &
  (<Schema extends components.TSchema>(
    props: React.RefAttributes<HTMLFormElement> & types.FormProps<Schema>,
  ) => React.JSX.Element)
>>>>>>> 6f895a56

Form.schema = components.schema
Form.useForm = components.useForm
Form.useField = components.useField
Form.useFormSchema = components.useFormSchema
Form.Submit = components.Submit
Form.Reset = components.Reset
Form.FormError = components.FormError
Form.Field = components.Field
Form.Controller = components.Controller
Form.FIELD_STYLES = components.FIELD_STYLES<|MERGE_RESOLUTION|>--- conflicted
+++ resolved
@@ -13,11 +13,7 @@
 
 import * as errorUtils from '#/utilities/error'
 
-<<<<<<< HEAD
-=======
 import { forwardRef } from '#/utilities/react'
-import type { Mutable } from 'enso-common/src/utilities/data/object'
->>>>>>> 6f895a56
 import * as dialog from '../Dialog'
 import * as components from './components'
 import * as styles from './styles'
@@ -63,20 +59,7 @@
     formOptions.defaultValues = defaultValues
   }
 
-<<<<<<< HEAD
   const innerForm = components.useForm(form ?? { shouldFocusError: true, schema, ...formOptions })
-=======
-  const innerForm = components.useForm(
-    form ?? {
-      shouldFocusError: true,
-      schema,
-      ...formOptions,
-    },
-    defaultValues,
-  )
-
-  const dialogContext = dialog.useDialogContext()
->>>>>>> 6f895a56
 
   React.useImperativeHandle(formRef, () => innerForm, [innerForm])
 
@@ -138,49 +121,6 @@
     { isDisabled: canSubmitOffline },
   )
 
-<<<<<<< HEAD
-=======
-  const {
-    formState,
-    clearErrors,
-    getValues,
-    setValue,
-    setError,
-    register,
-    unregister,
-    setFocus,
-    reset,
-    control,
-  } = innerForm
-
-  const formStateRenderProps: types.FormStateRenderProps<Schema> = {
-    formState,
-    register: (name, options) => {
-      const registered = register(name, options)
-
-      const result: types.UseFormRegisterReturn<Schema, typeof name> = {
-        ...registered,
-        isDisabled: registered.disabled ?? false,
-        isRequired: registered.required ?? false,
-        isInvalid: Boolean(formState.errors[name]),
-        onChange: (value) => registered.onChange(mapValueOnEvent(value)),
-        onBlur: (value) => registered.onBlur(mapValueOnEvent(value)),
-      }
-
-      return result
-    },
-    unregister,
-    setError,
-    clearErrors,
-    getValues,
-    setValue,
-    setFocus,
-    reset,
-    control,
-    form: innerForm,
-  }
-
->>>>>>> 6f895a56
   const base = styles.FORM_STYLES({
     className: typeof className === 'function' ? className(innerForm) : className,
     gap,
@@ -223,15 +163,11 @@
       </aria.FormValidationContext.Provider>
     </form>
   )
-<<<<<<< HEAD
 }) as unknown as (<
-  Schema extends components.TSchema,
-  TFieldValues extends components.FieldValues<Schema>,
-  TTransformedValues extends components.FieldValues<Schema> | undefined = undefined,
+  Schema extends components.TSchema
 >(
   props: React.RefAttributes<HTMLFormElement> &
-    types.FormProps<Schema, TFieldValues, TTransformedValues>,
-  // eslint-disable-next-line no-restricted-syntax
+    types.FormProps<Schema>,
 ) => React.JSX.Element) & {
   /* eslint-disable @typescript-eslint/naming-convention */
   schema: typeof components.schema
@@ -246,25 +182,6 @@
   FIELD_STYLES: typeof components.FIELD_STYLES
   /* eslint-enable @typescript-eslint/naming-convention */
 }
-=======
-}) as unknown as Mutable<
-  Pick<
-    typeof components,
-    | 'FIELD_STYLES'
-    | 'Field'
-    | 'FormError'
-    | 'Reset'
-    | 'schema'
-    | 'Submit'
-    | 'useField'
-    | 'useForm'
-    | 'useFormSchema'
-  >
-> &
-  (<Schema extends components.TSchema>(
-    props: React.RefAttributes<HTMLFormElement> & types.FormProps<Schema>,
-  ) => React.JSX.Element)
->>>>>>> 6f895a56
 
 Form.schema = components.schema
 Form.useForm = components.useForm
