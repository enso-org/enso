/**
 * @file
 *
 * Field component
 */
import * as React from 'react'

import * as aria from '#/components/aria'

<<<<<<< HEAD
import { useText } from '#/providers/TextProvider'
import { tv, type VariantProps } from '#/utilities/tailwindVariants'
=======
import { forwardRef } from '#/utilities/react'
import { tv, type VariantProps } from '#/utilities/tailwindVariants'
import type { Path } from 'react-hook-form'
>>>>>>> 6c80f8f0
import * as text from '../../Text'
import { Form } from '../Form'
import * as formContext from './FormProvider'
import type * as types from './types'

/**
 * Props for Field component
 */
export interface FieldComponentProps<Schema extends types.TSchema>
  extends VariantProps<typeof FIELD_STYLES>,
    types.FieldProps {
  readonly 'data-testid'?: string | undefined
<<<<<<< HEAD
  readonly name: string
  // eslint-disable-next-line @typescript-eslint/no-explicit-any
  readonly form?: types.FormInstance<any, any, any> | undefined
=======
  readonly name: Path<types.FieldValues<Schema>>
  readonly form?: types.FormInstance<Schema> | undefined
>>>>>>> 6c80f8f0
  readonly isInvalid?: boolean | undefined
  readonly className?: string | undefined
  readonly children?: React.ReactNode | ((props: FieldChildrenRenderProps) => React.ReactNode)
  readonly style?: React.CSSProperties | undefined
}

/**
 * Props for Field variants
 */
export interface FieldVariantProps {
  readonly fieldVariants?: VariantProps<typeof FIELD_STYLES>['variants'] | undefined
}

/**
 * Props for Field children
 */
export interface FieldChildrenRenderProps {
  readonly isInvalid: boolean
  readonly isDirty: boolean
  readonly isTouched: boolean
  readonly isValidating: boolean
  readonly hasError: boolean
  readonly error?: string | undefined
}

export const FIELD_STYLES = tv({
  base: 'flex flex-col gap-0.5 items-start',
  variants: {
    fullWidth: { true: 'w-full' },
    isInvalid: { true: { label: 'text-danger' } },
    isHidden: { true: { base: 'hidden' } },
  },
  slots: {
    labelContainer: 'contents',
    label: text.TEXT_STYLE({ variant: 'body', disableLineHeightCompensation: true }),
    content: 'flex flex-col items-start w-full',
    description: text.TEXT_STYLE({ variant: 'body', color: 'disabled' }),
    error: text.TEXT_STYLE({ variant: 'body', color: 'danger' }),
  },
  defaultVariants: { fullWidth: true },
})

/**
 * Field component
 */
// eslint-disable-next-line no-restricted-syntax
export const Field = forwardRef(function Field<Schema extends types.TSchema>(
  props: FieldComponentProps<Schema>,
  ref: React.ForwardedRef<HTMLFieldSetElement>,
) {
  const {
    // eslint-disable-next-line no-restricted-syntax
    form = formContext.useFormContext() as unknown as types.FormInstance<Schema>,
    isInvalid,
    children,
    className,
    label,
    description,
    fullWidth,
    error,
    name,
    isHidden,
    isRequired = false,
    variants = FIELD_STYLES,
  } = props

  const labelId = React.useId()
  const descriptionId = React.useId()
  const errorId = React.useId()

  const fieldState = Form.useFieldState({ form, name })

<<<<<<< HEAD
  const invalid = isInvalid === true || fieldState.hasError

  const classes = variants({ fullWidth, isInvalid: invalid, isHidden })
=======
  const classes = variants({
    fullWidth,
    isInvalid: invalid,
    isHidden,
  })
>>>>>>> 6c80f8f0

  const hasError = (error ?? fieldState.error) != null

  return (
    <fieldset
      ref={ref}
      className={classes.base({ className })}
      data-testid={props['data-testid']}
      aria-invalid={invalid}
      aria-label={props['aria-label']}
      aria-labelledby={labelId}
      aria-describedby={descriptionId}
      aria-details={props['aria-details']}
      aria-errormessage={hasError ? errorId : ''}
      aria-required={isRequired}
    >
      <aria.Label id={labelId} className={classes.labelContainer()}>
        {label != null && (
          <span id={labelId} className={classes.label()}>
            {label}

            {isRequired && (
              /* eslint-disable-next-line no-restricted-syntax */
              <span aria-hidden="true" className="scale-80 text-danger">
                {' *'}
              </span>
            )}
          </span>
        )}

        <div className={classes.content()}>
          {typeof children === 'function' ?
            children({
              isInvalid: invalid,
              isDirty: fieldState.isDirty,
              isTouched: fieldState.isTouched,
              isValidating: fieldState.isValidating,
              hasError: fieldState.hasError,
              error: fieldState.error,
            })
          : children}
        </div>
      </aria.Label>

      {description != null && (
        <span id={descriptionId} className={classes.description()}>
          {description}
        </span>
      )}

      {hasError && (
<<<<<<< HEAD
        <span aria-label={getText('fieldErrorLabel')} id={errorId} className={classes.error()}>
          {error ?? fieldState.error}
=======
        <span data-testid="error" id={errorId} className={classes.error()}>
          {error ?? fieldState.error?.message}
>>>>>>> 6c80f8f0
        </span>
      )}
    </fieldset>
  )
})<|MERGE_RESOLUTION|>--- conflicted
+++ resolved
@@ -7,14 +7,9 @@
 
 import * as aria from '#/components/aria'
 
-<<<<<<< HEAD
-import { useText } from '#/providers/TextProvider'
-import { tv, type VariantProps } from '#/utilities/tailwindVariants'
-=======
 import { forwardRef } from '#/utilities/react'
 import { tv, type VariantProps } from '#/utilities/tailwindVariants'
 import type { Path } from 'react-hook-form'
->>>>>>> 6c80f8f0
 import * as text from '../../Text'
 import { Form } from '../Form'
 import * as formContext from './FormProvider'
@@ -27,14 +22,8 @@
   extends VariantProps<typeof FIELD_STYLES>,
     types.FieldProps {
   readonly 'data-testid'?: string | undefined
-<<<<<<< HEAD
-  readonly name: string
-  // eslint-disable-next-line @typescript-eslint/no-explicit-any
-  readonly form?: types.FormInstance<any, any, any> | undefined
-=======
   readonly name: Path<types.FieldValues<Schema>>
   readonly form?: types.FormInstance<Schema> | undefined
->>>>>>> 6c80f8f0
   readonly isInvalid?: boolean | undefined
   readonly className?: string | undefined
   readonly children?: React.ReactNode | ((props: FieldChildrenRenderProps) => React.ReactNode)
@@ -107,17 +96,13 @@
 
   const fieldState = Form.useFieldState({ form, name })
 
-<<<<<<< HEAD
-  const invalid = isInvalid === true || fieldState.hasError
-
-  const classes = variants({ fullWidth, isInvalid: invalid, isHidden })
-=======
   const classes = variants({
     fullWidth,
     isInvalid: invalid,
     isHidden,
   })
->>>>>>> 6c80f8f0
+
+  const classes = variants({ fullWidth, isInvalid: invalid, isHidden })
 
   const hasError = (error ?? fieldState.error) != null
 
@@ -169,13 +154,8 @@
       )}
 
       {hasError && (
-<<<<<<< HEAD
-        <span aria-label={getText('fieldErrorLabel')} id={errorId} className={classes.error()}>
+        <span data-testid="error" id={errorId} className={classes.error()}>
           {error ?? fieldState.error}
-=======
-        <span data-testid="error" id={errorId} className={classes.error()}>
-          {error ?? fieldState.error?.message}
->>>>>>> 6c80f8f0
         </span>
       )}
     </fieldset>
