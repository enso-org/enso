/**
 * @file
 *
 * Barrel file for form components.
 */
<<<<<<< HEAD
export { Controller, useWatch } from 'react-hook-form'
=======
export { Controller } from 'react-hook-form'
>>>>>>> 6c80f8f0
export * from './Field'
export * from './FormError'
export * from './FormProvider'
export * from './Reset'
export * from './schema'
export * from './Submit'
export * from './types'
export * from './useField'
export * from './useFieldRegister'
export * from './useFieldState'
export * from './useForm'
export * from './useFormContext'
export * from './useFormSchema'<|MERGE_RESOLUTION|>--- conflicted
+++ resolved
@@ -3,11 +3,7 @@
  *
  * Barrel file for form components.
  */
-<<<<<<< HEAD
 export { Controller, useWatch } from 'react-hook-form'
-=======
-export { Controller } from 'react-hook-form'
->>>>>>> 6c80f8f0
 export * from './Field'
 export * from './FormError'
 export * from './FormProvider'
