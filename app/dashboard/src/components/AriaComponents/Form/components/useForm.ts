--- conflicted
+++ resolved
@@ -27,25 +27,10 @@
  * But be careful, You should not switch between the two types of arguments.
  * Otherwise you'll be fired
  */
-<<<<<<< HEAD
-export function useForm<
-  Schema extends types.TSchema,
-  TFieldValues extends types.FieldValues<Schema> = types.FieldValues<Schema>,
-  TTransformedValues extends types.FieldValues<Schema> | undefined = undefined,
->(
-  optionsOrFormInstance:
-    | types.UseFormProps<Schema, TFieldValues>
-    | types.UseFormReturn<Schema, TFieldValues, TTransformedValues>,
-): types.UseFormReturn<Schema, TFieldValues, TTransformedValues> {
-  const { getText } = useText()
-=======
 export function useForm<Schema extends types.TSchema>(
   optionsOrFormInstance: types.UseFormProps<Schema> | types.UseFormReturn<Schema>,
-  defaultValues?:
-    | reactHookForm.DefaultValues<types.FieldValues<Schema>>
-    | ((payload?: unknown) => Promise<types.FieldValues<Schema>>),
 ): types.UseFormReturn<Schema> {
->>>>>>> 240ac1a9
+  const { getText } = useText()
   const initialTypePassed = React.useRef(getArgsType(optionsOrFormInstance))
 
   const argsType = getArgsType(optionsOrFormInstance)
@@ -65,10 +50,13 @@
 
         const computedSchema = typeof schema === 'function' ? schema(schemaModule.schema) : schema
 
-<<<<<<< HEAD
-    return reactHookForm.useForm<TFieldValues, unknown, TTransformedValues>({
-      ...options,
-      resolver: zodResolver.zodResolver(computedSchema, {
+        return reactHookForm.useForm<
+          types.FieldValues<Schema>,
+          unknown,
+          types.TransformedValues<Schema>
+        >({
+          ...options,
+          resolver: zodResolver.zodResolver(computedSchema, {
         async: true,
         errorMap: (issue) => {
           switch (issue.code) {
@@ -97,35 +85,11 @@
           }
         },
       }),
-    })
-  }
-=======
-        return reactHookForm.useForm<
-          types.FieldValues<Schema>,
-          unknown,
-          types.TransformedValues<Schema>
-        >({
-          ...options,
-          resolver: zodResolver.zodResolver(computedSchema, { async: true }),
         })
       })()
     )
 
-  const initialDefaultValues = React.useRef(defaultValues)
-
-  React.useEffect(() => {
-    // Expose default values to controlled inputs like `Selector` and `MultiSelector`.
-    // Using `defaultValues` is not sufficient as the value needs to be manually set at least once.
-    const defaults = initialDefaultValues.current
-    if (defaults) {
-      if (typeof defaults !== 'function') {
-        form.reset(defaults)
-      }
-    }
-  }, [form])
-
   return form
->>>>>>> 240ac1a9
 }
 
 /**
