--- conflicted
+++ resolved
@@ -10,12 +10,9 @@
 import * as mergeRefs from '#/utilities/mergeRefs'
 import * as twv from '#/utilities/tailwindVariants'
 
-<<<<<<< HEAD
 import { omit } from '#/utilities/object'
 import type { FieldVariantProps } from '../Form'
-=======
 import { forwardRef } from '#/utilities/react'
->>>>>>> 240ac1a9
 import * as formComponent from '../Form'
 import * as radioGroupContext from './RadioGroupContext'
 
@@ -110,16 +107,4 @@
       </radioGroupContext.RadioGroupProvider>
     </aria.RadioGroup>
   )
-<<<<<<< HEAD
-}) as <
-  Schema extends formComponent.TSchema,
-  TFieldName extends formComponent.FieldPath<Schema, TFieldValues>,
-  TFieldValues extends formComponent.FieldValues<Schema> = formComponent.FieldValues<Schema>,
-  TTransformedValues extends formComponent.FieldValues<Schema> | undefined = undefined,
->(
-  props: RadioGroupProps<Schema, TFieldValues, TFieldName, TTransformedValues> &
-    React.RefAttributes<HTMLFormElement>,
-) => React.JSX.Element
-=======
-})
->>>>>>> 240ac1a9
+})