--- conflicted
+++ resolved
@@ -259,10 +259,9 @@
                             onPress={opts.close}
                           />
 
-<<<<<<< HEAD
                           {title != null && (
                             <ariaComponents.Text.Heading
-                              slot="title"
+                              id={titleId}
                               level={2}
                               className={styles.heading()}
                               weight="semibold"
@@ -272,19 +271,6 @@
                           )}
                         </aria.Header>
                       )}
-=======
-                        {title != null && (
-                          <ariaComponents.Text.Heading
-                            id={titleId}
-                            level={2}
-                            className={styles.heading()}
-                            weight="semibold"
-                          >
-                            {title}
-                          </ariaComponents.Text.Heading>
-                        )}
-                      </aria.Header>
->>>>>>> 19ff2a2b
 
                       <div
                         ref={(ref) => {
