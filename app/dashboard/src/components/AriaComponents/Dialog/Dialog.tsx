--- conflicted
+++ resolved
@@ -144,11 +144,8 @@
     testId = 'dialog',
     size,
     rounded,
-<<<<<<< HEAD
     padding,
-=======
     fitContent,
->>>>>>> 240ac1a9
     ...ariaDialogProps
   } = props
 
@@ -178,11 +175,8 @@
     closeButton,
     scrolledToTop: isScrolledToTop,
     size,
-<<<<<<< HEAD
     padding,
-=======
     fitContent,
->>>>>>> 240ac1a9
   })
 
   utlities.useInteractOutside({
