--- conflicted
+++ resolved
@@ -7,11 +7,8 @@
 export * from './DatePicker'
 export * from './Dropdown'
 export * from './Input'
-<<<<<<< HEAD
+export * from './MultiSelector'
 export * from './OTPInput'
-=======
-export * from './MultiSelector'
->>>>>>> 6c80f8f0
 export * from './Password'
 export * from './ResizableInput'
 export * from './Selector'
