/**
 * @file
 *
 * Variants for the ResizableInput component.
 */
import { tv } from '#/utilities/tailwindVariants'
import { TEXT_STYLE } from '../Text'

export const INPUT_STYLES = tv({
  base: 'block w-full overflow-hidden bg-transparent transition-[border-color,outline] duration-200',
  variants: {
    disabled: {
      true: { base: 'cursor-default opacity-50', textArea: 'cursor-default' },
      false: { base: 'cursor-text', textArea: 'cursor-text' },
    },
    invalid: {
      // Specified in compoundVariants. Real classes depend on Variants
      true: '',
    },
    readOnly: {
      true: 'cursor-default',
      false: 'cursor-text',
    },
    size: {
      medium: { base: 'px-[11px] pb-[6.5px] pt-[8.5px]', icon: 'size-4' },
      small: { base: 'px-[11px] pb-0.5 pt-1', icon: 'size-3' },
      custom: {},
    },
    rounded: {
      none: 'rounded-none',
      small: 'rounded-sm',
      medium: 'rounded-md',
      large: 'rounded-lg',
      xlarge: 'rounded-xl',
      xxlarge: 'rounded-2xl',
      xxxlarge: 'rounded-3xl',
      full: 'rounded-full',
    },
    variant: {
      custom: {},
      outline: {
<<<<<<< HEAD
        base: 'border-[0.5px] border-primary/20 outline-offset-2 focus-within:border-primary/50 focus-within:outline focus-within:outline-2 focus-within:outline-offset-0 focus-within:outline-primary',
=======
        base: 'border-[0.5px] border-primary/20 outline-offset-2 focus-within:border-primary/50 focus-within:outline focus-within:outline-2 focus-within:outline-offset-[0.5px] focus-within:outline-primary',
>>>>>>> 6c80f8f0
        textArea: 'border-transparent focus-within:border-transparent',
      },
    },
  },
  slots: {
    icon: 'flex-none',
    addonStart: 'mt-[-1px] flex flex-none items-center gap-1',
    addonEnd: 'mt-[-1px] flex flex-none items-center gap-1',
    content: 'flex items-center gap-2',
    inputContainer: TEXT_STYLE({
      className: 'relative flex max-h-32 min-h-6 w-full items-center overflow-clip',
      variant: 'body',
    }),
    selectorContainer: 'flex',
    description: 'pointer-events-none block select-none opacity-80',
    textArea: 'block h-auto max-h-full w-full resize-none bg-transparent',
    resizableSpan: TEXT_STYLE({
      className:
        'pointer-events-none invisible absolute block max-h-32 min-h-10 overflow-y-auto break-all',
      variant: 'body',
    }),
  },
  compoundVariants: [
    {
      invalid: true,
      variant: 'outline',
      class: { base: 'border-danger focus-within:border-danger focus-within:outline-danger' },
    },
    {
      readOnly: true,
      class: { base: 'focus-within:outline-transparent' },
    },
  ],
  defaultVariants: {
    size: 'medium',
    rounded: 'xlarge',
    variant: 'outline',
  },
})<|MERGE_RESOLUTION|>--- conflicted
+++ resolved
@@ -39,11 +39,7 @@
     variant: {
       custom: {},
       outline: {
-<<<<<<< HEAD
-        base: 'border-[0.5px] border-primary/20 outline-offset-2 focus-within:border-primary/50 focus-within:outline focus-within:outline-2 focus-within:outline-offset-0 focus-within:outline-primary',
-=======
         base: 'border-[0.5px] border-primary/20 outline-offset-2 focus-within:border-primary/50 focus-within:outline focus-within:outline-2 focus-within:outline-offset-[0.5px] focus-within:outline-primary',
->>>>>>> 6c80f8f0
         textArea: 'border-transparent focus-within:border-transparent',
       },
     },
