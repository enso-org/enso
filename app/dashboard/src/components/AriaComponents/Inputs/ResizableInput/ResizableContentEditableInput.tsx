/**
 * @file A resizable input that uses a content-editable div.
 */
import { useRef, type ClipboardEvent, type ForwardedRef, type HTMLAttributes } from 'react'

import type { FieldVariantProps } from '#/components/AriaComponents'
import {
  Form,
  Text,
  type FieldPath,
  type FieldProps,
  type FieldStateProps,
  type TSchema,
} from '#/components/AriaComponents'
import { useEventCallback } from '#/hooks/eventCallbackHooks'
import { mergeRefs } from '#/utilities/mergeRefs'
import { forwardRef } from '#/utilities/react'
import { tv, type VariantProps } from '#/utilities/tailwindVariants'
import { INPUT_STYLES } from '../variants'

<<<<<<< HEAD
import * as ariaComponents from '#/components/AriaComponents'

import * as mergeRefs from '#/utilities/mergeRefs'
import * as twv from '#/utilities/tailwindVariants'

import { INPUT_STYLES } from '../variants'

const CONTENT_EDITABLE_STYLES = twv.tv({
=======
const CONTENT_EDITABLE_STYLES = tv({
>>>>>>> 6c80f8f0
  extend: INPUT_STYLES,
  base: '',
  slots: { placeholder: 'opacity-50 absolute inset-0 pointer-events-none' },
})

/**
 * Props for a {@link ResizableContentEditableInput}.
 */
export interface ResizableContentEditableInputProps<
  Schema extends TSchema,
  TFieldName extends FieldPath<Schema>,
> extends FieldStateProps<HTMLAttributes<HTMLDivElement> & { value: string }, Schema, TFieldName>,
    Pick<
      VariantProps<typeof INPUT_STYLES>,
      'disabled' | 'invalid' | 'rounded' | 'size' | 'variant'
    >,
<<<<<<< HEAD
    ariaComponents.FieldVariantProps,
    Omit<ariaComponents.FieldProps, 'variant'>,
    Pick<twv.VariantProps<typeof INPUT_STYLES>, 'rounded' | 'size' | 'variant'>,
    Omit<
      twv.VariantProps<typeof CONTENT_EDITABLE_STYLES>,
=======
    Omit<FieldProps, 'variant'>,
    FieldVariantProps,
    Omit<
      VariantProps<typeof CONTENT_EDITABLE_STYLES>,
>>>>>>> 6c80f8f0
      'disabled' | 'invalid' | 'rounded' | 'size' | 'variant'
    > {
  /**
   * onChange is called when the content of the input changes.
   * There is no way to prevent the change, so the value is always the new value.
   * This is different from the onChange event of a normal input element.
   * So the component is not a ***fully*** controlled component.
   */
  // eslint-disable-next-line @typescript-eslint/no-invalid-void-type
  readonly placeholder?: string
}

/**
 * A resizable input that uses a content-editable div.
 * This component might be useful for a text input that needs to have highlighted content inside of it.
 */
<<<<<<< HEAD
// eslint-disable-next-line no-restricted-syntax
export const ResizableContentEditableInput = React.forwardRef(
  function ResizableContentEditableInput<
    Schema extends ariaComponents.TSchema,
    TFieldName extends ariaComponents.FieldPath<Schema, TFieldValues>,
    TFieldValues extends ariaComponents.FieldValues<Schema> = ariaComponents.FieldValues<Schema>,
    // eslint-disable-next-line no-restricted-syntax
    TTransformedValues extends ariaComponents.FieldValues<Schema> | undefined = undefined,
  >(
    props: ResizableContentEditableInputProps<Schema, TFieldValues, TFieldName, TTransformedValues>,
    ref: React.ForwardedRef<HTMLDivElement>,
  ) {
    const {
      placeholder = '',
      description = null,
      name,
      isDisabled = false,
      form,
      defaultValue,
      size,
      rounded,
      variant,
      variants = CONTENT_EDITABLE_STYLES,
      fieldVariants,
      ...textFieldProps
    } = props

    const inputRef = React.useRef<HTMLDivElement>(null)
=======
export const ResizableContentEditableInput = forwardRef(function ResizableContentEditableInput<
  Schema extends TSchema,
  TFieldName extends FieldPath<Schema>,
>(
  props: ResizableContentEditableInputProps<Schema, TFieldName>,
  ref: ForwardedRef<HTMLDivElement>,
) {
  const {
    placeholder = '',
    description = null,
    name,
    isDisabled = false,
    form,
    defaultValue,
    size,
    rounded,
    variant,
    variants = CONTENT_EDITABLE_STYLES,
    fieldVariants,
    ...textFieldProps
  } = props
>>>>>>> 6c80f8f0

  const inputRef = useRef<HTMLDivElement>(null)

  const onPaste = useEventCallback((event: ClipboardEvent<HTMLDivElement>) => {
    // Prevent pasting styled text.
    event.preventDefault()
    // sanitize the pasted text
    // replace all < with &lt; to prevent XSS
    const text = event.clipboardData
      .getData('text/plain')
      .replace(/</g, '&lt;')
      .replace(/>/g, '&gt;')
    document.execCommand('insertHTML', false, text)
  })

<<<<<<< HEAD
    const {
      base,
      description: descriptionClass,
      inputContainer,
      textArea,
      placeholder: placeholderClass,
    } = variants({
      invalid: fieldState.invalid,
      disabled: isDisabled || formInstance.formState.isSubmitting,
      variant,
      rounded,
      size,
    })

    return (
      <ariaComponents.Form.Field
        form={formInstance}
        name={name}
        fullWidth
        variants={fieldVariants}
        {...textFieldProps}
      >
        <div
          className={base()}
          onClick={() => {
            inputRef.current?.focus({ preventScroll: true })
          }}
        >
          <div className={inputContainer()}>
            <div
              className={textArea()}
              ref={mergeRefs.mergeRefs(inputRef, ref, field.ref)}
              contentEditable
              suppressContentEditableWarning
              role="textbox"
              autoCorrect="off"
              autoCapitalize="off"
              spellCheck="false"
              aria-autocomplete="none"
              onPaste={onPaste}
              onBlur={field.onBlur}
              onInput={(event) => {
                field.onChange(event.currentTarget.textContent ?? '')
              }}
            />
=======
  const { field, fieldState, formInstance } = Form.useField({
    name,
    isDisabled,
    form,
    defaultValue,
  })

  const {
    base,
    description: descriptionClass,
    inputContainer,
    textArea,
    placeholder: placeholderClass,
  } = variants({
    invalid: fieldState.invalid,
    disabled: isDisabled || formInstance.formState.isSubmitting,
    variant,
    rounded,
    size,
  })
>>>>>>> 6c80f8f0

  return (
    <Form.Field
      form={formInstance}
      name={name}
      fullWidth
      variants={fieldVariants}
      {...textFieldProps}
    >
      <div
        className={base()}
        onClick={() => {
          inputRef.current?.focus({ preventScroll: true })
        }}
      >
        <div className={inputContainer()}>
          <div
            className={textArea()}
            ref={mergeRefs(inputRef, ref, field.ref)}
            contentEditable
            suppressContentEditableWarning
            role="textbox"
            autoCorrect="off"
            autoCapitalize="off"
            spellCheck="false"
            aria-autocomplete="none"
            onPaste={onPaste}
            onBlur={field.onBlur}
            onInput={(event) => {
              field.onChange(event.currentTarget.textContent ?? '')
            }}
          />

          <Text className={placeholderClass({ class: field.value.length > 0 ? 'hidden' : '' })}>
            {placeholder}
          </Text>
        </div>

        {description != null && (
          <Text slot="description" className={descriptionClass()}>
            {description}
          </Text>
        )}
      </div>
    </Form.Field>
  )
})<|MERGE_RESOLUTION|>--- conflicted
+++ resolved
@@ -18,18 +18,7 @@
 import { tv, type VariantProps } from '#/utilities/tailwindVariants'
 import { INPUT_STYLES } from '../variants'
 
-<<<<<<< HEAD
-import * as ariaComponents from '#/components/AriaComponents'
-
-import * as mergeRefs from '#/utilities/mergeRefs'
-import * as twv from '#/utilities/tailwindVariants'
-
-import { INPUT_STYLES } from '../variants'
-
-const CONTENT_EDITABLE_STYLES = twv.tv({
-=======
 const CONTENT_EDITABLE_STYLES = tv({
->>>>>>> 6c80f8f0
   extend: INPUT_STYLES,
   base: '',
   slots: { placeholder: 'opacity-50 absolute inset-0 pointer-events-none' },
@@ -46,18 +35,12 @@
       VariantProps<typeof INPUT_STYLES>,
       'disabled' | 'invalid' | 'rounded' | 'size' | 'variant'
     >,
-<<<<<<< HEAD
     ariaComponents.FieldVariantProps,
-    Omit<ariaComponents.FieldProps, 'variant'>,
+    Omit<FieldProps, 'variant'>,
+    FieldVariantProps,
     Pick<twv.VariantProps<typeof INPUT_STYLES>, 'rounded' | 'size' | 'variant'>,
     Omit<
-      twv.VariantProps<typeof CONTENT_EDITABLE_STYLES>,
-=======
-    Omit<FieldProps, 'variant'>,
-    FieldVariantProps,
-    Omit<
       VariantProps<typeof CONTENT_EDITABLE_STYLES>,
->>>>>>> 6c80f8f0
       'disabled' | 'invalid' | 'rounded' | 'size' | 'variant'
     > {
   /**
@@ -74,36 +57,6 @@
  * A resizable input that uses a content-editable div.
  * This component might be useful for a text input that needs to have highlighted content inside of it.
  */
-<<<<<<< HEAD
-// eslint-disable-next-line no-restricted-syntax
-export const ResizableContentEditableInput = React.forwardRef(
-  function ResizableContentEditableInput<
-    Schema extends ariaComponents.TSchema,
-    TFieldName extends ariaComponents.FieldPath<Schema, TFieldValues>,
-    TFieldValues extends ariaComponents.FieldValues<Schema> = ariaComponents.FieldValues<Schema>,
-    // eslint-disable-next-line no-restricted-syntax
-    TTransformedValues extends ariaComponents.FieldValues<Schema> | undefined = undefined,
-  >(
-    props: ResizableContentEditableInputProps<Schema, TFieldValues, TFieldName, TTransformedValues>,
-    ref: React.ForwardedRef<HTMLDivElement>,
-  ) {
-    const {
-      placeholder = '',
-      description = null,
-      name,
-      isDisabled = false,
-      form,
-      defaultValue,
-      size,
-      rounded,
-      variant,
-      variants = CONTENT_EDITABLE_STYLES,
-      fieldVariants,
-      ...textFieldProps
-    } = props
-
-    const inputRef = React.useRef<HTMLDivElement>(null)
-=======
 export const ResizableContentEditableInput = forwardRef(function ResizableContentEditableInput<
   Schema extends TSchema,
   TFieldName extends FieldPath<Schema>,
@@ -123,9 +76,10 @@
     variant,
     variants = CONTENT_EDITABLE_STYLES,
     fieldVariants,
-    ...textFieldProps
-  } = props
->>>>>>> 6c80f8f0
+    variants = CONTENT_EDITABLE_STYLES,
+      fieldVariants,
+      ...textFieldProps
+    } = props
 
   const inputRef = useRef<HTMLDivElement>(null)
 
@@ -141,53 +95,6 @@
     document.execCommand('insertHTML', false, text)
   })
 
-<<<<<<< HEAD
-    const {
-      base,
-      description: descriptionClass,
-      inputContainer,
-      textArea,
-      placeholder: placeholderClass,
-    } = variants({
-      invalid: fieldState.invalid,
-      disabled: isDisabled || formInstance.formState.isSubmitting,
-      variant,
-      rounded,
-      size,
-    })
-
-    return (
-      <ariaComponents.Form.Field
-        form={formInstance}
-        name={name}
-        fullWidth
-        variants={fieldVariants}
-        {...textFieldProps}
-      >
-        <div
-          className={base()}
-          onClick={() => {
-            inputRef.current?.focus({ preventScroll: true })
-          }}
-        >
-          <div className={inputContainer()}>
-            <div
-              className={textArea()}
-              ref={mergeRefs.mergeRefs(inputRef, ref, field.ref)}
-              contentEditable
-              suppressContentEditableWarning
-              role="textbox"
-              autoCorrect="off"
-              autoCapitalize="off"
-              spellCheck="false"
-              aria-autocomplete="none"
-              onPaste={onPaste}
-              onBlur={field.onBlur}
-              onInput={(event) => {
-                field.onChange(event.currentTarget.textContent ?? '')
-              }}
-            />
-=======
   const { field, fieldState, formInstance } = Form.useField({
     name,
     isDisabled,
@@ -202,21 +109,21 @@
     textArea,
     placeholder: placeholderClass,
   } = variants({
-    invalid: fieldState.invalid,
-    disabled: isDisabled || formInstance.formState.isSubmitting,
-    variant,
+      invalid: fieldState.invalid,
+      disabled: isDisabled || formInstance.formState.isSubmitting,
+      variant,
     rounded,
     size,
   })
->>>>>>> 6c80f8f0
 
   return (
     <Form.Field
-      form={formInstance}
-      name={name}
-      fullWidth
-      variants={fieldVariants}
-      {...textFieldProps}
+        form={formInstance}
+        name={name}
+        fullWidth
+        variants={fieldVariants}
+        {...textFieldProps}
+
     >
       <div
         className={base()}
