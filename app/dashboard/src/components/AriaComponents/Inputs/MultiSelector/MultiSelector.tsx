/** @file A horizontal selector supporting multiple input. */
import { useRef, type CSSProperties, type ForwardedRef, type Ref } from 'react'

<<<<<<< HEAD
import { Controller } from 'react-hook-form'
import type { VariantProps } from 'tailwind-variants'

import { omit, unsafeRemoveUndefined } from 'enso-common/src/utilities/data/object'

=======
>>>>>>> 669ac97d
import {
  FieldError,
  ListBox,
  mergeProps,
  type ListBoxItemProps,
  type ListBoxProps,
} from '#/components/aria'
import {
  Form,
  type FieldPath,
  type FieldProps,
  type FieldStateProps,
  type FieldValues,
  type TSchema,
} from '#/components/AriaComponents'
import { mergeRefs } from '#/utilities/mergeRefs'
import { forwardRef } from '#/utilities/react'
<<<<<<< HEAD
import { tv } from '#/utilities/tailwindVariants'
=======
import { tv, type VariantProps } from '#/utilities/tailwindVariants'
import { omit, unsafeRemoveUndefined } from 'enso-common/src/utilities/data/object'
>>>>>>> 669ac97d
import { MultiSelectorOption } from './MultiSelectorOption'

/** * Props for the MultiSelector component. */
export interface MultiSelectorProps<Schema extends TSchema, TFieldName extends FieldPath<Schema>>
  extends FieldStateProps<
      Omit<ListBoxItemProps, 'children' | 'value'> & { value: FieldValues<Schema>[TFieldName] },
      Schema,
      TFieldName
    >,
    FieldProps,
    Omit<VariantProps<typeof MULTI_SELECTOR_STYLES>, 'disabled' | 'invalid'> {
  readonly items: readonly Extract<FieldValues<Schema>[TFieldName], readonly unknown[]>[number][]
  readonly itemToString?: (
    item: Extract<FieldValues<Schema>[TFieldName], readonly unknown[]>[number],
  ) => string
  readonly columns?: number
  readonly className?: string
  readonly style?: CSSProperties
  readonly inputRef?: Ref<HTMLDivElement>
  readonly placeholder?: string
}

export const MULTI_SELECTOR_STYLES = tv({
  base: 'block w-full bg-transparent transition-[border-color,outline] duration-200',
  variants: {
    disabled: {
      true: { base: 'cursor-default opacity-50', textArea: 'cursor-default' },
      false: { base: 'cursor-text', textArea: 'cursor-text' },
    },
    readOnly: { true: 'cursor-default' },
    size: {
      medium: { base: '' },
    },
    rounded: {
      none: 'rounded-none',
      small: 'rounded-sm',
      medium: 'rounded-md',
      large: 'rounded-lg',
      xlarge: 'rounded-xl',
      xxlarge: 'rounded-2xl',
      xxxlarge: 'rounded-3xl',
      full: 'rounded-full',
    },
    variant: {
      outline: {
        base: 'border-[0.5px] border-primary/20',
      },
    },
  },
  defaultVariants: {
    size: 'medium',
    rounded: 'xxlarge',
    variant: 'outline',
  },
  slots: {
    listBox: 'grid',
  },
})

/**
 * A horizontal multi-selector.
 */
export const MultiSelector = forwardRef(function MultiSelector<
  Schema extends TSchema,
  TFieldName extends FieldPath<Schema>,
>(props: MultiSelectorProps<Schema, TFieldName>, ref: ForwardedRef<HTMLFieldSetElement>) {
  const {
    name,
    items,
    itemToString = String,
    isDisabled = false,
    columns,
    form,
    defaultValue,
    inputRef,
    label,
    size,
    rounded,
    isRequired = false,
    ...inputProps
  } = props

  const privateInputRef = useRef<HTMLDivElement>(null)

  const { fieldState, formInstance } = Form.useField({
    name,
    isDisabled,
    form,
    defaultValue,
  })

  const classes = MULTI_SELECTOR_STYLES({
    size,
    rounded,
    readOnly: inputProps.readOnly,
    disabled: isDisabled || formInstance.formState.isSubmitting,
  })

  return (
    <Form.Field
      form={formInstance}
      name={name}
      fullWidth
      label={label}
      aria-label={props['aria-label']}
      aria-labelledby={props['aria-labelledby']}
      aria-describedby={props['aria-describedby']}
      isRequired={isRequired}
      isInvalid={fieldState.invalid}
      aria-details={props['aria-details']}
      ref={ref}
      style={props.style}
      className={props.className}
    >
      <div
        className={classes.base()}
        onClick={() => privateInputRef.current?.focus({ preventScroll: true })}
      >
        <Form.Controller
          control={formInstance.control}
          name={name}
          render={(renderProps) => {
            const { ref: fieldRef, value, onChange, ...field } = renderProps.field
            return (
              <ListBox
                ref={mergeRefs(inputRef, privateInputRef, fieldRef)}
                orientation="horizontal"
                selectionMode="multiple"
                {...(inputProps.id != null && { id: String(inputProps.id) })}
                {...mergeProps<ListBoxProps<FieldValues<Schema>[TFieldName]>>()(
                  {
                    className: classes.listBox(),
                    style: { gridTemplateColumns: `repeat(${columns ?? items.length}, 1fr)` },
                  },
                  unsafeRemoveUndefined(omit(inputProps, 'id')),
                  field,
                )}
                // eslint-disable-next-line no-restricted-syntax
                aria-label={props['aria-label'] ?? (typeof label === 'string' ? label : '')}
                // This is SAFE, as there is a constraint on `items` that prevents using keys
                // that do not correspond to array values.
                // eslint-disable-next-line @typescript-eslint/no-unsafe-assignment, @typescript-eslint/no-unsafe-call
                defaultSelectedKeys={value?.map((item: FieldValues<Schema>[TFieldName]) =>
                  items.indexOf(item),
                )}
                onSelectionChange={(selection) => {
                  // eslint-disable-next-line @typescript-eslint/no-unsafe-return
                  onChange([...selection].map((key) => items[Number(key)]))
                }}
              >
                {items.map((item, i) => (
                  <MultiSelectorOption key={i} id={i} value={{ item }} label={itemToString(item)} />
                ))}
              </ListBox>
            )
          }}
        />
      </div>
      <FieldError />
    </Form.Field>
  )
})<|MERGE_RESOLUTION|>--- conflicted
+++ resolved
@@ -1,14 +1,8 @@
 /** @file A horizontal selector supporting multiple input. */
 import { useRef, type CSSProperties, type ForwardedRef, type Ref } from 'react'
 
-<<<<<<< HEAD
-import { Controller } from 'react-hook-form'
-import type { VariantProps } from 'tailwind-variants'
-
 import { omit, unsafeRemoveUndefined } from 'enso-common/src/utilities/data/object'
 
-=======
->>>>>>> 669ac97d
 import {
   FieldError,
   ListBox,
@@ -26,12 +20,7 @@
 } from '#/components/AriaComponents'
 import { mergeRefs } from '#/utilities/mergeRefs'
 import { forwardRef } from '#/utilities/react'
-<<<<<<< HEAD
-import { tv } from '#/utilities/tailwindVariants'
-=======
 import { tv, type VariantProps } from '#/utilities/tailwindVariants'
-import { omit, unsafeRemoveUndefined } from 'enso-common/src/utilities/data/object'
->>>>>>> 669ac97d
 import { MultiSelectorOption } from './MultiSelectorOption'
 
 /** * Props for the MultiSelector component. */
