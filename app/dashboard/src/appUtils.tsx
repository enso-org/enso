--- conflicted
+++ resolved
@@ -6,7 +6,6 @@
 // === Constants ===
 // =================
 
-<<<<<<< HEAD
 export const SEARCH_PARAMS_PREFIX = 'cloud-ide_'
 
 const APP_PATHS = [
@@ -19,7 +18,7 @@
   'restore-user',
   'forgot-password',
   'password-reset',
-  'set-username',
+  'setup',
   'subscribe',
   'subscribe/success',
 ] as const
@@ -43,36 +42,6 @@
 /** A {@link RegExp} matching all paths. */
 export const ALL_PATHS_REGEX = new RegExp(
   `/$|/(?:${APP_PATHS.map((path) => (path === 'editor' ? `${path}/` : path)).join('|')})\\b.*?$`,
-=======
-// === Paths ===
-
-/** Path to the root of the app (i.e., the Cloud dashboard). */
-export const DASHBOARD_PATH = '/'
-/** Path to the login page. */
-export const LOGIN_PATH = '/login'
-/** Path to the registration page. */
-export const REGISTRATION_PATH = '/registration'
-/** Path to the confirm registration page. */
-export const CONFIRM_REGISTRATION_PATH = '/confirmation'
-export const SETUP_PATH = '/setup'
-/** Path to the page in which a user can restore their account after it has been
- * marked for deletion. */
-export const RESTORE_USER_PATH = '/restore-user'
-/** Path to the forgot password page. */
-export const FORGOT_PASSWORD_PATH = '/forgot-password'
-/** Path to the reset password page. */
-export const RESET_PASSWORD_PATH = '/password-reset'
-/** Path to the set username page. */
-/** Path to the offline mode entrypoint. */
-/** Path to page in which the currently active payment plan can be managed. */
-export const SUBSCRIBE_PATH = '/subscribe'
-export const SUBSCRIBE_SUCCESS_PATH = '/subscribe/success'
-/** A {@link RegExp} matching all paths. */
-export const ALL_PATHS_REGEX = new RegExp(
-  `(?:${DASHBOARD_PATH}|${LOGIN_PATH}|${REGISTRATION_PATH}|${CONFIRM_REGISTRATION_PATH}|` +
-    `${FORGOT_PASSWORD_PATH}|${RESET_PASSWORD_PATH}|${RESTORE_USER_PATH}|` +
-    `${SUBSCRIBE_PATH}|${SUBSCRIBE_SUCCESS_PATH}|${SETUP_PATH})$`,
->>>>>>> 1fda5746
 )
 
 /**
