--- conflicted
+++ resolved
@@ -47,14 +47,10 @@
 import * as inputBindingsModule from '#/configurations/inputBindings'
 
 import AuthProvider, * as authProvider from '#/providers/AuthProvider'
-<<<<<<< HEAD
-import BackendProvider from '#/providers/BackendProvider'
-import { useHttpClient } from '#/providers/HttpClientProvider'
-=======
 import BackendProvider, { useLocalBackend, useRemoteBackend } from '#/providers/BackendProvider'
 import DevtoolsProvider from '#/providers/EnsoDevtoolsProvider'
+import { useHttpClient } from '#/providers/HttpClientProvider'
 import * as httpClientProvider from '#/providers/HttpClientProvider'
->>>>>>> 46e8bab4
 import InputBindingsProvider from '#/providers/InputBindingsProvider'
 import LocalStorageProvider, * as localStorageProvider from '#/providers/LocalStorageProvider'
 import { useLogger } from '#/providers/LoggerProvider'
@@ -497,103 +493,33 @@
     </router.Routes>
   )
 
-<<<<<<< HEAD
   return (
-    <RouterProvider navigate={navigate}>
-      <SessionProvider
-        saveAccessToken={authService?.cognito.saveAccessToken.bind(authService.cognito) ?? null}
-        mainPageUrl={mainPageUrl}
-        userSession={userSession}
-        registerAuthEventListener={registerAuthEventListener}
-        refreshUserSession={refreshUserSession}
-      >
-        <BackendProvider remoteBackend={remoteBackend} localBackend={localBackend}>
-          <AuthProvider
-            shouldStartInOfflineMode={isAuthenticationDisabled}
-            authService={authService}
-            onAuthenticated={onAuthenticated}
-          >
-            <BackendRequestListener />
-            <InputBindingsProvider inputBindings={inputBindings}>
-              <errorBoundary.ErrorBoundary>{routes}</errorBoundary.ErrorBoundary>
-            </InputBindingsProvider>
-          </AuthProvider>
-        </BackendProvider>
-      </SessionProvider>
-    </RouterProvider>
+    <DevtoolsProvider>
+      <RouterProvider navigate={navigate}>
+        <SessionProvider
+          saveAccessToken={authService?.cognito.saveAccessToken.bind(authService.cognito) ?? null}
+          mainPageUrl={mainPageUrl}
+          userSession={userSession}
+          registerAuthEventListener={registerAuthEventListener}
+          refreshUserSession={refreshUserSession}
+        >
+          <BackendProvider remoteBackend={remoteBackend} localBackend={localBackend}>
+            <AuthProvider
+              shouldStartInOfflineMode={isAuthenticationDisabled}
+              authService={authService}
+              onAuthenticated={onAuthenticated}
+            >
+              <InputBindingsProvider inputBindings={inputBindings}>
+                <errorBoundary.ErrorBoundary>
+                  <BackendRequestListener />
+                  <VersionChecker />
+                  {routes}
+                </errorBoundary.ErrorBoundary>
+              </InputBindingsProvider>
+            </AuthProvider>
+          </BackendProvider>
+        </SessionProvider>
+      </RouterProvider>
+    </DevtoolsProvider>
   )
-=======
-  let result = (
-    <>
-      <MutationListener />
-      <VersionChecker />
-      {routes}
-    </>
-  )
-
-  result = <errorBoundary.ErrorBoundary>{result}</errorBoundary.ErrorBoundary>
-  result = <InputBindingsProvider inputBindings={inputBindings}>{result}</InputBindingsProvider>
-  result = (
-    <AuthProvider
-      shouldStartInOfflineMode={isAuthenticationDisabled}
-      authService={authService}
-      onAuthenticated={onAuthenticated}
-    >
-      {result}
-    </AuthProvider>
-  )
-
-  result = (
-    <BackendProvider remoteBackend={remoteBackend} localBackend={localBackend}>
-      {result}
-    </BackendProvider>
-  )
-
-  result = (
-    <SessionProvider
-      saveAccessToken={authService?.cognito.saveAccessToken.bind(authService.cognito) ?? null}
-      mainPageUrl={mainPageUrl}
-      userSession={userSession}
-      registerAuthEventListener={registerAuthEventListener}
-      refreshUserSession={refreshUserSession}
-    >
-      {result}
-    </SessionProvider>
-  )
-  result = <LoggerProvider logger={logger}>{result}</LoggerProvider>
-  result = (
-    <rootComponent.Root navigate={navigate} portalRoot={portalRoot}>
-      {result}
-    </rootComponent.Root>
-  )
-  result = (
-    <offlineNotificationManager.OfflineNotificationManager>
-      {result}
-    </offlineNotificationManager.OfflineNotificationManager>
-  )
-  result = (
-    <httpClientProvider.HttpClientProvider httpClient={httpClient}>
-      {result}
-    </httpClientProvider.HttpClientProvider>
-  )
-  result = <LoggerProvider logger={logger}>{result}</LoggerProvider>
-  result = <DevtoolsProvider>{result}</DevtoolsProvider>
-
-  return result
-}
-
-// ========================
-// === MutationListener ===
-// ========================
-
-/** A component that applies state updates for successful mutations. */
-function MutationListener() {
-  const remoteBackend = useRemoteBackend()
-  const localBackend = useLocalBackend()
-
-  backendHooks.useObserveBackend(remoteBackend)
-  backendHooks.useObserveBackend(localBackend)
-
-  return null
->>>>>>> 46e8bab4
 }