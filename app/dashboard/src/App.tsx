--- conflicted
+++ resolved
@@ -79,13 +79,8 @@
 import * as suspense from '#/components/Suspense'
 
 import AboutModal from '#/modals/AboutModal'
-<<<<<<< HEAD
-import * as setOrganizationNameModal from '#/modals/SetupOrganizationAfterSubscribe'
-import * as termsOfServiceModal from '#/modals/TermsOfServiceModal'
-=======
 import { AgreementsModal } from '#/modals/AgreementsModal'
 import { SetupOrganizationAfterSubscribe } from '#/modals/SetupOrganizationAfterSubscribe'
->>>>>>> 6c80f8f0
 
 import LocalBackend from '#/services/LocalBackend'
 import ProjectManager, * as projectManager from '#/services/ProjectManager'
@@ -98,10 +93,7 @@
 import { Path } from '#/utilities/path'
 
 import { useInitAuthService } from '#/authentication/service'
-<<<<<<< HEAD
-=======
 import { InvitedToOrganizationModal } from '#/modals/InvitedToOrganizationModal'
->>>>>>> 6c80f8f0
 import { FeatureFlagsProvider } from '#/providers/FeatureFlagsProvider'
 
 // ============================
@@ -362,14 +354,11 @@
 
   const mainPageUrl = getMainPageUrl()
 
-<<<<<<< HEAD
-=======
   // Subscribe to `localStorage` updates to trigger a rerender when the terms of service
   // or privacy policy have been accepted.
   localStorageProvider.useLocalStorageState('termsOfService')
   localStorageProvider.useLocalStorageState('privacyPolicy')
 
->>>>>>> 6c80f8f0
   const authService = useInitAuthService(props)
 
   const userSession = authService.cognito.userSession.bind(authService.cognito)
@@ -443,26 +432,6 @@
       {/* Protected pages are visible to authenticated users. */}
       <router.Route element={<authProvider.NotDeletedUserLayout />}>
         <router.Route element={<authProvider.ProtectedLayout />}>
-<<<<<<< HEAD
-          <router.Route element={<termsOfServiceModal.TermsOfServiceModal />}>
-            <router.Route element={<setOrganizationNameModal.SetupOrganizationAfterSubscribe />}>
-              <router.Route element={<openAppWatcher.OpenAppWatcher />}>
-                <router.Route
-                  path={appUtils.DASHBOARD_PATH}
-                  element={shouldShowDashboard && <Dashboard {...props} />}
-                />
-
-                <router.Route
-                  path={appUtils.SUBSCRIBE_PATH}
-                  element={
-                    <errorBoundary.ErrorBoundary>
-                      <suspense.Suspense>
-                        <subscribe.Subscribe />
-                      </suspense.Suspense>
-                    </errorBoundary.ErrorBoundary>
-                  }
-                />
-=======
           <router.Route element={<AgreementsModal />}>
             <router.Route element={<SetupOrganizationAfterSubscribe />}>
               <router.Route element={<InvitedToOrganizationModal />}>
@@ -483,7 +452,6 @@
                     }
                   />
                 </router.Route>
->>>>>>> 6c80f8f0
               </router.Route>
             </router.Route>
           </router.Route>
