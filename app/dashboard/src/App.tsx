--- conflicted
+++ resolved
@@ -422,26 +422,7 @@
       <router.Route element={<authProvider.NotDeletedUserLayout />}>
         <router.Route element={<authProvider.ProtectedLayout />}>
           <router.Route element={<termsOfServiceModal.TermsOfServiceModal />}>
-<<<<<<< HEAD
             <router.Route element={<setOrganizationNameModal.SetupOrganizationAfterSubscribe />}>
-              <router.Route element={<openAppWatcher.OpenAppWatcher />}>
-                <router.Route
-                  path={appUtils.DASHBOARD_PATH}
-                  element={shouldShowDashboard && <Dashboard {...props} />}
-                />
-
-                <router.Route
-                  path={appUtils.SUBSCRIBE_PATH}
-                  element={
-                    <errorBoundary.ErrorBoundary>
-                      <suspense.Suspense>
-                        <subscribe.Subscribe />
-                      </suspense.Suspense>
-                    </errorBoundary.ErrorBoundary>
-                  }
-                />
-=======
-            <router.Route element={<setOrganizationNameModal.SetOrganizationNameModal />}>
               <router.Route element={<InvitedToOrganizationModal />}>
                 <router.Route element={<openAppWatcher.OpenAppWatcher />}>
                   <router.Route
@@ -460,7 +441,6 @@
                     }
                   />
                 </router.Route>
->>>>>>> 2e5f011f
               </router.Route>
             </router.Route>
           </router.Route>
