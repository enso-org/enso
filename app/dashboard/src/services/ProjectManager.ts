/** @file This module defines the Project Manager endpoint.
 * @see
 * https://github.com/enso-org/enso/blob/develop/docs/language-server/protocol-project-manager.md */

import * as backend from '#/services/Backend'

import * as appBaseUrl from '#/utilities/appBaseUrl'
import * as dateTime from '#/utilities/dateTime'
import * as newtype from '#/utilities/newtype'
import * as pathModule from '#/utilities/path'

// =================
// === Constants ===
// =================

/** Duration before the {@link ProjectManager} tries to create a WebSocket again. */
const RETRY_INTERVAL_MS = 1000
/** The maximum amount of time for which the {@link ProjectManager} should try loading. */
const MAXIMUM_DELAY_MS = 10_000

// =============
// === Types ===
// =============

/** Possible actions to take when a component is missing. */
export enum MissingComponentAction {
  fail = 'Fail',
  install = 'Install',
  forceInstallBroken = 'ForceInstallBroken',
}

/** Metadata for a JSON-RPC error. */
interface JSONRPCError {
  readonly code: number
  readonly message: string
  readonly data?: unknown
}

/** Fields common to all return values of any JSON-RPC call. */
interface JSONRPCBaseResponse {
  readonly jsonrpc: '2.0'
  readonly id: number
}

/** The return value of a successful JSON-RPC call. */
interface JSONRPCSuccessResponse<T> extends JSONRPCBaseResponse {
  readonly result: T
}

/** The return value of a failed JSON-RPC call. */
interface JSONRPCErrorResponse extends JSONRPCBaseResponse {
  readonly error: JSONRPCError
}

/** The return value of a JSON-RPC call. */
export type JSONRPCResponse<T> = JSONRPCErrorResponse | JSONRPCSuccessResponse<T>

// These are constructor functions that construct values of the type they are named after.
/* eslint-disable @typescript-eslint/no-redeclare */

/** A UUID. */
export type UUID = newtype.Newtype<string, 'UUID'>
/** Create a {@link UUID}. */
export const UUID = newtype.newtypeConstructor<UUID>()
/** A filesystem path. */
export type Path = newtype.Newtype<string, 'Path'>
/** Create a {@link Path}. */
export const Path = newtype.newtypeConstructor<Path>()
/** An ID of a directory. */
export type DirectoryId = newtype.Newtype<string, 'DirectoryId'>
/** Create a {@link DirectoryId}. */
export const DirectoryId = newtype.newtypeConstructor<DirectoryId>()
/** A name of a project. */
export type ProjectName = newtype.Newtype<string, 'ProjectName'>
/** Create a {@link ProjectName}. */
export const ProjectName = newtype.newtypeConstructor<ProjectName>()
/** The newtype's `TypeName` is intentionally different from the name of this type alias,
 * to match the backend's newtype. */
export type UTCDateTime = dateTime.Rfc3339DateTime
/** Create a {@link UTCDateTime}. */
export const UTCDateTime = newtype.newtypeConstructor<UTCDateTime>()

/* eslint-enable @typescript-eslint/no-redeclare */

/** Details of a project. */
interface ProjectMetadata {
  /** The name of the project. */
  readonly name: string
  /** The namespace of the project. */
  readonly namespace: string
  /** The project id. */
  readonly id: UUID
  /** The Enso Engine version to use for the project, represented by a semver version
   * string.
   *
   * If the edition associated with the project could not be resolved, the
   * engine version may be missing. */
  readonly engineVersion?: string
  /** The project creation time. */
  readonly created: dateTime.Rfc3339DateTime
  /** The last opened datetime. */
  readonly lastOpened?: dateTime.Rfc3339DateTime
}

/** Attributes of a file or folder. */
interface Attributes {
  readonly creationTime: dateTime.Rfc3339DateTime
  readonly lastAccessTime: dateTime.Rfc3339DateTime
  readonly lastModifiedTime: dateTime.Rfc3339DateTime
  readonly byteSize: number
}

/** Metadata for an arbitrary file system entry. */
type FileSystemEntry = DirectoryEntry | FileEntry | ProjectEntry

/** The discriminator value for {@link FileSystemEntry}. */
export enum FileSystemEntryType {
  DirectoryEntry = 'DirectoryEntry',
  ProjectEntry = 'ProjectEntry',
  FileEntry = 'FileEntry',
}

/** Metadata for a file. */
interface FileEntry {
  readonly type: FileSystemEntryType.FileEntry
  readonly path: Path
  readonly attributes: Attributes
}

/** Metadata for a directory. */
interface DirectoryEntry {
  readonly type: FileSystemEntryType.DirectoryEntry
  readonly path: Path
  readonly attributes: Attributes
}

/** Metadata for a project. */
interface ProjectEntry {
  readonly type: FileSystemEntryType.ProjectEntry
  readonly path: Path
  readonly metadata: ProjectMetadata
  readonly attributes: Attributes
}

/** A value specifying the hostname and port of a socket. */
export interface IpWithSocket {
  readonly host: string
  readonly port: number
}

/** The return value of the "list projects" endpoint. */
export interface ProjectList {
  readonly projects: ProjectMetadata[]
}

/** The return value of the "create project" endpoint. */
export interface CreateProject {
  readonly projectId: UUID
  readonly projectName: string
  readonly projectNormalizedName: string
}

/** The return value of the "open project" endpoint. */
export interface OpenProject {
  readonly engineVersion: string
  readonly languageServerJsonAddress: IpWithSocket
  readonly languageServerBinaryAddress: IpWithSocket
  readonly projectName: ProjectName
  readonly projectNormalizedName: string
  readonly projectNamespace: string
}

/** The return value of the "list available engine versions" endpoint. */
export interface EngineVersion {
  readonly version: string
  readonly markedAsBroken: boolean
}

/** The return value of the "list available engine versions" endpoint. */
export interface VersionList {
  readonly versions: readonly EngineVersion[]
}

/** The return value of the "duplicate project" endpoint. */
export interface DuplicatedProject {
  readonly projectId: UUID
  readonly projectName: string
  readonly projectNormalizedName: string
}

// ====================
// === ProjectState ===
// ====================

/** A project that is currently opening. */
interface OpenInProgressProjectState {
  readonly state: backend.ProjectState.openInProgress
  readonly data: Promise<OpenProject>
}

/** A project that is currently opened. */
interface OpenedProjectState {
  readonly state: backend.ProjectState.opened
  readonly data: OpenProject
}

/** Possible states and associated metadata of a project.
 * The "closed" state is omitted as it is the default state. */
type ProjectState = OpenedProjectState | OpenInProgressProjectState

// ================================
// === Parameters for endpoints ===
// ================================

/** Parameters for the "open project" endpoint. */
export interface OpenProjectParams {
  readonly projectId: UUID
  readonly missingComponentAction: MissingComponentAction
  readonly projectsDirectory?: string
}

/** Parameters for the "close project" endpoint. */
export interface CloseProjectParams {
  readonly projectId: UUID
}

/** Parameters for the "list projects" endpoint. */
export interface ListProjectsParams {
  readonly numberOfProjects?: number
}

/** Parameters for the "create project" endpoint. */
export interface CreateProjectParams {
  readonly name: ProjectName
  readonly projectTemplate?: string
  readonly version?: string
  readonly missingComponentAction?: MissingComponentAction
  readonly projectsDirectory?: Path
}

/** Parameters for the "rename project" endpoint. */
export interface RenameProjectParams {
  readonly projectId: UUID
  readonly name: ProjectName
  readonly projectsDirectory?: Path
}

/** Parameters for the "duplicate project" endpoint. */
export interface DuplicateProjectParams {
  readonly projectId: UUID
  readonly projectsDirectory?: Path
}

/** Parameters for the "delete project" endpoint. */
export interface DeleteProjectParams {
  readonly projectId: UUID
  readonly projectsDirectory?: Path
}

// =======================
// === Project Manager ===
// =======================

/** Possible events that may be emitted by a {@link ProjectManager}. */
export enum ProjectManagerEvents {
  // If this member is renamed, the corresponding event listener should also be renamed in
  // `app/gui2/src/components/GraphEditor/toasts.ts`.
  loadingFailed = 'project-manager-loading-failed',
}

/** A {@link WebSocket} endpoint to the project manager.
 *
 * It should always be in sync with the Rust interface at
 * `app/gui/controller/engine-protocol/src/project_manager.rs`. */
export default class ProjectManager {
  // This is required so that projects get recursively updated (deleted, renamed or moved).
  private readonly internalDirectories = new Map<Path, readonly FileSystemEntry[]>()
  private readonly internalProjects = new Map<UUID, ProjectState>()
  private readonly internalProjectPaths = new Map<UUID, Path>()
  // This MUST be declared after `internalDirectories` because it depends on `internalDirectories`.
  // eslint-disable-next-line @typescript-eslint/member-ordering
  readonly directories: ReadonlyMap<UUID, ProjectState> = this.internalProjects
  // This MUST be declared after `internalProjects` because it depends on `internalProjects`.
  // eslint-disable-next-line @typescript-eslint/member-ordering
  readonly projects: ReadonlyMap<UUID, ProjectState> = this.internalProjects
  // This MUST be declared after `internalProjectPaths` because it depends on `internalProjectPaths`.
  // eslint-disable-next-line @typescript-eslint/member-ordering
  readonly projectPaths: ReadonlyMap<UUID, Path> = this.internalProjectPaths
  private id = 0
  private resolvers = new Map<number, (value: never) => void>()
  private rejecters = new Map<number, (reason?: JSONRPCError) => void>()
  private socketPromise: Promise<WebSocket>

  /** Create a {@link ProjectManager} */
  constructor(
    private readonly connectionUrl: string,
    public rootDirectory: Path,
  ) {
    const firstConnectionStartMs = Number(new Date())
    let lastConnectionStartMs = 0
    let justErrored = false
    const createSocket = () => {
      lastConnectionStartMs = Number(new Date())
      this.resolvers = new Map()
      const oldRejecters = this.rejecters
      this.rejecters = new Map()
      for (const reject of oldRejecters.values()) {
        reject()
      }
      return new Promise<WebSocket>((resolve, reject) => {
        const socket = new WebSocket(this.connectionUrl)
        socket.onmessage = (event) => {
          // There is no way to avoid this as `JSON.parse` returns `any`.
          // eslint-disable-next-line @typescript-eslint/no-unsafe-assignment, @typescript-eslint/no-unsafe-argument
          const message: JSONRPCResponse<never> = JSON.parse(event.data)
          if ('result' in message) {
            this.resolvers.get(message.id)?.(message.result)
          } else {
            this.rejecters.get(message.id)?.(message.error)
          }
        }
        socket.onopen = () => {
          resolve(socket)
        }
        socket.onerror = (event) => {
          event.preventDefault()
          justErrored = true
          if (Number(new Date()) - firstConnectionStartMs > MAXIMUM_DELAY_MS) {
            document.dispatchEvent(new Event(ProjectManagerEvents.loadingFailed))
            reject()
          } else {
            const delay = RETRY_INTERVAL_MS - (Number(new Date()) - lastConnectionStartMs)
            window.setTimeout(
              () => {
                void createSocket().then(resolve)
              },
              Math.max(0, delay),
            )
          }
        }
        socket.onclose = () => {
          if (!justErrored) {
            this.socketPromise = createSocket()
          }
          justErrored = false
        }
      })
    }
    this.socketPromise = createSocket()
  }

  /**
   * Dispose of the {@link ProjectManager}.
   */
  async dispose() {
    const socket = await this.socketPromise
    socket.close()
  }

  /** Get the directory path of a project. */
  getProjectDirectoryPath(projectId: UUID) {
    const projectPath = this.internalProjectPaths.get(projectId)
    return projectPath == null ?
        this.rootDirectory
      : pathModule.getDirectoryAndName(projectPath).directoryPath
  }

  /** Open an existing project. */
  async openProject(params: OpenProjectParams): Promise<OpenProject> {
    const cached = this.internalProjects.get(params.projectId)
    if (cached) {
      return cached.data
    } else {
      const promise = this.sendRequest<OpenProject>('project/open', params)
      this.internalProjects.set(params.projectId, {
        state: backend.ProjectState.openInProgress,
        data: promise,
      })
      const result = await promise
      this.internalProjects.set(params.projectId, {
        state: backend.ProjectState.opened,
        data: result,
      })
      return result
    }
  }

  /** Close an open project. */
  async closeProject(params: CloseProjectParams): Promise<void> {
    this.internalProjects.delete(params.projectId)
    return this.sendRequest('project/close', params)
  }

  /** Get the projects list, sorted by open time. */
  async listProjects(params: ListProjectsParams): Promise<ProjectList> {
    return this.sendRequest<ProjectList>('project/list', params)
  }

  /** Create a new project. */
  async createProject(params: CreateProjectParams): Promise<CreateProject> {
    const result = await this.sendRequest<CreateProject>('project/create', {
      missingComponentAction: MissingComponentAction.install,
      ...params,
    })
    const directoryPath = params.projectsDirectory ?? this.rootDirectory
    // Update `internalDirectories` by listing the project's parent directory, because the
    // directory name of the project is unknown. Deleting the directory is not an option because
    // that will prevent ALL descendants of the parent directory from being updated.
    await this.listDirectory(directoryPath)
    return result
  }

  /** Rename a project. */
  async renameProject(params: Omit<RenameProjectParams, 'projectsDirectory'>): Promise<void> {
    const path = this.internalProjectPaths.get(params.projectId)
    const directoryPath =
      path == null ? this.rootDirectory : pathModule.getDirectoryAndName(path).directoryPath
    const fullParams: RenameProjectParams = { ...params, projectsDirectory: directoryPath }
    await this.sendRequest('project/rename', fullParams)
    const state = this.internalProjects.get(params.projectId)
    if (state?.state === backend.ProjectState.opened) {
      this.internalProjects.set(params.projectId, {
        state: state.state,
        data: { ...state.data, projectName: params.name },
      })
    }
    // Update `internalDirectories` by listing the project's parent directory, because the new
    // directory name of the project is unknown. Deleting the directory is not an option because
    // that will prevent ALL descendants of the parent directory from being updated.
    await this.listDirectory(directoryPath)
  }

  /** Duplicate a project. */
  async duplicateProject(
    params: Omit<DuplicateProjectParams, 'projectsDirectory'>,
  ): Promise<DuplicatedProject> {
    const path = this.internalProjectPaths.get(params.projectId)
    const directoryPath =
      path == null ? this.rootDirectory : pathModule.getDirectoryAndName(path).directoryPath
    const fullParams: DuplicateProjectParams = { ...params, projectsDirectory: directoryPath }
    const result = this.sendRequest<DuplicatedProject>('project/duplicate', fullParams)
    // Update `internalDirectories` by listing the project's parent directory, because the
    // directory name of the project is unknown. Deleting the directory is not an option because
    // that will prevent ALL descendants of the parent directory from being updated.
    await this.listDirectory(directoryPath)
    return result
  }

  /** Delete a project. */
  async deleteProject(params: Omit<DeleteProjectParams, 'projectsDirectory'>): Promise<void> {
    const path = this.internalProjectPaths.get(params.projectId)
    const directoryPath =
      path == null ? this.rootDirectory : pathModule.getDirectoryAndName(path).directoryPath
    const fullParams: DeleteProjectParams = { ...params, projectsDirectory: directoryPath }
    await this.sendRequest('project/delete', fullParams)
    this.internalProjectPaths.delete(params.projectId)
    this.internalProjects.delete(params.projectId)
    const siblings = this.internalDirectories.get(directoryPath)
    if (siblings != null) {
      this.internalDirectories.set(
        directoryPath,
        siblings.filter(
          (entry) =>
            entry.type !== FileSystemEntryType.ProjectEntry ||
            entry.metadata.id !== params.projectId,
        ),
      )
    }
  }

  /** List installed engine versions. */
  async listInstalledEngineVersions(): Promise<VersionList> {
    return await this.sendRequest<VersionList>('engine/list-installed', {})
  }

  /** List available engine versions. */
  async listAvailableEngineVersions(): Promise<VersionList> {
    return await this.sendRequest<VersionList>('engine/list-available', {})
  }

  /** Checks if a file or directory exists. */
  async exists(parentId: Path | null) {
    /** The type of the response body of this endpoint. */
    interface ResponseBody {
      readonly exists: boolean
    }
    const response = await this.runStandaloneCommand<ResponseBody>(
      null,
      'filesystem-exists',
      parentId ?? this.rootDirectory,
    )
    return response.exists
  }

  /** List directories, projects and files in the given folder. */
  async listDirectory(parentId: Path | null): Promise<readonly FileSystemEntry[]> {
    /** The type of the response body of this endpoint. */
    interface ResponseBody {
      readonly entries: FileSystemEntry[]
    }
    parentId ??= this.rootDirectory
    const response = await this.runStandaloneCommand<ResponseBody>(
      null,
      'filesystem-list',
      parentId,
    )
    const result = response.entries.map((entry) => ({
      ...entry,
<<<<<<< HEAD
      path: pathModule.normalizeSlashes(entry.path),
=======
      path: normalizeSlashes(entry.path),
>>>>>>> 0d72409d
    }))
    this.internalDirectories.set(parentId, result)
    for (const entry of result) {
      if (entry.type === FileSystemEntryType.ProjectEntry) {
        this.internalProjectPaths.set(entry.metadata.id, entry.path)
      }
    }
    return result
  }

  /** Create a directory. */
  async createDirectory(path: Path) {
    await this.runStandaloneCommand(null, 'filesystem-create-directory', path)
    this.internalDirectories.set(path, [])
    const directoryPath = pathModule.getDirectoryAndName(path).directoryPath
    const siblings = this.internalDirectories.get(directoryPath)
    if (siblings) {
      const now = dateTime.toRfc3339(new Date())
      this.internalDirectories.set(directoryPath, [
        ...siblings.filter((sibling) => sibling.type === FileSystemEntryType.DirectoryEntry),
        {
          type: FileSystemEntryType.DirectoryEntry,
          attributes: {
            byteSize: 0,
            creationTime: now,
            lastAccessTime: now,
            lastModifiedTime: now,
          },
          path,
        },
        ...siblings.filter((sibling) => sibling.type !== FileSystemEntryType.DirectoryEntry),
      ])
    }
  }

  /** Create a file. */
  async createFile(path: Path, file: Blob) {
    await this.runStandaloneCommand(file, 'filesystem-write-path', path)
    const directoryPath = pathModule.getDirectoryAndName(path).directoryPath
    const siblings = this.internalDirectories.get(directoryPath)
    if (siblings) {
      const now = dateTime.toRfc3339(new Date())
      this.internalDirectories.set(directoryPath, [
        ...siblings.filter((sibling) => sibling.type !== FileSystemEntryType.FileEntry),
        {
          type: FileSystemEntryType.FileEntry,
          attributes: {
            byteSize: file.size,
            creationTime: now,
            lastAccessTime: now,
            lastModifiedTime: now,
          },
          path,
        },
        ...siblings.filter((sibling) => sibling.type === FileSystemEntryType.FileEntry),
      ])
    }
  }

  /** Move a file or directory. */
  async moveFile(from: Path, to: Path) {
    await this.runStandaloneCommand(null, 'filesystem-move-from', from, '--filesystem-move-to', to)
    const children = this.internalDirectories.get(from)
    // Assume a directory needs to be loaded for its children to be loaded.
    if (children) {
      const moveChildren = (directoryChildren: readonly FileSystemEntry[]) => {
        for (const child of directoryChildren) {
          switch (child.type) {
            case FileSystemEntryType.DirectoryEntry: {
              const childChildren = this.internalDirectories.get(child.path)
              if (childChildren) {
                moveChildren(childChildren)
              }
              break
            }
            case FileSystemEntryType.ProjectEntry: {
              const path = this.internalProjectPaths.get(child.metadata.id)
              if (path != null) {
                this.internalProjectPaths.set(child.metadata.id, Path(path.replace(from, to)))
              }
              break
            }
            case FileSystemEntryType.FileEntry: {
              // No special extra metadata is stored for files.
              break
            }
          }
        }
        this.internalDirectories.set(
          from,
          children.map((child) => ({ ...child, path: Path(child.path.replace(from, to)) })),
        )
      }
      moveChildren(children)
    }
    const directoryPath = pathModule.getDirectoryAndName(from).directoryPath
    const siblings = this.internalDirectories.get(directoryPath)
    if (siblings) {
      this.internalDirectories.set(
        directoryPath,
        siblings.filter((entry) => entry.path !== from),
      )
    }
  }

  /** Delete a file or directory. */
  async deleteFile(path: Path) {
    await this.runStandaloneCommand(null, 'filesystem-delete', path)
    const children = this.internalDirectories.get(path)
    // Assume a directory needs to be loaded for its children to be loaded.
    if (children) {
      const removeChildren = (directoryChildren: readonly FileSystemEntry[]) => {
        for (const child of directoryChildren) {
          switch (child.type) {
            case FileSystemEntryType.DirectoryEntry: {
              const childChildren = this.internalDirectories.get(child.path)
              if (childChildren) {
                removeChildren(childChildren)
              }
              break
            }
            case FileSystemEntryType.ProjectEntry: {
              this.internalProjects.delete(child.metadata.id)
              this.internalProjectPaths.delete(child.metadata.id)
              break
            }
            case FileSystemEntryType.FileEntry: {
              // No special extra metadata is stored for files.
              break
            }
          }
        }
      }
      removeChildren(children)
      this.internalDirectories.delete(path)
    }
    const directoryPath = pathModule.getDirectoryAndName(path).directoryPath
    const siblings = this.internalDirectories.get(directoryPath)
    if (siblings) {
      this.internalDirectories.set(
        directoryPath,
        siblings.filter((entry) => entry.path !== path),
      )
    }
  }

  /** Remove all handlers for a specified request ID. */
  private cleanup(id: number) {
    this.resolvers.delete(id)
    this.rejecters.delete(id)
  }

  /** Send a JSON-RPC request to the project manager. */
  private async sendRequest<T = void>(method: string, params: unknown): Promise<T> {
    const socket = await this.socketPromise
    const id = this.id++
    socket.send(JSON.stringify({ jsonrpc: '2.0', id, method, params }))
    return new Promise<T>((resolve, reject) => {
      this.resolvers.set(id, (value) => {
        this.cleanup(id)
        resolve(value)
      })
      this.rejecters.set(id, (value) => {
        this.cleanup(id)
        reject(value)
      })
    })
  }

  /** Run the Project Manager binary with the given command-line arguments. */
  private async runStandaloneCommand<T = void>(
    body: BodyInit | null,
    name: string,
    ...cliArguments: string[]
  ): Promise<T> {
    const searchParams = new URLSearchParams({
      // The names come from a third-party API and cannot be changed.
      // eslint-disable-next-line @typescript-eslint/naming-convention
      'cli-arguments': JSON.stringify([`--${name}`, ...cliArguments]),
    }).toString()
    const response = await fetch(
      `${appBaseUrl.APP_BASE_URL}/api/run-project-manager-command?${searchParams}`,
      {
        method: 'POST',
        body,
      },
    )
    // There is no way to avoid this as `JSON.parse` returns `any`.
    // eslint-disable-next-line @typescript-eslint/no-unsafe-assignment, @typescript-eslint/no-unsafe-argument
    const json: JSONRPCResponse<never> = await response.json()
    if ('result' in json) {
      return json.result
    } else {
      throw new Error(json.error.message)
    }
  }
}<|MERGE_RESOLUTION|>--- conflicted
+++ resolved
@@ -7,7 +7,7 @@
 import * as appBaseUrl from '#/utilities/appBaseUrl'
 import * as dateTime from '#/utilities/dateTime'
 import * as newtype from '#/utilities/newtype'
-import * as pathModule from '#/utilities/path'
+import { getDirectoryAndName, normalizeSlashes } from '#/utilities/path'
 
 // =================
 // === Constants ===
@@ -360,9 +360,7 @@
   /** Get the directory path of a project. */
   getProjectDirectoryPath(projectId: UUID) {
     const projectPath = this.internalProjectPaths.get(projectId)
-    return projectPath == null ?
-        this.rootDirectory
-      : pathModule.getDirectoryAndName(projectPath).directoryPath
+    return projectPath == null ? this.rootDirectory : getDirectoryAndName(projectPath).directoryPath
   }
 
   /** Open an existing project. */
@@ -414,7 +412,7 @@
   async renameProject(params: Omit<RenameProjectParams, 'projectsDirectory'>): Promise<void> {
     const path = this.internalProjectPaths.get(params.projectId)
     const directoryPath =
-      path == null ? this.rootDirectory : pathModule.getDirectoryAndName(path).directoryPath
+      path == null ? this.rootDirectory : getDirectoryAndName(path).directoryPath
     const fullParams: RenameProjectParams = { ...params, projectsDirectory: directoryPath }
     await this.sendRequest('project/rename', fullParams)
     const state = this.internalProjects.get(params.projectId)
@@ -436,7 +434,7 @@
   ): Promise<DuplicatedProject> {
     const path = this.internalProjectPaths.get(params.projectId)
     const directoryPath =
-      path == null ? this.rootDirectory : pathModule.getDirectoryAndName(path).directoryPath
+      path == null ? this.rootDirectory : getDirectoryAndName(path).directoryPath
     const fullParams: DuplicateProjectParams = { ...params, projectsDirectory: directoryPath }
     const result = this.sendRequest<DuplicatedProject>('project/duplicate', fullParams)
     // Update `internalDirectories` by listing the project's parent directory, because the
@@ -450,7 +448,7 @@
   async deleteProject(params: Omit<DeleteProjectParams, 'projectsDirectory'>): Promise<void> {
     const path = this.internalProjectPaths.get(params.projectId)
     const directoryPath =
-      path == null ? this.rootDirectory : pathModule.getDirectoryAndName(path).directoryPath
+      path == null ? this.rootDirectory : getDirectoryAndName(path).directoryPath
     const fullParams: DeleteProjectParams = { ...params, projectsDirectory: directoryPath }
     await this.sendRequest('project/delete', fullParams)
     this.internalProjectPaths.delete(params.projectId)
@@ -506,11 +504,7 @@
     )
     const result = response.entries.map((entry) => ({
       ...entry,
-<<<<<<< HEAD
-      path: pathModule.normalizeSlashes(entry.path),
-=======
       path: normalizeSlashes(entry.path),
->>>>>>> 0d72409d
     }))
     this.internalDirectories.set(parentId, result)
     for (const entry of result) {
@@ -525,7 +519,7 @@
   async createDirectory(path: Path) {
     await this.runStandaloneCommand(null, 'filesystem-create-directory', path)
     this.internalDirectories.set(path, [])
-    const directoryPath = pathModule.getDirectoryAndName(path).directoryPath
+    const directoryPath = getDirectoryAndName(path).directoryPath
     const siblings = this.internalDirectories.get(directoryPath)
     if (siblings) {
       const now = dateTime.toRfc3339(new Date())
@@ -549,7 +543,7 @@
   /** Create a file. */
   async createFile(path: Path, file: Blob) {
     await this.runStandaloneCommand(file, 'filesystem-write-path', path)
-    const directoryPath = pathModule.getDirectoryAndName(path).directoryPath
+    const directoryPath = getDirectoryAndName(path).directoryPath
     const siblings = this.internalDirectories.get(directoryPath)
     if (siblings) {
       const now = dateTime.toRfc3339(new Date())
@@ -606,7 +600,7 @@
       }
       moveChildren(children)
     }
-    const directoryPath = pathModule.getDirectoryAndName(from).directoryPath
+    const directoryPath = getDirectoryAndName(from).directoryPath
     const siblings = this.internalDirectories.get(directoryPath)
     if (siblings) {
       this.internalDirectories.set(
@@ -647,7 +641,7 @@
       removeChildren(children)
       this.internalDirectories.delete(path)
     }
-    const directoryPath = pathModule.getDirectoryAndName(path).directoryPath
+    const directoryPath = getDirectoryAndName(path).directoryPath
     const siblings = this.internalDirectories.get(directoryPath)
     if (siblings) {
       this.internalDirectories.set(
