/** @file Utilities for working with permissions. */
<<<<<<< HEAD
import type { Category } from '#/layouts/CategorySwitcher/Category'
import type * as backend from '#/services/Backend'
=======
import type Category from '#/layouts/CategorySwitcher/Category'
import { CategoryType } from '#/layouts/CategorySwitcher/Category'
import * as backend from '#/services/Backend'
>>>>>>> 34280a07
import {
  type AssetPermission,
  compareAssetPermissions,
  type User,
} from 'enso-common/src/services/Backend'
import { merge } from 'enso-common/src/utilities/data/object'
import { Permission, PermissionAction } from 'enso-common/src/utilities/permissions'
export * from 'enso-common/src/utilities/permissions'

/** CSS classes for each permission. */
export const PERMISSION_CLASS_NAME: Readonly<Record<Permission, string>> = {
  [Permission.owner]: 'text-tag-text bg-permission-owner',
  [Permission.admin]: 'text-tag-text bg-permission-admin',
  [Permission.edit]: 'text-tag-text bg-permission-edit',
  [Permission.read]: 'text-tag-text bg-permission-read',
  [Permission.view]: 'text-tag-text-2 bg-permission-view',
  [Permission.delete]: 'text-tag-text bg-delete',
}

/** CSS classes for the docs permission. */
export const DOCS_CLASS_NAME = 'text-tag-text bg-permission-docs'
/** CSS classes for the execute permission. */
export const EXEC_CLASS_NAME = 'text-tag-text bg-permission-exec'

// ================================
// === tryCreateOwnerPermission ===
// ================================

/** Return an array containing the owner permission if `owner` is not `null`,
 * else return an empty array (`[]`). */
export function tryCreateOwnerPermission(
  path: string,
  category: Category,
  user: backend.User,
  users: readonly backend.User[],
  userGroups: readonly backend.UserGroupInfo[],
): readonly backend.AssetPermission[] {
  switch (category.type) {
    case 'team': {
      return [{ userGroup: category.team, permission: PermissionAction.own }]
    }
    default: {
      const isFreeOrSolo =
        user.plan == null || user.plan === backend.Plan.free || user.plan === backend.Plan.solo
      const owner = isFreeOrSolo ? user : newOwnerFromPath(path, users, userGroups) ?? user
      if ('userId' in owner) {
        const { organizationId, userId, name, email } = owner
        return [{ user: { organizationId, userId, name, email }, permission: PermissionAction.own }]
      } else {
        return [{ userGroup: owner, permission: PermissionAction.own }]
      }
    }
  }
}

// ==========================
// === findSelfPermission ===
// ==========================

/** Try to find a permission belonging to the user. */
export function tryFindSelfPermission(
  self: User,
  otherPermissions: readonly AssetPermission[] | null,
) {
  let selfPermission: AssetPermission | null = null
  for (const permission of otherPermissions ?? []) {
    // `a >= b` means that `a` does not have more permissions than `b`.
    if (selfPermission && compareAssetPermissions(selfPermission, permission) >= 0) {
      continue
    }
    if ('user' in permission && permission.user.userId !== self.userId) {
      continue
    }
    if (
      'userGroup' in permission &&
      (self.userGroups ?? []).every((groupId) => groupId !== permission.userGroup.id)
    ) {
      continue
    }
    selfPermission = permission
  }
  return selfPermission
}

// ============================================
// === canPermissionModifyDirectoryContents ===
// ============================================

/** Whether the given permission means the user can edit the list of assets of the directory. */
export function canPermissionModifyDirectoryContents(permission: PermissionAction) {
  return (
    permission === PermissionAction.own ||
    permission === PermissionAction.admin ||
    permission === PermissionAction.edit
  )
}

// ==============================
// === replaceOwnerPermission ===
// ==============================

/** Replace the first owner permission with the permission of a new user or team. */
export function replaceOwnerPermission(
  asset: backend.AnyAsset,
  newOwner: backend.User | backend.UserGroupInfo,
) {
  let found = false
  const newPermissions =
    asset.permissions?.map((permission) => {
      if (found || permission.permission !== PermissionAction.own) {
        return permission
      } else {
        found = true
        if ('userId' in newOwner) {
          const newPermission: backend.UserPermission = {
            user: newOwner,
            permission: PermissionAction.own,
          }
          return newPermission
        } else {
          const newPermission: backend.UserGroupPermission = {
            userGroup: newOwner,
            permission: PermissionAction.own,
          }
          return newPermission
        }
      }
    }) ?? null
  return merge(asset, { permissions: newPermissions })
}

const USER_PATH_REGEX = /^enso:[/][/][/]Users[/]([^/]+)/
const TEAM_PATH_REGEX = /^enso:[/][/][/]Teams[/]([^/]+)/

/** Whether a path is inside a user's home directory. */
export function isUserPath(path: string) {
  return USER_PATH_REGEX.test(path)
}

/** Whether a path is inside a team's home directory. */
export function isTeamPath(path: string) {
  return TEAM_PATH_REGEX.test(path)
}

/** Find the new owner of an asset based on the path of its new parent directory. */
export function newOwnerFromPath(
  path: string,
  users: readonly backend.User[],
  userGroups: readonly backend.UserGroupInfo[],
) {
  const [, userName] = path.match(USER_PATH_REGEX) ?? []
  if (userName != null) {
    const userNameLowercase = userName.toLowerCase()
    return users.find((user) => user.name.toLowerCase() === userNameLowercase)
  } else {
    const [, teamName] = path.match(TEAM_PATH_REGEX) ?? []
    if (teamName != null) {
      const teamNameLowercase = teamName.toLowerCase()
      return userGroups.find((userGroup) => userGroup.groupName === teamNameLowercase)
    } else {
      return
    }
  }
}<|MERGE_RESOLUTION|>--- conflicted
+++ resolved
@@ -1,12 +1,6 @@
 /** @file Utilities for working with permissions. */
-<<<<<<< HEAD
 import type { Category } from '#/layouts/CategorySwitcher/Category'
-import type * as backend from '#/services/Backend'
-=======
-import type Category from '#/layouts/CategorySwitcher/Category'
-import { CategoryType } from '#/layouts/CategorySwitcher/Category'
 import * as backend from '#/services/Backend'
->>>>>>> 34280a07
 import {
   type AssetPermission,
   compareAssetPermissions,
