--- conflicted
+++ resolved
@@ -11,10 +11,7 @@
 import { type GetText, useText } from '#/providers/TextProvider'
 
 import {
-<<<<<<< HEAD
-=======
   Button,
->>>>>>> 6c80f8f0
   Checkbox,
   Dialog,
   Form,
@@ -30,11 +27,7 @@
 
 import { twMerge } from '#/utilities/tailwindMerge'
 
-<<<<<<< HEAD
-import { createSubscriptionPriceQuery, useCreatePaymentMethodMutation } from '../../../api'
-=======
 import { createSubscriptionPriceQuery } from '../../../api'
->>>>>>> 6c80f8f0
 import {
   MAX_SEATS_BY_PLAN,
   PRICE_BY_PLAN,
@@ -162,11 +155,8 @@
                   form={form}
                   name="period"
                   // eslint-disable-next-line @typescript-eslint/no-magic-numbers
-                  items={[12, 36]}
-<<<<<<< HEAD
+                  items={[1, 12, 36]}
                   itemToString={(item) => billingPeriodToString(getText, item)}
-=======
->>>>>>> 6c80f8f0
                   label={getText('billingPeriod')}
                 >
                   {(item) => billingPeriodToString(getText, item)}
@@ -188,9 +178,6 @@
                 <Checkbox.Group
                   form={form}
                   name="agree"
-<<<<<<< HEAD
-                  description="This Order is governed by the Software License and Service Agreement found at https://www.ensoanalytics.com/SLSA, (the “Agreement”). All capitalized terms used in this Customer Order but not otherwise defined herein shall have the meanings set forth in the Agreement. Except as expressly provided in the Agreement, Products and Services purchased under this Customer Order are non-cancelable and non-refundable."
-=======
                   description={
                     <>
                       {getText('slsaLicenseAgreementDescription1')}{' '}
@@ -204,7 +191,6 @@
                       {getText('slsaLicenseAgreementDescription2')}
                     </>
                   }
->>>>>>> 6c80f8f0
                 >
                   <Checkbox value="agree">{getText('licenseAgreementCheckbox')}</Checkbox>
                 </Checkbox.Group>
