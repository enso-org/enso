/**
 * @file
 * The subscribe button component.
 */
import { getSalesEmail } from '#/appUtils'

import { useText } from '#/providers/TextProvider'

import { Button, DialogTrigger, Text } from '#/components/AriaComponents'

import { PLAN_TO_UPGRADE_LABEL_ID, TRIAL_DURATION_DAYS } from '../../../constants'
import { PlanSelectorDialog, type PlanSelectorDialogProps } from './PlanSelectorDialog'

/**
 * The props for the submit button.
 */
export interface SubscribeButtonProps
  extends Omit<PlanSelectorDialogProps, 'isTrialing' | 'title'> {
  readonly isOrganizationAdmin?: boolean
  readonly userHasSubscription: boolean
  readonly isCurrent?: boolean
  readonly isDowngrade?: boolean
  readonly isDisabled?: boolean
  readonly canTrial?: boolean
  readonly defaultOpen?: boolean
}

/**
 * Subscribe to a plan button
 */
export function SubscribeButton(props: SubscribeButtonProps) {
  const {
    defaultOpen,
    userHasSubscription,
    isCurrent = false,
    isDowngrade = false,
    isDisabled = false,
    canTrial = false,
    plan,
    onSubmit,
    planName,
    features,
    isOrganizationAdmin = false,
  } = props

  const { getText } = useText()

  const buttonText = (() => {
    if (isDowngrade) {
      // eslint-disable-next-line no-restricted-syntax
      return getText('downgrade')
    }

    if (isCurrent) {
      // eslint-disable-next-line no-restricted-syntax
      return getText('currentPlan')
    }

    if (userHasSubscription) {
      // eslint-disable-next-line no-restricted-syntax
      return getText('upgrade')
    }

    // eslint-disable-next-line no-restricted-syntax
    return canTrial ? getText('trialDescription', TRIAL_DURATION_DAYS) : getText('subscribe')
  })()

  const description = (() => {
    if (isDowngrade) {
      // eslint-disable-next-line no-restricted-syntax
      return (
        <Text transform="none">
          <Button variant="link" href={getSalesEmail() + `?subject=Downgrade%20our%20plan`}>
            {getText('contactSales')}
          </Button>{' '}
          {getText('downgradeInfo')}
        </Text>
      )
    }

    return null
  })()

  const variant = (() => {
    if (isCurrent) {
      // eslint-disable-next-line no-restricted-syntax
      return 'outline'
    }

    if (isDowngrade) {
      // eslint-disable-next-line no-restricted-syntax
      return 'outline'
    }

    return 'submit'
  })()

  const disabled = isCurrent || isDowngrade || isDisabled || !isOrganizationAdmin

  return (
    <div className="w-full text-center">
<<<<<<< HEAD
      <DialogTrigger defaultOpen={disabled ? false : defaultOpen}>
        <Button
          fullWidth
          isDisabled={disabled}
          variant={variant}
          size="medium"
          rounded="full"
          aria-label={getText(PLAN_TO_UPGRADE_LABEL_ID[plan])}
          tooltip={false}
        >
          {buttonText}
        </Button>

        <PlanSelectorDialog
          plan={plan}
          planName={planName}
          features={features}
          onSubmit={onSubmit}
          isTrialing={canTrial}
          title={getText('upgradeTo', getText(plan))}
        />
      </DialogTrigger>

=======
>>>>>>> b14f19f8
      {isDowngrade && (
        <Text transform="normal" className="my-0.5">
          {description}
        </Text>
      )}

      {!isDowngrade && (
        <DialogTrigger
          {...(disabled ? { defaultOpen: false }
          : defaultOpen == null ? {}
          : { defaultOpen })}
        >
          <Button fullWidth isDisabled={disabled} variant={variant} size="medium" rounded="full">
            {buttonText}
          </Button>

          <PlanSelectorDialog
            plan={plan}
            planName={planName}
            features={features}
            onSubmit={onSubmit}
            isTrialing={canTrial}
            title={getText('upgradeTo', getText(plan))}
          />
        </DialogTrigger>
      )}
    </div>
  )
}<|MERGE_RESOLUTION|>--- conflicted
+++ resolved
@@ -8,7 +8,7 @@
 
 import { Button, DialogTrigger, Text } from '#/components/AriaComponents'
 
-import { PLAN_TO_UPGRADE_LABEL_ID, TRIAL_DURATION_DAYS } from '../../../constants'
+import { TRIAL_DURATION_DAYS } from '../../../constants'
 import { PlanSelectorDialog, type PlanSelectorDialogProps } from './PlanSelectorDialog'
 
 /**
@@ -99,32 +99,6 @@
 
   return (
     <div className="w-full text-center">
-<<<<<<< HEAD
-      <DialogTrigger defaultOpen={disabled ? false : defaultOpen}>
-        <Button
-          fullWidth
-          isDisabled={disabled}
-          variant={variant}
-          size="medium"
-          rounded="full"
-          aria-label={getText(PLAN_TO_UPGRADE_LABEL_ID[plan])}
-          tooltip={false}
-        >
-          {buttonText}
-        </Button>
-
-        <PlanSelectorDialog
-          plan={plan}
-          planName={planName}
-          features={features}
-          onSubmit={onSubmit}
-          isTrialing={canTrial}
-          title={getText('upgradeTo', getText(plan))}
-        />
-      </DialogTrigger>
-
-=======
->>>>>>> b14f19f8
       {isDowngrade && (
         <Text transform="normal" className="my-0.5">
           {description}
