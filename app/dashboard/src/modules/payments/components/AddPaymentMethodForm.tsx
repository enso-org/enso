--- conflicted
+++ resolved
@@ -80,19 +80,7 @@
   })
 
   return (
-<<<<<<< HEAD
-    <ariaComponents.Form
-      method="dialog"
-      form={formInstance}
-      onSubmit={async () => {
-        const { paymentMethod } = await createPaymentMethodMutation.mutateAsync()
-        await onSubmit?.(paymentMethod.id)
-        cardElement?.clear()
-      }}
-    >
-=======
     <ariaComponents.Form method="dialog" form={formInstance}>
->>>>>>> b14f19f8
       <ariaComponents.Form.Field name="card" fullWidth label={getText('bankCardLabel')}>
         <stripeReact.CardElement
           options={{
