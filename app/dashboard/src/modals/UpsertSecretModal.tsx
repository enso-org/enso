--- conflicted
+++ resolved
@@ -24,56 +24,10 @@
   const isNameEditable = nameRaw == null
 
   return (
-<<<<<<< HEAD
     <Dialog
       title={isCreatingSecret ? getText('newSecret') : getText('editSecret')}
       modalProps={defaultOpen == null ? {} : { defaultOpen }}
     >
-      {({ close }) => (
-        <Form
-          data-testid="upsert-secret-modal"
-          method="dialog"
-          schema={createUpsertSecretSchema()}
-          onSubmit={async ({ name, value }) => {
-            await doCreate(name, value)
-          }}
-        >
-          {({ form }) => (
-            <>
-              <Input
-                form={form}
-                name="name"
-                autoFocus
-                autoComplete="off"
-                disabled={!isNameEditable}
-                label={getText('name')}
-                placeholder={getText('secretNamePlaceholder')}
-                defaultValue={nameRaw ?? undefined}
-              />
-              <Password
-                form={form}
-                name="value"
-                autoFocus={!isNameEditable}
-                autoComplete="off"
-                label={getText('value')}
-                placeholder={
-                  isNameEditable ? getText('secretValuePlaceholder') : getText('secretValueHidden')
-                }
-              />
-              <ButtonGroup className="relative">
-                <Form.Submit>
-                  {isCreatingSecret ? getText('create') : getText('update')}
-                </Form.Submit>
-                <Button variant="outline" onPress={close}>
-                  {getText('cancel')}
-                </Button>
-              </ButtonGroup>
-            </>
-          )}
-        </Form>
-      )}
-=======
-    <Dialog title={isCreatingSecret ? getText('newSecret') : getText('editSecret')}>
       <Form
         testId="upsert-secret-modal"
         method="dialog"
@@ -111,7 +65,6 @@
           </>
         )}
       </Form>
->>>>>>> b5122348
     </Dialog>
   )
 }