--- conflicted
+++ resolved
@@ -19,16 +19,11 @@
   const { getText } = useText()
 
   return (
-<<<<<<< HEAD
-    <Modal centered className="bg-dim">
-      <form
-=======
     <Dialog title={getText('areYouSure')} className="items-center">
       <Form
         schema={z.object({})}
         method="dialog"
         data-testid="confirm-delete-modal"
->>>>>>> 8fab4f5e
         ref={(element) => {
           element?.focus()
         }}
