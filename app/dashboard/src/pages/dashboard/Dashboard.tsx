--- conflicted
+++ resolved
@@ -136,15 +136,9 @@
     },
   )
 
-<<<<<<< HEAD
-  const projectsStore = projectsProvider.useProjectsStore()
-  const page = projectsProvider.usePage()
-  const launchedProjects = projectsProvider.useLaunchedProjects()
-=======
   const projectsStore = useProjectsStore()
   const page = usePage()
   const launchedProjects = useLaunchedProjects()
->>>>>>> 0d72409d
   const selectedProject = launchedProjects.find((p) => p.id === page) ?? null
 
   const setPage = useSetPage()
@@ -156,33 +150,6 @@
   const openProjectMutation = projectHooks.useOpenProjectMutation()
   const renameProjectMutation = projectHooks.useRenameProjectMutation()
 
-<<<<<<< HEAD
-  eventListProvider.useAssetEventListener((event) => {
-    switch (event.type) {
-      case AssetEventType.openProject: {
-        const { title, parentId, backendType, id, runInBackground } = event
-        openProject(
-          { title, parentId, type: backendType, id },
-          { openInBackground: runInBackground },
-        )
-        break
-      }
-      case AssetEventType.closeProject: {
-        const { title, parentId, backendType, id } = event
-        closeProject({ title, parentId, type: backendType, id })
-        break
-      }
-      default: {
-        // Ignored. Any missing project-related events should be handled by `ProjectNameColumn`.
-        // `delete`, `deleteForever`, `restore`, `download`, and `downloadSelected`
-        // are handled by`AssetRow`.
-        break
-      }
-    }
-  })
-
-=======
->>>>>>> 0d72409d
   React.useEffect(() => {
     window.projectManagementApi?.setOpenProjectHandler((project) => {
       setCategory(Category.local)
@@ -289,11 +256,7 @@
           className="relative flex min-h-full grow select-none flex-col container-size"
           selectedKey={page}
           onSelectionChange={(newPage) => {
-<<<<<<< HEAD
-            const validated = projectsProvider.PAGES_SCHEMA.safeParse(newPage)
-=======
             const validated = PAGES_SCHEMA.safeParse(newPage)
->>>>>>> 0d72409d
             if (validated.success) {
               setPage(validated.data)
             }
