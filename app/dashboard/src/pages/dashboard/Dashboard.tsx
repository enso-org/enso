--- conflicted
+++ resolved
@@ -33,7 +33,6 @@
 } from '#/providers/ProjectsProvider'
 import * as textProvider from '#/providers/TextProvider'
 
-import AssetEventType from '#/events/AssetEventType'
 import AssetListEventType from '#/events/AssetListEventType'
 
 import EventListProvider, * as eventListProvider from '#/layouts/AssetsTable/EventListProvider'
@@ -217,7 +216,6 @@
   const setAsset = useSetAsset()
 
   const doOpenShareModal = eventCallbacks.useEventCallback(() => {
-<<<<<<< HEAD
     if (selectedProject != null) {
       const backend =
         selectedProject.type === backendModule.BackendType.remote ? remoteBackend : localBackend
@@ -243,32 +241,6 @@
             />,
           )
         }
-=======
-    if (assetManagementApiRef.current != null && selectedProject != null) {
-      const asset = assetManagementApiRef.current.getAsset(selectedProject.id)
-      const self =
-        asset?.permissions?.find(
-          backendModule.isUserPermissionAnd(
-            (permissions) => permissions.user.userId === user.userId,
-          ),
-        ) ?? null
-
-      if (asset != null && self != null) {
-        setModal(
-          <ManagePermissionsModal
-            item={asset}
-            setItem={(updater) => {
-              const nextAsset = updater instanceof Function ? updater(asset) : updater
-              assetManagementApiRef.current?.setAsset(asset.id, nextAsset)
-            }}
-            self={self}
-            doRemoveSelf={() => {
-              doRemoveSelf(selectedProject)
-            }}
-            eventTarget={null}
-          />,
-        )
->>>>>>> 0d72409d
       }
     }
   })
@@ -377,13 +349,10 @@
                   openingError={openProjectMutation.error}
                   startProject={openProjectMutation.mutate}
                   renameProject={async (newName) => {
-<<<<<<< HEAD
                     const backend =
                       project.type === backendModule.BackendType.remote ?
                         remoteBackend
                       : localBackend
-=======
->>>>>>> 0d72409d
                     try {
                       await renameProjectMutation.mutateAsync({ newName, project })
                       if (backend) {
