/** @file Login component responsible for rendering and interactions in sign in flow. */
import * as router from 'react-router-dom'

import { CLOUD_DASHBOARD_DOMAIN } from 'enso-common'

import { DASHBOARD_PATH, FORGOT_PASSWORD_PATH, REGISTRATION_PATH } from '#/appUtils'
import ArrowRightIcon from '#/assets/arrow_right.svg'
import AtIcon from '#/assets/at.svg'
import CreateAccountIcon from '#/assets/create_account.svg'
import GithubIcon from '#/assets/github_color.svg'
import GoogleIcon from '#/assets/google_color.svg'
import LockIcon from '#/assets/lock.svg'
import type { CognitoUser } from '#/authentication/cognito'
import { Button, Form, Input, OTPInput, Password, Text } from '#/components/AriaComponents'
import Link from '#/components/Link'
import { Stepper } from '#/components/Stepper'
import AuthenticationPage from '#/pages/authentication/AuthenticationPage'
import { passwordSchema } from '#/pages/authentication/schemas'
import { useAuth } from '#/providers/AuthProvider'
import { useLocalBackend } from '#/providers/BackendProvider'
import { useText } from '#/providers/TextProvider'
import { useRef, useState } from 'react'

// =============
// === Login ===
// =============

/** A form for users to log in. */
export default function Login() {
  const location = router.useLocation()
  const navigate = router.useNavigate()
  const { signInWithGoogle, signInWithGitHub, signInWithPassword, cognito } = useAuth()
  const { getText } = useText()

  const form = Form.useForm({
    schema: (z) =>
      z.object({
        email: z
          .string()
          .min(1, getText('arbitraryFieldRequired'))
          .email(getText('invalidEmailValidationError')),
        password: passwordSchema(getText),
      }),
    onSubmit: async ({ email, password }) => {
      const res = await signInWithPassword(email, password)

      switch (res.challenge) {
        case 'NO_CHALLENGE':
          navigate(DASHBOARD_PATH)
          break
        case 'SMS_MFA':
        case 'SOFTWARE_TOKEN_MFA':
          setUser(res.user)
          nextStep()
          break
        default:
          throw new Error('Unsupported challenge')
      }
    },
  })

  const query = new URLSearchParams(location.search)
<<<<<<< HEAD
  const initialEmail = query.get('email')

  const [emailInput, setEmailInput] = useState(initialEmail ?? '')

  const [user, setUser] = useState<CognitoUser | null>(null)

=======
  const initialEmail = query.get('email') ?? ''
  const [emailInput, setEmailInput] = useState(initialEmail)
>>>>>>> 6c80f8f0
  const localBackend = useLocalBackend()
  const supportsOffline = localBackend != null

  const { nextStep, stepperState, previousStep } = Stepper.useStepperState({
    steps: 2,
    defaultStep: 0,
  })

  return (
    <AuthenticationPage
      title={getText('loginToYourAccount')}
      supportsOffline={supportsOffline}
      footer={
        <Link
          openInBrowser={localBackend != null}
          to={(() => {
            const newQuery = new URLSearchParams({ email: emailInput }).toString()
            return localBackend != null ?
                `https://${CLOUD_DASHBOARD_DOMAIN}${REGISTRATION_PATH}?${newQuery}`
              : `${REGISTRATION_PATH}?${newQuery}`
          })()}
          icon={CreateAccountIcon}
          text={getText('dontHaveAnAccount')}
        />
      }
    >
<<<<<<< HEAD
      <Stepper state={stepperState} renderStep={() => null}>
        <Stepper.StepContent index={0}>
          {() => (
            <div className="flex flex-col gap-auth">
              <Button
                size="large"
                variant="outline"
                icon={GoogleIcon}
                onPress={async () => {
                  await signInWithGoogle()
                }}
              >
                {getText('signUpOrLoginWithGoogle')}
              </Button>
              <Button
                size="large"
                variant="outline"
                icon={GithubIcon}
                onPress={async () => {
                  await signInWithGitHub()
                }}
              >
                {getText('signUpOrLoginWithGitHub')}
              </Button>

              <Form form={form} gap="medium">
                <Input
                  autoFocus
                  required
                  data-testid="email-input"
                  name="email"
                  label={getText('email')}
                  type="email"
                  autoComplete="email"
                  icon={AtIcon}
                  defaultValue={initialEmail ?? undefined}
                  placeholder={getText('emailPlaceholder')}
                  onChange={(event) => {
                    setEmailInput(event.currentTarget.value)
                  }}
                />

                <div className="flex w-full flex-col">
                  <Password
                    required
                    data-testid="password-input"
                    name="password"
                    label={getText('password')}
                    autoComplete="current-password"
                    icon={LockIcon}
                    placeholder={getText('passwordPlaceholder')}
                  />

                  <Button
                    variant="link"
                    href={`${FORGOT_PASSWORD_PATH}?${new URLSearchParams({ email: emailInput }).toString()}`}
                    size="small"
                    className="self-end"
                  >
                    {getText('forgotYourPassword')}
                  </Button>
                </div>

                <Form.Submit size="large" icon={ArrowRightIcon} iconPosition="end" fullWidth>
                  {getText('login')}
                </Form.Submit>

                <Form.FormError />
              </Form>
            </div>
          )}
        </Stepper.StepContent>

        <Stepper.StepContent index={1}>
          {() => (
            <Form
              schema={(z) => z.object({ otp: z.string().min(6).max(6) })}
              onSubmit={async ({ otp }, formInstance) => {
                console.log('submit', { otp })
                if (user) {
                  const res = await cognito.confirmSignIn(user, otp, 'SOFTWARE_TOKEN_MFA')

                  if (res.ok) {
                    navigate(DASHBOARD_PATH)
                  } else {
                    switch (res.val.code) {
                      case 'NotAuthorizedException':
                        previousStep()
                        form.setFormError(res.val.message)
                        setUser(null)
                        break
                      case 'CodeMismatchException':
                        formInstance.setError('otp', { message: res.val.message })
                        break
                      default:
                        throw res.val
                    }
                  }
                }
              }}
            >
              <Text>{getText('enterTotp')}</Text>

              <OTPInput
                autoFocus
                required
                testId="otp-input"
                name="otp"
                label={getText('totp')}
                maxLength={6}
              />

              <Form.Submit size="large" icon={ArrowRightIcon} iconPosition="end" fullWidth>
                {getText('login')}
              </Form.Submit>
=======
      <div className="flex flex-col gap-auth">
        <Button
          size="large"
          variant="outline"
          icon={<img src={GoogleIcon} />}
          onPress={async () => {
            await signInWithGoogle()
          }}
        >
          {getText('signUpOrLoginWithGoogle')}
        </Button>
        <Button
          size="large"
          variant="outline"
          icon={<img src={GithubIcon} />}
          onPress={async () => {
            await signInWithGitHub()
          }}
        >
          {getText('signUpOrLoginWithGitHub')}
        </Button>
      </div>

      <Form
        schema={(z) =>
          z.object({
            email: z
              .string()
              .min(1, getText('arbitraryFieldRequired'))
              .email(getText('invalidEmailValidationError')),
            password: passwordSchema(getText),
          })
        }
        gap="medium"
        defaultValues={{ email: initialEmail }}
        onSubmit={({ email, password }) => signInWithPassword(email, password)}
      >
        <Input
          autoFocus
          required
          data-testid="email-input"
          name="email"
          label={getText('email')}
          type="email"
          autoComplete="email"
          icon={AtIcon}
          placeholder={getText('emailPlaceholder')}
          onChange={(event) => {
            setEmailInput(event.currentTarget.value)
          }}
        />
>>>>>>> 6c80f8f0

              <Form.FormError />
            </Form>
          )}
        </Stepper.StepContent>
      </Stepper>
    </AuthenticationPage>
  )
}<|MERGE_RESOLUTION|>--- conflicted
+++ resolved
@@ -32,6 +32,9 @@
   const { signInWithGoogle, signInWithGitHub, signInWithPassword, cognito } = useAuth()
   const { getText } = useText()
 
+  const query = new URLSearchParams(location.search)
+  const initialEmail = query.get('email') ?? ''
+
   const form = Form.useForm({
     schema: (z) =>
       z.object({
@@ -41,6 +44,7 @@
           .email(getText('invalidEmailValidationError')),
         password: passwordSchema(getText),
       }),
+    defaultValues: {email:initialEmail},
     onSubmit: async ({ email, password }) => {
       const res = await signInWithPassword(email, password)
 
@@ -59,18 +63,10 @@
     },
   })
 
-  const query = new URLSearchParams(location.search)
-<<<<<<< HEAD
-  const initialEmail = query.get('email')
-
-  const [emailInput, setEmailInput] = useState(initialEmail ?? '')
+
+  const [emailInput, setEmailInput] = useState(initialEmail)
 
   const [user, setUser] = useState<CognitoUser | null>(null)
-
-=======
-  const initialEmail = query.get('email') ?? ''
-  const [emailInput, setEmailInput] = useState(initialEmail)
->>>>>>> 6c80f8f0
   const localBackend = useLocalBackend()
   const supportsOffline = localBackend != null
 
@@ -97,7 +93,6 @@
         />
       }
     >
-<<<<<<< HEAD
       <Stepper state={stepperState} renderStep={() => null}>
         <Stepper.StepContent index={0}>
           {() => (
@@ -133,7 +128,6 @@
                   type="email"
                   autoComplete="email"
                   icon={AtIcon}
-                  defaultValue={initialEmail ?? undefined}
                   placeholder={getText('emailPlaceholder')}
                   onChange={(event) => {
                     setEmailInput(event.currentTarget.value)
@@ -213,59 +207,6 @@
               <Form.Submit size="large" icon={ArrowRightIcon} iconPosition="end" fullWidth>
                 {getText('login')}
               </Form.Submit>
-=======
-      <div className="flex flex-col gap-auth">
-        <Button
-          size="large"
-          variant="outline"
-          icon={<img src={GoogleIcon} />}
-          onPress={async () => {
-            await signInWithGoogle()
-          }}
-        >
-          {getText('signUpOrLoginWithGoogle')}
-        </Button>
-        <Button
-          size="large"
-          variant="outline"
-          icon={<img src={GithubIcon} />}
-          onPress={async () => {
-            await signInWithGitHub()
-          }}
-        >
-          {getText('signUpOrLoginWithGitHub')}
-        </Button>
-      </div>
-
-      <Form
-        schema={(z) =>
-          z.object({
-            email: z
-              .string()
-              .min(1, getText('arbitraryFieldRequired'))
-              .email(getText('invalidEmailValidationError')),
-            password: passwordSchema(getText),
-          })
-        }
-        gap="medium"
-        defaultValues={{ email: initialEmail }}
-        onSubmit={({ email, password }) => signInWithPassword(email, password)}
-      >
-        <Input
-          autoFocus
-          required
-          data-testid="email-input"
-          name="email"
-          label={getText('email')}
-          type="email"
-          autoComplete="email"
-          icon={AtIcon}
-          placeholder={getText('emailPlaceholder')}
-          onChange={(event) => {
-            setEmailInput(event.currentTarget.value)
-          }}
-        />
->>>>>>> 6c80f8f0
 
               <Form.FormError />
             </Form>
