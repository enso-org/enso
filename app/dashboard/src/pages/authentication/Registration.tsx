/** @file Registration container responsible for rendering and interactions in sign up flow. */
import { useEffect, useState } from 'react'
import { useLocation } from 'react-router-dom'

import * as z from 'zod'

import { LOGIN_PATH } from '#/appUtils'
import AtIcon from '#/assets/at.svg'
import CreateAccountIcon from '#/assets/create_account.svg'
import GoBackIcon from '#/assets/go_back.svg'
import LockIcon from '#/assets/lock.svg'
import { Input as AriaInput } from '#/components/aria'
import { Button, Form, Input, Password, Text } from '#/components/AriaComponents'
import Link from '#/components/Link'
import {
  latestPrivacyPolicyQueryOptions,
  latestTermsOfServiceQueryOptions,
} from '#/modals/AgreementsModal'
import AuthenticationPage from '#/pages/authentication/AuthenticationPage'
import { passwordWithPatternSchema } from '#/pages/authentication/schemas'
import { useAuth } from '#/providers/AuthProvider'
import { useLocalBackend } from '#/providers/BackendProvider'
import { useLocalStorage } from '#/providers/LocalStorageProvider'
import { type GetText, useText } from '#/providers/TextProvider'
import LocalStorage from '#/utilities/LocalStorage'
import { twMerge } from '#/utilities/tailwindMerge'
import { PASSWORD_REGEX } from '#/utilities/validation'
import { useSuspenseQuery } from '@tanstack/react-query'
import { omit } from 'enso-common/src/utilities/data/object'

// ============================
// === Global configuration ===
// ============================

declare module '#/utilities/LocalStorage' {
  /** */
  interface LocalStorageData {
    readonly loginRedirect: string
  }
}

LocalStorage.registerKey('loginRedirect', {
  isUserSpecific: true,
  schema: z.string(),
})

/** Create the schema for this form. */
function createRegistrationFormSchema(getText: GetText) {
  return z
    .object({
      email: z.string().email(getText('invalidEmailValidationError')),
      password: passwordWithPatternSchema(getText),
      confirmPassword: z.string(),
      agreedToTos: z.boolean().refine((value) => value, getText('licenseAgreementCheckboxError')),
      agreedToPrivacyPolicy: z
        .boolean()
        .refine((value) => value, getText('privacyPolicyCheckboxError')),
    })
    .superRefine((object, context) => {
      if (PASSWORD_REGEX.test(object.password) && object.password !== object.confirmPassword) {
        context.addIssue({
          path: ['confirmPassword'],
          code: 'custom',
          message: getText('passwordMismatchError'),
        })
      }
    })
}

// ====================
// === Registration ===
// ====================

/** A form for users to register an account. */
export default function Registration() {
  const { signUp } = useAuth()
  const location = useLocation()
  const { localStorage } = useLocalStorage()
  const { getText } = useText()
  const localBackend = useLocalBackend()
  const supportsOffline = localBackend != null

  const query = new URLSearchParams(location.search)
  const initialEmail = query.get('email')
  const organizationId = query.get('organization_id')
  const redirectTo = query.get('redirect_to')
  const [emailInput, setEmailInput] = useState(initialEmail ?? '')

  const cachedTosHash = localStorage.get('termsOfService')?.versionHash
  const { data: tosHash } = useSuspenseQuery({
    ...latestTermsOfServiceQueryOptions,
    // If the user has already accepted the EULA, we don't need to
    // block user interaction with the app while we fetch the latest version.
    // We can use the local version hash as the initial data.
    // and refetch in the background to check for updates.
    ...(cachedTosHash != null && {
      initialData: { hash: cachedTosHash },
    }),
    select: (data) => data.hash,
  })
  const cachedPrivacyPolicyHash = localStorage.get('privacyPolicy')?.versionHash
  const { data: privacyPolicyHash } = useSuspenseQuery({
    ...latestPrivacyPolicyQueryOptions,
    ...(cachedPrivacyPolicyHash != null && {
      initialData: { hash: cachedPrivacyPolicyHash },
    }),
    select: (data) => data.hash,
  })

  useEffect(() => {
    if (redirectTo != null) {
      localStorage.set('loginRedirect', redirectTo)
    } else {
      localStorage.delete('loginRedirect')
    }
  }, [localStorage, redirectTo])

  return (
    <AuthenticationPage
      schema={createRegistrationFormSchema(getText)}
      defaultValues={{ agreedToTos: false, agreedToPrivacyPolicy: false }}
      title={getText('createANewAccount')}
      supportsOffline={supportsOffline}
      footer={
        <Link
          to={`${LOGIN_PATH}?${new URLSearchParams({ email: emailInput }).toString()}`}
          icon={GoBackIcon}
          text={getText('alreadyHaveAnAccount')}
        />
      }
      onSubmit={async ({ email, password }) => {
        await signUp(email, password, organizationId)
        localStorage.set('termsOfService', { versionHash: tosHash })
        localStorage.set('privacyPolicy', { versionHash: privacyPolicyHash })
      }}
    >
<<<<<<< HEAD
      <Input
        autoFocus
        required
        testId="email-input"
        name="email"
        label={getText('emailLabel')}
        type="email"
        autoComplete="email"
        icon={AtIcon}
        placeholder={getText('emailPlaceholder')}
        defaultValue={initialEmail ?? undefined}
        onChange={(event) => {
          setEmailInput(event.currentTarget.value)
        }}
      />
      <Password
        required
        testId="password-input"
        name="password"
        label={getText('passwordLabel')}
        autoComplete="new-password"
        icon={LockIcon}
        placeholder={getText('passwordPlaceholder')}
        description={getText('passwordValidationMessage')}
      />
      <Password
        required
        testId="confirm-password-input"
        name="confirmPassword"
        label={getText('confirmPasswordLabel')}
        autoComplete="new-password"
        icon={LockIcon}
        placeholder={getText('confirmPasswordPlaceholder')}
      />

      <Form.Submit size="large" icon={CreateAccountIcon} fullWidth>
        {getText('register')}
      </Form.Submit>

      <Form.FormError />
=======
      {({ register }) => (
        <>
          <Input
            autoFocus
            required
            data-testid="email-input"
            name="email"
            label={getText('emailLabel')}
            type="email"
            autoComplete="email"
            icon={AtIcon}
            placeholder={getText('emailPlaceholder')}
            defaultValue={initialEmail ?? undefined}
            onChange={(event) => {
              setEmailInput(event.currentTarget.value)
            }}
          />
          <Password
            required
            data-testid="password-input"
            name="password"
            label={getText('passwordLabel')}
            autoComplete="new-password"
            icon={LockIcon}
            placeholder={getText('passwordPlaceholder')}
            description={getText('passwordValidationMessage')}
          />
          <Password
            required
            data-testid="confirm-password-input"
            name="confirmPassword"
            label={getText('confirmPasswordLabel')}
            autoComplete="new-password"
            icon={LockIcon}
            placeholder={getText('confirmPasswordPlaceholder')}
          />

          <Form.Field name="agreedToTos">
            {({ isInvalid }) => (
              <>
                <label className="flex w-full items-center gap-1">
                  <AriaInput
                    type="checkbox"
                    className={twMerge(
                      'flex size-4 cursor-pointer overflow-clip rounded-lg border border-primary outline-primary focus-visible:outline focus-visible:outline-2',
                      isInvalid && 'border-red-700 text-red-500 outline-red-500',
                    )}
                    data-testid="terms-of-service-checkbox"
                    {...omit(register('agreedToTos'), 'isInvalid')}
                  />

                  <Text>{getText('licenseAgreementCheckbox')}</Text>
                </label>

                <Button variant="link" target="_blank" href="https://ensoanalytics.com/eula">
                  {getText('viewLicenseAgreement')}
                </Button>
              </>
            )}
          </Form.Field>

          <Form.Field name="agreedToPrivacyPolicy">
            {({ isInvalid }) => (
              <>
                <label className="flex w-full items-center gap-1">
                  <AriaInput
                    type="checkbox"
                    className={twMerge(
                      'flex size-4 cursor-pointer overflow-clip rounded-lg border border-primary outline-primary focus-visible:outline focus-visible:outline-2',
                      isInvalid && 'border-red-700 text-red-500 outline-red-500',
                    )}
                    data-testid="privacy-policy-checkbox"
                    {...omit(register('agreedToPrivacyPolicy'), 'isInvalid')}
                  />

                  <Text>{getText('privacyPolicyCheckbox')}</Text>
                </label>

                <Button variant="link" target="_blank" href="https://ensoanalytics.com/privacy">
                  {getText('viewPrivacyPolicy')}
                </Button>
              </>
            )}
          </Form.Field>

          <Form.Submit size="large" icon={CreateAccountIcon} className="w-full">
            {getText('register')}
          </Form.Submit>

          <Form.FormError />
        </>
      )}
>>>>>>> 240ac1a9
    </AuthenticationPage>
  )
}<|MERGE_RESOLUTION|>--- conflicted
+++ resolved
@@ -134,54 +134,12 @@
         localStorage.set('privacyPolicy', { versionHash: privacyPolicyHash })
       }}
     >
-<<<<<<< HEAD
-      <Input
-        autoFocus
-        required
-        testId="email-input"
-        name="email"
-        label={getText('emailLabel')}
-        type="email"
-        autoComplete="email"
-        icon={AtIcon}
-        placeholder={getText('emailPlaceholder')}
-        defaultValue={initialEmail ?? undefined}
-        onChange={(event) => {
-          setEmailInput(event.currentTarget.value)
-        }}
-      />
-      <Password
-        required
-        testId="password-input"
-        name="password"
-        label={getText('passwordLabel')}
-        autoComplete="new-password"
-        icon={LockIcon}
-        placeholder={getText('passwordPlaceholder')}
-        description={getText('passwordValidationMessage')}
-      />
-      <Password
-        required
-        testId="confirm-password-input"
-        name="confirmPassword"
-        label={getText('confirmPasswordLabel')}
-        autoComplete="new-password"
-        icon={LockIcon}
-        placeholder={getText('confirmPasswordPlaceholder')}
-      />
-
-      <Form.Submit size="large" icon={CreateAccountIcon} fullWidth>
-        {getText('register')}
-      </Form.Submit>
-
-      <Form.FormError />
-=======
       {({ register }) => (
         <>
           <Input
             autoFocus
             required
-            data-testid="email-input"
+            testId="email-input"
             name="email"
             label={getText('emailLabel')}
             type="email"
@@ -195,7 +153,7 @@
           />
           <Password
             required
-            data-testid="password-input"
+            testId="password-input"
             name="password"
             label={getText('passwordLabel')}
             autoComplete="new-password"
@@ -205,7 +163,7 @@
           />
           <Password
             required
-            data-testid="confirm-password-input"
+            testId="confirm-password-input"
             name="confirmPassword"
             label={getText('confirmPasswordLabel')}
             autoComplete="new-password"
@@ -261,14 +219,13 @@
             )}
           </Form.Field>
 
-          <Form.Submit size="large" icon={CreateAccountIcon} className="w-full">
+          <Form.Submit size="large" icon={CreateAccountIcon} fullWidth>
             {getText('register')}
           </Form.Submit>
 
           <Form.FormError />
         </>
       )}
->>>>>>> 240ac1a9
     </AuthenticationPage>
   )
 }