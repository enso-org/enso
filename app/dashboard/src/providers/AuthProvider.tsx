/** @file Module for authenticating users with AWS Cognito.
 *
 * Provides an `AuthProvider` component that wraps the entire application, and a `useAuth` hook that
 * can be used from any React component to access the currently logged-in user's session data. The
 * hook also provides methods for registering a user, logging in, logging out, etc. */
import * as React from 'react'

import * as sentry from '@sentry/react'
import * as reactQuery from '@tanstack/react-query'
import * as router from 'react-router-dom'
import * as toast from 'react-toastify'
import invariant from 'tiny-invariant'

import * as detect from 'enso-common/src/detect'
import * as gtag from 'enso-common/src/gtag'

import * as appUtils from '#/appUtils'

import { useEventCallback } from '#/hooks/eventCallbackHooks'
import * as gtagHooks from '#/hooks/gtagHooks'

import * as backendProvider from '#/providers/BackendProvider'
import * as localStorageProvider from '#/providers/LocalStorageProvider'
import * as modalProvider from '#/providers/ModalProvider'
import * as sessionProvider from '#/providers/SessionProvider'
import * as textProvider from '#/providers/TextProvider'

import * as ariaComponents from '#/components/AriaComponents'
import * as resultComponent from '#/components/Result'

import * as backendModule from '#/services/Backend'
import type RemoteBackend from '#/services/RemoteBackend'

import * as errorModule from '#/utilities/error'

import * as cognitoModule from '#/authentication/cognito'
import type * as authServiceModule from '#/authentication/service'

// ===================
// === UserSession ===
// ===================

/** Possible types of {@link BaseUserSession}. */
export enum UserSessionType {
  offline = 'offline',
  partial = 'partial',
  full = 'full',
}

/** Properties common to all {@link UserSession}s. */
interface BaseUserSession extends cognitoModule.UserSession {
  /** A discriminator for TypeScript to be able to disambiguate between `UserSession` variants. */
  readonly type: UserSessionType
}

/** Object containing the currently signed-in user's session data, if the user has not yet set their
 * username.
 *
 * If a user has not yet set their username, they do not yet have an organization associated with
 * their account. Otherwise, this type is identical to the `Session` type. This type should ONLY be
 * used by the `SetUsername` component. */
export interface PartialUserSession extends BaseUserSession {
  readonly type: UserSessionType.partial
}

/** Object containing the currently signed-in user's session data. */
export interface FullUserSession extends BaseUserSession {
  /** User's organization information. */
  readonly type: UserSessionType.full
  readonly user: backendModule.User
}

/** A user session for a user that may be either fully registered,
 * or in the process of registering. */
export type UserSession = FullUserSession | PartialUserSession

// ===================
// === AuthContext ===
// ===================

/** Interface returned by the `useAuth` hook.
 *
 * Contains the currently authenticated user's session data, as well as methods for signing in,
 * signing out, etc. All interactions with the authentication API should be done through this
 * interface.
 *
 * See `Cognito` for details on each of the authentication functions. */
interface AuthContextType {
  readonly signUp: (
    email: string,
    password: string,
    organizationId: string | null,
  ) => Promise<boolean>
  readonly authQueryKey: reactQuery.QueryKey
  readonly confirmSignUp: (email: string, code: string) => Promise<boolean>
  readonly setUsername: (username: string) => Promise<boolean>
  readonly signInWithGoogle: () => Promise<boolean>
  readonly signInWithGitHub: () => Promise<boolean>
  readonly signInWithPassword: (email: string, password: string) => Promise<boolean>
  readonly forgotPassword: (email: string) => Promise<boolean>
  readonly changePassword: (oldPassword: string, newPassword: string) => Promise<boolean>
  readonly resetPassword: (email: string, code: string, password: string) => Promise<boolean>
  readonly signOut: () => Promise<void>
  /**
   * @deprecated Never use this function. Prefer particular functions like `setUsername` or `deleteUser`.
   */
  readonly setUser: (user: Partial<backendModule.User>) => void
  readonly deleteUser: () => Promise<boolean>
  readonly restoreUser: () => Promise<boolean>
  readonly refetchSession: (
    options?: reactQuery.RefetchOptions,
  ) => Promise<reactQuery.QueryObserverResult<UserSession | null>>
  /** Session containing the currently authenticated user's authentication information.
   *
   * If the user has not signed in, the session will be `null`. */
  readonly session: UserSession | null
  /** Return `true` if the user is marked for deletion. */
  readonly isUserMarkedForDeletion: () => boolean
  /** Return `true` if the user is deleted completely. */
  readonly isUserDeleted: () => boolean
  /** Return `true` if the user is soft deleted. */
  readonly isUserSoftDeleted: () => boolean
}

const AuthContext = React.createContext<AuthContextType | null>(null)

// ====================
// === AuthProvider ===
// ====================

/**
 * Query to fetch the user's session data from the backend.
 */
function createUsersMeQuery(
  session: cognitoModule.UserSession | null,
  remoteBackend: RemoteBackend,
  performLogout: () => Promise<void>,
) {
  return reactQuery.queryOptions({
    queryKey: ['usersMe', session?.clientId] as const,
    queryFn: async () => {
      if (session == null) {
        // eslint-disable-next-line no-restricted-syntax
        return null
      }
      try {
        const user = await remoteBackend.usersMe()

        // if API returns null, user is not yet registered
        // but already authenticated with Cognito
        return user == null ?
            ({ type: UserSessionType.partial, ...session } satisfies PartialUserSession)
          : ({ type: UserSessionType.full, user, ...session } satisfies FullUserSession)
      } catch (error) {
        if (error instanceof backendModule.NotAuthorizedError) {
          await performLogout()
          return null
        } else {
          // eslint-disable-next-line no-restricted-syntax
          throw error
        }
      }
    },
  })
}

/** Props for an {@link AuthProvider}. */
export interface AuthProviderProps {
  readonly shouldStartInOfflineMode: boolean
  readonly authService: authServiceModule.AuthService | null
  /** Callback to execute once the user has authenticated successfully. */
  readonly onAuthenticated: (accessToken: string | null) => void
  readonly children: React.ReactNode
}

/** A React provider for the Cognito API. */
export default function AuthProvider(props: AuthProviderProps) {
  const { authService, onAuthenticated } = props
  const { children } = props
  const remoteBackend = backendProvider.useRemoteBackendStrict()
  const { cognito } = authService ?? {}
  const { session, sessionQueryKey } = sessionProvider.useSession()
  const { localStorage } = localStorageProvider.useLocalStorage()
  const { getText } = textProvider.useText()
  const { unsetModal } = modalProvider.useSetModal()
  // This must not be `hooks.useNavigate` as `goOffline` would be inaccessible,
  // and the function call would error.
  // eslint-disable-next-line no-restricted-properties
  const navigate = router.useNavigate()
  const toastId = React.useId()

  const queryClient = reactQuery.useQueryClient()

  // This component cannot use `useGtagEvent` because `useGtagEvent` depends on the React Context
  // defined by this component.
  const gtagEvent = React.useCallback((name: string, params?: object) => {
    gtag.event(name, params)
  }, [])

  const performLogout = async () => {
    if (cognito != null) {
      await cognito.signOut()

      const parentDomain = location.hostname.replace(/^[^.]*\./, '')
      document.cookie = `logged_in=no;max-age=0;domain=${parentDomain}`
      gtagEvent('cloud_sign_out')
      cognito.saveAccessToken(null)
      localStorage.clearUserSpecificEntries()
      sentry.setUser(null)

      await queryClient.invalidateQueries({ queryKey: sessionQueryKey })
      await queryClient.clearWithPersister()

      return Promise.resolve()
    } else {
      return Promise.reject()
    }
  }

  const logoutMutation = reactQuery.useMutation({
    mutationKey: ['usersMe', 'logout', session?.clientId] as const,
    mutationFn: () => performLogout(),
    onMutate: () => {
      // If the User Menu is still visible, it breaks when `userSession` is set to `null`.
      unsetModal()
    },
    onSuccess: () => toast.toast.success(getText('signOutSuccess')),
    onError: () => toast.toast.error(getText('signOutError')),
    meta: { invalidates: [sessionQueryKey], awaitInvalidates: true },
  })

  const usersMeQueryOptions = createUsersMeQuery(session, remoteBackend, () =>
    performLogout().then(() => {
      toast.toast.info(getText('userNotAuthorizedError'))
    }),
  )

  const usersMeQuery = reactQuery.useSuspenseQuery(usersMeQueryOptions)
  const userData = usersMeQuery.data

  const createUserMutation = reactQuery.useMutation({
    mutationFn: (user: backendModule.CreateUserRequestBody) => remoteBackend.createUser(user),
    meta: { invalidates: [usersMeQueryOptions.queryKey], awaitInvalidates: true },
  })

  const deleteUserMutation = reactQuery.useMutation({
    mutationFn: () => remoteBackend.deleteUser(),
    meta: { invalidates: [usersMeQueryOptions.queryKey], awaitInvalidates: true },
  })

  const restoreUserMutation = reactQuery.useMutation({
    mutationFn: () => remoteBackend.restoreUser(),
    meta: { invalidates: [usersMeQueryOptions.queryKey], awaitInvalidates: true },
  })

  const updateUserMutation = reactQuery.useMutation({
    mutationFn: (user: backendModule.UpdateUserRequestBody) => remoteBackend.updateUser(user),
    meta: { invalidates: [usersMeQueryOptions.queryKey], awaitInvalidates: true },
  })

  /** Wrap a function returning a {@link Promise} to display a loading toast notification
   * until the returned {@link Promise} finishes loading. */
  const withLoadingToast =
    <T extends unknown[], R>(action: (...args: T) => Promise<R>) =>
    async (...args: T) => {
      toast.toast.loading(getText('pleaseWait'), { toastId })
      return await action(...args)
    }

  const toastSuccess = (message: string) => {
    toast.toast.update(toastId, {
      isLoading: null,
      autoClose: null,
      closeOnClick: null,
      closeButton: null,
      draggable: null,
      type: toast.toast.TYPE.SUCCESS,
      render: message,
    })
  }

  const toastError = (message: string) => {
    toast.toast.update(toastId, {
      isLoading: null,
      autoClose: null,
      closeOnClick: null,
      closeButton: null,
      draggable: null,
      type: toast.toast.TYPE.ERROR,
      render: message,
    })
  }

  const signUp = useEventCallback(
    async (username: string, password: string, organizationId: string | null) => {
      if (cognito == null) {
        return false
      } else {
        gtagEvent('cloud_sign_up')
        const result = await cognito.signUp(username, password, organizationId)
        if (result.ok) {
          toastSuccess(getText('signUpSuccess'))
          navigate(appUtils.LOGIN_PATH)
        } else {
          toastError(result.val.message)
        }
        return result.ok
      }
    },
  )

  const confirmSignUp = useEventCallback(async (email: string, code: string) => {
    if (cognito == null) {
      return false
    } else {
      gtagEvent('cloud_confirm_sign_up')
      const result = await cognito.confirmSignUp(email, code)
      if (result.err) {
        switch (result.val.type) {
          case cognitoModule.CognitoErrorType.userAlreadyConfirmed: {
            break
          }
          case cognitoModule.CognitoErrorType.userNotFound: {
            toastError(getText('confirmSignUpError'))
            navigate(appUtils.LOGIN_PATH)
            return false
          }
          default: {
            throw new errorModule.UnreachableCaseError(result.val.type)
          }
        }
      }
      toastSuccess(getText('confirmSignUpSuccess'))
      navigate(appUtils.LOGIN_PATH)
      return result.ok
    }
  })

  const signInWithPassword = useEventCallback(async (email: string, password: string) => {
    if (cognito == null) {
      return false
    } else {
      gtagEvent('cloud_sign_in', { provider: 'Email' })
      const result = await cognito.signInWithPassword(email, password)
      if (result.ok) {
        toastSuccess(getText('signInWithPasswordSuccess'))
        void queryClient.invalidateQueries({ queryKey: sessionQueryKey })
        navigate(appUtils.DASHBOARD_PATH)
      } else {
        if (result.val.type === cognitoModule.CognitoErrorType.userNotFound) {
          // It may not be safe to pass the user's password in the URL.
          navigate(`${appUtils.REGISTRATION_PATH}?${new URLSearchParams({ email }).toString()}`)
        }
        toastError(result.val.message)
      }
      return result.ok
    }
  })

  const setUsername = useEventCallback(async (username: string) => {
    if (cognito == null) {
      return false
    } else {
      gtagEvent('cloud_user_created')

      if (userData?.type === UserSessionType.full) {
        await updateUserMutation.mutateAsync({ username: username })
      } else {
        const organizationId = await cognito.organizationId()
        const email = session?.email ?? ''

        await createUserMutation.mutateAsync({
          userName: username,
          userEmail: backendModule.EmailAddress(email),
          organizationId:
            organizationId != null ? backendModule.OrganizationId(organizationId) : null,
        })
      }

      return true
    }
  })

  const deleteUser = useEventCallback(async () => {
    if (cognito == null) {
      return false
    } else {
      await deleteUserMutation.mutateAsync()

      toastSuccess(getText('deleteUserSuccess'))

      return true
    }
  })

  const restoreUser = useEventCallback(async () => {
    if (cognito == null) {
      return false
    } else {
      await restoreUserMutation.mutateAsync()

      toastSuccess(getText('restoreUserSuccess'))

      return true
    }
  })

  /**
   * Update the user session data in the React Query cache.
   * This only works for full user sessions.
   * @deprecated Never use this function. Prefer particular functions like `setUsername` or `deleteUser`.
   */
  const setUser = useEventCallback((user: Partial<backendModule.User>) => {
    const currentUser = queryClient.getQueryData(usersMeQueryOptions.queryKey)

    if (currentUser != null && currentUser.type === UserSessionType.full) {
      const currentUserData = currentUser.user
      const nextUserData: backendModule.User = Object.assign(currentUserData, user)

      queryClient.setQueryData(usersMeQueryOptions.queryKey, { ...currentUser, user: nextUserData })
    }
  })

  const forgotPassword = useEventCallback(async (email: string) => {
    if (cognito == null) {
      return false
    } else {
      const result = await cognito.forgotPassword(email)
      if (result.ok) {
        toastSuccess(getText('forgotPasswordSuccess'))
        navigate(appUtils.LOGIN_PATH)
      } else {
        toastError(result.val.message)
      }
      return result.ok
    }
  })

  const resetPassword = useEventCallback(async (email: string, code: string, password: string) => {
    if (cognito == null) {
      return false
    } else {
      const result = await cognito.forgotPasswordSubmit(email, code, password)
      if (result.ok) {
        toastSuccess(getText('resetPasswordSuccess'))
        navigate(appUtils.LOGIN_PATH)
      } else {
        toastError(result.val.message)
      }
      return result.ok
    }
  })

  const changePassword = useEventCallback(async (oldPassword: string, newPassword: string) => {
    if (cognito == null) {
      return false
    } else {
      const result = await cognito.changePassword(oldPassword, newPassword)
      if (result.ok) {
        toastSuccess(getText('changePasswordSuccess'))
      } else {
        toastError(result.val.message)
      }
      return result.ok
    }
  })

  const isUserMarkedForDeletion = useEventCallback(
    () => !!(userData && 'user' in userData && userData.user.removeAt),
  )

  const isUserDeleted = useEventCallback(() => {
    if (userData && 'user' in userData && userData.user.removeAt) {
      const removeAtDate = new Date(userData.user.removeAt)
      const now = new Date()

      return removeAtDate <= now
    } else {
      return false
    }
  })

  const isUserSoftDeleted = useEventCallback(() => {
    if (userData && 'user' in userData && userData.user.removeAt) {
      const removeAtDate = new Date(userData.user.removeAt)
      const now = new Date()

      return removeAtDate > now
    } else {
      return false
    }
  })

  React.useEffect(() => {
    if (userData?.type === UserSessionType.full) {
      sentry.setUser({
        id: userData.user.userId,
        email: userData.email,
        username: userData.user.name,
        // eslint-disable-next-line @typescript-eslint/naming-convention
        ip_address: '{{auto}}',
      })
    }
  }, [userData])

  React.useEffect(() => {
    if (userData?.type === UserSessionType.partial) {
      sentry.setUser({ email: userData.email })
    }
  }, [userData])

  React.useEffect(() => {
    gtag.gtag('set', { platform: detect.platform(), architecture: detect.architecture() })
    return gtagHooks.gtagOpenCloseCallback(gtagEvent, 'open_app', 'close_app')
  }, [gtagEvent])

  React.useEffect(() => {
    if (userData?.type === UserSessionType.full) {
      onAuthenticated(userData.accessToken)
    }
  }, [userData, onAuthenticated])

  const value: AuthContextType = {
    signUp: withLoadingToast(signUp),
    confirmSignUp: withLoadingToast(confirmSignUp),
    setUsername,
    isUserMarkedForDeletion,
    isUserDeleted,
    isUserSoftDeleted,
    restoreUser,
    deleteUser,
    signInWithGoogle: useEventCallback(() => {
      if (cognito == null) {
        return Promise.resolve(false)
      } else {
        gtagEvent('cloud_sign_in', { provider: 'Google' })
        return cognito
          .signInWithGoogle()
          .then(() => queryClient.invalidateQueries({ queryKey: sessionQueryKey }))
          .then(
            () => true,
            () => false,
          )
      }
    }),
    signInWithGitHub: useEventCallback(() => {
      if (cognito == null) {
        return Promise.resolve(false)
      } else {
        gtagEvent('cloud_sign_in', { provider: 'GitHub' })
        return cognito
          .signInWithGitHub()
          .then(() => queryClient.invalidateQueries({ queryKey: sessionQueryKey }))
          .then(
            () => true,
            () => false,
          )
      }
    }),
    signInWithPassword: signInWithPassword,
    forgotPassword: withLoadingToast(forgotPassword),
    resetPassword: withLoadingToast(resetPassword),
    changePassword: withLoadingToast(changePassword),
    refetchSession: usersMeQuery.refetch,
    session: userData,
    signOut: logoutMutation.mutateAsync,
    setUser,
    authQueryKey: usersMeQueryOptions.queryKey,
  }

  return (
    <AuthContext.Provider value={value}>
      {children}

      <ariaComponents.Dialog
        aria-label={getText('loggingOut')}
        isDismissable={false}
        isKeyboardDismissDisabled
        hideCloseButton
        modalProps={{ isOpen: logoutMutation.isPending }}
      >
        <resultComponent.Result status="loading" title={getText('loggingOut')} />
      </ariaComponents.Dialog>
    </AuthContext.Provider>
  )
}

// ===============
// === useAuth ===
// ===============

/** A React hook that provides access to the authentication context.
 *
 * Only the hook is exported, and not the context, because we only want to use the hook directly and
 * never the context component.
 * @throws {Error} when used outside a {@link AuthProvider}. */
export function useAuth() {
  const context = React.useContext(AuthContext)

  invariant(context != null, '`useAuth` must be used within an `<AuthProvider />`.')

  return context
}

// =======================
// === ProtectedLayout ===
// =======================

/** A React Router layout route containing routes only accessible by users that are logged in. */
export function ProtectedLayout() {
  const { session } = useAuth()

  if (session == null) {
    return <router.Navigate to={appUtils.LOGIN_PATH} />
  } else if (session.type === UserSessionType.partial) {
    return <router.Navigate to={appUtils.SETUP_PATH} />
  } else {
    return <router.Outlet context={session} />
  }
}

// ===========================
// === SemiProtectedLayout ===
// ===========================

/** A React Router layout route containing routes only accessible by users that are
 * in the process of registering. */
export function SemiProtectedLayout() {
  const { session } = useAuth()
  const { localStorage } = localStorageProvider.useLocalStorage()

  // The user is not logged in - redirect to the login page.
  if (session == null) {
    return <router.Navigate to={appUtils.LOGIN_PATH} replace />
    // User is registered, redirect to dashboard or to the redirect path specified during the registration / login.
  } else if (session.type === UserSessionType.full) {
    const redirectTo = localStorage.delete('loginRedirect') ?? appUtils.DASHBOARD_PATH
    return <router.Navigate to={redirectTo} replace />
    // User is in the process of registration, allow them to complete the registration.
  } else {
    return <router.Outlet context={session} />
  }
}

// ===================
// === GuestLayout ===
// ===================

/** A React Router layout route containing routes only accessible by users that are
 * not logged in. */
export function GuestLayout() {
  const { session } = useAuth()
  const { localStorage } = localStorageProvider.useLocalStorage()

  if (session?.type === UserSessionType.partial) {
    return <router.Navigate to={appUtils.SETUP_PATH} />
  } else if (session?.type === UserSessionType.full) {
    const redirectTo = localStorage.get('loginRedirect')
    if (redirectTo != null) {
      localStorage.delete('loginRedirect')
      location.href = redirectTo
      return
    } else {
      return <router.Navigate to={appUtils.DASHBOARD_PATH} />
    }
  } else {
    return <router.Outlet />
  }
}

/** A React Router layout route containing routes only accessible by users that are not deleted. */
export function NotDeletedUserLayout() {
  const { session, isUserMarkedForDeletion } = useAuth()

  if (isUserMarkedForDeletion()) {
    return <router.Navigate to={appUtils.RESTORE_USER_PATH} />
  } else {
    return <router.Outlet context={session} />
  }
}

/** A React Router layout route containing routes only accessible by users that are deleted softly. */
export function SoftDeletedUserLayout() {
  const { session, isUserMarkedForDeletion, isUserDeleted, isUserSoftDeleted } = useAuth()

  if (isUserMarkedForDeletion()) {
    const isSoftDeleted = isUserSoftDeleted()
    const isDeleted = isUserDeleted()
    if (isSoftDeleted) {
      return <router.Outlet context={session} />
    } else if (isDeleted) {
      return <router.Navigate to={appUtils.LOGIN_PATH} />
    } else {
      return <router.Navigate to={appUtils.DASHBOARD_PATH} />
    }
  }
}

// =============================
// === usePartialUserSession ===
// =============================

/** A React context hook returning the user session
 * for a user that has not yet completed registration. */
export function usePartialUserSession() {
  const { session } = useAuth()

  invariant(session?.type === UserSessionType.partial, 'Expected a partial user session.')

  return session
}

<<<<<<< HEAD
=======
// ================================
// === useNonPartialUserSession ===
// ================================

/** A React context hook returning the user session for a user that can perform actions. */
export function useNonPartialUserSession() {
  return useFullUserSession()
}

>>>>>>> 1fda5746
// ======================
// === useUserSession ===
// ======================

/** A React context hook returning the user session for a user that may or may not be logged in. */
export function useUserSession() {
  return useAuth().session
}

// ==========================
// === useFullUserSession ===
// ==========================

/** A React context hook returning the user session for a user that is fully logged in. */
export function useFullUserSession(): FullUserSession {
  const { session } = useAuth()

  invariant(session?.type === UserSessionType.full, 'Expected a full user session.')

  return session
}<|MERGE_RESOLUTION|>--- conflicted
+++ resolved
@@ -710,18 +710,6 @@
   return session
 }
 
-<<<<<<< HEAD
-=======
-// ================================
-// === useNonPartialUserSession ===
-// ================================
-
-/** A React context hook returning the user session for a user that can perform actions. */
-export function useNonPartialUserSession() {
-  return useFullUserSession()
-}
-
->>>>>>> 1fda5746
 // ======================
 // === useUserSession ===
 // ======================
