/** @file Module for authenticating users with AWS Cognito.
 *
 * Provides an `AuthProvider` component that wraps the entire application, and a `useAuth` hook that
 * can be used from any React component to access the currently logged-in user's session data. The
 * hook also provides methods for registering a user, logging in, logging out, etc. */
import * as React from 'react'

import * as sentry from '@sentry/react'
import * as reactQuery from '@tanstack/react-query'
import * as router from 'react-router-dom'
import * as toast from 'react-toastify'
import invariant from 'tiny-invariant'

import * as detect from 'enso-common/src/detect'
import * as gtag from 'enso-common/src/gtag'

import * as appUtils from '#/appUtils'

import { useEventCallback } from '#/hooks/eventCallbackHooks'
import * as gtagHooks from '#/hooks/gtagHooks'

import * as backendProvider from '#/providers/BackendProvider'
import * as localStorageProvider from '#/providers/LocalStorageProvider'
import * as modalProvider from '#/providers/ModalProvider'
import * as sessionProvider from '#/providers/SessionProvider'
import * as textProvider from '#/providers/TextProvider'

import * as ariaComponents from '#/components/AriaComponents'
import * as resultComponent from '#/components/Result'

import * as backendModule from '#/services/Backend'
import type RemoteBackend from '#/services/RemoteBackend'

import * as errorModule from '#/utilities/error'

import * as cognitoModule from '#/authentication/cognito'
import type * as authServiceModule from '#/authentication/service'

// ===================
// === UserSession ===
// ===================

/** Possible types of {@link BaseUserSession}. */
export enum UserSessionType {
  offline = 'offline',
  partial = 'partial',
  full = 'full',
}

/** Properties common to all {@link UserSession}s. */
interface BaseUserSession extends cognitoModule.UserSession {
  /** A discriminator for TypeScript to be able to disambiguate between `UserSession` variants. */
  readonly type: UserSessionType
}

/** Object containing the currently signed-in user's session data, if the user has not yet set their
 * username.
 *
 * If a user has not yet set their username, they do not yet have an organization associated with
 * their account. Otherwise, this type is identical to the `Session` type. This type should ONLY be
 * used by the `SetUsername` component. */
export interface PartialUserSession extends BaseUserSession {
  readonly type: UserSessionType.partial
}

/** Object containing the currently signed-in user's session data. */
export interface FullUserSession extends BaseUserSession {
  /** User's organization information. */
  readonly type: UserSessionType.full
  readonly user: backendModule.User
}

/** A user session for a user that may be either fully registered,
 * or in the process of registering. */
export type UserSession = FullUserSession | PartialUserSession

// ===================
// === AuthContext ===
// ===================

/** Interface returned by the `useAuth` hook.
 *
 * Contains the currently authenticated user's session data, as well as methods for signing in,
 * signing out, etc. All interactions with the authentication API should be done through this
 * interface.
 *
 * See `Cognito` for details on each of the authentication functions. */
interface AuthContextType {
  readonly signUp: (email: string, password: string, organizationId: string | null) => Promise<void>
  readonly authQueryKey: reactQuery.QueryKey
  readonly confirmSignUp: (email: string, code: string) => Promise<void>
  readonly setUsername: (username: string) => Promise<boolean>
  readonly signInWithGoogle: () => Promise<boolean>
  readonly signInWithGitHub: () => Promise<boolean>
  readonly signInWithPassword: (
    email: string,
    password: string,
  ) => Promise<{ challenge: cognitoModule.UserSessionChallenge; user: cognitoModule.CognitoUser }>
  readonly forgotPassword: (email: string) => Promise<void>
  readonly changePassword: (oldPassword: string, newPassword: string) => Promise<boolean>
  readonly resetPassword: (email: string, code: string, password: string) => Promise<void>
  readonly signOut: () => Promise<void>
  /**
   * @deprecated Never use this function. Prefer particular functions like `setUsername` or `deleteUser`.
   */
  readonly setUser: (user: Partial<backendModule.User>) => void
  readonly deleteUser: () => Promise<boolean>
  readonly restoreUser: () => Promise<boolean>
  readonly refetchSession: (
    options?: reactQuery.RefetchOptions,
  ) => Promise<reactQuery.QueryObserverResult<UserSession | null>>
  /** Session containing the currently authenticated user's authentication information.
   *
   * If the user has not signed in, the session will be `null`. */
  readonly session: UserSession | null
  /** Return `true` if the user is marked for deletion. */
  readonly isUserMarkedForDeletion: () => boolean
  /** Return `true` if the user is deleted completely. */
  readonly isUserDeleted: () => boolean
  /** Return `true` if the user is soft deleted. */
  readonly isUserSoftDeleted: () => boolean
  readonly cognito: cognitoModule.Cognito
}

const AuthContext = React.createContext<AuthContextType | null>(null)

// ====================
// === AuthProvider ===
// ====================

/**
 * Query to fetch the user's session data from the backend.
 */
function createUsersMeQuery(
  session: cognitoModule.UserSession | null,
  remoteBackend: RemoteBackend,
  performLogout: () => Promise<void>,
) {
  return reactQuery.queryOptions({
    queryKey: ['usersMe', session?.clientId] as const,
    queryFn: async () => {
      if (session == null) {
        // eslint-disable-next-line no-restricted-syntax
        return null
      }
      try {
        const user = await remoteBackend.usersMe()

        // if API returns null, user is not yet registered
        // but already authenticated with Cognito
        return user == null ?
            ({ type: UserSessionType.partial, ...session } satisfies PartialUserSession)
          : ({ type: UserSessionType.full, user, ...session } satisfies FullUserSession)
      } catch (error) {
        if (error instanceof backendModule.NotAuthorizedError) {
          await performLogout()
          return null
        } else {
          // eslint-disable-next-line no-restricted-syntax
          throw error
        }
      }
    },
  })
}

/** Props for an {@link AuthProvider}. */
export interface AuthProviderProps {
  readonly shouldStartInOfflineMode: boolean
  readonly authService: authServiceModule.AuthService
  /** Callback to execute once the user has authenticated successfully. */
  readonly onAuthenticated: (accessToken: string | null) => void
  readonly children: React.ReactNode
}

/** A React provider for the Cognito API. */
export default function AuthProvider(props: AuthProviderProps) {
  const { authService, onAuthenticated } = props
  const { children } = props
  const remoteBackend = backendProvider.useRemoteBackendStrict()
  const { cognito } = authService
  const { session, sessionQueryKey } = sessionProvider.useSession()
  const { localStorage } = localStorageProvider.useLocalStorage()
  const { getText } = textProvider.useText()
  const { unsetModal } = modalProvider.useSetModal()
  // This must not be `hooks.useNavigate` as `goOffline` would be inaccessible,
  // and the function call would error.
  // eslint-disable-next-line no-restricted-properties
  const navigate = router.useNavigate()
  const toastId = React.useId()

  const queryClient = reactQuery.useQueryClient()

  // This component cannot use `useGtagEvent` because `useGtagEvent` depends on the React Context
  // defined by this component.
  const gtagEvent = React.useCallback((name: string, params?: object) => {
    gtag.event(name, params)
  }, [])

  const performLogout = async () => {
    await cognito.signOut()

    const parentDomain = location.hostname.replace(/^[^.]*\./, '')
    document.cookie = `logged_in=no;max-age=0;domain=${parentDomain}`
    gtagEvent('cloud_sign_out')
    cognito.saveAccessToken(null)
    localStorage.clearUserSpecificEntries()
    sentry.setUser(null)

    await queryClient.invalidateQueries({ queryKey: sessionQueryKey })
    await queryClient.clearWithPersister()

    return Promise.resolve()
  }

  const logoutMutation = reactQuery.useMutation({
    mutationKey: ['usersMe', 'logout', session?.clientId] as const,
    mutationFn: () => performLogout(),
    onMutate: () => {
      // If the User Menu is still visible, it breaks when `userSession` is set to `null`.
      unsetModal()
    },
    onSuccess: () => toast.toast.success(getText('signOutSuccess')),
    onError: () => toast.toast.error(getText('signOutError')),
    meta: { invalidates: [sessionQueryKey], awaitInvalidates: true },
  })

  const usersMeQueryOptions = createUsersMeQuery(session, remoteBackend, () =>
    performLogout().then(() => {
      toast.toast.info(getText('userNotAuthorizedError'))
    }),
  )

  const usersMeQuery = reactQuery.useSuspenseQuery(usersMeQueryOptions)
  const userData = usersMeQuery.data

  const createUserMutation = reactQuery.useMutation({
    mutationFn: (user: backendModule.CreateUserRequestBody) => remoteBackend.createUser(user),
    meta: { invalidates: [usersMeQueryOptions.queryKey], awaitInvalidates: true },
  })

  const deleteUserMutation = reactQuery.useMutation({
    mutationFn: () => remoteBackend.deleteUser(),
    meta: { invalidates: [usersMeQueryOptions.queryKey], awaitInvalidates: true },
  })

  const restoreUserMutation = reactQuery.useMutation({
    mutationFn: () => remoteBackend.restoreUser(),
    meta: { invalidates: [usersMeQueryOptions.queryKey], awaitInvalidates: true },
  })

  const updateUserMutation = reactQuery.useMutation({
    mutationFn: (user: backendModule.UpdateUserRequestBody) => remoteBackend.updateUser(user),
    meta: { invalidates: [usersMeQueryOptions.queryKey], awaitInvalidates: true },
  })

  /** Wrap a function returning a {@link Promise} to display a loading toast notification
   * until the returned {@link Promise} finishes loading. */
  const withLoadingToast =
    <T extends unknown[], R>(action: (...args: T) => Promise<R>) =>
    async (...args: T) => {
      toast.toast.loading(getText('pleaseWait'), { toastId })
      return await action(...args)
    }

  const toastSuccess = (message: string) => {
    toast.toast.update(toastId, {
      isLoading: null,
      autoClose: null,
      closeOnClick: null,
      closeButton: null,
      draggable: null,
      type: toast.toast.TYPE.SUCCESS,
      render: message,
    })
  }

  const toastError = (message: string) => {
    toast.toast.update(toastId, {
      isLoading: null,
      autoClose: null,
      closeOnClick: null,
      closeButton: null,
      draggable: null,
      type: toast.toast.TYPE.ERROR,
      render: message,
    })
  }

  const signUp = useEventCallback(
    async (username: string, password: string, organizationId: string | null) => {
<<<<<<< HEAD
      gtagEvent('cloud_sign_up')
      const result = await cognito.signUp(username, password, organizationId)
      if (result.ok) {
        navigate(appUtils.LOGIN_PATH)
      } else {
        // eslint-disable-next-line no-restricted-syntax
        throw new Error(result.val.message)
=======
      if (cognito != null) {
        gtagEvent('cloud_sign_up')
        const result = await cognito.signUp(username, password, organizationId)

        if (result.err) {
          throw new Error(result.val.message)
        } else {
          return
        }
>>>>>>> 6c80f8f0
      }
    },
  )

  const confirmSignUp = useEventCallback(async (email: string, code: string) => {
<<<<<<< HEAD
    gtagEvent('cloud_confirm_sign_up')
    const result = await cognito.confirmSignUp(email, code)
    if (result.err) {
      switch (result.val.type) {
        case cognitoModule.CognitoErrorType.userAlreadyConfirmed: {
          break
        }
        case cognitoModule.CognitoErrorType.userNotFound: {
          toastError(getText('confirmSignUpError'))
          navigate(appUtils.LOGIN_PATH)
          return false
        }
        default: {
          throw new errorModule.UnreachableCaseError(result.val.type)
=======
    if (cognito == null) {
      throw new Error(getText('confirmSignUpError'))
    } else {
      gtagEvent('cloud_confirm_sign_up')
      const result = await cognito.confirmSignUp(email, code)

      if (result.err) {
        switch (result.val.type) {
          case cognitoModule.CognitoErrorType.userAlreadyConfirmed:
          case cognitoModule.CognitoErrorType.userNotFound: {
            return
          }
          default: {
            throw new errorModule.UnreachableCaseError(result.val.type)
          }
>>>>>>> 6c80f8f0
        }
      }
    }
    toastSuccess(getText('confirmSignUpSuccess'))
    navigate(appUtils.LOGIN_PATH)
    return result.ok
  })

  const signInWithPassword = useEventCallback(async (email: string, password: string) => {
    gtagEvent('cloud_sign_in', { provider: 'Email' })

    const result = await cognito.signInWithPassword(email, password)

    console.log('result', result)

    if (result.ok) {
      const user = result.unwrap()

      const challenge = user.challengeName ?? 'NO_CHALLENGE'

      if (['SMS_MFA', 'SOFTWARE_TOKEN_MFA'].includes(challenge)) {
        return { challenge, user } as const
      }

      return queryClient
        .invalidateQueries({ queryKey: sessionQueryKey })
        .then(() => ({ challenge, user }) as const)
    } else {
      throw new Error(result.val.message)
    }
  })

  const setUsername = useEventCallback(async (username: string) => {
    gtagEvent('cloud_user_created')

    if (userData?.type === UserSessionType.full) {
      await updateUserMutation.mutateAsync({ username: username })
    } else {
      const organizationId = await cognito.organizationId()
      const email = session?.email ?? ''

      await createUserMutation.mutateAsync({
        userName: username,
        userEmail: backendModule.EmailAddress(email),
        organizationId:
          organizationId != null ? backendModule.OrganizationId(organizationId) : null,
      })
    }

    return true
  })

  const deleteUser = useEventCallback(async () => {
    await deleteUserMutation.mutateAsync()

    toastSuccess(getText('deleteUserSuccess'))

    return true
  })

  const restoreUser = useEventCallback(async () => {
    await restoreUserMutation.mutateAsync()

    toastSuccess(getText('restoreUserSuccess'))

    return true
  })

  /**
   * Update the user session data in the React Query cache.
   * This only works for full user sessions.
   * @deprecated Never use this function. Prefer particular functions like `setUsername` or `deleteUser`.
   */
  const setUser = useEventCallback((user: Partial<backendModule.User>) => {
    const currentUser = queryClient.getQueryData(usersMeQueryOptions.queryKey)

    if (currentUser != null && currentUser.type === UserSessionType.full) {
      const currentUserData = currentUser.user
      const nextUserData: backendModule.User = Object.assign(currentUserData, user)

      queryClient.setQueryData(usersMeQueryOptions.queryKey, { ...currentUser, user: nextUserData })
    }
  })

  const forgotPassword = useEventCallback(async (email: string) => {
    const result = await cognito.forgotPassword(email)
    if (result.ok) {
      navigate(appUtils.LOGIN_PATH)
      return
    } else {
      throw new Error(result.val.message)
    }
  })

  const resetPassword = useEventCallback(async (email: string, code: string, password: string) => {
    const result = await cognito.forgotPasswordSubmit(email, code, password)

    if (result.ok) {
      navigate(appUtils.LOGIN_PATH)
      return
    } else {
      throw new Error(result.val.message)
    }
  })

  const changePassword = useEventCallback(async (oldPassword: string, newPassword: string) => {
    const result = await cognito.changePassword(oldPassword, newPassword)

    if (result.ok) {
      toastSuccess(getText('changePasswordSuccess'))
    } else {
      toastError(result.val.message)
    }

    return result.ok
  })

  const isUserMarkedForDeletion = useEventCallback(
    () => !!(userData && 'user' in userData && userData.user.removeAt),
  )

  const isUserDeleted = useEventCallback(() => {
    if (userData && 'user' in userData && userData.user.removeAt) {
      const removeAtDate = new Date(userData.user.removeAt)
      const now = new Date()

      return removeAtDate <= now
    } else {
      return false
    }
  })

  const isUserSoftDeleted = useEventCallback(() => {
    if (userData && 'user' in userData && userData.user.removeAt) {
      const removeAtDate = new Date(userData.user.removeAt)
      const now = new Date()

      return removeAtDate > now
    } else {
      return false
    }
  })

  React.useEffect(() => {
    if (userData?.type === UserSessionType.full) {
      sentry.setUser({
        id: userData.user.userId,
        email: userData.email,
        username: userData.user.name,
        // eslint-disable-next-line @typescript-eslint/naming-convention
        ip_address: '{{auto}}',
      })
    }
  }, [userData])

  React.useEffect(() => {
    if (userData?.type === UserSessionType.partial) {
      sentry.setUser({ email: userData.email })
    }
  }, [userData])

  React.useEffect(() => {
    gtag.gtag('set', { platform: detect.platform(), architecture: detect.architecture() })
    return gtagHooks.gtagOpenCloseCallback(gtagEvent, 'open_app', 'close_app')
  }, [gtagEvent])

  React.useEffect(() => {
    if (userData?.type === UserSessionType.full) {
      onAuthenticated(userData.accessToken)
    }
  }, [userData, onAuthenticated])

  const value: AuthContextType = {
    signUp,
    confirmSignUp,
    setUsername,
    isUserMarkedForDeletion,
    isUserDeleted,
    isUserSoftDeleted,
    restoreUser,
    deleteUser,
    cognito,
    signInWithGoogle: useEventCallback(() => {
      gtagEvent('cloud_sign_in', { provider: 'Google' })

      return cognito
        .signInWithGoogle()
        .then(() => queryClient.invalidateQueries({ queryKey: sessionQueryKey }))
        .then(
          () => true,
          () => false,
        )
    }),
    signInWithGitHub: useEventCallback(() => {
      gtagEvent('cloud_sign_in', { provider: 'GitHub' })

      return cognito
        .signInWithGitHub()
        .then(() => queryClient.invalidateQueries({ queryKey: sessionQueryKey }))
        .then(
          () => true,
          () => false,
        )
    }),
    signInWithPassword,
    forgotPassword,
    resetPassword,
    changePassword: withLoadingToast(changePassword),
    refetchSession: usersMeQuery.refetch,
    session: userData,
    signOut: logoutMutation.mutateAsync,
    setUser,
    authQueryKey: usersMeQueryOptions.queryKey,
  }

  return (
    <AuthContext.Provider value={value}>
      {children}

      <ariaComponents.Dialog
        aria-label={getText('loggingOut')}
        isDismissable={false}
        isKeyboardDismissDisabled
        hideCloseButton
        modalProps={{ isOpen: logoutMutation.isPending }}
      >
        <resultComponent.Result status="loading" title={getText('loggingOut')} />
      </ariaComponents.Dialog>
    </AuthContext.Provider>
  )
}

// ===============
// === useAuth ===
// ===============

/** A React hook that provides access to the authentication context.
 *
 * Only the hook is exported, and not the context, because we only want to use the hook directly and
 * never the context component.
 * @throws {Error} when used outside a {@link AuthProvider}. */
export function useAuth() {
  const context = React.useContext(AuthContext)

  invariant(context != null, '`useAuth` must be used within an `<AuthProvider />`.')

  return context
}

// =======================
// === ProtectedLayout ===
// =======================

/** A React Router layout route containing routes only accessible by users that are logged in. */
export function ProtectedLayout() {
  const { session } = useAuth()

  if (session == null) {
    return <router.Navigate to={appUtils.LOGIN_PATH} />
  } else if (session.type === UserSessionType.partial) {
    return <router.Navigate to={appUtils.SETUP_PATH} />
  } else {
    return <router.Outlet context={session} />
  }
}

// ===========================
// === SemiProtectedLayout ===
// ===========================

/** A React Router layout route containing routes only accessible by users that are
 * in the process of registering. */
export function SemiProtectedLayout() {
  const { session } = useAuth()
  const { localStorage } = localStorageProvider.useLocalStorage()

  // The user is not logged in - redirect to the login page.
  if (session == null) {
    return <router.Navigate to={appUtils.LOGIN_PATH} replace />
    // User is registered, redirect to dashboard or to the redirect path specified during the registration / login.
  } else if (session.type === UserSessionType.full) {
    const redirectTo = localStorage.delete('loginRedirect') ?? appUtils.DASHBOARD_PATH
    return <router.Navigate to={redirectTo} replace />
    // User is in the process of registration, allow them to complete the registration.
  } else {
    return <router.Outlet context={session} />
  }
}

// ===================
// === GuestLayout ===
// ===================

/** A React Router layout route containing routes only accessible by users that are
 * not logged in. */
export function GuestLayout() {
  const { session } = useAuth()
  const { localStorage } = localStorageProvider.useLocalStorage()

  if (session?.type === UserSessionType.partial) {
    return <router.Navigate to={appUtils.SETUP_PATH} />
  } else if (session?.type === UserSessionType.full) {
    const redirectTo = localStorage.get('loginRedirect')
    if (redirectTo != null) {
      localStorage.delete('loginRedirect')
      location.href = redirectTo
      return
    } else {
      return <router.Navigate to={appUtils.DASHBOARD_PATH} />
    }
  } else {
    return <router.Outlet />
  }
}

/** A React Router layout route containing routes only accessible by users that are not deleted. */
export function NotDeletedUserLayout() {
  const { session, isUserMarkedForDeletion } = useAuth()

  if (isUserMarkedForDeletion()) {
    return <router.Navigate to={appUtils.RESTORE_USER_PATH} />
  } else {
    return <router.Outlet context={session} />
  }
}

/** A React Router layout route containing routes only accessible by users that are deleted softly. */
export function SoftDeletedUserLayout() {
  const { session, isUserMarkedForDeletion, isUserDeleted, isUserSoftDeleted } = useAuth()

  if (isUserMarkedForDeletion()) {
    const isSoftDeleted = isUserSoftDeleted()
    const isDeleted = isUserDeleted()
    if (isSoftDeleted) {
      return <router.Outlet context={session} />
    } else if (isDeleted) {
      return <router.Navigate to={appUtils.LOGIN_PATH} />
    } else {
      return <router.Navigate to={appUtils.DASHBOARD_PATH} />
    }
  }
}

// =============================
// === usePartialUserSession ===
// =============================

/** A React context hook returning the user session
 * for a user that has not yet completed registration. */
export function usePartialUserSession() {
  const { session } = useAuth()

  invariant(session?.type === UserSessionType.partial, 'Expected a partial user session.')

  return session
}

// ======================
// === useUserSession ===
// ======================

/** A React context hook returning the user session for a user that may or may not be logged in. */
export function useUserSession() {
  return useAuth().session
}

// ==========================
// === useFullUserSession ===
// ==========================

/** A React context hook returning the user session for a user that is fully logged in. */
export function useFullUserSession(): FullUserSession {
  const { session } = useAuth()

  invariant(session?.type === UserSessionType.full, 'Expected a full user session.')

  return session
}<|MERGE_RESOLUTION|>--- conflicted
+++ resolved
@@ -289,49 +289,18 @@
 
   const signUp = useEventCallback(
     async (username: string, password: string, organizationId: string | null) => {
-<<<<<<< HEAD
       gtagEvent('cloud_sign_up')
       const result = await cognito.signUp(username, password, organizationId)
-      if (result.ok) {
-        navigate(appUtils.LOGIN_PATH)
+
+      if (result.err) {
+        throw new Error(result.val.message)
       } else {
-        // eslint-disable-next-line no-restricted-syntax
-        throw new Error(result.val.message)
-=======
-      if (cognito != null) {
-        gtagEvent('cloud_sign_up')
-        const result = await cognito.signUp(username, password, organizationId)
-
-        if (result.err) {
-          throw new Error(result.val.message)
-        } else {
-          return
-        }
->>>>>>> 6c80f8f0
+        return
       }
     },
   )
 
   const confirmSignUp = useEventCallback(async (email: string, code: string) => {
-<<<<<<< HEAD
-    gtagEvent('cloud_confirm_sign_up')
-    const result = await cognito.confirmSignUp(email, code)
-    if (result.err) {
-      switch (result.val.type) {
-        case cognitoModule.CognitoErrorType.userAlreadyConfirmed: {
-          break
-        }
-        case cognitoModule.CognitoErrorType.userNotFound: {
-          toastError(getText('confirmSignUpError'))
-          navigate(appUtils.LOGIN_PATH)
-          return false
-        }
-        default: {
-          throw new errorModule.UnreachableCaseError(result.val.type)
-=======
-    if (cognito == null) {
-      throw new Error(getText('confirmSignUpError'))
-    } else {
       gtagEvent('cloud_confirm_sign_up')
       const result = await cognito.confirmSignUp(email, code)
 
@@ -344,13 +313,8 @@
           default: {
             throw new errorModule.UnreachableCaseError(result.val.type)
           }
->>>>>>> 6c80f8f0
         }
       }
-    }
-    toastSuccess(getText('confirmSignUpSuccess'))
-    navigate(appUtils.LOGIN_PATH)
-    return result.ok
   })
 
   const signInWithPassword = useEventCallback(async (email: string, password: string) => {
