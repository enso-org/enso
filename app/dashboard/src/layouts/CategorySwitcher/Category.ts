/** @file The categories available in the category switcher. */
import type * as backend from '#/services/Backend'
<<<<<<< HEAD
import * as z from 'zod'
=======

// ====================
// === CategoryType ===
// ====================

/** A category with a special predefined meaning. */
interface StaticCategory {
  readonly type: Exclude<CategoryType, CategoryType.team | CategoryType.user>
}

/** A category corresponding to the root directory of a user. */
interface UserCategory {
  readonly type: CategoryType.user
  readonly rootPath: backend.Path
  readonly homeDirectoryId: backend.DirectoryId
}

/** A category corresponding to the root directory of a team within an organization. */
interface TeamCategory {
  readonly type: CategoryType.team
  readonly team: backend.UserGroupInfo
  readonly rootPath: backend.Path
  readonly homeDirectoryId: backend.DirectoryId
}

/** A category of an arbitrary type. */
type Category = StaticCategory | TeamCategory | UserCategory
export default Category
>>>>>>> 62610185

// ================
// === Category ===
// ================

<<<<<<< HEAD
const PATH_SCHEMA = z.string().refine((s): s is backend.Path => true)
const DIRECTORY_ID_SCHEMA = z.string().refine((s): s is backend.DirectoryId => true)

/** A category corresponding to the root of the user or organization. */
const CLOUD_CATEGORY_SCHEMA = z.object({ type: z.literal('cloud') }).readonly()
/** A category corresponding to the root of the user or organization. */
export type CloudCategory = z.infer<typeof CLOUD_CATEGORY_SCHEMA>

/** A category containing recently opened Cloud projects. */
const RECENT_CATEGORY_SCHEMA = z.object({ type: z.literal('recent') }).readonly()
/** A category containing recently opened Cloud projects. */
export type RecentCategory = z.infer<typeof RECENT_CATEGORY_SCHEMA>

/** A category containing recently deleted Cloud items. */
const TRASH_CATEGORY_SCHEMA = z.object({ type: z.literal('trash') }).readonly()
/** A category containing recently deleted Cloud items. */
export type TrashCategory = z.infer<typeof TRASH_CATEGORY_SCHEMA>

/** A category corresponding to the root directory of a user. */
export const USER_CATEGORY_SCHEMA = z
  .object({
    type: z.literal('user'),
    rootPath: PATH_SCHEMA,
    homeDirectoryId: DIRECTORY_ID_SCHEMA,
  })
  .readonly()
/** A category corresponding to the root directory of a user. */
export type UserCategory = z.infer<typeof USER_CATEGORY_SCHEMA>

export const TEAM_CATEGORY_SCHEMA = z
  .object({
    type: z.literal('team'),
    team: z.custom<backend.UserGroupInfo>(() => true),
    rootPath: PATH_SCHEMA,
    homeDirectoryId: DIRECTORY_ID_SCHEMA,
  })
  .readonly()
/** A category corresponding to the root directory of a team within an organization. */
export type TeamCategory = z.infer<typeof TEAM_CATEGORY_SCHEMA>

/** A category corresponding to the primary root directory for Local projects. */
const LOCAL_CATEGORY_SCHEMA = z.object({ type: z.literal('local') }).readonly()
/** A category corresponding to the primary root directory for Local projects. */
export type LocalCategory = z.infer<typeof LOCAL_CATEGORY_SCHEMA>

/** A category corresponding to an alternate local root directory. */
export const LOCAL_DIRECTORY_CATEGORY_SCHEMA = z
  .object({
    type: z.literal('local-directory'),
    rootPath: PATH_SCHEMA,
    homeDirectoryId: DIRECTORY_ID_SCHEMA,
  })
  .readonly()
/** A category corresponding to an alternate local root directory. */
export type LocalDirectoryCategory = z.infer<typeof LOCAL_DIRECTORY_CATEGORY_SCHEMA>

/** Any cloud category. */
export const ANY_CLOUD_CATEGORY_SCHEMA = z.union([
  CLOUD_CATEGORY_SCHEMA,
  RECENT_CATEGORY_SCHEMA,
  TRASH_CATEGORY_SCHEMA,
  TEAM_CATEGORY_SCHEMA,
  USER_CATEGORY_SCHEMA,
])
/** Any cloud category. */
export type AnyCloudCategory = z.infer<typeof ANY_CLOUD_CATEGORY_SCHEMA>

/** Any local category. */
export const ANY_LOCAL_CATEGORY_SCHEMA = z.union([
  LOCAL_CATEGORY_SCHEMA,
  LOCAL_DIRECTORY_CATEGORY_SCHEMA,
])
/** Any local category. */
export type AnyLocalCategory = z.infer<typeof ANY_LOCAL_CATEGORY_SCHEMA>

/** A category of an arbitrary type. */
export const CATEGORY_SCHEMA = z.union([ANY_CLOUD_CATEGORY_SCHEMA, ANY_LOCAL_CATEGORY_SCHEMA])
/** A category of an arbitrary type. */
export type Category = z.infer<typeof CATEGORY_SCHEMA>

// =======================
// === isCloudCategory ===
// =======================

/** Whether the category is only accessible from the cloud. */
export function isCloudCategory(category: Category): category is AnyCloudCategory {
  return ANY_CLOUD_CATEGORY_SCHEMA.safeParse(category).success
}

// =======================
// === isLocalCategory ===
// =======================

/** Whether the category is only accessible locally. */
export function isLocalCategory(category: Category): category is AnyLocalCategory {
  return ANY_LOCAL_CATEGORY_SCHEMA.safeParse(category).success
}

=======
/** The categories available in the category switcher. */
export enum CategoryType {
  cloud = 'cloud',
  local = 'local',
  recent = 'recent',
  trash = 'trash',
  user = 'user',
  team = 'team',
}

// =======================
// === isCloudCategory ===
// =======================

/** Whether the category is only accessible from the cloud. */
export function isCloudCategory(category: Category) {
  return category.type !== CategoryType.local
}

// =======================
// === isLocalCategory ===
// =======================

/** Whether the category is only accessible locally. */
export function isLocalCategory(category: Category) {
  return category.type === CategoryType.local
}

>>>>>>> 62610185
// ==========================
// === areCategoriesEqual ===
// ==========================

/** Whether the given categories are equal. */
export function areCategoriesEqual(a: Category, b: Category) {
  if (a.type !== b.type) {
    return false
  } else if (
<<<<<<< HEAD
    (a.type === 'user' && b.type === 'user') ||
    (a.type === 'team' && b.type === 'team') ||
    (a.type === 'local-directory' && b.type === 'local-directory')
=======
    (a.type === CategoryType.user && b.type === CategoryType.user) ||
    (a.type === CategoryType.team && b.type === CategoryType.team)
>>>>>>> 62610185
  ) {
    return a.homeDirectoryId === b.homeDirectoryId
  } else {
    return true
  }
}<|MERGE_RESOLUTION|>--- conflicted
+++ resolved
@@ -1,45 +1,14 @@
 /** @file The categories available in the category switcher. */
-import type * as backend from '#/services/Backend'
-<<<<<<< HEAD
 import * as z from 'zod'
-=======
 
-// ====================
-// === CategoryType ===
-// ====================
-
-/** A category with a special predefined meaning. */
-interface StaticCategory {
-  readonly type: Exclude<CategoryType, CategoryType.team | CategoryType.user>
-}
-
-/** A category corresponding to the root directory of a user. */
-interface UserCategory {
-  readonly type: CategoryType.user
-  readonly rootPath: backend.Path
-  readonly homeDirectoryId: backend.DirectoryId
-}
-
-/** A category corresponding to the root directory of a team within an organization. */
-interface TeamCategory {
-  readonly type: CategoryType.team
-  readonly team: backend.UserGroupInfo
-  readonly rootPath: backend.Path
-  readonly homeDirectoryId: backend.DirectoryId
-}
-
-/** A category of an arbitrary type. */
-type Category = StaticCategory | TeamCategory | UserCategory
-export default Category
->>>>>>> 62610185
+import type { DirectoryId, Path, UserGroupInfo } from '#/services/Backend'
 
 // ================
 // === Category ===
 // ================
 
-<<<<<<< HEAD
-const PATH_SCHEMA = z.string().refine((s): s is backend.Path => true)
-const DIRECTORY_ID_SCHEMA = z.string().refine((s): s is backend.DirectoryId => true)
+const PATH_SCHEMA = z.string().refine((s): s is Path => true)
+const DIRECTORY_ID_SCHEMA = z.string().refine((s): s is DirectoryId => true)
 
 /** A category corresponding to the root of the user or organization. */
 const CLOUD_CATEGORY_SCHEMA = z.object({ type: z.literal('cloud') }).readonly()
@@ -70,7 +39,7 @@
 export const TEAM_CATEGORY_SCHEMA = z
   .object({
     type: z.literal('team'),
-    team: z.custom<backend.UserGroupInfo>(() => true),
+    team: z.custom<UserGroupInfo>(() => true),
     rootPath: PATH_SCHEMA,
     homeDirectoryId: DIRECTORY_ID_SCHEMA,
   })
@@ -136,36 +105,6 @@
   return ANY_LOCAL_CATEGORY_SCHEMA.safeParse(category).success
 }
 
-=======
-/** The categories available in the category switcher. */
-export enum CategoryType {
-  cloud = 'cloud',
-  local = 'local',
-  recent = 'recent',
-  trash = 'trash',
-  user = 'user',
-  team = 'team',
-}
-
-// =======================
-// === isCloudCategory ===
-// =======================
-
-/** Whether the category is only accessible from the cloud. */
-export function isCloudCategory(category: Category) {
-  return category.type !== CategoryType.local
-}
-
-// =======================
-// === isLocalCategory ===
-// =======================
-
-/** Whether the category is only accessible locally. */
-export function isLocalCategory(category: Category) {
-  return category.type === CategoryType.local
-}
-
->>>>>>> 62610185
 // ==========================
 // === areCategoriesEqual ===
 // ==========================
@@ -175,14 +114,9 @@
   if (a.type !== b.type) {
     return false
   } else if (
-<<<<<<< HEAD
     (a.type === 'user' && b.type === 'user') ||
     (a.type === 'team' && b.type === 'team') ||
     (a.type === 'local-directory' && b.type === 'local-directory')
-=======
-    (a.type === CategoryType.user && b.type === CategoryType.user) ||
-    (a.type === CategoryType.team && b.type === CategoryType.team)
->>>>>>> 62610185
   ) {
     return a.homeDirectoryId === b.homeDirectoryId
   } else {
