--- conflicted
+++ resolved
@@ -19,16 +19,13 @@
 
 import * as authProvider from '#/providers/AuthProvider'
 import * as backendProvider from '#/providers/BackendProvider'
-<<<<<<< HEAD
-import { useSetTargetDirectory } from '#/providers/DriveProvider'
-=======
 import {
   useDriveStore,
   useSetCanDownload,
   useSetSelectedKeys,
+  useSetTargetDirectory,
   useSetVisuallySelectedKeys,
 } from '#/providers/DriveProvider'
->>>>>>> 636d0d11
 import * as inputBindingsProvider from '#/providers/InputBindingsProvider'
 import * as localStorageProvider from '#/providers/LocalStorageProvider'
 import * as modalProvider from '#/providers/ModalProvider'
@@ -478,7 +475,6 @@
   >(new Map<backendModule.AssetId, assetTreeNode.AnyAssetTreeNode>())
   const isAssetContextMenuVisible =
     category.type !== categoryModule.CategoryType.cloud ||
-    selectedKeys.size !== 0 ||
     user.plan == null ||
     user.plan === backendModule.Plan.solo
   const filter = React.useMemo(() => {
@@ -719,11 +715,7 @@
         setTargetDirectory(node)
       }
     }
-<<<<<<< HEAD
-  }, [targetDirectoryNodeRef, selectedKeys, setTargetDirectory])
-=======
-  }, [driveStore, targetDirectoryNodeRef])
->>>>>>> 636d0d11
+  }, [driveStore, setTargetDirectory])
 
   React.useEffect(() => {
     const nodeToSuggestion = (
@@ -2468,7 +2460,6 @@
     <div
       className="flex grow flex-col"
       onContextMenu={(event) => {
-<<<<<<< HEAD
         if (isAssetContextMenuVisible) {
           event.preventDefault()
           event.stopPropagation()
@@ -2477,8 +2468,6 @@
               backend={backend}
               category={category}
               pasteData={pasteData}
-              selectedKeys={selectedKeys}
-              clearSelectedKeys={clearSelectedKeys}
               nodeMapRef={nodeMapRef}
               event={event}
               rootDirectoryId={rootDirectoryId}
@@ -2488,23 +2477,6 @@
             />,
           )
         }
-=======
-        event.preventDefault()
-        event.stopPropagation()
-        setModal(
-          <AssetsTableContextMenu
-            backend={backend}
-            category={category}
-            pasteData={pasteData}
-            nodeMapRef={nodeMapRef}
-            event={event}
-            rootDirectoryId={rootDirectoryId}
-            doCopy={doCopy}
-            doCut={doCut}
-            doPaste={doPaste}
-          />,
-        )
->>>>>>> 636d0d11
       }}
       onDragLeave={(event) => {
         const payload = drag.LABELS.lookup(event)
