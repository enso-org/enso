/** @file Table displaying a list of projects. */
import * as React from 'react'

<<<<<<< HEAD
import { useMutation, useQueryClient } from '@tanstack/react-query'
=======
>>>>>>> 46e8bab4
import * as toast from 'react-toastify'
import * as z from 'zod'

import DropFilesImage from '#/assets/drop_files.svg'

import * as mimeTypes from '#/data/mimeTypes'

import * as autoScrollHooks from '#/hooks/autoScrollHooks'
import { useBackendMutationOptions, useBackendQuery, useListTags } from '#/hooks/backendHooks'
import * as intersectionHooks from '#/hooks/intersectionHooks'
import * as projectHooks from '#/hooks/projectHooks'
import * as toastAndLogHooks from '#/hooks/toastAndLogHooks'
import useOnScroll from '#/hooks/useOnScroll'

import * as authProvider from '#/providers/AuthProvider'
import * as backendProvider from '#/providers/BackendProvider'
import * as inputBindingsProvider from '#/providers/InputBindingsProvider'
import * as localStorageProvider from '#/providers/LocalStorageProvider'
import * as modalProvider from '#/providers/ModalProvider'
import * as navigator2DProvider from '#/providers/Navigator2DProvider'
import * as projectsProvider from '#/providers/ProjectsProvider'
import * as textProvider from '#/providers/TextProvider'

import type * as assetEvent from '#/events/assetEvent'
import AssetEventType from '#/events/AssetEventType'
import type * as assetListEvent from '#/events/assetListEvent'
import AssetListEventType from '#/events/AssetListEventType'

import type * as assetPanel from '#/layouts/AssetPanel'
import type * as assetSearchBar from '#/layouts/AssetSearchBar'
import * as eventListProvider from '#/layouts/AssetsTable/EventListProvider'
import AssetsTableContextMenu from '#/layouts/AssetsTableContextMenu'
import Category from '#/layouts/CategorySwitcher/Category'

import * as aria from '#/components/aria'
import type * as assetRow from '#/components/dashboard/AssetRow'
import AssetRow from '#/components/dashboard/AssetRow'
import * as assetRowUtils from '#/components/dashboard/AssetRow/assetRowUtils'
import * as columnUtils from '#/components/dashboard/column/columnUtils'
import NameColumn from '#/components/dashboard/column/NameColumn'
import * as columnHeading from '#/components/dashboard/columnHeading'
import Label from '#/components/dashboard/Label'
import SelectionBrush from '#/components/SelectionBrush'
import Spinner, * as spinner from '#/components/Spinner'
import Button from '#/components/styled/Button'
import FocusArea from '#/components/styled/FocusArea'
import FocusRing from '#/components/styled/FocusRing'
import SvgMask from '#/components/SvgMask'

import DragModal from '#/modals/DragModal'
import DuplicateAssetsModal from '#/modals/DuplicateAssetsModal'
import UpsertSecretModal from '#/modals/UpsertSecretModal'

import * as backendModule from '#/services/Backend'
import type Backend from '#/services/Backend'
import LocalBackend from '#/services/LocalBackend'

import * as array from '#/utilities/array'
import type * as assetQuery from '#/utilities/AssetQuery'
import AssetQuery from '#/utilities/AssetQuery'
import type * as assetTreeNode from '#/utilities/AssetTreeNode'
import AssetTreeNode from '#/utilities/AssetTreeNode'
import * as dateTime from '#/utilities/dateTime'
import * as drag from '#/utilities/drag'
import * as fileInfo from '#/utilities/fileInfo'
import type * as geometry from '#/utilities/geometry'
import * as inputBindingsModule from '#/utilities/inputBindings'
import LocalStorage from '#/utilities/LocalStorage'
import type * as pasteDataModule from '#/utilities/pasteData'
import PasteType from '#/utilities/PasteType'
import * as permissions from '#/utilities/permissions'
import * as sanitizedEventTargets from '#/utilities/sanitizedEventTargets'
import * as set from '#/utilities/set'
import * as sorting from '#/utilities/sorting'
import * as string from '#/utilities/string'
import * as tailwindMerge from '#/utilities/tailwindMerge'
import * as uniqueString from '#/utilities/uniqueString'
import Visibility from '#/utilities/Visibility'

// ============================
// === Global configuration ===
// ============================

declare module '#/utilities/LocalStorage' {
  /** */
  interface LocalStorageData {
    readonly enabledColumns: readonly columnUtils.Column[]
  }
}

LocalStorage.registerKey('enabledColumns', {
  schema: z.enum(columnUtils.CLOUD_COLUMNS).array().readonly(),
})

// =================
// === Constants ===
// =================

/** If the ratio of intersection between the main dropzone that should be visible, and the
 * scrollable container, is below this value, then the backup dropzone will be shown. */
const MINIMUM_DROPZONE_INTERSECTION_RATIO = 0.5
/** The height of each row in the table body. MUST be identical to the value as set by the
 * Tailwind styling. */
const ROW_HEIGHT_PX = 38
/** The size of the loading spinner. */
const LOADING_SPINNER_SIZE_PX = 36
/** The number of pixels the header bar should shrink when the column selector is visible,
 * assuming 0 icons are visible in the column selector. */
const COLUMNS_SELECTOR_BASE_WIDTH_PX = 4
/** The number of pixels the header bar should shrink per collapsed column. */
const COLUMNS_SELECTOR_ICON_WIDTH_PX = 28

const SUGGESTIONS_FOR_NO: assetSearchBar.Suggestion[] = [
  {
    render: () => 'no:label',
    addToQuery: query => query.addToLastTerm({ nos: ['label'] }),
    deleteFromQuery: query => query.deleteFromLastTerm({ nos: ['label'] }),
  },
  {
    render: () => 'no:description',
    addToQuery: query => query.addToLastTerm({ nos: ['description'] }),
    deleteFromQuery: query => query.deleteFromLastTerm({ nos: ['description'] }),
  },
]
const SUGGESTIONS_FOR_HAS: assetSearchBar.Suggestion[] = [
  {
    render: () => 'has:label',
    addToQuery: query => query.addToLastTerm({ negativeNos: ['label'] }),
    deleteFromQuery: query => query.deleteFromLastTerm({ negativeNos: ['label'] }),
  },
  {
    render: () => 'has:description',
    addToQuery: query => query.addToLastTerm({ negativeNos: ['description'] }),
    deleteFromQuery: query => query.deleteFromLastTerm({ negativeNos: ['description'] }),
  },
]
const SUGGESTIONS_FOR_TYPE: assetSearchBar.Suggestion[] = [
  {
    render: () => 'type:project',
    addToQuery: query => query.addToLastTerm({ types: ['project'] }),
    deleteFromQuery: query => query.deleteFromLastTerm({ types: ['project'] }),
  },
  {
    render: () => 'type:folder',
    addToQuery: query => query.addToLastTerm({ types: ['folder'] }),
    deleteFromQuery: query => query.deleteFromLastTerm({ types: ['folder'] }),
  },
  {
    render: () => 'type:file',
    addToQuery: query => query.addToLastTerm({ types: ['file'] }),
    deleteFromQuery: query => query.deleteFromLastTerm({ types: ['file'] }),
  },
  {
    render: () => 'type:secret',
    addToQuery: query => query.addToLastTerm({ types: ['secret'] }),
    deleteFromQuery: query => query.deleteFromLastTerm({ types: ['secret'] }),
  },
  {
    render: () => 'type:datalink',
    addToQuery: query => query.addToLastTerm({ types: ['datalink'] }),
    deleteFromQuery: query => query.deleteFromLastTerm({ types: ['datalink'] }),
  },
]
const SUGGESTIONS_FOR_NEGATIVE_TYPE: assetSearchBar.Suggestion[] = [
  {
    render: () => 'type:project',
    addToQuery: query => query.addToLastTerm({ negativeTypes: ['project'] }),
    deleteFromQuery: query => query.deleteFromLastTerm({ negativeTypes: ['project'] }),
  },
  {
    render: () => 'type:folder',
    addToQuery: query => query.addToLastTerm({ negativeTypes: ['folder'] }),
    deleteFromQuery: query => query.deleteFromLastTerm({ negativeTypes: ['folder'] }),
  },
  {
    render: () => 'type:file',
    addToQuery: query => query.addToLastTerm({ negativeTypes: ['file'] }),
    deleteFromQuery: query => query.deleteFromLastTerm({ negativeTypes: ['file'] }),
  },
  {
    render: () => 'type:datalink',
    addToQuery: query => query.addToLastTerm({ negativeTypes: ['datalink'] }),
    deleteFromQuery: query => query.deleteFromLastTerm({ negativeTypes: ['datalink'] }),
  },
]

// ===================================
// === insertAssetTreeNodeChildren ===
// ===================================

/** Return a directory, with new children added into its list of children.
 * All children MUST have the same asset type. */
function insertAssetTreeNodeChildren(
  item: assetTreeNode.AnyAssetTreeNode,
  children: readonly backendModule.AnyAsset[],
  directoryKey: backendModule.DirectoryId,
  directoryId: backendModule.DirectoryId,
  getInitialAssetEvents: (id: backendModule.AssetId) => readonly assetEvent.AssetEvent[] | null
): assetTreeNode.AnyAssetTreeNode {
  const depth = item.depth + 1
  const typeOrder = children[0] != null ? backendModule.ASSET_TYPE_ORDER[children[0].type] : 0
  const nodes = (item.children ?? []).filter(
    node => node.item.type !== backendModule.AssetType.specialEmpty
  )
  const nodesToInsert = children.map(asset =>
    AssetTreeNode.fromAsset(
      asset,
      directoryKey,
      directoryId,
      depth,
      `${item.path}/${asset.title}`,
      getInitialAssetEvents(asset.id)
    )
  )
  const newNodes = array.splicedBefore(
    nodes,
    nodesToInsert,
    innerItem => backendModule.ASSET_TYPE_ORDER[innerItem.item.type] >= typeOrder
  )
  return item.with({ children: newNodes })
}

/** Return a directory, with new children added into its list of children.
 * The children MAY be of different asset types. */
function insertArbitraryAssetTreeNodeChildren(
  item: assetTreeNode.AnyAssetTreeNode,
  children: backendModule.AnyAsset[],
  directoryKey: backendModule.DirectoryId,
  directoryId: backendModule.DirectoryId,
  getKey: ((asset: backendModule.AnyAsset) => backendModule.AssetId) | null = null,
  getInitialAssetEvents: (
    id: backendModule.AssetId
  ) => readonly assetEvent.AssetEvent[] | null = () => null
): assetTreeNode.AnyAssetTreeNode {
  const depth = item.depth + 1
  const nodes = (item.children ?? []).filter(
    node => node.item.type !== backendModule.AssetType.specialEmpty
  )
  const byType: Readonly<Record<backendModule.AssetType, backendModule.AnyAsset[]>> = {
    [backendModule.AssetType.directory]: [],
    [backendModule.AssetType.project]: [],
    [backendModule.AssetType.file]: [],
    [backendModule.AssetType.datalink]: [],
    [backendModule.AssetType.secret]: [],
    [backendModule.AssetType.specialLoading]: [],
    [backendModule.AssetType.specialEmpty]: [],
  }
  for (const child of children) {
    byType[child.type].push(child)
  }
  let newNodes = nodes
  for (const childrenOfSpecificType of Object.values(byType)) {
    const firstChild = childrenOfSpecificType[0]
    if (firstChild) {
      const typeOrder = backendModule.ASSET_TYPE_ORDER[firstChild.type]
      const nodesToInsert = childrenOfSpecificType.map(asset =>
        AssetTreeNode.fromAsset(
          asset,
          directoryKey,
          directoryId,
          depth,
          `${item.path}/${asset.title}`,
          getInitialAssetEvents(asset.id),
          getKey?.(asset) ?? asset.id
        )
      )
      newNodes = array.splicedBefore(
        newNodes,
        nodesToInsert,
        innerItem => backendModule.ASSET_TYPE_ORDER[innerItem.item.type] >= typeOrder
      )
    }
  }
  return newNodes === nodes ? item : item.with({ children: newNodes })
}

// =========================
// === DragSelectionInfo ===
// =========================

/** Information related to a drag selection. */
interface DragSelectionInfo {
  readonly initialIndex: number
  readonly start: number
  readonly end: number
}

// =============================
// === Category to filter by ===
// =============================

const CATEGORY_TO_FILTER_BY: Readonly<Record<Category, backendModule.FilterBy | null>> = {
  [Category.cloud]: backendModule.FilterBy.active,
  [Category.local]: backendModule.FilterBy.active,
  [Category.recent]: null,
  [Category.trash]: backendModule.FilterBy.trashed,
}

// ===================
// === AssetsTable ===
// ===================

/** State passed through from a {@link AssetsTable} to every cell. */
export interface AssetsTableState {
  readonly backend: Backend
  readonly rootDirectoryId: backendModule.DirectoryId
  readonly selectedKeys: React.MutableRefObject<ReadonlySet<backendModule.AssetId>>
  readonly scrollContainerRef: React.RefObject<HTMLElement>
  readonly visibilities: ReadonlyMap<backendModule.AssetId, Visibility>
  readonly category: Category
  readonly hasPasteData: boolean
  readonly setPasteData: (pasteData: pasteDataModule.PasteData<Set<backendModule.AssetId>>) => void
  readonly sortInfo: sorting.SortInfo<columnUtils.SortableColumn> | null
  readonly setSortInfo: (sortInfo: sorting.SortInfo<columnUtils.SortableColumn> | null) => void
  readonly query: AssetQuery
  readonly setQuery: React.Dispatch<React.SetStateAction<AssetQuery>>
  readonly setAssetPanelProps: (props: assetPanel.AssetPanelRequiredProps | null) => void
  readonly setIsAssetPanelTemporarilyVisible: (visible: boolean) => void
  readonly nodeMap: Readonly<
    React.MutableRefObject<ReadonlyMap<backendModule.AssetId, assetTreeNode.AnyAssetTreeNode>>
  >
  readonly hideColumn: (column: columnUtils.Column) => void
  readonly doToggleDirectoryExpansion: (
    directoryId: backendModule.DirectoryId,
    key: backendModule.DirectoryId,
    title?: string | null,
    override?: boolean
  ) => void
  readonly doCopy: () => void
  readonly doCut: () => void
  readonly doPaste: (
    newParentKey: backendModule.DirectoryId,
    newParentId: backendModule.DirectoryId
  ) => void
}

/** Data associated with a {@link AssetRow}, used for rendering. */
export interface AssetRowState {
  readonly setVisibility: (visibility: Visibility) => void
  readonly isEditingName: boolean
  readonly temporarilyAddedLabels: ReadonlySet<backendModule.LabelName>
  readonly temporarilyRemovedLabels: ReadonlySet<backendModule.LabelName>
}

/** Props for a {@link AssetsTable}. */
export interface AssetsTableProps {
  readonly hidden: boolean
  readonly query: AssetQuery
  readonly setQuery: React.Dispatch<React.SetStateAction<AssetQuery>>
  readonly setSuggestions: React.Dispatch<
    React.SetStateAction<readonly assetSearchBar.Suggestion[]>
  >
  readonly setCanDownload: (canDownload: boolean) => void
  readonly category: Category
  readonly initialProjectName: string | null
  readonly setAssetPanelProps: (props: assetPanel.AssetPanelRequiredProps | null) => void
  readonly setIsAssetPanelTemporarilyVisible: (visible: boolean) => void
  readonly targetDirectoryNodeRef: React.MutableRefObject<assetTreeNode.AnyAssetTreeNode<backendModule.DirectoryAsset> | null>
  readonly assetManagementApiRef: React.Ref<AssetManagementApi>
}

/**
 * The API for managing assets in the table.
 */
export interface AssetManagementApi {
  readonly getAsset: (id: backendModule.AssetId) => backendModule.AnyAsset | null
  readonly setAsset: (id: backendModule.AssetId, asset: backendModule.AnyAsset) => void
}

/** The table of project assets. */
export default function AssetsTable(props: AssetsTableProps) {
  const { hidden, query, setQuery, setCanDownload, category, assetManagementApiRef } = props
  const { setSuggestions, initialProjectName } = props
  const { setAssetPanelProps, targetDirectoryNodeRef, setIsAssetPanelTemporarilyVisible } = props

<<<<<<< HEAD
  const queryClient = useQueryClient()
=======
>>>>>>> 46e8bab4
  const openedProjects = projectsProvider.useLaunchedProjects()
  const doOpenProject = projectHooks.useOpenProject()

  const { user } = authProvider.useNonPartialUserSession()
  const backend = backendProvider.useBackend(category)
  const labels = useListTags(backend)
  const { setModal, unsetModal } = modalProvider.useSetModal()
  const { localStorage } = localStorageProvider.useLocalStorage()
  const { getText } = textProvider.useText()
  const inputBindings = inputBindingsProvider.useInputBindings()
  const navigator2D = navigator2DProvider.useNavigator2D()
  const toastAndLog = toastAndLogHooks.useToastAndLog()
  const previousCategoryRef = React.useRef(category)
  const dispatchAssetEvent = eventListProvider.useDispatchAssetEvent()
  const dispatchAssetListEvent = eventListProvider.useDispatchAssetListEvent()
  const [initialized, setInitialized] = React.useState(false)
  const initializedRef = React.useRef(initialized)
  initializedRef.current = initialized
  const [enabledColumns, setEnabledColumns] = React.useState(columnUtils.DEFAULT_ENABLED_COLUMNS)
  const [sortInfo, setSortInfo] =
    React.useState<sorting.SortInfo<columnUtils.SortableColumn> | null>(null)
  const [selectedKeys, setSelectedKeysRaw] = React.useState<ReadonlySet<backendModule.AssetId>>(
    () => new Set()
  )
  const selectedKeysRef = React.useRef(selectedKeys)
  const updateAssetRef = React.useRef<
    Record<backendModule.AnyAsset['id'], (asset: backendModule.AnyAsset) => void>
  >({})
  const [pasteData, setPasteData] = React.useState<pasteDataModule.PasteData<
    ReadonlySet<backendModule.AssetId>
  > | null>(null)
  const [, setQueuedAssetEvents] = React.useState<assetEvent.AssetEvent[]>([])
  const nameOfProjectToImmediatelyOpenRef = React.useRef(initialProjectName)
  const rootDirectoryId = React.useMemo(
    () => backend.rootDirectoryId(user) ?? backendModule.DirectoryId(''),
    [backend, user]
  )
  const [assetTree, setAssetTree] = React.useState<assetTreeNode.AnyAssetTreeNode>(() => {
    const rootParentDirectoryId = backendModule.DirectoryId('')
    return AssetTreeNode.fromAsset(
      backendModule.createRootDirectoryAsset(rootDirectoryId),
      rootParentDirectoryId,
      rootParentDirectoryId,
      -1,
      backend.rootPath,
      null
    )
  })
  const [isDraggingFiles, setIsDraggingFiles] = React.useState(false)
  const [droppedFilesCount, setDroppedFilesCount] = React.useState(0)
  const isCloud = backend.type === backendModule.BackendType.remote
  /** Events sent when the asset list was still loading. */
  const queuedAssetListEventsRef = React.useRef<assetListEvent.AssetListEvent[]>([])
  const rootRef = React.useRef<HTMLDivElement | null>(null)
  const cleanupRootRef = React.useRef(() => {})
  const mainDropzoneRef = React.useRef<HTMLButtonElement | null>(null)
  const lastSelectedIdsRef = React.useRef<
    backendModule.AssetId | ReadonlySet<backendModule.AssetId> | null
  >(null)
  const headerRowRef = React.useRef<HTMLTableRowElement>(null)
  const assetTreeRef = React.useRef<assetTreeNode.AnyAssetTreeNode>(assetTree)
  const pasteDataRef = React.useRef<pasteDataModule.PasteData<
    ReadonlySet<backendModule.AssetId>
  > | null>(null)
  const nodeMapRef = React.useRef<
    ReadonlyMap<backendModule.AssetId, assetTreeNode.AnyAssetTreeNode>
  >(new Map<backendModule.AssetId, assetTreeNode.AnyAssetTreeNode>())
  const filter = React.useMemo(() => {
    const globCache: Record<string, RegExp> = {}
    if (/^\s*$/.test(query.query)) {
      return null
    } else {
      return (node: assetTreeNode.AnyAssetTreeNode) => {
        if (
          node.item.type === backendModule.AssetType.specialEmpty ||
          node.item.type === backendModule.AssetType.specialLoading
        ) {
          // This is FINE, as these assets have no meaning info to match with.
          // eslint-disable-next-line no-restricted-syntax
          return false
        }
        const assetType =
          node.item.type === backendModule.AssetType.directory
            ? 'folder'
            : node.item.type === backendModule.AssetType.datalink
              ? 'datalink'
              : String(node.item.type)
        const assetExtension =
          node.item.type !== backendModule.AssetType.file
            ? null
            : fileInfo.fileExtension(node.item.title).toLowerCase()
        const assetModifiedAt = new Date(node.item.modifiedAt)
        const nodeLabels: string[] = node.item.labels ?? []
        const lowercaseName = node.item.title.toLowerCase()
        const lowercaseDescription = node.item.description?.toLowerCase() ?? ''
        const owners =
          node.item.permissions
            ?.filter(permission => permission.permission === permissions.PermissionAction.own)
            .map(backendModule.getAssetPermissionName) ?? []
        const globMatch = (glob: string, match: string) => {
          const regex = (globCache[glob] =
            globCache[glob] ??
            new RegExp('^' + string.regexEscape(glob).replace(/(?:\\\*)+/g, '.*') + '$', 'i'))
          return regex.test(match)
        }
        const isAbsent = (type: string) => {
          switch (type) {
            case 'label':
            case 'labels': {
              return nodeLabels.length === 0
            }
            case 'name': {
              // Should never be true, but handle it just in case.
              return lowercaseName === ''
            }
            case 'description': {
              return lowercaseDescription === ''
            }
            case 'extension': {
              // Should never be true, but handle it just in case.
              return assetExtension === ''
            }
          }
          // Things like `no:name` and `no:owner` are never true.
          return false
        }
        const parseDate = (date: string) => {
          const lowercase = date.toLowerCase()
          switch (lowercase) {
            case 'today': {
              return new Date()
            }
          }
          return new Date(date)
        }
        const matchesDate = (date: string) => {
          const parsed = parseDate(date)
          return (
            parsed.getFullYear() === assetModifiedAt.getFullYear() &&
            parsed.getMonth() === assetModifiedAt.getMonth() &&
            parsed.getDate() === assetModifiedAt.getDate()
          )
        }
        const isEmpty = (values: string[]) =>
          values.length === 0 || (values.length === 1 && values[0] === '')
        const filterTag = (
          positive: string[][],
          negative: string[][],
          predicate: (value: string) => boolean
        ) =>
          positive.every(values => isEmpty(values) || values.some(predicate)) &&
          negative.every(values => !values.some(predicate))
        return (
          filterTag(query.nos, query.negativeNos, no => isAbsent(no.toLowerCase())) &&
          filterTag(query.keywords, query.negativeKeywords, keyword =>
            lowercaseName.includes(keyword.toLowerCase())
          ) &&
          filterTag(query.names, query.negativeNames, name => globMatch(name, lowercaseName)) &&
          filterTag(query.labels, query.negativeLabels, label =>
            nodeLabels.some(assetLabel => globMatch(label, assetLabel))
          ) &&
          filterTag(query.types, query.negativeTypes, type => type === assetType) &&
          filterTag(
            query.extensions,
            query.negativeExtensions,
            extension => extension.toLowerCase() === assetExtension
          ) &&
          filterTag(query.descriptions, query.negativeDescriptions, description =>
            lowercaseDescription.includes(description.toLowerCase())
          ) &&
          filterTag(query.modifieds, query.negativeModifieds, matchesDate) &&
          filterTag(query.owners, query.negativeOwners, owner =>
            owners.some(assetOwner => globMatch(owner, assetOwner))
          )
        )
      }
    }
  }, [query])
  const displayItems = React.useMemo(() => {
    if (sortInfo == null) {
      return assetTree.preorderTraversal()
    } else {
      const multiplier = sortInfo.direction === sorting.SortDirection.ascending ? 1 : -1
      let compare: (a: assetTreeNode.AnyAssetTreeNode, b: assetTreeNode.AnyAssetTreeNode) => number
      switch (sortInfo.field) {
        case columnUtils.Column.name: {
          compare = (a, b) => {
            const aTitle = a.item.title.toLowerCase()
            const bTitle = b.item.title.toLowerCase()
            if (aTitle === bTitle) {
              const delta = a.item.title > b.item.title ? 1 : a.item.title < b.item.title ? -1 : 0
              return multiplier * delta
            } else {
              const delta = aTitle > bTitle ? 1 : aTitle < bTitle ? -1 : 0
              return multiplier * delta
            }
          }
          break
        }
        case columnUtils.Column.modified: {
          compare = (a, b) => {
            const aOrder = Number(new Date(a.item.modifiedAt))
            const bOrder = Number(new Date(b.item.modifiedAt))
            return multiplier * (aOrder - bOrder)
          }
          break
        }
      }
      return assetTree.preorderTraversal(tree => [...tree].sort(compare))
    }
  }, [assetTree, sortInfo])
  const visibilities = React.useMemo(() => {
    const map = new Map<backendModule.AssetId, Visibility>()
    const processNode = (node: assetTreeNode.AnyAssetTreeNode) => {
      let displayState = Visibility.hidden
      const visible = filter?.(node) ?? true
      for (const child of node.children ?? []) {
        if (visible && child.item.type === backendModule.AssetType.specialEmpty) {
          map.set(child.key, Visibility.visible)
        } else {
          processNode(child)
        }
        if (map.get(child.key) !== Visibility.hidden) {
          displayState = Visibility.faded
        }
      }
      if (visible) {
        displayState = Visibility.visible
      }
      map.set(node.key, displayState)
      return displayState
    }
    processNode(assetTree)
    return map
  }, [assetTree, filter])
  const visibleItems = React.useMemo(
    () => displayItems.filter(item => visibilities.get(item.key) !== Visibility.hidden),
    [displayItems, visibilities]
  )

  const isMainDropzoneVisible = intersectionHooks.useIntersectionRatio(
    rootRef,
    mainDropzoneRef,
    MINIMUM_DROPZONE_INTERSECTION_RATIO,
    ratio => ratio >= MINIMUM_DROPZONE_INTERSECTION_RATIO,
    true
  )

  const updateSecret = useMutation(useBackendMutationOptions(backend, 'updateSecret')).mutateAsync
  React.useEffect(() => {
    previousCategoryRef.current = category
  })

  React.useEffect(() => {
    if (selectedKeys.size === 0) {
      targetDirectoryNodeRef.current = null
    } else if (selectedKeys.size === 1) {
      const [soleKey] = selectedKeys
      const node = soleKey == null ? null : nodeMapRef.current.get(soleKey)
      if (node != null && node.isType(backendModule.AssetType.directory)) {
        targetDirectoryNodeRef.current = node
      }
    } else {
      let commonDirectoryKey: backendModule.AssetId | null = null
      let otherCandidateDirectoryKey: backendModule.AssetId | null = null
      for (const key of selectedKeys) {
        const node = nodeMapRef.current.get(key)
        if (node != null) {
          if (commonDirectoryKey == null) {
            commonDirectoryKey = node.directoryKey
            otherCandidateDirectoryKey =
              node.item.type === backendModule.AssetType.directory ? node.key : null
          } else if (node.key === commonDirectoryKey || node.directoryKey === commonDirectoryKey) {
            otherCandidateDirectoryKey = null
          } else if (
            otherCandidateDirectoryKey != null &&
            (node.key === otherCandidateDirectoryKey ||
              node.directoryKey === otherCandidateDirectoryKey)
          ) {
            commonDirectoryKey = otherCandidateDirectoryKey
            otherCandidateDirectoryKey = null
          } else {
            // No match; there is no common parent directory for the entire selection.
            commonDirectoryKey = null
            break
          }
        }
      }
      const node = commonDirectoryKey == null ? null : nodeMapRef.current.get(commonDirectoryKey)
      if (node != null && node.isType(backendModule.AssetType.directory)) {
        targetDirectoryNodeRef.current = node
      }
    }
  }, [targetDirectoryNodeRef, selectedKeys])

  React.useEffect(() => {
    const nodeToSuggestion = (
      node: assetTreeNode.AnyAssetTreeNode,
      key: assetQuery.AssetQueryKey = 'names'
    ): assetSearchBar.Suggestion => ({
      render: () => `${key === 'names' ? '' : '-:'}${node.item.title}`,
      addToQuery: oldQuery => oldQuery.addToLastTerm({ [key]: [node.item.title] }),
      deleteFromQuery: oldQuery => oldQuery.deleteFromLastTerm({ [key]: [node.item.title] }),
    })
    const allVisibleNodes = () =>
      assetTree
        .preorderTraversal(children =>
          children.filter(child => visibilities.get(child.key) !== Visibility.hidden)
        )
        .filter(
          node =>
            visibilities.get(node.key) === Visibility.visible &&
            node.item.type !== backendModule.AssetType.specialEmpty &&
            node.item.type !== backendModule.AssetType.specialLoading
        )
    const allVisible = (negative = false) =>
      allVisibleNodes().map(node => nodeToSuggestion(node, negative ? 'negativeNames' : 'names'))
    const terms = AssetQuery.terms(query.query)
    const term = terms.find(otherTerm => otherTerm.values.length === 0) ?? terms[terms.length - 1]
    const termValues = term?.values ?? []
    const shouldOmitNames = terms.some(otherTerm => otherTerm.tag === 'name')
    if (termValues.length !== 0) {
      setSuggestions(shouldOmitNames ? [] : allVisible())
    } else {
      const negative = term?.tag?.startsWith('-') ?? false
      switch (term?.tag ?? null) {
        case null:
        case '':
        case '-':
        case 'name':
        case '-name': {
          setSuggestions(allVisible(negative))
          break
        }
        case 'no':
        case '-has': {
          setSuggestions(isCloud ? SUGGESTIONS_FOR_NO : [])
          break
        }
        case 'has':
        case '-no': {
          setSuggestions(isCloud ? SUGGESTIONS_FOR_HAS : [])
          break
        }
        case 'type': {
          setSuggestions(SUGGESTIONS_FOR_TYPE)
          break
        }
        case '-type': {
          setSuggestions(SUGGESTIONS_FOR_NEGATIVE_TYPE)
          break
        }
        case 'ext':
        case '-ext':
        case 'extension':
        case '-extension': {
          const extensions = allVisibleNodes()
            .filter(node => node.item.type === backendModule.AssetType.file)
            .map(node => fileInfo.fileExtension(node.item.title))
          setSuggestions(
            Array.from(
              new Set(extensions),
              (extension): assetSearchBar.Suggestion => ({
                render: () =>
                  AssetQuery.termToString({
                    tag: `${negative ? '-' : ''}extension`,
                    values: [extension],
                  }),
                addToQuery: oldQuery =>
                  oldQuery.addToLastTerm(
                    negative ? { negativeExtensions: [extension] } : { extensions: [extension] }
                  ),
                deleteFromQuery: oldQuery =>
                  oldQuery.deleteFromLastTerm(
                    negative ? { negativeExtensions: [extension] } : { extensions: [extension] }
                  ),
              })
            )
          )
          break
        }
        case 'modified':
        case '-modified': {
          const modifieds = assetTree.preorderTraversal().map(node => {
            const date = new Date(node.item.modifiedAt)
            return `${date.getFullYear()}-${date.getMonth() + 1}-${date.getDate()}`
          })
          setSuggestions(
            Array.from(
              new Set(['today', ...modifieds]),
              (modified): assetSearchBar.Suggestion => ({
                render: () =>
                  AssetQuery.termToString({
                    tag: `${negative ? '-' : ''}modified`,
                    values: [modified],
                  }),
                addToQuery: oldQuery =>
                  oldQuery.addToLastTerm(
                    negative ? { negativeModifieds: [modified] } : { modifieds: [modified] }
                  ),
                deleteFromQuery: oldQuery =>
                  oldQuery.deleteFromLastTerm(
                    negative ? { negativeModifieds: [modified] } : { modifieds: [modified] }
                  ),
              })
            )
          )
          break
        }
        case 'owner':
        case '-owner': {
          const owners = assetTree
            .preorderTraversal()
            .flatMap(node =>
              (node.item.permissions ?? [])
                .filter(permission => permission.permission === permissions.PermissionAction.own)
                .map(backendModule.getAssetPermissionName)
            )
          setSuggestions(
            Array.from(
              new Set(owners),
              (owner): assetSearchBar.Suggestion => ({
                render: () =>
                  AssetQuery.termToString({
                    tag: `${negative ? '-' : ''}owner`,
                    values: [owner],
                  }),
                addToQuery: oldQuery =>
                  oldQuery.addToLastTerm(
                    negative ? { negativeOwners: [owner] } : { owners: [owner] }
                  ),
                deleteFromQuery: oldQuery =>
                  oldQuery.deleteFromLastTerm(
                    negative ? { negativeOwners: [owner] } : { owners: [owner] }
                  ),
              })
            )
          )
          break
        }
        case 'label':
        case '-label': {
          setSuggestions(
            (labels ?? []).map(
              (label): assetSearchBar.Suggestion => ({
                render: () => (
                  <Label active color={label.color} onPress={() => {}}>
                    {label.value}
                  </Label>
                ),
                addToQuery: oldQuery =>
                  oldQuery.addToLastTerm(
                    negative ? { negativeLabels: [label.value] } : { labels: [label.value] }
                  ),
                deleteFromQuery: oldQuery =>
                  oldQuery.deleteFromLastTerm(
                    negative ? { negativeLabels: [label.value] } : { labels: [label.value] }
                  ),
              })
            )
          )
          break
        }
        default: {
          setSuggestions(shouldOmitNames ? [] : allVisible())
          break
        }
      }
    }
  }, [isCloud, assetTree, query, visibilities, labels, setSuggestions])

  React.useEffect(() => {
    assetTreeRef.current = assetTree
    const newNodeMap = new Map(assetTree.preorderTraversal().map(asset => [asset.key, asset]))
    newNodeMap.set(assetTree.key, assetTree)
    nodeMapRef.current = newNodeMap
  }, [assetTree])

  React.useEffect(() => {
    pasteDataRef.current = pasteData
  }, [pasteData])

  React.useEffect(() => {
    if (!hidden) {
      return inputBindings.attach(sanitizedEventTargets.document.body, 'keydown', {
        cancelCut: () => {
          if (pasteDataRef.current == null) {
            return false
          } else {
            dispatchAssetEvent({ type: AssetEventType.cancelCut, ids: pasteDataRef.current.data })
            setPasteData(null)
            return
          }
        },
      })
    }
  }, [hidden, inputBindings, dispatchAssetEvent])

  const setSelectedKeys = React.useCallback(
    (newSelectedKeys: ReadonlySet<backendModule.AssetId>) => {
      selectedKeysRef.current = newSelectedKeys
      setSelectedKeysRaw(newSelectedKeys)
      if (!isCloud) {
        setCanDownload(
          newSelectedKeys.size !== 0 &&
            Array.from(newSelectedKeys).every(key => {
              const node = nodeMapRef.current.get(key)
              return node?.item.type === backendModule.AssetType.project
            })
        )
      } else {
        setCanDownload(
          newSelectedKeys.size !== 0 &&
            Array.from(newSelectedKeys).every(key => {
              const node = nodeMapRef.current.get(key)
              return (
                node?.item.type === backendModule.AssetType.project ||
                node?.item.type === backendModule.AssetType.file ||
                node?.item.type === backendModule.AssetType.datalink
              )
            })
        )
      }
    },
    [isCloud, setCanDownload]
  )

  const clearSelectedKeys = React.useCallback(() => {
    setSelectedKeys(new Set())
  }, [setSelectedKeys])

  const overwriteNodes = React.useCallback(
    (newAssets: backendModule.AnyAsset[]) => {
      setInitialized(true)
      mostRecentlySelectedIndexRef.current = null
      selectionStartIndexRef.current = null
      // This is required, otherwise we are using an outdated
      // `nameOfProjectToImmediatelyOpen`.
      const nameOfProjectToImmediatelyOpen = nameOfProjectToImmediatelyOpenRef.current
      const rootParentDirectoryId = backendModule.DirectoryId('')
      const rootDirectory = backendModule.createRootDirectoryAsset(rootDirectoryId)
      const rootId = rootDirectory.id
      const children = newAssets.map(asset =>
        AssetTreeNode.fromAsset(
          asset,
          rootId,
          rootId,
          0,
          `${backend.rootPath}/${asset.title}`,
          null
        )
      )
      const newRootNode = new AssetTreeNode(
        rootDirectory,
        rootParentDirectoryId,
        rootParentDirectoryId,
        children,
        -1,
        backend.rootPath,
        null,
        rootId,
        true
      )
      setAssetTree(newRootNode)
      // The project name here might also be a string with project id, e.g.
      // when opening a project file from explorer on Windows.
      const isInitialProject = (asset: backendModule.AnyAsset) =>
        asset.title === nameOfProjectToImmediatelyOpen ||
        asset.id === nameOfProjectToImmediatelyOpen
      if (nameOfProjectToImmediatelyOpen != null) {
        const projectToLoad = newAssets.filter(backendModule.assetIsProject).find(isInitialProject)
        if (projectToLoad != null) {
          const backendType = backendModule.BackendType.local
          const { id, title, parentId } = projectToLoad
          doOpenProject({ type: backendType, id, title, parentId })
        } else {
          toastAndLog('findProjectError', null, nameOfProjectToImmediatelyOpen)
        }
      }
      setQueuedAssetEvents(oldQueuedAssetEvents => {
        if (oldQueuedAssetEvents.length !== 0) {
          queueMicrotask(() => {
            for (const event of oldQueuedAssetEvents) {
              dispatchAssetEvent(event)
            }
          })
        }
        return []
      })
      nameOfProjectToImmediatelyOpenRef.current = null
    },
    [doOpenProject, rootDirectoryId, backend.rootPath, dispatchAssetEvent, toastAndLog]
  )
  const overwriteNodesRef = React.useRef(overwriteNodes)
  overwriteNodesRef.current = overwriteNodes

  React.useEffect(() => {
    if (initializedRef.current) {
      overwriteNodesRef.current([])
    }
  }, [backend, category])

  const rootDirectoryQuery = useBackendQuery(
    backend,
    'listDirectory',
    [
      {
        parentId: null,
        filterBy: CATEGORY_TO_FILTER_BY[category],
        recentProjects: category === Category.recent,
        labels: null,
      },
      // The root directory has no name. This is also SAFE, as there is a different error
      // message when the directory is the root directory (when `parentId == null`).
      '(root)',
    ],
    { queryKey: [], staleTime: 0, meta: { persist: false } }
  )
  const isLoading =
    rootDirectoryQuery.isLoading || rootDirectoryQuery.isPending || rootDirectoryQuery.isFetching

  React.useEffect(() => {
    if (isLoading) {
      nameOfProjectToImmediatelyOpenRef.current = initialProjectName
    } else {
      // The project name here might also be a string with project id, e.g. when opening
      // a project file from explorer on Windows.
      const isInitialProject = (asset: backendModule.AnyAsset) =>
        asset.title === initialProjectName || asset.id === initialProjectName
      const projectToLoad = assetTree
        .preorderTraversal()
        .map(node => node.item)
        .filter(backendModule.assetIsProject)
        .find(isInitialProject)
      if (projectToLoad != null) {
        doOpenProject({
          type: backendModule.BackendType.local,
          id: projectToLoad.id,
          title: projectToLoad.title,
          parentId: projectToLoad.parentId,
        })
      } else if (initialProjectName != null) {
        toastAndLog('findProjectError', null, initialProjectName)
      }
    }
    // This effect MUST only run when `initialProjectName` is changed.
    // eslint-disable-next-line react-hooks/exhaustive-deps
  }, [initialProjectName])

  React.useEffect(() => {
    if (rootDirectoryQuery.data) {
      overwriteNodes(rootDirectoryQuery.data)
    }
  }, [rootDirectoryQuery.data, overwriteNodes])

  React.useEffect(() => {
    const savedEnabledColumns = localStorage.get('enabledColumns')
    if (savedEnabledColumns != null) {
      setEnabledColumns(new Set(savedEnabledColumns))
    }
  }, [localStorage])

  React.useEffect(() => {
    if (initialized) {
      localStorage.set('enabledColumns', [...enabledColumns])
    }
  }, [enabledColumns, initialized, localStorage])

  React.useEffect(() => {
    if (selectedKeysRef.current.size !== 1) {
      setAssetPanelProps(null)
      setIsAssetPanelTemporarilyVisible(false)
    }
  }, [selectedKeysRef.current.size, setAssetPanelProps, setIsAssetPanelTemporarilyVisible])

  const directoryListAbortControllersRef = React.useRef(
    new Map<backendModule.DirectoryId, AbortController>()
  )
  const doToggleDirectoryExpansion = React.useCallback(
    (
      directoryId: backendModule.DirectoryId,
      key: backendModule.DirectoryId,
      title?: string | null,
      override?: boolean
    ) => {
      const directory = nodeMapRef.current.get(key)
      const isExpanded = directory?.children != null && directory.isExpanded
      const shouldExpand = override ?? !isExpanded
      if (shouldExpand === isExpanded) {
        // This is fine, as this is near the top of a very long function.
        // eslint-disable-next-line no-restricted-syntax
        return
      }
      if (!shouldExpand) {
        const abortController = directoryListAbortControllersRef.current.get(directoryId)
        if (abortController != null) {
          abortController.abort()
          directoryListAbortControllersRef.current.delete(directoryId)
        }
        setAssetTree(oldAssetTree =>
          oldAssetTree.map(item => (item.key !== key ? item : item.with({ isExpanded: false })))
        )
      } else {
        setAssetTree(oldAssetTree =>
          oldAssetTree.map(item =>
            item.key !== key
              ? item
              : item.children != null
                ? item.with({ isExpanded: true })
                : item.with({
                    isExpanded: true,
                    children: [
                      AssetTreeNode.fromAsset(
                        backendModule.createSpecialLoadingAsset(directoryId),
                        key,
                        directoryId,
                        item.depth + 1,
                        '',
                        null
                      ),
                    ],
                  })
          )
        )
        void (async () => {
          const abortController = new AbortController()
          directoryListAbortControllersRef.current.set(directoryId, abortController)
          const displayedTitle = title ?? nodeMapRef.current.get(key)?.item.title ?? '(unknown)'
          const childAssets = await backend
            .listDirectory(
              {
                parentId: directoryId,
                filterBy: CATEGORY_TO_FILTER_BY[category],
                recentProjects: category === Category.recent,
                labels: null,
              },
              displayedTitle
            )
            .catch(error => {
              toastAndLog('listFolderBackendError', error, displayedTitle)
              throw error
            })
          if (!abortController.signal.aborted) {
            setAssetTree(oldAssetTree =>
              oldAssetTree.map(item => {
                if (item.key !== key) {
                  return item
                } else {
                  const initialChildren = item.children?.filter(
                    child => child.item.type !== backendModule.AssetType.specialLoading
                  )
                  const childAssetsMap = new Map(childAssets.map(asset => [asset.id, asset]))
                  for (const child of initialChildren ?? []) {
                    const newChild = childAssetsMap.get(child.item.id)
                    if (newChild != null) {
                      child.item = newChild
                      childAssetsMap.delete(child.item.id)
                    }
                  }
                  const childAssetNodes = Array.from(childAssetsMap.values(), child =>
                    AssetTreeNode.fromAsset(
                      child,
                      key,
                      directoryId,
                      item.depth + 1,
                      `${item.path}/${child.title}`,
                      null
                    )
                  )
                  const specialEmptyAsset: backendModule.SpecialEmptyAsset | null =
                    (initialChildren != null && initialChildren.length !== 0) ||
                    childAssetNodes.length !== 0
                      ? null
                      : backendModule.createSpecialEmptyAsset(directoryId)
                  const children =
                    specialEmptyAsset != null
                      ? [
                          AssetTreeNode.fromAsset(
                            specialEmptyAsset,
                            key,
                            directoryId,
                            item.depth + 1,
                            '',
                            null
                          ),
                        ]
                      : initialChildren == null || initialChildren.length === 0
                        ? childAssetNodes
                        : [...initialChildren, ...childAssetNodes].sort(AssetTreeNode.compare)
                  return item.with({ children })
                }
              })
            )
          }
        })()
      }
    },
    [category, backend, toastAndLog]
  )

  const [spinnerState, setSpinnerState] = React.useState(spinner.SpinnerState.initial)
  const [keyboardSelectedIndex, setKeyboardSelectedIndex] = React.useState<number | null>(null)
  const mostRecentlySelectedIndexRef = React.useRef<number | null>(null)
  const selectionStartIndexRef = React.useRef<number | null>(null)
  const bodyRef = React.useRef<HTMLTableSectionElement>(null)

  const setMostRecentlySelectedIndex = React.useCallback(
    (index: number | null, isKeyboard = false) => {
      mostRecentlySelectedIndexRef.current = index
      setKeyboardSelectedIndex(isKeyboard ? index : null)
    },
    []
  )

  React.useEffect(() => {
    const body = bodyRef.current
    if (body == null) {
      return
    } else {
      return navigator2D.register(body, {
        focusPrimaryChild: () => {
          setMostRecentlySelectedIndex(0, true)
        },
      })
    }
  }, [navigator2D, setMostRecentlySelectedIndex])

  // This is not a React component, even though it contains JSX.
  // eslint-disable-next-line no-restricted-syntax
  const onKeyDown = (event: React.KeyboardEvent) => {
    const prevIndex = mostRecentlySelectedIndexRef.current
    const item = prevIndex == null ? null : visibleItems[prevIndex]
    if (selectedKeysRef.current.size === 1 && item != null) {
      switch (event.key) {
        case 'Enter':
        case ' ': {
          if (event.key === ' ' && event.ctrlKey) {
            const keys = selectedKeysRef.current
            setSelectedKeys(set.withPresence(keys, item.key, !keys.has(item.key)))
          } else {
            switch (item.type) {
              case backendModule.AssetType.directory: {
                event.preventDefault()
                event.stopPropagation()
                doToggleDirectoryExpansion(item.item.id, item.key)
                break
              }
              case backendModule.AssetType.project: {
                event.preventDefault()
                event.stopPropagation()
                doOpenProject({
                  type: backend.type,
                  id: item.item.id,
                  title: item.item.title,
                  parentId: item.item.parentId,
                })
                break
              }
              case backendModule.AssetType.datalink: {
                event.preventDefault()
                event.stopPropagation()
                setIsAssetPanelTemporarilyVisible(true)
                break
              }
              case backendModule.AssetType.secret: {
                event.preventDefault()
                event.stopPropagation()
                const id = item.item.id
                setModal(
                  <UpsertSecretModal
                    id={item.item.id}
                    name={item.item.title}
                    doCreate={async (_name, value) => {
                      try {
                        await updateSecret([id, { value }, item.item.title])
                      } catch (error) {
                        toastAndLog(null, error)
                      }
                    }}
                  />
                )
                break
              }
              default: {
                break
              }
            }
          }
          break
        }
        case 'ArrowLeft': {
          if (item.type === backendModule.AssetType.directory) {
            if (item.children != null) {
              // The folder is expanded; collapse it.
              event.preventDefault()
              event.stopPropagation()
              doToggleDirectoryExpansion(item.item.id, item.key, null, false)
            } else if (prevIndex != null) {
              // Focus parent if there is one.
              let index = prevIndex - 1
              let possibleParent = visibleItems[index]
              while (possibleParent != null && index >= 0) {
                if (possibleParent.depth < item.depth) {
                  event.preventDefault()
                  event.stopPropagation()
                  setSelectedKeys(new Set([possibleParent.key]))
                  setMostRecentlySelectedIndex(index, true)
                  break
                }
                index -= 1
                possibleParent = visibleItems[index]
              }
            }
          }
          break
        }
        case 'ArrowRight': {
          if (item.type === backendModule.AssetType.directory && item.children == null) {
            // The folder is collapsed; expand it.
            event.preventDefault()
            event.stopPropagation()
            doToggleDirectoryExpansion(item.item.id, item.key, null, true)
          }
          break
        }
      }
    }
    switch (event.key) {
      case ' ': {
        if (event.ctrlKey && item != null) {
          const keys = selectedKeysRef.current
          setSelectedKeys(set.withPresence(keys, item.key, !keys.has(item.key)))
        }
        break
      }
      case 'Escape': {
        setSelectedKeys(new Set())
        setMostRecentlySelectedIndex(null)
        selectionStartIndexRef.current = null
        break
      }
      case 'ArrowUp':
      case 'ArrowDown': {
        if (!event.shiftKey) {
          selectionStartIndexRef.current = null
        }
        let index = prevIndex ?? 0
        let oldIndex = index
        if (prevIndex != null) {
          let itemType = visibleItems[index]?.item.type
          do {
            oldIndex = index
            index =
              event.key === 'ArrowUp'
                ? Math.max(0, index - 1)
                : Math.min(visibleItems.length - 1, index + 1)
            itemType = visibleItems[index]?.item.type
          } while (
            index !== oldIndex &&
            (itemType === backendModule.AssetType.specialEmpty ||
              itemType === backendModule.AssetType.specialLoading)
          )
          if (
            itemType === backendModule.AssetType.specialEmpty ||
            itemType === backendModule.AssetType.specialLoading
          ) {
            index = prevIndex
          }
        }
        setMostRecentlySelectedIndex(index, true)
        if (event.shiftKey) {
          event.preventDefault()
          event.stopPropagation()
          // On Windows, Ctrl+Shift+Arrow behaves the same as Shift+Arrow.
          if (selectionStartIndexRef.current == null) {
            selectionStartIndexRef.current = prevIndex ?? 0
          }
          const startIndex = Math.min(index, selectionStartIndexRef.current)
          const endIndex = Math.max(index, selectionStartIndexRef.current) + 1
          const selection = visibleItems.slice(startIndex, endIndex)
          setSelectedKeys(new Set(selection.map(newItem => newItem.key)))
        } else if (event.ctrlKey) {
          event.preventDefault()
          event.stopPropagation()
          selectionStartIndexRef.current = null
        } else if (index !== prevIndex) {
          event.preventDefault()
          event.stopPropagation()
          const newItem = visibleItems[index]
          if (newItem != null) {
            setSelectedKeys(new Set([newItem.key]))
          }
          selectionStartIndexRef.current = null
        } else {
          // The arrow key will escape this container. In that case, do not stop propagation
          // and let `navigator2D` navigate to a different container.
          setSelectedKeys(new Set())
          selectionStartIndexRef.current = null
        }
        break
      }
    }
  }

  React.useEffect(() => {
    const onClick = () => {
      setKeyboardSelectedIndex(null)
    }

    document.addEventListener('click', onClick, { capture: true })
    return () => {
      document.removeEventListener('click', onClick, { capture: true })
    }
  }, [setMostRecentlySelectedIndex])

  const getNewProjectName = React.useCallback(
    (templateName: string | null, parentKey: backendModule.DirectoryId | null) => {
      const prefix = `${templateName ?? 'New Project'} `
      const projectNameTemplate = new RegExp(`^${prefix}(?<projectIndex>\\d+)$`)
      const siblings =
        parentKey == null
          ? assetTree.children ?? []
          : nodeMapRef.current.get(parentKey)?.children ?? []
      const projectIndices = siblings
        .map(node => node.item)
        .filter(backendModule.assetIsProject)
        .map(item => projectNameTemplate.exec(item.title)?.groups?.projectIndex)
        .map(maybeIndex => (maybeIndex != null ? parseInt(maybeIndex, 10) : 0))
      return `${prefix}${Math.max(0, ...projectIndices) + 1}`
    },
    [assetTree, nodeMapRef]
  )

  const deleteAsset = React.useCallback((key: backendModule.AssetId) => {
    setAssetTree(oldAssetTree => oldAssetTree.filter(item => item.key !== key))
  }, [])

  /** All items must have the same type. */
  const insertAssets = React.useCallback(
    (
      assets: readonly backendModule.AnyAsset[],
      parentKey: backendModule.DirectoryId | null,
      parentId: backendModule.DirectoryId | null,
      getInitialAssetEvents: (id: backendModule.AssetId) => readonly assetEvent.AssetEvent[] | null
    ) => {
      const actualParentKey = parentKey ?? rootDirectoryId
      const actualParentId = parentId ?? rootDirectoryId
      setAssetTree(oldAssetTree =>
        oldAssetTree.map(item =>
          item.key !== actualParentKey
            ? item
            : insertAssetTreeNodeChildren(
                item,
                assets,
                actualParentKey,
                actualParentId,
                getInitialAssetEvents
              )
        )
      )
    },
    [rootDirectoryId]
  )

  const insertArbitraryAssets = React.useCallback(
    (
      assets: backendModule.AnyAsset[],
      parentKey: backendModule.DirectoryId | null,
      parentId: backendModule.DirectoryId | null,
      getKey: ((asset: backendModule.AnyAsset) => backendModule.AssetId) | null = null,
      getInitialAssetEvents: (
        id: backendModule.AssetId
      ) => readonly assetEvent.AssetEvent[] | null = () => null
    ) => {
      const actualParentKey = parentKey ?? rootDirectoryId
      const actualParentId = parentId ?? rootDirectoryId
      setAssetTree(oldAssetTree => {
        return oldAssetTree.map(item =>
          item.key !== actualParentKey
            ? item
            : insertArbitraryAssetTreeNodeChildren(
                item,
                assets,
                actualParentKey,
                actualParentId,
                getKey,
                getInitialAssetEvents
              )
        )
      })
    },
    [rootDirectoryId]
  )

  // This is not a React component, even though it contains JSX.
  // eslint-disable-next-line no-restricted-syntax
  const onAssetListEvent = (event: assetListEvent.AssetListEvent) => {
    switch (event.type) {
      case AssetListEventType.newFolder: {
        const siblings = nodeMapRef.current.get(event.parentKey)?.children ?? []
        const directoryIndices = siblings
          .map(node => node.item)
          .filter(backendModule.assetIsDirectory)
          .map(item => /^New Folder (?<directoryIndex>\d+)$/.exec(item.title))
          .map(match => match?.groups?.directoryIndex)
          .map(maybeIndex => (maybeIndex != null ? parseInt(maybeIndex, 10) : 0))
        const title = `New Folder ${Math.max(0, ...directoryIndices) + 1}`
        const placeholderItem: backendModule.DirectoryAsset = {
          type: backendModule.AssetType.directory,
          id: backendModule.DirectoryId(uniqueString.uniqueString()),
          title,
          modifiedAt: dateTime.toRfc3339(new Date()),
          parentId: event.parentId,
          permissions: permissions.tryGetSingletonOwnerPermission(user),
          projectState: null,
          labels: [],
          description: null,
        }
        doToggleDirectoryExpansion(event.parentId, event.parentKey, null, true)
        insertAssets([placeholderItem], event.parentKey, event.parentId, () => [
          { type: AssetEventType.newFolder, placeholderId: placeholderItem.id },
        ])
        break
      }
      case AssetListEventType.newProject: {
        const projectName = getNewProjectName(event.preferredName, event.parentId)
        const dummyId = backendModule.ProjectId(uniqueString.uniqueString())
        const path =
          backend instanceof LocalBackend ? backend.joinPath(event.parentId, projectName) : null
        const placeholderItem: backendModule.ProjectAsset = {
          type: backendModule.AssetType.project,
          id: dummyId,
          title: projectName,
          modifiedAt: dateTime.toRfc3339(new Date()),
          parentId: event.parentId,
          permissions: permissions.tryGetSingletonOwnerPermission(user),
          projectState: {
            type: backendModule.ProjectState.placeholder,
            volumeId: '',
            openedBy: user.email,
            ...(path != null ? { path } : {}),
          },
          labels: [],
          description: null,
        }
        doToggleDirectoryExpansion(event.parentId, event.parentKey, null, true)
        insertAssets([placeholderItem], event.parentKey, event.parentId, () => [
          {
            type: AssetEventType.newProject,
            placeholderId: dummyId,
            templateId: event.templateId,
            datalinkId: event.datalinkId,
            originalId: null,
            versionId: null,
            ...(event.onCreated ? { onCreated: event.onCreated } : {}),
            ...(event.onError ? { onError: event.onError } : {}),
          },
        ])
        break
      }
      case AssetListEventType.uploadFiles: {
        const localBackend = backend instanceof LocalBackend ? backend : null
        const reversedFiles = Array.from(event.files).reverse()
        const siblingNodes = nodeMapRef.current.get(event.parentKey)?.children ?? []
        const siblings = siblingNodes.map(node => node.item)
        const siblingFiles = siblings.filter(backendModule.assetIsFile)
        const siblingProjects = siblings.filter(backendModule.assetIsProject)
        const siblingFileTitles = new Set(siblingFiles.map(asset => asset.title))
        const siblingProjectTitles = new Set(siblingProjects.map(asset => asset.title))
        const files = reversedFiles.filter(backendModule.fileIsNotProject)
        const projects = reversedFiles.filter(backendModule.fileIsProject)
        const duplicateFiles = files.filter(file => siblingFileTitles.has(file.name))
        const duplicateProjects = projects.filter(project =>
          siblingProjectTitles.has(backendModule.stripProjectExtension(project.name))
        )
        const ownerPermission = permissions.tryGetSingletonOwnerPermission(user)
        const fileMap = new Map<backendModule.AssetId, File>()
        const getInitialAssetEvents = (
          id: backendModule.AssetId
        ): readonly assetEvent.AssetEvent[] | null => {
          const file = fileMap.get(id)
          return file == null
            ? null
            : [{ type: AssetEventType.uploadFiles, files: new Map([[id, file]]) }]
        }
        if (duplicateFiles.length === 0 && duplicateProjects.length === 0) {
          const placeholderFiles = files.map(file => {
            const asset = backendModule.createPlaceholderFileAsset(
              file.name,
              event.parentId,
              ownerPermission
            )
            fileMap.set(asset.id, file)
            return asset
          })
          const placeholderProjects = projects.map(project => {
            const basename = backendModule.stripProjectExtension(project.name)
            const asset = backendModule.createPlaceholderProjectAsset(
              basename,
              event.parentId,
              ownerPermission,
              user,
              localBackend?.joinPath(event.parentId, basename) ?? null
            )
            fileMap.set(asset.id, project)
            return asset
          })
          doToggleDirectoryExpansion(event.parentId, event.parentKey, null, true)
          insertAssets(placeholderFiles, event.parentKey, event.parentId, getInitialAssetEvents)
          insertAssets(placeholderProjects, event.parentKey, event.parentId, getInitialAssetEvents)
        } else {
          const siblingFilesByName = new Map(siblingFiles.map(file => [file.title, file]))
          const siblingProjectsByName = new Map(
            siblingProjects.map(project => [project.title, project])
          )
          const conflictingFiles = duplicateFiles.map(file => ({
            // This is SAFE, as `duplicateFiles` only contains files that have siblings
            // with the same name.
            // eslint-disable-next-line @typescript-eslint/no-non-null-assertion
            current: siblingFilesByName.get(file.name)!,
            new: backendModule.createPlaceholderFileAsset(
              file.name,
              event.parentId,
              ownerPermission
            ),
            file,
          }))
          const conflictingProjects = duplicateProjects.map(project => {
            const basename = backendModule.stripProjectExtension(project.name)
            return {
              // This is SAFE, as `duplicateProjects` only contains projects that have
              // siblings with the same name.
              // eslint-disable-next-line @typescript-eslint/no-non-null-assertion
              current: siblingProjectsByName.get(basename)!,
              new: backendModule.createPlaceholderProjectAsset(
                basename,
                event.parentId,
                ownerPermission,
                user,
                localBackend?.joinPath(event.parentId, basename) ?? null
              ),
              file: project,
            }
          })
          setModal(
            <DuplicateAssetsModal
              parentKey={event.parentKey}
              parentId={event.parentId}
              conflictingFiles={conflictingFiles}
              conflictingProjects={conflictingProjects}
              siblingFileNames={siblingFilesByName.keys()}
              siblingProjectNames={siblingProjectsByName.keys()}
              nonConflictingFileCount={files.length - conflictingFiles.length}
              nonConflictingProjectCount={projects.length - conflictingProjects.length}
              doUploadNonConflicting={() => {
                doToggleDirectoryExpansion(event.parentId, event.parentKey, null, true)
                const newFiles = files
                  .filter(file => !siblingFileTitles.has(file.name))
                  .map(file => {
                    const asset = backendModule.createPlaceholderFileAsset(
                      file.name,
                      event.parentId,
                      ownerPermission
                    )
                    fileMap.set(asset.id, file)
                    return asset
                  })
                const newProjects = projects
                  .filter(
                    project =>
                      !siblingProjectTitles.has(backendModule.stripProjectExtension(project.name))
                  )
                  .map(project => {
                    const basename = backendModule.stripProjectExtension(project.name)
                    const asset = backendModule.createPlaceholderProjectAsset(
                      basename,
                      event.parentId,
                      ownerPermission,
                      user,
                      localBackend?.joinPath(event.parentId, basename) ?? null
                    )
                    fileMap.set(asset.id, project)
                    return asset
                  })
                insertAssets(newFiles, event.parentKey, event.parentId, getInitialAssetEvents)
                insertAssets(newProjects, event.parentKey, event.parentId, getInitialAssetEvents)
              }}
            />
          )
        }
        break
      }
      case AssetListEventType.newDatalink: {
        const placeholderItem: backendModule.DatalinkAsset = {
          type: backendModule.AssetType.datalink,
          id: backendModule.DatalinkId(uniqueString.uniqueString()),
          title: event.name,
          modifiedAt: dateTime.toRfc3339(new Date()),
          parentId: event.parentId,
          permissions: permissions.tryGetSingletonOwnerPermission(user),
          projectState: null,
          labels: [],
          description: null,
        }
        doToggleDirectoryExpansion(event.parentId, event.parentKey, null, true)
        insertAssets([placeholderItem], event.parentKey, event.parentId, () => [
          {
            type: AssetEventType.newDatalink,
            placeholderId: placeholderItem.id,
            value: event.value,
          },
        ])
        break
      }
      case AssetListEventType.newSecret: {
        const placeholderItem: backendModule.SecretAsset = {
          type: backendModule.AssetType.secret,
          id: backendModule.SecretId(uniqueString.uniqueString()),
          title: event.name,
          modifiedAt: dateTime.toRfc3339(new Date()),
          parentId: event.parentId,
          permissions: permissions.tryGetSingletonOwnerPermission(user),
          projectState: null,
          labels: [],
          description: null,
        }
        doToggleDirectoryExpansion(event.parentId, event.parentKey, null, true)
        insertAssets([placeholderItem], event.parentKey, event.parentId, () => [
          { type: AssetEventType.newSecret, placeholderId: placeholderItem.id, value: event.value },
        ])
        break
      }
      case AssetListEventType.insertAssets: {
        insertArbitraryAssets(event.assets, event.parentKey, event.parentId)
        break
      }
      case AssetListEventType.duplicateProject: {
        const siblings = nodeMapRef.current.get(event.parentKey)?.children ?? []
        const siblingTitles = new Set(siblings.map(sibling => sibling.item.title))
        let index = 1
        let title = `${event.original.title} (${index})`
        while (siblingTitles.has(title)) {
          index += 1
          title = `${event.original.title} (${index})`
        }
        const placeholderItem: backendModule.ProjectAsset = {
          type: backendModule.AssetType.project,
          id: backendModule.ProjectId(uniqueString.uniqueString()),
          title,
          modifiedAt: dateTime.toRfc3339(new Date()),
          parentId: event.parentId,
          permissions: permissions.tryGetSingletonOwnerPermission(user),
          projectState: {
            type: backendModule.ProjectState.placeholder,
            volumeId: '',
            openedBy: user.email,
          },
          labels: [],
          description: null,
        }
        insertAssets([placeholderItem], event.parentKey, event.parentId, () => [
          {
            type: AssetEventType.newProject,
            placeholderId: placeholderItem.id,
            templateId: null,
            datalinkId: null,
            originalId: event.original.id,
            versionId: event.versionId,
          },
        ])
        break
      }
      case AssetListEventType.willDelete: {
        if (selectedKeysRef.current.has(event.key)) {
          const newSelectedKeys = new Set(selectedKeysRef.current)
          newSelectedKeys.delete(event.key)
          setSelectedKeys(newSelectedKeys)
        }
        break
      }
      case AssetListEventType.copy: {
        const ids = new Set<backendModule.AssetId>()
        const getKey = (asset: backendModule.AnyAsset) => {
          const newId = backendModule.createPlaceholderAssetId(asset.type)
          ids.add(newId)
          return newId
        }
        const assetEvents: readonly assetEvent.AssetEvent[] = [
          {
            type: AssetEventType.copy,
            ids,
            newParentKey: event.newParentKey,
            newParentId: event.newParentId,
          },
        ]
        insertArbitraryAssets(
          event.items,
          event.newParentKey,
          event.newParentId,
          getKey,
          () => assetEvents
        )
        break
      }
      case AssetListEventType.move: {
        deleteAsset(event.key)
        insertAssets([event.item], event.newParentKey, event.newParentId, () => null)
        break
      }
      case AssetListEventType.delete: {
        deleteAsset(event.key)
        break
      }
      case AssetListEventType.emptyTrash: {
        if (category !== Category.trash) {
          toastAndLog('canOnlyEmptyTrashWhenInTrash')
        } else if (assetTree.children != null) {
          const ids = new Set(assetTree.children.map(child => child.item.id))
          // This is required to prevent an infinite loop,
          window.setTimeout(() => {
            dispatchAssetEvent({ type: AssetEventType.deleteForever, ids })
          })
        }
        break
      }
      case AssetListEventType.removeSelf: {
        dispatchAssetEvent({ type: AssetEventType.removeSelf, id: event.id })
        break
      }
      case AssetListEventType.closeFolder: {
        doToggleDirectoryExpansion(event.id, event.key, null, false)
        break
      }
    }
  }
  const onAssetListEventRef = React.useRef(onAssetListEvent)
  onAssetListEventRef.current = onAssetListEvent
  eventListProvider.useAssetListEventListener(event => {
    if (!isLoading) {
      onAssetListEvent(event)
    } else {
      queuedAssetListEventsRef.current.push(event)
    }
  })

  const doCopy = React.useCallback(() => {
    unsetModal()
    setPasteData({ type: PasteType.copy, data: selectedKeysRef.current })
  }, [unsetModal])

  const doCut = React.useCallback(() => {
    unsetModal()
    if (pasteData != null) {
      dispatchAssetEvent({ type: AssetEventType.cancelCut, ids: pasteData.data })
    }
    setPasteData({ type: PasteType.move, data: selectedKeysRef.current })
    dispatchAssetEvent({ type: AssetEventType.cut, ids: selectedKeysRef.current })
    setSelectedKeys(new Set())
  }, [pasteData, setSelectedKeys, unsetModal, dispatchAssetEvent])

  const doPaste = React.useCallback(
    (newParentKey: backendModule.DirectoryId, newParentId: backendModule.DirectoryId) => {
      unsetModal()
      if (pasteData != null) {
        if (pasteData.data.has(newParentKey)) {
          toast.toast.error('Cannot paste a folder into itself.')
        } else {
          doToggleDirectoryExpansion(newParentId, newParentKey, null, true)
          if (pasteData.type === PasteType.copy) {
            const assets = Array.from(pasteData.data, id => nodeMapRef.current.get(id)).flatMap(
              asset => (asset ? [asset.item] : [])
            )
            dispatchAssetListEvent({
              type: AssetListEventType.copy,
              items: assets,
              newParentId,
              newParentKey,
            })
          } else {
            dispatchAssetEvent({
              type: AssetEventType.move,
              ids: pasteData.data,
              newParentKey,
              newParentId,
            })
          }
          setPasteData(null)
        }
      }
    },
    [pasteData, doToggleDirectoryExpansion, unsetModal, dispatchAssetEvent, dispatchAssetListEvent]
  )

  const hideColumn = React.useCallback((column: columnUtils.Column) => {
    setEnabledColumns(columns => set.withPresence(columns, column, false))
  }, [])

  const hiddenContextMenu = React.useMemo(
    () => (
      <AssetsTableContextMenu
        hidden
        backend={backend}
        category={category}
        pasteData={pasteData}
        selectedKeys={selectedKeys}
        clearSelectedKeys={clearSelectedKeys}
        nodeMapRef={nodeMapRef}
        rootDirectoryId={rootDirectoryId}
        event={{ pageX: 0, pageY: 0 }}
        doCopy={doCopy}
        doCut={doCut}
        doPaste={doPaste}
      />
    ),
    [
      backend,
      rootDirectoryId,
      category,
      selectedKeys,
      pasteData,
      doCopy,
      doCut,
      doPaste,
      clearSelectedKeys,
    ]
  )

  const onDropzoneDragOver = (event: React.DragEvent<Element>) => {
    const payload = drag.ASSET_ROWS.lookup(event)
    const filtered = payload?.filter(item => item.asset.parentId !== rootDirectoryId)
    if (filtered != null && filtered.length > 0) {
      event.preventDefault()
    } else if (event.dataTransfer.types.includes('Files')) {
      event.preventDefault()
    }
  }

  const updateIsDraggingFiles = (event: React.DragEvent<Element>) => {
    if (event.dataTransfer.types.includes('Files')) {
      setIsDraggingFiles(true)
      setDroppedFilesCount(event.dataTransfer.items.length)
    }
  }

  const handleFileDrop = (event: React.DragEvent) => {
    if (event.dataTransfer.types.includes('Files')) {
      event.preventDefault()
      event.stopPropagation()
      dispatchAssetListEvent({
        type: AssetListEventType.uploadFiles,
        parentKey: rootDirectoryId,
        parentId: rootDirectoryId,
        files: Array.from(event.dataTransfer.files),
      })
    }
  }

  const state = React.useMemo<AssetsTableState>(
    // The type MUST be here to trigger excess property errors at typecheck time.
    () => ({
      backend,
      rootDirectoryId,
      visibilities,
      selectedKeys: selectedKeysRef,
      scrollContainerRef: rootRef,
      category,
      hasPasteData: pasteData != null,
      setPasteData,
      sortInfo,
      setSortInfo,
      query,
      setQuery,
      setAssetPanelProps,
      setIsAssetPanelTemporarilyVisible,
      nodeMap: nodeMapRef,
      hideColumn,
      doToggleDirectoryExpansion,
      doCopy,
      doCut,
      doPaste,
    }),
    [
      backend,
      rootDirectoryId,
      visibilities,
      category,
      pasteData,
      sortInfo,
      query,
      doToggleDirectoryExpansion,
      doCopy,
      doCut,
      doPaste,
      hideColumn,
      setAssetPanelProps,
      setIsAssetPanelTemporarilyVisible,
      setQuery,
    ]
  )

  // This is required to prevent the table body from overlapping the table header, because
  // the table header is transparent.
  const updateClipPath = useOnScroll(() => {
    if (bodyRef.current != null && rootRef.current != null) {
      bodyRef.current.style.clipPath = `inset(${rootRef.current.scrollTop}px 0 0 0)`
    }
    if (
      backend.type === backendModule.BackendType.remote &&
      rootRef.current != null &&
      headerRowRef.current != null
    ) {
      const hiddenColumnsCount = columnUtils.CLOUD_COLUMNS.length - enabledColumns.size
      const shrinkBy =
        COLUMNS_SELECTOR_BASE_WIDTH_PX + COLUMNS_SELECTOR_ICON_WIDTH_PX * hiddenColumnsCount
      const rightOffset = rootRef.current.clientWidth + rootRef.current.scrollLeft - shrinkBy
      headerRowRef.current.style.clipPath = `polygon(0 0, ${rightOffset}px 0, ${rightOffset}px 100%, 0 100%)`
    }
  }, [backend.type, enabledColumns.size])

  const updateClipPathObserver = React.useMemo(
    () => new ResizeObserver(updateClipPath),
    [updateClipPath]
  )

  React.useEffect(
    () =>
      inputBindings.attach(
        sanitizedEventTargets.document.body,
        'click',
        {
          selectAdditional: () => {},
          selectAdditionalRange: () => {},
          [inputBindingsModule.DEFAULT_HANDLER]: () => {
            if (selectedKeysRef.current.size !== 0) {
              setSelectedKeys(new Set())
              setMostRecentlySelectedIndex(null)
            }
          },
        },
        false
      ),
    [setSelectedKeys, inputBindings, setMostRecentlySelectedIndex]
  )

  React.useEffect(() => {
    if (isLoading) {
      // Ensure the spinner stays in the "initial" state for at least one frame,
      // to ensure the CSS animation begins at the initial state.
      requestAnimationFrame(() => {
        setSpinnerState(spinner.SpinnerState.loadingFast)
      })
    } else {
      const queuedAssetEvents = queuedAssetListEventsRef.current
      if (queuedAssetEvents.length !== 0) {
        queuedAssetListEventsRef.current = []
        for (const event of queuedAssetEvents) {
          onAssetListEventRef.current(event)
        }
      }
      setSpinnerState(spinner.SpinnerState.initial)
    }
  }, [isLoading])

  const calculateNewKeys = React.useCallback(
    (
      event: MouseEvent | React.MouseEvent,
      keys: backendModule.AssetId[],
      getRange: () => backendModule.AssetId[]
    ) => {
      event.stopPropagation()
      let result = new Set<backendModule.AssetId>()
      inputBindings.handler({
        selectRange: () => {
          result = new Set(getRange())
        },
        selectAdditionalRange: () => {
          result = new Set([...selectedKeysRef.current, ...getRange()])
        },
        selectAdditional: () => {
          const newSelectedKeys = new Set(selectedKeysRef.current)
          let count = 0
          for (const key of keys) {
            if (selectedKeysRef.current.has(key)) {
              count += 1
            }
          }
          for (const key of keys) {
            const add = count * 2 < keys.length
            set.setPresence(newSelectedKeys, key, add)
          }
          result = newSelectedKeys
        },
        [inputBindingsModule.DEFAULT_HANDLER]: () => {
          result = new Set(keys)
        },
      })(event, false)
      return result
    },
    [inputBindings]
  )

  // Only non-`null` when it is different to`selectedKeys`.
  const [visuallySelectedKeysOverride, setVisuallySelectedKeysOverride] =
    React.useState<ReadonlySet<backendModule.AssetId> | null>(null)

  const { startAutoScroll, endAutoScroll, onMouseEvent } = autoScrollHooks.useAutoScroll(rootRef)

  const dragSelectionChangeLoopHandle = React.useRef(0)
  const dragSelectionRangeRef = React.useRef<DragSelectionInfo | null>(null)
  const onSelectionDrag = React.useCallback(
    (rectangle: geometry.DetailedRectangle, event: MouseEvent) => {
      startAutoScroll()
      onMouseEvent(event)
      if (mostRecentlySelectedIndexRef.current != null) {
        setKeyboardSelectedIndex(null)
      }
      cancelAnimationFrame(dragSelectionChangeLoopHandle.current)
      const scrollContainer = rootRef.current
      if (scrollContainer != null) {
        const rect = scrollContainer.getBoundingClientRect()
        const overlapsHorizontally = rect.right > rectangle.left && rect.left < rectangle.right
        const selectionTop = Math.max(0, rectangle.top - rect.top - ROW_HEIGHT_PX)
        const selectionBottom = Math.max(
          0,
          Math.min(rect.height, rectangle.bottom - rect.top - ROW_HEIGHT_PX)
        )
        const range = dragSelectionRangeRef.current
        if (!overlapsHorizontally) {
          dragSelectionRangeRef.current = null
        } else if (range == null) {
          const topIndex = (selectionTop + scrollContainer.scrollTop) / ROW_HEIGHT_PX
          const bottomIndex = (selectionBottom + scrollContainer.scrollTop) / ROW_HEIGHT_PX
          dragSelectionRangeRef.current = {
            initialIndex: rectangle.signedHeight < 0 ? bottomIndex : topIndex,
            start: Math.floor(topIndex),
            end: Math.ceil(bottomIndex),
          }
        } else {
          const topIndex = (selectionTop + scrollContainer.scrollTop) / ROW_HEIGHT_PX
          const bottomIndex = (selectionBottom + scrollContainer.scrollTop) / ROW_HEIGHT_PX
          const endIndex = rectangle.signedHeight < 0 ? topIndex : bottomIndex
          dragSelectionRangeRef.current = {
            initialIndex: range.initialIndex,
            start: Math.floor(Math.min(range.initialIndex, endIndex)),
            end: Math.ceil(Math.max(range.initialIndex, endIndex)),
          }
        }
        if (range == null) {
          setVisuallySelectedKeysOverride(null)
        } else {
          const keys = displayItems.slice(range.start, range.end).map(node => node.key)
          setVisuallySelectedKeysOverride(calculateNewKeys(event, keys, () => []))
        }
      }
    },
    [startAutoScroll, onMouseEvent, displayItems, calculateNewKeys]
  )

  const onSelectionDragEnd = React.useCallback(
    (event: MouseEvent) => {
      endAutoScroll()
      onMouseEvent(event)
      const range = dragSelectionRangeRef.current
      if (range != null) {
        const keys = displayItems.slice(range.start, range.end).map(node => node.key)
        setSelectedKeys(calculateNewKeys(event, keys, () => []))
      }
      setVisuallySelectedKeysOverride(null)
      dragSelectionRangeRef.current = null
    },
    [endAutoScroll, onMouseEvent, displayItems, setSelectedKeys, calculateNewKeys]
  )

  const onSelectionDragCancel = React.useCallback(() => {
    setVisuallySelectedKeysOverride(null)
    dragSelectionRangeRef.current = null
  }, [])

  const onRowClick = React.useCallback(
    (innerRowProps: assetRow.AssetRowInnerProps, event: React.MouseEvent) => {
      const { key } = innerRowProps
      event.stopPropagation()
      const newIndex = visibleItems.findIndex(innerItem => AssetTreeNode.getKey(innerItem) === key)
      const getRange = () => {
        if (mostRecentlySelectedIndexRef.current == null) {
          return [key]
        } else {
          const index1 = mostRecentlySelectedIndexRef.current
          const index2 = newIndex
          const startIndex = Math.min(index1, index2)
          const endIndex = Math.max(index1, index2) + 1
          return visibleItems.slice(startIndex, endIndex).map(AssetTreeNode.getKey)
        }
      }
      setSelectedKeys(calculateNewKeys(event, [key], getRange))
      setMostRecentlySelectedIndex(newIndex)
      if (!event.shiftKey) {
        selectionStartIndexRef.current = null
      }
    },
    [visibleItems, calculateNewKeys, setSelectedKeys, setMostRecentlySelectedIndex]
  )

  const getAsset = React.useCallback(
    (key: backendModule.AssetId) => nodeMapRef.current.get(key)?.item ?? null,
    [nodeMapRef]
  )

  const setAsset = React.useCallback(
    (key: backendModule.AssetId, asset: backendModule.AnyAsset) => {
      setAssetTree(oldAssetTree =>
        oldAssetTree.map(item => (item.key === key ? item.with({ item: asset }) : item))
      )
      updateAssetRef.current[asset.id]?.(asset)
    },
    []
  )

  React.useImperativeHandle(assetManagementApiRef, () => ({
    getAsset,
    setAsset,
  }))

  const columns = columnUtils.getColumnList(backend.type, enabledColumns)

  const headerRow = (
    <tr ref={headerRowRef} className="sticky top-[1px] text-sm font-semibold">
      {columns.map(column => {
        // This is a React component, even though it does not contain JSX.
        // eslint-disable-next-line no-restricted-syntax
        const Heading = columnHeading.COLUMN_HEADING[column]
        return (
          <th key={column} className={columnUtils.COLUMN_CSS_CLASS[column]}>
            <Heading state={state} />
          </th>
        )
      })}
    </tr>
  )

  const itemRows = isLoading ? (
    <tr className="h-row">
      <td colSpan={columns.length} className="bg-transparent">
        <div className="grid w-container justify-around">
          <Spinner size={LOADING_SPINNER_SIZE_PX} state={spinnerState} />
        </div>
      </td>
    </tr>
  ) : (
    displayItems.map((item, i) => {
      const key = AssetTreeNode.getKey(item)
      const isSelected = (visuallySelectedKeysOverride ?? selectedKeys).has(key)
      const isSoleSelected = isSelected && selectedKeys.size === 1

      return (
        <AssetRow
          key={key}
          updateAssetRef={instance => {
            if (instance != null) {
              updateAssetRef.current[item.item.id] = instance
            } else {
              // Hacky way to clear the reference to the asset on unmount.
              // eventually once we pull the assets up in the tree, we can remove this.
              // eslint-disable-next-line @typescript-eslint/no-dynamic-delete
              delete updateAssetRef.current[item.item.id]
            }
          }}
          isOpened={openedProjects.some(({ id }) => item.item.id === id)}
          columns={columns}
          item={item}
          state={state}
          hidden={hidden || visibilities.get(item.key) === Visibility.hidden}
          selected={isSelected}
          setSelected={selected => {
            setSelectedKeys(set.withPresence(selectedKeysRef.current, key, selected))
          }}
          isSoleSelected={isSoleSelected}
          isKeyboardSelected={
            keyboardSelectedIndex != null && item === visibleItems[keyboardSelectedIndex]
          }
          grabKeyboardFocus={() => {
            setSelectedKeys(new Set([key]))
            setMostRecentlySelectedIndex(i, true)
          }}
          allowContextMenu={selectedKeysRef.current.size === 0 || !isSelected || isSoleSelected}
          onClick={onRowClick}
          onContextMenu={(_innerProps, event) => {
            if (!isSelected) {
              event.preventDefault()
              event.stopPropagation()
              setMostRecentlySelectedIndex(visibleItems.indexOf(item))
              selectionStartIndexRef.current = null
              setSelectedKeys(new Set([key]))
            }
          }}
          onDragStart={event => {
            startAutoScroll()
            onMouseEvent(event)
            let newSelectedKeys = selectedKeysRef.current
            if (!newSelectedKeys.has(key)) {
              setMostRecentlySelectedIndex(visibleItems.indexOf(item))
              selectionStartIndexRef.current = null
              newSelectedKeys = new Set([key])
              setSelectedKeys(newSelectedKeys)
            }
            const nodes = assetTree
              .preorderTraversal()
              .filter(node => newSelectedKeys.has(node.key))
            const payload: drag.AssetRowsDragPayload = nodes.map(node => ({
              key: node.key,
              asset: node.item,
            }))
            event.dataTransfer.setData(
              mimeTypes.ASSETS_MIME_TYPE,
              JSON.stringify(nodes.map(node => node.key))
            )
            drag.setDragImageToBlank(event)
            drag.ASSET_ROWS.bind(event, payload)
            setModal(
              <DragModal
                event={event}
                className="flex flex-col rounded-default bg-selected-frame backdrop-blur-default"
                onDragEnd={() => {
                  drag.ASSET_ROWS.unbind(payload)
                }}
              >
                {nodes.map(node => (
                  <NameColumn
                    key={node.key}
                    isOpened={false}
                    keyProp={node.key}
                    item={node.with({ depth: 0 })}
                    backendType={backend.type}
                    state={state}
                    // Default states.
                    isSoleSelected={false}
                    selected={false}
                    rowState={assetRowUtils.INITIAL_ROW_STATE}
                    // The drag placeholder cannot be interacted with.
                    setSelected={() => {}}
                    setItem={() => {}}
                    setRowState={() => {}}
                    isEditable={false}
                  />
                ))}
              </DragModal>
            )
          }}
          onDragOver={event => {
            onMouseEvent(event)
            const payload = drag.LABELS.lookup(event)
            if (payload != null) {
              event.preventDefault()
              event.stopPropagation()
              const idsReference = selectedKeysRef.current.has(key) ? selectedKeysRef.current : key
              // This optimization is required in order to avoid severe lag on Firefox.
              if (idsReference !== lastSelectedIdsRef.current) {
                lastSelectedIdsRef.current = idsReference
                const ids =
                  typeof idsReference === 'string' ? new Set([idsReference]) : idsReference
                let labelsPresent = 0
                for (const selectedKey of ids) {
                  const nodeLabels = nodeMapRef.current.get(selectedKey)?.item.labels
                  if (nodeLabels != null) {
                    for (const label of nodeLabels) {
                      if (payload.has(label)) {
                        labelsPresent += 1
                      }
                    }
                  }
                }
                const shouldAdd = labelsPresent * 2 < ids.size * payload.size
                window.setTimeout(() => {
                  dispatchAssetEvent({
                    type: shouldAdd
                      ? AssetEventType.temporarilyAddLabels
                      : AssetEventType.temporarilyRemoveLabels,
                    ids,
                    labelNames: payload,
                  })
                })
              }
            }
          }}
          onDragEnd={() => {
            endAutoScroll()
            lastSelectedIdsRef.current = null
            dispatchAssetEvent({
              type: AssetEventType.temporarilyAddLabels,
              ids: selectedKeysRef.current,
              labelNames: set.EMPTY,
            })
          }}
          onDrop={event => {
            endAutoScroll()
            const ids = new Set(selectedKeysRef.current.has(key) ? selectedKeysRef.current : [key])
            const payload = drag.LABELS.lookup(event)
            if (payload != null) {
              event.preventDefault()
              event.stopPropagation()
              let labelsPresent = 0
              for (const selectedKey of ids) {
                const nodeLabels = nodeMapRef.current.get(selectedKey)?.item.labels
                if (nodeLabels != null) {
                  for (const label of nodeLabels) {
                    if (payload.has(label)) {
                      labelsPresent += 1
                    }
                  }
                }
              }
              const shouldAdd = labelsPresent * 2 < ids.size * payload.size
              dispatchAssetEvent({
                type: shouldAdd ? AssetEventType.addLabels : AssetEventType.removeLabels,
                ids,
                labelNames: payload,
              })
            } else {
              dispatchAssetEvent({
                type: AssetEventType.temporarilyAddLabels,
                ids,
                labelNames: set.EMPTY,
              })
            }
          }}
        />
      )
    })
  )

  const dropzoneText = isDraggingFiles
    ? droppedFilesCount === 1
      ? getText('assetsDropFileDescription')
      : getText('assetsDropFilesDescription', droppedFilesCount)
    : getText('assetsDropzoneDescription')

  const table = (
    <div
      className="flex grow flex-col"
      onContextMenu={event => {
        event.preventDefault()
        event.stopPropagation()
        setModal(
          <AssetsTableContextMenu
            backend={backend}
            category={category}
            pasteData={pasteData}
            selectedKeys={selectedKeys}
            clearSelectedKeys={clearSelectedKeys}
            nodeMapRef={nodeMapRef}
            event={event}
            rootDirectoryId={rootDirectoryId}
            doCopy={doCopy}
            doCut={doCut}
            doPaste={doPaste}
          />
        )
      }}
      onDragLeave={event => {
        const payload = drag.LABELS.lookup(event)
        if (
          payload != null &&
          event.relatedTarget instanceof Node &&
          !event.currentTarget.contains(event.relatedTarget)
        ) {
          lastSelectedIdsRef.current = null
          dispatchAssetEvent({
            type: AssetEventType.temporarilyAddLabels,
            ids: selectedKeysRef.current,
            labelNames: set.EMPTY,
          })
        }
      }}
    >
      <table className="table-fixed border-collapse rounded-rows">
        <thead>{headerRow}</thead>
        <tbody ref={bodyRef}>
          {itemRows}
          <tr className="hidden h-row first:table-row">
            <td colSpan={columns.length} className="bg-transparent">
              {category === Category.trash ? (
                <aria.Text className="px-cell-x placeholder">
                  {query.query !== ''
                    ? getText('noFilesMatchTheCurrentFilters')
                    : getText('yourTrashIsEmpty')}
                </aria.Text>
              ) : category === Category.recent ? (
                <aria.Text className="px-cell-x placeholder">
                  {query.query !== ''
                    ? getText('noFilesMatchTheCurrentFilters')
                    : getText('youHaveNoRecentProjects')}
                </aria.Text>
              ) : query.query !== '' ? (
                <aria.Text className="px-cell-x placeholder">
                  {getText('noFilesMatchTheCurrentFilters')}
                </aria.Text>
              ) : (
                <aria.Text className="px-cell-x placeholder">{getText('youHaveNoFiles')}</aria.Text>
              )}
            </td>
          </tr>
        </tbody>
      </table>
      <div
        data-testid="root-directory-dropzone"
        className={tailwindMerge.twMerge(
          'sticky left-0 grid max-w-container grow place-items-center',
          category !== Category.cloud && category !== Category.local && 'hidden'
        )}
        onDragEnter={onDropzoneDragOver}
        onDragOver={onDropzoneDragOver}
        onDragLeave={event => {
          lastSelectedIdsRef.current = null
          if (event.currentTarget === event.target) {
            setIsDraggingFiles(false)
          }
        }}
        onDrop={event => {
          const payload = drag.ASSET_ROWS.lookup(event)
          const filtered = payload?.filter(item => item.asset.parentId !== rootDirectoryId)
          if (filtered != null && filtered.length > 0) {
            event.preventDefault()
            event.stopPropagation()
            unsetModal()
            dispatchAssetEvent({
              type: AssetEventType.move,
              newParentKey: rootDirectoryId,
              newParentId: rootDirectoryId,
              ids: new Set(filtered.map(dragItem => dragItem.asset.id)),
            })
          }
          handleFileDrop(event)
        }}
        onClick={() => {
          setSelectedKeys(new Set())
        }}
      >
        <aria.FileTrigger
          onSelect={event => {
            dispatchAssetListEvent({
              type: AssetListEventType.uploadFiles,
              parentKey: rootDirectoryId,
              parentId: rootDirectoryId,
              files: Array.from(event ?? []),
            })
          }}
        >
          <FocusRing>
            <aria.Button
              ref={mainDropzoneRef}
              className="my-20 flex flex-col items-center gap-3 text-primary/30 transition-colors duration-200 hover:text-primary/50"
              onPress={() => {}}
            >
              <SvgMask src={DropFilesImage} className="size-[186px]" />
              {dropzoneText}
            </aria.Button>
          </FocusRing>
        </aria.FileTrigger>
      </div>
    </div>
  )

  return (
    <div className="relative grow">
      <FocusArea direction="vertical">
        {innerProps => (
          <div
            {...aria.mergeProps<JSX.IntrinsicElements['div']>()(innerProps, {
              ref: value => {
                rootRef.current = value
                cleanupRootRef.current()
                if (value) {
                  updateClipPathObserver.observe(value)
                  cleanupRootRef.current = () => {
                    updateClipPathObserver.unobserve(value)
                  }
                } else {
                  cleanupRootRef.current = () => {}
                }
              },
              className: 'flex-1 overflow-auto container-size w-full h-full',
              onKeyDown,
              onScroll: updateClipPath,
              onBlur: event => {
                if (
                  event.relatedTarget instanceof HTMLElement &&
                  !event.currentTarget.contains(event.relatedTarget)
                ) {
                  setKeyboardSelectedIndex(null)
                }
              },
              onDragEnter: updateIsDraggingFiles,
              onDragOver: updateIsDraggingFiles,
              onDragLeave: event => {
                if (
                  !(event.relatedTarget instanceof Node) ||
                  !event.currentTarget.contains(event.relatedTarget)
                ) {
                  lastSelectedIdsRef.current = null
                  setIsDraggingFiles(false)
                }
              },
            })}
          >
            {!hidden && hiddenContextMenu}
            {!hidden && (
              <SelectionBrush
                targetRef={rootRef}
                margin={8}
                onDrag={onSelectionDrag}
                onDragEnd={onSelectionDragEnd}
                onDragCancel={onSelectionDragCancel}
              />
            )}
            <div className="flex h-max min-h-full w-max min-w-full flex-col">
              {isCloud && (
                <div className="flex-0 sticky top-0 flex h-0 flex-col">
                  <div
                    data-testid="extra-columns"
                    className="sticky right-0 flex self-end px-2 py-3"
                  >
                    <FocusArea direction="horizontal">
                      {columnsBarProps => (
                        <div
                          {...aria.mergeProps<JSX.IntrinsicElements['div']>()(columnsBarProps, {
                            className: 'inline-flex gap-icons',
                            onFocus: () => {
                              setKeyboardSelectedIndex(null)
                            },
                          })}
                        >
                          {columnUtils.CLOUD_COLUMNS.filter(
                            column => !enabledColumns.has(column)
                          ).map(column => (
                            <Button
                              key={column}
                              light
                              image={columnUtils.COLUMN_ICONS[column]}
                              alt={getText(columnUtils.COLUMN_SHOW_TEXT_ID[column])}
                              onPress={() => {
                                const newExtraColumns = new Set(enabledColumns)
                                if (enabledColumns.has(column)) {
                                  newExtraColumns.delete(column)
                                } else {
                                  newExtraColumns.add(column)
                                }
                                setEnabledColumns(newExtraColumns)
                              }}
                            />
                          ))}
                        </div>
                      )}
                    </FocusArea>
                  </div>
                </div>
              )}
              <div className="flex h-full w-min min-w-full grow flex-col">{table}</div>
            </div>
          </div>
        )}
      </FocusArea>
      {isDraggingFiles && !isMainDropzoneVisible && (
        <div className="pointer-events-none absolute bottom-4 left-1/2 -translate-x-1/2">
          <div
            className="flex items-center justify-center gap-3 rounded-default bg-selected-frame px-8 py-6 text-primary/50 backdrop-blur-3xl transition-all"
            onDragEnter={onDropzoneDragOver}
            onDragOver={onDropzoneDragOver}
            onDrop={event => {
              setIsDraggingFiles(false)
              handleFileDrop(event)
            }}
          >
            <SvgMask src={DropFilesImage} className="size-8" />
            {dropzoneText}
          </div>
        </div>
      )}
    </div>
  )
}<|MERGE_RESOLUTION|>--- conflicted
+++ resolved
@@ -1,10 +1,7 @@
 /** @file Table displaying a list of projects. */
 import * as React from 'react'
 
-<<<<<<< HEAD
-import { useMutation, useQueryClient } from '@tanstack/react-query'
-=======
->>>>>>> 46e8bab4
+import { useMutation } from '@tanstack/react-query'
 import * as toast from 'react-toastify'
 import * as z from 'zod'
 
@@ -380,10 +377,6 @@
   const { setSuggestions, initialProjectName } = props
   const { setAssetPanelProps, targetDirectoryNodeRef, setIsAssetPanelTemporarilyVisible } = props
 
-<<<<<<< HEAD
-  const queryClient = useQueryClient()
-=======
->>>>>>> 46e8bab4
   const openedProjects = projectsProvider.useLaunchedProjects()
   const doOpenProject = projectHooks.useOpenProject()
 
