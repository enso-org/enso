--- conflicted
+++ resolved
@@ -1,27 +1,24 @@
 /** @file Table displaying a list of projects. */
 import * as React from 'react'
 
-<<<<<<< HEAD
-import { useSuspenseQuery } from '@tanstack/react-query'
+import { useMutation, useSuspenseQuery } from '@tanstack/react-query'
 import * as toast from 'react-toastify'
 import invariant from 'tiny-invariant'
-=======
-import { useMutation } from '@tanstack/react-query'
-import * as toast from 'react-toastify'
 import * as z from 'zod'
->>>>>>> 3ff52817
 
 import DropFilesImage from '#/assets/drop_files.svg'
 
 import * as mimeTypes from '#/data/mimeTypes'
 
 import * as autoScrollHooks from '#/hooks/autoScrollHooks'
-<<<<<<< HEAD
-import * as backendHooks from '#/hooks/backendHooks'
+import {
+  backendMutationOptions,
+  useBackendQuery,
+  useListTags,
+  useListUserGroups,
+  useListUsers,
+} from '#/hooks/backendHooks'
 import { useEventCallback } from '#/hooks/eventCallbackHooks'
-=======
-import { backendMutationOptions, useBackendQuery, useListTags } from '#/hooks/backendHooks'
->>>>>>> 3ff52817
 import * as intersectionHooks from '#/hooks/intersectionHooks'
 import * as projectHooks from '#/hooks/projectHooks'
 import * as toastAndLogHooks from '#/hooks/toastAndLogHooks'
@@ -433,8 +430,8 @@
   > | null>(null)
   const [, setQueuedAssetEvents] = React.useState<assetEvent.AssetEvent[]>([])
   const nameOfProjectToImmediatelyOpenRef = React.useRef(initialProjectName)
-  const users = backendHooks.useBackendListUsers(backend)
-  const userGroups = backendHooks.useBackendListUserGroups(backend)
+  const users = useListUsers(backend)
+  const userGroups = useListUserGroups(backend)
   const organizationQuery = useSuspenseQuery({
     queryKey: [backend.type, 'getOrganization'],
     queryFn: () => backend.getOrganization(),
