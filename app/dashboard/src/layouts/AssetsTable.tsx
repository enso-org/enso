--- conflicted
+++ resolved
@@ -1,11 +1,7 @@
 /** @file Table displaying a list of projects. */
 import * as React from 'react'
 
-<<<<<<< HEAD
-import { queryOptions, useMutation, useQueries, useQueryClient } from '@tanstack/react-query'
-=======
-import { useMutation, useSuspenseQuery } from '@tanstack/react-query'
->>>>>>> e9d3f59a
+import { queryOptions, useMutation, useQueries, useQueryClient, useSuspenseQuery } from '@tanstack/react-query'
 import * as toast from 'react-toastify'
 import invariant from 'tiny-invariant'
 import * as z from 'zod'
@@ -15,18 +11,12 @@
 import * as mimeTypes from '#/data/mimeTypes'
 
 import * as autoScrollHooks from '#/hooks/autoScrollHooks'
-<<<<<<< HEAD
-import { backendMutationOptions, useListTags } from '#/hooks/backendHooks'
-=======
-import {
-  backendMutationOptions,
-  useBackendQuery,
+import { backendMutationOptions,
   useListTags,
   useListUserGroups,
   useListUsers,
 } from '#/hooks/backendHooks'
 import { useEventCallback } from '#/hooks/eventCallbackHooks'
->>>>>>> e9d3f59a
 import * as intersectionHooks from '#/hooks/intersectionHooks'
 import * as projectHooks from '#/hooks/projectHooks'
 import * as toastAndLogHooks from '#/hooks/toastAndLogHooks'
@@ -80,13 +70,9 @@
 
 import type Backend from '#/services/Backend'
 import * as backendModule from '#/services/Backend'
-<<<<<<< HEAD
 import LocalBackend, * as localBackendModule from '#/services/LocalBackend'
 import * as projectManager from '#/services/ProjectManager'
-=======
-import LocalBackend from '#/services/LocalBackend'
 import { isSpecialReadonlyDirectoryId } from '#/services/RemoteBackend'
->>>>>>> e9d3f59a
 
 import { useEventCallback } from '#/hooks/eventCallbackHooks'
 import { useFeatureFlag } from '#/providers/FeatureFlagsProvider'
@@ -338,11 +324,7 @@
   const previousCategoryRef = React.useRef(category)
   const dispatchAssetEvent = eventListProvider.useDispatchAssetEvent()
   const dispatchAssetListEvent = eventListProvider.useDispatchAssetListEvent()
-<<<<<<< HEAD
-
-=======
   const setTargetDirectoryRaw = useSetTargetDirectory()
->>>>>>> e9d3f59a
   const [enabledColumns, setEnabledColumns] = React.useState(columnUtils.DEFAULT_ENABLED_COLUMNS)
 
   const [sortInfo, setSortInfo] =
@@ -356,8 +338,61 @@
   const [pasteData, setPasteData] = React.useState<pasteDataModule.PasteData<
     ReadonlySet<backendModule.AssetId>
   > | null>(null)
+
+  const users = useListUsers(backend)
+  const userGroups = useListUserGroups(backend)
+  const organizationQuery = useSuspenseQuery({
+    queryKey: [backend.type, 'getOrganization'],
+    queryFn: () => backend.getOrganization(),
+  })
+  const organization = organizationQuery.data
+  const rootDirectoryId = React.useMemo(() => {
+    const id =
+      'homeDirectoryId' in category ?
+        category.homeDirectoryId
+        : backend.rootDirectoryId(user, organization)
+    invariant(id, 'Missing root directory')
+    return id
+  }, [backend, category, user, organization])
+  const [assetTree, setAssetTree] = React.useState<assetTreeNode.AnyAssetTreeNode>(() => {
+    const rootParentDirectoryId = backendModule.DirectoryId('')
+    const rootPath = 'rootPath' in category ? category.rootPath : backend.rootPath
+    return AssetTreeNode.fromAsset(
+      backendModule.createRootDirectoryAsset(rootDirectoryId),
+      rootParentDirectoryId,
+      rootParentDirectoryId,
+      -1,
+      rootPath,
+      null,
+    )
+  })
+
+  const [isDraggingFiles, setIsDraggingFiles] = React.useState(false)
+  const [droppedFilesCount, setDroppedFilesCount] = React.useState(0)
+  const isCloud = backend.type === backendModule.BackendType.remote
+  /** Events sent when the asset list was still loading. */
+  const queuedAssetListEventsRef = React.useRef<assetListEvent.AssetListEvent[]>([])
+  const rootRef = React.useRef<HTMLDivElement | null>(null)
+  const cleanupRootRef = React.useRef(() => {})
+  const mainDropzoneRef = React.useRef<HTMLButtonElement | null>(null)
+  const lastSelectedIdsRef = React.useRef<
+    backendModule.AssetId | ReadonlySet<backendModule.AssetId> | null
+  >(null)
+  const headerRowRef = React.useRef<HTMLTableRowElement>(null)
+  const assetTreeRef = React.useRef<assetTreeNode.AnyAssetTreeNode>(assetTree)
+  const pasteDataRef = React.useRef<pasteDataModule.PasteData<
+    ReadonlySet<backendModule.AssetId>
+  > | null>(null)
+  const nodeMapRef = React.useRef<
+    ReadonlyMap<backendModule.AssetId, assetTreeNode.AnyAssetTreeNode>
+  >(new Map<backendModule.AssetId, assetTreeNode.AnyAssetTreeNode>())
+  const isAssetContextMenuVisible =
+    category.type !== categoryModule.CategoryType.cloud ||
+    user.plan == null ||
+    user.plan === backendModule.Plan.solo
+
+
   const nameOfProjectToImmediatelyOpenRef = React.useRef(initialProjectName)
-<<<<<<< HEAD
   const rootDirectoryId = React.useMemo(
     () => backend.rootDirectoryId(user) ?? backendModule.DirectoryId(''),
     [backend, user],
@@ -582,37 +617,14 @@
 
     return new AssetTreeNode(
       rootDirectory,
-=======
-  const users = useListUsers(backend)
-  const userGroups = useListUserGroups(backend)
-  const organizationQuery = useSuspenseQuery({
-    queryKey: [backend.type, 'getOrganization'],
-    queryFn: () => backend.getOrganization(),
-  })
-  const organization = organizationQuery.data
-  const rootDirectoryId = React.useMemo(() => {
-    const id =
-      'homeDirectoryId' in category ?
-        category.homeDirectoryId
-      : backend.rootDirectoryId(user, organization)
-    invariant(id, 'Missing root directory')
-    return id
-  }, [backend, category, user, organization])
-  const [assetTree, setAssetTree] = React.useState<assetTreeNode.AnyAssetTreeNode>(() => {
-    const rootParentDirectoryId = backendModule.DirectoryId('')
-    const rootPath = 'rootPath' in category ? category.rootPath : backend.rootPath
-    return AssetTreeNode.fromAsset(
-      backendModule.createRootDirectoryAsset(rootDirectoryId),
->>>>>>> e9d3f59a
       rootParentDirectoryId,
       rootParentDirectoryId,
       children,
       -1,
-      rootPath,
+      backend.rootPath,
       null,
       rootId,
     )
-<<<<<<< HEAD
   }, [
     directories,
     rootDirectoryContent,
@@ -622,32 +634,6 @@
     rootDirectoryId,
   ])
 
-=======
-  })
-  const [isDraggingFiles, setIsDraggingFiles] = React.useState(false)
-  const [droppedFilesCount, setDroppedFilesCount] = React.useState(0)
-  const isCloud = backend.type === backendModule.BackendType.remote
-  /** Events sent when the asset list was still loading. */
-  const queuedAssetListEventsRef = React.useRef<assetListEvent.AssetListEvent[]>([])
-  const rootRef = React.useRef<HTMLDivElement | null>(null)
-  const cleanupRootRef = React.useRef(() => {})
-  const mainDropzoneRef = React.useRef<HTMLButtonElement | null>(null)
-  const lastSelectedIdsRef = React.useRef<
-    backendModule.AssetId | ReadonlySet<backendModule.AssetId> | null
-  >(null)
-  const headerRowRef = React.useRef<HTMLTableRowElement>(null)
-  const assetTreeRef = React.useRef<assetTreeNode.AnyAssetTreeNode>(assetTree)
-  const pasteDataRef = React.useRef<pasteDataModule.PasteData<
-    ReadonlySet<backendModule.AssetId>
-  > | null>(null)
-  const nodeMapRef = React.useRef<
-    ReadonlyMap<backendModule.AssetId, assetTreeNode.AnyAssetTreeNode>
-  >(new Map<backendModule.AssetId, assetTreeNode.AnyAssetTreeNode>())
-  const isAssetContextMenuVisible =
-    category.type !== categoryModule.CategoryType.cloud ||
-    user.plan == null ||
-    user.plan === backendModule.Plan.solo
->>>>>>> e9d3f59a
   const filter = React.useMemo(() => {
     const globCache: Record<string, RegExp> = {}
     if (/^\s*$/.test(query.query)) {
@@ -1159,89 +1145,6 @@
     [driveStore, isCloud, setCanDownload],
   )
 
-<<<<<<< HEAD
-=======
-  const overwriteNodes = React.useCallback(
-    (newAssets: readonly backendModule.AnyAsset[]) => {
-      mostRecentlySelectedIndexRef.current = null
-      selectionStartIndexRef.current = null
-      const rootPath = 'rootPath' in category ? category.rootPath : backend.rootPath
-      // This is required, otherwise we are using an outdated
-      // `nameOfProjectToImmediatelyOpen`.
-      const nameOfProjectToImmediatelyOpen = nameOfProjectToImmediatelyOpenRef.current
-      const rootParentDirectoryId = backendModule.DirectoryId('')
-      const rootDirectory = backendModule.createRootDirectoryAsset(rootDirectoryId)
-      const rootId = rootDirectory.id
-      const children = newAssets.map((asset) =>
-        AssetTreeNode.fromAsset(asset, rootId, rootId, 0, `${rootPath}/${asset.title}`, null),
-      )
-      const newRootNode = new AssetTreeNode(
-        rootDirectory,
-        rootParentDirectoryId,
-        rootParentDirectoryId,
-        children,
-        -1,
-        rootPath,
-        null,
-        rootId,
-        true,
-      )
-      setAssetTree(newRootNode)
-      // The project name here might also be a string with project id, e.g.
-      // when opening a project file from explorer on Windows.
-      const isInitialProject = (asset: backendModule.AnyAsset) =>
-        asset.title === nameOfProjectToImmediatelyOpen ||
-        asset.id === nameOfProjectToImmediatelyOpen
-      if (nameOfProjectToImmediatelyOpen != null) {
-        const projectToLoad = newAssets.filter(backendModule.assetIsProject).find(isInitialProject)
-        if (projectToLoad != null) {
-          const backendType = backendModule.BackendType.local
-          const { id, title, parentId } = projectToLoad
-          doOpenProject({ type: backendType, id, title, parentId })
-        } else {
-          toastAndLog('findProjectError', null, nameOfProjectToImmediatelyOpen)
-        }
-      }
-      setQueuedAssetEvents((oldQueuedAssetEvents) => {
-        if (oldQueuedAssetEvents.length !== 0) {
-          queueMicrotask(() => {
-            for (const event of oldQueuedAssetEvents) {
-              dispatchAssetEvent(event)
-            }
-          })
-        }
-        return []
-      })
-      nameOfProjectToImmediatelyOpenRef.current = null
-    },
-    [doOpenProject, rootDirectoryId, backend.rootPath, category, dispatchAssetEvent, toastAndLog],
-  )
-  const overwriteNodesRef = React.useRef(overwriteNodes)
-  overwriteNodesRef.current = overwriteNodes
-
-  React.useEffect(() => {
-    overwriteNodesRef.current([])
-  }, [backend, category])
-
-  const rootDirectoryQuery = useBackendQuery(
-    backend,
-    'listDirectory',
-    [
-      {
-        parentId: rootDirectoryId,
-        filterBy: CATEGORY_TO_FILTER_BY[category.type],
-        recentProjects: category.type === categoryModule.CategoryType.recent,
-        labels: null,
-      },
-      // The root directory has no name. This is also SAFE, as there is a different error
-      // message when the directory is the root directory (when `parentId == null`).
-      '(root)',
-    ],
-    { queryKey: [], staleTime: 0, meta: { persist: false } },
-  )
-  const isLoading = rootDirectoryQuery.isLoading
-
->>>>>>> e9d3f59a
   React.useEffect(() => {
     if (isLoading) {
       nameOfProjectToImmediatelyOpenRef.current = initialProjectName
@@ -1300,7 +1203,6 @@
     ) => {
       const isExpanded = expandedDirectoryIdsSet.has(directoryId)
       const shouldExpand = override ?? !isExpanded
-<<<<<<< HEAD
 
       if (shouldExpand !== isExpanded) {
         React.startTransition(() => {
@@ -1312,111 +1214,6 @@
           } else {
             setExpandedDirectoryIds((currentExpandedDirectoryIds) =>
               currentExpandedDirectoryIds.filter((id) => id !== directoryId),
-=======
-      if (shouldExpand === isExpanded) {
-        // This is fine, as this is near the top of a very long function.
-        // eslint-disable-next-line no-restricted-syntax
-        return
-      }
-      if (!shouldExpand) {
-        const abortController = directoryListAbortControllersRef.current.get(directoryId)
-        if (abortController != null) {
-          abortController.abort()
-          directoryListAbortControllersRef.current.delete(directoryId)
-        }
-        setAssetTree((oldAssetTree) =>
-          oldAssetTree.map((item) => (item.key !== key ? item : item.with({ isExpanded: false }))),
-        )
-      } else {
-        setAssetTree((oldAssetTree) =>
-          oldAssetTree.map((item) =>
-            item.key !== key ? item
-            : item.children != null ? item.with({ isExpanded: true })
-            : item.with({
-                isExpanded: true,
-                children: [
-                  AssetTreeNode.fromAsset(
-                    backendModule.createSpecialLoadingAsset(directoryId),
-                    key,
-                    directoryId,
-                    item.depth + 1,
-                    '',
-                    null,
-                  ),
-                ],
-              }),
-          ),
-        )
-        void (async () => {
-          const abortController = new AbortController()
-          directoryListAbortControllersRef.current.set(directoryId, abortController)
-          const displayedTitle = title ?? nodeMapRef.current.get(key)?.item.title ?? '(unknown)'
-          const childAssets = await backend
-            .listDirectory(
-              {
-                parentId: directoryId,
-                filterBy: CATEGORY_TO_FILTER_BY[category.type],
-                recentProjects: category.type === categoryModule.CategoryType.recent,
-                labels: null,
-              },
-              displayedTitle,
-            )
-            .catch((error) => {
-              toastAndLog('listFolderBackendError', error, displayedTitle)
-              throw error
-            })
-          if (!abortController.signal.aborted) {
-            setAssetTree((oldAssetTree) =>
-              oldAssetTree.map((item) => {
-                if (item.key !== key) {
-                  return item
-                } else {
-                  const initialChildren = item.children?.filter(
-                    (child) => child.item.type !== backendModule.AssetType.specialLoading,
-                  )
-                  const childAssetsMap = new Map(childAssets.map((asset) => [asset.id, asset]))
-                  for (const child of initialChildren ?? []) {
-                    const newChild = childAssetsMap.get(child.item.id)
-                    if (newChild != null) {
-                      child.item = newChild
-                      childAssetsMap.delete(child.item.id)
-                    }
-                  }
-                  const childAssetNodes = Array.from(childAssetsMap.values(), (child) =>
-                    AssetTreeNode.fromAsset(
-                      child,
-                      key,
-                      directoryId,
-                      item.depth + 1,
-                      `${item.path}/${child.title}`,
-                      null,
-                    ),
-                  )
-                  const specialEmptyAsset: backendModule.SpecialEmptyAsset | null =
-                    (
-                      (initialChildren != null && initialChildren.length !== 0) ||
-                      childAssetNodes.length !== 0
-                    ) ?
-                      null
-                    : backendModule.createSpecialEmptyAsset(directoryId)
-                  const children =
-                    specialEmptyAsset != null ?
-                      [
-                        AssetTreeNode.fromAsset(
-                          specialEmptyAsset,
-                          key,
-                          directoryId,
-                          item.depth + 1,
-                          '',
-                          null,
-                        ),
-                      ]
-                    : initialChildren == null || initialChildren.length === 0 ? childAssetNodes
-                    : [...initialChildren, ...childAssetNodes].sort(AssetTreeNode.compare)
-                  return item.with({ children })
-                }
-              }),
->>>>>>> e9d3f59a
             )
           }
         })
@@ -2166,57 +1963,12 @@
         break
       }
       case AssetListEventType.copy: {
-<<<<<<< HEAD
         insertAssets(event.items, event.newParentId)
-=======
-        const ids = new Set<backendModule.AssetId>()
-        const getKey = (asset: backendModule.AnyAsset) => {
-          const newId = backendModule.createPlaceholderAssetId(asset.type)
-          ids.add(newId)
-          return newId
-        }
-        const assetEvents: readonly assetEvent.AssetEvent[] = [
-          {
-            type: AssetEventType.copy,
-            ids,
-            newParentKey: event.newParentKey,
-            newParentId: event.newParentId,
-          },
-        ]
-        const newParent = nodeMapRef.current.get(event.newParentKey)
-        const newOwner =
-          !isCloud || !newParent ?
-            null
-          : permissions.newOwnerFromPath(newParent.path, users ?? [], userGroups ?? [])
-        insertArbitraryAssets(
-          newOwner ?
-            event.items.map((item) => permissions.replaceOwnerPermission(item, newOwner))
-          : event.items,
-          event.newParentKey,
-          event.newParentId,
-          getKey,
-          () => assetEvents,
-        )
->>>>>>> e9d3f59a
         break
       }
       case AssetListEventType.move: {
         deleteAsset(event.key)
-<<<<<<< HEAD
         insertAssets([event.item], event.newParentId)
-=======
-        const newParent = nodeMapRef.current.get(event.newParentKey)
-        const newOwner =
-          !isCloud || !newParent ?
-            null
-          : permissions.newOwnerFromPath(newParent.path, users ?? [], userGroups ?? [])
-        insertAssets(
-          [newOwner ? permissions.replaceOwnerPermission(event.item, newOwner) : event.item],
-          event.newParentKey,
-          event.newParentId,
-          () => null,
-        )
->>>>>>> e9d3f59a
         break
       }
       case AssetListEventType.delete: {
