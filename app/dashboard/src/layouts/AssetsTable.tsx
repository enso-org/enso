--- conflicted
+++ resolved
@@ -79,13 +79,10 @@
 import * as projectManager from '#/services/ProjectManager'
 import { isSpecialReadonlyDirectoryId } from '#/services/RemoteBackend'
 
-<<<<<<< HEAD
+import { ErrorDisplay } from '#/components/ErrorBoundary'
+import * as array from '#/utilities/array'
 import { useEventCallback } from '#/hooks/eventCallbackHooks'
 import { useFeatureFlag } from '#/providers/FeatureFlagsProvider'
-=======
-import { ErrorDisplay } from '#/components/ErrorBoundary'
-import * as array from '#/utilities/array'
->>>>>>> 5fba5720
 import type * as assetQuery from '#/utilities/AssetQuery'
 import AssetQuery from '#/utilities/AssetQuery'
 import type * as assetTreeNode from '#/utilities/AssetTreeNode'
@@ -361,27 +358,23 @@
   })
 
   const organization = organizationQuery.data
-<<<<<<< HEAD
 
   const isAssetContextMenuVisible =
-    category.type !== categoryModule.CategoryType.cloud ||
+    category.type !== 'cloud' ||
     user.plan == null ||
     user.plan === backendModule.Plan.solo
 
   const nameOfProjectToImmediatelyOpenRef = React.useRef(initialProjectName)
-=======
   const [localRootDirectory] = localStorageProvider.useLocalStorageState('localRootDirectory')
->>>>>>> 5fba5720
   const rootDirectoryId = React.useMemo(() => {
     const localRootPath = localRootDirectory != null ? backendModule.Path(localRootDirectory) : null
     const id =
       'homeDirectoryId' in category ?
         category.homeDirectoryId
-      : backend.rootDirectoryId(user, organization, localRootPath)
+        : backend.rootDirectoryId(user, organization, localRootPath)
     invariant(id, 'Missing root directory')
     return id
-<<<<<<< HEAD
-  }, [backend, user, category, organization])
+  }, [category, backend, user, organization, localRootDirectory])
 
   const rootParentDirectoryId = backendModule.DirectoryId('')
   const rootDirectory = React.useMemo(
@@ -539,11 +532,6 @@
   const isLoading = directories.rootDirectory.isLoading
 
   const assetTree = React.useMemo(() => {
-=======
-  }, [category, backend, user, organization, localRootDirectory])
-  const [assetTree, setAssetTree] = React.useState<assetTreeNode.AnyAssetTreeNode>(() => {
-    const rootParentDirectoryId = backendModule.DirectoryId('')
->>>>>>> 5fba5720
     const rootPath = 'rootPath' in category ? category.rootPath : backend.rootPath
 
     // If the root directory is not loaded, then we cannot render the tree.
@@ -644,7 +632,6 @@
       null,
       rootId,
     )
-<<<<<<< HEAD
   }, [
     directories,
     rootDirectoryContent,
@@ -655,30 +642,6 @@
     category,
   ])
 
-=======
-  })
-  const [isDraggingFiles, setIsDraggingFiles] = React.useState(false)
-  const [droppedFilesCount, setDroppedFilesCount] = React.useState(0)
-  const isCloud = backend.type === backendModule.BackendType.remote
-  /** Events sent when the asset list was still loading. */
-  const queuedAssetListEventsRef = React.useRef<assetListEvent.AssetListEvent[]>([])
-  const rootRef = React.useRef<HTMLDivElement | null>(null)
-  const cleanupRootRef = React.useRef(() => {})
-  const mainDropzoneRef = React.useRef<HTMLButtonElement | null>(null)
-  const lastSelectedIdsRef = React.useRef<
-    backendModule.AssetId | ReadonlySet<backendModule.AssetId> | null
-  >(null)
-  const headerRowRef = React.useRef<HTMLTableRowElement>(null)
-  const assetTreeRef = React.useRef<assetTreeNode.AnyAssetTreeNode>(assetTree)
-  const pasteDataRef = React.useRef<pasteDataModule.PasteData<
-    ReadonlySet<backendModule.AssetId>
-  > | null>(null)
-  const nodeMapRef = React.useRef<
-    ReadonlyMap<backendModule.AssetId, assetTreeNode.AnyAssetTreeNode>
-  >(new Map<backendModule.AssetId, assetTreeNode.AnyAssetTreeNode>())
-  const isAssetContextMenuVisible =
-    category.type !== 'cloud' || user.plan == null || user.plan === backendModule.Plan.solo
->>>>>>> 5fba5720
   const filter = React.useMemo(() => {
     const globCache: Record<string, RegExp> = {}
     if (/^\s*$/.test(query.query)) {
@@ -1190,81 +1153,6 @@
     [driveStore, isCloud, setCanDownload],
   )
 
-<<<<<<< HEAD
-=======
-  const overwriteNodes = useEventCallback((newAssets: readonly backendModule.AnyAsset[]) => {
-    mostRecentlySelectedIndexRef.current = null
-    selectionStartIndexRef.current = null
-    const rootPath = 'rootPath' in category ? category.rootPath : backend.rootPath
-    // This is required, otherwise we are using an outdated
-    // `nameOfProjectToImmediatelyOpen`.
-    const nameOfProjectToImmediatelyOpen = nameOfProjectToImmediatelyOpenRef.current
-    const rootParentDirectoryId = backendModule.DirectoryId('')
-    const rootDirectory = backendModule.createRootDirectoryAsset(rootDirectoryId)
-    const rootId = rootDirectory.id
-    const children = newAssets.map((asset) =>
-      AssetTreeNode.fromAsset(asset, rootId, rootId, 0, `${rootPath}/${asset.title}`, null),
-    )
-    const newRootNode = new AssetTreeNode(
-      rootDirectory,
-      rootParentDirectoryId,
-      rootParentDirectoryId,
-      children,
-      -1,
-      rootPath,
-      null,
-      rootId,
-      true,
-    )
-    setAssetTree(newRootNode)
-    // The project name here might also be a string with project id, e.g.
-    // when opening a project file from explorer on Windows.
-    const isInitialProject = (asset: backendModule.AnyAsset) =>
-      asset.title === nameOfProjectToImmediatelyOpen || asset.id === nameOfProjectToImmediatelyOpen
-    if (nameOfProjectToImmediatelyOpen != null) {
-      const projectToLoad = newAssets.filter(backendModule.assetIsProject).find(isInitialProject)
-      if (projectToLoad != null) {
-        const backendType = backendModule.BackendType.local
-        const { id, title, parentId } = projectToLoad
-        doOpenProject({ type: backendType, id, title, parentId })
-      } else {
-        toastAndLog('findProjectError', null, nameOfProjectToImmediatelyOpen)
-      }
-    }
-    setQueuedAssetEvents((oldQueuedAssetEvents) => {
-      if (oldQueuedAssetEvents.length !== 0) {
-        queueMicrotask(() => {
-          for (const event of oldQueuedAssetEvents) {
-            dispatchAssetEvent(event)
-          }
-        })
-      }
-      return []
-    })
-    nameOfProjectToImmediatelyOpenRef.current = null
-  })
-  const overwriteNodesRef = React.useRef(overwriteNodes)
-  overwriteNodesRef.current = overwriteNodes
-
-  const rootDirectoryQuery = useBackendQuery(
-    backend,
-    'listDirectory',
-    [
-      {
-        parentId: rootDirectoryId,
-        filterBy: CATEGORY_TO_FILTER_BY[category.type],
-        recentProjects: category.type === 'recent',
-        labels: null,
-      },
-      // The root directory has no name. This is also SAFE, as there is a different error
-      // message when the directory is the root directory (when `parentId == null`).
-      '(root)',
-    ],
-    { queryKey: [], staleTime: 0, meta: { persist: false } },
-  )
-  const isLoading = rootDirectoryQuery.isLoading
-
->>>>>>> 5fba5720
   React.useEffect(() => {
     if (isLoading) {
       nameOfProjectToImmediatelyOpenRef.current = initialProjectName
@@ -1323,7 +1211,6 @@
     ) => {
       const isExpanded = expandedDirectoryIdsSet.has(directoryId)
       const shouldExpand = override ?? !isExpanded
-<<<<<<< HEAD
 
       if (shouldExpand !== isExpanded) {
         React.startTransition(() => {
@@ -1335,111 +1222,6 @@
           } else {
             setExpandedDirectoryIds((currentExpandedDirectoryIds) =>
               currentExpandedDirectoryIds.filter((id) => id !== directoryId),
-=======
-      if (shouldExpand === isExpanded) {
-        // This is fine, as this is near the top of a very long function.
-        // eslint-disable-next-line no-restricted-syntax
-        return
-      }
-      if (!shouldExpand) {
-        const abortController = directoryListAbortControllersRef.current.get(directoryId)
-        if (abortController != null) {
-          abortController.abort()
-          directoryListAbortControllersRef.current.delete(directoryId)
-        }
-        setAssetTree((oldAssetTree) =>
-          oldAssetTree.map((item) => (item.key !== key ? item : item.with({ isExpanded: false }))),
-        )
-      } else {
-        setAssetTree((oldAssetTree) =>
-          oldAssetTree.map((item) =>
-            item.key !== key ? item
-            : item.children != null ? item.with({ isExpanded: true })
-            : item.with({
-                isExpanded: true,
-                children: [
-                  AssetTreeNode.fromAsset(
-                    backendModule.createSpecialLoadingAsset(directoryId),
-                    key,
-                    directoryId,
-                    item.depth + 1,
-                    '',
-                    null,
-                  ),
-                ],
-              }),
-          ),
-        )
-        void (async () => {
-          const abortController = new AbortController()
-          directoryListAbortControllersRef.current.set(directoryId, abortController)
-          const displayedTitle = title ?? nodeMapRef.current.get(key)?.item.title ?? '(unknown)'
-          const childAssets = await backend
-            .listDirectory(
-              {
-                parentId: directoryId,
-                filterBy: CATEGORY_TO_FILTER_BY[category.type],
-                recentProjects: category.type === 'recent',
-                labels: null,
-              },
-              displayedTitle,
-            )
-            .catch((error) => {
-              toastAndLog('listFolderBackendError', error, displayedTitle)
-              throw error
-            })
-          if (!abortController.signal.aborted) {
-            setAssetTree((oldAssetTree) =>
-              oldAssetTree.map((item) => {
-                if (item.key !== key) {
-                  return item
-                } else {
-                  const initialChildren = item.children?.filter(
-                    (child) => child.item.type !== backendModule.AssetType.specialLoading,
-                  )
-                  const childAssetsMap = new Map(childAssets.map((asset) => [asset.id, asset]))
-                  for (const child of initialChildren ?? []) {
-                    const newChild = childAssetsMap.get(child.item.id)
-                    if (newChild != null) {
-                      child.item = newChild
-                      childAssetsMap.delete(child.item.id)
-                    }
-                  }
-                  const childAssetNodes = Array.from(childAssetsMap.values(), (child) =>
-                    AssetTreeNode.fromAsset(
-                      child,
-                      key,
-                      directoryId,
-                      item.depth + 1,
-                      `${item.path}/${child.title}`,
-                      null,
-                    ),
-                  )
-                  const specialEmptyAsset: backendModule.SpecialEmptyAsset | null =
-                    (
-                      (initialChildren != null && initialChildren.length !== 0) ||
-                      childAssetNodes.length !== 0
-                    ) ?
-                      null
-                    : backendModule.createSpecialEmptyAsset(directoryId)
-                  const children =
-                    specialEmptyAsset != null ?
-                      [
-                        AssetTreeNode.fromAsset(
-                          specialEmptyAsset,
-                          key,
-                          directoryId,
-                          item.depth + 1,
-                          '',
-                          null,
-                        ),
-                      ]
-                    : initialChildren == null || initialChildren.length === 0 ? childAssetNodes
-                    : [...initialChildren, ...childAssetNodes].sort(AssetTreeNode.compare)
-                  return item.with({ children })
-                }
-              }),
->>>>>>> 5fba5720
             )
           }
         })
