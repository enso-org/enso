/** @file Table displaying a list of projects. */
import {
  startTransition,
  useEffect,
  useImperativeHandle,
  useMemo,
  useRef,
  useState,
  type Dispatch,
  type DragEvent,
  type KeyboardEvent,
  type MutableRefObject,
  type MouseEvent as ReactMouseEvent,
  type Ref,
  type RefObject,
  type SetStateAction,
} from 'react'

import {
  queryOptions,
  useMutation,
  useQueries,
  useQueryClient,
  useSuspenseQuery,
} from '@tanstack/react-query'
import { toast } from 'react-toastify'
import invariant from 'tiny-invariant'
import * as z from 'zod'

import DropFilesImage from '#/assets/drop_files.svg'
import { FileTrigger, mergeProps } from '#/components/aria'
import { Button, Text } from '#/components/AriaComponents'
import type { AssetRowInnerProps } from '#/components/dashboard/AssetRow'
import { AssetRow } from '#/components/dashboard/AssetRow'
import { INITIAL_ROW_STATE } from '#/components/dashboard/AssetRow/assetRowUtils'
import type { SortableColumn } from '#/components/dashboard/column/columnUtils'
import {
  Column,
  COLUMN_CSS_CLASS,
  COLUMN_ICONS,
  COLUMN_SHOW_TEXT_ID,
  DEFAULT_ENABLED_COLUMNS,
  getColumnList,
} from '#/components/dashboard/column/columnUtils'
import NameColumn from '#/components/dashboard/column/NameColumn'
import { COLUMN_HEADING } from '#/components/dashboard/columnHeading'
import Label from '#/components/dashboard/Label'
import { ErrorDisplay } from '#/components/ErrorBoundary'
import SelectionBrush from '#/components/SelectionBrush'
import Spinner, { SpinnerState } from '#/components/Spinner'
import FocusArea from '#/components/styled/FocusArea'
import SvgMask from '#/components/SvgMask'
import { ASSETS_MIME_TYPE } from '#/data/mimeTypes'
import AssetEventType from '#/events/AssetEventType'
import { useCutAndPaste, type AssetListEvent } from '#/events/assetListEvent'
import AssetListEventType from '#/events/AssetListEventType'
import { useAutoScroll } from '#/hooks/autoScrollHooks'
import { backendMutationOptions, backendQueryOptions, useBackendQuery } from '#/hooks/backendHooks'
import { useEventCallback } from '#/hooks/eventCallbackHooks'
import { useIntersectionRatio } from '#/hooks/intersectionHooks'
import { useOpenProject } from '#/hooks/projectHooks'
import { useToastAndLog } from '#/hooks/toastAndLogHooks'
import useOnScroll from '#/hooks/useOnScroll'
import type * as assetSearchBar from '#/layouts/AssetSearchBar'
import * as eventListProvider from '#/layouts/AssetsTable/EventListProvider'
import AssetsTableContextMenu from '#/layouts/AssetsTableContextMenu'
import {
  CATEGORY_TO_FILTER_BY,
  isLocalCategory,
  type Category,
} from '#/layouts/CategorySwitcher/Category'
import DragModal from '#/modals/DragModal'
import DuplicateAssetsModal from '#/modals/DuplicateAssetsModal'
import UpsertSecretModal from '#/modals/UpsertSecretModal'
import { useFullUserSession } from '#/providers/AuthProvider'
import {
  useBackend,
  useDidLoadingProjectManagerFail,
  useReconnectToProjectManager,
} from '#/providers/BackendProvider'
import {
  useDriveStore,
  useSetAssetPanelProps,
  useSetCanCreateAssets,
  useSetCanDownload,
  useSetIsAssetPanelTemporarilyVisible,
  useSetNewestFolderId,
  useSetPasteData,
  useSetSelectedKeys,
  useSetSuggestions,
  useSetTargetDirectory,
  useSetVisuallySelectedKeys,
} from '#/providers/DriveProvider'
import { useFeatureFlag } from '#/providers/FeatureFlagsProvider'
import { useInputBindings } from '#/providers/InputBindingsProvider'
import { useLocalStorage, useLocalStorageState } from '#/providers/LocalStorageProvider'
import { useSetModal } from '#/providers/ModalProvider'
import { useNavigator2D } from '#/providers/Navigator2DProvider'
import { useLaunchedProjects } from '#/providers/ProjectsProvider'
import { useText } from '#/providers/TextProvider'
import type Backend from '#/services/Backend'
import {
  assetIsDirectory,
  assetIsFile,
  assetIsProject,
  AssetType,
  BackendType,
  createPlaceholderFileAsset,
  createPlaceholderProjectAsset,
  createRootDirectoryAsset,
  createSpecialEmptyAsset,
  createSpecialErrorAsset,
  createSpecialLoadingAsset,
  DatalinkId,
  DirectoryId,
  extractProjectExtension,
  fileIsNotProject,
  fileIsProject,
  getAssetPermissionName,
  Path,
  Plan,
  ProjectId,
  ProjectState,
  SecretId,
  stripProjectExtension,
  type AnyAsset,
  type AssetId,
  type DatalinkAsset,
  type DirectoryAsset,
  type LabelName,
  type ProjectAsset,
  type SecretAsset,
} from '#/services/Backend'
import LocalBackend, { extractTypeAndId, newProjectId } from '#/services/LocalBackend'
import { UUID } from '#/services/ProjectManager'
import { isSpecialReadonlyDirectoryId } from '#/services/RemoteBackend'
import { ROOT_PARENT_DIRECTORY_ID } from '#/services/remoteBackendPaths'
import type { AssetQueryKey } from '#/utilities/AssetQuery'
import AssetQuery from '#/utilities/AssetQuery'
import type { AnyAssetTreeNode } from '#/utilities/AssetTreeNode'
import AssetTreeNode from '#/utilities/AssetTreeNode'
import { toRfc3339 } from '#/utilities/dateTime'
import type { AssetRowsDragPayload } from '#/utilities/drag'
import { ASSET_ROWS, LABELS, setDragImageToBlank } from '#/utilities/drag'
import { fileExtension } from '#/utilities/fileInfo'
import type { DetailedRectangle } from '#/utilities/geometry'
import { DEFAULT_HANDLER } from '#/utilities/inputBindings'
import LocalStorage from '#/utilities/LocalStorage'
import {
  canPermissionModifyDirectoryContents,
  PermissionAction,
  tryCreateOwnerPermission,
  tryFindSelfPermission,
} from '#/utilities/permissions'
import { document } from '#/utilities/sanitizedEventTargets'
import { EMPTY_SET, setPresence, withPresence } from '#/utilities/set'
import type { SortInfo } from '#/utilities/sorting'
import { SortDirection } from '#/utilities/sorting'
import { regexEscape } from '#/utilities/string'
import { twJoin, twMerge } from '#/utilities/tailwindMerge'
import Visibility from '#/utilities/Visibility'
import { uniqueString } from 'enso-common/src/utilities/uniqueString'

// ============================
// === Global configuration ===
// ============================

declare module '#/utilities/LocalStorage' {
  /** */
  interface LocalStorageData {
    readonly enabledColumns: readonly Column[]
  }
}

LocalStorage.registerKey('enabledColumns', {
  schema: z.nativeEnum(Column).array().readonly(),
})

// =================
// === Constants ===
// =================

/** If the ratio of intersection between the main dropzone that should be visible, and the
 * scrollable container, is below this value, then the backup dropzone will be shown. */
const MINIMUM_DROPZONE_INTERSECTION_RATIO = 0.5
/** The height of each row in the table body. MUST be identical to the value as set by the
 * Tailwind styling. */
const ROW_HEIGHT_PX = 38
/** The size of the loading spinner. */
const LOADING_SPINNER_SIZE_PX = 36
/** The number of pixels the header bar should shrink when the column selector is visible,
 * assuming 0 icons are visible in the column selector. */
const COLUMNS_SELECTOR_BASE_WIDTH_PX = 4
/** The number of pixels the header bar should shrink per collapsed column. */
const COLUMNS_SELECTOR_ICON_WIDTH_PX = 28

const SUGGESTIONS_FOR_NO: assetSearchBar.Suggestion[] = [
  {
    render: () => 'no:label',
    addToQuery: (query) => query.addToLastTerm({ nos: ['label'] }),
    deleteFromQuery: (query) => query.deleteFromLastTerm({ nos: ['label'] }),
  },
  {
    render: () => 'no:description',
    addToQuery: (query) => query.addToLastTerm({ nos: ['description'] }),
    deleteFromQuery: (query) => query.deleteFromLastTerm({ nos: ['description'] }),
  },
]
const SUGGESTIONS_FOR_HAS: assetSearchBar.Suggestion[] = [
  {
    render: () => 'has:label',
    addToQuery: (query) => query.addToLastTerm({ negativeNos: ['label'] }),
    deleteFromQuery: (query) => query.deleteFromLastTerm({ negativeNos: ['label'] }),
  },
  {
    render: () => 'has:description',
    addToQuery: (query) => query.addToLastTerm({ negativeNos: ['description'] }),
    deleteFromQuery: (query) => query.deleteFromLastTerm({ negativeNos: ['description'] }),
  },
]
const SUGGESTIONS_FOR_TYPE: assetSearchBar.Suggestion[] = [
  {
    render: () => 'type:project',
    addToQuery: (query) => query.addToLastTerm({ types: ['project'] }),
    deleteFromQuery: (query) => query.deleteFromLastTerm({ types: ['project'] }),
  },
  {
    render: () => 'type:folder',
    addToQuery: (query) => query.addToLastTerm({ types: ['folder'] }),
    deleteFromQuery: (query) => query.deleteFromLastTerm({ types: ['folder'] }),
  },
  {
    render: () => 'type:file',
    addToQuery: (query) => query.addToLastTerm({ types: ['file'] }),
    deleteFromQuery: (query) => query.deleteFromLastTerm({ types: ['file'] }),
  },
  {
    render: () => 'type:secret',
    addToQuery: (query) => query.addToLastTerm({ types: ['secret'] }),
    deleteFromQuery: (query) => query.deleteFromLastTerm({ types: ['secret'] }),
  },
  {
    render: () => 'type:datalink',
    addToQuery: (query) => query.addToLastTerm({ types: ['datalink'] }),
    deleteFromQuery: (query) => query.deleteFromLastTerm({ types: ['datalink'] }),
  },
]
const SUGGESTIONS_FOR_NEGATIVE_TYPE: assetSearchBar.Suggestion[] = [
  {
    render: () => 'type:project',
    addToQuery: (query) => query.addToLastTerm({ negativeTypes: ['project'] }),
    deleteFromQuery: (query) => query.deleteFromLastTerm({ negativeTypes: ['project'] }),
  },
  {
    render: () => 'type:folder',
    addToQuery: (query) => query.addToLastTerm({ negativeTypes: ['folder'] }),
    deleteFromQuery: (query) => query.deleteFromLastTerm({ negativeTypes: ['folder'] }),
  },
  {
    render: () => 'type:file',
    addToQuery: (query) => query.addToLastTerm({ negativeTypes: ['file'] }),
    deleteFromQuery: (query) => query.deleteFromLastTerm({ negativeTypes: ['file'] }),
  },
  {
    render: () => 'type:datalink',
    addToQuery: (query) => query.addToLastTerm({ negativeTypes: ['datalink'] }),
    deleteFromQuery: (query) => query.deleteFromLastTerm({ negativeTypes: ['datalink'] }),
  },
]

// =========================
// === DragSelectionInfo ===
// =========================

/** Information related to a drag selection. */
interface DragSelectionInfo {
  readonly initialIndex: number
  readonly start: number
  readonly end: number
}

// ===================
// === AssetsTable ===
// ===================

/** State passed through from a {@link AssetsTable} to every cell. */
export interface AssetsTableState {
  readonly backend: Backend
  readonly rootDirectoryId: DirectoryId
  readonly expandedDirectoryIds: readonly DirectoryId[]
  readonly scrollContainerRef: RefObject<HTMLElement>
  readonly visibilities: ReadonlyMap<AssetId, Visibility>
  readonly category: Category
  readonly sortInfo: SortInfo<SortableColumn> | null
  readonly setSortInfo: (sortInfo: SortInfo<SortableColumn> | null) => void
  readonly query: AssetQuery
  readonly setQuery: Dispatch<SetStateAction<AssetQuery>>
  readonly nodeMap: Readonly<MutableRefObject<ReadonlyMap<AssetId, AnyAssetTreeNode>>>
  readonly hideColumn: (column: Column) => void
  readonly doToggleDirectoryExpansion: (
    directoryId: DirectoryId,
    key: DirectoryId,
    override?: boolean,
  ) => void
  readonly doCopy: () => void
  readonly doCut: () => void
  readonly doPaste: (newParentKey: DirectoryId, newParentId: DirectoryId) => void
  readonly doDelete: (item: AnyAsset, forever: boolean) => Promise<void>
  readonly doRestore: (item: AnyAsset) => Promise<void>
  readonly doMove: (newParentKey: DirectoryId, item: AnyAsset) => Promise<void>
}

/** Data associated with a {@link AssetRow}, used for rendering. */
export interface AssetRowState {
  readonly isEditingName: boolean
  readonly temporarilyAddedLabels: ReadonlySet<LabelName>
  readonly temporarilyRemovedLabels: ReadonlySet<LabelName>
}

/** Props for a {@link AssetsTable}. */
export interface AssetsTableProps {
  readonly hidden: boolean
  readonly query: AssetQuery
  readonly setQuery: Dispatch<SetStateAction<AssetQuery>>
  readonly category: Category
  readonly initialProjectName: string | null
  readonly assetManagementApiRef: Ref<AssetManagementApi>
}

/**
 * The API for managing assets in the table.
 */
export interface AssetManagementApi {
  readonly getAsset: (id: AssetId) => AnyAsset | null
  readonly setAsset: (id: AssetId, asset: AnyAsset) => void
}

/** The table of project assets. */
export default function AssetsTable(props: AssetsTableProps) {
  const { hidden, query, setQuery, category, assetManagementApiRef } = props
  const { initialProjectName } = props

  const openedProjects = useLaunchedProjects()
  const doOpenProject = useOpenProject()
  const setCanDownload = useSetCanDownload()
  const setSuggestions = useSetSuggestions()

  const { user } = useFullUserSession()
  const backend = useBackend(category)
  const { data: labels } = useBackendQuery(backend, 'listTags', [])
  const { setModal, unsetModal } = useSetModal()
  const { localStorage } = useLocalStorage()
  const { getText } = useText()
  const inputBindings = useInputBindings()
  const navigator2D = useNavigator2D()
  const toastAndLog = useToastAndLog()
  const previousCategoryRef = useRef(category)
  const dispatchAssetEvent = eventListProvider.useDispatchAssetEvent()
  const dispatchAssetListEvent = eventListProvider.useDispatchAssetListEvent()
  const setCanCreateAssets = useSetCanCreateAssets()
  const setTargetDirectoryInStore = useSetTargetDirectory()
  const didLoadingProjectManagerFail = useDidLoadingProjectManagerFail()
  const reconnectToProjectManager = useReconnectToProjectManager()
  const [enabledColumns, setEnabledColumns] = useState(DEFAULT_ENABLED_COLUMNS)
  const setIsAssetPanelTemporarilyVisible = useSetIsAssetPanelTemporarilyVisible()
  const setAssetPanelProps = useSetAssetPanelProps()

  const hiddenColumns = getColumnList(user, backend.type, category).filter(
    (column) => !enabledColumns.has(column),
  )
  const [sortInfo, setSortInfo] = useState<SortInfo<SortableColumn> | null>(null)
  const driveStore = useDriveStore()
  const setNewestFolderId = useSetNewestFolderId()
  const setSelectedKeys = useSetSelectedKeys()
  const setVisuallySelectedKeys = useSetVisuallySelectedKeys()
  const updateAssetRef = useRef<Record<AnyAsset['id'], (asset: AnyAsset) => void>>({})
  const setPasteData = useSetPasteData()

  const { data: users } = useBackendQuery(backend, 'listUsers', [])
  const { data: userGroups } = useBackendQuery(backend, 'listUserGroups', [])
  const organizationQuery = useSuspenseQuery({
    queryKey: [backend.type, 'getOrganization'],
    queryFn: () => backend.getOrganization(),
  })

  const organization = organizationQuery.data

  const nameOfProjectToImmediatelyOpenRef = useRef(initialProjectName)
  const [localRootDirectory] = useLocalStorageState('localRootDirectory')
  const rootDirectoryId = useMemo(() => {
    const localRootPath = localRootDirectory != null ? Path(localRootDirectory) : null
    const id =
      'homeDirectoryId' in category ?
        category.homeDirectoryId
      : backend.rootDirectoryId(user, organization, localRootPath)
    invariant(id, 'Missing root directory')
    return id
  }, [category, backend, user, organization, localRootDirectory])

  const rootDirectory = useMemo(() => createRootDirectoryAsset(rootDirectoryId), [rootDirectoryId])

  const enableAssetsTableBackgroundRefresh = useFeatureFlag('enableAssetsTableBackgroundRefresh')
  const assetsTableBackgroundRefreshInterval = useFeatureFlag(
    'assetsTableBackgroundRefreshInterval',
  )
  /**
   * The expanded directories in the asset tree.
   * We don't include the root directory as it might change when a user switches
   * between items in sidebar and we don't want to reset the expanded state using useEffect.
   */
  const [privateExpandedDirectoryIds, setExpandedDirectoryIds] = useState<DirectoryId[]>(() => [])

  const expandedDirectoryIds = useMemo(
    () => [rootDirectoryId].concat(privateExpandedDirectoryIds),
    [privateExpandedDirectoryIds, rootDirectoryId],
  )

  const expandedDirectoryIdsSet = useMemo(
    () => new Set(expandedDirectoryIds),
    [expandedDirectoryIds],
  )

  const createProjectMutation = useMutation(backendMutationOptions(backend, 'createProject'))
  const duplicateProjectMutation = useMutation(backendMutationOptions(backend, 'duplicateProject'))
  const createDirectoryMutation = useMutation(backendMutationOptions(backend, 'createDirectory'))
  const createSecretMutation = useMutation(backendMutationOptions(backend, 'createSecret'))
  const updateSecretMutation = useMutation(backendMutationOptions(backend, 'updateSecret'))
  const createDatalinkMutation = useMutation(backendMutationOptions(backend, 'createDatalink'))
  const uploadFileMutation = useMutation(backendMutationOptions(backend, 'uploadFile'))
  const copyAssetMutation = useMutation(backendMutationOptions(backend, 'copyAsset'))
  const deleteAssetMutation = useMutation(backendMutationOptions(backend, 'deleteAsset'))
  const undoDeleteAssetMutation = useMutation(backendMutationOptions(backend, 'undoDeleteAsset'))
  const updateAssetMutation = useMutation(backendMutationOptions(backend, 'updateAsset'))
  const closeProjectMutation = useMutation(backendMutationOptions(backend, 'closeProject'))

  const directories = useQueries({
    // We query only expanded directories, as we don't want to load the data for directories that are not visible.
    queries: useMemo(
      () =>
        expandedDirectoryIds.map((directoryId) =>
          queryOptions({
            queryKey: [
              backend.type,
              'listDirectory',
              directoryId,
              {
                labels: null,
                filterBy: CATEGORY_TO_FILTER_BY[category.type],
                recentProjects: category.type === 'recent',
              },
            ] as const,
            queryFn: async ({ queryKey: [, , parentId, params] }) => {
              try {
                return await backend.listDirectory({ ...params, parentId }, parentId)
              } catch {
                throw Object.assign(new Error(), { parentId })
              }
            },

            refetchInterval:
              enableAssetsTableBackgroundRefresh ? assetsTableBackgroundRefreshInterval : false,
            refetchOnMount: 'always',
            refetchIntervalInBackground: false,
            refetchOnWindowFocus: true,

            enabled: !hidden,
            meta: { persist: false },
          }),
        ),
      [
        hidden,
        backend,
        category,
        expandedDirectoryIds,
        assetsTableBackgroundRefreshInterval,
        enableAssetsTableBackgroundRefresh,
      ],
    ),
    combine: (results) => {
      const rootQuery = results[expandedDirectoryIds.indexOf(rootDirectory.id)]

      return {
        rootDirectory: {
          isFetching: rootQuery?.isFetching ?? true,
          isLoading: rootQuery?.isLoading ?? true,
          isError: rootQuery?.isError ?? false,
          data: rootQuery?.data,
        },
        directories: new Map(
          results.map((res, i) => [
            expandedDirectoryIds[i],
            {
              isFetching: res.isFetching,
              isLoading: res.isLoading,
              isError: res.isError,
              data: res.data,
            },
          ]),
        ),
      }
    },
  })

  /**
   * Return type of the query function for the listDirectory query.
   */
  type DirectoryQuery = typeof directories.rootDirectory.data

  const rootDirectoryContent = directories.rootDirectory.data
  const isLoading = directories.rootDirectory.isLoading && !directories.rootDirectory.isError

  const assetTree = useMemo(() => {
    const rootPath = 'rootPath' in category ? category.rootPath : backend.rootPath(user)

    // If the root directory is not loaded, then we cannot render the tree.
    // Return null, and wait for the root directory to load.
    if (rootDirectoryContent == null) {
      // eslint-disable-next-line no-restricted-syntax
      return AssetTreeNode.fromAsset(
        createRootDirectoryAsset(rootDirectoryId),
        ROOT_PARENT_DIRECTORY_ID,
        ROOT_PARENT_DIRECTORY_ID,
        -1,
        rootPath,
        null,
      )
    } else if (directories.rootDirectory.isError) {
      // eslint-disable-next-line no-restricted-syntax
      return AssetTreeNode.fromAsset(
        createRootDirectoryAsset(rootDirectoryId),
        ROOT_PARENT_DIRECTORY_ID,
        ROOT_PARENT_DIRECTORY_ID,
        -1,
        rootPath,
        null,
      ).with({
        children: [
          AssetTreeNode.fromAsset(
            createSpecialErrorAsset(rootDirectoryId),
            rootDirectoryId,
            rootDirectoryId,
            0,
            '',
          ),
        ],
      })
    }

    const rootId = rootDirectory.id

    const children = rootDirectoryContent.map((content) => {
      /**
       * Recursively build assets tree. If a child is a directory, we search for its content
       * in the loaded data. If it is loaded, we append that data to the asset node
       * and do the same for the children.
       */
      const withChildren = (node: AnyAssetTreeNode, depth: number) => {
        const { item } = node

        if (assetIsDirectory(item)) {
          const childrenAssetsQuery = directories.directories.get(item.id)

          const nestedChildren = childrenAssetsQuery?.data?.map((child) =>
            AssetTreeNode.fromAsset(
              child,
              item.id,
              item.id,
              depth,
              `${node.path}/${child.title}`,
              null,
              child.id,
            ),
          )

          if (childrenAssetsQuery == null || childrenAssetsQuery.isLoading) {
            node = node.with({
              children: [
                AssetTreeNode.fromAsset(
                  createSpecialLoadingAsset(item.id),
                  item.id,
                  item.id,
                  depth,
                  '',
                ),
              ],
            })
          } else if (childrenAssetsQuery.isError) {
            node = node.with({
              children: [
                AssetTreeNode.fromAsset(
                  createSpecialErrorAsset(item.id),
                  item.id,
                  item.id,
                  depth,
                  '',
                ),
              ],
            })
          } else if (nestedChildren?.length === 0) {
            node = node.with({
              children: [
                AssetTreeNode.fromAsset(
                  createSpecialEmptyAsset(item.id),
                  item.id,
                  item.id,
                  depth,
                  '',
                ),
              ],
            })
          } else if (nestedChildren != null) {
            node = node.with({
              children: nestedChildren.map((child) => withChildren(child, depth + 1)),
            })
          }
        }

        return node
      }

      const node = AssetTreeNode.fromAsset(
        content,
        rootId,
        rootId,
        0,
        `${rootPath}/${content.title}`,
        null,
        content.id,
      )

      const ret = withChildren(node, 1)
      return ret
    })

    return new AssetTreeNode(
      rootDirectory,
      ROOT_PARENT_DIRECTORY_ID,
      ROOT_PARENT_DIRECTORY_ID,
      children,
      -1,
      rootPath,
      null,
      rootId,
    )
  }, [
    category,
    backend,
    user,
    rootDirectoryContent,
    directories.rootDirectory.isError,
    directories.directories,
    rootDirectory,
    rootDirectoryId,
  ])

  const filter = useMemo(() => {
    const globCache: Record<string, RegExp> = {}
    if (/^\s*$/.test(query.query)) {
      return null
    } else {
      return (node: AnyAssetTreeNode) => {
        if (
          node.item.type === AssetType.specialEmpty ||
          node.item.type === AssetType.specialLoading
        ) {
          // This is FINE, as these assets have no meaning info to match with.
          // eslint-disable-next-line no-restricted-syntax
          return false
        }
        const assetType =
          node.item.type === AssetType.directory ? 'folder'
          : node.item.type === AssetType.datalink ? 'datalink'
          : String(node.item.type)
        const assetExtension =
          node.item.type !== AssetType.file ? null : fileExtension(node.item.title).toLowerCase()
        const assetModifiedAt = new Date(node.item.modifiedAt)
        const nodeLabels: readonly string[] = node.item.labels ?? []
        const lowercaseName = node.item.title.toLowerCase()
        const lowercaseDescription = node.item.description?.toLowerCase() ?? ''
        const owners =
          node.item.permissions
            ?.filter((permission) => permission.permission === PermissionAction.own)
            .map(getAssetPermissionName) ?? []
        const globMatch = (glob: string, match: string) => {
          const regex = (globCache[glob] =
            globCache[glob] ??
            new RegExp('^' + regexEscape(glob).replace(/(?:\\\*)+/g, '.*') + '$', 'i'))
          return regex.test(match)
        }
        const isAbsent = (type: string) => {
          switch (type) {
            case 'label':
            case 'labels': {
              return nodeLabels.length === 0
            }
            case 'name': {
              // Should never be true, but handle it just in case.
              return lowercaseName === ''
            }
            case 'description': {
              return lowercaseDescription === ''
            }
            case 'extension': {
              // Should never be true, but handle it just in case.
              return assetExtension === ''
            }
          }
          // Things like `no:name` and `no:owner` are never true.
          return false
        }
        const parseDate = (date: string) => {
          const lowercase = date.toLowerCase()
          switch (lowercase) {
            case 'today': {
              return new Date()
            }
          }
          return new Date(date)
        }
        const matchesDate = (date: string) => {
          const parsed = parseDate(date)
          return (
            parsed.getFullYear() === assetModifiedAt.getFullYear() &&
            parsed.getMonth() === assetModifiedAt.getMonth() &&
            parsed.getDate() === assetModifiedAt.getDate()
          )
        }
        const isEmpty = (values: string[]) =>
          values.length === 0 || (values.length === 1 && values[0] === '')
        const filterTag = (
          positive: string[][],
          negative: string[][],
          predicate: (value: string) => boolean,
        ) =>
          positive.every((values) => isEmpty(values) || values.some(predicate)) &&
          negative.every((values) => !values.some(predicate))
        return (
          filterTag(query.nos, query.negativeNos, (no) => isAbsent(no.toLowerCase())) &&
          filterTag(query.keywords, query.negativeKeywords, (keyword) =>
            lowercaseName.includes(keyword.toLowerCase()),
          ) &&
          filterTag(query.names, query.negativeNames, (name) => globMatch(name, lowercaseName)) &&
          filterTag(query.labels, query.negativeLabels, (label) =>
            nodeLabels.some((assetLabel) => globMatch(label, assetLabel)),
          ) &&
          filterTag(query.types, query.negativeTypes, (type) => type === assetType) &&
          filterTag(
            query.extensions,
            query.negativeExtensions,
            (extension) => extension.toLowerCase() === assetExtension,
          ) &&
          filterTag(query.descriptions, query.negativeDescriptions, (description) =>
            lowercaseDescription.includes(description.toLowerCase()),
          ) &&
          filterTag(query.modifieds, query.negativeModifieds, matchesDate) &&
          filterTag(query.owners, query.negativeOwners, (owner) =>
            owners.some((assetOwner) => globMatch(owner, assetOwner)),
          )
        )
      }
    }
  }, [query])

  const visibilities = useMemo(() => {
    const map = new Map<AssetId, Visibility>()
    const processNode = (node: AnyAssetTreeNode) => {
      let displayState = Visibility.hidden
      const visible = filter?.(node) ?? true
      for (const child of node.children ?? []) {
        if (visible && child.item.type === AssetType.specialEmpty) {
          map.set(child.key, Visibility.visible)
        } else {
          processNode(child)
        }
        if (map.get(child.key) !== Visibility.hidden) {
          displayState = Visibility.faded
        }
      }
      if (visible) {
        displayState = Visibility.visible
      }
      map.set(node.key, displayState)
      return displayState
    }
    processNode(assetTree)
    return map
  }, [assetTree, filter])

  const displayItems = useMemo(() => {
    if (sortInfo == null) {
      return assetTree.preorderTraversal((children) =>
        children.filter((child) => expandedDirectoryIdsSet.has(child.directoryId)),
      )
    } else {
      const multiplier = sortInfo.direction === SortDirection.ascending ? 1 : -1
      let compare: (a: AnyAssetTreeNode, b: AnyAssetTreeNode) => number
      switch (sortInfo.field) {
        case Column.name: {
          compare = (a, b) => multiplier * a.item.title.localeCompare(b.item.title, 'en')
          break
        }
        case Column.modified: {
          compare = (a, b) => {
            const aOrder = Number(new Date(a.item.modifiedAt))
            const bOrder = Number(new Date(b.item.modifiedAt))
            return multiplier * (aOrder - bOrder)
          }
          break
        }
      }
      return assetTree.preorderTraversal((tree) =>
        [...tree].filter((child) => expandedDirectoryIdsSet.has(child.directoryId)).sort(compare),
      )
    }
  }, [assetTree, sortInfo, expandedDirectoryIdsSet])

  const visibleItems = useMemo(
    () => displayItems.filter((item) => visibilities.get(item.key) !== Visibility.hidden),
    [displayItems, visibilities],
  )

  const [isDraggingFiles, setIsDraggingFiles] = useState(false)
  const [droppedFilesCount, setDroppedFilesCount] = useState(0)
  const isCloud = backend.type === BackendType.remote
  /** Events sent when the asset list was still loading. */
  const queuedAssetListEventsRef = useRef<AssetListEvent[]>([])
  const rootRef = useRef<HTMLDivElement | null>(null)
  const cleanupRootRef = useRef(() => {})
  const mainDropzoneRef = useRef<HTMLButtonElement | null>(null)
  const lastSelectedIdsRef = useRef<AssetId | ReadonlySet<AssetId> | null>(null)
  const headerRowRef = useRef<HTMLTableRowElement>(null)
  const assetTreeRef = useRef<AnyAssetTreeNode>(assetTree)
  const getPasteData = useEventCallback(() => driveStore.getState().pasteData)
  const nodeMapRef = useRef<ReadonlyMap<AssetId, AnyAssetTreeNode>>(
    new Map<AssetId, AnyAssetTreeNode>(),
  )
  const isAssetContextMenuVisible =
    category.type !== 'cloud' || user.plan == null || user.plan === Plan.solo

  const queryClient = useQueryClient()

  const isMainDropzoneVisible = useIntersectionRatio(
    rootRef,
    mainDropzoneRef,
    MINIMUM_DROPZONE_INTERSECTION_RATIO,
    (ratio) => ratio >= MINIMUM_DROPZONE_INTERSECTION_RATIO,
    true,
  )

  useEffect(() => {
    previousCategoryRef.current = category
  })

  const setTargetDirectory = useEventCallback(
    (targetDirectory: AssetTreeNode<DirectoryAsset> | null) => {
      const targetDirectorySelfPermission =
        targetDirectory == null ? null : (
          tryFindSelfPermission(user, targetDirectory.item.permissions)
        )
      const canCreateAssets =
        targetDirectory == null ?
          category.type !== 'cloud' || user.plan == null || user.plan === Plan.solo
        : isLocalCategory(category) ||
          (targetDirectorySelfPermission != null &&
            canPermissionModifyDirectoryContents(targetDirectorySelfPermission.permission))
      setCanCreateAssets(canCreateAssets)
      setTargetDirectoryInStore(targetDirectory)
    },
  )

  useEffect(() => {
    setNewestFolderId(null)
  }, [category, setNewestFolderId])

  useEffect(
    () =>
      driveStore.subscribe(({ selectedKeys }, { selectedKeys: oldSelectedKeys }) => {
        if (selectedKeys !== oldSelectedKeys) {
          if (selectedKeys.size === 0) {
            setTargetDirectory(null)
          } else if (selectedKeys.size === 1) {
            const [soleKey] = selectedKeys
            const node = soleKey == null ? null : nodeMapRef.current.get(soleKey)
            if (node != null && node.isType(AssetType.directory)) {
              setTargetDirectory(node)
            }
          } else {
            let commonDirectoryKey: AssetId | null = null
            let otherCandidateDirectoryKey: AssetId | null = null
            for (const key of selectedKeys) {
              const node = nodeMapRef.current.get(key)
              if (node != null) {
                if (commonDirectoryKey == null) {
                  commonDirectoryKey = node.directoryKey
                  otherCandidateDirectoryKey =
                    node.item.type === AssetType.directory ? node.key : null
                } else if (
                  node.key === commonDirectoryKey ||
                  node.directoryKey === commonDirectoryKey
                ) {
                  otherCandidateDirectoryKey = null
                } else if (
                  otherCandidateDirectoryKey != null &&
                  (node.key === otherCandidateDirectoryKey ||
                    node.directoryKey === otherCandidateDirectoryKey)
                ) {
                  commonDirectoryKey = otherCandidateDirectoryKey
                  otherCandidateDirectoryKey = null
                } else {
                  // No match; there is no common parent directory for the entire selection.
                  commonDirectoryKey = null
                  break
                }
              }
            }
            const node =
              commonDirectoryKey == null ? null : nodeMapRef.current.get(commonDirectoryKey)
            if (node != null && node.isType(AssetType.directory)) {
              setTargetDirectory(node)
            }
          }
        }
      }),
    [driveStore, setTargetDirectory],
  )

  useEffect(() => {
    const nodeToSuggestion = (
      node: AnyAssetTreeNode,
      key: AssetQueryKey = 'names',
    ): assetSearchBar.Suggestion => ({
      render: () => `${key === 'names' ? '' : '-:'}${node.item.title}`,
      addToQuery: (oldQuery) => oldQuery.addToLastTerm({ [key]: [node.item.title] }),
      deleteFromQuery: (oldQuery) => oldQuery.deleteFromLastTerm({ [key]: [node.item.title] }),
    })
    const allVisibleNodes = () =>
      assetTree
        .preorderTraversal((children) =>
          children.filter((child) => visibilities.get(child.key) !== Visibility.hidden),
        )
        .filter(
          (node) =>
            visibilities.get(node.key) === Visibility.visible &&
            node.item.type !== AssetType.specialEmpty &&
            node.item.type !== AssetType.specialLoading,
        )
    const allVisible = (negative = false) =>
      allVisibleNodes().map((node) => nodeToSuggestion(node, negative ? 'negativeNames' : 'names'))
    const terms = AssetQuery.terms(query.query)
    const term = terms.find((otherTerm) => otherTerm.values.length === 0) ?? terms[terms.length - 1]
    const termValues = term?.values ?? []
    const shouldOmitNames = terms.some((otherTerm) => otherTerm.tag === 'name')
    if (termValues.length !== 0) {
      setSuggestions(shouldOmitNames ? [] : allVisible())
    } else {
      const negative = term?.tag?.startsWith('-') ?? false
      switch (term?.tag ?? null) {
        case null:
        case '':
        case '-':
        case 'name':
        case '-name': {
          setSuggestions(allVisible(negative))
          break
        }
        case 'no':
        case '-has': {
          setSuggestions(isCloud ? SUGGESTIONS_FOR_NO : [])
          break
        }
        case 'has':
        case '-no': {
          setSuggestions(isCloud ? SUGGESTIONS_FOR_HAS : [])
          break
        }
        case 'type': {
          setSuggestions(SUGGESTIONS_FOR_TYPE)
          break
        }
        case '-type': {
          setSuggestions(SUGGESTIONS_FOR_NEGATIVE_TYPE)
          break
        }
        case 'ext':
        case '-ext':
        case 'extension':
        case '-extension': {
          const extensions = allVisibleNodes()
            .filter((node) => node.item.type === AssetType.file)
            .map((node) => fileExtension(node.item.title))
          setSuggestions(
            Array.from(
              new Set(extensions),
              (extension): assetSearchBar.Suggestion => ({
                render: () =>
                  AssetQuery.termToString({
                    tag: `${negative ? '-' : ''}extension`,
                    values: [extension],
                  }),
                addToQuery: (oldQuery) =>
                  oldQuery.addToLastTerm(
                    negative ? { negativeExtensions: [extension] } : { extensions: [extension] },
                  ),
                deleteFromQuery: (oldQuery) =>
                  oldQuery.deleteFromLastTerm(
                    negative ? { negativeExtensions: [extension] } : { extensions: [extension] },
                  ),
              }),
            ),
          )
          break
        }
        case 'modified':
        case '-modified': {
          const modifieds = assetTree.preorderTraversal().map((node) => {
            const date = new Date(node.item.modifiedAt)
            return `${date.getFullYear()}-${date.getMonth() + 1}-${date.getDate()}`
          })
          setSuggestions(
            Array.from(
              new Set(['today', ...modifieds]),
              (modified): assetSearchBar.Suggestion => ({
                render: () =>
                  AssetQuery.termToString({
                    tag: `${negative ? '-' : ''}modified`,
                    values: [modified],
                  }),
                addToQuery: (oldQuery) =>
                  oldQuery.addToLastTerm(
                    negative ? { negativeModifieds: [modified] } : { modifieds: [modified] },
                  ),
                deleteFromQuery: (oldQuery) =>
                  oldQuery.deleteFromLastTerm(
                    negative ? { negativeModifieds: [modified] } : { modifieds: [modified] },
                  ),
              }),
            ),
          )
          break
        }
        case 'owner':
        case '-owner': {
          const owners = assetTree
            .preorderTraversal()
            .flatMap((node) =>
              (node.item.permissions ?? [])
                .filter((permission) => permission.permission === PermissionAction.own)
                .map(getAssetPermissionName),
            )
          setSuggestions(
            Array.from(
              new Set(owners),
              (owner): assetSearchBar.Suggestion => ({
                render: () =>
                  AssetQuery.termToString({
                    tag: `${negative ? '-' : ''}owner`,
                    values: [owner],
                  }),
                addToQuery: (oldQuery) =>
                  oldQuery.addToLastTerm(
                    negative ? { negativeOwners: [owner] } : { owners: [owner] },
                  ),
                deleteFromQuery: (oldQuery) =>
                  oldQuery.deleteFromLastTerm(
                    negative ? { negativeOwners: [owner] } : { owners: [owner] },
                  ),
              }),
            ),
          )
          break
        }
        case 'label':
        case '-label': {
          setSuggestions(
            (labels ?? []).map(
              (label): assetSearchBar.Suggestion => ({
                render: () => (
                  <Label active color={label.color} onPress={() => {}}>
                    {label.value}
                  </Label>
                ),
                addToQuery: (oldQuery) =>
                  oldQuery.addToLastTerm(
                    negative ? { negativeLabels: [label.value] } : { labels: [label.value] },
                  ),
                deleteFromQuery: (oldQuery) =>
                  oldQuery.deleteFromLastTerm(
                    negative ? { negativeLabels: [label.value] } : { labels: [label.value] },
                  ),
              }),
            ),
          )
          break
        }
        default: {
          setSuggestions(shouldOmitNames ? [] : allVisible())
          break
        }
      }
    }
  }, [isCloud, assetTree, query, visibilities, labels, setSuggestions])

  useEffect(() => {
    assetTreeRef.current = assetTree
    const newNodeMap = new Map(assetTree.preorderTraversal().map((asset) => [asset.key, asset]))
    newNodeMap.set(assetTree.key, assetTree)
    nodeMapRef.current = newNodeMap
  }, [assetTree])

  useEffect(() => {
    if (!hidden) {
      return inputBindings.attach(document.body, 'keydown', {
        cancelCut: () => {
          const pasteData = getPasteData()
          if (pasteData == null) {
            return false
          } else {
            dispatchAssetEvent({ type: AssetEventType.cancelCut, ids: pasteData.data })
            setPasteData(null)
            return
          }
        },
      })
    }
  }, [dispatchAssetEvent, getPasteData, hidden, inputBindings, setPasteData])

  useEffect(
    () =>
      driveStore.subscribe(({ selectedKeys }) => {
        let newCanDownload: boolean
        if (!isCloud) {
          newCanDownload =
            selectedKeys.size !== 0 &&
            Array.from(selectedKeys).every((key) => {
              const node = nodeMapRef.current.get(key)
              return node?.item.type === AssetType.project
            })
        } else {
          newCanDownload =
            selectedKeys.size !== 0 &&
            Array.from(selectedKeys).every((key) => {
              const node = nodeMapRef.current.get(key)
              return (
                node?.item.type === AssetType.project ||
                node?.item.type === AssetType.file ||
                node?.item.type === AssetType.datalink
              )
            })
        }
        const currentCanDownload = driveStore.getState().canDownload
        if (currentCanDownload !== newCanDownload) {
          setCanDownload(newCanDownload)
        }
      }),
    [driveStore, isCloud, setCanDownload],
  )

  useEffect(() => {
    if (isLoading) {
      nameOfProjectToImmediatelyOpenRef.current = initialProjectName
    } else {
      // The project name here might also be a string with project id, e.g. when opening
      // a project file from explorer on Windows.
      const isInitialProject = (asset: AnyAsset) =>
        asset.title === initialProjectName || asset.id === initialProjectName
      const projectToLoad = assetTree
        .preorderTraversal()
        .map((node) => node.item)
        .filter(assetIsProject)
        .find(isInitialProject)
      if (projectToLoad != null) {
        doOpenProject({
          type: BackendType.local,
          id: projectToLoad.id,
          title: projectToLoad.title,
          parentId: projectToLoad.parentId,
        })
      } else if (initialProjectName != null) {
        toastAndLog('findProjectError', null, initialProjectName)
      }
    }
    // This effect MUST only run when `initialProjectName` is changed.
    // eslint-disable-next-line react-hooks/exhaustive-deps
  }, [initialProjectName])

  useEffect(() => {
    const savedEnabledColumns = localStorage.get('enabledColumns')
    if (savedEnabledColumns != null) {
      setEnabledColumns(new Set(savedEnabledColumns))
    }
  }, [localStorage])

  useEffect(() => {
    localStorage.set('enabledColumns', [...enabledColumns])
  }, [enabledColumns, localStorage])

  useEffect(
    () =>
      driveStore.subscribe(({ selectedKeys }) => {
        if (selectedKeys.size !== 1) {
          setAssetPanelProps(null)
          setIsAssetPanelTemporarilyVisible(false)
        }
      }),
    [driveStore, setAssetPanelProps, setIsAssetPanelTemporarilyVisible],
  )

  const doToggleDirectoryExpansion = useEventCallback(
    (directoryId: DirectoryId, _key: DirectoryId, override?: boolean) => {
      const isExpanded = expandedDirectoryIdsSet.has(directoryId)
      const shouldExpand = override ?? !isExpanded

      if (shouldExpand !== isExpanded) {
        startTransition(() => {
          if (shouldExpand) {
            setExpandedDirectoryIds((currentExpandedDirectoryIds) => [
              ...currentExpandedDirectoryIds,
              directoryId,
            ])
          } else {
            setExpandedDirectoryIds((currentExpandedDirectoryIds) =>
              currentExpandedDirectoryIds.filter((id) => id !== directoryId),
            )
          }
        })
      }
    },
  )

  const doCopyOnBackend = useEventCallback(
    async (newParentId: DirectoryId | null, asset: AnyAsset) => {
      try {
        newParentId ??= rootDirectoryId

        await copyAssetMutation.mutateAsync([
          asset.id,
          newParentId,
          asset.title,
          nodeMapRef.current.get(newParentId)?.item.title ?? '(unknown)',
        ])
      } catch (error) {
        toastAndLog('copyAssetError', error, asset.title)
      }
    },
  )

  const doMove = useEventCallback(async (newParentId: DirectoryId | null, asset: AnyAsset) => {
    try {
      if (asset.id === driveStore.getState().assetPanelProps?.item?.item.id) {
        setAssetPanelProps(null)
      }
      await updateAssetMutation.mutateAsync([
        asset.id,
        { parentDirectoryId: newParentId ?? rootDirectoryId, description: null },
        asset.title,
      ])
    } catch (error) {
      toastAndLog('moveAssetError', error, asset.title)
    }
  })

  const doDelete = useEventCallback(async (asset: AnyAsset, forever: boolean = false) => {
    if (asset.id === driveStore.getState().assetPanelProps?.item?.item.id) {
      setAssetPanelProps(null)
    }
    if (asset.type === AssetType.directory) {
      dispatchAssetListEvent({
        type: AssetListEventType.closeFolder,
        id: asset.id,
        // This is SAFE, as this asset is already known to be a directory.
        // eslint-disable-next-line no-restricted-syntax
        key: asset.id,
      })
    }
    try {
      if (asset.type === AssetType.project && backend.type === BackendType.local) {
        try {
          await closeProjectMutation.mutateAsync([asset.id, asset.title])
        } catch {
          // Ignored. The project was already closed.
        }
      }
      await deleteAssetMutation.mutateAsync([asset.id, { force: forever }, asset.title])
    } catch (error) {
      toastAndLog('deleteAssetError', error, asset.title)
    }
  })

  const doDeleteById = useEventCallback(async (assetId: AssetId, forever: boolean = false) => {
    if (assetId === driveStore.getState().assetPanelProps?.item?.item.id) {
      setAssetPanelProps(null)
    }
    const asset = nodeMapRef.current.get(assetId)?.item

    if (asset != null) {
      // eslint-disable-next-line no-restricted-syntax
      return doDelete(asset, forever)
    }
  })

  const [spinnerState, setSpinnerState] = useState(SpinnerState.initial)
  const [keyboardSelectedIndex, setKeyboardSelectedIndex] = useState<number | null>(null)
  const mostRecentlySelectedIndexRef = useRef<number | null>(null)
  const selectionStartIndexRef = useRef<number | null>(null)
  const bodyRef = useRef<HTMLTableSectionElement>(null)

  const setMostRecentlySelectedIndex = useEventCallback(
    (index: number | null, isKeyboard: boolean = false) => {
      startTransition(() => {
        mostRecentlySelectedIndexRef.current = index
        setKeyboardSelectedIndex(isKeyboard ? index : null)
      })
    },
  )

  useEffect(() => {
    const body = bodyRef.current
    if (body == null) {
      return
    } else {
      return navigator2D.register(body, {
        focusPrimaryChild: () => {
          setMostRecentlySelectedIndex(0, true)
        },
      })
    }
  }, [navigator2D, setMostRecentlySelectedIndex])

  // This is not a React component, even though it contains JSX.
  // eslint-disable-next-line no-restricted-syntax
  const onKeyDown = (event: KeyboardEvent) => {
    const { selectedKeys } = driveStore.getState()
    const prevIndex = mostRecentlySelectedIndexRef.current
    const item = prevIndex == null ? null : visibleItems[prevIndex]
    if (selectedKeys.size === 1 && item != null) {
      switch (event.key) {
        case 'Enter':
        case ' ': {
          if (event.key === ' ' && event.ctrlKey) {
            const keys = selectedKeys
            setSelectedKeys(withPresence(keys, item.key, !keys.has(item.key)))
          } else {
            switch (item.type) {
              case AssetType.directory: {
                event.preventDefault()
                event.stopPropagation()
                doToggleDirectoryExpansion(item.item.id, item.key)
                break
              }
              case AssetType.project: {
                event.preventDefault()
                event.stopPropagation()
                doOpenProject({
                  type: backend.type,
                  id: item.item.id,
                  title: item.item.title,
                  parentId: item.item.parentId,
                })
                break
              }
              case AssetType.datalink: {
                event.preventDefault()
                event.stopPropagation()
                setIsAssetPanelTemporarilyVisible(true)
                break
              }
              case AssetType.secret: {
                event.preventDefault()
                event.stopPropagation()
                const id = item.item.id
                setModal(
                  <UpsertSecretModal
                    id={item.item.id}
                    name={item.item.title}
                    doCreate={async (_name, value) => {
                      try {
                        await updateSecretMutation.mutateAsync([id, { value }, item.item.title])
                      } catch (error) {
                        toastAndLog(null, error)
                      }
                    }}
                  />,
                )
                break
              }
              default: {
                break
              }
            }
          }
          break
        }
        case 'ArrowLeft': {
          if (item.type === AssetType.directory) {
            if (item.children != null) {
              // The folder is expanded; collapse it.
              event.preventDefault()
              event.stopPropagation()
              doToggleDirectoryExpansion(item.item.id, item.key, false)
            } else if (prevIndex != null) {
              // Focus parent if there is one.
              let index = prevIndex - 1
              let possibleParent = visibleItems[index]
              while (possibleParent != null && index >= 0) {
                if (possibleParent.depth < item.depth) {
                  event.preventDefault()
                  event.stopPropagation()
                  setSelectedKeys(new Set([possibleParent.key]))
                  setMostRecentlySelectedIndex(index, true)
                  break
                }
                index -= 1
                possibleParent = visibleItems[index]
              }
            }
          }
          break
        }
        case 'ArrowRight': {
          if (item.type === AssetType.directory && item.children == null) {
            // The folder is collapsed; expand it.
            event.preventDefault()
            event.stopPropagation()
            doToggleDirectoryExpansion(item.item.id, item.key, true)
          }
          break
        }
      }
    }
    switch (event.key) {
      case ' ': {
        if (event.ctrlKey && item != null) {
          const keys = selectedKeys
          setSelectedKeys(withPresence(keys, item.key, !keys.has(item.key)))
        }
        break
      }
      case 'Escape': {
        setSelectedKeys(EMPTY_SET)
        setMostRecentlySelectedIndex(null)
        selectionStartIndexRef.current = null
        break
      }
      case 'ArrowUp':
      case 'ArrowDown': {
        if (!event.shiftKey) {
          selectionStartIndexRef.current = null
        }
        let index = prevIndex ?? 0
        let oldIndex = index
        if (prevIndex != null) {
          let itemType = visibleItems[index]?.item.type
          do {
            oldIndex = index
            index =
              event.key === 'ArrowUp' ?
                Math.max(0, index - 1)
              : Math.min(visibleItems.length - 1, index + 1)
            itemType = visibleItems[index]?.item.type
          } while (
            index !== oldIndex &&
            (itemType === AssetType.specialEmpty || itemType === AssetType.specialLoading)
          )
          if (itemType === AssetType.specialEmpty || itemType === AssetType.specialLoading) {
            index = prevIndex
          }
        }
        setMostRecentlySelectedIndex(index, true)
        if (event.shiftKey) {
          event.preventDefault()
          event.stopPropagation()
          // On Windows, Ctrl+Shift+Arrow behaves the same as Shift+Arrow.
          if (selectionStartIndexRef.current == null) {
            selectionStartIndexRef.current = prevIndex ?? 0
          }
          const startIndex = Math.min(index, selectionStartIndexRef.current)
          const endIndex = Math.max(index, selectionStartIndexRef.current) + 1
          const selection = visibleItems.slice(startIndex, endIndex)
          setSelectedKeys(new Set(selection.map((newItem) => newItem.key)))
        } else if (event.ctrlKey) {
          event.preventDefault()
          event.stopPropagation()
          selectionStartIndexRef.current = null
        } else if (index !== prevIndex) {
          event.preventDefault()
          event.stopPropagation()
          const newItem = visibleItems[index]
          if (newItem != null) {
            setSelectedKeys(new Set([newItem.key]))
          }
          selectionStartIndexRef.current = null
        } else {
          // The arrow key will escape this container. In that case, do not stop propagation
          // and let `navigator2D` navigate to a different container.
          setSelectedKeys(EMPTY_SET)
          selectionStartIndexRef.current = null
        }
        break
      }
    }
  }

  useEffect(() => {
    const onClick = () => {
      setKeyboardSelectedIndex(null)
    }

    document.addEventListener('click', onClick, { capture: true })
    return () => {
      document.removeEventListener('click', onClick, { capture: true })
    }
  }, [setMostRecentlySelectedIndex])

  const getNewProjectName = useEventCallback(
    (templateName: string | null, parentKey: DirectoryId | null) => {
      const prefix = `${templateName ?? 'New Project'} `
      const projectNameTemplate = new RegExp(`^${prefix}(?<projectIndex>\\d+)$`)
      const siblings =
        parentKey == null ?
          assetTree.children ?? []
        : nodeMapRef.current.get(parentKey)?.children ?? []
      const projectIndices = siblings
        .map((node) => node.item)
        .filter(assetIsProject)
        .map((item) => projectNameTemplate.exec(item.title)?.groups?.projectIndex)
        .map((maybeIndex) => (maybeIndex != null ? parseInt(maybeIndex, 10) : 0))
      return `${prefix}${Math.max(0, ...projectIndices) + 1}`
    },
  )

  const deleteAsset = useEventCallback((assetId: AssetId) => {
    const asset = nodeMapRef.current.get(assetId)?.item

    if (asset) {
      const listDirectoryQuery = queryClient.getQueryCache().find<DirectoryQuery>({
        queryKey: [backend.type, 'listDirectory', asset.parentId],
        exact: false,
      })

      if (listDirectoryQuery?.state.data) {
        listDirectoryQuery.setData(
          listDirectoryQuery.state.data.filter((child) => child.id !== assetId),
        )
      }
    }
  })

  /** All items must have the same type. */
  const insertAssets = useEventCallback(
    (assets: readonly AnyAsset[], parentId: DirectoryId | null) => {
      const actualParentId = parentId ?? rootDirectoryId

      const listDirectoryQuery = queryClient.getQueryCache().find<DirectoryQuery>({
        queryKey: [backend.type, 'listDirectory', actualParentId],
        exact: false,
      })

      if (listDirectoryQuery?.state.data) {
        listDirectoryQuery.setData([...listDirectoryQuery.state.data, ...assets])
      }
    },
  )

  // This is not a React component, even though it contains JSX.
  // eslint-disable-next-line no-restricted-syntax
  const onAssetListEvent = useEventCallback((event: AssetListEvent) => {
    switch (event.type) {
      case AssetListEventType.newFolder: {
        const parent = nodeMapRef.current.get(event.parentKey)
        const siblings = parent?.children ?? []
        const directoryIndices = siblings
          .map((node) => node.item)
          .filter(assetIsDirectory)
          .map((item) => /^New Folder (?<directoryIndex>\d+)$/.exec(item.title))
          .map((match) => match?.groups?.directoryIndex)
          .map((maybeIndex) => (maybeIndex != null ? parseInt(maybeIndex, 10) : 0))
        const title = `New Folder ${Math.max(0, ...directoryIndices) + 1}`
        const placeholderItem: DirectoryAsset = {
          type: AssetType.directory,
          id: DirectoryId(uniqueString()),
          title,
          modifiedAt: toRfc3339(new Date()),
          parentId: event.parentId,
          permissions: tryCreateOwnerPermission(
            `${parent?.path ?? ''}/${title}`,
            category,
            user,
            users ?? [],
            userGroups ?? [],
          ),
          projectState: null,
          labels: [],
          description: null,
        }

        doToggleDirectoryExpansion(event.parentId, event.parentKey, true)
        insertAssets([placeholderItem], event.parentId)

        void createDirectoryMutation
          .mutateAsync([{ parentId: placeholderItem.parentId, title: placeholderItem.title }])
          .then(({ id }) => {
            setNewestFolderId(id)
            setSelectedKeys(new Set([id]))
          })

        break
      }
      case AssetListEventType.newProject: {
        const parent = nodeMapRef.current.get(event.parentKey)
        const projectName = getNewProjectName(event.preferredName, event.parentId)
        const dummyId = ProjectId(uniqueString())
        const path =
          backend instanceof LocalBackend ? backend.joinPath(event.parentId, projectName) : null

        const placeholderItem: ProjectAsset = {
          type: AssetType.project,
          id: dummyId,
          title: projectName,
          modifiedAt: toRfc3339(new Date()),
          parentId: event.parentId,
          permissions: tryCreateOwnerPermission(
            `${parent?.path ?? ''}/${projectName}`,
            category,
            user,
            users ?? [],
            userGroups ?? [],
          ),
          projectState: {
            type: ProjectState.placeholder,
            volumeId: '',
            openedBy: user.email,
            ...(path != null ? { path } : {}),
          },
          labels: [],
          description: null,
        }
        doToggleDirectoryExpansion(event.parentId, event.parentKey, true)

        insertAssets([placeholderItem], event.parentId)

        void createProjectMutation
          .mutateAsync([
            {
              parentDirectoryId: placeholderItem.parentId,
              projectName: placeholderItem.title,
              ...(event.templateId == null ? {} : { projectTemplateName: event.templateId }),
              ...(event.datalinkId == null ? {} : { datalinkId: event.datalinkId }),
            },
          ])
          .catch((error) => {
            event.onError?.()

            deleteAsset(placeholderItem.id)
            toastAndLog('createProjectError', error)

            throw error
          })
          .then((createdProject) => {
            event.onCreated?.(createdProject)
            doOpenProject({
              id: createdProject.projectId,
              type: backend.type,
              parentId: placeholderItem.parentId,
              title: placeholderItem.title,
            })
          })

        break
      }
      case AssetListEventType.uploadFiles: {
        const localBackend = backend instanceof LocalBackend ? backend : null
        const reversedFiles = Array.from(event.files).reverse()
        const parent = nodeMapRef.current.get(event.parentKey)
        const siblingNodes = parent?.children ?? []
        const siblings = siblingNodes.map((node) => node.item)
        const siblingFiles = siblings.filter(assetIsFile)
        const siblingProjects = siblings.filter(assetIsProject)
        const siblingFileTitles = new Set(siblingFiles.map((asset) => asset.title))
        const siblingProjectTitles = new Set(siblingProjects.map((asset) => asset.title))
        const files = reversedFiles.filter(fileIsNotProject)
        const projects = reversedFiles.filter(fileIsProject)
        const duplicateFiles = files.filter((file) => siblingFileTitles.has(file.name))
        const duplicateProjects = projects.filter((project) =>
          siblingProjectTitles.has(stripProjectExtension(project.name)),
        )
        const ownerPermission = tryCreateOwnerPermission(
          parent?.path ?? '',
          category,
          user,
          users ?? [],
          userGroups ?? [],
        )
        const fileMap = new Map<AssetId, File>()
        const uploadedFileIds: AssetId[] = []
        const addIdToSelection = (id: AssetId) => {
          uploadedFileIds.push(id)
          const newIds = new Set(uploadedFileIds)
          setSelectedKeys(newIds)
        }

        const doUploadFile = async (asset: AnyAsset, method: 'new' | 'update') => {
          const file = fileMap.get(asset.id)

          if (file != null) {
            const fileId = method === 'new' ? null : asset.id

            switch (true) {
              case assetIsProject(asset): {
                const { extension } = extractProjectExtension(file.name)
                const title = stripProjectExtension(asset.title)

                const assetNode = nodeMapRef.current.get(asset.id)

                if (backend.type === BackendType.local && localBackend != null) {
                  const directory = extractTypeAndId(assetNode?.directoryId ?? asset.parentId).id
                  let id: string
                  if (
                    'backendApi' in window &&
                    // This non-standard property is defined in Electron.
                    'path' in file
                  ) {
                    const projectInfo = await window.backendApi.importProjectFromPath(
                      file.path,
                      directory,
                      title,
                    )
                    id = projectInfo.id
                  } else {
                    const searchParams = new URLSearchParams({ directory, name: title }).toString()
                    // Ideally this would use `file.stream()`, to minimize RAM
                    // requirements. for uploading large projects. Unfortunately,
                    // this requires HTTP/2, which is HTTPS-only, so it will not
                    // work on `http://localhost`.
                    const body =
                      window.location.protocol === 'https:' ?
                        file.stream()
                      : await file.arrayBuffer()
                    const path = `./api/upload-project?${searchParams}`
                    const response = await fetch(path, { method: 'POST', body })
                    id = await response.text()
                  }
                  const projectId = newProjectId(UUID(id))
                  addIdToSelection(projectId)

<<<<<<< HEAD
                  await queryClient
                    .fetchQuery(
                      backendQueryOptions(backend, 'getProjectDetails', [
                        projectId,
                        asset.parentId,
                        file.name,
                      ]),
                    )
=======
                  await getProjectDetailsMutation
                    .mutateAsync([projectId, asset.parentId, asset.title])
>>>>>>> 2843dcbf
                    .catch((error) => {
                      deleteAsset(projectId)
                      toastAndLog('uploadProjectError', error)
                    })
                } else {
                  uploadFileMutation
                    .mutateAsync([
                      {
                        fileId,
                        fileName: `${title}.${extension}`,
                        parentDirectoryId: asset.parentId,
                      },
                      file,
                    ])
                    .then(({ id }) => {
                      addIdToSelection(id)
                    })
                    .catch((error) => {
                      deleteAsset(asset.id)
                      toastAndLog('uploadProjectError', error)
                    })
                }

                break
              }
              case assetIsFile(asset): {
                void uploadFileMutation
                  .mutateAsync([
                    { fileId, fileName: asset.title, parentDirectoryId: asset.parentId },
                    file,
                  ])
                  .then(({ id }) => {
                    addIdToSelection(id)
                  })

                break
              }
              default:
                break
            }
          }
        }

        if (duplicateFiles.length === 0 && duplicateProjects.length === 0) {
          const placeholderFiles = files.map((file) => {
            const asset = createPlaceholderFileAsset(file.name, event.parentId, ownerPermission)
            fileMap.set(asset.id, file)
            return asset
          })

          const placeholderProjects = projects.map((project) => {
            const basename = stripProjectExtension(project.name)
            const asset = createPlaceholderProjectAsset(
              basename,
              event.parentId,
              ownerPermission,
              user,
              localBackend?.joinPath(event.parentId, basename) ?? null,
            )
            fileMap.set(asset.id, project)
            return asset
          })

          const assets = [...placeholderFiles, ...placeholderProjects]

          doToggleDirectoryExpansion(event.parentId, event.parentKey, true)

          insertAssets(assets, event.parentId)

          void Promise.all(assets.map((asset) => doUploadFile(asset, 'new')))
        } else {
          const siblingFilesByName = new Map(siblingFiles.map((file) => [file.title, file]))
          const siblingProjectsByName = new Map(
            siblingProjects.map((project) => [project.title, project]),
          )
          const conflictingFiles = duplicateFiles.map((file) => ({
            // This is SAFE, as `duplicateFiles` only contains files that have siblings
            // with the same name.
            // eslint-disable-next-line @typescript-eslint/no-non-null-assertion
            current: siblingFilesByName.get(file.name)!,
            new: createPlaceholderFileAsset(file.name, event.parentId, ownerPermission),
            file,
          }))
          const conflictingProjects = duplicateProjects.map((project) => {
            const basename = stripProjectExtension(project.name)
            return {
              // This is SAFE, as `duplicateProjects` only contains projects that have
              // siblings with the same name.
              // eslint-disable-next-line @typescript-eslint/no-non-null-assertion
              current: siblingProjectsByName.get(basename)!,
              new: createPlaceholderProjectAsset(
                basename,
                event.parentId,
                ownerPermission,
                user,
                localBackend?.joinPath(event.parentId, basename) ?? null,
              ),
              file: project,
            }
          })
          setModal(
            <DuplicateAssetsModal
              parentKey={event.parentKey}
              parentId={event.parentId}
              conflictingFiles={conflictingFiles}
              conflictingProjects={conflictingProjects}
              siblingFileNames={siblingFilesByName.keys()}
              siblingProjectNames={siblingProjectsByName.keys()}
              nonConflictingFileCount={files.length - conflictingFiles.length}
              nonConflictingProjectCount={projects.length - conflictingProjects.length}
              doUpdateConflicting={(resolvedConflicts) => {
                for (const conflict of resolvedConflicts) {
                  const isUpdating = conflict.current.title === conflict.new.title

                  const asset = isUpdating ? conflict.current : conflict.new

                  fileMap.set(asset.id, conflict.file)

                  insertAssets([asset], event.parentId)
                  void doUploadFile(asset, isUpdating ? 'update' : 'new')
                }
              }}
              doUploadNonConflicting={() => {
                doToggleDirectoryExpansion(event.parentId, event.parentKey, true)

                const newFiles = files
                  .filter((file) => !siblingFileTitles.has(file.name))
                  .map((file) => {
                    const asset = createPlaceholderFileAsset(
                      file.name,
                      event.parentId,
                      ownerPermission,
                    )
                    fileMap.set(asset.id, file)
                    return asset
                  })

                const newProjects = projects
                  .filter(
                    (project) => !siblingProjectTitles.has(stripProjectExtension(project.name)),
                  )
                  .map((project) => {
                    const basename = stripProjectExtension(project.name)
                    const asset = createPlaceholderProjectAsset(
                      basename,
                      event.parentId,
                      ownerPermission,
                      user,
                      localBackend?.joinPath(event.parentId, basename) ?? null,
                    )
                    fileMap.set(asset.id, project)
                    return asset
                  })

                const assets = [...newFiles, ...newProjects]

                insertAssets(assets, event.parentId)

                for (const asset of assets) {
                  void doUploadFile(asset, 'new')
                }
              }}
            />,
          )
        }
        break
      }
      case AssetListEventType.newDatalink: {
        const parent = nodeMapRef.current.get(event.parentKey)
        const placeholderItem: DatalinkAsset = {
          type: AssetType.datalink,
          id: DatalinkId(uniqueString()),
          title: event.name,
          modifiedAt: toRfc3339(new Date()),
          parentId: event.parentId,
          permissions: tryCreateOwnerPermission(
            `${parent?.path ?? ''}/${event.name}`,
            category,
            user,
            users ?? [],
            userGroups ?? [],
          ),
          projectState: null,
          labels: [],
          description: null,
        }
        doToggleDirectoryExpansion(event.parentId, event.parentKey, true)
        insertAssets([placeholderItem], event.parentId)

        createDatalinkMutation.mutate([
          {
            parentDirectoryId: placeholderItem.parentId,
            datalinkId: null,
            name: placeholderItem.title,
            value: event.value,
          },
        ])

        break
      }
      case AssetListEventType.newSecret: {
        const parent = nodeMapRef.current.get(event.parentKey)
        const placeholderItem: SecretAsset = {
          type: AssetType.secret,
          id: SecretId(uniqueString()),
          title: event.name,
          modifiedAt: toRfc3339(new Date()),
          parentId: event.parentId,
          permissions: tryCreateOwnerPermission(
            `${parent?.path ?? ''}/${event.name}`,
            category,
            user,
            users ?? [],
            userGroups ?? [],
          ),
          projectState: null,
          labels: [],
          description: null,
        }

        doToggleDirectoryExpansion(event.parentId, event.parentKey, true)
        insertAssets([placeholderItem], event.parentId)

        createSecretMutation.mutate([
          {
            parentDirectoryId: placeholderItem.parentId,
            name: placeholderItem.title,
            value: event.value,
          },
        ])

        break
      }
      case AssetListEventType.insertAssets: {
        insertAssets(event.assets, event.parentId)
        break
      }
      case AssetListEventType.duplicateProject: {
        const parent = nodeMapRef.current.get(event.parentKey)
        const siblings = parent?.children ?? []
        const siblingTitles = new Set(siblings.map((sibling) => sibling.item.title))
        let index = 1
        let title = `${event.original.title} (${index})`
        while (siblingTitles.has(title)) {
          index += 1
          title = `${event.original.title} (${index})`
        }

        const placeholderItem: ProjectAsset = {
          type: AssetType.project,
          id: ProjectId(uniqueString()),
          title,
          modifiedAt: toRfc3339(new Date()),
          parentId: event.parentId,
          permissions: tryCreateOwnerPermission(
            `${parent?.path ?? ''}/${title}`,
            category,
            user,
            users ?? [],
            userGroups ?? [],
          ),
          projectState: {
            type: ProjectState.placeholder,
            volumeId: '',
            openedBy: user.email,
          },
          labels: [],
          description: null,
        }

        insertAssets([placeholderItem], event.parentId)

        void duplicateProjectMutation
          .mutateAsync([event.original.id, event.versionId, placeholderItem.title])
          .catch((error) => {
            deleteAsset(placeholderItem.id)
            toastAndLog('createProjectError', error)

            throw error
          })
          .then((project) => {
            doOpenProject({
              type: backend.type,
              parentId: event.parentId,
              title: placeholderItem.title,
              id: project.projectId,
            })
          })

        break
      }
      case AssetListEventType.copy: {
        for (const item of event.items) {
          void doCopyOnBackend(event.newParentId, item)
        }
        break
      }
      case AssetListEventType.move: {
        for (const item of event.items) {
          void doMove(event.newParentId, item)
        }
        break
      }
      case AssetListEventType.delete: {
        const asset = nodeMapRef.current.get(event.key)?.item
        if (asset) {
          void doDelete(asset, false)
        }
        break
      }
      case AssetListEventType.emptyTrash: {
        if (category.type !== 'trash') {
          toastAndLog('canOnlyEmptyTrashWhenInTrash')
        } else if (assetTree.children != null) {
          const ids = new Set(
            assetTree.children
              .map((child) => child.item.id)
              .filter((id) => !isSpecialReadonlyDirectoryId(id)),
          )
          // This is required to prevent an infinite loop.
          window.setTimeout(() => {
            dispatchAssetEvent({ type: AssetEventType.deleteForever, ids })
          })
        }
        break
      }
      case AssetListEventType.removeSelf: {
        dispatchAssetEvent({ type: AssetEventType.removeSelf, id: event.id })
        break
      }
      case AssetListEventType.closeFolder: {
        doToggleDirectoryExpansion(event.id, event.key, false)
        break
      }
    }
  })
  eventListProvider.useAssetListEventListener((event) => {
    if (!isLoading) {
      onAssetListEvent(event)
    } else {
      queuedAssetListEventsRef.current.push(event)
    }
  })

  const doCopy = useEventCallback(() => {
    unsetModal()
    const { selectedKeys } = driveStore.getState()
    setPasteData({ type: 'copy', data: selectedKeys })
  })

  const doCut = useEventCallback(() => {
    unsetModal()
    const pasteData = getPasteData()
    if (pasteData != null) {
      dispatchAssetEvent({ type: AssetEventType.cancelCut, ids: pasteData.data })
    }
    const { selectedKeys } = driveStore.getState()
    setPasteData({ type: 'move', data: selectedKeys })
    dispatchAssetEvent({ type: AssetEventType.cut, ids: selectedKeys })
    setSelectedKeys(EMPTY_SET)
  })

  const cutAndPaste = useCutAndPaste()
  const doPaste = useEventCallback((newParentKey: DirectoryId, newParentId: DirectoryId) => {
    unsetModal()
    const pasteData = getPasteData()
    if (pasteData) {
      if (pasteData.data.has(newParentKey)) {
        toast.error('Cannot paste a folder into itself.')
      } else {
        doToggleDirectoryExpansion(newParentId, newParentKey, true)
        switch (pasteData.type) {
          case 'copy': {
            const assets = Array.from(pasteData.data, (id) => nodeMapRef.current.get(id)).flatMap(
              (asset) => (asset ? [asset.item] : []),
            )
            dispatchAssetListEvent({
              type: AssetListEventType.copy,
              items: assets,
              newParentId,
              newParentKey,
            })
            break
          }
          case 'move': {
            cutAndPaste(newParentKey, newParentId, [...pasteData.data], nodeMapRef.current)
            break
          }
        }
        setPasteData(null)
      }
    }
  })

  const doRestore = useEventCallback(async (asset: AnyAsset) => {
    try {
      if (asset.id === driveStore.getState().assetPanelProps?.item?.item.id) {
        setAssetPanelProps(null)
      }
      await undoDeleteAssetMutation.mutateAsync([asset.id, asset.title])
    } catch (error) {
      toastAndLog('restoreAssetError', error, asset.title)
    }
  })

  const hideColumn = useEventCallback((column: Column) => {
    setEnabledColumns((columns) => withPresence(columns, column, false))
  })

  const hiddenContextMenu = useMemo(
    () => (
      <AssetsTableContextMenu
        hidden
        backend={backend}
        category={category}
        nodeMapRef={nodeMapRef}
        rootDirectoryId={rootDirectoryId}
        event={{ pageX: 0, pageY: 0 }}
        doCopy={doCopy}
        doCut={doCut}
        doPaste={doPaste}
        doDelete={doDeleteById}
      />
    ),
    [backend, category, rootDirectoryId, doCopy, doCut, doPaste, doDeleteById],
  )

  const onDropzoneDragOver = (event: DragEvent<Element>) => {
    const payload = ASSET_ROWS.lookup(event)
    const filtered = payload?.filter((item) => item.asset.parentId !== rootDirectoryId)
    if (filtered != null && filtered.length > 0) {
      event.preventDefault()
    } else if (event.dataTransfer.types.includes('Files')) {
      event.preventDefault()
    }
  }

  const updateIsDraggingFiles = (event: DragEvent<Element>) => {
    if (event.dataTransfer.types.includes('Files')) {
      setIsDraggingFiles(true)
      setDroppedFilesCount(event.dataTransfer.items.length)
    }
  }

  const handleFileDrop = (event: DragEvent) => {
    setIsDraggingFiles(false)
    if (event.dataTransfer.types.includes('Files')) {
      event.preventDefault()
      event.stopPropagation()
      dispatchAssetListEvent({
        type: AssetListEventType.uploadFiles,
        parentKey: rootDirectoryId,
        parentId: rootDirectoryId,
        files: Array.from(event.dataTransfer.files),
      })
    }
  }

  const state = useMemo<AssetsTableState>(
    // The type MUST be here to trigger excess property errors at typecheck time.
    () => ({
      backend,
      expandedDirectoryIds,
      rootDirectoryId,
      visibilities,
      scrollContainerRef: rootRef,
      category,
      sortInfo,
      setSortInfo,
      query,
      setQuery,
      nodeMap: nodeMapRef,
      hideColumn,
      doToggleDirectoryExpansion,
      doCopy,
      doCut,
      doPaste,
      doDelete,
      doRestore,
      doMove,
    }),
    [
      backend,
      expandedDirectoryIds,
      rootDirectoryId,
      visibilities,
      category,
      sortInfo,
      query,
      doToggleDirectoryExpansion,
      doCopy,
      doCut,
      doPaste,
      doDelete,
      doRestore,
      doMove,
      hideColumn,
      setQuery,
    ],
  )

  useEffect(() => {
    // In some browsers, at least in Chrome 126,
    // in some situations, when an element has a
    // 'container-size' style, and the parent element is hidden,
    // the browser can't calculate the element's size
    // and thus the element doesn't appear when we unhide the parent.
    // The only way to fix that is to force browser to recalculate styles
    // So the trick is to change a property, trigger style recalc(`getBoundlingClientRect()`)
    // and remove the property.
    // since everything is happening synchronously, user won't see a broken layout during recalculation
    if (!hidden && rootRef.current) {
      for (let i = 0; i < rootRef.current.children.length; i++) {
        const element = rootRef.current.children[i]

        if (element instanceof HTMLElement) {
          element.style.width = '0px'
          element.getBoundingClientRect()
          element.style.width = ''
        }
      }
    }
  }, [hidden])

  // This is required to prevent the table body from overlapping the table header, because
  // the table header is transparent.
  const updateClipPath = useOnScroll(() => {
    if (bodyRef.current != null && rootRef.current != null) {
      bodyRef.current.style.clipPath = `inset(${rootRef.current.scrollTop}px 0 0 0)`
    }
    if (
      backend.type === BackendType.remote &&
      rootRef.current != null &&
      headerRowRef.current != null
    ) {
      const shrinkBy =
        COLUMNS_SELECTOR_BASE_WIDTH_PX + COLUMNS_SELECTOR_ICON_WIDTH_PX * hiddenColumns.length
      const rightOffset = rootRef.current.clientWidth + rootRef.current.scrollLeft - shrinkBy
      headerRowRef.current.style.clipPath = `polygon(0 0, ${rightOffset}px 0, ${rightOffset}px 100%, 0 100%)`
    }
  }, [backend.type, hiddenColumns.length])

  const updateClipPathObserver = useMemo(() => new ResizeObserver(updateClipPath), [updateClipPath])

  useEffect(
    () =>
      inputBindings.attach(
        document.body,
        'click',
        {
          selectAdditional: () => {},
          selectAdditionalRange: () => {},
          [DEFAULT_HANDLER]: (event) => {
            /** When the document is clicked, deselect the keys, but only if the clicked element
             * is not inside a `Dialog`. To detect whether an element is a `Dialog`,
             * we check whether it is inside the `portal-root` where all the `Dialog`s are mounted.
             * If this check is omitted, when the user clicks inside a Datalink dialog,
             * the keys are deselected, causing the Datalink to be added to the root directory,
             * rather than the one that was selected when the dialog was opened.
             */
            const portalRoot =
              event.target instanceof HTMLElement || event.target instanceof SVGElement ?
                event.target.closest('.enso-portal-root')
              : null
            if (!portalRoot && driveStore.getState().selectedKeys.size !== 0) {
              setSelectedKeys(EMPTY_SET)
              setMostRecentlySelectedIndex(null)
            }
          },
        },
        false,
      ),
    [setSelectedKeys, inputBindings, setMostRecentlySelectedIndex, driveStore],
  )

  useEffect(() => {
    if (isLoading) {
      // Ensure the spinner stays in the "initial" state for at least one frame,
      // to ensure the CSS animation begins at the initial state.
      requestAnimationFrame(() => {
        setSpinnerState(SpinnerState.loadingFast)
      })
    } else {
      const queuedAssetEvents = queuedAssetListEventsRef.current
      if (queuedAssetEvents.length !== 0) {
        queuedAssetListEventsRef.current = []
        for (const event of queuedAssetEvents) {
          onAssetListEvent(event)
        }
      }
      setSpinnerState(SpinnerState.initial)
    }
  }, [isLoading, onAssetListEvent])

  const calculateNewKeys = useEventCallback(
    (event: MouseEvent | ReactMouseEvent, keys: AssetId[], getRange: () => AssetId[]) => {
      event.stopPropagation()
      let result = new Set<AssetId>()
      inputBindings.handler({
        selectRange: () => {
          result = new Set(getRange())
        },
        selectAdditionalRange: () => {
          const { selectedKeys } = driveStore.getState()
          result = new Set([...selectedKeys, ...getRange()])
        },
        selectAdditional: () => {
          const { selectedKeys } = driveStore.getState()
          const newSelectedKeys = new Set(selectedKeys)
          let count = 0
          for (const key of keys) {
            if (selectedKeys.has(key)) {
              count += 1
            }
          }
          for (const key of keys) {
            const add = count * 2 < keys.length
            setPresence(newSelectedKeys, key, add)
          }
          result = newSelectedKeys
        },
        [DEFAULT_HANDLER]: () => {
          result = new Set(keys)
        },
      })(event, false)
      return result
    },
  )

  const { startAutoScroll, endAutoScroll, onMouseEvent } = useAutoScroll(rootRef)

  const dragSelectionChangeLoopHandle = useRef(0)
  const dragSelectionRangeRef = useRef<DragSelectionInfo | null>(null)
  const onSelectionDrag = useEventCallback((rectangle: DetailedRectangle, event: MouseEvent) => {
    startAutoScroll()
    onMouseEvent(event)
    if (mostRecentlySelectedIndexRef.current != null) {
      setKeyboardSelectedIndex(null)
    }
    cancelAnimationFrame(dragSelectionChangeLoopHandle.current)
    const scrollContainer = rootRef.current
    if (scrollContainer != null) {
      const rect = scrollContainer.getBoundingClientRect()
      const overlapsHorizontally = rect.right > rectangle.left && rect.left < rectangle.right
      const selectionTop = Math.max(0, rectangle.top - rect.top - ROW_HEIGHT_PX)
      const selectionBottom = Math.max(
        0,
        Math.min(rect.height, rectangle.bottom - rect.top - ROW_HEIGHT_PX),
      )
      const range = dragSelectionRangeRef.current
      if (!overlapsHorizontally) {
        dragSelectionRangeRef.current = null
      } else if (range == null) {
        const topIndex = (selectionTop + scrollContainer.scrollTop) / ROW_HEIGHT_PX
        const bottomIndex = (selectionBottom + scrollContainer.scrollTop) / ROW_HEIGHT_PX
        dragSelectionRangeRef.current = {
          initialIndex: rectangle.signedHeight < 0 ? bottomIndex : topIndex,
          start: Math.floor(topIndex),
          end: Math.ceil(bottomIndex),
        }
      } else {
        const topIndex = (selectionTop + scrollContainer.scrollTop) / ROW_HEIGHT_PX
        const bottomIndex = (selectionBottom + scrollContainer.scrollTop) / ROW_HEIGHT_PX
        const endIndex = rectangle.signedHeight < 0 ? topIndex : bottomIndex
        dragSelectionRangeRef.current = {
          initialIndex: range.initialIndex,
          start: Math.floor(Math.min(range.initialIndex, endIndex)),
          end: Math.ceil(Math.max(range.initialIndex, endIndex)),
        }
      }
      if (range == null) {
        setVisuallySelectedKeys(null)
      } else {
        const keys = displayItems.slice(range.start, range.end).map((node) => node.key)
        setVisuallySelectedKeys(calculateNewKeys(event, keys, () => []))
      }
    }
  })

  const onSelectionDragEnd = useEventCallback((event: MouseEvent) => {
    endAutoScroll()
    onMouseEvent(event)
    const range = dragSelectionRangeRef.current
    if (range != null) {
      const keys = displayItems.slice(range.start, range.end).map((node) => node.key)
      setSelectedKeys(calculateNewKeys(event, keys, () => []))
    }
    setVisuallySelectedKeys(null)
    dragSelectionRangeRef.current = null
  })

  const onSelectionDragCancel = useEventCallback(() => {
    setVisuallySelectedKeys(null)
    dragSelectionRangeRef.current = null
  })

  const grabRowKeyboardFocus = useEventCallback((item: AnyAssetTreeNode) => {
    setSelectedKeys(new Set([item.key]))
  })

  const onRowClick = useEventCallback(
    (innerRowProps: AssetRowInnerProps, event: ReactMouseEvent) => {
      const { key } = innerRowProps
      event.stopPropagation()
      const newIndex = visibleItems.findIndex((innerItem) => innerItem.key === key)
      const getRange = () => {
        if (mostRecentlySelectedIndexRef.current == null) {
          return [key]
        } else {
          const index1 = mostRecentlySelectedIndexRef.current
          const index2 = newIndex
          const startIndex = Math.min(index1, index2)
          const endIndex = Math.max(index1, index2) + 1
          return visibleItems.slice(startIndex, endIndex).map((innerItem) => innerItem.key)
        }
      }
      setSelectedKeys(calculateNewKeys(event, [key], getRange))
      setMostRecentlySelectedIndex(newIndex)
      if (!event.shiftKey) {
        selectionStartIndexRef.current = null
      }
    },
  )

  const selectRow = useEventCallback((item: AnyAssetTreeNode) => {
    setMostRecentlySelectedIndex(visibleItems.indexOf(item))
    selectionStartIndexRef.current = null
    setSelectedKeys(new Set([item.key]))
  })

  const onRowDragStart = useEventCallback(
    (event: DragEvent<HTMLTableRowElement>, item: AnyAssetTreeNode) => {
      startAutoScroll()
      onMouseEvent(event)
      let newSelectedKeys = driveStore.getState().selectedKeys
      if (!newSelectedKeys.has(item.key)) {
        setMostRecentlySelectedIndex(visibleItems.indexOf(item))
        selectionStartIndexRef.current = null
        newSelectedKeys = new Set([item.key])
        setSelectedKeys(newSelectedKeys)
      }
      const nodes = assetTree.preorderTraversal().filter((node) => newSelectedKeys.has(node.key))
      const payload: AssetRowsDragPayload = nodes.map((node) => ({
        key: node.key,
        asset: node.item,
      }))
      event.dataTransfer.setData(ASSETS_MIME_TYPE, JSON.stringify(nodes.map((node) => node.key)))
      setDragImageToBlank(event)
      ASSET_ROWS.bind(event, payload)
      setModal(
        <DragModal
          event={event}
          className="flex flex-col rounded-default bg-selected-frame backdrop-blur-default"
          onDragEnd={() => {
            ASSET_ROWS.unbind(payload)
          }}
        >
          {nodes.map((node) => (
            <NameColumn
              key={node.key}
              isOpened={false}
              keyProp={node.key}
              item={node.with({ depth: 0 })}
              backendType={backend.type}
              state={state}
              // Default states.
              isSoleSelected={false}
              selected={false}
              rowState={INITIAL_ROW_STATE}
              // The drag placeholder cannot be interacted with.
              setSelected={() => {}}
              setItem={() => {}}
              setRowState={() => {}}
              isEditable={false}
            />
          ))}
        </DragModal>,
      )
    },
  )

  const onRowDragOver = useEventCallback(
    (event: DragEvent<HTMLTableRowElement>, item: AnyAssetTreeNode) => {
      onMouseEvent(event)
      const payload = LABELS.lookup(event)
      if (payload != null) {
        event.preventDefault()
        event.stopPropagation()
        const { selectedKeys } = driveStore.getState()
        const idsReference = selectedKeys.has(item.key) ? selectedKeys : item.key
        // This optimization is required in order to avoid severe lag on Firefox.
        if (idsReference !== lastSelectedIdsRef.current) {
          lastSelectedIdsRef.current = idsReference
          const ids = typeof idsReference === 'string' ? new Set([idsReference]) : idsReference
          let labelsPresent = 0
          for (const selectedKey of ids) {
            const nodeLabels = nodeMapRef.current.get(selectedKey)?.item.labels
            if (nodeLabels != null) {
              for (const label of nodeLabels) {
                if (payload.has(label)) {
                  labelsPresent += 1
                }
              }
            }
          }
          const shouldAdd = labelsPresent * 2 < ids.size * payload.size
          window.setTimeout(() => {
            dispatchAssetEvent({
              type:
                shouldAdd ?
                  AssetEventType.temporarilyAddLabels
                : AssetEventType.temporarilyRemoveLabels,
              ids,
              labelNames: payload,
            })
          })
        }
      }
    },
  )

  const onRowDragEnd = useEventCallback(() => {
    setIsDraggingFiles(false)
    endAutoScroll()
    lastSelectedIdsRef.current = null
    const { selectedKeys } = driveStore.getState()
    dispatchAssetEvent({
      type: AssetEventType.temporarilyAddLabels,
      ids: selectedKeys,
      labelNames: EMPTY_SET,
    })
  })

  const onRowDrop = useEventCallback(
    (event: DragEvent<HTMLTableRowElement>, item: AnyAssetTreeNode) => {
      endAutoScroll()
      const { selectedKeys } = driveStore.getState()
      const ids = new Set(selectedKeys.has(item.key) ? selectedKeys : [item.key])
      const payload = LABELS.lookup(event)
      if (payload != null) {
        event.preventDefault()
        event.stopPropagation()
        let labelsPresent = 0
        for (const selectedKey of ids) {
          const nodeLabels = nodeMapRef.current.get(selectedKey)?.item.labels
          if (nodeLabels != null) {
            for (const label of nodeLabels) {
              if (payload.has(label)) {
                labelsPresent += 1
              }
            }
          }
        }
        const shouldAdd = labelsPresent * 2 < ids.size * payload.size
        dispatchAssetEvent({
          type: shouldAdd ? AssetEventType.addLabels : AssetEventType.removeLabels,
          ids,
          labelNames: payload,
        })
      } else {
        dispatchAssetEvent({
          type: AssetEventType.temporarilyAddLabels,
          ids,
          labelNames: EMPTY_SET,
        })
      }
    },
  )

  const getAsset = useEventCallback((key: AssetId) => nodeMapRef.current.get(key)?.item ?? null)

  const setAsset = useEventCallback((assetId: AssetId, asset: AnyAsset) => {
    const listDirectoryQuery = queryClient.getQueryCache().find<DirectoryQuery>({
      queryKey: [backend.type, 'listDirectory', asset.parentId],
      exact: false,
    })

    if (listDirectoryQuery?.state.data) {
      listDirectoryQuery.setData(
        listDirectoryQuery.state.data.map((child) => (child.id === assetId ? asset : child)),
      )
    }
  })

  useImperativeHandle(assetManagementApiRef, () => ({
    getAsset,
    setAsset,
  }))

  const columns = useMemo(
    () =>
      getColumnList(user, backend.type, category).filter((column) => enabledColumns.has(column)),
    [backend.type, category, enabledColumns, user],
  )

  const headerRow = (
    <tr ref={headerRowRef} className="sticky top-[1px] text-sm font-semibold">
      {columns.map((column) => {
        // This is a React component, even though it does not contain JSX.
        // eslint-disable-next-line no-restricted-syntax
        const Heading = COLUMN_HEADING[column]
        return (
          <th key={column} className={COLUMN_CSS_CLASS[column]}>
            <Heading state={state} />
          </th>
        )
      })}
    </tr>
  )

  const itemRows =
    isLoading ?
      <tr className="h-row">
        <td colSpan={columns.length} className="bg-transparent">
          <div className="grid w-container justify-around">
            <Spinner size={LOADING_SPINNER_SIZE_PX} state={spinnerState} />
          </div>
        </td>
      </tr>
    : displayItems.map((item) => {
        return (
          <AssetRow
            key={item.key + item.path}
            updateAssetRef={updateAssetRef}
            isOpened={openedProjects.some(({ id }) => item.item.id === id)}
            columns={columns}
            item={item}
            state={state}
            hidden={hidden || visibilities.get(item.key) === Visibility.hidden}
            isKeyboardSelected={
              keyboardSelectedIndex != null && item === visibleItems[keyboardSelectedIndex]
            }
            grabKeyboardFocus={grabRowKeyboardFocus}
            onClick={onRowClick}
            select={selectRow}
            onDragStart={onRowDragStart}
            onDragOver={onRowDragOver}
            onDragEnd={onRowDragEnd}
            onDrop={onRowDrop}
          />
        )
      })

  const dropzoneText =
    isDraggingFiles ?
      droppedFilesCount === 1 ?
        getText('assetsDropFileDescription')
      : getText('assetsDropFilesDescription', droppedFilesCount)
    : getText('assetsDropzoneDescription')

  const table = (
    <div
      className="flex grow flex-col"
      onContextMenu={(event) => {
        if (isAssetContextMenuVisible) {
          event.preventDefault()
          event.stopPropagation()
          setModal(
            <AssetsTableContextMenu
              backend={backend}
              category={category}
              nodeMapRef={nodeMapRef}
              event={event}
              rootDirectoryId={rootDirectoryId}
              doCopy={doCopy}
              doCut={doCut}
              doPaste={doPaste}
              doDelete={doDeleteById}
            />,
          )
        }
      }}
      onDragLeave={(event) => {
        const payload = LABELS.lookup(event)
        if (
          payload != null &&
          event.relatedTarget instanceof Node &&
          !event.currentTarget.contains(event.relatedTarget)
        ) {
          lastSelectedIdsRef.current = null
          const { selectedKeys } = driveStore.getState()
          dispatchAssetEvent({
            type: AssetEventType.temporarilyAddLabels,
            ids: selectedKeys,
            labelNames: EMPTY_SET,
          })
        }
      }}
    >
      <table className="table-fixed border-collapse rounded-rows">
        <thead>{headerRow}</thead>
        <tbody ref={bodyRef}>
          {itemRows}
          <tr className="hidden h-row first:table-row">
            <td colSpan={columns.length} className="bg-transparent">
              <Text
                className={twJoin(
                  'px-cell-x placeholder',
                  directories.rootDirectory.isError && 'text-danger',
                )}
                disableLineHeightCompensation
              >
                {directories.rootDirectory.isError ?
                  getText('thisFolderFailedToFetch')
                : category.type === 'trash' ?
                  query.query !== '' ?
                    getText('noFilesMatchTheCurrentFilters')
                  : getText('yourTrashIsEmpty')
                : category.type === 'recent' ?
                  query.query !== '' ?
                    getText('noFilesMatchTheCurrentFilters')
                  : getText('youHaveNoRecentProjects')
                : query.query !== '' ?
                  getText('noFilesMatchTheCurrentFilters')
                : getText('youHaveNoFiles')}
              </Text>
            </td>
          </tr>
        </tbody>
      </table>
      <div
        data-testid="root-directory-dropzone"
        className={twMerge(
          'sticky left-0 my-20 grid max-w-container grow place-items-center',
          (category.type === 'recent' || category.type === 'trash') && 'hidden',
        )}
        onDragEnter={onDropzoneDragOver}
        onDragOver={onDropzoneDragOver}
        onDragLeave={() => {
          lastSelectedIdsRef.current = null
        }}
        onDragEnd={() => {
          setIsDraggingFiles(false)
        }}
        onDrop={(event) => {
          const payload = ASSET_ROWS.lookup(event)
          const filtered = payload?.filter((item) => item.asset.parentId !== rootDirectoryId)
          if (filtered != null && filtered.length > 0) {
            event.preventDefault()
            event.stopPropagation()
            unsetModal()

            dispatchAssetEvent({
              type: AssetEventType.move,
              newParentKey: rootDirectoryId,
              newParentId: rootDirectoryId,
              ids: new Set(filtered.map((dragItem) => dragItem.asset.id)),
            })
          }
          handleFileDrop(event)
        }}
        onClick={() => {
          setSelectedKeys(EMPTY_SET)
        }}
      >
        <FileTrigger
          onSelect={(event) => {
            dispatchAssetListEvent({
              type: AssetListEventType.uploadFiles,
              parentKey: rootDirectoryId,
              parentId: rootDirectoryId,
              files: Array.from(event ?? []),
            })
          }}
        >
          <Button
            size="custom"
            variant="custom"
            ref={mainDropzoneRef}
            icon={DropFilesImage}
            className="rounded-2xl"
            contentClassName="h-[186px] flex flex-col items-center gap-3 text-primary/30 transition-colors duration-200 hover:text-primary/50"
          >
            {dropzoneText}
          </Button>
        </FileTrigger>
      </div>
    </div>
  )

  return !isCloud && didLoadingProjectManagerFail ?
      <ErrorDisplay
        error={getText('couldNotConnectToPM')}
        resetErrorBoundary={reconnectToProjectManager}
      />
    : <div className="relative grow">
        <FocusArea direction="vertical">
          {(innerProps) => (
            <div
              {...mergeProps<JSX.IntrinsicElements['div']>()(innerProps, {
                ref: (value) => {
                  rootRef.current = value
                  cleanupRootRef.current()
                  if (value) {
                    updateClipPathObserver.observe(value)
                    cleanupRootRef.current = () => {
                      updateClipPathObserver.unobserve(value)
                    }
                  } else {
                    cleanupRootRef.current = () => {}
                  }
                },
                className: 'flex-1 overflow-auto container-size w-full h-full',
                onKeyDown,
                onScroll: updateClipPath,
                onBlur: (event) => {
                  if (
                    event.relatedTarget instanceof HTMLElement &&
                    !event.currentTarget.contains(event.relatedTarget)
                  ) {
                    setKeyboardSelectedIndex(null)
                  }
                },
                onDragEnter: updateIsDraggingFiles,
                onDragOver: updateIsDraggingFiles,
                onDragLeave: (event) => {
                  if (
                    !(event.relatedTarget instanceof Node) ||
                    !event.currentTarget.contains(event.relatedTarget)
                  ) {
                    lastSelectedIdsRef.current = null
                  }
                },
                onDragEnd: () => {
                  setIsDraggingFiles(false)
                },
              })}
            >
              {!hidden && hiddenContextMenu}
              {!hidden && (
                <SelectionBrush
                  targetRef={rootRef}
                  margin={8}
                  onDrag={onSelectionDrag}
                  onDragEnd={onSelectionDragEnd}
                  onDragCancel={onSelectionDragCancel}
                />
              )}
              <div className="flex h-max min-h-full w-max min-w-full flex-col">
                <div className="flex-0 sticky top-0 flex h-0 flex-col">
                  <div
                    data-testid="extra-columns"
                    className="sticky right-0 flex self-end px-2 py-3"
                  >
                    <FocusArea direction="horizontal">
                      {(columnsBarProps) => (
                        <div
                          {...mergeProps<JSX.IntrinsicElements['div']>()(columnsBarProps, {
                            className: 'inline-flex gap-icons',
                            onFocus: () => {
                              setKeyboardSelectedIndex(null)
                            },
                          })}
                        >
                          {hiddenColumns.map((column) => (
                            <Button
                              size="custom"
                              variant="custom"
                              key={column}
                              icon={COLUMN_ICONS[column]}
                              aria-label={getText(COLUMN_SHOW_TEXT_ID[column])}
                              onPress={() => {
                                const newExtraColumns = new Set(enabledColumns)
                                if (enabledColumns.has(column)) {
                                  newExtraColumns.delete(column)
                                } else {
                                  newExtraColumns.add(column)
                                }
                                setEnabledColumns(newExtraColumns)
                              }}
                            />
                          ))}
                        </div>
                      )}
                    </FocusArea>
                  </div>
                </div>
                <div className="flex h-full w-min min-w-full grow flex-col">{table}</div>
              </div>
            </div>
          )}
        </FocusArea>
        {isDraggingFiles && !isMainDropzoneVisible && (
          <div className="pointer-events-none absolute bottom-4 left-1/2 -translate-x-1/2">
            <div
              className="pointer-events-auto flex items-center justify-center gap-3 rounded-default bg-selected-frame px-8 py-6 text-primary/50 backdrop-blur-3xl transition-all"
              onDragEnter={onDropzoneDragOver}
              onDragOver={onDropzoneDragOver}
              onDragEnd={() => {
                setIsDraggingFiles(false)
              }}
              onDrop={(event) => {
                handleFileDrop(event)
              }}
            >
              <SvgMask src={DropFilesImage} className="size-8" />
              {dropzoneText}
            </div>
          </div>
        )}
      </div>
}<|MERGE_RESOLUTION|>--- conflicted
+++ resolved
@@ -1742,19 +1742,14 @@
                   const projectId = newProjectId(UUID(id))
                   addIdToSelection(projectId)
 
-<<<<<<< HEAD
                   await queryClient
                     .fetchQuery(
                       backendQueryOptions(backend, 'getProjectDetails', [
                         projectId,
                         asset.parentId,
-                        file.name,
+                        asset.title,
                       ]),
                     )
-=======
-                  await getProjectDetailsMutation
-                    .mutateAsync([projectId, asset.parentId, asset.title])
->>>>>>> 2843dcbf
                     .catch((error) => {
                       deleteAsset(projectId)
                       toastAndLog('uploadProjectError', error)
