/** @file Table displaying a list of projects. */
import * as React from 'react'

import { useSuspenseQuery } from '@tanstack/react-query'
import * as toast from 'react-toastify'
import invariant from 'tiny-invariant'

import DropFilesImage from '#/assets/drop_files.svg'

import * as mimeTypes from '#/data/mimeTypes'

import * as autoScrollHooks from '#/hooks/autoScrollHooks'
import * as backendHooks from '#/hooks/backendHooks'
import { useEventCallback } from '#/hooks/eventCallbackHooks'
import * as intersectionHooks from '#/hooks/intersectionHooks'
import * as projectHooks from '#/hooks/projectHooks'
import * as toastAndLogHooks from '#/hooks/toastAndLogHooks'
import useOnScroll from '#/hooks/useOnScroll'

import * as authProvider from '#/providers/AuthProvider'
import * as backendProvider from '#/providers/BackendProvider'
import {
  useDriveStore,
  useSetCanDownload,
  useSetSelectedKeys,
  useSetTargetDirectory,
  useSetVisuallySelectedKeys,
} from '#/providers/DriveProvider'
import * as inputBindingsProvider from '#/providers/InputBindingsProvider'
import * as localStorageProvider from '#/providers/LocalStorageProvider'
import * as modalProvider from '#/providers/ModalProvider'
import * as navigator2DProvider from '#/providers/Navigator2DProvider'
import * as projectsProvider from '#/providers/ProjectsProvider'
import * as textProvider from '#/providers/TextProvider'

import type * as assetEvent from '#/events/assetEvent'
import AssetEventType from '#/events/AssetEventType'
import type * as assetListEvent from '#/events/assetListEvent'
import AssetListEventType from '#/events/AssetListEventType'

import type * as assetPanel from '#/layouts/AssetPanel'
import type * as assetSearchBar from '#/layouts/AssetSearchBar'
import * as eventListProvider from '#/layouts/AssetsTable/EventListProvider'
import AssetsTableContextMenu from '#/layouts/AssetsTableContextMenu'
import type { Category } from '#/layouts/CategorySwitcher/Category'

import * as aria from '#/components/aria'
import type * as assetRow from '#/components/dashboard/AssetRow'
import AssetRow from '#/components/dashboard/AssetRow'
import * as assetRowUtils from '#/components/dashboard/AssetRow/assetRowUtils'
import * as columnUtils from '#/components/dashboard/column/columnUtils'
import NameColumn from '#/components/dashboard/column/NameColumn'
import * as columnHeading from '#/components/dashboard/columnHeading'
import Label from '#/components/dashboard/Label'
import SelectionBrush from '#/components/SelectionBrush'
import Spinner, * as spinner from '#/components/Spinner'
import Button from '#/components/styled/Button'
import FocusArea from '#/components/styled/FocusArea'
import FocusRing from '#/components/styled/FocusRing'
import SvgMask from '#/components/SvgMask'

import DragModal from '#/modals/DragModal'
import DuplicateAssetsModal from '#/modals/DuplicateAssetsModal'
import UpsertSecretModal from '#/modals/UpsertSecretModal'

import type Backend from '#/services/Backend'
import * as backendModule from '#/services/Backend'
import LocalBackend from '#/services/LocalBackend'
import { isSpecialReadonlyDirectoryId } from '#/services/RemoteBackend'

import * as array from '#/utilities/array'
import type * as assetQuery from '#/utilities/AssetQuery'
import AssetQuery from '#/utilities/AssetQuery'
import type * as assetTreeNode from '#/utilities/AssetTreeNode'
import AssetTreeNode from '#/utilities/AssetTreeNode'
import * as dateTime from '#/utilities/dateTime'
import * as drag from '#/utilities/drag'
import * as fileInfo from '#/utilities/fileInfo'
import type * as geometry from '#/utilities/geometry'
import * as inputBindingsModule from '#/utilities/inputBindings'
import LocalStorage from '#/utilities/LocalStorage'
import type * as pasteDataModule from '#/utilities/pasteData'
import PasteType from '#/utilities/PasteType'
import * as permissions from '#/utilities/permissions'
import * as sanitizedEventTargets from '#/utilities/sanitizedEventTargets'
import * as set from '#/utilities/set'
import * as sorting from '#/utilities/sorting'
import * as string from '#/utilities/string'
import * as tailwindMerge from '#/utilities/tailwindMerge'
import * as uniqueString from '#/utilities/uniqueString'
import Visibility from '#/utilities/Visibility'

// ============================
// === Global configuration ===
// ============================

declare module '#/utilities/LocalStorage' {
  /** */
  interface LocalStorageData {
    readonly enabledColumns: columnUtils.Column[]
  }
}

LocalStorage.registerKey('enabledColumns', {
  tryParse: (value) => {
    const possibleColumns = Array.isArray(value) ? value : []
    const values = possibleColumns.filter(array.includesPredicate(columnUtils.CLOUD_COLUMNS))
    return values.length === 0 ? null : values
  },
})

// =================
// === Constants ===
// =================

/** If the ratio of intersection between the main dropzone that should be visible, and the
 * scrollable container, is below this value, then the backup dropzone will be shown. */
const MINIMUM_DROPZONE_INTERSECTION_RATIO = 0.5
/** The height of each row in the table body. MUST be identical to the value as set by the
 * Tailwind styling. */
const ROW_HEIGHT_PX = 38
/** The size of the loading spinner. */
const LOADING_SPINNER_SIZE_PX = 36
/** The number of pixels the header bar should shrink when the column selector is visible,
 * assuming 0 icons are visible in the column selector. */
const COLUMNS_SELECTOR_BASE_WIDTH_PX = 4
/** The number of pixels the header bar should shrink per collapsed column. */
const COLUMNS_SELECTOR_ICON_WIDTH_PX = 28

const SUGGESTIONS_FOR_NO: assetSearchBar.Suggestion[] = [
  {
    render: () => 'no:label',
    addToQuery: (query) => query.addToLastTerm({ nos: ['label'] }),
    deleteFromQuery: (query) => query.deleteFromLastTerm({ nos: ['label'] }),
  },
  {
    render: () => 'no:description',
    addToQuery: (query) => query.addToLastTerm({ nos: ['description'] }),
    deleteFromQuery: (query) => query.deleteFromLastTerm({ nos: ['description'] }),
  },
]
const SUGGESTIONS_FOR_HAS: assetSearchBar.Suggestion[] = [
  {
    render: () => 'has:label',
    addToQuery: (query) => query.addToLastTerm({ negativeNos: ['label'] }),
    deleteFromQuery: (query) => query.deleteFromLastTerm({ negativeNos: ['label'] }),
  },
  {
    render: () => 'has:description',
    addToQuery: (query) => query.addToLastTerm({ negativeNos: ['description'] }),
    deleteFromQuery: (query) => query.deleteFromLastTerm({ negativeNos: ['description'] }),
  },
]
const SUGGESTIONS_FOR_TYPE: assetSearchBar.Suggestion[] = [
  {
    render: () => 'type:project',
    addToQuery: (query) => query.addToLastTerm({ types: ['project'] }),
    deleteFromQuery: (query) => query.deleteFromLastTerm({ types: ['project'] }),
  },
  {
    render: () => 'type:folder',
    addToQuery: (query) => query.addToLastTerm({ types: ['folder'] }),
    deleteFromQuery: (query) => query.deleteFromLastTerm({ types: ['folder'] }),
  },
  {
    render: () => 'type:file',
    addToQuery: (query) => query.addToLastTerm({ types: ['file'] }),
    deleteFromQuery: (query) => query.deleteFromLastTerm({ types: ['file'] }),
  },
  {
    render: () => 'type:secret',
    addToQuery: (query) => query.addToLastTerm({ types: ['secret'] }),
    deleteFromQuery: (query) => query.deleteFromLastTerm({ types: ['secret'] }),
  },
  {
    render: () => 'type:datalink',
    addToQuery: (query) => query.addToLastTerm({ types: ['datalink'] }),
    deleteFromQuery: (query) => query.deleteFromLastTerm({ types: ['datalink'] }),
  },
]
const SUGGESTIONS_FOR_NEGATIVE_TYPE: assetSearchBar.Suggestion[] = [
  {
    render: () => 'type:project',
    addToQuery: (query) => query.addToLastTerm({ negativeTypes: ['project'] }),
    deleteFromQuery: (query) => query.deleteFromLastTerm({ negativeTypes: ['project'] }),
  },
  {
    render: () => 'type:folder',
    addToQuery: (query) => query.addToLastTerm({ negativeTypes: ['folder'] }),
    deleteFromQuery: (query) => query.deleteFromLastTerm({ negativeTypes: ['folder'] }),
  },
  {
    render: () => 'type:file',
    addToQuery: (query) => query.addToLastTerm({ negativeTypes: ['file'] }),
    deleteFromQuery: (query) => query.deleteFromLastTerm({ negativeTypes: ['file'] }),
  },
  {
    render: () => 'type:datalink',
    addToQuery: (query) => query.addToLastTerm({ negativeTypes: ['datalink'] }),
    deleteFromQuery: (query) => query.deleteFromLastTerm({ negativeTypes: ['datalink'] }),
  },
]

// ===================================
// === insertAssetTreeNodeChildren ===
// ===================================

/** Return a directory, with new children added into its list of children.
 * All children MUST have the same asset type. */
function insertAssetTreeNodeChildren(
  item: assetTreeNode.AnyAssetTreeNode,
  children: readonly backendModule.AnyAsset[],
  directoryKey: backendModule.DirectoryId,
  directoryId: backendModule.DirectoryId,
  getInitialAssetEvents: (id: backendModule.AssetId) => readonly assetEvent.AssetEvent[] | null,
): assetTreeNode.AnyAssetTreeNode {
  const depth = item.depth + 1
  const typeOrder = children[0] != null ? backendModule.ASSET_TYPE_ORDER[children[0].type] : 0
  const nodes = (item.children ?? []).filter(
    (node) => node.item.type !== backendModule.AssetType.specialEmpty,
  )
  const nodesToInsert = children.map((asset) =>
    AssetTreeNode.fromAsset(
      asset,
      directoryKey,
      directoryId,
      depth,
      `${item.path}/${asset.title}`,
      getInitialAssetEvents(asset.id),
    ),
  )
  const newNodes = array.splicedBefore(
    nodes,
    nodesToInsert,
    (innerItem) => backendModule.ASSET_TYPE_ORDER[innerItem.item.type] >= typeOrder,
  )
  return item.with({ children: newNodes })
}

/** Return a directory, with new children added into its list of children.
 * The children MAY be of different asset types. */
function insertArbitraryAssetTreeNodeChildren(
  item: assetTreeNode.AnyAssetTreeNode,
  children: backendModule.AnyAsset[],
  directoryKey: backendModule.DirectoryId,
  directoryId: backendModule.DirectoryId,
  getKey: ((asset: backendModule.AnyAsset) => backendModule.AssetId) | null = null,
  getInitialAssetEvents: (
    id: backendModule.AssetId,
  ) => readonly assetEvent.AssetEvent[] | null = () => null,
): assetTreeNode.AnyAssetTreeNode {
  const depth = item.depth + 1
  const nodes = (item.children ?? []).filter(
    (node) => node.item.type !== backendModule.AssetType.specialEmpty,
  )
  const byType: Readonly<Record<backendModule.AssetType, backendModule.AnyAsset[]>> = {
    [backendModule.AssetType.directory]: [],
    [backendModule.AssetType.project]: [],
    [backendModule.AssetType.file]: [],
    [backendModule.AssetType.datalink]: [],
    [backendModule.AssetType.secret]: [],
    [backendModule.AssetType.specialLoading]: [],
    [backendModule.AssetType.specialEmpty]: [],
  }
  for (const child of children) {
    byType[child.type].push(child)
  }
  let newNodes = nodes
  for (const childrenOfSpecificType of Object.values(byType)) {
    const firstChild = childrenOfSpecificType[0]
    if (firstChild) {
      const typeOrder = backendModule.ASSET_TYPE_ORDER[firstChild.type]
      const nodesToInsert = childrenOfSpecificType.map((asset) =>
        AssetTreeNode.fromAsset(
          asset,
          directoryKey,
          directoryId,
          depth,
          `${item.path}/${asset.title}`,
          getInitialAssetEvents(asset.id),
          getKey?.(asset) ?? asset.id,
        ),
      )
      newNodes = array.splicedBefore(
        newNodes,
        nodesToInsert,
        (innerItem) => backendModule.ASSET_TYPE_ORDER[innerItem.item.type] >= typeOrder,
      )
    }
  }
  return newNodes === nodes ? item : item.with({ children: newNodes })
}

// =========================
// === DragSelectionInfo ===
// =========================

/** Information related to a drag selection. */
interface DragSelectionInfo {
  readonly initialIndex: number
  readonly start: number
  readonly end: number
}

// =============================
// === Category to filter by ===
// =============================

const CATEGORY_TO_FILTER_BY: Readonly<Record<Category['type'], backendModule.FilterBy | null>> = {
  cloud: backendModule.FilterBy.active,
  local: backendModule.FilterBy.active,
  recent: null,
  trash: backendModule.FilterBy.trashed,
  user: backendModule.FilterBy.active,
  team: backendModule.FilterBy.active,
  // eslint-disable-next-line @typescript-eslint/naming-convention
  'local-directory': backendModule.FilterBy.active,
}

// ===================
// === AssetsTable ===
// ===================

/** State passed through from a {@link AssetsTable} to every cell. */
export interface AssetsTableState {
  readonly backend: Backend
  readonly rootDirectoryId: backendModule.DirectoryId
  readonly scrollContainerRef: React.RefObject<HTMLElement>
  readonly visibilities: ReadonlyMap<backendModule.AssetId, Visibility>
  readonly category: Category
  readonly hasPasteData: boolean
  readonly setPasteData: (pasteData: pasteDataModule.PasteData<Set<backendModule.AssetId>>) => void
  readonly sortInfo: sorting.SortInfo<columnUtils.SortableColumn> | null
  readonly setSortInfo: (sortInfo: sorting.SortInfo<columnUtils.SortableColumn> | null) => void
  readonly query: AssetQuery
  readonly setQuery: React.Dispatch<React.SetStateAction<AssetQuery>>
  readonly setAssetPanelProps: (props: assetPanel.AssetPanelRequiredProps | null) => void
  readonly setIsAssetPanelTemporarilyVisible: (visible: boolean) => void
  readonly nodeMap: Readonly<
    React.MutableRefObject<ReadonlyMap<backendModule.AssetId, assetTreeNode.AnyAssetTreeNode>>
  >
  readonly pasteData: Readonly<
    React.MutableRefObject<pasteDataModule.PasteData<ReadonlySet<backendModule.AssetId>> | null>
  >
  readonly hideColumn: (column: columnUtils.Column) => void
  readonly doToggleDirectoryExpansion: (
    directoryId: backendModule.DirectoryId,
    key: backendModule.DirectoryId,
    title?: string | null,
    override?: boolean,
  ) => void
  readonly doCopy: () => void
  readonly doCut: () => void
  readonly doPaste: (
    newParentKey: backendModule.DirectoryId,
    newParentId: backendModule.DirectoryId,
  ) => void
}

/** Data associated with a {@link AssetRow}, used for rendering. */
export interface AssetRowState {
  readonly setVisibility: (visibility: Visibility) => void
  readonly isEditingName: boolean
  readonly temporarilyAddedLabels: ReadonlySet<backendModule.LabelName>
  readonly temporarilyRemovedLabels: ReadonlySet<backendModule.LabelName>
}

/** Props for a {@link AssetsTable}. */
export interface AssetsTableProps {
  readonly hidden: boolean
  readonly query: AssetQuery
  readonly setQuery: React.Dispatch<React.SetStateAction<AssetQuery>>
  readonly setSuggestions: React.Dispatch<
    React.SetStateAction<readonly assetSearchBar.Suggestion[]>
  >
  readonly category: Category
  readonly initialProjectName: string | null
  readonly setAssetPanelProps: (props: assetPanel.AssetPanelRequiredProps | null) => void
  readonly setIsAssetPanelTemporarilyVisible: (visible: boolean) => void
  readonly targetDirectoryNodeRef: React.MutableRefObject<assetTreeNode.AnyAssetTreeNode<backendModule.DirectoryAsset> | null>
  readonly assetManagementApiRef: React.Ref<AssetManagementApi>
}

/**
 * The API for managing assets in the table.
 */
export interface AssetManagementApi {
  readonly getAsset: (id: backendModule.AssetId) => backendModule.AnyAsset | null
  readonly setAsset: (id: backendModule.AssetId, asset: backendModule.AnyAsset) => void
}

/** The table of project assets. */
export default function AssetsTable(props: AssetsTableProps) {
  const { hidden, query, setQuery, category, assetManagementApiRef } = props
  const { setSuggestions, initialProjectName } = props
  const { setAssetPanelProps, targetDirectoryNodeRef, setIsAssetPanelTemporarilyVisible } = props

  const openedProjects = projectsProvider.useLaunchedProjects()
  const doOpenProject = projectHooks.useOpenProject()
  const setCanDownload = useSetCanDownload()

  const { user } = authProvider.useFullUserSession()
  const backend = backendProvider.useBackend(category)
  const labels = backendHooks.useBackendListTags(backend)
  const { setModal, unsetModal } = modalProvider.useSetModal()
  const { localStorage } = localStorageProvider.useLocalStorage()
  const { getText } = textProvider.useText()
  const inputBindings = inputBindingsProvider.useInputBindings()
  const navigator2D = navigator2DProvider.useNavigator2D()
  const toastAndLog = toastAndLogHooks.useToastAndLog()
  const previousCategoryRef = React.useRef(category)
  const dispatchAssetEvent = eventListProvider.useDispatchAssetEvent()
  const dispatchAssetListEvent = eventListProvider.useDispatchAssetListEvent()
  const setTargetDirectoryRaw = useSetTargetDirectory()
  const [enabledColumns, setEnabledColumns] = React.useState(columnUtils.DEFAULT_ENABLED_COLUMNS)
  const [sortInfo, setSortInfo] =
    React.useState<sorting.SortInfo<columnUtils.SortableColumn> | null>(null)
  const driveStore = useDriveStore()
  const setSelectedKeys = useSetSelectedKeys()
  const setVisuallySelectedKeys = useSetVisuallySelectedKeys()
  const updateAssetRef = React.useRef<
    Record<backendModule.AnyAsset['id'], (asset: backendModule.AnyAsset) => void>
  >({})
  const [pasteData, setPasteData] = React.useState<pasteDataModule.PasteData<
    ReadonlySet<backendModule.AssetId>
  > | null>(null)
  const [, setQueuedAssetEvents] = React.useState<assetEvent.AssetEvent[]>([])
  const nameOfProjectToImmediatelyOpenRef = React.useRef(initialProjectName)
  const users = backendHooks.useBackendListUsers(backend)
  const userGroups = backendHooks.useBackendListUserGroups(backend)
  const organizationQuery = useSuspenseQuery({
    queryKey: [backend.type, 'getOrganization'],
    queryFn: () => backend.getOrganization(),
  })
  const organization = organizationQuery.data
  const [localRootDirectory] = localStorageProvider.useLocalStorageState('localRootDirectory')
  const rootDirectoryId = React.useMemo(() => {
    const localRootPath = localRootDirectory != null ? backendModule.Path(localRootDirectory) : null
    const id =
      'homeDirectoryId' in category ?
        category.homeDirectoryId
      : backend.rootDirectoryId(user, organization, localRootPath)
    invariant(id, 'Missing root directory')
    return id
  }, [category, backend, user, organization, localRootDirectory])
  const [assetTree, setAssetTree] = React.useState<assetTreeNode.AnyAssetTreeNode>(() => {
    const rootParentDirectoryId = backendModule.DirectoryId('')
    const rootPath = 'rootPath' in category ? category.rootPath : backend.rootPath
    return AssetTreeNode.fromAsset(
      backendModule.createRootDirectoryAsset(rootDirectoryId),
      rootParentDirectoryId,
      rootParentDirectoryId,
      -1,
      rootPath,
      null,
    )
  })
  const [isDraggingFiles, setIsDraggingFiles] = React.useState(false)
  const [droppedFilesCount, setDroppedFilesCount] = React.useState(0)
  const isCloud = backend.type === backendModule.BackendType.remote
  /** Events sent when the asset list was still loading. */
  const queuedAssetListEventsRef = React.useRef<assetListEvent.AssetListEvent[]>([])
  const rootRef = React.useRef<HTMLDivElement | null>(null)
  const cleanupRootRef = React.useRef(() => {})
  const mainDropzoneRef = React.useRef<HTMLButtonElement | null>(null)
  const lastSelectedIdsRef = React.useRef<
    backendModule.AssetId | ReadonlySet<backendModule.AssetId> | null
  >(null)
  const headerRowRef = React.useRef<HTMLTableRowElement>(null)
  const assetTreeRef = React.useRef<assetTreeNode.AnyAssetTreeNode>(assetTree)
  const pasteDataRef = React.useRef<pasteDataModule.PasteData<
    ReadonlySet<backendModule.AssetId>
  > | null>(null)
  const nodeMapRef = React.useRef<
    ReadonlyMap<backendModule.AssetId, assetTreeNode.AnyAssetTreeNode>
  >(new Map<backendModule.AssetId, assetTreeNode.AnyAssetTreeNode>())
  const isAssetContextMenuVisible =
<<<<<<< HEAD
    category.type !== 'cloud' ||
    selectedKeys.size !== 0 ||
=======
    category.type !== categoryModule.CategoryType.cloud ||
>>>>>>> 3e4041ef
    user.plan == null ||
    user.plan === backendModule.Plan.solo
  const filter = React.useMemo(() => {
    const globCache: Record<string, RegExp> = {}
    if (/^\s*$/.test(query.query)) {
      return null
    } else {
      return (node: assetTreeNode.AnyAssetTreeNode) => {
        if (
          node.item.type === backendModule.AssetType.specialEmpty ||
          node.item.type === backendModule.AssetType.specialLoading
        ) {
          // This is FINE, as these assets have no meaning info to match with.
          // eslint-disable-next-line no-restricted-syntax
          return false
        }
        const assetType =
          node.item.type === backendModule.AssetType.directory ? 'folder'
          : node.item.type === backendModule.AssetType.datalink ? 'datalink'
          : String(node.item.type)
        const assetExtension =
          node.item.type !== backendModule.AssetType.file ?
            null
          : fileInfo.fileExtension(node.item.title).toLowerCase()
        const assetModifiedAt = new Date(node.item.modifiedAt)
        const nodeLabels: readonly string[] = node.item.labels ?? []
        const lowercaseName = node.item.title.toLowerCase()
        const lowercaseDescription = node.item.description?.toLowerCase() ?? ''
        const owners =
          node.item.permissions
            ?.filter((permission) => permission.permission === permissions.PermissionAction.own)
            .map(backendModule.getAssetPermissionName) ?? []
        const globMatch = (glob: string, match: string) => {
          const regex = (globCache[glob] =
            globCache[glob] ??
            new RegExp('^' + string.regexEscape(glob).replace(/(?:\\\*)+/g, '.*') + '$', 'i'))
          return regex.test(match)
        }
        const isAbsent = (type: string) => {
          switch (type) {
            case 'label':
            case 'labels': {
              return nodeLabels.length === 0
            }
            case 'name': {
              // Should never be true, but handle it just in case.
              return lowercaseName === ''
            }
            case 'description': {
              return lowercaseDescription === ''
            }
            case 'extension': {
              // Should never be true, but handle it just in case.
              return assetExtension === ''
            }
          }
          // Things like `no:name` and `no:owner` are never true.
          return false
        }
        const parseDate = (date: string) => {
          const lowercase = date.toLowerCase()
          switch (lowercase) {
            case 'today': {
              return new Date()
            }
          }
          return new Date(date)
        }
        const matchesDate = (date: string) => {
          const parsed = parseDate(date)
          return (
            parsed.getFullYear() === assetModifiedAt.getFullYear() &&
            parsed.getMonth() === assetModifiedAt.getMonth() &&
            parsed.getDate() === assetModifiedAt.getDate()
          )
        }
        const isEmpty = (values: string[]) =>
          values.length === 0 || (values.length === 1 && values[0] === '')
        const filterTag = (
          positive: string[][],
          negative: string[][],
          predicate: (value: string) => boolean,
        ) =>
          positive.every((values) => isEmpty(values) || values.some(predicate)) &&
          negative.every((values) => !values.some(predicate))
        return (
          filterTag(query.nos, query.negativeNos, (no) => isAbsent(no.toLowerCase())) &&
          filterTag(query.keywords, query.negativeKeywords, (keyword) =>
            lowercaseName.includes(keyword.toLowerCase()),
          ) &&
          filterTag(query.names, query.negativeNames, (name) => globMatch(name, lowercaseName)) &&
          filterTag(query.labels, query.negativeLabels, (label) =>
            nodeLabels.some((assetLabel) => globMatch(label, assetLabel)),
          ) &&
          filterTag(query.types, query.negativeTypes, (type) => type === assetType) &&
          filterTag(
            query.extensions,
            query.negativeExtensions,
            (extension) => extension.toLowerCase() === assetExtension,
          ) &&
          filterTag(query.descriptions, query.negativeDescriptions, (description) =>
            lowercaseDescription.includes(description.toLowerCase()),
          ) &&
          filterTag(query.modifieds, query.negativeModifieds, matchesDate) &&
          filterTag(query.owners, query.negativeOwners, (owner) =>
            owners.some((assetOwner) => globMatch(owner, assetOwner)),
          )
        )
      }
    }
  }, [query])
  const displayItems = React.useMemo(() => {
    if (sortInfo == null) {
      return assetTree.preorderTraversal()
    } else {
      const multiplier = sortInfo.direction === sorting.SortDirection.ascending ? 1 : -1
      let compare: (a: assetTreeNode.AnyAssetTreeNode, b: assetTreeNode.AnyAssetTreeNode) => number
      switch (sortInfo.field) {
        case columnUtils.Column.name: {
          compare = (a, b) => {
            const aTitle = a.item.title.toLowerCase()
            const bTitle = b.item.title.toLowerCase()
            if (aTitle === bTitle) {
              const delta =
                a.item.title > b.item.title ? 1
                : a.item.title < b.item.title ? -1
                : 0
              return multiplier * delta
            } else {
              const delta =
                aTitle > bTitle ? 1
                : aTitle < bTitle ? -1
                : 0
              return multiplier * delta
            }
          }
          break
        }
        case columnUtils.Column.modified: {
          compare = (a, b) => {
            const aOrder = Number(new Date(a.item.modifiedAt))
            const bOrder = Number(new Date(b.item.modifiedAt))
            return multiplier * (aOrder - bOrder)
          }
          break
        }
      }
      return assetTree.preorderTraversal((tree) => [...tree].sort(compare))
    }
  }, [assetTree, sortInfo])
  const visibilities = React.useMemo(() => {
    const map = new Map<backendModule.AssetId, Visibility>()
    const processNode = (node: assetTreeNode.AnyAssetTreeNode) => {
      let displayState = Visibility.hidden
      const visible = filter?.(node) ?? true
      for (const child of node.children ?? []) {
        if (visible && child.item.type === backendModule.AssetType.specialEmpty) {
          map.set(child.key, Visibility.visible)
        } else {
          processNode(child)
        }
        if (map.get(child.key) !== Visibility.hidden) {
          displayState = Visibility.faded
        }
      }
      if (visible) {
        displayState = Visibility.visible
      }
      map.set(node.key, displayState)
      return displayState
    }
    processNode(assetTree)
    return map
  }, [assetTree, filter])
  const visibleItems = React.useMemo(
    () => displayItems.filter((item) => visibilities.get(item.key) !== Visibility.hidden),
    [displayItems, visibilities],
  )

  const isMainDropzoneVisible = intersectionHooks.useIntersectionRatio(
    rootRef,
    mainDropzoneRef,
    MINIMUM_DROPZONE_INTERSECTION_RATIO,
    (ratio) => ratio >= MINIMUM_DROPZONE_INTERSECTION_RATIO,
    true,
  )

  const updateSecretMutation = backendHooks.useBackendMutation(backend, 'updateSecret')
  React.useEffect(() => {
    previousCategoryRef.current = category
  })

  const setTargetDirectory = useEventCallback(
    (page: AssetTreeNode<backendModule.DirectoryAsset> | null) => {
      setTargetDirectoryRaw(page)
      targetDirectoryNodeRef.current = page
    },
  )

  React.useEffect(() => {
    const { selectedKeys } = driveStore.getState()
    if (selectedKeys.size === 0) {
      setTargetDirectory(null)
    } else if (selectedKeys.size === 1) {
      const [soleKey] = selectedKeys
      const node = soleKey == null ? null : nodeMapRef.current.get(soleKey)
      if (node != null && node.isType(backendModule.AssetType.directory)) {
        setTargetDirectory(node)
      }
    } else {
      let commonDirectoryKey: backendModule.AssetId | null = null
      let otherCandidateDirectoryKey: backendModule.AssetId | null = null
      for (const key of selectedKeys) {
        const node = nodeMapRef.current.get(key)
        if (node != null) {
          if (commonDirectoryKey == null) {
            commonDirectoryKey = node.directoryKey
            otherCandidateDirectoryKey =
              node.item.type === backendModule.AssetType.directory ? node.key : null
          } else if (node.key === commonDirectoryKey || node.directoryKey === commonDirectoryKey) {
            otherCandidateDirectoryKey = null
          } else if (
            otherCandidateDirectoryKey != null &&
            (node.key === otherCandidateDirectoryKey ||
              node.directoryKey === otherCandidateDirectoryKey)
          ) {
            commonDirectoryKey = otherCandidateDirectoryKey
            otherCandidateDirectoryKey = null
          } else {
            // No match; there is no common parent directory for the entire selection.
            commonDirectoryKey = null
            break
          }
        }
      }
      const node = commonDirectoryKey == null ? null : nodeMapRef.current.get(commonDirectoryKey)
      if (node != null && node.isType(backendModule.AssetType.directory)) {
        setTargetDirectory(node)
      }
    }
  }, [driveStore, setTargetDirectory])

  React.useEffect(() => {
    const nodeToSuggestion = (
      node: assetTreeNode.AnyAssetTreeNode,
      key: assetQuery.AssetQueryKey = 'names',
    ): assetSearchBar.Suggestion => ({
      render: () => `${key === 'names' ? '' : '-:'}${node.item.title}`,
      addToQuery: (oldQuery) => oldQuery.addToLastTerm({ [key]: [node.item.title] }),
      deleteFromQuery: (oldQuery) => oldQuery.deleteFromLastTerm({ [key]: [node.item.title] }),
    })
    const allVisibleNodes = () =>
      assetTree
        .preorderTraversal((children) =>
          children.filter((child) => visibilities.get(child.key) !== Visibility.hidden),
        )
        .filter(
          (node) =>
            visibilities.get(node.key) === Visibility.visible &&
            node.item.type !== backendModule.AssetType.specialEmpty &&
            node.item.type !== backendModule.AssetType.specialLoading,
        )
    const allVisible = (negative = false) =>
      allVisibleNodes().map((node) => nodeToSuggestion(node, negative ? 'negativeNames' : 'names'))
    const terms = AssetQuery.terms(query.query)
    const term = terms.find((otherTerm) => otherTerm.values.length === 0) ?? terms[terms.length - 1]
    const termValues = term?.values ?? []
    const shouldOmitNames = terms.some((otherTerm) => otherTerm.tag === 'name')
    if (termValues.length !== 0) {
      setSuggestions(shouldOmitNames ? [] : allVisible())
    } else {
      const negative = term?.tag?.startsWith('-') ?? false
      switch (term?.tag ?? null) {
        case null:
        case '':
        case '-':
        case 'name':
        case '-name': {
          setSuggestions(allVisible(negative))
          break
        }
        case 'no':
        case '-has': {
          setSuggestions(isCloud ? SUGGESTIONS_FOR_NO : [])
          break
        }
        case 'has':
        case '-no': {
          setSuggestions(isCloud ? SUGGESTIONS_FOR_HAS : [])
          break
        }
        case 'type': {
          setSuggestions(SUGGESTIONS_FOR_TYPE)
          break
        }
        case '-type': {
          setSuggestions(SUGGESTIONS_FOR_NEGATIVE_TYPE)
          break
        }
        case 'ext':
        case '-ext':
        case 'extension':
        case '-extension': {
          const extensions = allVisibleNodes()
            .filter((node) => node.item.type === backendModule.AssetType.file)
            .map((node) => fileInfo.fileExtension(node.item.title))
          setSuggestions(
            Array.from(
              new Set(extensions),
              (extension): assetSearchBar.Suggestion => ({
                render: () =>
                  AssetQuery.termToString({
                    tag: `${negative ? '-' : ''}extension`,
                    values: [extension],
                  }),
                addToQuery: (oldQuery) =>
                  oldQuery.addToLastTerm(
                    negative ? { negativeExtensions: [extension] } : { extensions: [extension] },
                  ),
                deleteFromQuery: (oldQuery) =>
                  oldQuery.deleteFromLastTerm(
                    negative ? { negativeExtensions: [extension] } : { extensions: [extension] },
                  ),
              }),
            ),
          )
          break
        }
        case 'modified':
        case '-modified': {
          const modifieds = assetTree.preorderTraversal().map((node) => {
            const date = new Date(node.item.modifiedAt)
            return `${date.getFullYear()}-${date.getMonth() + 1}-${date.getDate()}`
          })
          setSuggestions(
            Array.from(
              new Set(['today', ...modifieds]),
              (modified): assetSearchBar.Suggestion => ({
                render: () =>
                  AssetQuery.termToString({
                    tag: `${negative ? '-' : ''}modified`,
                    values: [modified],
                  }),
                addToQuery: (oldQuery) =>
                  oldQuery.addToLastTerm(
                    negative ? { negativeModifieds: [modified] } : { modifieds: [modified] },
                  ),
                deleteFromQuery: (oldQuery) =>
                  oldQuery.deleteFromLastTerm(
                    negative ? { negativeModifieds: [modified] } : { modifieds: [modified] },
                  ),
              }),
            ),
          )
          break
        }
        case 'owner':
        case '-owner': {
          const owners = assetTree
            .preorderTraversal()
            .flatMap((node) =>
              (node.item.permissions ?? [])
                .filter((permission) => permission.permission === permissions.PermissionAction.own)
                .map(backendModule.getAssetPermissionName),
            )
          setSuggestions(
            Array.from(
              new Set(owners),
              (owner): assetSearchBar.Suggestion => ({
                render: () =>
                  AssetQuery.termToString({
                    tag: `${negative ? '-' : ''}owner`,
                    values: [owner],
                  }),
                addToQuery: (oldQuery) =>
                  oldQuery.addToLastTerm(
                    negative ? { negativeOwners: [owner] } : { owners: [owner] },
                  ),
                deleteFromQuery: (oldQuery) =>
                  oldQuery.deleteFromLastTerm(
                    negative ? { negativeOwners: [owner] } : { owners: [owner] },
                  ),
              }),
            ),
          )
          break
        }
        case 'label':
        case '-label': {
          setSuggestions(
            (labels ?? []).map(
              (label): assetSearchBar.Suggestion => ({
                render: () => (
                  <Label active color={label.color} onPress={() => {}}>
                    {label.value}
                  </Label>
                ),
                addToQuery: (oldQuery) =>
                  oldQuery.addToLastTerm(
                    negative ? { negativeLabels: [label.value] } : { labels: [label.value] },
                  ),
                deleteFromQuery: (oldQuery) =>
                  oldQuery.deleteFromLastTerm(
                    negative ? { negativeLabels: [label.value] } : { labels: [label.value] },
                  ),
              }),
            ),
          )
          break
        }
        default: {
          setSuggestions(shouldOmitNames ? [] : allVisible())
          break
        }
      }
    }
  }, [isCloud, assetTree, query, visibilities, labels, setSuggestions])

  React.useEffect(() => {
    assetTreeRef.current = assetTree
    const newNodeMap = new Map(assetTree.preorderTraversal().map((asset) => [asset.key, asset]))
    newNodeMap.set(assetTree.key, assetTree)
    nodeMapRef.current = newNodeMap
  }, [assetTree])

  React.useEffect(() => {
    pasteDataRef.current = pasteData
  }, [pasteData])

  React.useEffect(() => {
    if (!hidden) {
      return inputBindings.attach(sanitizedEventTargets.document.body, 'keydown', {
        cancelCut: () => {
          if (pasteDataRef.current == null) {
            return false
          } else {
            dispatchAssetEvent({ type: AssetEventType.cancelCut, ids: pasteDataRef.current.data })
            setPasteData(null)
            return
          }
        },
      })
    }
  }, [hidden, inputBindings, dispatchAssetEvent])

  React.useEffect(
    () =>
      driveStore.subscribe(({ selectedKeys }) => {
        let newCanDownload: boolean
        if (!isCloud) {
          newCanDownload =
            selectedKeys.size !== 0 &&
            Array.from(selectedKeys).every((key) => {
              const node = nodeMapRef.current.get(key)
              return node?.item.type === backendModule.AssetType.project
            })
        } else {
          newCanDownload =
            selectedKeys.size !== 0 &&
            Array.from(selectedKeys).every((key) => {
              const node = nodeMapRef.current.get(key)
              return (
                node?.item.type === backendModule.AssetType.project ||
                node?.item.type === backendModule.AssetType.file ||
                node?.item.type === backendModule.AssetType.datalink
              )
            })
        }
        const currentCanDownload = driveStore.getState().canDownload
        if (currentCanDownload !== newCanDownload) {
          setCanDownload(newCanDownload)
        }
      }),
    [driveStore, isCloud, setCanDownload],
  )

  const overwriteNodes = React.useCallback(
    (newAssets: readonly backendModule.AnyAsset[]) => {
      mostRecentlySelectedIndexRef.current = null
      selectionStartIndexRef.current = null
      const rootPath = 'rootPath' in category ? category.rootPath : backend.rootPath
      // This is required, otherwise we are using an outdated
      // `nameOfProjectToImmediatelyOpen`.
      const nameOfProjectToImmediatelyOpen = nameOfProjectToImmediatelyOpenRef.current
      const rootParentDirectoryId = backendModule.DirectoryId('')
      const rootDirectory = backendModule.createRootDirectoryAsset(rootDirectoryId)
      const rootId = rootDirectory.id
      const children = newAssets.map((asset) =>
        AssetTreeNode.fromAsset(asset, rootId, rootId, 0, `${rootPath}/${asset.title}`, null),
      )
      const newRootNode = new AssetTreeNode(
        rootDirectory,
        rootParentDirectoryId,
        rootParentDirectoryId,
        children,
        -1,
        rootPath,
        null,
        rootId,
        true,
      )
      setAssetTree(newRootNode)
      // The project name here might also be a string with project id, e.g.
      // when opening a project file from explorer on Windows.
      const isInitialProject = (asset: backendModule.AnyAsset) =>
        asset.title === nameOfProjectToImmediatelyOpen ||
        asset.id === nameOfProjectToImmediatelyOpen
      if (nameOfProjectToImmediatelyOpen != null) {
        const projectToLoad = newAssets.filter(backendModule.assetIsProject).find(isInitialProject)
        if (projectToLoad != null) {
          const backendType = backendModule.BackendType.local
          const { id, title, parentId } = projectToLoad
          doOpenProject({ type: backendType, id, title, parentId })
        } else {
          toastAndLog('findProjectError', null, nameOfProjectToImmediatelyOpen)
        }
      }
      setQueuedAssetEvents((oldQueuedAssetEvents) => {
        if (oldQueuedAssetEvents.length !== 0) {
          queueMicrotask(() => {
            for (const event of oldQueuedAssetEvents) {
              dispatchAssetEvent(event)
            }
          })
        }
        return []
      })
      nameOfProjectToImmediatelyOpenRef.current = null
    },
    [doOpenProject, rootDirectoryId, backend.rootPath, category, dispatchAssetEvent, toastAndLog],
  )
  const overwriteNodesRef = React.useRef(overwriteNodes)
  overwriteNodesRef.current = overwriteNodes

  React.useEffect(() => {
    overwriteNodesRef.current([])
  }, [backend, category])

  const rootDirectoryQuery = backendHooks.useBackendQuery(
    backend,
    'listDirectory',
    [
      {
        parentId: rootDirectoryId,
        filterBy: CATEGORY_TO_FILTER_BY[category.type],
        recentProjects: category.type === 'recent',
        labels: null,
      },
      // The root directory has no name. This is also SAFE, as there is a different error
      // message when the directory is the root directory (when `parentId == null`).
      '(root)',
    ],
    { queryKey: [], staleTime: 0, meta: { persist: false } },
  )
  const isLoading = rootDirectoryQuery.isLoading

  React.useEffect(() => {
    if (isLoading) {
      nameOfProjectToImmediatelyOpenRef.current = initialProjectName
    } else {
      // The project name here might also be a string with project id, e.g. when opening
      // a project file from explorer on Windows.
      const isInitialProject = (asset: backendModule.AnyAsset) =>
        asset.title === initialProjectName || asset.id === initialProjectName
      const projectToLoad = assetTree
        .preorderTraversal()
        .map((node) => node.item)
        .filter(backendModule.assetIsProject)
        .find(isInitialProject)
      if (projectToLoad != null) {
        doOpenProject({
          type: backendModule.BackendType.local,
          id: projectToLoad.id,
          title: projectToLoad.title,
          parentId: projectToLoad.parentId,
        })
      } else if (initialProjectName != null) {
        toastAndLog('findProjectError', null, initialProjectName)
      }
    }
    // This effect MUST only run when `initialProjectName` is changed.
    // eslint-disable-next-line react-hooks/exhaustive-deps
  }, [initialProjectName])

  React.useEffect(() => {
    if (rootDirectoryQuery.data) {
      overwriteNodes(rootDirectoryQuery.data)
    }
  }, [rootDirectoryQuery.data, overwriteNodes])

  React.useEffect(() => {
    const savedEnabledColumns = localStorage.get('enabledColumns')
    if (savedEnabledColumns != null) {
      setEnabledColumns(new Set(savedEnabledColumns))
    }
  }, [localStorage])

  React.useEffect(() => {
    localStorage.set('enabledColumns', [...enabledColumns])
  }, [enabledColumns, localStorage])

  React.useEffect(
    () =>
      driveStore.subscribe(({ selectedKeys }) => {
        if (selectedKeys.size !== 1) {
          setAssetPanelProps(null)
          setIsAssetPanelTemporarilyVisible(false)
        }
      }),
    [driveStore, setAssetPanelProps, setIsAssetPanelTemporarilyVisible],
  )

  const directoryListAbortControllersRef = React.useRef(
    new Map<backendModule.DirectoryId, AbortController>(),
  )
  const doToggleDirectoryExpansion = React.useCallback(
    (
      directoryId: backendModule.DirectoryId,
      key: backendModule.DirectoryId,
      title?: string | null,
      override?: boolean,
    ) => {
      const directory = nodeMapRef.current.get(key)
      const isExpanded = directory?.children != null && directory.isExpanded
      const shouldExpand = override ?? !isExpanded
      if (shouldExpand === isExpanded) {
        // This is fine, as this is near the top of a very long function.
        // eslint-disable-next-line no-restricted-syntax
        return
      }
      if (!shouldExpand) {
        const abortController = directoryListAbortControllersRef.current.get(directoryId)
        if (abortController != null) {
          abortController.abort()
          directoryListAbortControllersRef.current.delete(directoryId)
        }
        setAssetTree((oldAssetTree) =>
          oldAssetTree.map((item) => (item.key !== key ? item : item.with({ isExpanded: false }))),
        )
      } else {
        setAssetTree((oldAssetTree) =>
          oldAssetTree.map((item) =>
            item.key !== key ? item
            : item.children != null ? item.with({ isExpanded: true })
            : item.with({
                isExpanded: true,
                children: [
                  AssetTreeNode.fromAsset(
                    backendModule.createSpecialLoadingAsset(directoryId),
                    key,
                    directoryId,
                    item.depth + 1,
                    '',
                    null,
                  ),
                ],
              }),
          ),
        )
        void (async () => {
          const abortController = new AbortController()
          directoryListAbortControllersRef.current.set(directoryId, abortController)
          const displayedTitle = title ?? nodeMapRef.current.get(key)?.item.title ?? '(unknown)'
          const childAssets = await backend
            .listDirectory(
              {
                parentId: directoryId,
                filterBy: CATEGORY_TO_FILTER_BY[category.type],
                recentProjects: category.type === 'recent',
                labels: null,
              },
              displayedTitle,
            )
            .catch((error) => {
              toastAndLog('listFolderBackendError', error, displayedTitle)
              throw error
            })
          if (!abortController.signal.aborted) {
            setAssetTree((oldAssetTree) =>
              oldAssetTree.map((item) => {
                if (item.key !== key) {
                  return item
                } else {
                  const initialChildren = item.children?.filter(
                    (child) => child.item.type !== backendModule.AssetType.specialLoading,
                  )
                  const childAssetsMap = new Map(childAssets.map((asset) => [asset.id, asset]))
                  for (const child of initialChildren ?? []) {
                    const newChild = childAssetsMap.get(child.item.id)
                    if (newChild != null) {
                      child.item = newChild
                      childAssetsMap.delete(child.item.id)
                    }
                  }
                  const childAssetNodes = Array.from(childAssetsMap.values(), (child) =>
                    AssetTreeNode.fromAsset(
                      child,
                      key,
                      directoryId,
                      item.depth + 1,
                      `${item.path}/${child.title}`,
                      null,
                    ),
                  )
                  const specialEmptyAsset: backendModule.SpecialEmptyAsset | null =
                    (
                      (initialChildren != null && initialChildren.length !== 0) ||
                      childAssetNodes.length !== 0
                    ) ?
                      null
                    : backendModule.createSpecialEmptyAsset(directoryId)
                  const children =
                    specialEmptyAsset != null ?
                      [
                        AssetTreeNode.fromAsset(
                          specialEmptyAsset,
                          key,
                          directoryId,
                          item.depth + 1,
                          '',
                          null,
                        ),
                      ]
                    : initialChildren == null || initialChildren.length === 0 ? childAssetNodes
                    : [...initialChildren, ...childAssetNodes].sort(AssetTreeNode.compare)
                  return item.with({ children })
                }
              }),
            )
          }
        })()
      }
    },
    [category, backend, toastAndLog],
  )

  const [spinnerState, setSpinnerState] = React.useState(spinner.SpinnerState.initial)
  const [keyboardSelectedIndex, setKeyboardSelectedIndex] = React.useState<number | null>(null)
  const mostRecentlySelectedIndexRef = React.useRef<number | null>(null)
  const selectionStartIndexRef = React.useRef<number | null>(null)
  const bodyRef = React.useRef<HTMLTableSectionElement>(null)

  const setMostRecentlySelectedIndex = React.useCallback(
    (index: number | null, isKeyboard = false) => {
      mostRecentlySelectedIndexRef.current = index
      setKeyboardSelectedIndex(isKeyboard ? index : null)
    },
    [],
  )

  React.useEffect(() => {
    const body = bodyRef.current
    if (body == null) {
      return
    } else {
      return navigator2D.register(body, {
        focusPrimaryChild: () => {
          setMostRecentlySelectedIndex(0, true)
        },
      })
    }
  }, [navigator2D, setMostRecentlySelectedIndex])

  // This is not a React component, even though it contains JSX.
  // eslint-disable-next-line no-restricted-syntax
  const onKeyDown = (event: React.KeyboardEvent) => {
    const { selectedKeys } = driveStore.getState()
    const prevIndex = mostRecentlySelectedIndexRef.current
    const item = prevIndex == null ? null : visibleItems[prevIndex]
    if (selectedKeys.size === 1 && item != null) {
      switch (event.key) {
        case 'Enter':
        case ' ': {
          if (event.key === ' ' && event.ctrlKey) {
            const keys = selectedKeys
            setSelectedKeys(set.withPresence(keys, item.key, !keys.has(item.key)))
          } else {
            switch (item.type) {
              case backendModule.AssetType.directory: {
                event.preventDefault()
                event.stopPropagation()
                doToggleDirectoryExpansion(item.item.id, item.key)
                break
              }
              case backendModule.AssetType.project: {
                event.preventDefault()
                event.stopPropagation()
                doOpenProject({
                  type: backend.type,
                  id: item.item.id,
                  title: item.item.title,
                  parentId: item.item.parentId,
                })
                break
              }
              case backendModule.AssetType.datalink: {
                event.preventDefault()
                event.stopPropagation()
                setIsAssetPanelTemporarilyVisible(true)
                break
              }
              case backendModule.AssetType.secret: {
                event.preventDefault()
                event.stopPropagation()
                const id = item.item.id
                setModal(
                  <UpsertSecretModal
                    id={item.item.id}
                    name={item.item.title}
                    doCreate={async (_name, value) => {
                      try {
                        await updateSecretMutation.mutateAsync([id, { value }, item.item.title])
                      } catch (error) {
                        toastAndLog(null, error)
                      }
                    }}
                  />,
                )
                break
              }
              default: {
                break
              }
            }
          }
          break
        }
        case 'ArrowLeft': {
          if (item.type === backendModule.AssetType.directory) {
            if (item.children != null) {
              // The folder is expanded; collapse it.
              event.preventDefault()
              event.stopPropagation()
              doToggleDirectoryExpansion(item.item.id, item.key, null, false)
            } else if (prevIndex != null) {
              // Focus parent if there is one.
              let index = prevIndex - 1
              let possibleParent = visibleItems[index]
              while (possibleParent != null && index >= 0) {
                if (possibleParent.depth < item.depth) {
                  event.preventDefault()
                  event.stopPropagation()
                  setSelectedKeys(new Set([possibleParent.key]))
                  setMostRecentlySelectedIndex(index, true)
                  break
                }
                index -= 1
                possibleParent = visibleItems[index]
              }
            }
          }
          break
        }
        case 'ArrowRight': {
          if (item.type === backendModule.AssetType.directory && item.children == null) {
            // The folder is collapsed; expand it.
            event.preventDefault()
            event.stopPropagation()
            doToggleDirectoryExpansion(item.item.id, item.key, null, true)
          }
          break
        }
      }
    }
    switch (event.key) {
      case ' ': {
        if (event.ctrlKey && item != null) {
          const keys = selectedKeys
          setSelectedKeys(set.withPresence(keys, item.key, !keys.has(item.key)))
        }
        break
      }
      case 'Escape': {
        setSelectedKeys(new Set())
        setMostRecentlySelectedIndex(null)
        selectionStartIndexRef.current = null
        break
      }
      case 'ArrowUp':
      case 'ArrowDown': {
        if (!event.shiftKey) {
          selectionStartIndexRef.current = null
        }
        let index = prevIndex ?? 0
        let oldIndex = index
        if (prevIndex != null) {
          let itemType = visibleItems[index]?.item.type
          do {
            oldIndex = index
            index =
              event.key === 'ArrowUp' ?
                Math.max(0, index - 1)
              : Math.min(visibleItems.length - 1, index + 1)
            itemType = visibleItems[index]?.item.type
          } while (
            index !== oldIndex &&
            (itemType === backendModule.AssetType.specialEmpty ||
              itemType === backendModule.AssetType.specialLoading)
          )
          if (
            itemType === backendModule.AssetType.specialEmpty ||
            itemType === backendModule.AssetType.specialLoading
          ) {
            index = prevIndex
          }
        }
        setMostRecentlySelectedIndex(index, true)
        if (event.shiftKey) {
          event.preventDefault()
          event.stopPropagation()
          // On Windows, Ctrl+Shift+Arrow behaves the same as Shift+Arrow.
          if (selectionStartIndexRef.current == null) {
            selectionStartIndexRef.current = prevIndex ?? 0
          }
          const startIndex = Math.min(index, selectionStartIndexRef.current)
          const endIndex = Math.max(index, selectionStartIndexRef.current) + 1
          const selection = visibleItems.slice(startIndex, endIndex)
          setSelectedKeys(new Set(selection.map((newItem) => newItem.key)))
        } else if (event.ctrlKey) {
          event.preventDefault()
          event.stopPropagation()
          selectionStartIndexRef.current = null
        } else if (index !== prevIndex) {
          event.preventDefault()
          event.stopPropagation()
          const newItem = visibleItems[index]
          if (newItem != null) {
            setSelectedKeys(new Set([newItem.key]))
          }
          selectionStartIndexRef.current = null
        } else {
          // The arrow key will escape this container. In that case, do not stop propagation
          // and let `navigator2D` navigate to a different container.
          setSelectedKeys(new Set())
          selectionStartIndexRef.current = null
        }
        break
      }
    }
  }

  React.useEffect(() => {
    const onClick = () => {
      setKeyboardSelectedIndex(null)
    }

    document.addEventListener('click', onClick, { capture: true })
    return () => {
      document.removeEventListener('click', onClick, { capture: true })
    }
  }, [setMostRecentlySelectedIndex])

  const getNewProjectName = React.useCallback(
    (templateName: string | null, parentKey: backendModule.DirectoryId | null) => {
      const prefix = `${templateName ?? 'New Project'} `
      const projectNameTemplate = new RegExp(`^${prefix}(?<projectIndex>\\d+)$`)
      const siblings =
        parentKey == null ?
          assetTree.children ?? []
        : nodeMapRef.current.get(parentKey)?.children ?? []
      const projectIndices = siblings
        .map((node) => node.item)
        .filter(backendModule.assetIsProject)
        .map((item) => projectNameTemplate.exec(item.title)?.groups?.projectIndex)
        .map((maybeIndex) => (maybeIndex != null ? parseInt(maybeIndex, 10) : 0))
      return `${prefix}${Math.max(0, ...projectIndices) + 1}`
    },
    [assetTree, nodeMapRef],
  )

  const deleteAsset = React.useCallback((key: backendModule.AssetId) => {
    setAssetTree((oldAssetTree) => oldAssetTree.filter((item) => item.key !== key))
  }, [])

  /** All items must have the same type. */
  const insertAssets = React.useCallback(
    (
      assets: readonly backendModule.AnyAsset[],
      parentKey: backendModule.DirectoryId | null,
      parentId: backendModule.DirectoryId | null,
      getInitialAssetEvents: (id: backendModule.AssetId) => readonly assetEvent.AssetEvent[] | null,
    ) => {
      const actualParentKey = parentKey ?? rootDirectoryId
      const actualParentId = parentId ?? rootDirectoryId
      setAssetTree((oldAssetTree) =>
        oldAssetTree.map((item) =>
          item.key !== actualParentKey ?
            item
          : insertAssetTreeNodeChildren(
              item,
              assets,
              actualParentKey,
              actualParentId,
              getInitialAssetEvents,
            ),
        ),
      )
    },
    [rootDirectoryId],
  )

  const insertArbitraryAssets = React.useCallback(
    (
      assets: backendModule.AnyAsset[],
      parentKey: backendModule.DirectoryId | null,
      parentId: backendModule.DirectoryId | null,
      getKey: ((asset: backendModule.AnyAsset) => backendModule.AssetId) | null = null,
      getInitialAssetEvents: (
        id: backendModule.AssetId,
      ) => readonly assetEvent.AssetEvent[] | null = () => null,
    ) => {
      const actualParentKey = parentKey ?? rootDirectoryId
      const actualParentId = parentId ?? rootDirectoryId
      setAssetTree((oldAssetTree) => {
        return oldAssetTree.map((item) =>
          item.key !== actualParentKey ?
            item
          : insertArbitraryAssetTreeNodeChildren(
              item,
              assets,
              actualParentKey,
              actualParentId,
              getKey,
              getInitialAssetEvents,
            ),
        )
      })
    },
    [rootDirectoryId],
  )

  // This is not a React component, even though it contains JSX.
  // eslint-disable-next-line no-restricted-syntax
  const onAssetListEvent = (event: assetListEvent.AssetListEvent) => {
    switch (event.type) {
      case AssetListEventType.newFolder: {
        const siblings = nodeMapRef.current.get(event.parentKey)?.children ?? []
        const directoryIndices = siblings
          .map((node) => node.item)
          .filter(backendModule.assetIsDirectory)
          .map((item) => /^New Folder (?<directoryIndex>\d+)$/.exec(item.title))
          .map((match) => match?.groups?.directoryIndex)
          .map((maybeIndex) => (maybeIndex != null ? parseInt(maybeIndex, 10) : 0))
        const title = `New Folder ${Math.max(0, ...directoryIndices) + 1}`
        const placeholderItem: backendModule.DirectoryAsset = {
          type: backendModule.AssetType.directory,
          id: backendModule.DirectoryId(uniqueString.uniqueString()),
          title,
          modifiedAt: dateTime.toRfc3339(new Date()),
          parentId: event.parentId,
          permissions: permissions.tryGetSingletonOwnerPermission(user, category),
          projectState: null,
          labels: [],
          description: null,
        }
        doToggleDirectoryExpansion(event.parentId, event.parentKey, null, true)
        insertAssets([placeholderItem], event.parentKey, event.parentId, () => [
          { type: AssetEventType.newFolder, placeholderId: placeholderItem.id },
        ])
        break
      }
      case AssetListEventType.newProject: {
        const projectName = getNewProjectName(event.preferredName, event.parentId)
        const dummyId = backendModule.ProjectId(uniqueString.uniqueString())
        const path =
          backend instanceof LocalBackend ? backend.joinPath(event.parentId, projectName) : null
        const placeholderItem: backendModule.ProjectAsset = {
          type: backendModule.AssetType.project,
          id: dummyId,
          title: projectName,
          modifiedAt: dateTime.toRfc3339(new Date()),
          parentId: event.parentId,
          permissions: permissions.tryGetSingletonOwnerPermission(user, category),
          projectState: {
            type: backendModule.ProjectState.placeholder,
            volumeId: '',
            openedBy: user.email,
            ...(path != null ? { path } : {}),
          },
          labels: [],
          description: null,
        }
        doToggleDirectoryExpansion(event.parentId, event.parentKey, null, true)
        insertAssets([placeholderItem], event.parentKey, event.parentId, () => [
          {
            type: AssetEventType.newProject,
            placeholderId: dummyId,
            templateId: event.templateId,
            datalinkId: event.datalinkId,
            originalId: null,
            versionId: null,
            ...(event.onCreated ? { onCreated: event.onCreated } : {}),
            ...(event.onError ? { onError: event.onError } : {}),
          },
        ])
        break
      }
      case AssetListEventType.uploadFiles: {
        const localBackend = backend instanceof LocalBackend ? backend : null
        const reversedFiles = Array.from(event.files).reverse()
        const siblingNodes = nodeMapRef.current.get(event.parentKey)?.children ?? []
        const siblings = siblingNodes.map((node) => node.item)
        const siblingFiles = siblings.filter(backendModule.assetIsFile)
        const siblingProjects = siblings.filter(backendModule.assetIsProject)
        const siblingFileTitles = new Set(siblingFiles.map((asset) => asset.title))
        const siblingProjectTitles = new Set(siblingProjects.map((asset) => asset.title))
        const files = reversedFiles.filter(backendModule.fileIsNotProject)
        const projects = reversedFiles.filter(backendModule.fileIsProject)
        const duplicateFiles = files.filter((file) => siblingFileTitles.has(file.name))
        const duplicateProjects = projects.filter((project) =>
          siblingProjectTitles.has(backendModule.stripProjectExtension(project.name)),
        )
        const ownerPermission = permissions.tryGetSingletonOwnerPermission(user, category)
        const fileMap = new Map<backendModule.AssetId, File>()
        const getInitialAssetEvents = (
          id: backendModule.AssetId,
        ): readonly assetEvent.AssetEvent[] | null => {
          const file = fileMap.get(id)
          return file == null ? null : (
              [{ type: AssetEventType.uploadFiles, files: new Map([[id, file]]) }]
            )
        }
        if (duplicateFiles.length === 0 && duplicateProjects.length === 0) {
          const placeholderFiles = files.map((file) => {
            const asset = backendModule.createPlaceholderFileAsset(
              file.name,
              event.parentId,
              ownerPermission,
            )
            fileMap.set(asset.id, file)
            return asset
          })
          const placeholderProjects = projects.map((project) => {
            const basename = backendModule.stripProjectExtension(project.name)
            const asset = backendModule.createPlaceholderProjectAsset(
              basename,
              event.parentId,
              ownerPermission,
              user,
              localBackend?.joinPath(event.parentId, basename) ?? null,
            )
            fileMap.set(asset.id, project)
            return asset
          })
          doToggleDirectoryExpansion(event.parentId, event.parentKey, null, true)
          insertAssets(placeholderFiles, event.parentKey, event.parentId, getInitialAssetEvents)
          insertAssets(placeholderProjects, event.parentKey, event.parentId, getInitialAssetEvents)
        } else {
          const siblingFilesByName = new Map(siblingFiles.map((file) => [file.title, file]))
          const siblingProjectsByName = new Map(
            siblingProjects.map((project) => [project.title, project]),
          )
          const conflictingFiles = duplicateFiles.map((file) => ({
            // This is SAFE, as `duplicateFiles` only contains files that have siblings
            // with the same name.
            // eslint-disable-next-line @typescript-eslint/no-non-null-assertion
            current: siblingFilesByName.get(file.name)!,
            new: backendModule.createPlaceholderFileAsset(
              file.name,
              event.parentId,
              ownerPermission,
            ),
            file,
          }))
          const conflictingProjects = duplicateProjects.map((project) => {
            const basename = backendModule.stripProjectExtension(project.name)
            return {
              // This is SAFE, as `duplicateProjects` only contains projects that have
              // siblings with the same name.
              // eslint-disable-next-line @typescript-eslint/no-non-null-assertion
              current: siblingProjectsByName.get(basename)!,
              new: backendModule.createPlaceholderProjectAsset(
                basename,
                event.parentId,
                ownerPermission,
                user,
                localBackend?.joinPath(event.parentId, basename) ?? null,
              ),
              file: project,
            }
          })
          setModal(
            <DuplicateAssetsModal
              parentKey={event.parentKey}
              parentId={event.parentId}
              conflictingFiles={conflictingFiles}
              conflictingProjects={conflictingProjects}
              siblingFileNames={siblingFilesByName.keys()}
              siblingProjectNames={siblingProjectsByName.keys()}
              nonConflictingFileCount={files.length - conflictingFiles.length}
              nonConflictingProjectCount={projects.length - conflictingProjects.length}
              doUploadNonConflicting={() => {
                doToggleDirectoryExpansion(event.parentId, event.parentKey, null, true)
                const newFiles = files
                  .filter((file) => !siblingFileTitles.has(file.name))
                  .map((file) => {
                    const asset = backendModule.createPlaceholderFileAsset(
                      file.name,
                      event.parentId,
                      ownerPermission,
                    )
                    fileMap.set(asset.id, file)
                    return asset
                  })
                const newProjects = projects
                  .filter(
                    (project) =>
                      !siblingProjectTitles.has(backendModule.stripProjectExtension(project.name)),
                  )
                  .map((project) => {
                    const basename = backendModule.stripProjectExtension(project.name)
                    const asset = backendModule.createPlaceholderProjectAsset(
                      basename,
                      event.parentId,
                      ownerPermission,
                      user,
                      localBackend?.joinPath(event.parentId, basename) ?? null,
                    )
                    fileMap.set(asset.id, project)
                    return asset
                  })
                insertAssets(newFiles, event.parentKey, event.parentId, getInitialAssetEvents)
                insertAssets(newProjects, event.parentKey, event.parentId, getInitialAssetEvents)
              }}
            />,
          )
        }
        break
      }
      case AssetListEventType.newDatalink: {
        const placeholderItem: backendModule.DatalinkAsset = {
          type: backendModule.AssetType.datalink,
          id: backendModule.DatalinkId(uniqueString.uniqueString()),
          title: event.name,
          modifiedAt: dateTime.toRfc3339(new Date()),
          parentId: event.parentId,
          permissions: permissions.tryGetSingletonOwnerPermission(user, category),
          projectState: null,
          labels: [],
          description: null,
        }
        doToggleDirectoryExpansion(event.parentId, event.parentKey, null, true)
        insertAssets([placeholderItem], event.parentKey, event.parentId, () => [
          {
            type: AssetEventType.newDatalink,
            placeholderId: placeholderItem.id,
            value: event.value,
          },
        ])
        break
      }
      case AssetListEventType.newSecret: {
        const placeholderItem: backendModule.SecretAsset = {
          type: backendModule.AssetType.secret,
          id: backendModule.SecretId(uniqueString.uniqueString()),
          title: event.name,
          modifiedAt: dateTime.toRfc3339(new Date()),
          parentId: event.parentId,
          permissions: permissions.tryGetSingletonOwnerPermission(user, category),
          projectState: null,
          labels: [],
          description: null,
        }
        doToggleDirectoryExpansion(event.parentId, event.parentKey, null, true)
        insertAssets([placeholderItem], event.parentKey, event.parentId, () => [
          { type: AssetEventType.newSecret, placeholderId: placeholderItem.id, value: event.value },
        ])
        break
      }
      case AssetListEventType.insertAssets: {
        insertArbitraryAssets(event.assets, event.parentKey, event.parentId)
        break
      }
      case AssetListEventType.duplicateProject: {
        const siblings = nodeMapRef.current.get(event.parentKey)?.children ?? []
        const siblingTitles = new Set(siblings.map((sibling) => sibling.item.title))
        let index = 1
        let title = `${event.original.title} (${index})`
        while (siblingTitles.has(title)) {
          index += 1
          title = `${event.original.title} (${index})`
        }
        const placeholderItem: backendModule.ProjectAsset = {
          type: backendModule.AssetType.project,
          id: backendModule.ProjectId(uniqueString.uniqueString()),
          title,
          modifiedAt: dateTime.toRfc3339(new Date()),
          parentId: event.parentId,
          permissions: permissions.tryGetSingletonOwnerPermission(user, category),
          projectState: {
            type: backendModule.ProjectState.placeholder,
            volumeId: '',
            openedBy: user.email,
          },
          labels: [],
          description: null,
        }
        insertAssets([placeholderItem], event.parentKey, event.parentId, () => [
          {
            type: AssetEventType.newProject,
            placeholderId: placeholderItem.id,
            templateId: null,
            datalinkId: null,
            originalId: event.original.id,
            versionId: event.versionId,
          },
        ])
        break
      }
      case AssetListEventType.willDelete: {
        const { selectedKeys } = driveStore.getState()
        if (selectedKeys.has(event.key)) {
          const newSelectedKeys = new Set(selectedKeys)
          newSelectedKeys.delete(event.key)
          setSelectedKeys(newSelectedKeys)
        }
        break
      }
      case AssetListEventType.copy: {
        const ids = new Set<backendModule.AssetId>()
        const getKey = (asset: backendModule.AnyAsset) => {
          const newId = backendModule.createPlaceholderAssetId(asset.type)
          ids.add(newId)
          return newId
        }
        const assetEvents: readonly assetEvent.AssetEvent[] = [
          {
            type: AssetEventType.copy,
            ids,
            newParentKey: event.newParentKey,
            newParentId: event.newParentId,
          },
        ]
        const newParent = nodeMapRef.current.get(event.newParentKey)
        const newOwner =
          !isCloud || !newParent ?
            null
          : permissions.newOwnerFromPath(newParent.path, users ?? [], userGroups ?? [])
        insertArbitraryAssets(
          newOwner ?
            event.items.map((item) => permissions.replaceOwnerPermission(item, newOwner))
          : event.items,
          event.newParentKey,
          event.newParentId,
          getKey,
          () => assetEvents,
        )
        break
      }
      case AssetListEventType.move: {
        deleteAsset(event.key)
        const newParent = nodeMapRef.current.get(event.newParentKey)
        const newOwner =
          !isCloud || !newParent ?
            null
          : permissions.newOwnerFromPath(newParent.path, users ?? [], userGroups ?? [])
        insertAssets(
          [newOwner ? permissions.replaceOwnerPermission(event.item, newOwner) : event.item],
          event.newParentKey,
          event.newParentId,
          () => null,
        )
        break
      }
      case AssetListEventType.delete: {
        deleteAsset(event.key)
        break
      }
      case AssetListEventType.emptyTrash: {
        if (category.type !== 'trash') {
          toastAndLog('canOnlyEmptyTrashWhenInTrash')
        } else if (assetTree.children != null) {
          const ids = new Set(
            assetTree.children
              .map((child) => child.item.id)
              .filter((id) => !isSpecialReadonlyDirectoryId(id)),
          )
          // This is required to prevent an infinite loop.
          window.setTimeout(() => {
            dispatchAssetEvent({ type: AssetEventType.deleteForever, ids })
          })
        }
        break
      }
      case AssetListEventType.removeSelf: {
        dispatchAssetEvent({ type: AssetEventType.removeSelf, id: event.id })
        break
      }
      case AssetListEventType.closeFolder: {
        doToggleDirectoryExpansion(event.id, event.key, null, false)
        break
      }
    }
  }
  const onAssetListEventRef = React.useRef(onAssetListEvent)
  onAssetListEventRef.current = onAssetListEvent
  eventListProvider.useAssetListEventListener((event) => {
    if (!isLoading) {
      onAssetListEvent(event)
    } else {
      queuedAssetListEventsRef.current.push(event)
    }
  })

  const doCopy = React.useCallback(() => {
    unsetModal()
    const { selectedKeys } = driveStore.getState()
    setPasteData({ type: PasteType.copy, data: selectedKeys })
  }, [driveStore, unsetModal])

  const doCut = React.useCallback(() => {
    unsetModal()
    if (pasteData != null) {
      dispatchAssetEvent({ type: AssetEventType.cancelCut, ids: pasteData.data })
    }
    const { selectedKeys } = driveStore.getState()
    setPasteData({ type: PasteType.move, data: selectedKeys })
    dispatchAssetEvent({ type: AssetEventType.cut, ids: selectedKeys })
    setSelectedKeys(new Set())
  }, [unsetModal, pasteData, driveStore, dispatchAssetEvent, setSelectedKeys])

  const doPaste = React.useCallback(
    (newParentKey: backendModule.DirectoryId, newParentId: backendModule.DirectoryId) => {
      unsetModal()
      if (pasteData != null) {
        if (pasteData.data.has(newParentKey)) {
          toast.toast.error('Cannot paste a folder into itself.')
        } else {
          doToggleDirectoryExpansion(newParentId, newParentKey, null, true)
          if (pasteData.type === PasteType.copy) {
            const assets = Array.from(pasteData.data, (id) => nodeMapRef.current.get(id)).flatMap(
              (asset) => (asset ? [asset.item] : []),
            )
            dispatchAssetListEvent({
              type: AssetListEventType.copy,
              items: assets,
              newParentId,
              newParentKey,
            })
          } else {
            dispatchAssetEvent({
              type: AssetEventType.move,
              ids: pasteData.data,
              newParentKey,
              newParentId,
            })
          }
          setPasteData(null)
        }
      }
    },
    [pasteData, doToggleDirectoryExpansion, unsetModal, dispatchAssetEvent, dispatchAssetListEvent],
  )

  const hideColumn = React.useCallback((column: columnUtils.Column) => {
    setEnabledColumns((columns) => set.withPresence(columns, column, false))
  }, [])

  const hiddenContextMenu = React.useMemo(
    () => (
      <AssetsTableContextMenu
        hidden
        backend={backend}
        category={category}
        pasteData={pasteData}
        nodeMapRef={nodeMapRef}
        rootDirectoryId={rootDirectoryId}
        event={{ pageX: 0, pageY: 0 }}
        doCopy={doCopy}
        doCut={doCut}
        doPaste={doPaste}
      />
    ),
    [backend, rootDirectoryId, category, pasteData, doCopy, doCut, doPaste],
  )

  const onDropzoneDragOver = (event: React.DragEvent<Element>) => {
    const payload = drag.ASSET_ROWS.lookup(event)
    const filtered = payload?.filter((item) => item.asset.parentId !== rootDirectoryId)
    if (filtered != null && filtered.length > 0) {
      event.preventDefault()
    } else if (event.dataTransfer.types.includes('Files')) {
      event.preventDefault()
    }
  }

  const updateIsDraggingFiles = (event: React.DragEvent<Element>) => {
    if (event.dataTransfer.types.includes('Files')) {
      setIsDraggingFiles(true)
      setDroppedFilesCount(event.dataTransfer.items.length)
    }
  }

  const handleFileDrop = (event: React.DragEvent) => {
    if (event.dataTransfer.types.includes('Files')) {
      event.preventDefault()
      event.stopPropagation()
      dispatchAssetListEvent({
        type: AssetListEventType.uploadFiles,
        parentKey: rootDirectoryId,
        parentId: rootDirectoryId,
        files: Array.from(event.dataTransfer.files),
      })
    }
  }

  const state = React.useMemo<AssetsTableState>(
    // The type MUST be here to trigger excess property errors at typecheck time.
    () => ({
      backend,
      rootDirectoryId,
      visibilities,
      scrollContainerRef: rootRef,
      category,
      hasPasteData: pasteData != null,
      setPasteData,
      sortInfo,
      setSortInfo,
      query,
      setQuery,
      setAssetPanelProps,
      setIsAssetPanelTemporarilyVisible,
      nodeMap: nodeMapRef,
      pasteData: pasteDataRef,
      hideColumn,
      doToggleDirectoryExpansion,
      doCopy,
      doCut,
      doPaste,
    }),
    [
      backend,
      rootDirectoryId,
      visibilities,
      category,
      pasteData,
      sortInfo,
      query,
      doToggleDirectoryExpansion,
      doCopy,
      doCut,
      doPaste,
      hideColumn,
      setAssetPanelProps,
      setIsAssetPanelTemporarilyVisible,
      setQuery,
    ],
  )

  // This is required to prevent the table body from overlapping the table header, because
  // the table header is transparent.
  const updateClipPath = useOnScroll(() => {
    if (bodyRef.current != null && rootRef.current != null) {
      bodyRef.current.style.clipPath = `inset(${rootRef.current.scrollTop}px 0 0 0)`
    }
    if (
      backend.type === backendModule.BackendType.remote &&
      rootRef.current != null &&
      headerRowRef.current != null
    ) {
      const hiddenColumnsCount = columnUtils.CLOUD_COLUMNS.length - enabledColumns.size
      const shrinkBy =
        COLUMNS_SELECTOR_BASE_WIDTH_PX + COLUMNS_SELECTOR_ICON_WIDTH_PX * hiddenColumnsCount
      const rightOffset = rootRef.current.clientWidth + rootRef.current.scrollLeft - shrinkBy
      headerRowRef.current.style.clipPath = `polygon(0 0, ${rightOffset}px 0, ${rightOffset}px 100%, 0 100%)`
    }
  }, [backend.type, enabledColumns.size])

  const updateClipPathObserver = React.useMemo(
    () => new ResizeObserver(updateClipPath),
    [updateClipPath],
  )

  React.useEffect(
    () =>
      inputBindings.attach(
        sanitizedEventTargets.document.body,
        'click',
        {
          selectAdditional: () => {},
          selectAdditionalRange: () => {},
          [inputBindingsModule.DEFAULT_HANDLER]: () => {
            const { selectedKeys } = driveStore.getState()
            if (selectedKeys.size !== 0) {
              setSelectedKeys(set.EMPTY_SET)
              setMostRecentlySelectedIndex(null)
            }
          },
        },
        false,
      ),
    [setSelectedKeys, inputBindings, setMostRecentlySelectedIndex, driveStore],
  )

  React.useEffect(() => {
    if (isLoading) {
      // Ensure the spinner stays in the "initial" state for at least one frame,
      // to ensure the CSS animation begins at the initial state.
      requestAnimationFrame(() => {
        setSpinnerState(spinner.SpinnerState.loadingFast)
      })
    } else {
      const queuedAssetEvents = queuedAssetListEventsRef.current
      if (queuedAssetEvents.length !== 0) {
        queuedAssetListEventsRef.current = []
        for (const event of queuedAssetEvents) {
          onAssetListEventRef.current(event)
        }
      }
      setSpinnerState(spinner.SpinnerState.initial)
    }
  }, [isLoading])

  const calculateNewKeys = React.useCallback(
    (
      event: MouseEvent | React.MouseEvent,
      keys: backendModule.AssetId[],
      getRange: () => backendModule.AssetId[],
    ) => {
      event.stopPropagation()
      let result = new Set<backendModule.AssetId>()
      inputBindings.handler({
        selectRange: () => {
          result = new Set(getRange())
        },
        selectAdditionalRange: () => {
          const { selectedKeys } = driveStore.getState()
          result = new Set([...selectedKeys, ...getRange()])
        },
        selectAdditional: () => {
          const { selectedKeys } = driveStore.getState()
          const newSelectedKeys = new Set(selectedKeys)
          let count = 0
          for (const key of keys) {
            if (selectedKeys.has(key)) {
              count += 1
            }
          }
          for (const key of keys) {
            const add = count * 2 < keys.length
            set.setPresence(newSelectedKeys, key, add)
          }
          result = newSelectedKeys
        },
        [inputBindingsModule.DEFAULT_HANDLER]: () => {
          result = new Set(keys)
        },
      })(event, false)
      return result
    },
    [driveStore, inputBindings],
  )

  const { startAutoScroll, endAutoScroll, onMouseEvent } = autoScrollHooks.useAutoScroll(rootRef)

  const dragSelectionChangeLoopHandle = React.useRef(0)
  const dragSelectionRangeRef = React.useRef<DragSelectionInfo | null>(null)
  const onSelectionDrag = React.useCallback(
    (rectangle: geometry.DetailedRectangle, event: MouseEvent) => {
      startAutoScroll()
      onMouseEvent(event)
      if (mostRecentlySelectedIndexRef.current != null) {
        setKeyboardSelectedIndex(null)
      }
      cancelAnimationFrame(dragSelectionChangeLoopHandle.current)
      const scrollContainer = rootRef.current
      if (scrollContainer != null) {
        const rect = scrollContainer.getBoundingClientRect()
        const overlapsHorizontally = rect.right > rectangle.left && rect.left < rectangle.right
        const selectionTop = Math.max(0, rectangle.top - rect.top - ROW_HEIGHT_PX)
        const selectionBottom = Math.max(
          0,
          Math.min(rect.height, rectangle.bottom - rect.top - ROW_HEIGHT_PX),
        )
        const range = dragSelectionRangeRef.current
        if (!overlapsHorizontally) {
          dragSelectionRangeRef.current = null
        } else if (range == null) {
          const topIndex = (selectionTop + scrollContainer.scrollTop) / ROW_HEIGHT_PX
          const bottomIndex = (selectionBottom + scrollContainer.scrollTop) / ROW_HEIGHT_PX
          dragSelectionRangeRef.current = {
            initialIndex: rectangle.signedHeight < 0 ? bottomIndex : topIndex,
            start: Math.floor(topIndex),
            end: Math.ceil(bottomIndex),
          }
        } else {
          const topIndex = (selectionTop + scrollContainer.scrollTop) / ROW_HEIGHT_PX
          const bottomIndex = (selectionBottom + scrollContainer.scrollTop) / ROW_HEIGHT_PX
          const endIndex = rectangle.signedHeight < 0 ? topIndex : bottomIndex
          dragSelectionRangeRef.current = {
            initialIndex: range.initialIndex,
            start: Math.floor(Math.min(range.initialIndex, endIndex)),
            end: Math.ceil(Math.max(range.initialIndex, endIndex)),
          }
        }
        if (range == null) {
          setVisuallySelectedKeys(null)
        } else {
          const keys = displayItems.slice(range.start, range.end).map((node) => node.key)
          setVisuallySelectedKeys(calculateNewKeys(event, keys, () => []))
        }
      }
    },
    [startAutoScroll, onMouseEvent, setVisuallySelectedKeys, displayItems, calculateNewKeys],
  )

  const onSelectionDragEnd = React.useCallback(
    (event: MouseEvent) => {
      endAutoScroll()
      onMouseEvent(event)
      const range = dragSelectionRangeRef.current
      if (range != null) {
        const keys = displayItems.slice(range.start, range.end).map((node) => node.key)
        setSelectedKeys(calculateNewKeys(event, keys, () => []))
      }
      setVisuallySelectedKeys(null)
      dragSelectionRangeRef.current = null
    },
    [
      endAutoScroll,
      onMouseEvent,
      setVisuallySelectedKeys,
      displayItems,
      setSelectedKeys,
      calculateNewKeys,
    ],
  )

  const onSelectionDragCancel = React.useCallback(() => {
    setVisuallySelectedKeys(null)
    dragSelectionRangeRef.current = null
  }, [setVisuallySelectedKeys])

  const onRowClick = React.useCallback(
    (innerRowProps: assetRow.AssetRowInnerProps, event: React.MouseEvent) => {
      const { key } = innerRowProps
      event.stopPropagation()
      const newIndex = visibleItems.findIndex((innerItem) => innerItem.key === key)
      const getRange = () => {
        if (mostRecentlySelectedIndexRef.current == null) {
          return [key]
        } else {
          const index1 = mostRecentlySelectedIndexRef.current
          const index2 = newIndex
          const startIndex = Math.min(index1, index2)
          const endIndex = Math.max(index1, index2) + 1
          return visibleItems.slice(startIndex, endIndex).map((innerItem) => innerItem.key)
        }
      }
      setSelectedKeys(calculateNewKeys(event, [key], getRange))
      setMostRecentlySelectedIndex(newIndex)
      if (!event.shiftKey) {
        selectionStartIndexRef.current = null
      }
    },
    [visibleItems, calculateNewKeys, setSelectedKeys, setMostRecentlySelectedIndex],
  )

  const getAsset = React.useCallback(
    (key: backendModule.AssetId) => nodeMapRef.current.get(key)?.item ?? null,
    [nodeMapRef],
  )

  const setAsset = React.useCallback(
    (key: backendModule.AssetId, asset: backendModule.AnyAsset) => {
      setAssetTree((oldAssetTree) =>
        oldAssetTree.map((item) => (item.key === key ? item.with({ item: asset }) : item)),
      )
      updateAssetRef.current[asset.id]?.(asset)
    },
    [],
  )

  React.useImperativeHandle(assetManagementApiRef, () => ({
    getAsset,
    setAsset,
  }))

  const columns = columnUtils.getColumnList(backend.type, enabledColumns)

  const headerRow = (
    <tr ref={headerRowRef} className="sticky top-[1px] text-sm font-semibold">
      {columns.map((column) => {
        // This is a React component, even though it does not contain JSX.
        // eslint-disable-next-line no-restricted-syntax
        const Heading = columnHeading.COLUMN_HEADING[column]
        return (
          <th key={column} className={columnUtils.COLUMN_CSS_CLASS[column]}>
            <Heading state={state} />
          </th>
        )
      })}
    </tr>
  )

  const itemRows =
    isLoading ?
      <tr className="h-row">
        <td colSpan={columns.length} className="bg-transparent">
          <div className="grid w-container justify-around">
            <Spinner size={LOADING_SPINNER_SIZE_PX} state={spinnerState} />
          </div>
        </td>
      </tr>
    : displayItems.map((item, i) => {
        return (
          <AssetRow
            key={item.key}
            updateAssetRef={(instance) => {
              if (instance != null) {
                updateAssetRef.current[item.item.id] = instance
              } else {
                // Hacky way to clear the reference to the asset on unmount.
                // eventually once we pull the assets up in the tree, we can remove this.
                // eslint-disable-next-line @typescript-eslint/no-dynamic-delete
                delete updateAssetRef.current[item.item.id]
              }
            }}
            isOpened={openedProjects.some(({ id }) => item.item.id === id)}
            columns={columns}
            item={item}
            state={state}
            hidden={hidden || visibilities.get(item.key) === Visibility.hidden}
            isKeyboardSelected={
              keyboardSelectedIndex != null && item === visibleItems[keyboardSelectedIndex]
            }
            grabKeyboardFocus={() => {
              setSelectedKeys(new Set([item.key]))
              setMostRecentlySelectedIndex(i, true)
            }}
            onClick={onRowClick}
            select={() => {
              setMostRecentlySelectedIndex(visibleItems.indexOf(item))
              selectionStartIndexRef.current = null
              setSelectedKeys(new Set([item.key]))
            }}
            onDragStart={(event) => {
              startAutoScroll()
              onMouseEvent(event)
              let newSelectedKeys = driveStore.getState().selectedKeys
              if (!newSelectedKeys.has(item.key)) {
                setMostRecentlySelectedIndex(visibleItems.indexOf(item))
                selectionStartIndexRef.current = null
                newSelectedKeys = new Set([item.key])
                setSelectedKeys(newSelectedKeys)
              }
              const nodes = assetTree
                .preorderTraversal()
                .filter((node) => newSelectedKeys.has(node.key))
              const payload: drag.AssetRowsDragPayload = nodes.map((node) => ({
                key: node.key,
                asset: node.item,
              }))
              event.dataTransfer.setData(
                mimeTypes.ASSETS_MIME_TYPE,
                JSON.stringify(nodes.map((node) => node.key)),
              )
              drag.setDragImageToBlank(event)
              drag.ASSET_ROWS.bind(event, payload)
              setModal(
                <DragModal
                  event={event}
                  className="flex flex-col rounded-default bg-selected-frame backdrop-blur-default"
                  onDragEnd={() => {
                    drag.ASSET_ROWS.unbind(payload)
                  }}
                >
                  {nodes.map((node) => (
                    <NameColumn
                      key={node.key}
                      isOpened={false}
                      keyProp={node.key}
                      item={node.with({ depth: 0 })}
                      backendType={backend.type}
                      state={state}
                      // Default states.
                      isSoleSelected={false}
                      selected={false}
                      rowState={assetRowUtils.INITIAL_ROW_STATE}
                      // The drag placeholder cannot be interacted with.
                      setSelected={() => {}}
                      setItem={() => {}}
                      setRowState={() => {}}
                      isEditable={false}
                    />
                  ))}
                </DragModal>,
              )
            }}
            onDragOver={(event) => {
              onMouseEvent(event)
              const payload = drag.LABELS.lookup(event)
              if (payload != null) {
                event.preventDefault()
                event.stopPropagation()
                const { selectedKeys } = driveStore.getState()
                const idsReference = selectedKeys.has(item.key) ? selectedKeys : item.key
                // This optimization is required in order to avoid severe lag on Firefox.
                if (idsReference !== lastSelectedIdsRef.current) {
                  lastSelectedIdsRef.current = idsReference
                  const ids =
                    typeof idsReference === 'string' ? new Set([idsReference]) : idsReference
                  let labelsPresent = 0
                  for (const selectedKey of ids) {
                    const nodeLabels = nodeMapRef.current.get(selectedKey)?.item.labels
                    if (nodeLabels != null) {
                      for (const label of nodeLabels) {
                        if (payload.has(label)) {
                          labelsPresent += 1
                        }
                      }
                    }
                  }
                  const shouldAdd = labelsPresent * 2 < ids.size * payload.size
                  window.setTimeout(() => {
                    dispatchAssetEvent({
                      type:
                        shouldAdd ?
                          AssetEventType.temporarilyAddLabels
                        : AssetEventType.temporarilyRemoveLabels,
                      ids,
                      labelNames: payload,
                    })
                  })
                }
              }
            }}
            onDragEnd={() => {
              endAutoScroll()
              lastSelectedIdsRef.current = null
              const { selectedKeys } = driveStore.getState()
              dispatchAssetEvent({
                type: AssetEventType.temporarilyAddLabels,
                ids: selectedKeys,
                labelNames: set.EMPTY_SET,
              })
            }}
            onDrop={(event) => {
              endAutoScroll()
              const { selectedKeys } = driveStore.getState()
              const ids = new Set(selectedKeys.has(item.key) ? selectedKeys : [item.key])
              const payload = drag.LABELS.lookup(event)
              if (payload != null) {
                event.preventDefault()
                event.stopPropagation()
                let labelsPresent = 0
                for (const selectedKey of ids) {
                  const nodeLabels = nodeMapRef.current.get(selectedKey)?.item.labels
                  if (nodeLabels != null) {
                    for (const label of nodeLabels) {
                      if (payload.has(label)) {
                        labelsPresent += 1
                      }
                    }
                  }
                }
                const shouldAdd = labelsPresent * 2 < ids.size * payload.size
                dispatchAssetEvent({
                  type: shouldAdd ? AssetEventType.addLabels : AssetEventType.removeLabels,
                  ids,
                  labelNames: payload,
                })
              } else {
                dispatchAssetEvent({
                  type: AssetEventType.temporarilyAddLabels,
                  ids,
                  labelNames: set.EMPTY_SET,
                })
              }
            }}
          />
        )
      })

  const dropzoneText =
    isDraggingFiles ?
      droppedFilesCount === 1 ?
        getText('assetsDropFileDescription')
      : getText('assetsDropFilesDescription', droppedFilesCount)
    : getText('assetsDropzoneDescription')

  const table = (
    <div
      className="flex grow flex-col"
      onContextMenu={(event) => {
        if (isAssetContextMenuVisible) {
          event.preventDefault()
          event.stopPropagation()
          setModal(
            <AssetsTableContextMenu
              backend={backend}
              category={category}
              pasteData={pasteData}
              nodeMapRef={nodeMapRef}
              event={event}
              rootDirectoryId={rootDirectoryId}
              doCopy={doCopy}
              doCut={doCut}
              doPaste={doPaste}
            />,
          )
        }
      }}
      onDragLeave={(event) => {
        const payload = drag.LABELS.lookup(event)
        if (
          payload != null &&
          event.relatedTarget instanceof Node &&
          !event.currentTarget.contains(event.relatedTarget)
        ) {
          lastSelectedIdsRef.current = null
          const { selectedKeys } = driveStore.getState()
          dispatchAssetEvent({
            type: AssetEventType.temporarilyAddLabels,
            ids: selectedKeys,
            labelNames: set.EMPTY_SET,
          })
        }
      }}
    >
      <table className="table-fixed border-collapse rounded-rows">
        <thead>{headerRow}</thead>
        <tbody ref={bodyRef}>
          {itemRows}
          <tr className="hidden h-row first:table-row">
            <td colSpan={columns.length} className="bg-transparent">
              {category.type === 'trash' ?
                <aria.Text className="px-cell-x placeholder">
                  {query.query !== '' ?
                    getText('noFilesMatchTheCurrentFilters')
                  : getText('yourTrashIsEmpty')}
                </aria.Text>
              : category.type === 'recent' ?
                <aria.Text className="px-cell-x placeholder">
                  {query.query !== '' ?
                    getText('noFilesMatchTheCurrentFilters')
                  : getText('youHaveNoRecentProjects')}
                </aria.Text>
              : query.query !== '' ?
                <aria.Text className="px-cell-x placeholder">
                  {getText('noFilesMatchTheCurrentFilters')}
                </aria.Text>
              : <aria.Text className="px-cell-x placeholder">{getText('youHaveNoFiles')}</aria.Text>
              }
            </td>
          </tr>
        </tbody>
      </table>
      <div
        data-testid="root-directory-dropzone"
        className={tailwindMerge.twMerge(
          'sticky left-0 grid max-w-container grow place-items-center',
          (category.type === 'recent' || category.type === 'trash') && 'hidden',
        )}
        onDragEnter={onDropzoneDragOver}
        onDragOver={onDropzoneDragOver}
        onDragLeave={(event) => {
          lastSelectedIdsRef.current = null
          if (event.currentTarget === event.target) {
            setIsDraggingFiles(false)
          }
        }}
        onDrop={(event) => {
          const payload = drag.ASSET_ROWS.lookup(event)
          const filtered = payload?.filter((item) => item.asset.parentId !== rootDirectoryId)
          if (filtered != null && filtered.length > 0) {
            event.preventDefault()
            event.stopPropagation()
            unsetModal()
            dispatchAssetEvent({
              type: AssetEventType.move,
              newParentKey: rootDirectoryId,
              newParentId: rootDirectoryId,
              ids: new Set(filtered.map((dragItem) => dragItem.asset.id)),
            })
          }
          handleFileDrop(event)
        }}
        onClick={() => {
          setSelectedKeys(new Set())
        }}
      >
        <aria.FileTrigger
          onSelect={(event) => {
            dispatchAssetListEvent({
              type: AssetListEventType.uploadFiles,
              parentKey: rootDirectoryId,
              parentId: rootDirectoryId,
              files: Array.from(event ?? []),
            })
          }}
        >
          <FocusRing>
            <aria.Button
              ref={mainDropzoneRef}
              className="my-20 flex flex-col items-center gap-3 text-primary/30 transition-colors duration-200 hover:text-primary/50"
              onPress={() => {}}
            >
              <SvgMask src={DropFilesImage} className="size-[186px]" />
              {dropzoneText}
            </aria.Button>
          </FocusRing>
        </aria.FileTrigger>
      </div>
    </div>
  )

  return (
    <div className="relative grow">
      <FocusArea direction="vertical">
        {(innerProps) => (
          <div
            {...aria.mergeProps<JSX.IntrinsicElements['div']>()(innerProps, {
              ref: (value) => {
                rootRef.current = value
                cleanupRootRef.current()
                if (value) {
                  updateClipPathObserver.observe(value)
                  cleanupRootRef.current = () => {
                    updateClipPathObserver.unobserve(value)
                  }
                } else {
                  cleanupRootRef.current = () => {}
                }
              },
              className: 'flex-1 overflow-auto container-size w-full h-full',
              onKeyDown,
              onScroll: updateClipPath,
              onBlur: (event) => {
                if (
                  event.relatedTarget instanceof HTMLElement &&
                  !event.currentTarget.contains(event.relatedTarget)
                ) {
                  setKeyboardSelectedIndex(null)
                }
              },
              onDragEnter: updateIsDraggingFiles,
              onDragOver: updateIsDraggingFiles,
              onDragLeave: (event) => {
                if (
                  !(event.relatedTarget instanceof Node) ||
                  !event.currentTarget.contains(event.relatedTarget)
                ) {
                  lastSelectedIdsRef.current = null
                  setIsDraggingFiles(false)
                }
              },
            })}
          >
            {!hidden && hiddenContextMenu}
            {!hidden && (
              <SelectionBrush
                targetRef={rootRef}
                margin={8}
                onDrag={onSelectionDrag}
                onDragEnd={onSelectionDragEnd}
                onDragCancel={onSelectionDragCancel}
              />
            )}
            <div className="flex h-max min-h-full w-max min-w-full flex-col">
              {isCloud && (
                <div className="flex-0 sticky top-0 flex h-0 flex-col">
                  <div
                    data-testid="extra-columns"
                    className="sticky right-0 flex self-end px-2 py-3"
                  >
                    <FocusArea direction="horizontal">
                      {(columnsBarProps) => (
                        <div
                          {...aria.mergeProps<JSX.IntrinsicElements['div']>()(columnsBarProps, {
                            className: 'inline-flex gap-icons',
                            onFocus: () => {
                              setKeyboardSelectedIndex(null)
                            },
                          })}
                        >
                          {columnUtils.CLOUD_COLUMNS.filter(
                            (column) => !enabledColumns.has(column),
                          ).map((column) => (
                            <Button
                              key={column}
                              light
                              image={columnUtils.COLUMN_ICONS[column]}
                              alt={getText(columnUtils.COLUMN_SHOW_TEXT_ID[column])}
                              onPress={() => {
                                const newExtraColumns = new Set(enabledColumns)
                                if (enabledColumns.has(column)) {
                                  newExtraColumns.delete(column)
                                } else {
                                  newExtraColumns.add(column)
                                }
                                setEnabledColumns(newExtraColumns)
                              }}
                            />
                          ))}
                        </div>
                      )}
                    </FocusArea>
                  </div>
                </div>
              )}
              <div className="flex h-full w-min min-w-full grow flex-col">{table}</div>
            </div>
          </div>
        )}
      </FocusArea>
      {isDraggingFiles && !isMainDropzoneVisible && (
        <div className="pointer-events-none absolute bottom-4 left-1/2 -translate-x-1/2">
          <div
            className="flex items-center justify-center gap-3 rounded-default bg-selected-frame px-8 py-6 text-primary/50 backdrop-blur-3xl transition-all"
            onDragEnter={onDropzoneDragOver}
            onDragOver={onDropzoneDragOver}
            onDrop={(event) => {
              setIsDraggingFiles(false)
              handleFileDrop(event)
            }}
          >
            <SvgMask src={DropFilesImage} className="size-8" />
            {dropzoneText}
          </div>
        </div>
      )}
    </div>
  )
}<|MERGE_RESOLUTION|>--- conflicted
+++ resolved
@@ -475,14 +475,7 @@
     ReadonlyMap<backendModule.AssetId, assetTreeNode.AnyAssetTreeNode>
   >(new Map<backendModule.AssetId, assetTreeNode.AnyAssetTreeNode>())
   const isAssetContextMenuVisible =
-<<<<<<< HEAD
-    category.type !== 'cloud' ||
-    selectedKeys.size !== 0 ||
-=======
-    category.type !== categoryModule.CategoryType.cloud ||
->>>>>>> 3e4041ef
-    user.plan == null ||
-    user.plan === backendModule.Plan.solo
+    category.type !== 'cloud' || user.plan == null || user.plan === backendModule.Plan.solo
   const filter = React.useMemo(() => {
     const globCache: Record<string, RegExp> = {}
     if (/^\s*$/.test(query.query)) {
