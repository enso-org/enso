/** @file A list of selectable labels. */
import * as React from 'react'

import { useMutation } from '@tanstack/react-query'

import PlusIcon from '#/assets/plus.svg'
import Trash2Icon from '#/assets/trash2.svg'

import { backendMutationOptions, useListTags } from '#/hooks/backendHooks'

import * as modalProvider from '#/providers/ModalProvider'
import * as textProvider from '#/providers/TextProvider'

import * as ariaComponents from '#/components/AriaComponents'
import Label from '#/components/dashboard/Label'
import Button from '#/components/styled/Button'
import FocusArea from '#/components/styled/FocusArea'
import FocusRing from '#/components/styled/FocusRing'

import ConfirmDeleteModal from '#/modals/ConfirmDeleteModal'
import DragModal from '#/modals/DragModal'
import NewLabelModal from '#/modals/NewLabelModal'

import type Backend from '#/services/Backend'

import AssetEventType from '#/events/AssetEventType'
import { useDispatchAssetEvent } from '#/layouts/AssetsTable/EventListProvider'
import * as array from '#/utilities/array'
import type AssetQuery from '#/utilities/AssetQuery'
import * as drag from '#/utilities/drag'

// ==============
// === Labels ===
// ==============

/** Props for a {@link Labels}. */
export interface LabelsProps {
  readonly backend: Backend
  readonly draggable: boolean
  readonly query: AssetQuery
  readonly setQuery: React.Dispatch<React.SetStateAction<AssetQuery>>
}

/** A list of selectable labels. */
export default function Labels(props: LabelsProps) {
  const { backend, query, setQuery, draggable = true } = props
  const currentLabels = query.labels
  const currentNegativeLabels = query.negativeLabels
  const { setModal } = modalProvider.useSetModal()
  const { getText } = textProvider.useText()
<<<<<<< HEAD
  const labels = useListTags(backend) ?? []

  const deleteTag = useMutation(backendMutationOptions(backend, 'deleteTag')).mutate
=======
  const dispatchAssetEvent = useDispatchAssetEvent()
  const labels = backendHooks.useBackendListTags(backend) ?? []

  const deleteTagMutation = backendHooks.useBackendMutation(backend, 'deleteTag', {
    onSuccess: (_data, [, labelName]) => {
      dispatchAssetEvent({ type: AssetEventType.deleteLabel, labelName })
    },
  })
>>>>>>> 1fda5746

  return (
    <FocusArea direction="vertical">
      {(innerProps) => (
        <div
          data-testid="labels"
          className="flex w-full flex-col items-start gap-4"
          {...innerProps}
        >
          <ariaComponents.Text variant="subtitle" className="px-2 font-bold">
            {getText('labels')}
          </ariaComponents.Text>
          <div
            data-testid="labels-list"
            aria-label={getText('labelsListLabel')}
            className="flex flex-col items-start gap-labels"
          >
            {labels.map((label) => {
              const negated = currentNegativeLabels.some((term) =>
                array.shallowEqual(term, [label.value]),
              )
              return (
                <div key={label.id} className="group relative flex items-center gap-label-icons">
                  <Label
                    draggable={draggable}
                    color={label.color}
                    active={
                      negated ||
                      currentLabels.some((term) => array.shallowEqual(term, [label.value]))
                    }
                    negated={negated}
                    onPress={(event) => {
                      setQuery((oldQuery) =>
                        oldQuery.withToggled(
                          'labels',
                          'negativeLabels',
                          label.value,
                          event.shiftKey,
                        ),
                      )
                    }}
                    onDragStart={(event) => {
                      drag.setDragImageToBlank(event)
                      const payload: drag.LabelsDragPayload = new Set([label.value])
                      drag.LABELS.bind(event, payload)
                      setModal(
                        <DragModal
                          event={event}
                          onDragEnd={() => {
                            drag.LABELS.unbind(payload)
                          }}
                        >
                          <Label active color={label.color} onPress={() => {}}>
                            {label.value}
                          </Label>
                        </DragModal>,
                      )
                    }}
                  >
                    {label.value}
                  </Label>
                  {!label.isPlaceholder && (
                    <FocusRing placement="after">
                      <Button
                        active
                        image={Trash2Icon}
                        alt={getText('delete')}
                        className="relative flex size-4 text-delete opacity-0 transition-all after:absolute after:-inset-1 after:rounded-button-focus-ring group-has-[[data-focus-visible]]:active group-hover:active"
                        onPress={() => {
                          setModal(
                            <ConfirmDeleteModal
                              actionText={getText('deleteLabelActionText', label.value)}
                              doDelete={() => {
                                deleteTag([label.id, label.value])
                              }}
                            />,
                          )
                        }}
                      />
                    </FocusRing>
                  )}
                </div>
              )
            })}
            <ariaComponents.Button
              size="xsmall"
              variant="outline"
              className="pl-1 pr-2"
              /* eslint-disable-next-line no-restricted-syntax */
              icon={<img src={PlusIcon} alt="" className="ml-auto mt-[1px] size-[8px]" />}
              onPress={(event) => {
                if (event.target instanceof HTMLElement) {
                  setModal(<NewLabelModal backend={backend} eventTarget={event.target} />)
                }
              }}
            >
              {getText('newLabelButtonLabel')}
            </ariaComponents.Button>
          </div>
        </div>
      )}
    </FocusArea>
  )
}<|MERGE_RESOLUTION|>--- conflicted
+++ resolved
@@ -48,20 +48,15 @@
   const currentNegativeLabels = query.negativeLabels
   const { setModal } = modalProvider.useSetModal()
   const { getText } = textProvider.useText()
-<<<<<<< HEAD
+  const dispatchAssetEvent = useDispatchAssetEvent()
   const labels = useListTags(backend) ?? []
-
-  const deleteTag = useMutation(backendMutationOptions(backend, 'deleteTag')).mutate
-=======
-  const dispatchAssetEvent = useDispatchAssetEvent()
-  const labels = backendHooks.useBackendListTags(backend) ?? []
-
-  const deleteTagMutation = backendHooks.useBackendMutation(backend, 'deleteTag', {
-    onSuccess: (_data, [, labelName]) => {
-      dispatchAssetEvent({ type: AssetEventType.deleteLabel, labelName })
-    },
-  })
->>>>>>> 1fda5746
+  const deleteTag = useMutation(
+    backendMutationOptions(backend, 'deleteTag', {
+      onSuccess: (_data, [, labelName]) => {
+        dispatchAssetEvent({ type: AssetEventType.deleteLabel, labelName })
+      },
+    }),
+  ).mutate
 
   return (
     <FocusArea direction="vertical">
