/** @file Display and modify the properties of an asset. */
import * as React from 'react'

import { useMutation } from '@tanstack/react-query'

import PenIcon from '#/assets/pen.svg'

import * as datalinkValidator from '#/data/datalinkValidator'

import { backendMutationOptions, useBackendQuery } from '#/hooks/backendHooks'
import * as toastAndLogHooks from '#/hooks/toastAndLogHooks'

import * as authProvider from '#/providers/AuthProvider'
import * as backendProvider from '#/providers/BackendProvider'
import * as textProvider from '#/providers/TextProvider'

import * as aria from '#/components/aria'
import * as ariaComponents from '#/components/AriaComponents'
import SharedWithColumn from '#/components/dashboard/column/SharedWithColumn'
import DatalinkInput from '#/components/dashboard/DatalinkInput'
import Label from '#/components/dashboard/Label'
import StatelessSpinner, * as statelessSpinner from '#/components/StatelessSpinner'

import type Backend from '#/services/Backend'
import * as backendModule from '#/services/Backend'
import * as localBackendModule from '#/services/LocalBackend'

import type { Category } from '#/layouts/CategorySwitcher/Category'
import type * as assetTreeNode from '#/utilities/AssetTreeNode'
import * as object from '#/utilities/object'
import * as permissions from '#/utilities/permissions'

// =======================
// === AssetProperties ===
// =======================

/** Props for an {@link AssetPropertiesProps}. */
export interface AssetPropertiesProps {
  readonly backend: Backend
  readonly item: assetTreeNode.AnyAssetTreeNode
  readonly setItem: React.Dispatch<React.SetStateAction<assetTreeNode.AnyAssetTreeNode>>
  readonly category: Category
  readonly isReadonly?: boolean
}

/** Display and modify the properties of an asset. */
export default function AssetProperties(props: AssetPropertiesProps) {
  const { backend, item: itemRaw, setItem: setItemRaw, category } = props
  const { isReadonly = false } = props

  const { user } = authProvider.useFullUserSession()
  const { getText } = textProvider.useText()
  const toastAndLog = toastAndLogHooks.useToastAndLog()
  const localBackend = backendProvider.useLocalBackend()
  const [item, setItemInner] = React.useState(itemRaw)
  const [isEditingDescription, setIsEditingDescription] = React.useState(false)
  const [queuedDescription, setQueuedDescripion] = React.useState<string | null>(null)
  const [description, setDescription] = React.useState('')
  const [datalinkValue, setDatalinkValue] = React.useState<NonNullable<unknown> | null>(null)
  const [editedDatalinkValue, setEditedDatalinkValue] = React.useState<NonNullable<unknown> | null>(
    datalinkValue,
  )
  const [isDatalinkFetched, setIsDatalinkFetched] = React.useState(false)
  const isDatalinkSubmittable = React.useMemo(
    () => datalinkValidator.validateDatalink(datalinkValue),
    [datalinkValue],
  )
  const setItem = React.useCallback(
    (valueOrUpdater: React.SetStateAction<assetTreeNode.AnyAssetTreeNode>) => {
      setItemInner(valueOrUpdater)
      setItemRaw(valueOrUpdater)
    },
    [setItemRaw],
  )
<<<<<<< HEAD
  const labels = useListTags(backend) ?? []
  const self = permissions.tryFindSelfPermission(user, item.item.permissions)
=======
  const labels = useBackendQuery(backend, 'listTags', []).data ?? []
  const self = item.item.permissions?.find(
    backendModule.isUserPermissionAnd((permission) => permission.user.userId === user.userId),
  )
>>>>>>> 26678f3e
  const ownsThisAsset = self?.permission === permissions.PermissionAction.own
  const canEditThisAsset =
    ownsThisAsset ||
    self?.permission === permissions.PermissionAction.admin ||
    self?.permission === permissions.PermissionAction.edit
  const isDatalink = item.item.type === backendModule.AssetType.datalink
  const isDatalinkDisabled = datalinkValue === editedDatalinkValue || !isDatalinkSubmittable
  const isCloud = backend.type === backendModule.BackendType.remote
  const path =
    isCloud ? null
    : item.item.type === backendModule.AssetType.project ?
      localBackend?.getProjectPath(item.item.id) ?? null
    : localBackendModule.extractTypeAndId(item.item.id).id

  const createDatalinkMutation = useMutation(backendMutationOptions(backend, 'createDatalink'))
  const getDatalinkMutation = useMutation(backendMutationOptions(backend, 'getDatalink'))
  const updateAssetMutation = useMutation(backendMutationOptions(backend, 'updateAsset'))
  const getDatalink = getDatalinkMutation.mutateAsync

  React.useEffect(() => {
    setDescription(item.item.description ?? '')
  }, [item.item.description])

  React.useEffect(() => {
    void (async () => {
      if (item.item.type === backendModule.AssetType.datalink) {
        const value = await getDatalink([item.item.id, item.item.title])
        setDatalinkValue(value)
        setEditedDatalinkValue(value)
        setIsDatalinkFetched(true)
      }
    })()
  }, [backend, item.item, getDatalink])

  const doEditDescription = async () => {
    setIsEditingDescription(false)
    if (description !== item.item.description) {
      const oldDescription = item.item.description
      setItem((oldItem) => oldItem.with({ item: object.merge(oldItem.item, { description }) }))
      try {
        await updateAssetMutation.mutateAsync([
          item.item.id,
          { parentDirectoryId: null, description },
          item.item.title,
        ])
      } catch (error) {
        toastAndLog('editDescriptionError')
        setItem((oldItem) =>
          oldItem.with({ item: object.merge(oldItem.item, { description: oldDescription }) }),
        )
      }
    }
  }

  return (
    <>
      <div className="pointer-events-auto flex flex-col items-start gap-side-panel">
        <aria.Heading
          level={2}
          className="flex h-side-panel-heading items-center gap-side-panel-section py-side-panel-heading-y text-lg leading-snug"
        >
          {getText('description')}
          {!isReadonly && ownsThisAsset && !isEditingDescription && (
            <ariaComponents.Button
              size="medium"
              variant="icon"
              icon={PenIcon}
              onPress={() => {
                setIsEditingDescription(true)
                setQueuedDescripion(item.item.description)
              }}
            />
          )}
        </aria.Heading>
        <div
          data-testid="asset-panel-description"
          className="self-stretch py-side-panel-description-y"
        >
          {!isEditingDescription ?
            <aria.Text className="text">{item.item.description}</aria.Text>
          : <form className="flex flex-col gap-modal pr-4" onSubmit={doEditDescription}>
              <textarea
                ref={(element) => {
                  if (element != null && queuedDescription != null) {
                    element.value = queuedDescription
                    setQueuedDescripion(null)
                  }
                }}
                value={description}
                className="w-full resize-none rounded-default border-0.5 border-primary/20 p-2"
                onBlur={doEditDescription}
                onChange={(event) => {
                  setDescription(event.currentTarget.value)
                }}
                onKeyDown={(event) => {
                  event.stopPropagation()
                  switch (event.key) {
                    case 'Escape': {
                      setIsEditingDescription(false)
                      break
                    }
                    case 'Enter': {
                      if (event.ctrlKey) {
                        void doEditDescription()
                        break
                      }
                    }
                  }
                }}
              />
              <ariaComponents.ButtonGroup>
                <ariaComponents.Button size="medium" variant="outline" onPress={doEditDescription}>
                  {getText('update')}
                </ariaComponents.Button>
              </ariaComponents.ButtonGroup>
            </form>
          }
        </div>
      </div>
      {!isCloud && (
        <div className="pointer-events-auto flex flex-col items-start gap-side-panel-section">
          <aria.Heading
            level={2}
            className="h-side-panel-heading py-side-panel-heading-y text-lg leading-snug"
          >
            {getText('metadata')}
          </aria.Heading>
          <table>
            <tbody>
              <tr data-testid="asset-panel-permissions" className="h-row">
                <td className="text my-auto min-w-side-panel-label p-0">
                  <aria.Label className="text inline-block">{getText('path')}</aria.Label>
                </td>
                <td className="w-full p-0">
                  <div className="flex gap-2">
                    <span className="grow">{path}</span>
                    <ariaComponents.CopyButton copyText={path ?? ''} />
                  </div>
                </td>
              </tr>
            </tbody>
          </table>
        </div>
      )}
      {isCloud && (
        <div className="pointer-events-auto flex flex-col items-start gap-side-panel-section">
          <aria.Heading
            level={2}
            className="h-side-panel-heading py-side-panel-heading-y text-lg leading-snug"
          >
            {getText('settings')}
          </aria.Heading>
          <table>
            <tbody>
              <tr data-testid="asset-panel-permissions" className="h-row">
                <td className="text my-auto min-w-side-panel-label p">
                  <aria.Label className="text inline-block">{getText('sharedWith')}</aria.Label>
                </td>
                <td className="w-full p">
                  <SharedWithColumn
                    isReadonly={isReadonly}
                    item={item}
                    setItem={setItem}
                    state={{ category, setQuery: () => {} }}
                  />
                </td>
              </tr>
              <tr data-testid="asset-panel-labels" className="h-row">
                <td className="text my-auto min-w-side-panel-label p">
                  <aria.Label className="text inline-block">{getText('labels')}</aria.Label>
                </td>
                <td className="w-full p">
                  {item.item.labels?.map((value) => {
                    const label = labels.find((otherLabel) => otherLabel.value === value)
                    return label == null ? null : (
                        <Label key={value} active isDisabled color={label.color} onPress={() => {}}>
                          {value}
                        </Label>
                      )
                  })}
                </td>
              </tr>
            </tbody>
          </table>
        </div>
      )}
      {isDatalink && (
        <div className="pointer-events-auto flex flex-col items-start gap-side-panel-section">
          <aria.Heading
            level={2}
            className="h-side-panel-heading py-side-panel-heading-y text-lg leading-snug"
          >
            {getText('datalink')}
          </aria.Heading>
          {!isDatalinkFetched ?
            <div className="grid place-items-center self-stretch">
              <StatelessSpinner size={48} state={statelessSpinner.SpinnerState.loadingMedium} />
            </div>
          : <>
              <DatalinkInput
                readOnly={!canEditThisAsset}
                dropdownTitle="Type"
                value={editedDatalinkValue}
                onChange={setEditedDatalinkValue}
              />
              {canEditThisAsset && (
                <ariaComponents.ButtonGroup>
                  <ariaComponents.Button
                    size="medium"
                    variant="submit"
                    isDisabled={isDatalinkDisabled}
                    {...(isDatalinkDisabled ?
                      { title: 'Edit the Datalink before updating it.' }
                    : {})}
                    onPress={() => {
                      void (async () => {
                        if (item.item.type === backendModule.AssetType.datalink) {
                          const oldDatalinkValue = datalinkValue
                          try {
                            setDatalinkValue(editedDatalinkValue)
                            await createDatalinkMutation.mutateAsync([
                              {
                                datalinkId: item.item.id,
                                name: item.item.title,
                                parentDirectoryId: null,
                                value: editedDatalinkValue,
                              },
                            ])
                          } catch (error) {
                            toastAndLog(null, error)
                            setDatalinkValue(oldDatalinkValue)
                            setEditedDatalinkValue(oldDatalinkValue)
                          }
                        }
                      })()
                    }}
                  >
                    {getText('update')}
                  </ariaComponents.Button>
                  <ariaComponents.Button
                    size="medium"
                    variant="outline"
                    isDisabled={isDatalinkDisabled}
                    onPress={() => {
                      setEditedDatalinkValue(datalinkValue)
                    }}
                  >
                    {getText('cancel')}
                  </ariaComponents.Button>
                </ariaComponents.ButtonGroup>
              )}
            </>
          }
        </div>
      )}
    </>
  )
}<|MERGE_RESOLUTION|>--- conflicted
+++ resolved
@@ -72,15 +72,8 @@
     },
     [setItemRaw],
   )
-<<<<<<< HEAD
-  const labels = useListTags(backend) ?? []
+  const labels = useBackendQuery(backend, 'listTags', []).data ?? []
   const self = permissions.tryFindSelfPermission(user, item.item.permissions)
-=======
-  const labels = useBackendQuery(backend, 'listTags', []).data ?? []
-  const self = item.item.permissions?.find(
-    backendModule.isUserPermissionAnd((permission) => permission.user.userId === user.userId),
-  )
->>>>>>> 26678f3e
   const ownsThisAsset = self?.permission === permissions.PermissionAction.own
   const canEditThisAsset =
     ownsThisAsset ||
