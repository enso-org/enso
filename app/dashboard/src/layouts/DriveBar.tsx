/** @file Header menubar for the directory listing, containing information about
 * the current directory and some configuration options. */
import * as React from 'react'

import { skipToken, useQuery } from '@tanstack/react-query'

import AddDatalinkIcon from '#/assets/add_datalink.svg'
import AddFolderIcon from '#/assets/add_folder.svg'
import AddKeyIcon from '#/assets/add_key.svg'
import DataDownloadIcon from '#/assets/data_download.svg'
import DataUploadIcon from '#/assets/data_upload.svg'
import Plus2Icon from '#/assets/plus2.svg'
import RightPanelIcon from '#/assets/right_panel.svg'

import * as offlineHooks from '#/hooks/offlineHooks'
import { createGetProjectDetailsQuery } from '#/hooks/projectHooks'

import * as authProvider from '#/providers/AuthProvider'
import { useTargetDirectory } from '#/providers/DriveProvider'
import * as inputBindingsProvider from '#/providers/InputBindingsProvider'
import * as modalProvider from '#/providers/ModalProvider'
import * as textProvider from '#/providers/TextProvider'

import AssetEventType from '#/events/AssetEventType'

import type * as assetSearchBar from '#/layouts/AssetSearchBar'
import AssetSearchBar from '#/layouts/AssetSearchBar'
import * as eventListProvider from '#/layouts/AssetsTable/EventListProvider'
import * as categoryModule from '#/layouts/CategorySwitcher/Category'
import type Category from '#/layouts/CategorySwitcher/Category'
import StartModal from '#/layouts/StartModal'

import * as aria from '#/components/aria'
import * as ariaComponents from '#/components/AriaComponents'

import ConfirmDeleteModal from '#/modals/ConfirmDeleteModal'
import UpsertDatalinkModal from '#/modals/UpsertDatalinkModal'
import UpsertSecretModal from '#/modals/UpsertSecretModal'

import type Backend from '#/services/Backend'
<<<<<<< HEAD
import * as backendModule from '#/services/Backend'
=======
import { ProjectState, type CreatedProject, type Project, type ProjectId } from '#/services/Backend'
>>>>>>> 8b486376

import type AssetQuery from '#/utilities/AssetQuery'
import {
  canPermissionModifyDirectoryContents,
  tryFindSelfPermission,
} from '#/utilities/permissions'
import * as sanitizedEventTargets from '#/utilities/sanitizedEventTargets'

// ================
// === DriveBar ===
// ================

/** Props for a {@link DriveBar}. */
export interface DriveBarProps {
  readonly backend: Backend
  readonly query: AssetQuery
  readonly setQuery: React.Dispatch<React.SetStateAction<AssetQuery>>
  readonly suggestions: readonly assetSearchBar.Suggestion[]
  readonly category: Category
  readonly canDownload: boolean
  readonly isAssetPanelOpen: boolean
  readonly setIsAssetPanelOpen: React.Dispatch<React.SetStateAction<boolean>>
  readonly doEmptyTrash: () => void
  readonly doCreateProject: (
    templateId?: string | null,
    templateName?: string | null,
    onCreated?: (project: CreatedProject) => void,
    onError?: () => void
  ) => void
  readonly doCreateDirectory: () => void
  readonly doCreateSecret: (name: string, value: string) => void
  readonly doCreateDatalink: (name: string, value: unknown) => void
  readonly doUploadFiles: (files: File[]) => void
}

/** Displays the current directory path and permissions, upload and download buttons,
 * and a column display mode switcher. */
export default function DriveBar(props: DriveBarProps) {
  const { backend, query, setQuery, suggestions, category, canDownload } = props
  const { doEmptyTrash, doCreateProject, doCreateDirectory } = props
  const { doCreateSecret, doCreateDatalink, doUploadFiles } = props
  const { isAssetPanelOpen, setIsAssetPanelOpen } = props
  const { setModal, unsetModal } = modalProvider.useSetModal()
  const { getText } = textProvider.useText()
  const { user } = authProvider.useFullUserSession()
  const inputBindings = inputBindingsProvider.useInputBindings()
  const dispatchAssetEvent = eventListProvider.useDispatchAssetEvent()
  const targetDirectory = useTargetDirectory()
  const createAssetButtonsRef = React.useRef<HTMLDivElement>(null)
  const uploadFilesRef = React.useRef<HTMLInputElement>(null)
  const isCloud = categoryModule.isCloudCategory(category)
  const { isOffline } = offlineHooks.useOffline()
<<<<<<< HEAD
  const targetDirectorySelfPermission =
    targetDirectory == null ? null : tryFindSelfPermission(user, targetDirectory.item.permissions)
  const canCreateAssets =
    targetDirectory == null
      ? category.type !== categoryModule.CategoryType.cloud ||
        user.plan == null ||
        user.plan === backendModule.Plan.solo
      : targetDirectorySelfPermission != null &&
        canPermissionModifyDirectoryContents(targetDirectorySelfPermission.permission)
  const shouldBeDisabled = (isCloud && isOffline) || !canCreateAssets
  const error = !shouldBeDisabled
    ? null
    : isCloud && isOffline
      ? getText('youAreOffline')
      : getText('cannotCreateAssetsHere')
  const createAssetsVisualTooltip = ariaComponents.useVisualTooltip({
    isDisabled: error == null,
    children: error,
    targetRef: createAssetButtonsRef,
    overlayPositionProps: { placement: 'top' },
  })
=======
  const [isCreatingProjectFromTemplate, setIsCreatingProjectFromTemplate] = React.useState(false)
  const [isCreatingProject, setIsCreatingProject] = React.useState(false)
  const [createdProjectId, setCreatedProjectId] = React.useState<ProjectId | null>(null)

  const shouldBeDisabled = isCloud && isOffline
>>>>>>> 8b486376

  React.useEffect(() => {
    return inputBindings.attach(sanitizedEventTargets.document.body, 'keydown', {
      ...(isCloud
        ? {
            newFolder: () => {
              doCreateDirectory()
            },
          }
        : {}),
      newProject: () => {
        setIsCreatingProject(true)
        doCreateProject(
          null,
          null,
          project => {
            setCreatedProjectId(project.projectId)
          },
          () => {
            setIsCreatingProject(false)
          }
        )
      },
      uploadFiles: () => {
        uploadFilesRef.current?.click()
      },
    })
  }, [isCloud, doCreateDirectory, doCreateProject, inputBindings])

  const createdProjectQuery = useQuery<Project>(
    createdProjectId
      ? createGetProjectDetailsQuery.createPassiveListener(createdProjectId)
      : { queryKey: ['__IGNORE__'], queryFn: skipToken }
  )

  const isFetching =
    (createdProjectQuery.isLoading ||
      (createdProjectQuery.data &&
        createdProjectQuery.data.state.type !== ProjectState.opened &&
        createdProjectQuery.data.state.type !== ProjectState.closing)) ??
    false

  React.useEffect(() => {
    if (!isFetching) {
      setIsCreatingProject(false)
      setIsCreatingProjectFromTemplate(false)
    }
  }, [isFetching])

  const searchBar = (
    <AssetSearchBar
      backend={backend}
      isCloud={isCloud}
      query={query}
      setQuery={setQuery}
      suggestions={suggestions}
    />
  )

  const assetPanelToggle = (
    <>
      {/* Spacing. */}
      <div className={!isAssetPanelOpen ? 'w-5' : 'hidden'} />
      <div className="absolute right-[15px] top-[27px] z-1">
        <ariaComponents.Button
          size="medium"
          variant="custom"
          isActive={isAssetPanelOpen}
          icon={RightPanelIcon}
          aria-label={isAssetPanelOpen ? getText('openAssetPanel') : getText('closeAssetPanel')}
          onPress={() => {
            setIsAssetPanelOpen(isOpen => !isOpen)
          }}
        />
      </div>
    </>
  )

  switch (category.type) {
    case categoryModule.CategoryType.recent: {
      return (
        <ariaComponents.ButtonGroup className="my-0.5 grow-0">
          {searchBar}
          {assetPanelToggle}
        </ariaComponents.ButtonGroup>
      )
    }
    case categoryModule.CategoryType.trash: {
      return (
        <ariaComponents.ButtonGroup className="my-0.5 grow-0">
          <ariaComponents.Button
            size="medium"
            variant="bar"
            isDisabled={shouldBeDisabled}
            onPress={() => {
              setModal(
                <ConfirmDeleteModal
                  actionText={getText('allTrashedItemsForever')}
                  doDelete={doEmptyTrash}
                />
              )
            }}
          >
            {getText('clearTrash')}
          </ariaComponents.Button>
          {searchBar}
          {assetPanelToggle}
        </ariaComponents.ButtonGroup>
      )
    }
    case categoryModule.CategoryType.cloud:
    case categoryModule.CategoryType.local:
    case categoryModule.CategoryType.user:
    case categoryModule.CategoryType.team: {
      return (
        <ariaComponents.ButtonGroup className="my-0.5 grow-0">
<<<<<<< HEAD
          <ariaComponents.ButtonGroup
            ref={createAssetButtonsRef}
            className="grow-0"
            {...createAssetsVisualTooltip.targetProps}
=======
          <aria.DialogTrigger>
            <ariaComponents.Button
              size="medium"
              variant="tertiary"
              isDisabled={shouldBeDisabled || isCreatingProject || isCreatingProjectFromTemplate}
              icon={Plus2Icon}
              loading={isCreatingProjectFromTemplate}
              loaderPosition="icon"
            >
              {getText('startWithATemplate')}
            </ariaComponents.Button>

            <StartModal
              createProject={(templateId, templateName) => {
                setIsCreatingProjectFromTemplate(true)
                doCreateProject(
                  templateId,
                  templateName,
                  project => {
                    setCreatedProjectId(project.projectId)
                  },
                  () => {
                    setIsCreatingProjectFromTemplate(false)
                  }
                )
              }}
            />
          </aria.DialogTrigger>
          <ariaComponents.Button
            size="medium"
            variant="bar"
            isDisabled={shouldBeDisabled || isCreatingProject || isCreatingProjectFromTemplate}
            icon={Plus2Icon}
            loading={isCreatingProject}
            loaderPosition="icon"
            onPress={() => {
              setIsCreatingProject(true)
              doCreateProject(
                null,
                null,
                project => {
                  setCreatedProjectId(project.projectId)
                },
                () => {
                  setIsCreatingProject(false)
                }
              )
            }}
>>>>>>> 8b486376
          >
            <aria.DialogTrigger>
              <ariaComponents.Button size="medium" variant="tertiary" isDisabled={shouldBeDisabled}>
                {getText('startWithATemplate')}
              </ariaComponents.Button>

              <StartModal createProject={doCreateProject} />
            </aria.DialogTrigger>
            <ariaComponents.Button
              size="medium"
              variant="bar"
              isDisabled={shouldBeDisabled}
              onPress={() => {
                doCreateProject()
              }}
            >
              {getText('newEmptyProject')}
            </ariaComponents.Button>
            <div className="flex h-row items-center gap-4 rounded-full border-0.5 border-primary/20 px-[11px]">
              <ariaComponents.Button
                variant="icon"
                size="medium"
                icon={AddFolderIcon}
                isDisabled={shouldBeDisabled}
                aria-label={getText('newFolder')}
                onPress={() => {
                  doCreateDirectory()
                }}
              />
              {isCloud && (
                <ariaComponents.Button
                  variant="icon"
                  size="medium"
                  icon={AddKeyIcon}
                  isDisabled={shouldBeDisabled}
                  aria-label={getText('newSecret')}
                  onPress={() => {
                    setModal(<UpsertSecretModal id={null} name={null} doCreate={doCreateSecret} />)
                  }}
                />
              )}
              {isCloud && (
                <ariaComponents.Button
                  variant="icon"
                  size="medium"
                  icon={AddDatalinkIcon}
                  isDisabled={shouldBeDisabled}
                  aria-label={getText('newDatalink')}
                  onPress={() => {
                    setModal(<UpsertDatalinkModal doCreate={doCreateDatalink} />)
                  }}
                />
              )}
              <aria.Input
                ref={uploadFilesRef}
                type="file"
                multiple
                className="hidden"
                onInput={event => {
                  if (event.currentTarget.files != null) {
                    doUploadFiles(Array.from(event.currentTarget.files))
                  }
                  // Clear the list of selected files, otherwise `onInput` will not be
                  // dispatched again if the same file is selected.
                  event.currentTarget.value = ''
                }}
              />
              <ariaComponents.Button
                variant="icon"
                size="medium"
                icon={DataUploadIcon}
                isDisabled={shouldBeDisabled}
                aria-label={getText('uploadFiles')}
                onPress={() => {
                  unsetModal()
                  uploadFilesRef.current?.click()
                }}
              />
              <ariaComponents.Button
                isDisabled={!canDownload || shouldBeDisabled}
                variant="icon"
                size="medium"
                icon={DataDownloadIcon}
                aria-label={getText('downloadFiles')}
                onPress={() => {
                  unsetModal()
                  dispatchAssetEvent({ type: AssetEventType.downloadSelected })
                }}
              />
            </div>
            {createAssetsVisualTooltip.tooltip}
          </ariaComponents.ButtonGroup>
          {searchBar}
          {assetPanelToggle}
        </ariaComponents.ButtonGroup>
      )
    }
  }
}<|MERGE_RESOLUTION|>--- conflicted
+++ resolved
@@ -38,11 +38,13 @@
 import UpsertSecretModal from '#/modals/UpsertSecretModal'
 
 import type Backend from '#/services/Backend'
-<<<<<<< HEAD
-import * as backendModule from '#/services/Backend'
-=======
-import { ProjectState, type CreatedProject, type Project, type ProjectId } from '#/services/Backend'
->>>>>>> 8b486376
+import {
+  Plan,
+  ProjectState,
+  type CreatedProject,
+  type Project,
+  type ProjectId,
+} from '#/services/Backend'
 
 import type AssetQuery from '#/utilities/AssetQuery'
 import {
@@ -95,14 +97,13 @@
   const uploadFilesRef = React.useRef<HTMLInputElement>(null)
   const isCloud = categoryModule.isCloudCategory(category)
   const { isOffline } = offlineHooks.useOffline()
-<<<<<<< HEAD
   const targetDirectorySelfPermission =
     targetDirectory == null ? null : tryFindSelfPermission(user, targetDirectory.item.permissions)
   const canCreateAssets =
     targetDirectory == null
       ? category.type !== categoryModule.CategoryType.cloud ||
         user.plan == null ||
-        user.plan === backendModule.Plan.solo
+        user.plan === Plan.solo
       : targetDirectorySelfPermission != null &&
         canPermissionModifyDirectoryContents(targetDirectorySelfPermission.permission)
   const shouldBeDisabled = (isCloud && isOffline) || !canCreateAssets
@@ -117,13 +118,9 @@
     targetRef: createAssetButtonsRef,
     overlayPositionProps: { placement: 'top' },
   })
-=======
   const [isCreatingProjectFromTemplate, setIsCreatingProjectFromTemplate] = React.useState(false)
   const [isCreatingProject, setIsCreatingProject] = React.useState(false)
   const [createdProjectId, setCreatedProjectId] = React.useState<ProjectId | null>(null)
-
-  const shouldBeDisabled = isCloud && isOffline
->>>>>>> 8b486376
 
   React.useEffect(() => {
     return inputBindings.attach(sanitizedEventTargets.document.body, 'keydown', {
@@ -240,75 +237,58 @@
     case categoryModule.CategoryType.team: {
       return (
         <ariaComponents.ButtonGroup className="my-0.5 grow-0">
-<<<<<<< HEAD
           <ariaComponents.ButtonGroup
             ref={createAssetButtonsRef}
             className="grow-0"
             {...createAssetsVisualTooltip.targetProps}
-=======
-          <aria.DialogTrigger>
+          >
+            <aria.DialogTrigger>
+              <ariaComponents.Button
+                size="medium"
+                variant="tertiary"
+                isDisabled={shouldBeDisabled || isCreatingProject || isCreatingProjectFromTemplate}
+                icon={Plus2Icon}
+                loading={isCreatingProjectFromTemplate}
+                loaderPosition="icon"
+              >
+                {getText('startWithATemplate')}
+              </ariaComponents.Button>
+
+              <StartModal
+                createProject={(templateId, templateName) => {
+                  setIsCreatingProjectFromTemplate(true)
+                  doCreateProject(
+                    templateId,
+                    templateName,
+                    project => {
+                      setCreatedProjectId(project.projectId)
+                    },
+                    () => {
+                      setIsCreatingProjectFromTemplate(false)
+                    }
+                  )
+                }}
+              />
+            </aria.DialogTrigger>
             <ariaComponents.Button
               size="medium"
-              variant="tertiary"
+              variant="bar"
               isDisabled={shouldBeDisabled || isCreatingProject || isCreatingProjectFromTemplate}
               icon={Plus2Icon}
-              loading={isCreatingProjectFromTemplate}
+              loading={isCreatingProject}
               loaderPosition="icon"
-            >
-              {getText('startWithATemplate')}
-            </ariaComponents.Button>
-
-            <StartModal
-              createProject={(templateId, templateName) => {
-                setIsCreatingProjectFromTemplate(true)
+              onPress={() => {
+                setIsCreatingProject(true)
                 doCreateProject(
-                  templateId,
-                  templateName,
+                  null,
+                  null,
                   project => {
                     setCreatedProjectId(project.projectId)
                   },
                   () => {
-                    setIsCreatingProjectFromTemplate(false)
+                    setIsCreatingProject(false)
                   }
                 )
-              }}
-            />
-          </aria.DialogTrigger>
-          <ariaComponents.Button
-            size="medium"
-            variant="bar"
-            isDisabled={shouldBeDisabled || isCreatingProject || isCreatingProjectFromTemplate}
-            icon={Plus2Icon}
-            loading={isCreatingProject}
-            loaderPosition="icon"
-            onPress={() => {
-              setIsCreatingProject(true)
-              doCreateProject(
-                null,
-                null,
-                project => {
-                  setCreatedProjectId(project.projectId)
-                },
-                () => {
-                  setIsCreatingProject(false)
-                }
-              )
-            }}
->>>>>>> 8b486376
-          >
-            <aria.DialogTrigger>
-              <ariaComponents.Button size="medium" variant="tertiary" isDisabled={shouldBeDisabled}>
-                {getText('startWithATemplate')}
-              </ariaComponents.Button>
-
-              <StartModal createProject={doCreateProject} />
-            </aria.DialogTrigger>
-            <ariaComponents.Button
-              size="medium"
-              variant="bar"
-              isDisabled={shouldBeDisabled}
-              onPress={() => {
-                doCreateProject()
               }}
             >
               {getText('newEmptyProject')}
