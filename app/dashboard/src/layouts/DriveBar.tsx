/** @file Header menubar for the directory listing, containing information about
 * the current directory and some configuration options. */
import * as React from 'react'

import { skipToken, useQuery } from '@tanstack/react-query'

import AddDatalinkIcon from '#/assets/add_datalink.svg'
import AddFolderIcon from '#/assets/add_folder.svg'
import AddKeyIcon from '#/assets/add_key.svg'
import DataDownloadIcon from '#/assets/data_download.svg'
import DataUploadIcon from '#/assets/data_upload.svg'
import Plus2Icon from '#/assets/plus2.svg'
import RightPanelIcon from '#/assets/right_panel.svg'
import { Input as AriaInput } from '#/components/aria'
import { Button, ButtonGroup, DialogTrigger, useVisualTooltip } from '#/components/AriaComponents'
import AssetEventType from '#/events/AssetEventType'
import { useOffline } from '#/hooks/offlineHooks'
import { createGetProjectDetailsQuery } from '#/hooks/projectHooks'
import AssetSearchBar, { type Suggestion } from '#/layouts/AssetSearchBar'
import { useDispatchAssetEvent } from '#/layouts/AssetsTable/EventListProvider'
import {
  isCloudCategory,
  isLocalCategory,
  type Category,
} from '#/layouts/CategorySwitcher/Category'
import StartModal from '#/layouts/StartModal'
import ConfirmDeleteModal from '#/modals/ConfirmDeleteModal'
import UpsertDatalinkModal from '#/modals/UpsertDatalinkModal'
import UpsertSecretModal from '#/modals/UpsertSecretModal'
import { useFullUserSession } from '#/providers/AuthProvider'
import { useCanDownload, useTargetDirectory } from '#/providers/DriveProvider'
import { useInputBindings } from '#/providers/InputBindingsProvider'
import { useSetModal } from '#/providers/ModalProvider'
import { useText } from '#/providers/TextProvider'
import type Backend from '#/services/Backend'
import {
  Plan,
  ProjectState,
  type CreatedProject,
  type Project,
  type ProjectId,
} from '#/services/Backend'
import type AssetQuery from '#/utilities/AssetQuery'
import {
  canPermissionModifyDirectoryContents,
  tryFindSelfPermission,
} from '#/utilities/permissions'
import * as sanitizedEventTargets from '#/utilities/sanitizedEventTargets'

// ================
// === DriveBar ===
// ================

/** Props for a {@link DriveBar}. */
export interface DriveBarProps {
  readonly backend: Backend
  readonly query: AssetQuery
  readonly setQuery: React.Dispatch<React.SetStateAction<AssetQuery>>
  readonly suggestions: readonly Suggestion[]
  readonly category: Category
  readonly isAssetPanelOpen: boolean
  readonly setIsAssetPanelOpen: React.Dispatch<React.SetStateAction<boolean>>
  readonly doEmptyTrash: () => void
  readonly doCreateProject: (
    templateId?: string | null,
    templateName?: string | null,
    onCreated?: (project: CreatedProject) => void,
    onError?: () => void,
  ) => void
  readonly doCreateDirectory: () => void
  readonly doCreateSecret: (name: string, value: string) => void
  readonly doCreateDatalink: (name: string, value: unknown) => void
  readonly doUploadFiles: (files: File[]) => void
}

/** Displays the current directory path and permissions, upload and download buttons,
 * and a column display mode switcher. */
export default function DriveBar(props: DriveBarProps) {
  const { backend, query, setQuery, suggestions, category } = props
  const { doEmptyTrash, doCreateProject, doCreateDirectory } = props
  const { doCreateSecret, doCreateDatalink, doUploadFiles } = props
  const { isAssetPanelOpen, setIsAssetPanelOpen } = props
  const { unsetModal } = useSetModal()
  const { getText } = useText()
  const { user } = useFullUserSession()
  const inputBindings = useInputBindings()
  const dispatchAssetEvent = useDispatchAssetEvent()
  const targetDirectory = useTargetDirectory()
  const createAssetButtonsRef = React.useRef<HTMLDivElement>(null)
  const uploadFilesRef = React.useRef<HTMLInputElement>(null)
  const isCloud = isCloudCategory(category)
  const { isOffline } = useOffline()
  const canDownload = useCanDownload()
  const targetDirectorySelfPermission =
    targetDirectory == null ? null : tryFindSelfPermission(user, targetDirectory.item.permissions)
  const canCreateAssets =
    targetDirectory == null ?
      category.type !== 'cloud' || user.plan == null || user.plan === Plan.solo
    : isLocalCategory(category) ||
      (targetDirectorySelfPermission != null &&
        canPermissionModifyDirectoryContents(targetDirectorySelfPermission.permission))
  const shouldBeDisabled = (isCloud && isOffline) || !canCreateAssets
  const error =
    !shouldBeDisabled ? null
    : isCloud && isOffline ? getText('youAreOffline')
    : getText('cannotCreateAssetsHere')
  const createAssetsVisualTooltip = useVisualTooltip({
    isDisabled: error == null,
    children: error,
    targetRef: createAssetButtonsRef,
    overlayPositionProps: { placement: 'top' },
  })
  const [isCreatingProjectFromTemplate, setIsCreatingProjectFromTemplate] = React.useState(false)
  const [isCreatingProject, setIsCreatingProject] = React.useState(false)
  const [createdProjectId, setCreatedProjectId] = React.useState<ProjectId | null>(null)

  React.useEffect(() => {
    return inputBindings.attach(sanitizedEventTargets.document.body, 'keydown', {
      ...(isCloud ?
        {
          newFolder: () => {
            doCreateDirectory()
          },
        }
      : {}),
      newProject: () => {
        setIsCreatingProject(true)
        doCreateProject(
          null,
          null,
          (project) => {
            setCreatedProjectId(project.projectId)
          },
          () => {
            setIsCreatingProject(false)
          },
        )
      },
      uploadFiles: () => {
        uploadFilesRef.current?.click()
      },
    })
  }, [isCloud, doCreateDirectory, doCreateProject, inputBindings])

  const createdProjectQuery = useQuery<Project | null>(
    createdProjectId ?
      createGetProjectDetailsQuery.createPassiveListener(createdProjectId)
    : { queryKey: ['__IGNORE__'], queryFn: skipToken },
  )

  const isFetching =
    (createdProjectQuery.isLoading ||
      (createdProjectQuery.data &&
        createdProjectQuery.data.state.type !== ProjectState.opened &&
        createdProjectQuery.data.state.type !== ProjectState.closing)) ??
    false

  React.useEffect(() => {
    if (!isFetching) {
      setIsCreatingProject(false)
      setIsCreatingProjectFromTemplate(false)
    }
  }, [isFetching])

  const searchBar = (
    <AssetSearchBar
      backend={backend}
      isCloud={isCloud}
      query={query}
      setQuery={setQuery}
      suggestions={suggestions}
    />
  )

  const assetPanelToggle = (
    <>
      {/* Spacing. */}
      <div className={!isAssetPanelOpen ? 'w-5' : 'hidden'} />
      <div className="absolute right-[15px] top-[27px] z-1">
        <Button
          size="medium"
          variant="custom"
          isActive={isAssetPanelOpen}
          icon={RightPanelIcon}
          aria-label={isAssetPanelOpen ? getText('openAssetPanel') : getText('closeAssetPanel')}
          onPress={() => {
            setIsAssetPanelOpen((isOpen) => !isOpen)
          }}
        />
      </div>
    </>
  )

  switch (category.type) {
    case 'recent': {
      return (
        <ButtonGroup className="my-0.5 grow-0">
          {searchBar}
          {assetPanelToggle}
        </ButtonGroup>
      )
    }
    case 'trash': {
      return (
        <ButtonGroup className="my-0.5 grow-0">
          <DialogTrigger>
            <Button size="medium" variant="outline" isDisabled={shouldBeDisabled}>
              {getText('clearTrash')}
            </Button>
            <ConfirmDeleteModal
              actionText={getText('allTrashedItemsForever')}
              doDelete={doEmptyTrash}
            />
          </DialogTrigger>
          {searchBar}
          {assetPanelToggle}
        </ButtonGroup>
      )
    }
    case 'cloud':
    case 'local':
    case 'user':
    case 'team':
    case 'local-directory': {
      return (
        <ButtonGroup className="my-0.5 grow-0">
          <ButtonGroup
            ref={createAssetButtonsRef}
            className="grow-0"
            {...createAssetsVisualTooltip.targetProps}
          >
            <DialogTrigger>
              <Button
                size="medium"
                variant="accent"
                isDisabled={shouldBeDisabled || isCreatingProject || isCreatingProjectFromTemplate}
                icon={Plus2Icon}
                loading={isCreatingProjectFromTemplate}
                loaderPosition="icon"
              >
                {getText('startWithATemplate')}
              </Button>

              <StartModal
                createProject={(templateId, templateName) => {
                  setIsCreatingProjectFromTemplate(true)
                  doCreateProject(
                    templateId,
                    templateName,
                    (project) => {
                      setCreatedProjectId(project.projectId)
                    },
                    () => {
                      setIsCreatingProjectFromTemplate(false)
                    },
                  )
                }}
              />
            </DialogTrigger>
            <Button
              size="medium"
              variant="outline"
              isDisabled={shouldBeDisabled || isCreatingProject || isCreatingProjectFromTemplate}
              icon={Plus2Icon}
              loading={isCreatingProject}
              loaderPosition="icon"
              onPress={() => {
                setIsCreatingProject(true)
                doCreateProject(
                  null,
                  null,
                  (project) => {
                    setCreatedProjectId(project.projectId)
                    setIsCreatingProject(false)
                  },
                  () => {
                    setIsCreatingProject(false)
                  },
                )
              }}
<<<<<<< HEAD
            />
          </aria.DialogTrigger>
          <ariaComponents.Button
            size="medium"
            variant="bar"
            isDisabled={shouldBeDisabled || isCreatingProject || isCreatingProjectFromTemplate}
            icon={Plus2Icon}
            loading={isCreatingProject}
            loaderPosition="icon"
            onPress={() => {
              setIsCreatingProject(true)

              doCreateProject(
                null,
                null,
                (project) => {
                  setCreatedProjectId(project.projectId)
                  setIsCreatingProject(false)
                },
                () => {
                  setIsCreatingProject(false)
                },
              )
            }}
          >
            {getText('newEmptyProject')}
          </ariaComponents.Button>
          <div className="flex h-row items-center gap-4 rounded-full border-0.5 border-primary/20 px-[11px]">
            <ariaComponents.Button
              variant="icon"
              size="medium"
              icon={AddFolderIcon}
              isDisabled={shouldBeDisabled}
              aria-label={getText('newFolder')}
              onPress={() => {
                doCreateDirectory()
              }}
            />
            {isCloud && (
              <ariaComponents.Button
=======
            >
              {getText('newEmptyProject')}
            </Button>
            <div className="flex h-row items-center gap-4 rounded-full border-0.5 border-primary/20 px-[11px]">
              <Button
>>>>>>> 6c80f8f0
                variant="icon"
                size="medium"
                icon={AddFolderIcon}
                isDisabled={shouldBeDisabled}
                aria-label={getText('newFolder')}
                onPress={() => {
                  doCreateDirectory()
                }}
              />
              {isCloud && (
                <DialogTrigger>
                  <Button
                    variant="icon"
                    size="medium"
                    icon={AddKeyIcon}
                    isDisabled={shouldBeDisabled}
                    aria-label={getText('newSecret')}
                  />
                  <UpsertSecretModal id={null} name={null} doCreate={doCreateSecret} />
                </DialogTrigger>
              )}
              {isCloud && (
                <DialogTrigger>
                  <Button
                    variant="icon"
                    size="medium"
                    icon={AddDatalinkIcon}
                    isDisabled={shouldBeDisabled}
                    aria-label={getText('newDatalink')}
                  />
                  <UpsertDatalinkModal doCreate={doCreateDatalink} />
                </DialogTrigger>
              )}
              <AriaInput
                ref={uploadFilesRef}
                type="file"
                multiple
                className="hidden"
                onInput={(event) => {
                  if (event.currentTarget.files != null) {
                    doUploadFiles(Array.from(event.currentTarget.files))
                  }
                  // Clear the list of selected files, otherwise `onInput` will not be
                  // dispatched again if the same file is selected.
                  event.currentTarget.value = ''
                }}
              />
              <Button
                variant="icon"
                size="medium"
                icon={DataUploadIcon}
                isDisabled={shouldBeDisabled}
                aria-label={getText('uploadFiles')}
                onPress={() => {
                  unsetModal()
                  uploadFilesRef.current?.click()
                }}
              />
              <Button
                isDisabled={!canDownload || shouldBeDisabled}
                variant="icon"
                size="medium"
                icon={DataDownloadIcon}
                aria-label={getText('downloadFiles')}
                onPress={() => {
                  unsetModal()
                  dispatchAssetEvent({ type: AssetEventType.downloadSelected })
                }}
              />
            </div>
            {createAssetsVisualTooltip.tooltip}
          </ButtonGroup>
          {searchBar}
          {assetPanelToggle}
        </ButtonGroup>
      )
    }
  }
}<|MERGE_RESOLUTION|>--- conflicted
+++ resolved
@@ -278,54 +278,11 @@
                   },
                 )
               }}
-<<<<<<< HEAD
-            />
-          </aria.DialogTrigger>
-          <ariaComponents.Button
-            size="medium"
-            variant="bar"
-            isDisabled={shouldBeDisabled || isCreatingProject || isCreatingProjectFromTemplate}
-            icon={Plus2Icon}
-            loading={isCreatingProject}
-            loaderPosition="icon"
-            onPress={() => {
-              setIsCreatingProject(true)
-
-              doCreateProject(
-                null,
-                null,
-                (project) => {
-                  setCreatedProjectId(project.projectId)
-                  setIsCreatingProject(false)
-                },
-                () => {
-                  setIsCreatingProject(false)
-                },
-              )
-            }}
-          >
-            {getText('newEmptyProject')}
-          </ariaComponents.Button>
-          <div className="flex h-row items-center gap-4 rounded-full border-0.5 border-primary/20 px-[11px]">
-            <ariaComponents.Button
-              variant="icon"
-              size="medium"
-              icon={AddFolderIcon}
-              isDisabled={shouldBeDisabled}
-              aria-label={getText('newFolder')}
-              onPress={() => {
-                doCreateDirectory()
-              }}
-            />
-            {isCloud && (
-              <ariaComponents.Button
-=======
             >
               {getText('newEmptyProject')}
             </Button>
             <div className="flex h-row items-center gap-4 rounded-full border-0.5 border-primary/20 px-[11px]">
               <Button
->>>>>>> 6c80f8f0
                 variant="icon"
                 size="medium"
                 icon={AddFolderIcon}
