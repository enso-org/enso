--- conflicted
+++ resolved
@@ -28,17 +28,12 @@
   "devDependencies": {
     "@esbuild-plugins/node-modules-polyfill": "^0.2.2",
     "@modyfi/vite-plugin-yaml": "^1.0.4",
-<<<<<<< HEAD
-    "@playwright/experimental-ct-react": "^1.38.0",
-    "@playwright/test": "^1.38.0",
-    "@types/validator": "^13.11.5",
-=======
     "@playwright/experimental-ct-react": "^1.40.0",
     "@playwright/test": "^1.40.0",
     "@types/node": "^18.17.5",
     "@types/react": "^18.0.27",
     "@types/react-dom": "^18.0.10",
->>>>>>> dd28517d
+    "@types/validator": "^13.11.5",
     "@typescript-eslint/eslint-plugin": "^6.7.2",
     "@typescript-eslint/parser": "^6.7.2",
     "chalk": "^5.3.0",
