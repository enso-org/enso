--- conflicted
+++ resolved
@@ -15,11 +15,7 @@
     "@types/node": "^16.18.11",
     "@types/react": "^18.0.27",
     "@types/react-dom": "^18.0.10",
-<<<<<<< HEAD
-    "esbuild": "^0.17.0",
-=======
     "esbuild": "^0.17.15",
->>>>>>> 467d3df4
     "esbuild-plugin-time": "^1.0.0",
     "react": "^18.2.0",
     "react-dom": "^18.2.0",
@@ -38,14 +34,8 @@
     "typescript": "^4.9.4"
   },
   "optionalDependencies": {
-<<<<<<< HEAD
-    "@esbuild/darwin-x64": "^0.17.0",
-    "@esbuild/linux-x64": "^0.17.0",
-    "@esbuild/windows-x64": "^0.17.0"
-=======
     "@esbuild/darwin-x64": "^0.17.15",
     "@esbuild/linux-x64": "^0.17.15",
     "@esbuild/windows-x64": "^0.17.15"
->>>>>>> 467d3df4
   }
 }