{
  "name": "enso-dashboard",
  "version": "0.1.0",
  "type": "module",
  "private": true,
  "scripts": {
    "typecheck": "tsc",
    "lint": "eslint src",
    "build": "tsx bundle.ts",
    "watch": "tsx watch.ts",
    "start": "tsx start.ts",
    "test": "npx playwright install && npm run test-unit && npm run test-component && npm run test-e2e",
    "test-unit": "playwright test",
    "test-component": "playwright test -c playwright-component.config.ts",
    "test-e2e": "playwright test -c playwright-e2e.config.ts"
  },
  "dependencies": {
    "@heroicons/react": "^2.0.15",
    "@types/node": "^18.17.5",
    "@types/react": "^18.0.27",
    "@types/react-dom": "^18.0.10",
    "esbuild": "^0.19.3",
    "esbuild-plugin-time": "^1.0.0",
    "react": "^18.2.0",
    "react-dom": "^18.2.0",
    "react-router-dom": "^6.7.0"
  },
  "devDependencies": {
    "@esbuild-plugins/node-modules-polyfill": "^0.2.2",
<<<<<<< HEAD
    "@modyfi/vite-plugin-yaml": "^1.0.4",
    "@playwright/experimental-ct-react": "^1.36.1",
    "@playwright/test": "^1.36.1",
    "@typescript-eslint/eslint-plugin": "^5.49.0",
    "@typescript-eslint/parser": "^5.49.0",
=======
    "@typescript-eslint/eslint-plugin": "^6.7.2",
    "@typescript-eslint/parser": "^6.7.2",
    "chalk": "^5.3.0",
>>>>>>> 2ad19a53
    "enso-authentication": "^1.0.0",
    "enso-chat": "git://github.com/enso-org/enso-bot",
    "enso-content": "^1.0.0",
    "eslint": "^8.49.0",
    "eslint-plugin-jsdoc": "^46.8.1",
    "eslint-plugin-react": "^7.32.1",
    "react-toastify": "^9.1.3",
    "tailwindcss": "^3.2.7",
    "typescript": "~5.2.2",
    "tsx": "^3.12.6"
  },
  "optionalDependencies": {
    "@esbuild/darwin-x64": "^0.17.15",
    "@esbuild/linux-x64": "^0.17.15",
    "@esbuild/windows-x64": "^0.17.15"
  }
}<|MERGE_RESOLUTION|>--- conflicted
+++ resolved
@@ -27,27 +27,23 @@
   },
   "devDependencies": {
     "@esbuild-plugins/node-modules-polyfill": "^0.2.2",
-<<<<<<< HEAD
     "@modyfi/vite-plugin-yaml": "^1.0.4",
-    "@playwright/experimental-ct-react": "^1.36.1",
+    "@playwright/experimental-ct-react": "^1.38.1",
     "@playwright/test": "^1.36.1",
-    "@typescript-eslint/eslint-plugin": "^5.49.0",
-    "@typescript-eslint/parser": "^5.49.0",
-=======
     "@typescript-eslint/eslint-plugin": "^6.7.2",
     "@typescript-eslint/parser": "^6.7.2",
     "chalk": "^5.3.0",
->>>>>>> 2ad19a53
     "enso-authentication": "^1.0.0",
     "enso-chat": "git://github.com/enso-org/enso-bot",
     "enso-content": "^1.0.0",
     "eslint": "^8.49.0",
     "eslint-plugin-jsdoc": "^46.8.1",
     "eslint-plugin-react": "^7.32.1",
+    "playwright": "^1.38.1",
     "react-toastify": "^9.1.3",
     "tailwindcss": "^3.2.7",
-    "typescript": "~5.2.2",
-    "tsx": "^3.12.6"
+    "tsx": "^3.12.6",
+    "typescript": "~5.2.2"
   },
   "optionalDependencies": {
     "@esbuild/darwin-x64": "^0.17.15",
