--- conflicted
+++ resolved
@@ -17,24 +17,17 @@
 /** All possible variants of {@link AssetTreeNode}s. */
 // The `Item extends Item` is required to trigger distributive conditional types:
 // https://www.typescriptlang.org/docs/handbook/2/conditional-types.html#distributive-conditional-types
-export type AnyAssetTreeNode<Item extends backendModule.AnyAsset = backendModule.AnyAsset> =
-  Item extends Item ? AssetTreeNode<Item> : never
+export type AnyAssetTreeNode<
+  Item extends backendModule.AnySmartAsset = backendModule.AnySmartAsset,
+> = Item extends Item ? AssetTreeNode<Item> : never
 
 /** A node in the drive's item tree. */
-<<<<<<< HEAD
 export default class AssetTreeNode<
   Item extends backendModule.AnySmartAsset = backendModule.AnySmartAsset,
 > {
-  /** Create a {@link AssetTreeNode}. */
-  constructor(
-    /** The id of the asset (or the placeholder id for new assets). This must never change. */
-    public readonly key: Item['value']['id'],
-=======
-export default class AssetTreeNode<Item extends backendModule.AnyAsset = backendModule.AnyAsset> {
   readonly type: Item['type']
   /** Create a {@link AssetTreeNode}. */
   constructor(
->>>>>>> 447f4b5a
     /** The actual asset. This MAY change if this is initially a placeholder item, but rows MAY
      * keep updated values within the row itself as well. */
     public item: Item,
@@ -50,7 +43,7 @@
     /** The internal (to the frontend) id of the asset (or the placeholder id for new assets).
      * This must never change, otherwise the component's state is lost when receiving the real id
      * from the backend. */
-    public readonly key: Item['id'] = item.id
+    public readonly key: Item['value']['id'] = item.value.id
   ) {
     this.type = item.type
   }
@@ -67,36 +60,16 @@
     return backendModule.compareAssets(a.item.value, b.item.value)
   }
 
-<<<<<<< HEAD
   /** Creates an {@link AssetTreeNode} from a {@link backendModule.AnySmartAsset}. */
   static fromSmartAsset(
     this: void,
     smartAsset: backendModule.AnySmartAsset,
-    directoryKey: backendModule.AssetId,
+    directoryKey: backendModule.DirectoryId,
     directory: backendModule.SmartDirectory,
     depth: number,
-    getKey: ((asset: backendModule.AnyAsset) => backendModule.AssetId) | null = null
-  ): AssetTreeNode {
-    getKey ??= oldAsset => oldAsset.id
-    return new AssetTreeNode(
-      getKey(smartAsset.value),
-      smartAsset,
-      directoryKey,
-      directory,
-      null,
-      depth
-    )
-=======
-  /** Creates an {@link AssetTreeNode} from a {@link backendModule.AnyAsset}. */
-  static fromAsset<Asset extends backendModule.AnyAsset>(
-    this: void,
-    asset: Asset,
-    directoryKey: backendModule.DirectoryId,
-    directoryId: backendModule.DirectoryId,
-    depth: number,
-    key: Asset['id'] = asset.id
+    key: backendModule.AssetId = smartAsset.value.id
   ): AnyAssetTreeNode {
-    return new AssetTreeNode(asset, directoryKey, directoryId, null, depth, key).asUnion()
+    return new AssetTreeNode(smartAsset, directoryKey, directory, null, depth, key).asUnion()
   }
 
   /** Return `this`, coerced into an {@link AnyAssetTreeNode}. */
@@ -105,7 +78,6 @@
     // exhaustive list of variants.
     // eslint-disable-next-line no-restricted-syntax
     return this as AnyAssetTreeNode
->>>>>>> 447f4b5a
   }
 
   /** Whether this node contains a specific type of asset. */
@@ -191,8 +163,8 @@
 
   /** Returns all items in the tree, flattened into an array using pre-order traversal. */
   preorderTraversal(
-    preprocess: ((tree: AnyAssetTreeNode[]) => AnyAssetTreeNode[]) | null = null
-  ): AnyAssetTreeNode[] {
+    preprocess: ((tree: readonly AnyAssetTreeNode[]) => readonly AnyAssetTreeNode[]) | null = null
+  ): readonly AnyAssetTreeNode[] {
     return (preprocess?.(this.children ?? []) ?? this.children ?? []).flatMap(node =>
       node.children == null ? [node] : [node, ...node.preorderTraversal(preprocess)]
     )
@@ -201,8 +173,8 @@
   /** Return self, with new children added into its list of children.
    * The children MAY be of different asset types. */
   withChildrenInserted(
-    children: backendModule.AnySmartAsset[],
-    directoryKey: backendModule.AssetId,
+    children: readonly backendModule.AnySmartAsset[],
+    directoryKey: backendModule.DirectoryId,
     directory: backendModule.SmartDirectory,
     getKey: ((asset: backendModule.AnyAsset) => backendModule.AssetId) | null = null
   ) {
@@ -228,7 +200,7 @@
       if (firstChild) {
         const typeOrder = backendModule.ASSET_TYPE_ORDER[firstChild.value.type]
         const nodesToInsert = childrenOfSpecificType.map(asset =>
-          AssetTreeNode.fromSmartAsset(asset, directoryKey, directory, depth, getKey)
+          AssetTreeNode.fromSmartAsset(asset, directoryKey, directory, depth, getKey?.(asset.value))
         )
         newNodes = array.splicedBefore(
           newNodes,
@@ -243,8 +215,8 @@
   /** Return self, with new children added into its list of children.
    * All children MUST have the same asset type. */
   withHomogeneousChildrenInserted(
-    children: backendModule.AnySmartAsset[],
-    directoryKey: backendModule.AssetId,
+    children: readonly backendModule.AnySmartAsset[],
+    directoryKey: backendModule.DirectoryId,
     directory: backendModule.SmartDirectory
   ): AssetTreeNode {
     const depth = this.depth + 1
@@ -267,8 +239,8 @@
   /** Return self, with new children added into the children list of the given directory.
    * The children MAY be of different asset types. */
   withDescendantsInserted(
-    assets: backendModule.AnySmartAsset[],
-    parentKey: backendModule.AssetId,
+    assets: readonly backendModule.AnySmartAsset[],
+    parentKey: backendModule.DirectoryId,
     parent: backendModule.SmartDirectory,
     getKey: ((asset: backendModule.AnyAsset) => backendModule.AssetId) | null = null
   ) {
@@ -280,8 +252,8 @@
   /** Return self, with new children added into the children list of the given directory.
    * All children MUST have the same asset type. */
   withHomogeneousDescendantsInserted(
-    assets: backendModule.AnySmartAsset[],
-    parentKey: backendModule.AssetId,
+    assets: readonly backendModule.AnySmartAsset[],
+    parentKey: backendModule.DirectoryId,
     parent: backendModule.SmartDirectory
   ) {
     return this.map(item =>
