--- conflicted
+++ resolved
@@ -4,18 +4,9 @@
 // === tryGetMessage ===
 // =====================
 
-<<<<<<< HEAD
-/** Evaluates to the given type only if it the exact same type as `Expected`. */
-type MustBe<T, Expected> = (<U>() => U extends T ? 1 : 2) extends <U>() => U extends Expected
-  ? 1
-  : 2
-  ? T
-  : never
-=======
 /** Evaluates the given type only if it the exact same type as `Expected`. */
 type MustBe<T, Expected> =
   (<U>() => U extends T ? 1 : 2) extends <U>() => U extends Expected ? 1 : 2 ? T : never
->>>>>>> a01aeab3
 
 /** Used to enforce a parameter must be `any`. This is useful to verify that the value comes
  * from an API that returns `any`. */
