--- conflicted
+++ resolved
@@ -18,7 +18,19 @@
   return object => Object.assign({ ...object }, update)
 }
 
-<<<<<<< HEAD
+// =====================
+// === unsafeEntries ===
+// =====================
+
+/** Return the entries of an object. UNSAFE only when it is possible for an object to have
+ * extra keys. */
+export function unsafeEntries<T extends object>(
+  object: T
+): { [K in keyof T]: [K, T[K]] }[keyof T][] {
+  // @ts-expect-error This is intentionally a wrapper function with a different type.
+  return Object.entries(object)
+}
+
 // ================
 // === asObject ===
 // ================
@@ -35,17 +47,4 @@
 /** Either return a singleton object, if the input was an object, or an empty array. */
 export function singletonObjectOrNull(value: unknown): [] | [object] {
   return typeof value === 'object' && value != null ? [value] : []
-=======
-// =====================
-// === unsafeEntries ===
-// =====================
-
-/** Return the entries of an object. UNSAFE only when it is possible for an object to have
- * extra keys. */
-export function unsafeEntries<T extends object>(
-  object: T
-): { [K in keyof T]: [K, T[K]] }[keyof T][] {
-  // @ts-expect-error This is intentionally a wrapper function with a different type.
-  return Object.entries(object)
->>>>>>> 340a3eec
 }