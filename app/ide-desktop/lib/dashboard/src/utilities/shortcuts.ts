/** @file A registry for keyboard and mouse shortcuts. */
import type * as React from 'react'

import AddConnectorIcon from 'enso-assets/add_connector.svg'
import AddFolderIcon from 'enso-assets/add_folder.svg'
import AddNetworkIcon from 'enso-assets/add_network.svg'
import AppDownloadIcon from 'enso-assets/app_download.svg'
import BlankIcon from 'enso-assets/blank_16.svg'
import CameraIcon from 'enso-assets/camera.svg'
import ChangePasswordIcon from 'enso-assets/change_password.svg'
import CloseIcon from 'enso-assets/close.svg'
import CloudToIcon from 'enso-assets/cloud_to.svg'
import CopyIcon from 'enso-assets/copy.svg'
import DataDownloadIcon from 'enso-assets/data_download.svg'
import DataUploadIcon from 'enso-assets/data_upload.svg'
import DuplicateIcon from 'enso-assets/duplicate.svg'
import OpenIcon from 'enso-assets/open.svg'
import PasteIcon from 'enso-assets/paste.svg'
import PenIcon from 'enso-assets/pen.svg'
import PeopleIcon from 'enso-assets/people.svg'
import Play2Icon from 'enso-assets/play2.svg'
import ScissorsIcon from 'enso-assets/scissors.svg'
import SettingsIcon from 'enso-assets/settings.svg'
import SignInIcon from 'enso-assets/sign_in.svg'
import SignOutIcon from 'enso-assets/sign_out.svg'
import TagIcon from 'enso-assets/tag.svg'
import TrashIcon from 'enso-assets/trash.svg'
import UntrashIcon from 'enso-assets/untrash.svg'
import * as detect from 'enso-common/src/detect'

// =================
// === Constants ===
// =================

/** The size (both width and height) of icons. */
export const ICON_SIZE_PX = 16

// =============
// === Types ===
// =============

/** All possible mouse actions for which shortcuts can be registered. */
export enum MouseAction {
  open = 'open',
  /** Run without opening the editor. */
  run = 'run',
  editName = 'edit-name',
  selectAdditional = 'select-additional',
  selectRange = 'select-range',
  selectAdditionalRange = 'select-additional-range',
}

/** All possible keyboard actions for which shortcuts can be registered. */
export enum KeyboardAction {
  settings = 'settings',
  open = 'open',
  /** Run without opening the editor. */
  run = 'run',
  close = 'close',
  uploadToCloud = 'upload-to-cloud',
  rename = 'rename',
  edit = 'edit',
  snapshot = 'snapshot',
  moveToTrash = 'move-to-trash',
  moveAllToTrash = 'move-all-to-trash',
  delete = 'delete',
  deleteAll = 'delete-all',
  restoreFromTrash = 'restore-from-trash',
  restoreAllFromTrash = 'restore-all-from-trash',
  share = 'share',
  label = 'label',
  duplicate = 'duplicate',
  copy = 'copy',
  copyAll = 'copy-all',
  cut = 'cut',
  cutAll = 'cut-all',
  cancelCut = 'cancel-cut',
  paste = 'paste',
  pasteAll = 'paste-all',
  download = 'download',
  uploadFiles = 'upload-files',
  uploadProjects = 'upload-projects',
  newProject = 'new-project',
  newFolder = 'new-folder',
  newDataConnector = 'new-data-connector',
  closeModal = 'close-modal',
  cancelEditName = 'cancel-edit-name',
  changeYourPassword = 'change-your-password',
  signIn = 'sign-in',
  signOut = 'sign-out',
  downloadApp = 'download-app',
}

/** Valid mouse buttons. The values of each enum member is its corresponding value of
 * `MouseEvent.button`. */
export enum MouseButton {
  left = 0,
  middle = 1,
  right = 2,
  back = 3,
  forward = 4,
}

/** Restrictions on modifier keys that can trigger a shortcut.
 *
 * If a key is omitted, the shortcut will be triggered regardless of its value in the event. */
interface Modifiers {
  readonly ctrl?: boolean
  readonly alt?: boolean
  readonly shift?: boolean
  readonly meta?: boolean
}

/** A keyboard shortcut. */
export interface KeyboardShortcut extends Modifiers {
  // Every printable character is a valid value for `key`, so unions and enums are both
  // not an option here.
  readonly key: string
  readonly action: KeyboardAction
}

/** A mouse shortcut. If a key is omitted, that means its value does not matter. */
export interface MouseShortcut extends Modifiers {
  readonly button: MouseButton
  readonly action: MouseAction
  readonly clicks: number
}

/** All possible modifier keys. */
export type ModifierKey = (typeof MODIFIERS)[number]

/** A list of all possible modifier keys, in order. */
export const MODIFIERS =
  detect.platform() === detect.Platform.macOS
    ? // These MUST be `as const` to derive the `ModifierKey` type above.
      (['Meta', 'Shift', 'Alt', 'Ctrl'] as const)
    : (['Ctrl', 'Shift', 'Alt', 'Meta'] as const)

// ========================
// === isTextInputEvent ===
// ========================

/** A {@link RegExp} that matches {@link KeyboardEvent.code}s corresponding to non-printable
 * keys. */
const SPECIAL_CHARACTER_KEYCODE_REGEX = /^[A-Z][a-z]/

/** Whether `event` may trigger a shortcut. */
export function isPotentiallyShortcut(event: KeyboardEvent | React.KeyboardEvent) {
  return event.ctrlKey || event.metaKey || event.altKey
}

/** Whether `event.key` is a key used in text editing. */
export function isTextInputKey(event: KeyboardEvent | React.KeyboardEvent) {
  // Allow `alt` key to be pressed in case it is being used to enter special characters.
  return (
    !SPECIAL_CHARACTER_KEYCODE_REGEX.test(event.key) ||
    event.key === 'Backspace' ||
    event.key === 'Delete'
  )
}

/** Whether `event` will produce text. This excludes shortcuts, as they do not produce text. */
export function isTextInputEvent(event: KeyboardEvent | React.KeyboardEvent) {
  // Allow `alt` key to be pressed in case it is being used to enter special characters.
  return !event.ctrlKey && !event.shiftKey && !event.metaKey && isTextInputKey(event)
}

// =============================
// === makeKeyboardActionMap ===
// =============================

/** Create a mapping from {@link KeyboardAction} to `T`. */
function makeKeyboardActionMap<T>(
  make: (action: KeyboardAction) => T
): Readonly<Record<KeyboardAction, T>> {
  // This is SAFE, as the types of the keys are statically known.
  // eslint-disable-next-line no-restricted-syntax
  return Object.fromEntries(
    Object.entries(KeyboardAction).map(kv => [kv[1], make(kv[1])])
  ) as Record<KeyboardAction, T>
}

// ====================
// === ShortcutInfo ===
// ====================

/** Data needed to render a keyboard shortcut in a context menu. */
export interface ShortcutInfo {
  readonly name: string
  /** A URL to the image representing this shortcut. */
  readonly icon: string
  /** A Tailwind class for the desired color of the icon. It should be in the form `text-<color>`,
   * where `<color>` is replaced with the actual color. */
  readonly colorClass?: string
}

// ===============================
// === getModifierKeyssOfEvent ===
// ===============================

/** Extracts the list of active {@link ModifierKey}s in an event.
 * This is useful for displaying the modifier keys in the UI. */
export function getModifierKeysOfShortcut(event: KeyboardShortcut | MouseShortcut): ModifierKey[] {
  return detect.isOnMacOS()
    ? [
        // The order SHOULD be Control, Option, Shift, Command. See:
        // https://developer.apple.com/design/human-interface-guidelines/keyboards#Custom-keyboard-shortcuts
        ...(event.meta === true ? (['Meta'] satisfies ModifierKey[]) : []),
        ...(event.shift === true ? (['Shift'] satisfies ModifierKey[]) : []),
        ...(event.alt === true ? (['Alt'] satisfies ModifierKey[]) : []),
        ...(event.ctrl === true ? (['Ctrl'] satisfies ModifierKey[]) : []),
      ]
    : [
        ...(event.ctrl === true ? (['Ctrl'] satisfies ModifierKey[]) : []),
        ...(event.shift === true ? (['Shift'] satisfies ModifierKey[]) : []),
        ...(event.alt === true ? (['Alt'] satisfies ModifierKey[]) : []),
        ...(event.meta === true ? (['Meta'] satisfies ModifierKey[]) : []),
      ]
}

// ===========================
// === modifiersMatchEvent ===
// ===========================

/** Whether the modifiers match the event's modifier key states. */
function modifiersMatchEvent(
  modifiers: Modifiers,
  event: KeyboardEvent | MouseEvent | React.KeyboardEvent | React.MouseEvent
) {
  return (
    ('ctrl' in modifiers ? event.ctrlKey === modifiers.ctrl : true) &&
    ('alt' in modifiers ? event.altKey === modifiers.alt : true) &&
    ('shift' in modifiers ? event.shiftKey === modifiers.shift : true) &&
    ('meta' in modifiers ? event.metaKey === modifiers.meta : true)
  )
}

// ========================
// === ShortcutRegistry ===
// ========================

/** Holds all keyboard and mouse shortcuts, and provides functions to detect them. */
export class ShortcutRegistry {
  keyboardShortcutsByKey: Record<string, KeyboardShortcut[]> = {}
  allKeyboardHandlers: Readonly<
    Record<
      KeyboardAction,
      // eslint-disable-next-line @typescript-eslint/no-invalid-void-type
      ((event: KeyboardEvent | React.KeyboardEvent) => boolean | void)[]
    >
  > = makeKeyboardActionMap(() => [])
  /** The last handler (if any) for each action in
   * {@link ShortcutRegistry.allKeyboardHandlers}. */
  readonly activeKeyboardHandlers: Record<
    KeyboardAction,
    // eslint-disable-next-line @typescript-eslint/no-invalid-void-type
    ((event: KeyboardEvent | React.KeyboardEvent) => boolean | void) | null
  > = makeKeyboardActionMap(() => null)

  /** Create a {@link ShortcutRegistry}. */
  constructor(
    public readonly keyboardShortcuts: Readonly<Record<KeyboardAction, KeyboardShortcut[]>>,
    public readonly mouseShortcuts: Readonly<Record<MouseAction, MouseShortcut[]>>,
    public readonly keyboardShortcutInfo: Readonly<Record<KeyboardAction, ShortcutInfo>>
  ) {
    this.updateKeyboardShortcutsByKey()
  }

  /** Create a new {@link ShortcutRegistry} with default values. */
  static createWithDefaults() {
    return new this(
      { ...DEFAULT_KEYBOARD_SHORTCUTS },
      { ...DEFAULT_MOUSE_SHORTCUTS },
      { ...DEFAULT_KEYBOARD_SHORTCUT_INFO }
    )
  }

  /** Return `true` if the shortcut is being triggered by the keyboard event. */
  matchesKeyboardShortcut(
    this: void,
    shortcut: KeyboardShortcut,
    event: KeyboardEvent | React.KeyboardEvent
  ) {
    return (
      shortcut.key.toUpperCase() === event.key.toUpperCase() && modifiersMatchEvent(shortcut, event)
    )
  }

  /** Return `true` if the shortcut is being triggered by the mouse event. */
  matchesMouseShortcut(this: void, shortcut: MouseShortcut, event: MouseEvent | React.MouseEvent) {
    const button: number = shortcut.button
    return (
      button === event.button &&
      event.detail >= shortcut.clicks &&
      modifiersMatchEvent(shortcut, event)
    )
  }

  /** Return `true` if the action is being triggered by the keyboard event. */
  matchesKeyboardAction(action: KeyboardAction, event: KeyboardEvent | React.KeyboardEvent) {
    return this.keyboardShortcuts[action].some(shortcut =>
      this.matchesKeyboardShortcut(shortcut, event)
    )
  }

  /** Return `true` if the action is being triggered by the mouse event. */
  matchesMouseAction(action: MouseAction, event: MouseEvent | React.MouseEvent) {
    return this.mouseShortcuts[action].some(shortcut => this.matchesMouseShortcut(shortcut, event))
  }

  /** Trigger the appropriate handler for the action matching the currently pressed shortcut
   * (if any). Return `true` if a matching action was found, otherwise return `false`. */
  handleKeyboardEvent(event: KeyboardEvent | React.KeyboardEvent) {
    // `event` is missing `.key` on a `keydown` event that fires after signing out.
    // eslint-disable-next-line @typescript-eslint/no-unnecessary-condition
    if (event.key != null) {
      for (const shortcut of this.keyboardShortcutsByKey[event.key.toUpperCase()] ?? []) {
        if (this.matchesKeyboardShortcut(shortcut, event)) {
          const handler = this.activeKeyboardHandlers[shortcut.action]
          if (handler != null) {
            const result = handler(event)
            if (result !== false) {
              // The matching `false` return is immediately after this loop.
              // eslint-disable-next-line no-restricted-syntax
              return true
            }
          }
        }
      }
    }
    return false
  }

  /** Regenerate {@link ShortcutRegistry.keyboardShortcutsByKey}. */
  updateKeyboardShortcutsByKey() {
    this.keyboardShortcutsByKey = {}
    for (const shortcuts of Object.values(this.keyboardShortcuts)) {
      for (const shortcut of shortcuts) {
        const byKey = this.keyboardShortcutsByKey[shortcut.key.toUpperCase()]
        if (byKey != null) {
          byKey.unshift(shortcut)
        } else {
          this.keyboardShortcutsByKey[shortcut.key.toUpperCase()] = [shortcut]
        }
      }
    }
  }

  /** Regenerate {@link ShortcutRegistry.activeKeyboardHandlers}. */
  updateActiveKeyboardHandlers() {
    for (const action of Object.values(KeyboardAction)) {
      const handlers = this.allKeyboardHandlers[action]
      this.activeKeyboardHandlers[action] = handlers[handlers.length - 1] ?? null
    }
  }

  /** Update the currently active handler for each action, and return a function to unregister
   * these handlers. */
  registerKeyboardHandlers(
    handlers: Partial<
      // eslint-disable-next-line @typescript-eslint/no-invalid-void-type
      Record<KeyboardAction, (event: KeyboardEvent | React.KeyboardEvent) => boolean | void>
    >
  ) {
    for (const action of Object.values(KeyboardAction)) {
      const handler = handlers[action]
      if (handler != null) {
        this.allKeyboardHandlers[action].push(handler)
        this.activeKeyboardHandlers[action] = handler
      }
    }
    const allNewHandlers = new Set(Object.values(handlers))
    return () => {
      for (const handlersForCurrentAction of Object.values(this.allKeyboardHandlers)) {
        // Remove in-place the handlers that were added.
        handlersForCurrentAction.splice(
          0,
          handlersForCurrentAction.length,
          ...handlersForCurrentAction.filter(handler => !allNewHandlers.has(handler))
        )
      }
      this.updateActiveKeyboardHandlers()
    }
  }
}

/** A shorthand for creating a {@link KeyboardShortcut}. Should only be used in
 * {@link DEFAULT_KEYBOARD_SHORTCUTS}. */
function keybind(action: KeyboardAction, modifiers: ModifierKey[], key: string): KeyboardShortcut {
  return {
    key,
    action,
    ctrl: modifiers.includes('Ctrl'),
    alt: modifiers.includes('Alt'),
    shift: modifiers.includes('Shift'),
    meta: modifiers.includes('Meta'),
  }
}

/** A shorthand for creating a {@link MouseShortcut}. Should only be used in
 * {@link DEFAULT_MOUSE_SHORTCUTS}. */
function mousebind(
  action: MouseAction,
  modifiers: ModifierKey[],
  button: MouseButton,
  clicks: number
): MouseShortcut {
  return {
    button,
    action,
    clicks,
    ctrl: modifiers.includes('Ctrl'),
    alt: modifiers.includes('Alt'),
    shift: modifiers.includes('Shift'),
    meta: modifiers.includes('Meta'),
  }
}

// =================
// === Constants ===
// =================

/** The equivalent of the `Control` key for the current platform. */
const CTRL = (detect.isOnMacOS() ? 'Meta' : 'Ctrl') satisfies ModifierKey

/** The key known as the `Delete` key for the current platform. */
const DELETE = detect.isOnMacOS() ? 'Backspace' : 'Delete'

/** The default keyboard shortcuts. */
<<<<<<< HEAD
const DEFAULT_KEYBOARD_SHORTCUTS: Readonly<Record<KeyboardAction, KeyboardShortcut[]>> = {
=======
const DEFAULT_KEYBOARD_SHORTCUTS: Record<KeyboardAction, KeyboardShortcut[]> = {
  [KeyboardAction.settings]: [keybind(KeyboardAction.settings, [CTRL], ',')],
>>>>>>> 6f518942
  [KeyboardAction.open]: [keybind(KeyboardAction.open, [], 'Enter')],
  [KeyboardAction.run]: [keybind(KeyboardAction.run, ['Shift'], 'Enter')],
  [KeyboardAction.close]: [],
  [KeyboardAction.uploadToCloud]: [],
  [KeyboardAction.rename]: [keybind(KeyboardAction.rename, [CTRL], 'R')],
  [KeyboardAction.edit]: [keybind(KeyboardAction.edit, [CTRL], 'E')],
  [KeyboardAction.snapshot]: [keybind(KeyboardAction.snapshot, [CTRL], 'S')],
  [KeyboardAction.moveToTrash]: [keybind(KeyboardAction.moveToTrash, [], DELETE)],
  [KeyboardAction.moveAllToTrash]: [keybind(KeyboardAction.moveAllToTrash, [], DELETE)],
  [KeyboardAction.delete]: [keybind(KeyboardAction.delete, [], DELETE)],
  [KeyboardAction.deleteAll]: [keybind(KeyboardAction.deleteAll, [], DELETE)],
  [KeyboardAction.restoreFromTrash]: [keybind(KeyboardAction.restoreFromTrash, [CTRL], 'R')],
  [KeyboardAction.restoreAllFromTrash]: [keybind(KeyboardAction.restoreAllFromTrash, [CTRL], 'R')],
  [KeyboardAction.share]: [keybind(KeyboardAction.share, [CTRL], 'Enter')],
  [KeyboardAction.label]: [keybind(KeyboardAction.label, [CTRL], 'L')],
  [KeyboardAction.duplicate]: [keybind(KeyboardAction.duplicate, [CTRL], 'D')],
  [KeyboardAction.copy]: [keybind(KeyboardAction.copy, [CTRL], 'C')],
  [KeyboardAction.copyAll]: [keybind(KeyboardAction.copyAll, [CTRL], 'C')],
  [KeyboardAction.cut]: [keybind(KeyboardAction.cut, [CTRL], 'X')],
  [KeyboardAction.cutAll]: [keybind(KeyboardAction.cutAll, [CTRL], 'X')],
  [KeyboardAction.cancelCut]: [keybind(KeyboardAction.cancelCut, [], 'Escape')],
  [KeyboardAction.paste]: [keybind(KeyboardAction.paste, [CTRL], 'V')],
  [KeyboardAction.pasteAll]: [keybind(KeyboardAction.pasteAll, [CTRL], 'V')],
  [KeyboardAction.download]: [keybind(KeyboardAction.download, [CTRL, 'Shift'], 'S')],
  [KeyboardAction.uploadFiles]: [keybind(KeyboardAction.uploadFiles, [CTRL], 'U')],
  [KeyboardAction.uploadProjects]: [keybind(KeyboardAction.uploadProjects, [CTRL], 'U')],
  [KeyboardAction.newProject]: [keybind(KeyboardAction.newProject, [CTRL], 'N')],
  [KeyboardAction.newFolder]: [keybind(KeyboardAction.newFolder, [CTRL, 'Shift'], 'N')],
  [KeyboardAction.newDataConnector]: [keybind(KeyboardAction.newDataConnector, [CTRL, 'Alt'], 'N')],
  [KeyboardAction.closeModal]: [keybind(KeyboardAction.closeModal, [], 'Escape')],
  [KeyboardAction.cancelEditName]: [keybind(KeyboardAction.cancelEditName, [], 'Escape')],
  [KeyboardAction.changeYourPassword]: [],
  [KeyboardAction.signIn]: [],
  [KeyboardAction.signOut]: [],
  [KeyboardAction.downloadApp]: [],
}

/** The default UI data for every keyboard shortcut. */
<<<<<<< HEAD
const DEFAULT_KEYBOARD_SHORTCUT_INFO: Readonly<Record<KeyboardAction, ShortcutInfo>> = {
=======
const DEFAULT_KEYBOARD_SHORTCUT_INFO: Record<KeyboardAction, ShortcutInfo> = {
  [KeyboardAction.settings]: { name: 'Settings', icon: SettingsIcon },
>>>>>>> 6f518942
  [KeyboardAction.open]: { name: 'Open', icon: OpenIcon },
  [KeyboardAction.run]: { name: 'Run', icon: Play2Icon },
  [KeyboardAction.close]: { name: 'Close', icon: CloseIcon },
  [KeyboardAction.uploadToCloud]: {
    name: 'Upload To Cloud',
    icon: CloudToIcon,
  },
  [KeyboardAction.rename]: { name: 'Rename', icon: PenIcon },
  [KeyboardAction.edit]: { name: 'Edit', icon: PenIcon },
  [KeyboardAction.snapshot]: { name: 'Snapshot', icon: CameraIcon },
  [KeyboardAction.moveToTrash]: {
    name: 'Move To Trash',
    icon: TrashIcon,
    colorClass: 'text-delete',
  },
  [KeyboardAction.moveAllToTrash]: {
    name: 'Move All To Trash',
    icon: TrashIcon,
    colorClass: 'text-delete',
  },
  [KeyboardAction.delete]: {
    name: 'Delete',
    icon: TrashIcon,
    colorClass: 'text-delete',
  },
  [KeyboardAction.deleteAll]: {
    name: 'Delete All',
    icon: TrashIcon,
    colorClass: 'text-delete',
  },
  [KeyboardAction.restoreFromTrash]: {
    name: 'Restore From Trash',
    icon: UntrashIcon,
  },
  [KeyboardAction.restoreAllFromTrash]: {
    name: 'Restore All From Trash',
    icon: UntrashIcon,
  },
  [KeyboardAction.share]: { name: 'Share', icon: PeopleIcon },
  [KeyboardAction.label]: { name: 'Label', icon: TagIcon },
  [KeyboardAction.duplicate]: { name: 'Duplicate', icon: DuplicateIcon },
  [KeyboardAction.copy]: { name: 'Copy', icon: CopyIcon },
  [KeyboardAction.copyAll]: { name: 'Copy All', icon: CopyIcon },
  [KeyboardAction.cut]: { name: 'Cut', icon: ScissorsIcon },
  [KeyboardAction.cutAll]: { name: 'Cut All', icon: ScissorsIcon },
  [KeyboardAction.paste]: { name: 'Paste', icon: PasteIcon },
  [KeyboardAction.pasteAll]: { name: 'Paste All', icon: PasteIcon },
  [KeyboardAction.download]: { name: 'Download', icon: DataDownloadIcon },
  [KeyboardAction.uploadFiles]: { name: 'Upload Files', icon: DataUploadIcon },
  [KeyboardAction.uploadProjects]: {
    name: 'Upload Projects',
    icon: DataUploadIcon,
  },
  [KeyboardAction.newProject]: { name: 'New Project', icon: AddNetworkIcon },
  [KeyboardAction.newFolder]: { name: 'New Folder', icon: AddFolderIcon },
  [KeyboardAction.newDataConnector]: { name: 'New Secret', icon: AddConnectorIcon },
  // These should not appear in any context menus.
  [KeyboardAction.closeModal]: { name: 'Close', icon: BlankIcon },
  [KeyboardAction.cancelEditName]: { name: 'Cancel Editing', icon: BlankIcon },
  [KeyboardAction.changeYourPassword]: {
    name: 'Change Your Password',
    icon: ChangePasswordIcon,
  },
  [KeyboardAction.signIn]: { name: 'Login', icon: SignInIcon },
  [KeyboardAction.signOut]: {
    name: 'Logout',
    icon: SignOutIcon,
    colorClass: 'text-delete',
  },
  [KeyboardAction.downloadApp]: { name: 'Download App', icon: AppDownloadIcon },
  [KeyboardAction.cancelCut]: { name: 'Cancel Cut', icon: BlankIcon },
}

/** The default mouse shortcuts. */
const DEFAULT_MOUSE_SHORTCUTS: Readonly<Record<MouseAction, MouseShortcut[]>> = {
  [MouseAction.open]: [mousebind(MouseAction.open, [], MouseButton.left, 2)],
  [MouseAction.run]: [mousebind(MouseAction.run, ['Shift'], MouseButton.left, 2)],
  [MouseAction.editName]: [mousebind(MouseAction.editName, [CTRL], MouseButton.left, 1)],
  [MouseAction.selectAdditional]: [
    mousebind(MouseAction.selectAdditional, [CTRL], MouseButton.left, 1),
  ],
  [MouseAction.selectRange]: [mousebind(MouseAction.selectRange, ['Shift'], MouseButton.left, 1)],
  [MouseAction.selectAdditionalRange]: [
    mousebind(MouseAction.selectAdditionalRange, [CTRL, 'Shift'], MouseButton.left, 1),
  ],
}<|MERGE_RESOLUTION|>--- conflicted
+++ resolved
@@ -427,12 +427,8 @@
 const DELETE = detect.isOnMacOS() ? 'Backspace' : 'Delete'
 
 /** The default keyboard shortcuts. */
-<<<<<<< HEAD
 const DEFAULT_KEYBOARD_SHORTCUTS: Readonly<Record<KeyboardAction, KeyboardShortcut[]>> = {
-=======
-const DEFAULT_KEYBOARD_SHORTCUTS: Record<KeyboardAction, KeyboardShortcut[]> = {
   [KeyboardAction.settings]: [keybind(KeyboardAction.settings, [CTRL], ',')],
->>>>>>> 6f518942
   [KeyboardAction.open]: [keybind(KeyboardAction.open, [], 'Enter')],
   [KeyboardAction.run]: [keybind(KeyboardAction.run, ['Shift'], 'Enter')],
   [KeyboardAction.close]: [],
@@ -471,12 +467,8 @@
 }
 
 /** The default UI data for every keyboard shortcut. */
-<<<<<<< HEAD
 const DEFAULT_KEYBOARD_SHORTCUT_INFO: Readonly<Record<KeyboardAction, ShortcutInfo>> = {
-=======
-const DEFAULT_KEYBOARD_SHORTCUT_INFO: Record<KeyboardAction, ShortcutInfo> = {
   [KeyboardAction.settings]: { name: 'Settings', icon: SettingsIcon },
->>>>>>> 6f518942
   [KeyboardAction.open]: { name: 'Open', icon: OpenIcon },
   [KeyboardAction.run]: { name: 'Run', icon: Play2Icon },
   [KeyboardAction.close]: { name: 'Close', icon: CloseIcon },
