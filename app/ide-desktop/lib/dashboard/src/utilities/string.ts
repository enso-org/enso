/** @file Utilities for manipulating strings. */

// ========================
// === String utilities ===
// ========================

/** Return a function returning the singular or plural form of a word depending on the count of
 * items. */
export function makePluralize(singular: string, plural: string) {
  return (count: number) => (count === 1 ? singular : plural)
}

/** Return the given string, but with the first letter uppercased. */
export function capitalizeFirst(string: string) {
  return string.replace(/^./, match => match.toUpperCase())
}

/** Sanitizes a string for use as a regex. */
export function regexEscape(string: string) {
  return string.replace(/[\\^$.|?*+()[{]/g, '\\$&')
<<<<<<< HEAD
=======
}

/** Whether a string consists only of whitespace, meaning that the string will not be visible. */
export function isWhitespaceOnly(string: string) {
  return /^\s*$/.test(string)
>>>>>>> dfe867a9
}<|MERGE_RESOLUTION|>--- conflicted
+++ resolved
@@ -18,12 +18,9 @@
 /** Sanitizes a string for use as a regex. */
 export function regexEscape(string: string) {
   return string.replace(/[\\^$.|?*+()[{]/g, '\\$&')
-<<<<<<< HEAD
-=======
 }
 
 /** Whether a string consists only of whitespace, meaning that the string will not be visible. */
 export function isWhitespaceOnly(string: string) {
   return /^\s*$/.test(string)
->>>>>>> dfe867a9
 }