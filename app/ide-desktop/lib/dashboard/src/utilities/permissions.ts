--- conflicted
+++ resolved
@@ -239,27 +239,10 @@
 export function tryGetSingletonOwnerPermission(
   owner: backend.User | null
 ): backend.UserPermission[] {
-  return owner != null
-    ? [
-        {
-          user: {
-<<<<<<< HEAD
-            // The names are defined by the backend and cannot be changed.
-            /* eslint-disable @typescript-eslint/naming-convention */
-            pk: user?.id ?? backend.UserId(''),
-            organization_id: owner.id,
-            user_email: owner.email,
-            user_name: owner.name,
-            /* eslint-enable @typescript-eslint/naming-convention */
-=======
-            organizationId: owner.organizationId,
-            userId: owner.userId,
-            name: owner.name,
-            email: owner.email,
->>>>>>> 9c2d25ea
-          },
-          permission: PermissionAction.own,
-        },
-      ]
-    : []
+  if (owner != null) {
+    const { organizationId, userId, name, email } = owner
+    return [{ user: { organizationId, userId, name, email }, permission: PermissionAction.own }]
+  } else {
+    return []
+  }
 }