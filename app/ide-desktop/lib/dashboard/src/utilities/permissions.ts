/** @file Utilities for working with permissions. */
import * as permissions from 'enso-common/src/utilities/permissions'

<<<<<<< HEAD
=======
import * as permissions from 'enso-common/src/utilities/permissions'

>>>>>>> 632355f8
export * from 'enso-common/src/utilities/permissions'

/** CSS classes for each permission. */
export const PERMISSION_CLASS_NAME: Readonly<Record<permissions.Permission, string>> = {
  [permissions.Permission.owner]: 'text-tag-text bg-permission-owner',
  [permissions.Permission.admin]: 'text-tag-text bg-permission-admin',
  [permissions.Permission.edit]: 'text-tag-text bg-permission-edit',
  [permissions.Permission.read]: 'text-tag-text bg-permission-read',
  [permissions.Permission.view]: 'text-tag-text-2 bg-permission-view',
  [permissions.Permission.delete]: 'text-tag-text bg-delete',
}

/** CSS classes for the docs permission. */
export const DOCS_CLASS_NAME = 'text-tag-text bg-permission-docs'
/** CSS classes for the execute permission. */
export const EXEC_CLASS_NAME = 'text-tag-text bg-permission-exec'<|MERGE_RESOLUTION|>--- conflicted
+++ resolved
@@ -1,11 +1,8 @@
 /** @file Utilities for working with permissions. */
 import * as permissions from 'enso-common/src/utilities/permissions'
 
-<<<<<<< HEAD
-=======
 import * as permissions from 'enso-common/src/utilities/permissions'
 
->>>>>>> 632355f8
 export * from 'enso-common/src/utilities/permissions'
 
 /** CSS classes for each permission. */
