--- conflicted
+++ resolved
@@ -40,55 +40,6 @@
   get<T = void>(url: string) {
     return this.request<T>(HttpMethod.get, url)
   }
-<<<<<<< HEAD
-
-  /** Send a JSON HTTP POST request to the specified URL. */
-  post<T = void>(url: string, payload: object) {
-    return this.request<T>(HttpMethod.post, url, JSON.stringify(payload), 'application/json')
-  }
-
-  /** Send a base64-encoded binary HTTP POST request to the specified URL. */
-  async postBinary<T = void>(url: string, payload: Blob) {
-    return await this.request<T>(HttpMethod.post, url, payload, 'application/octet-stream')
-  }
-
-  /** Send a JSON HTTP PATCH request to the specified URL. */
-  patch<T = void>(url: string, payload: object) {
-    return this.request<T>(HttpMethod.patch, url, JSON.stringify(payload), 'application/json')
-  }
-
-  /** Send a JSON HTTP PUT request to the specified URL. */
-  put<T = void>(url: string, payload: object) {
-    return this.request<T>(HttpMethod.put, url, JSON.stringify(payload), 'application/json')
-  }
-
-  /** Send an HTTP DELETE request to the specified URL. */
-  delete<T = void>(url: string) {
-    return this.request<T>(HttpMethod.delete, url)
-  }
-
-  /** Execute an HTTP request to the specified URL, with the given HTTP method. */
-  private request<T = void>(
-    method: HttpMethod,
-    url: string,
-    payload?: BodyInit,
-    mimetype?: string
-  ) {
-    const headers = new Headers(this.defaultHeaders)
-    if (payload != null) {
-      const contentType = mimetype ?? 'application/json'
-      headers.set('Content-Type', contentType)
-    }
-
-    // This is an UNSAFE type assertion, however this is a HTTP client
-    // and should only be used to query APIs with known response types.
-    // eslint-disable-next-line no-restricted-syntax
-    return fetch(url, {
-      method,
-      headers,
-      ...(payload != null ? { body: payload } : {}),
-    }) as Promise<ResponseWithTypedJson<T>>
-=======
 
   /** Send a JSON HTTP POST request to the specified URL. */
   post<T = void>(url: string, payload: object) {
@@ -146,7 +97,6 @@
       }
       throw error
     }
->>>>>>> 899f7e4e
   }
 }
 
