--- conflicted
+++ resolved
@@ -103,21 +103,12 @@
 
   /** Send a base64-encoded binary HTTP POST request to the specified URL. */
   async putBinary<T = void>(url: string, payload: Blob) {
-<<<<<<< HEAD
-    return await this.request<T>(
-      HttpMethod.put,
-      url,
-      payload,
-      payload.type || 'application/octet-stream'
-    )
-=======
     return await this.request<T>({
       method: HttpMethod.put,
       url,
       payload,
-      mimetype: 'application/octet-stream',
+      mimetype: payload.type || 'application/octet-stream',
     })
->>>>>>> ca8d715d
   }
 
   /** Send an HTTP DELETE request to the specified URL. */
@@ -133,7 +124,8 @@
    * @throws {Error} if the HTTP request fails. */
   private async request<T = void>(options: HttpClientRequestOptions) {
     const headers = new Headers(this.defaultHeaders)
-    if (options.payload != null) {
+    let payload = options.payload
+    if (payload != null) {
       const contentType = options.mimetype ?? 'application/json'
       headers.set('Content-Type', contentType)
     }
@@ -152,7 +144,7 @@
         method: options.method,
         headers,
         keepalive: options.keepalive ?? false,
-        ...(options.payload != null ? { body: options.payload } : {}),
+        ...(payload != null ? { body: payload } : {}),
       })) as ResponseWithTypedJson<T>
       document.dispatchEvent(new Event(FETCH_SUCCESS_EVENT_NAME))
       return response
