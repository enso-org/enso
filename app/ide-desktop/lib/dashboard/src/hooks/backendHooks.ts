/** @file Hooks for interacting with the backend. */
import * as React from 'react'

import * as reactQuery from '@tanstack/react-query'

import * as authProvider from '#/providers/AuthProvider'

import type Backend from '#/services/Backend'
import * as backendModule from '#/services/Backend'

import * as uniqueString from '#/utilities/uniqueString'

// ============================
// === revokeUserPictureUrl ===
// ============================

const USER_PICTURE_URL_REVOKERS = new WeakMap<Backend, () => void>()

/** Create the corresponding "user picture" URL for the given backend. */
function createUserPictureUrl(backend: Backend | null, picture: Blob) {
  if (backend != null) {
    USER_PICTURE_URL_REVOKERS.get(backend)?.()
    const url = URL.createObjectURL(picture)
    USER_PICTURE_URL_REVOKERS.set(backend, () => {
      URL.revokeObjectURL(url)
    })
    return url
  } else {
    // This should never happen, so use an arbitrary URL.
    return location.href
  }
}

/** Revoke the corresponding "user picture" URL for the given backend. */
function revokeUserPictureUrl(backend: Backend | null) {
  if (backend != null) {
    USER_PICTURE_URL_REVOKERS.get(backend)?.()
  }
}

// ====================================
// === revokeOrganizationPictureUrl ===
// ====================================

const ORGANIZATION_PICTURE_URL_REVOKERS = new WeakMap<Backend, () => void>()

/** Create the corresponding "organization picture" URL for the given backend. */
function createOrganizationPictureUrl(backend: Backend | null, picture: Blob) {
  if (backend != null) {
    ORGANIZATION_PICTURE_URL_REVOKERS.get(backend)?.()
    const url = URL.createObjectURL(picture)
    ORGANIZATION_PICTURE_URL_REVOKERS.set(backend, () => {
      URL.revokeObjectURL(url)
    })
    return url
  } else {
    // This should never happen, so use an arbitrary URL.
    return location.href
  }
}

/** Revoke the corresponding "organization picture" URL for the given backend. */
function revokeOrganizationPictureUrl(backend: Backend | null) {
  if (backend != null) {
    ORGANIZATION_PICTURE_URL_REVOKERS.get(backend)?.()
  }
}

// =========================
// === useObserveBackend ===
// =========================

/** Listen to all mutations and update state as appropriate when they succeed.
 * MUST be unconditionally called exactly once for each backend type. */
export function useObserveBackend(backend: Backend | null) {
  const queryClient = reactQuery.useQueryClient()
  const [seen] = React.useState(new WeakSet())
  const useObserveMutations = <Method extends keyof Backend>(
    method: Method,
    onSuccess: (
      state: reactQuery.MutationState<
        Awaited<ReturnType<Extract<Backend[Method], (...args: never) => unknown>>>,
        Error,
        Parameters<Extract<Backend[Method], (...args: never) => unknown>>
      >
    ) => void
  ) => {
    const states = reactQuery.useMutationState<
      Parameters<Extract<Backend[Method], (...args: never) => unknown>>
    >({
      // Errored mutations can be safely ignored as they should not change the state.
      filters: { mutationKey: [backend?.type, method], status: 'success' },
      // eslint-disable-next-line no-restricted-syntax
      select: mutation => mutation.state as never,
    })
    for (const state of states) {
      if (!seen.has(state)) {
        seen.add(state)
        // This is SAFE - it is just too highly dynamic for TypeScript to typecheck.
        // eslint-disable-next-line no-restricted-syntax
        onSuccess(state as never)
      }
    }
  }
  const setQueryData = <Method extends keyof Backend>(
    method: Method,
    updater: (
      variable: Awaited<ReturnType<Extract<Backend[Method], (...args: never) => unknown>>>
    ) => Awaited<ReturnType<Extract<Backend[Method], (...args: never) => unknown>>>
  ) => {
    queryClient.setQueryData<
      Awaited<ReturnType<Extract<Backend[Method], (...args: never) => unknown>>>
    >([backend?.type, method], data => (data == null ? data : updater(data)))
  }
  useObserveMutations('uploadUserPicture', state => {
    revokeUserPictureUrl(backend)
    setQueryData('usersMe', user => state.data ?? user)
  })
  useObserveMutations('updateOrganization', state => {
    setQueryData('getOrganization', organization => state.data ?? organization)
  })
  useObserveMutations('uploadOrganizationPicture', state => {
    revokeOrganizationPictureUrl(backend)
    setQueryData('getOrganization', organization => state.data ?? organization)
  })
  useObserveMutations('createUserGroup', state => {
    if (state.data != null) {
      const data = state.data
      setQueryData('listUserGroups', userGroups => [data, ...userGroups])
    }
  })
  useObserveMutations('deleteUserGroup', state => {
    setQueryData('listUserGroups', userGroups =>
      userGroups.filter(userGroup => userGroup.id !== state.variables?.[0])
    )
  })
  useObserveMutations('changeUserGroup', state => {
    if (state.variables != null) {
      const [userId, body] = state.variables
      setQueryData('listUsers', users =>
        users.map(user =>
          user.userId !== userId ? user : { ...user, userGroups: body.userGroups }
        )
      )
    }
  })
  useObserveMutations('createTag', state => {
    if (state.data != null) {
      const data = state.data
      setQueryData('listTags', tags => [...tags, data])
    }
  })
  useObserveMutations('deleteTag', state => {
    if (state.variables != null) {
      const [tagId] = state.variables
      setQueryData('listTags', tags => tags.filter(tag => tag.id !== tagId))
    }
  })
}

// =======================
// === useBackendQuery ===
// =======================

export function useBackendQuery<Method extends keyof Backend>(
  backend: Backend,
  method: Method,
  args: Parameters<Extract<Backend[Method], (...args: never) => unknown>>,
  options?: Omit<
    reactQuery.UseQueryOptions<
      Awaited<ReturnType<Extract<Backend[Method], (...args: never) => unknown>>>,
      Error,
      Awaited<ReturnType<Extract<Backend[Method], (...args: never) => unknown>>>,
      readonly unknown[]
    >,
    'queryFn'
  >
): reactQuery.UseQueryResult<
  Awaited<ReturnType<Extract<Backend[Method], (...args: never) => unknown>>>
>
export function useBackendQuery<Method extends keyof Backend>(
  backend: Backend | null,
  method: Method,
  args: Parameters<Extract<Backend[Method], (...args: never) => unknown>>,
  options?: Omit<
    reactQuery.UseQueryOptions<
      Awaited<ReturnType<Extract<Backend[Method], (...args: never) => unknown>>>,
      Error,
      Awaited<ReturnType<Extract<Backend[Method], (...args: never) => unknown>>>,
      readonly unknown[]
    >,
    'queryFn'
  >
): reactQuery.UseQueryResult<
  // eslint-disable-next-line no-restricted-syntax
  Awaited<ReturnType<Extract<Backend[Method], (...args: never) => unknown>>> | undefined
>
/** Wrap a backend method call in a React Query. */
export function useBackendQuery<Method extends keyof Backend>(
  backend: Backend | null,
  method: Method,
  args: Parameters<Extract<Backend[Method], (...args: never) => unknown>>,
  options?: Omit<
    reactQuery.UseQueryOptions<
      Awaited<ReturnType<Extract<Backend[Method], (...args: never) => unknown>>>,
      Error,
      Awaited<ReturnType<Extract<Backend[Method], (...args: never) => unknown>>>,
      readonly unknown[]
    >,
    'queryFn'
  >
) {
  return reactQuery.useQuery<
    Awaited<ReturnType<Extract<Backend[Method], (...args: never) => unknown>>>,
    Error,
    Awaited<ReturnType<Extract<Backend[Method], (...args: never) => unknown>>>,
    readonly unknown[]
  >({
    ...options,
    queryKey: [backend?.type, method, ...args, ...(options?.queryKey ?? [])],
    // eslint-disable-next-line no-restricted-syntax, @typescript-eslint/no-unsafe-call, @typescript-eslint/no-explicit-any, @typescript-eslint/no-unsafe-return
    queryFn: () => (backend?.[method] as any)?.(...args),
    networkMode: backend?.type === backendModule.BackendType.local ? 'always' : 'online',
  })
}

// ==========================
// === useBackendMutation ===
// ==========================

export function useBackendMutation<Method extends keyof Backend>(
  backend: Backend,
  method: Method,
  options?: Omit<
    reactQuery.UseMutationOptions<
      Awaited<ReturnType<Extract<Backend[Method], (...args: never) => unknown>>>,
      Error,
      Parameters<Extract<Backend[Method], (...args: never) => unknown>>
    >,
    'mutationFn'
  >
): reactQuery.UseMutationResult<
  Awaited<ReturnType<Extract<Backend[Method], (...args: never) => unknown>>>,
  Error,
  Parameters<Extract<Backend[Method], (...args: never) => unknown>>
>
export function useBackendMutation<Method extends keyof Backend>(
  backend: Backend | null,
  method: Method,
  options?: Omit<
    reactQuery.UseMutationOptions<
      Awaited<ReturnType<Extract<Backend[Method], (...args: never) => unknown>>>,
      Error,
      Parameters<Extract<Backend[Method], (...args: never) => unknown>>
    >,
    'mutationFn'
  >
): reactQuery.UseMutationResult<
  // eslint-disable-next-line no-restricted-syntax
  Awaited<ReturnType<Extract<Backend[Method], (...args: never) => unknown>>> | undefined,
  Error,
  Parameters<Extract<Backend[Method], (...args: never) => unknown>>
>
/** Wrap a backend method call in a React Query Mutation. */
export function useBackendMutation<Method extends keyof Backend>(
  backend: Backend | null,
  method: Method,
  options?: Omit<
    reactQuery.UseMutationOptions<
      Awaited<ReturnType<Extract<Backend[Method], (...args: never) => unknown>>>,
      Error,
      Parameters<Extract<Backend[Method], (...args: never) => unknown>>
    >,
    'mutationFn'
  >
) {
  return reactQuery.useMutation<
    Awaited<ReturnType<Extract<Backend[Method], (...args: never) => unknown>>>,
    Error,
    Parameters<Extract<Backend[Method], (...args: never) => unknown>>
  >({
    ...options,
    mutationKey: [backend.type, method, ...(options?.mutationKey ?? [])],
    // eslint-disable-next-line no-restricted-syntax, @typescript-eslint/no-unsafe-call, @typescript-eslint/no-explicit-any, @typescript-eslint/no-unsafe-return
<<<<<<< HEAD
    mutationFn: args => (backend?.[method] as any)?.(...args),
=======
    mutationFn: args => (backend[method] as any)(...args),
    networkMode: backend.type === backendModule.BackendType.local ? 'always' : 'online',
>>>>>>> 37cc9800
  })
}

// ===================================
// === useBackendMutationVariables ===
// ===================================

/** Access mutation variables from a React Query Mutation. */
export function useBackendMutationVariables<Method extends keyof Backend>(
  backend: Backend | null,
  method: Method,
  mutationKey?: readonly unknown[]
) {
  return reactQuery.useMutationState<
    Parameters<Extract<Backend[Method], (...args: never) => unknown>>
  >({
    filters: {
      mutationKey: [backend?.type, method, ...(mutationKey ?? [])],
      status: 'pending',
    },
    // eslint-disable-next-line no-restricted-syntax
    select: mutation => mutation.state.variables as never,
  })
}

// =======================================
// === useBackendMutationWithVariables ===
// =======================================

/** Wrap a backend method call in a React Query Mutation, and access its variables. */
export function useBackendMutationWithVariables<Method extends keyof Backend>(
  backend: Backend,
  method: Method,
  options?: Omit<
    reactQuery.UseMutationOptions<
      Awaited<ReturnType<Extract<Backend[Method], (...args: never) => unknown>>>,
      Error,
      Parameters<Extract<Backend[Method], (...args: never) => unknown>>
    >,
    'mutationFn'
  >
) {
  const mutation = useBackendMutation(backend, method, options)
  return {
    mutation,
    mutate: mutation.mutate,
    mutateAsync: mutation.mutateAsync,
    variables: useBackendMutationVariables(backend, method, options?.mutationKey),
  }
}

// ===================
// === Placeholder ===
// ===================

/** An object with a `isPlaceholder` property. */
interface Placeholder {
  readonly isPlaceholder: boolean
}

// =======================
// === WithPlaceholder ===
// =======================

/** An existing type, with an added `isPlaceholder` property. */
export type WithPlaceholder<T extends object> = Placeholder & T

// ========================
// === toNonPlaceholder ===
// ========================

/** Return an object with an additional field `isPlaceholder: false`. */
function toNonPlaceholder<T extends object>(object: T) {
  return { ...object, isPlaceholder: false }
}

// ===========================
// === useBackendListUsers ===
// ===========================

/** A list of users, taking into account optimistic state. */
export function useBackendListUsers(
  backend: Backend
): readonly WithPlaceholder<backendModule.User>[] | null {
  const listUsersQuery = useBackendQuery(backend, 'listUsers', [])
  const changeUserGroupVariables = useBackendMutationVariables(backend, 'changeUserGroup')
  return React.useMemo(() => {
    if (listUsersQuery.data == null) {
      return null
    } else {
      const result = listUsersQuery.data.map(toNonPlaceholder)
      const userIdToIndex = new Map(result.map((user, i) => [user.userId, i]))
      for (const [userId, body] of changeUserGroupVariables) {
        const index = userIdToIndex.get(userId)
        const user = index == null ? null : result[index]
        if (index != null && user != null) {
          result[index] = { ...user, userGroups: body.userGroups }
        }
      }
      return result
    }
  }, [changeUserGroupVariables, listUsersQuery.data])
}

// ================================
// === useBackendListUserGroups ===
// ================================

/** A list of user groups, taking into account optimistic state. */
export function useBackendListUserGroups(
  backend: Backend
): readonly WithPlaceholder<backendModule.UserGroupInfo>[] | null {
  const { user } = authProvider.useNonPartialUserSession()
  const listUserGroupsQuery = useBackendQuery(backend, 'listUserGroups', [])
  const createUserGroupVariables = useBackendMutationVariables(backend, 'createUserGroup')
  const deleteUserGroupVariables = useBackendMutationVariables(backend, 'deleteUserGroup')
  return React.useMemo(() => {
    if (listUserGroupsQuery.data == null) {
      return null
    } else {
      const deletedUserGroupIds = new Set(deleteUserGroupVariables.map(([id]) => id))
      const userGroupsBase = listUserGroupsQuery.data
        .filter(userGroup => !deletedUserGroupIds.has(userGroup.id))
        .map(toNonPlaceholder)
      return [
        ...createUserGroupVariables.map(([body]) => ({
          organizationId: user.organizationId,
          id: backendModule.newPlaceholderUserGroupId(),
          groupName: body.name,
          isPlaceholder: true,
        })),
        ...userGroupsBase,
      ]
    }
  }, [
    user.organizationId,
    createUserGroupVariables,
    deleteUserGroupVariables,
    listUserGroupsQuery.data,
  ])
}

// =========================================
// === useBackendListUserGroupsWithUsers ===
// =========================================

/** A user group, as well as the users that are a part of the user group. */
export interface UserGroupInfoWithUsers extends backendModule.UserGroupInfo {
  readonly users: readonly WithPlaceholder<backendModule.User>[]
}

/** A list of user groups, taking into account optimistic state. */
export function useBackendListUserGroupsWithUsers(
  backend: Backend
): readonly WithPlaceholder<UserGroupInfoWithUsers>[] | null {
  const userGroupsRaw = useBackendListUserGroups(backend)
  // Old user list
  const listUsersQuery = useBackendQuery(backend, 'listUsers', [])
  // Current user list, including optimistic updates
  const users = useBackendListUsers(backend)
  return React.useMemo(() => {
    if (userGroupsRaw == null || listUsersQuery.data == null || users == null) {
      return null
    } else {
      const currentUserGroupsById = new Map(
        listUsersQuery.data.map(user => [user.userId, new Set(user.userGroups)])
      )
      const result = userGroupsRaw.map(userGroup => {
        const usersInGroup: readonly WithPlaceholder<backendModule.User>[] = users
          .filter(user => user.userGroups?.includes(userGroup.id))
          .map(user => {
            if (currentUserGroupsById.get(user.userId)?.has(userGroup.id) !== true) {
              return { ...user, isPlaceholder: true }
            } else {
              return user
            }
          })
        return { ...userGroup, users: usersInGroup }
      })
      return result
    }
  }, [listUsersQuery.data, userGroupsRaw, users])
}

// ==========================
// === useBackendListTags ===
// ==========================

/** A list of asset tags, taking into account optimistic state. */
export function useBackendListTags(
  backend: Backend | null
): readonly WithPlaceholder<backendModule.Label>[] | null {
  const listTagsQuery = useBackendQuery(backend, 'listTags', [])
  const createTagVariables = useBackendMutationVariables(backend, 'createTag')
  const deleteTagVariables = useBackendMutationVariables(backend, 'deleteTag')
  return React.useMemo(() => {
    if (listTagsQuery.data == null) {
      return null
    } else {
      const deletedTags = new Set(deleteTagVariables.map(variables => variables[0]))
      const result = listTagsQuery.data
        .filter(tag => !deletedTags.has(tag.id))
        .map(toNonPlaceholder)
      return [
        ...result,
        ...createTagVariables.map(variables => ({
          id: backendModule.TagId(`tag-${uniqueString.uniqueString()}`),
          value: backendModule.LabelName(variables[0].value),
          color: variables[0].color,
          isPlaceholder: true,
        })),
      ]
    }
  }, [createTagVariables, deleteTagVariables, listTagsQuery.data])
}

// =========================
// === useBackendUsersMe ===
// =========================

/** The current user, taking into account optimistic state. */
export function useBackendUsersMe(backend: Backend | null) {
  const usersMeQuery = useBackendQuery(backend, 'usersMe', [])
  const updateUserVariables = useBackendMutationVariables(backend, 'updateUser')
  const uploadUserPictureVariables = useBackendMutationVariables(backend, 'uploadUserPicture')
  return React.useMemo(() => {
    if (usersMeQuery.data == null) {
      return null
    } else {
      let result = usersMeQuery.data
      for (const [{ username }] of updateUserVariables) {
        if (username != null) {
          result = { ...result, name: username }
        }
      }
      for (const [, file] of uploadUserPictureVariables) {
        result = {
          ...result,
          profilePicture: backendModule.HttpsUrl(createUserPictureUrl(backend, file)),
        }
      }
      return result
    }
  }, [backend, usersMeQuery.data, updateUserVariables, uploadUserPictureVariables])
}

// =================================
// === useBackendGetOrganization ===
// =================================

/** The current user's organization, taking into account optimistic state. */
export function useBackendGetOrganization(backend: Backend | null) {
  const getOrganizationQuery = useBackendQuery(backend, 'getOrganization', [])
  const updateOrganizationVariables = useBackendMutationVariables(backend, 'updateOrganization')
  const uploadOrganizationPictureVariables = useBackendMutationVariables(
    backend,
    'uploadOrganizationPicture'
  )
  return React.useMemo(() => {
    if (getOrganizationQuery.data == null) {
      return null
    } else {
      let result = getOrganizationQuery.data
      for (const [update] of updateOrganizationVariables) {
        result = { ...result, ...update }
      }
      for (const [, file] of uploadOrganizationPictureVariables) {
        result = {
          ...result,
          picture: backendModule.HttpsUrl(createOrganizationPictureUrl(backend, file)),
        }
      }
      return result
    }
  }, [
    backend,
    getOrganizationQuery.data,
    updateOrganizationVariables,
    uploadOrganizationPictureVariables,
  ])
}<|MERGE_RESOLUTION|>--- conflicted
+++ resolved
@@ -280,14 +280,10 @@
     Parameters<Extract<Backend[Method], (...args: never) => unknown>>
   >({
     ...options,
-    mutationKey: [backend.type, method, ...(options?.mutationKey ?? [])],
+    mutationKey: [backend?.type, method, ...(options?.mutationKey ?? [])],
     // eslint-disable-next-line no-restricted-syntax, @typescript-eslint/no-unsafe-call, @typescript-eslint/no-explicit-any, @typescript-eslint/no-unsafe-return
-<<<<<<< HEAD
     mutationFn: args => (backend?.[method] as any)?.(...args),
-=======
-    mutationFn: args => (backend[method] as any)(...args),
-    networkMode: backend.type === backendModule.BackendType.local ? 'always' : 'online',
->>>>>>> 37cc9800
+    networkMode: backend?.type === backendModule.BackendType.local ? 'always' : 'online',
   })
 }
 
