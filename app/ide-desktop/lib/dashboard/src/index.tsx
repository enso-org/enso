--- conflicted
+++ resolved
@@ -1,6 +1,5 @@
 /** @file Index file declaring main DOM structure for the app. */
 
-<<<<<<< HEAD
 if (IS_DEV_MODE) {
   new EventSource("/esbuild").addEventListener("change", () => {
     location.reload();
@@ -11,11 +10,6 @@
 import * as authentication from "enso-authentication";
 
 import * as platform from "enso-authentication/src/platform";
-=======
-import * as authentication from 'enso-authentication'
-
-import * as platform from './authentication/src/platform'
->>>>>>> 0aa7d7ee
 
 const logger = console
 /** This package is a standalone React app (i.e., IDE deployed to the Cloud), so we're not
