--- conflicted
+++ resolved
@@ -39,13 +39,9 @@
     // This file is only included when building for the cloud.
     supportsLocalBackend: false,
     supportsDeepLinks: false,
-<<<<<<< HEAD
     isAuthenticationDisabled: false,
     shouldShowDashboard: true,
-=======
-    showDashboard: true,
     initialProjectName: null,
->>>>>>> 86724cb7
     /** The `onAuthenticated` option is mandatory but is not needed here,
      * so this function is empty. */
     onAuthenticated() {
