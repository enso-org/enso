--- conflicted
+++ resolved
@@ -36,18 +36,12 @@
     // so the `platform` is always `Platform.cloud`.
     platform: platform.Platform.cloud,
     showDashboard: true,
-<<<<<<< HEAD
-    // The `onAuthenticated` parameter is required but we don't need it, so we pass an empty function.
-    // eslint-disable-next-line @typescript-eslint/no-empty-function
-    onAuthenticated() {},
-    /** The cloud frontend is not capable of running a Project Manager. */
-    projectManagerEndpoint: null,
-=======
     /** The `onAuthenticated` option is mandatory but is not needed here,
      * so this function is empty. */
     onAuthenticated() {
         // eslint-disable-next-line @typescript-eslint/no-empty-function
     },
->>>>>>> 62fecfa4
+    /** The cloud frontend is not capable of running a Project Manager. */
+    projectManagerEndpoint: null,
     appRunner: null,
 })