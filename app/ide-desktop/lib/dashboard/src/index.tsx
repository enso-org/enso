/** @file Entry point into the cloud dashboard. */
import * as authentication from 'enso-authentication'

// =================
// === Constants ===
// =================

/** Path to the SSE endpoint over which esbuild sends events. */
const ESBUILD_PATH = '/esbuild'
/** SSE event indicating a build has finished. */
const ESBUILD_EVENT_NAME = 'change'
/** Path to the service worker that resolves all extensionless paths to `/index.html`.
 * This service worker is required for client-side routing to work when doing local development. */
const SERVICE_WORKER_PATH = '/serviceWorker.js'

// ===================
// === Live reload ===
// ===================

if (IS_DEV_MODE) {
    new EventSource(ESBUILD_PATH).addEventListener(ESBUILD_EVENT_NAME, () => {
        location.reload()
    })
    void navigator.serviceWorker.register(SERVICE_WORKER_PATH)
} else {
    void navigator.serviceWorker
        .getRegistration()
        .then(serviceWorker => serviceWorker?.unregister())
}

// ===================
// === Entry point ===
// ===================

authentication.run({
    logger: console,
<<<<<<< HEAD
    // This file is only included when building for the cloud.
    supportsLocalBackend: false,
    supportsDeepLinks: false,
=======
    // This file is only included when building for the cloud,
    // so the `platform` is always `Platform.cloud`.
    platform: platform.Platform.cloud,
>>>>>>> 62fecfa4
    showDashboard: true,
    /** The `onAuthenticated` option is mandatory but is not needed here,
     * so this function is empty. */
    onAuthenticated() {
        // eslint-disable-next-line @typescript-eslint/no-empty-function
    },
    appRunner: null,
})<|MERGE_RESOLUTION|>--- conflicted
+++ resolved
@@ -34,15 +34,9 @@
 
 authentication.run({
     logger: console,
-<<<<<<< HEAD
     // This file is only included when building for the cloud.
     supportsLocalBackend: false,
     supportsDeepLinks: false,
-=======
-    // This file is only included when building for the cloud,
-    // so the `platform` is always `Platform.cloud`.
-    platform: platform.Platform.cloud,
->>>>>>> 62fecfa4
     showDashboard: true,
     /** The `onAuthenticated` option is mandatory but is not needed here,
      * so this function is empty. */
