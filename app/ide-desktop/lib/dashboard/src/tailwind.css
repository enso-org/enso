@import url("https://fonts.googleapis.com/css2?family=M+PLUS+1:wght@400;500;600;700&display=swap");
@import "react-toastify/dist/ReactToastify.css";

body {
  margin: 0;
  background: url("enso-assets/background.png") 0 0, rgba(255, 255, 255, 0.8);
  background-blend-mode: lighten;
}

.Toastify--animate {
  animation-duration: 0.2s;
}

.enso-dashboard {
  position: absolute;
  pointer-events: none;
  width: 100%;
  height: 100%;
}

.enso-dashboard > * {
  pointer-events: auto;
}

/* These styles MUST still be copied
 * as `.enso-dashboard body` and `.enso-dashboard html` make no sense. */
.enso-dashboard,
.enso-chat {
  line-height: 1.5;
  -webkit-text-size-adjust: 100%;
  -moz-tab-size: 4;
  tab-size: 4;
  font-family: "M PLUS 1";
  font-weight: 500;
  font-feature-settings: normal;
}

.enso-dashboard *:focus,
.enso-chat *:focus {
  outline: none !important;
}

/* Must be kept in sync with app/gui/view/graph-editor/src/builtin/visualization/java_script/helpers/scrollable.js. */

::-webkit-scrollbar {
  -webkit-appearance: none;
}

::-webkit-scrollbar-track {
  -webkit-box-shadow: none;
}

::-webkit-scrollbar:vertical {
  width: 11px;
}

::-webkit-scrollbar:horizontal {
  height: 11px;
}

::-webkit-scrollbar-thumb {
  border-radius: 8px;
  background-color: rgba(0, 0, 0, 0.1);
}

::-webkit-scrollbar-corner {
  background: rgba(0, 0, 0, 0);
}

.enso-dashboard,
.enso-chat {
  @tailwind base;
  @tailwind components;
  @tailwind utilities;

  @layer components {
    .clip-path-top {
      clip-path: polygon(0 0, 100% 0, 100% calc(50% - 1px), 0 calc(50% - 1px));
    }

    .clip-path-bottom {
      clip-path: polygon(
        0 calc(50% + 1px),
        100% calc(50% + 1px),
        100% 100%,
        0 100%
      );
    }

    .clip-path-bottom-shadow {
      clip-path: polygon(
        0 0,
        100% 0,
        100% calc(100% + 100vh),
        0 calc(100% + 100vh)
      );
    }

    .dasharray-5 {
      stroke-dasharray: calc(12 * 0.05 * 6.2832) calc(12 * 6.2832);
    }

    .dasharray-75 {
      stroke-dasharray: calc(12 * 0.75 * 6.2832) calc(12 * 6.2832);
      transition-duration: 90s;
    }

    .dasharray-100 {
      stroke-dasharray: calc(12 * 6.2832) 0;
    }

    .border-dashed-custom {
      background-image: url("enso-assets/dashed_border.svg");
    }

    .scroll-hidden {
      -ms-overflow-style: none; /* Internet Explorer 10+ */
      scrollbar-width: none; /* Firefox */
    }

    .scroll-hidden::-webkit-scrollbar {
      display: none; /* Safari and Chrome */
    }

    .backface-invisible {
      backface-visibility: hidden;
    }

    .rounded-rows > tbody > tr:nth-child(odd) {
      > td {
        background-color: rgba(0, 0, 0, 0.03);
      }

      > td.bg-transparent {
        background-color: transparent;
      }
    }

    .rounded-rows > tbody > tr.selected {
      > td {
        background-color: rgba(255, 255, 255, 0.4);
      }
    }

    .h-templates-custom {
      height: 21.5rem;

      @media screen and (min-width: 110.6875rem) {
        height: 11rem;
      }
    }

    .search-bar.search-bar {
      @media screen and (max-width: 59rem) {
        position: unset;
        transform: unset;
        left: unset;
      }
    }
  }

  .pointer-events-none-recursive,
  .pointer-events-none-recursive * {
    pointer-events: none;
  }
<<<<<<< HEAD

  /* The class is repeated to make this take precedence over most Tailwind classes. */
  .cursor-none-recursive.cursor-none-recursive,
  .cursor-none-recursive.cursor-none-recursive * {
    cursor: none;
  }
}

.Toastify__toast-body > div:last-child {
  overflow: hidden;
=======
>>>>>>> 4bdc1af7
}<|MERGE_RESOLUTION|>--- conflicted
+++ resolved
@@ -163,17 +163,8 @@
   .pointer-events-none-recursive * {
     pointer-events: none;
   }
-<<<<<<< HEAD
-
-  /* The class is repeated to make this take precedence over most Tailwind classes. */
-  .cursor-none-recursive.cursor-none-recursive,
-  .cursor-none-recursive.cursor-none-recursive * {
-    cursor: none;
-  }
 }
 
 .Toastify__toast-body > div:last-child {
   overflow: hidden;
-=======
->>>>>>> 4bdc1af7
 }