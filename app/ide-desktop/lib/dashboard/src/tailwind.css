--- conflicted
+++ resolved
@@ -4,13 +4,8 @@
   margin: 0;
 }
 
-<<<<<<< HEAD
-/* These styles MUST still be copied as `#dashboard body` and `#dashboard html` make no sense. */
-#dashboard {
-=======
 /* These styles MUST still be copied as `.enso-dashboard body` and `.enso-dashboard html` make no sense. */
 .enso-dashboard {
->>>>>>> 12c00f52
   line-height: 1.5;
   -webkit-text-size-adjust: 100%;
   -moz-tab-size: 4;
