@import url("https://fonts.googleapis.com/css2?family=M+PLUS+1:wght@400;500;600;700&display=swap");
@import "react-toastify/dist/ReactToastify.css";

/* Scoped to `.enso-dashboard, .enso-chat` in tailwind config. */
@tailwind base;
@tailwind components;
@tailwind utilities;

:root {
  --row-height: 2rem;
  --page-padding-x: 0.8125rem;
  /* The gap between the top bar and the main content (the content of the current page). */
  --top-level-margin: 2rem;
  /* The height of the main heading of a page. */
  --heading-height: 2.375rem;
  --heading-padding-x: 0.375rem;
  --heading-padding-y: 0.125rem;
  --input-corner-radius: 0.75rem;
  --small-rectangle-button-corner-radius: 0.375rem;
  /* The height of a profile picture when displayed in a row.
   * This should be slightly less than `--row-height`. */
  --profile-picture-size: 1.75rem;
  --profile-picture-padding: 0.1875rem;
  /* The height of text not beside an icon. */
  --text-height: 1.5rem;
  --unimportant-opacity: 50%;
  /* The default gap between a subheading and its content. */
  --subheading-gap: 1rem;
  /* The horizontal padding of the entire horizontal list of icons. */
  --icons-padding-x: 0.5rem;
  --icon-size: 1rem;
  --project-icon-size: 1.5rem;
  /* The horizontal padding of the large text indicating that a feature is not enabled in the user's
   * current plan. */
  --missing-functionality-text-padding-x: 1rem;
  /* The horizontal gap between each icon in a list of buttons. */
  --buttons-gap: 0.5rem;
  /* The horizontal gap between each icon in a list of icons. */
  --icons-gap: 0.75rem;
  /* The gap between an icon and its associated text. */
  --samples-icon-with-text-gap: 0.375rem;
  /* The horizontal gap between an icon and its associated text in a selector option. */
  --icon-with-text-gap: 0.5rem;
  /* The horizontal gap between an input and its associated submit button. */
  --input-with-button-gap: 0.25rem;
  --pages-gap: 1rem;
  /* The vertical gap between the drive heading and the rest of the drive page. */
  --drive-heading-gap: 0.625rem;
  /* The horizontal gap between the drive sidebar and the asset tree. */
  --drive-gap: 0.75rem;
  /* The gap between the icon and label of a menu entry or context menu entry. */
  --menu-entry-gap: 0.75rem;
  --menu-entry-corner-radius: 0.5rem;
  /* The vertical gap between items on a page displaying an abnormal status.
   * These include the loading screen and pages for accessing the drive or chat
   * without the appropriate permissions. */
  --status-page-gap: 1rem;
  /* The tighter of the custom line heights. */
  --snug-line-height: 144.5%;
  /* The looser of the custom line heights. */
  --cozy-line-height: 170%;
  --default-backdrop-blur: 64px;
  --default-corner-radius: 1rem;
  --button-focus-ring-corner-radius: 0.5rem;
  --button-focus-ring-inset: -0.25rem;
  --profile-picture-large-size: 8rem;
  --profile-picture-caption-width: 16rem;
  --profile-picture-caption-padding-y: 0.25rem;
  /* Alternate button padding, for buttons that do not use the `button` class. */
  --button-padding-x: 0.5rem;
  --selector-padding-x: 0.625rem;
  --selector-padding-y: 0.25rem;
  --backend-switcher-option-width: 5rem;
  /* The margin surrounding the entire top bar. */
  --top-bar-margin: 0.5625rem;
  /* The gap between each panel in the top bar.*/
  --top-bar-gap: 0.875rem;
  /* The gap between the two panels on the right side of the top bar.*/
  --top-bar-right-gap: 0.5rem;
  /* The vertical gap between the spinner of a new empty project and its text. */
  --new-empty-project-gap: 0.75rem;
  --new-empty-project-spinner-padding: 0.5rem;
  --spinner-fast-transition-duration: 1s;
  --spinner-medium-transition-duration: 5s;
  --spinner-slow-transition-duration: 90s;
  --modifiers-gap: 0.1875rem;
  --modifiers-macos-gap: 0.125rem;
  --cell-padding-x: 0.5rem;
  --plus-icon-size: 1.125rem;
  /* The horizontal gap between adjacent context menus. */
  --context-menus-gap: 0.125rem;
  --context-menu-padding: 0.5rem;
  --context-menu-width: 15.5rem;
  --context-menu-half-width: calc(var(--context-menu-width) / 2);
  --context-menu-macos-half-width: calc(var(--context-menu-macos-width) / 2);
  --context-menu-macos-width: 14.375rem;
  --context-menu-entry-padding-x: 0.75rem;
  --separator-margin-y: 0.125rem;
  /* The vertical gap between entries in a Data Link input. */
  --json-schema-gap: 0.25rem;
  --json-schema-text-input-width: 10rem;
  --json-schema-object-input-padding: 0.5rem;
  --json-schema-object-key-width: 11rem;
  --json-schema-dropdown-title-width: 3rem;
  --input-padding-x: 0.5rem;
  --multiline-input-padding: 0.5rem;
  /* The default height for an input with a large default size,
   * indicating that the input expects a lot of text (e.g. a paragraph). */
  --paragraph-input-height: 6rem;
  --asset-search-bar-gap: 0.625rem;
  /* The default maximum width of the asset search bar.
   * It is narrower below a certain point, and wider above a certain point. */
  --asset-search-bar-width: 24.5625rem;
  /* The width of the asset search bar on wide screens. */
  --asset-search-bar-wide-width: 33.333333vw;
  --permission-display-width: 7.5625rem;
  --permission-type-selector-width: 28.125rem;
  --payment-form-height: 38.75rem;
  --drive-table-heading-height: 2rem;
  --new-project-button-padding-x: 0.625rem;
  /* The horizontal gap between adjacent column items. */
  --column-items-gap: 0.25rem;
  --version-padding: 0.5rem;
  --label-padding-x: 0.5625rem;
  /* The horizontal gap between adjacent color inputs. */
  --colors-gap: 0.25rem;
  /* The vertical gap between adjacent labels. */
  --labels-gap: 0.25rem;
  /* The horizontal gap between a label and its icons. */
  --label-icons-gap: 0.25rem;
  /* The transition duration of an arrow transitioning between two directions. */
  --arrow-transition-duration: 300ms;
  /* The maximum height of the autocomplete suggestions list. */
  --autocomplete-suggestions-height: 15rem;
  /* The horizontal gap between the arrow of a dropdown and the label of the current item. */
  --dropdown-arrow-gap: 0.25rem;
  --dropdown-items-height: 15rem;
  --page-switcher-padding-x: 0.625rem;
  --selection-brush-corner-radius: 0.5rem;
  /* This MUST be in `px` as `border-width` does not understand `rem`. */
  --selection-brush-border-width: 6px;
  --tick-cross-button-margin: 0.125rem;
  --search-suggestions-gap: 0.5rem;
  --search-suggestions-padding: 0.5rem;
  --search-suggestions-list-height: 16rem;
  --search-suggestion-padding-y: 0.25rem;
  --search-suggestion-margin: 0.25rem;
  --close-icon-margin: 0.25rem;
  --date-input-padding: 0.5rem;
  --date-picker-width: 7.5rem;
  --date-cell-width: 1.5rem;
  /* The gap between the date display and the input of the date picker. */
  --date-input-gap: 0.5rem;
  /* The gap between the month display and the calendar of the date picker. */
  --date-input-calendar-gap: 0.5rem;
  --auth-link-padding-x: 0.5rem;
  --auth-link-padding-y: 0.25rem;
  --text-link-padding-x: 0.25rem;

  /********\
  |* Chat *|
  \********/

  --chat-header-margin-x: 1rem;
  --chat-header-margin-top: 0.5rem;
  --chat-thread-button-padding: 0.25rem;
  --chat-form-padding: 0.25rem;
  --chat-form-margin-x: 0.5rem;
  --chat-form-margin-y: 0.25rem;
  --chat-input-padding: 0.25rem;
  --chat-input-corner-radius: 0.5rem;
  --chat-thread-title-line-height: 1.5rem;
  /* The horizontal gap between two adjacent chat buttons. */
  --chat-buttons-gap: 0.125rem;
  --chat-button-padding-x: 0.375rem;
  --chat-button-padding-y: 0.25rem;
  --chat-message-margin-x: 1rem;
  --chat-message-margin-y: 0.5rem;
  --chat-message-info-margin-x: 0.5rem;
  --chat-profile-picture-margin-y: 0.25rem;
  --chat-reaction-bar-padding-y: 0.25rem;
  --chat-reaction-bar-margin: 0.25rem;
  --chat-reaction-margin: 0.25rem;
  --chat-reaction-padding: 0.25rem;

  --drive-bar-gap: 0.625rem;
  --drive-bar-padding-y: 0.125rem;
  /* The horizontal padding of the entire horizontal list of icons on the drive bar. */
  --drive-bar-icons-padding-x: 0.75rem;
  /* The gap between each item in the horizontal user bar. */
  --user-bar-gap: 0.5rem;
  /* The gap between a user permission and the corresponding username. */
  --user-permission-gap: 0.75rem;
  --asset-panel-width: 30rem;
  /* The vertical gap between sections of the asset panel. */
  --asset-panel-gap: 2rem;
  --asset-panel-padding-left: 0.75rem;
  --permission-type-selector-corner-radius: calc(
    var(--default-corner-radius) + 0.25rem
  );
  --permission-type-selector-padding: 0.25rem;
  --permission-type-button-padding: 0.25rem;
  /* The horizontal gap between elements in a permission type button. */
  --permission-type-button-gap: 0.5rem;
  --permission-type-width: 3.25rem;
  --permission-type-padding-y: 0.125rem;
  --permission-mini-button-padding-x: 0.4375rem;
  --permission-mini-button-padding-y: 0.125rem;
  --permission-with-border-margin: 0.25rem;

  /*************\
  |* User menu *|
  \*************/

  /* The vertical gap between each group in the user menu. */
  --user-menu-transition-duration: 200ms;
  --user-menu-gap: 0.75rem;
  --user-menu-padding: 0.5rem;
  --user-menu-width: 12.875rem;

  /*************************\
  |* Right hand side panel *|
  \*************************/

  --side-panel-transition-duration: 500ms;
  --side-panel-width: 30rem;
  /* The gap between sections in the side panel. */
  --side-panel-gap: 0.25rem;
  --side-panel-heading-height: 1.75rem;
  --side-panel-heading-padding-y: 0.0625px;
  /* The vertical gap between a heading and its content in the side panel. */
  --side-panel-section-gap: 0.5rem;
  --side-panel-label-width: 8rem;
  --side-panel-description-padding-y: 0.25rem;

  --extended-editor-menu-size: 48px;

  --menu-entry-padding: 0.25rem;

  --frame-color: rgb(255 255 255 / 40%);
  --selected-frame-color: rgb(255 255 255 / 70%);
  --selection-brush-color: rgb(171 171 171 / 50%);

  --radio-button-size: 1rem;
  --radio-button-dot-size: 0.5rem;
  --radio-button-dot-padding: calc(
    var(--radio-button-size) / 2 - var(--radio-button-dot-size) / 2
  );

  /***********\
  |* Indents *|
  \***********/

  --indent-size: 1.5rem;
  --indent-1-size: calc(var(--indent-size) * 1);
  --indent-2-size: calc(var(--indent-size) * 2);
  --indent-3-size: calc(var(--indent-size) * 3);
  --indent-4-size: calc(var(--indent-size) * 4);
  --indent-5-size: calc(var(--indent-size) * 5);
  --indent-6-size: calc(var(--indent-size) * 6);
  --indent-7-size: calc(var(--indent-size) * 7);
  --indent-8-size: calc(var(--indent-size) * 8);
  --indent-9-size: calc(var(--indent-size) * 9);
  --indent-10-size: calc(var(--indent-size) * 10);

  /**********\
  |* Modals *|
  \**********/

  /* The vertical gap between inputs in a modal. */
  --modal-gap: 0.5rem;
  /* The padding around the entire modal. */
  --modal-padding: 0.5rem;
  /* Alternative, wider padding around the entire modal. */
  --modal-wide-padding: 1rem;
  --modal-label-width: 3rem;

  --manage-labels-modal-width: 15rem;
  --confirm-delete-modal-width: 24rem;
  --confirm-delete-user-modal-width: 24rem;
  --duplicate-assets-modal-width: 24rem;
  --capture-keyboard-shortcut-modal-width: 24rem;
  --new-label-modal-width: 20rem;
  --invite-users-modal-width: 28.8125rem;
  --manage-permissions-modal-width: 28.8125rem;
  --upsert-data-link-modal-width: 24rem;
  --upsert-secret-modal-width: 24rem;

  --modal-tab-bar-padding-x: 0.5rem;
  --modal-tabs-gap: 0.75rem;
  --manage-permissions-modal-input-padding: 0.25rem;
  --modal-invite-button-text-padding-y: 0.125rem;
  --manage-permissions-modal-permissions-list-height: 20rem;
  --manage-labels-list-height: 20rem;

  /********\
  |* Chat *|
  \********/

  --chat-profile-picture-size: 2rem;
  --chat-width: 20.875rem;
  --chat-indicator-width: 2rem;
  /* The maximum height of the thread list. */
  --chat-thread-list-height: 17.5rem;
  --chat-padding-y: 0.25rem;

  /******************\
  |* Settings pages *|
  \******************/

  /* The horizontal gap between the settings sidebar and main content. */
  --settings-gap: 2rem;
  /* The vertical gap between the settings heading and everything else. */
  --settings-header-gap: 2rem;
  /* The horizontal gap between horizontally stacked settings sections. */
  --settings-section-gap: 2rem;
  /* The vertical gap between vertically stacked settings subsections. */
  --settings-subsection-gap: 2rem;
  /* The gap between the header and contents of a section in a settings page. */
  --settings-section-header-gap: 0.625rem;
  /* The gap between the label and value of a settings entry. */
  --settings-entry-gap: 1.1875rem;
  --settings-sidebar-width: 12.875rem;
  /* The gap between each section in the settings sidebar. */
  --settings-sidebar-gap: 1rem;
  /* The width of the main section of the settings page, if there are multiple sections stacked
   * horizontally. */
  --settings-main-section-width: 32rem;
  --user-account-settings-label-width: 3rem;
  --change-password-settings-label-width: 9rem;
  --organization-settings-label-width: 10rem;
  --delete-user-account-button-padding-x: 0.5rem;

  --members-name-column-width: 8rem;
  --members-email-column-width: 12rem;
  --keyboard-shortcuts-icon-column-width: 2rem;
  --keyboard-shortcuts-name-column-width: 9rem;
  --icon-column-padding-right: 0.375rem;
  /* The horizontal gap between each icon for modifying the shortcuts for a particular action. */
  --keyboard-shortcuts-button-gap: 0.25rem;
  /** The horizontal gap between individual filters in the activity log. */
  --activity-log-filters-gap: 0.75rem;
  /** The horizontal gap between a filter and its input in the activity log. */
  --activity-log-filter-gap: 0.5rem;
  --activity-log-icon-column-width: 2rem;
  --activity-log-type-column-width: 8rem;
  --activity-log-email-column-width: 12rem;
  --activity-log-timestamp-column-width: 9rem;

  /***********************\
  |* Authentication flow *|
  \***********************/

  /* The vertical gap between elements in an auth form. */
  --auth-gap: 1.5rem;
  /* The padding around the entire auth form. */
  --auth-padding: 2rem;
  /* The corner radius of the entire auth form. */
  --auth-corner-radius: 2rem;
  /* The font size of the top-level heading (the page title) of an auth page. */
  --auth-heading-font-size: 19px;
  /* The transition duration for all transitions in the auth flow.
   * Currently the only transitions are of the bagkround color of buttons
   * and inputs when they are hovered over or focused. */
  --auth-transition-duration: 300ms;
  /* The gap between the icon and text of an auth link. */
  --auth-link-gap: 0.5rem;
  --auth-input-padding-right: 1rem;
  /* The vertical padding of all inputs and buttons in the auth flow. */
  --auth-input-padding-y: 0.5rem;
  --auth-icon-container-width: 2.5rem;
  --font-awesome-icon-padding-x: 0.75rem;

  /*************\
  |* Home page *|
  \*************/

  /* The gap between each section in the home page. */
  --home-gap: 3rem;
  /* The padding at the very bottom of the entire home page. */
  --home-page-padding-b: 0.25rem;
  /* The gap between items in the banner. Usually these are the title and the subtitle. */
  --banner-gap: 0.5rem;
  --banner-padding-x: 2.4375rem;
  --banner-padding-y: 0.5625rem;
  /* The vertical padding for each banner item (the title and the subtitle). */
  --banner-item-padding: 0.125rem;
  /* The horizontal padding for each section of the home page. */
  --home-section-padding-x: 1.1875rem;
  /* The horizontal and vertical gap between adjacent news item tiles. */
  --news-items-gap: 0.75rem;
  --news-items-column-width: 18.75rem;
  --news-item-height: 11.25rem;
  --news-item-description-padding: 1rem;
  --news-item-subtitle-padding-y: 0.125rem;
  /* The horizontal and vertical gap between adjacent sample tiles. */
  --samples-gap: 0.75rem;
  --samples-column-width: 15rem;
  /* The vertical gap between a sample's tile and its info. */
  --sample-gap: 0.375rem;
  /* The height of the tile containing the sample's image and description.
   * Does not include the height of its info bar. */
  --sample-height: 11.25rem;
  --sample-description-padding-x: 1rem;
  --sample-description-padding-top: 0.4375rem;
  --sample-description-padding-bottom: 0.875rem;
  --sample-image-height: 6.25rem;
  /* The height of the sample's info bar. */
  --sample-info-height: 1.125rem;

  /**************\
  |* Drive page *|
  \**************/

  --drive-name-column-width: 15.3125rem;
  --drive-modified-column-width: 8.3125rem;
  --drive-shared-with-column-width: 10rem;
  --drive-labels-column-width: 20rem;
  --drive-accessed-by-projects-column-width: 24rem;
  --drive-accessed-data-column-width: 24rem;
  --drive-docs-column-width: 24rem;
  --extra-columns-panel-padding-x: 0.5rem;
  --extra-columns-panel-padding-y: 0.5625rem;
  --name-column-padding-x: 0.375rem;
  --name-column-padding-y: 0.125rem;
  --name-column-icon-margin: 0.25rem;
  --name-column-icon-gap: 0.25rem;

  /*********************\
  |* Left hand sidebar *|
  \*********************/

  /* The vertical padding for the entire sidebar. */
  --drive-sidebar-padding-y: 0.25rem;
  /* The gap between the individual panels in the sidebar. */
  --drive-sidebar-gap: 1rem;
  --drive-sidebar-width: 7.5rem;
  --sidebar-section-heading-padding-x: 0.5rem;
  /* Only used for the settings sidebar, not the drive sidebar. */
  --sidebar-section-heading-padding-y: 0.125rem;
  /* The vertical gap between the section heading and its content. */
  --sidebar-section-heading-margin-b: 0.375rem;
}

body {
  overflow: hidden;
  height: 100vh;
  margin: 0;
  background-blend-mode: lighten;
}

body:not(.vibrancy) {
  background: url("enso-assets/background.jpg") 0 0;
  background-size: cover;
}

body::before {
  content: "";
  position: fixed;
  width: 100vw;
  height: 100vh;
  background: linear-gradient(rgba(255 255 255 / 80%), rgba(255 255 255 / 80%));
}

.Toastify--animate {
  animation-duration: 200ms;
}

.enso-dashboard {
  position: absolute;
  pointer-events: none;
  width: 100%;
  height: 100%;
  overflow: hidden;
}

.enso-dashboard > * {
  pointer-events: auto;
}

/* These styles MUST still be copied
 * as `.enso-dashboard body` and `.enso-dashboard html` make no sense. */
.enso-dashboard,
.enso-chat {
  line-height: 1.5;
  -webkit-text-size-adjust: 100%;
  -moz-tab-size: 4;
  tab-size: 4;
  font-family: "M PLUS 1";
  font-weight: 500;
  font-feature-settings: normal;
}

.enso-dashboard kbd,
.enso-chat kbd {
  font-family: "M PLUS 1";
}

.enso-dashboard :focus,
.enso-chat :focus {
  outline: none;
}

/* Must be kept in sync with app/gui/view/graph-editor/src/builtin/visualization/java_script/helpers/scrollable.js. */

::-webkit-scrollbar {
  -webkit-appearance: none;
}

::-webkit-scrollbar-track {
  -webkit-box-shadow: none;
}

::-webkit-scrollbar:vertical {
  width: 11px;
}

::-webkit-scrollbar:horizontal {
  height: 11px;
}

::-webkit-scrollbar-thumb {
  border-radius: 8px;
  background-color: rgb(0 0 0 / 10%);
}

::-webkit-scrollbar-corner {
<<<<<<< HEAD
  background: rgba(0, 0, 0, 0);
}

#app {
  flex: 1 1 0%;
=======
  background: rgb(0 0 0 / 0%);
}

body[data-debug] :where(.focus-child:not(:disabled):not([data-disabled])) {
  outline: 2px solid rgb(255 0 255 / 30%);
  outline-offset: -1px;
}

body[data-debug] :focus {
  outline: 2px solid rgb(0 0 255 / 60%);
  outline-offset: -1px;
}

body[data-debug] :focus-visible {
  outline: 2px solid rgb(0 128 0 / 60%);
  outline-offset: -1px;
}

body[data-debug] [data-focus-area] {
  outline: 2px solid rgb(255 0 0 / 60%);
  outline-offset: -1px;
}

body[data-debug] [data-navigator2d-neighbor] {
  outline: 2px solid rgb(0 255 255 / 60%);
  outline-offset: -1px;
>>>>>>> 9cf4847a
}<|MERGE_RESOLUTION|>--- conflicted
+++ resolved
@@ -525,13 +525,6 @@
 }
 
 ::-webkit-scrollbar-corner {
-<<<<<<< HEAD
-  background: rgba(0, 0, 0, 0);
-}
-
-#app {
-  flex: 1 1 0%;
-=======
   background: rgb(0 0 0 / 0%);
 }
 
@@ -558,5 +551,8 @@
 body[data-debug] [data-navigator2d-neighbor] {
   outline: 2px solid rgb(0 255 255 / 60%);
   outline-offset: -1px;
->>>>>>> 9cf4847a
+}
+
+#app {
+  flex: 1 1 0%;
 }