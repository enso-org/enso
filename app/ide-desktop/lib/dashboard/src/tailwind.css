@import url("https://fonts.googleapis.com/css2?family=M+PLUS+1:wght@500;600;700&display=swap");
@import "react-toastify/dist/ReactToastify.css";

body {
  margin: 0;
  backdrop-filter: blur(64px);
  background: url("enso-assets/background.png") 0 0, rgba(255, 255, 255, 0.8);
  background-blend-mode: lighten;
}

<<<<<<< HEAD
.enso-dashboard {
  position: absolute;
  width: 100%;
  height: 100%;
=======
.Toastify--animate {
  animation-duration: 0.2s;
>>>>>>> 52b11892
}

/* These styles MUST still be copied
 * as `.enso-dashboard body` and `.enso-dashboard html` make no sense. */
.enso-dashboard,
.enso-chat {
  line-height: 1.5;
  -webkit-text-size-adjust: 100%;
  -moz-tab-size: 4;
  tab-size: 4;
  font-family: "M PLUS 1";
  font-weight: 500;
  font-feature-settings: normal;
}

.enso-dashboard *:focus,
.enso-chat *:focus {
  outline: none !important;
}

/* Must be kept in sync with app/gui/view/graph-editor/src/builtin/visualization/java_script/helpers/scrollable.js. */

::-webkit-scrollbar {
  -webkit-appearance: none;
}

::-webkit-scrollbar-track {
  -webkit-box-shadow: none;
}

::-webkit-scrollbar:vertical {
  width: 11px;
}

::-webkit-scrollbar:horizontal {
  height: 11px;
}

::-webkit-scrollbar-thumb {
  border-radius: 8px;
  border: 1px solid rgba(220, 220, 220, 0.5);
  background-color: rgba(190, 190, 190, 0.5);
}

::-webkit-scrollbar-corner {
  background: rgba(0, 0, 0, 0);
}

.enso-dashboard,
.enso-chat {
  @tailwind base;
  @tailwind components;
  @tailwind utilities;

  @layer components {
    .clip-path-top {
      clip-path: polygon(0 0, 100% 0, 100% calc(50% - 1px), 0 calc(50% - 1px));
    }

    .clip-path-bottom {
      clip-path: polygon(
        0 calc(50% + 1px),
        100% calc(50% + 1px),
        100% 100%,
        0 100%
      );
    }

    .clip-path-bottom-shadow {
      clip-path: polygon(
        0 0,
        100% 0,
        100% calc(100% + 100vh),
        0 calc(100% + 100vh)
      );
    }

    .dasharray-5 {
      stroke-dasharray: calc(12 * 0.05 * 6.2832) calc(12 * 6.2832);
    }

    .dasharray-75 {
      stroke-dasharray: calc(12 * 0.75 * 6.2832) calc(12 * 6.2832);
      transition-duration: 90s;
    }

    .dasharray-100 {
      stroke-dasharray: calc(12 * 6.2832) 0;
    }

    .border-dashed-custom {
      background-image: url("enso-assets/dashed_border.svg");
    }

    .scroll-hidden {
      -ms-overflow-style: none; /* Internet Explorer 10+ */
      scrollbar-width: none; /* Firefox */
    }

    .scroll-hidden::-webkit-scrollbar {
      display: none; /* Safari and Chrome */
    }

    .rounded-rows > tbody > tr:nth-child(odd) {
      > td {
        background-color: rgba(0, 0, 0, 0.03);
      }

      > td.bg-transparent {
        background-color: transparent;
      }
    }

    .rounded-rows > tbody > tr.selected {
      > td {
        background-color: rgba(255, 255, 255, 0.4);
      }
    }

    .h-templates-custom {
      height: 21.5rem;

      @media screen and (min-width: 110.6875rem) {
        height: 11rem;
      }
    }

    .search-bar.search-bar {
      @media screen and (max-width: 59rem) {
        position: unset;
        transform: unset;
        left: unset;
      }
    }
  }

  .pointer-events-none-recursive,
  .pointer-events-none-recursive * {
    pointer-events: none;
  }

  /* The class is repeated to make this take precedence over most Tailwind classes. */
  .cursor-none-recursive.cursor-none-recursive,
  .cursor-none-recursive.cursor-none-recursive * {
    cursor: none;
  }
}<|MERGE_RESOLUTION|>--- conflicted
+++ resolved
@@ -8,15 +8,14 @@
   background-blend-mode: lighten;
 }
 
-<<<<<<< HEAD
+.Toastify--animate {
+  animation-duration: 0.2s;
+}
+
 .enso-dashboard {
   position: absolute;
   width: 100%;
   height: 100%;
-=======
-.Toastify--animate {
-  animation-duration: 0.2s;
->>>>>>> 52b11892
 }
 
 /* These styles MUST still be copied
