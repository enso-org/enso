--- conflicted
+++ resolved
@@ -445,12 +445,8 @@
   -webkit-text-size-adjust: 100%;
   -moz-tab-size: 4;
   tab-size: 4;
-<<<<<<< HEAD
-  font-family: "M PLUS 1";
-=======
   font-family: "Enso Prose", "Enso", "M PLUS 1";
   font-weight: 500;
->>>>>>> e1aeebd5
   font-feature-settings: normal;
   @apply text-xs font-medium text-primary leading-snug;
 }
