@import url("https://fonts.googleapis.com/css2?family=M+PLUS+1:wght@300;400;500;600;700&display=swap");
@import "react-toastify/dist/ReactToastify.css";

/* Scoped to `.enso-dashboard, .enso-chat, .enso-portal-root` in tailwind config. */
@tailwind base;
@tailwind components;
@tailwind utilities;

:root {
  --top-bar-height: 3rem;
  --row-height: 2rem;
  --table-row-height: 2.3125rem;
  --page-padding-x: 0.8125rem;
  /* The height of the main heading of a page. */
  --heading-height: 2.375rem;
  --heading-padding-x: 0.375rem;
  --heading-padding-y: 0.125rem;
  --input-corner-radius: 0.75rem;
  --small-rectangle-button-corner-radius: 0.375rem;

  /* The height of text not beside an icon. */
  --text-height: 1.5rem;
  --unimportant-opacity: 50%;
  /* The default gap between a subheading and its content. */
  --subheading-gap: 1rem;
  /* The horizontal padding of the entire horizontal list of icons. */
  --icons-padding-x: 0.5rem;
  --project-icon-size: 1.5rem;
  /* The horizontal padding of the large text indicating that a feature is not enabled in the user's
   * current plan. */
  --missing-functionality-text-padding-x: 1rem;
  /* The horizontal gap between each icon in a list of buttons. */
  --buttons-gap: 0.5rem; /* The horizontal gap between each icon in a list of icons. */
  --icons-gap: 0.75rem;
  /* The gap between an icon and its associated text. */
  --samples-icon-with-text-gap: 0.375rem;
  /* The horizontal gap between an icon and its associated text in a selector option. */
  --icon-with-text-gap: 0.5rem;
  /* The horizontal gap between an input and its associated submit button. */
  --input-with-button-gap: 0.25rem;
  /* The horizontal gap between the drive sidebar and the asset tree. */
  --drive-gap: 0.75rem;
  /* The gap between the icon and label of a menu entry or context menu entry. */
  --menu-entry-gap: 0.75rem;
  --menu-entry-corner-radius: 0.5rem;
  /* The vertical gap between items on a page displaying an abnormal status.
   * These include the loading screen and pages for accessing the drive or chat
   * without the appropriate permissions. */
  --status-page-gap: 1rem;
  /* The tighter of the custom line heights. */
  --snug-line-height: 144.5%;
  /* The looser of the custom line heights. */
  --cozy-line-height: 170%;
  --default-backdrop-blur: 64px;
  --default-corner-radius: 1rem;
  --button-focus-ring-corner-radius: 0.5rem;
  --profile-picture-large-size: 8rem;
  --profile-picture-caption-width: 16rem;
  --profile-picture-caption-padding-y: 0.25rem;
  /* Alternate button padding, for buttons that do not use the `button` class. */
  --button-padding-x: 0.5rem;
  --selector-padding-x: 0.625rem;
  --selector-padding-y: 0.25rem;
  --backend-switcher-option-width: 5rem;
  /* The margin surrounding the entire top bar. */
  --top-bar-padding: 0.5625rem;
  /* The gap between each panel in the top bar.*/
  --top-bar-gap: 0.875rem;
  /* The gap between the two panels on the right side of the top bar.*/
  --top-bar-right-gap: 0.5rem;
  /* The vertical gap between the spinner of a new empty project and its text. */
  --new-empty-project-gap: 0.75rem;
  --new-empty-project-spinner-padding: 0.5rem;
  --spinner-fast-transition-duration: 1s;
  --spinner-medium-transition-duration: 5s;
  --spinner-slow-transition-duration: 90s;
  --modifiers-gap: 0.1875rem;
  --modifiers-macos-gap: 0.125rem;
  --cell-padding-x: 0.5rem;
  --plus-icon-size: 1.125rem;
  /* The horizontal gap between adjacent context menus. */
  --context-menus-gap: 0.125rem;
  --context-menu-padding: 0.5rem;
  --context-menu-width: 15.5rem;
  --context-menu-half-width: calc(var(--context-menu-width) / 2);
  --context-menu-macos-half-width: calc(var(--context-menu-macos-width) / 2);
  --context-menu-macos-width: 14.375rem;
  --context-menu-entry-padding-x: 0.75rem;
  --separator-margin-y: 0.125rem;
  /* The vertical gap between entries in a Datalink input. */
  --json-schema-gap: 0.25rem;
  --json-schema-text-input-width: 10rem;
  --json-schema-object-input-padding: 0.5rem;
  --json-schema-object-key-width: 11rem;
  --json-schema-dropdown-title-width: 3rem;
  --input-padding-x: 0.5rem;
  --multiline-input-padding: 0.5rem;
  /* The default height for an input with a large default size,
   * indicating that the input expects a lot of text (e.g. a paragraph). */
  --paragraph-input-height: 6rem;
  --asset-search-bar-gap: 0.5rem;
  /* The default maximum width of the asset search bar.
   * It is narrower below a certain point, and wider above a certain point. */
  --asset-search-bar-width: 24.5625rem;
  /* The width of the asset search bar on wide screens. */
  --asset-search-bar-wide-width: 33.333333vw;
  --permission-type-selector-width: 28.125rem;
  --payment-form-height: 38.75rem;
  /* The horizontal gap between adjacent column items. */
  --column-items-gap: 0.25rem;
  --version-padding: 0.5rem;
  --label-padding-x: 0.5625rem;
  /* The horizontal gap between adjacent color inputs. */
  --colors-gap: 0.25rem;
  /* The vertical gap between adjacent labels. */
  --labels-gap: 0.25rem;
  /* The horizontal gap between a label and its icons. */
  --label-icons-gap: 0.25rem;
  /* The transition duration of an arrow transitioning between two directions. */
  --arrow-transition-duration: 300ms;
  /* The maximum height of the autocomplete suggestions list. */
  --autocomplete-suggestions-height: 15rem;
  /* The horizontal gap between the arrow of a dropdown and the label of the current item. */
  --dropdown-arrow-gap: 0.25rem;
  --dropdown-items-height: 15rem;
  --selection-brush-corner-radius: 0.5rem;
  /* This MUST be in `px` as `border-width` does not understand `rem`. */
  --selection-brush-border-width: 6px;
  --tick-cross-button-margin: 0.125rem;
  --search-suggestions-gap: 0.5rem;
  --search-suggestions-padding: 0.5rem;
  --search-suggestions-list-height: 16rem;
  --search-suggestion-padding-y: 0.25rem;
  --search-suggestion-margin: 0.25rem;
  --close-icon-margin: 0.25rem;
  --date-input-padding: 0.5rem;
  --date-picker-width: 7.5rem;
  --date-cell-width: 1.5rem;
  /* The gap between the date display and the input of the date picker. */
  --date-input-gap: 0.5rem;
  /* The gap between the month display and the calendar of the date picker. */
  --date-input-calendar-gap: 0.5rem;
  --auth-link-padding-x: 0.5rem;
  --auth-link-padding-y: 0.25rem;
  --text-link-padding-x: 0.25rem;

  /********\
  |* Chat *|
  \********/
  --chat-header-margin-x: 1rem;
  --chat-header-margin-top: 0.5rem;
  --chat-thread-button-padding: 0.25rem;
  --chat-form-padding: 0.25rem;
  --chat-form-margin-x: 0.5rem;
  --chat-form-margin-y: 0.25rem;
  --chat-input-padding: 0.25rem;
  --chat-input-corner-radius: 0.5rem;
  --chat-thread-title-line-height: 1.5rem;
  /* The horizontal gap between two adjacent chat buttons. */
  --chat-buttons-gap: 0.125rem;
  --chat-button-padding-x: 0.375rem;
  --chat-button-padding-y: 0.25rem;
  --chat-message-margin-x: 1rem;
  --chat-message-margin-y: 0.5rem;
  --chat-message-info-margin-x: 0.5rem;
  --chat-profile-picture-margin-y: 0.25rem;
  --chat-reaction-bar-padding-y: 0.25rem;
  --chat-reaction-bar-margin: 0.25rem;
  --chat-reaction-margin: 0.25rem;
  --chat-reaction-padding: 0.25rem;

  --drive-bar-gap: 0.625rem;
  --drive-bar-padding-y: 0.125rem;
  /* The gap between each item in the horizontal user bar. */
  --user-bar-gap: 0.5rem;
  /* The gap between a user permission and the corresponding username. */
  --user-permission-gap: 0.75rem;
  --asset-panel-width: 30rem;
  /* The vertical gap between sections of the asset panel. */
  --asset-panel-gap: 2rem;
  --asset-panel-padding-left: 0.75rem;
  --permission-type-selector-corner-radius: calc(
    var(--default-corner-radius) + 0.25rem
  );
  --permission-type-selector-padding: 0.25rem;
  --permission-type-button-padding: 0.25rem;
  /* The horizontal gap between elements in a permission type button. */
  --permission-type-button-gap: 0.5rem;
  --permission-type-width: 3.25rem;
  --permission-type-padding-y: 0.125rem;

  /*************\
  |* User menu *|
  \*************/

  /* The vertical gap between each group in the user menu. */
  --user-menu-transition-duration: 200ms;
  --user-menu-gap: 0.75rem;
  --user-menu-padding: 0.5rem;
  --user-menu-width: 12.875rem;

  /*************************\
  |* Right hand side panel *|
  \*************************/

  --side-panel-transition-duration: 500ms;
  --side-panel-width: 30rem;
  /* The gap between sections in the side panel. */
  --side-panel-gap: 0.25rem;
  --side-panel-heading-height: 1.75rem;
  --side-panel-heading-padding-y: 0.0625px;
  /* The vertical gap between a heading and its content in the side panel. */
  --side-panel-section-gap: 0.5rem;
  --side-panel-label-width: 8rem;
  --side-panel-description-padding-y: 0.25rem;

  --extended-editor-menu-size: 48px;

  --menu-entry-padding: 0.25rem;

  --radio-button-size: 1rem;
  --radio-button-dot-size: 0.5rem;
  --radio-button-dot-padding: calc(
    var(--radio-button-size) / 2 - var(--radio-button-dot-size) / 2
  );

  /***********\
  |* Indents *|
  \***********/

  --indent-size: 1.5rem;
  --indent-1-size: calc(var(--indent-size) * 1);
  --indent-2-size: calc(var(--indent-size) * 2);
  --indent-3-size: calc(var(--indent-size) * 3);
  --indent-4-size: calc(var(--indent-size) * 4);
  --indent-5-size: calc(var(--indent-size) * 5);
  --indent-6-size: calc(var(--indent-size) * 6);
  --indent-7-size: calc(var(--indent-size) * 7);
  --indent-8-size: calc(var(--indent-size) * 8);
  --indent-9-size: calc(var(--indent-size) * 9);
  --indent-10-size: calc(var(--indent-size) * 10);

  /**********\
  |* Modals *|
  \**********/

  /* The vertical gap between inputs in a modal. */
  --modal-gap: 0.5rem;
  /* The padding around the entire modal. */
  --modal-padding: 0.5rem;
  /* Alternative, wider padding around the entire modal. */
  --modal-wide-padding: 1rem;
  --modal-label-width: 3rem;

  --manage-labels-modal-width: 15rem;
  --confirm-delete-modal-width: 24rem;
  --confirm-delete-user-modal-width: 24rem;
  --duplicate-assets-modal-width: 24rem;
  --capture-keyboard-shortcut-modal-width: 24rem;
  --new-label-modal-width: 20rem;
  --invite-users-modal-width: 28.8125rem;
  --manage-permissions-modal-width: 28.8125rem;
  --upsert-data-link-modal-width: 24rem;
  --upsert-data-link-modal-max-width: min(40rem, 100vw);
  --upsert-secret-modal-width: 24rem;

  --modal-tab-bar-padding-x: 0.5rem;
  --modal-tabs-gap: 0.75rem;
  --manage-permissions-modal-input-padding: 0.25rem;
  --modal-invite-button-text-padding-y: 0.125rem;
  --manage-permissions-modal-permissions-list-height: 20rem;
  --manage-labels-list-height: 20rem;

  /********\
  |* Chat *|
  \********/

  --chat-profile-picture-size: 2rem;
  --chat-width: 20.875rem;
  --chat-indicator-width: 2rem;
  /* The maximum height of the thread list. */
  --chat-thread-list-height: 17.5rem;
  --chat-padding-y: 0.25rem;

  /******************\
  |* Settings pages *|
  \******************/

  /* The horizontal gap between the settings sidebar and main content. */
  --settings-gap: 2rem;
  /* The vertical gap between the settings heading and everything else. */
  --settings-header-gap: 2rem;
  /* The horizontal gap between horizontally stacked settings sections. */
  --settings-section-gap: 2rem;
  /* The vertical gap between vertically stacked settings subsections. */
  --settings-subsection-gap: 2rem;
  /* The gap between the header and contents of a section in a settings page. */
  --settings-section-header-gap: 0.625rem;
  /* The gap between the label and value of a settings entry. */
  --settings-entry-gap: 1.1875rem;
  --settings-sidebar-width: 12.875rem;
  /* The gap between each section in the settings sidebar. */
  --settings-sidebar-gap: 1rem;
  /* The width of the main section of the settings page, if there are multiple sections stacked
   * horizontally. */
  --settings-main-section-width: 32rem;
  --user-account-settings-label-width: 3rem;
  --change-password-settings-label-width: 9rem;
  --organization-settings-label-width: 10rem;
  --delete-user-account-button-padding-x: 0.5rem;

  --members-name-column-width: 12rem;
  --members-email-column-width: 12rem;
  --keyboard-shortcuts-icon-column-width: 2rem;
  --keyboard-shortcuts-name-column-width: 9rem;
  --icon-column-padding-right: 0.375rem;
  /* The horizontal gap between each icon for modifying the shortcuts for a particular action. */
  --keyboard-shortcuts-button-gap: 0.25rem;
  /** The horizontal gap between individual filters in the activity log. */
  --activity-log-filters-gap: 0.75rem;
  /** The horizontal gap between a filter and its input in the activity log. */
  --activity-log-filter-gap: 0.5rem;
  --activity-log-icon-column-width: 2rem;
  --activity-log-type-column-width: 8rem;
  --activity-log-email-column-width: 12rem;
  --activity-log-timestamp-column-width: 9rem;

  /***********************\
  |* Authentication flow *|
  \***********************/

  /* The vertical gap between elements in an auth form. */
  --auth-gap: 1.5rem;
  /* The padding around the entire auth form. */
  --auth-padding: 2rem;
  /* The corner radius of the entire auth form. */
  --auth-corner-radius: 2rem;
  /* The font size of the top-level heading (the page title) of an auth page. */
  --auth-heading-font-size: 19px;
  /* The transition duration for all transitions in the auth flow.
   * Currently the only transitions are of the bagkround color of buttons
   * and inputs when they are hovered over or focused. */
  --auth-transition-duration: 300ms;
  /* The gap between the icon and text of an auth link. */
  --auth-link-gap: 0.5rem;
  --auth-input-padding-right: 1rem;
  /* The vertical padding of all inputs and buttons in the auth flow. */
  --auth-input-padding-y: 0.5rem;
  --auth-icon-container-width: 2.5rem;
  --font-awesome-icon-padding-x: 0.75rem;

  /*************\
  |* Home page *|
  \*************/

  /* The gap between each section in the home page. */
  --home-gap: 3rem;
  /* The padding at the very bottom of the entire home page. */
  --home-page-padding-b: 0.25rem;
  /* The horizontal padding for each section of the home page. */
  --home-section-padding-x: 1.1875rem;
  /* The horizontal and vertical gap between adjacent news item tiles. */
  --news-items-gap: 0.75rem;
  --news-items-column-width: 18.75rem;
  --news-item-height: 11.25rem;
  --news-item-description-padding: 1rem;
  --news-item-subtitle-padding-y: 0.125rem;
  /* The horizontal and vertical gap between adjacent sample tiles. */
  --samples-gap: 0.75rem;
  --samples-column-width: 18.75rem;
  /* The vertical gap between a sample's tile and its info. */
  --sample-gap: 0.375rem;
  /* The height of the tile containing the sample's image and description.
   * Does not include the height of its info bar. */
  --sample-height: 11.25rem;
  --sample-description-padding-x: 1rem;
  --sample-description-padding-top: 0.4375rem;
  --sample-description-padding-bottom: 0.875rem;
  --sample-image-height: 6.25rem;
  /* The height of the sample's info bar. */
  --sample-info-height: 1.125rem;

  /**************\
  |* Drive page *|
  \**************/

  --drive-name-column-width: 15.3125rem;
  --drive-modified-column-width: 8.3125rem;
  --drive-shared-with-column-width: 10rem;
  --drive-labels-column-width: 20rem;
  --drive-accessed-by-projects-column-width: 24rem;
  --drive-accessed-data-column-width: 24rem;
  --drive-docs-column-width: 24rem;
  --name-column-padding-x: 0.375rem;
  --name-column-padding-y: 0.125rem;
  --name-column-icon-margin: 0.25rem;
  --name-column-icon-gap: 0.25rem;

  /*********************\
  |* Left hand sidebar *|
  \*********************/

  /* The vertical padding for the entire sidebar. */
  --drive-sidebar-padding-y: 0.25rem;
  /* The gap between the individual panels in the sidebar. */
  --drive-sidebar-gap: 1rem;
  --drive-sidebar-width: 7.5rem;
  --sidebar-section-heading-padding-x: 0.5rem;
  /* Only used for the settings sidebar, not the drive sidebar. */
  --sidebar-section-heading-padding-y: 0.125rem;
  /* The vertical gap between the section heading and its content. */
  --sidebar-section-heading-margin-b: 0.375rem;
}

:where(body) {
  overflow: hidden;
  height: 100vh;
  background-blend-mode: lighten;
}

:where(body:not(.vibrancy)) {
  &::before {
    content: "";
    inset: 0 -16vw -16vh 0;
    z-index: -1;

    background: url("enso-assets/background.jpg");

    @apply fixed bg-cover pointer-events-none;
  }

  & > * {
    @apply bg-white/80;
  }
}

.Toastify--animate {
  animation-duration: 200ms;
}

:where(.enso-dashboard) {
<<<<<<< HEAD
  position: absolute;
  inset: 0;
  overflow: hidden;

  @apply flex flex-col;
=======
  @apply absolute inset-0 overflow-hidden;
>>>>>>> b5641aa3
}

/* These styles MUST still be copied
 * as `.enso-dashboard body` and `.enso-dashboard html` make no sense. */
:where(:is(.enso-dashboard, .enso-chat, .enso-portal-root)) {
  line-height: 1.5;
  -webkit-text-size-adjust: 100%;
  -moz-tab-size: 4;
  tab-size: 4;
  font-family: "Enso Prose", "Enso", "M PLUS 1", "Roboto Light", sans-serif;
  font-feature-settings: normal;

  @apply font-medium;

  kbd {
    font-family: "Enso Prose", "Enso", "M PLUS 1", "Roboto Light", sans-serif;
  }

  :focus {
    outline: none;
  }

  [popover] {
    inset: unset;
    margin: unset;
    width: unset;
    height: unset;
    overflow: unset;
  }
}

:where(.enso-portal-root) {
  @apply contents;
}

/* Must be kept in sync with app/gui/view/graph-editor/src/builtin/visualization/java_script/helpers/scrollable.js. */

::-webkit-scrollbar {
  -webkit-appearance: none;
}

::-webkit-scrollbar-track {
  -webkit-box-shadow: none;
}

::-webkit-scrollbar:vertical {
  width: 11px;
}

::-webkit-scrollbar:horizontal {
  height: 11px;
}

::-webkit-scrollbar-thumb {
  @apply rounded-3xl bg-primary/15;

  &:hover {
    @apply bg-primary/25;
  }

  &:active {
    @apply bg-primary/20;
  }
}

::-webkit-scrollbar-corner {
  background: rgb(0 0 0 / 0%);
}

body[data-debug] {
  :where(.focus-child:not(:disabled):not([data-disabled])) {
    outline: 2px solid rgb(255 0 255 / 30%);
    outline-offset: -1px;
  }

  :focus {
    outline: 2px solid rgb(0 0 255 / 60%);
    outline-offset: -1px;
  }

  :focus-visible {
    outline: 2px solid rgb(0 128 0 / 60%);
    outline-offset: -1px;
  }

  [data-focus-area] {
    outline: 2px solid rgb(255 0 0 / 60%);
    outline-offset: -1px;
  }

  [data-navigator2d-neighbor] {
    outline: 2px solid rgb(0 255 255 / 60%);
    outline-offset: -1px;
  }
}

:root::highlight(field-wrong-email) {
  @apply text-danger;
}
:root::highlight(field-existing-email) {
  @apply text-amber-500;
}<|MERGE_RESOLUTION|>--- conflicted
+++ resolved
@@ -439,15 +439,7 @@
 }
 
 :where(.enso-dashboard) {
-<<<<<<< HEAD
-  position: absolute;
-  inset: 0;
-  overflow: hidden;
-
-  @apply flex flex-col;
-=======
-  @apply absolute inset-0 overflow-hidden;
->>>>>>> b5641aa3
+  @apply absolute inset-0 overflow-hidden flex flex-col;
 }
 
 /* These styles MUST still be copied
