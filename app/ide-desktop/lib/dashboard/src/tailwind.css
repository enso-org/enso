@import url("https://fonts.googleapis.com/css2?family=M+PLUS+1:wght@300;400;500;600;700&display=swap");
@import "react-toastify/dist/ReactToastify.css";

/* Scoped to `.enso-dashboard, .enso-chat, .enso-portal-root` in tailwind config. */
@tailwind base;
@tailwind components;
@tailwind utilities;

:root {
  --top-bar-height: 3rem;
  --row-height: 2rem;
  --table-row-height: 2.3125rem;
  --page-padding-x: 0.8125rem;
  /* The height of the main heading of a page. */
  --heading-height: 2.375rem;
  --heading-padding-x: 0.375rem;
  --heading-padding-y: 0.125rem;
  --input-corner-radius: 0.75rem;
  --small-rectangle-button-corner-radius: 0.375rem;

  /* The height of text not beside an icon. */
  --text-height: 1.5rem;
  --unimportant-opacity: 50%;
  /* The default gap between a subheading and its content. */
  --subheading-gap: 1rem;
  /* The horizontal padding of the entire horizontal list of icons. */
  --icons-padding-x: 0.5rem;
  --project-icon-size: 1.5rem;
  /* The horizontal padding of the large text indicating that a feature is not enabled in the user's
   * current plan. */
  --missing-functionality-text-padding-x: 1rem;
<<<<<<< HEAD
  /* The horizontal gap between each icon in a list of icons. */
=======
  /* The horizontal gap between each icon in a list of buttons. */
  --buttons-gap: 0.5rem; /* The horizontal gap between each icon in a list of icons. */
>>>>>>> e1aeebd5
  --icons-gap: 0.75rem;
  /* The gap between an icon and its associated text. */
  --samples-icon-with-text-gap: 0.375rem;
  /* The horizontal gap between an icon and its associated text in a selector option. */
  --icon-with-text-gap: 0.5rem;
  /* The horizontal gap between an input and its associated submit button. */
  --input-with-button-gap: 0.25rem;
  /* The horizontal gap between the drive sidebar and the asset tree. */
  --drive-gap: 0.75rem;
  /* The gap between the icon and label of a menu entry or context menu entry. */
  --menu-entry-gap: 0.75rem;
  --menu-entry-corner-radius: 0.5rem;
  /* The vertical gap between items on a page displaying an abnormal status.
   * These include the loading screen and pages for accessing the drive or chat
   * without the appropriate permissions. */
  --status-page-gap: 1rem;
  /* The tighter of the custom line heights. */
  --snug-line-height: 144.5%;
  /* The looser of the custom line heights. */
  --cozy-line-height: 170%;
  --default-backdrop-blur: 64px;
  --default-corner-radius: 1rem;
  --button-focus-ring-corner-radius: 0.5rem;
  --profile-picture-large-size: 8rem;
  --profile-picture-caption-width: 16rem;
  --profile-picture-caption-padding-y: 0.25rem;
  /* Alternate button padding, for buttons that do not use the `button` class. */
  --button-padding-x: 0.5rem;
  --selector-padding-x: 0.625rem;
  --selector-padding-y: 0.25rem;
  --backend-switcher-option-width: 5rem;
  /* The margin surrounding the entire top bar. */
  --top-bar-padding: 0.5625rem;
  /* The gap between each panel in the top bar.*/
  --top-bar-gap: 0.875rem;
  /* The gap between the two panels on the right side of the top bar.*/
  --top-bar-right-gap: 0.5rem;
  /* The vertical gap between the spinner of a new empty project and its text. */
  --new-empty-project-gap: 0.75rem;
  --new-empty-project-spinner-padding: 0.5rem;
  --spinner-fast-transition-duration: 1s;
  --spinner-medium-transition-duration: 5s;
  --spinner-slow-transition-duration: 90s;
  --modifiers-gap: 0.1875rem;
  --modifiers-macos-gap: 0.125rem;
  --cell-padding-x: 0.5rem;
  --plus-icon-size: 1.125rem;
  /* The horizontal gap between adjacent context menus. */
  --context-menus-gap: 0.125rem;
  --context-menu-padding: 0.5rem;
  --context-menu-width: 15.5rem;
  --context-menu-half-width: calc(var(--context-menu-width) / 2);
  --context-menu-macos-half-width: calc(var(--context-menu-macos-width) / 2);
  --context-menu-macos-width: 14.375rem;
  --context-menu-entry-padding-x: 0.75rem;
  --separator-margin-y: 0.125rem;
  /* The vertical gap between entries in a Datalink input. */
  --json-schema-gap: 0.25rem;
  --json-schema-text-input-width: 10rem;
  --json-schema-object-input-padding: 0.5rem;
  --json-schema-object-key-width: 11rem;
  --json-schema-dropdown-title-width: 3rem;
  --input-padding-x: 0.5rem;
  --multiline-input-padding: 0.5rem;
  /* The default height for an input with a large default size,
   * indicating that the input expects a lot of text (e.g. a paragraph). */
  --paragraph-input-height: 6rem;
  --asset-search-bar-gap: 0.5rem;
  /* The default maximum width of the asset search bar.
   * It is narrower below a certain point, and wider above a certain point. */
  --asset-search-bar-width: 24.5625rem;
  /* The width of the asset search bar on wide screens. */
  --asset-search-bar-wide-width: 33.333333vw;
  --permission-type-selector-width: 28.125rem;
  --payment-form-height: 38.75rem;
  /* The horizontal gap between adjacent column items. */
  --column-items-gap: 0.25rem;
  --version-padding: 0.5rem;
  --label-padding-x: 0.5625rem;
  /* The horizontal gap between adjacent color inputs. */
  --colors-gap: 0.25rem;
  /* The vertical gap between adjacent labels. */
  --labels-gap: 0.25rem;
  /* The horizontal gap between a label and its icons. */
  --label-icons-gap: 0.25rem;
  /* The transition duration of an arrow transitioning between two directions. */
  --arrow-transition-duration: 300ms;
  /* The maximum height of the autocomplete suggestions list. */
  --autocomplete-suggestions-height: 15rem;
  /* The horizontal gap between the arrow of a dropdown and the label of the current item. */
  --dropdown-arrow-gap: 0.25rem;
  --dropdown-items-height: 15rem;
  --selection-brush-corner-radius: 0.5rem;
  /* This MUST be in `px` as `border-width` does not understand `rem`. */
  --selection-brush-border-width: 6px;
  --tick-cross-button-margin: 0.125rem;
  --search-suggestions-gap: 0.5rem;
  --search-suggestions-padding: 0.5rem;
  --search-suggestions-list-height: 16rem;
  --search-suggestion-padding-y: 0.25rem;
  --search-suggestion-margin: 0.25rem;
  --close-icon-margin: 0.25rem;
  --date-input-padding: 0.5rem;
  --date-picker-width: 7.5rem;
  --date-cell-width: 1.5rem;
  /* The gap between the date display and the input of the date picker. */
  --date-input-gap: 0.5rem;
  /* The gap between the month display and the calendar of the date picker. */
  --date-input-calendar-gap: 0.5rem;
  --auth-link-padding-x: 0.5rem;
  --auth-link-padding-y: 0.25rem;
  --text-link-padding-x: 0.25rem;

  /********\
  |* Chat *|
  \********/
  --chat-header-margin-x: 1rem;
  --chat-header-margin-top: 0.5rem;
  --chat-thread-button-padding: 0.25rem;
  --chat-form-padding: 0.25rem;
  --chat-form-margin-x: 0.5rem;
  --chat-form-margin-y: 0.25rem;
  --chat-input-padding: 0.25rem;
  --chat-input-corner-radius: 0.5rem;
  --chat-thread-title-line-height: 1.5rem;
  /* The horizontal gap between two adjacent chat buttons. */
  --chat-buttons-gap: 0.125rem;
  --chat-button-padding-x: 0.375rem;
  --chat-button-padding-y: 0.25rem;
  --chat-message-margin-x: 1rem;
  --chat-message-margin-y: 0.5rem;
  --chat-message-info-margin-x: 0.5rem;
  --chat-profile-picture-margin-y: 0.25rem;
  --chat-reaction-bar-padding-y: 0.25rem;
  --chat-reaction-bar-margin: 0.25rem;
  --chat-reaction-margin: 0.25rem;
  --chat-reaction-padding: 0.25rem;

  --drive-bar-gap: 0.625rem;
  --drive-bar-padding-y: 0.125rem;
  /* The gap between each item in the horizontal user bar. */
  --user-bar-gap: 0.5rem;
  /* The gap between a user permission and the corresponding username. */
  --user-permission-gap: 0.75rem;
  --asset-panel-width: 30rem;
  /* The vertical gap between sections of the asset panel. */
  --asset-panel-gap: 2rem;
  --asset-panel-padding-left: 0.75rem;
  --permission-type-selector-corner-radius: calc(
    var(--default-corner-radius) + 0.25rem
  );
  --permission-type-selector-padding: 0.25rem;
  --permission-type-button-padding: 0.25rem;
  /* The horizontal gap between elements in a permission type button. */
  --permission-type-button-gap: 0.5rem;
  --permission-type-width: 3.25rem;
  --permission-type-padding-y: 0.125rem;

  /*************\
  |* User menu *|
  \*************/

  /* The vertical gap between each group in the user menu. */
  --user-menu-transition-duration: 200ms;
  --user-menu-gap: 0.75rem;
  --user-menu-padding: 0.5rem;
  --user-menu-width: 12.875rem;

  /*************************\
  |* Right hand side panel *|
  \*************************/

  --side-panel-transition-duration: 500ms;
  --side-panel-width: 30rem;
  /* The gap between sections in the side panel. */
  --side-panel-gap: 0.25rem;
  --side-panel-heading-height: 1.75rem;
  --side-panel-heading-padding-y: 0.0625px;
  /* The vertical gap between a heading and its content in the side panel. */
  --side-panel-section-gap: 0.5rem;
  --side-panel-label-width: 8rem;
  --side-panel-description-padding-y: 0.25rem;

  --extended-editor-menu-size: 48px;

  --menu-entry-padding: 0.25rem;

  --radio-button-size: 1rem;
  --radio-button-dot-size: 0.5rem;
  --radio-button-dot-padding: calc(
    var(--radio-button-size) / 2 - var(--radio-button-dot-size) / 2
  );

  /***********\
  |* Indents *|
  \***********/

  --indent-size: 1.5rem;
  --indent-1-size: calc(var(--indent-size) * 1);
  --indent-2-size: calc(var(--indent-size) * 2);
  --indent-3-size: calc(var(--indent-size) * 3);
  --indent-4-size: calc(var(--indent-size) * 4);
  --indent-5-size: calc(var(--indent-size) * 5);
  --indent-6-size: calc(var(--indent-size) * 6);
  --indent-7-size: calc(var(--indent-size) * 7);
  --indent-8-size: calc(var(--indent-size) * 8);
  --indent-9-size: calc(var(--indent-size) * 9);
  --indent-10-size: calc(var(--indent-size) * 10);

  /**********\
  |* Modals *|
  \**********/

  /* The vertical gap between inputs in a modal. */
  --modal-gap: 0.5rem;
  /* The padding around the entire modal. */
  --modal-padding: 0.5rem;
  /* Alternative, wider padding around the entire modal. */
  --modal-wide-padding: 1rem;
  --modal-label-width: 3rem;

  --manage-labels-modal-width: 15rem;
  --confirm-delete-modal-width: 24rem;
  --confirm-delete-user-modal-width: 24rem;
  --duplicate-assets-modal-width: 24rem;
  --capture-keyboard-shortcut-modal-width: 24rem;
  --new-label-modal-width: 20rem;
  --invite-users-modal-width: 28.8125rem;
  --manage-permissions-modal-width: 28.8125rem;
  --upsert-data-link-modal-width: 24rem;
  --upsert-data-link-modal-max-width: min(40rem, 100vw);
  --upsert-secret-modal-width: 24rem;

  --modal-tab-bar-padding-x: 0.5rem;
  --modal-tabs-gap: 0.75rem;
  --manage-permissions-modal-input-padding: 0.25rem;
  --modal-invite-button-text-padding-y: 0.125rem;
  --manage-permissions-modal-permissions-list-height: 20rem;
  --manage-labels-list-height: 20rem;

  /********\
  |* Chat *|
  \********/

  --chat-profile-picture-size: 2rem;
  --chat-width: 20.875rem;
  --chat-indicator-width: 2rem;
  /* The maximum height of the thread list. */
  --chat-thread-list-height: 17.5rem;
  --chat-padding-y: 0.25rem;

  /******************\
  |* Settings pages *|
  \******************/

  /* The horizontal gap between the settings sidebar and main content. */
  --settings-gap: 2rem;
  /* The vertical gap between the settings heading and everything else. */
  --settings-header-gap: 2rem;
  /* The horizontal gap between horizontally stacked settings sections. */
  --settings-section-gap: 2rem;
  /* The vertical gap between vertically stacked settings subsections. */
  --settings-subsection-gap: 2rem;
  /* The gap between the header and contents of a section in a settings page. */
  --settings-section-header-gap: 0.625rem;
  /* The gap between the label and value of a settings entry. */
  --settings-entry-gap: 1.1875rem;
  --settings-sidebar-width: 12.875rem;
  /* The gap between each section in the settings sidebar. */
  --settings-sidebar-gap: 1rem;
  /* The width of the main section of the settings page, if there are multiple sections stacked
   * horizontally. */
  --settings-main-section-width: 32rem;
  --user-account-settings-label-width: 3rem;
  --change-password-settings-label-width: 9rem;
  --organization-settings-label-width: 10rem;
  --delete-user-account-button-padding-x: 0.5rem;

  --members-name-column-width: 12rem;
  --members-email-column-width: 12rem;
  --keyboard-shortcuts-icon-column-width: 2rem;
  --keyboard-shortcuts-name-column-width: 9rem;
  --icon-column-padding-right: 0.375rem;
  /* The horizontal gap between each icon for modifying the shortcuts for a particular action. */
  --keyboard-shortcuts-button-gap: 0.25rem;
  /** The horizontal gap between individual filters in the activity log. */
  --activity-log-filters-gap: 0.75rem;
  /** The horizontal gap between a filter and its input in the activity log. */
  --activity-log-filter-gap: 0.5rem;
  --activity-log-icon-column-width: 2rem;
  --activity-log-type-column-width: 8rem;
  --activity-log-email-column-width: 12rem;
  --activity-log-timestamp-column-width: 9rem;

  /***********************\
  |* Authentication flow *|
  \***********************/

  /* The vertical gap between elements in an auth form. */
  --auth-gap: 1.5rem;
  /* The padding around the entire auth form. */
  --auth-padding: 2rem;
  /* The corner radius of the entire auth form. */
  --auth-corner-radius: 2rem;
  /* The font size of the top-level heading (the page title) of an auth page. */
  --auth-heading-font-size: 19px;
  /* The transition duration for all transitions in the auth flow.
   * Currently the only transitions are of the bagkround color of buttons
   * and inputs when they are hovered over or focused. */
  --auth-transition-duration: 300ms;
  /* The gap between the icon and text of an auth link. */
  --auth-link-gap: 0.5rem;
  --auth-input-padding-right: 1rem;
  /* The vertical padding of all inputs and buttons in the auth flow. */
  --auth-input-padding-y: 0.5rem;
  --auth-icon-container-width: 2.5rem;
  --font-awesome-icon-padding-x: 0.75rem;

  /*************\
  |* Home page *|
  \*************/

  /* The gap between each section in the home page. */
  --home-gap: 3rem;
  /* The padding at the very bottom of the entire home page. */
  --home-page-padding-b: 0.25rem;
  /* The horizontal padding for each section of the home page. */
  --home-section-padding-x: 1.1875rem;
  /* The horizontal and vertical gap between adjacent news item tiles. */
  --news-items-gap: 0.75rem;
  --news-items-column-width: 18.75rem;
  --news-item-height: 11.25rem;
  --news-item-description-padding: 1rem;
  --news-item-subtitle-padding-y: 0.125rem;
  /* The horizontal and vertical gap between adjacent sample tiles. */
  --samples-gap: 0.75rem;
  --samples-column-width: 18.75rem;
  /* The vertical gap between a sample's tile and its info. */
  --sample-gap: 0.375rem;
  /* The height of the tile containing the sample's image and description.
   * Does not include the height of its info bar. */
  --sample-height: 11.25rem;
  --sample-description-padding-x: 1rem;
  --sample-description-padding-top: 0.4375rem;
  --sample-description-padding-bottom: 0.875rem;
  --sample-image-height: 6.25rem;
  /* The height of the sample's info bar. */
  --sample-info-height: 1.125rem;

  /**************\
  |* Drive page *|
  \**************/

  --drive-name-column-width: 15.3125rem;
  --drive-modified-column-width: 8.3125rem;
  --drive-shared-with-column-width: 10rem;
  --drive-labels-column-width: 20rem;
  --drive-accessed-by-projects-column-width: 24rem;
  --drive-accessed-data-column-width: 24rem;
  --drive-docs-column-width: 24rem;
  --name-column-padding-x: 0.375rem;
  --name-column-padding-y: 0.125rem;
  --name-column-icon-margin: 0.25rem;
  --name-column-icon-gap: 0.25rem;

  /*********************\
  |* Left hand sidebar *|
  \*********************/

  /* The vertical padding for the entire sidebar. */
  --drive-sidebar-padding-y: 0.25rem;
  /* The gap between the individual panels in the sidebar. */
  --drive-sidebar-gap: 1rem;
  --drive-sidebar-width: 7.5rem;
  --sidebar-section-heading-padding-x: 0.5rem;
  /* Only used for the settings sidebar, not the drive sidebar. */
  --sidebar-section-heading-padding-y: 0.125rem;
  /* The vertical gap between the section heading and its content. */
  --sidebar-section-heading-margin-b: 0.375rem;
}

body {
  overflow: hidden;
  height: 100vh;
  margin: 0;
  background-blend-mode: lighten;
}

body:not(.vibrancy) {
  background: url("enso-assets/background.jpg") 0 0;
  background-size: cover;
}

body::before {
  content: "";
  position: fixed;
  width: 100vw;
  height: 100vh;
  background: linear-gradient(rgba(255 255 255 / 80%), rgba(255 255 255 / 80%));
}

.Toastify--animate {
  animation-duration: 200ms;
}

.enso-dashboard {
  position: absolute;
  pointer-events: none;
  width: 100%;
  height: 100%;
  overflow: hidden;
}

.enso-dashboard > * {
  pointer-events: auto;
}

/* These styles MUST still be copied
 * as `.enso-dashboard body` and `.enso-dashboard html` make no sense. */
:where(:is(.enso-dashboard, .enso-chat, .enso-portal-root)) {
  line-height: 1.5;
  -webkit-text-size-adjust: 100%;
  -moz-tab-size: 4;
  tab-size: 4;
  font-family: "Enso Prose", "Enso", "M PLUS 1";
  font-weight: 500;
  font-feature-settings: normal;
}

:where(:is(.enso-dashboard kbd, .enso-chat kbd, .enso-portal-root kbd)) {
  font-family: "Enso Prose", "Enso", "M PLUS 1";
}

:where(
    :is(.enso-dashboard :focus, .enso-chat :focus, .enso-portal-root :focus)
  ) {
  outline: none;
}

:where(.enso-portal-root) {
  display: contents;
}

/* Must be kept in sync with app/gui/view/graph-editor/src/builtin/visualization/java_script/helpers/scrollable.js. */

::-webkit-scrollbar {
  -webkit-appearance: none;
}

::-webkit-scrollbar-track {
  -webkit-box-shadow: none;
}

::-webkit-scrollbar:vertical {
  width: 11px;
}

::-webkit-scrollbar:horizontal {
  height: 11px;
}

::-webkit-scrollbar-thumb {
  border-radius: 8px;
  background-color: rgb(0 0 0 / 10%);
}

::-webkit-scrollbar-corner {
  background: rgb(0 0 0 / 0%);
}

body[data-debug] :where(.focus-child:not(:disabled):not([data-disabled])) {
  outline: 2px solid rgb(255 0 255 / 30%);
  outline-offset: -1px;
}

body[data-debug] :focus {
  outline: 2px solid rgb(0 0 255 / 60%);
  outline-offset: -1px;
}

body[data-debug] :focus-visible {
  outline: 2px solid rgb(0 128 0 / 60%);
  outline-offset: -1px;
}

body[data-debug] [data-focus-area] {
  outline: 2px solid rgb(255 0 0 / 60%);
  outline-offset: -1px;
}

body[data-debug] [data-navigator2d-neighbor] {
  outline: 2px solid rgb(0 255 255 / 60%);
  outline-offset: -1px;
}

:root::highlight(field-wrong-email) {
  @apply text-danger;
}
:root::highlight(field-existing-email) {
  @apply text-amber-500;
}

/** The default styles for the popover. */
:where(
    :is(
        .enso-dashboard [popover],
        .enso-chat [popover],
        .enso-portal-root [popover]
      )
  ) {
  inset: unset;
  margin: unset;
  width: unset;
  height: unset;
  overflow: unset;
}<|MERGE_RESOLUTION|>--- conflicted
+++ resolved
@@ -29,12 +29,9 @@
   /* The horizontal padding of the large text indicating that a feature is not enabled in the user's
    * current plan. */
   --missing-functionality-text-padding-x: 1rem;
-<<<<<<< HEAD
+  /* The horizontal gap between each icon in a list of buttons. */
+  --buttons-gap: 0.5rem;
   /* The horizontal gap between each icon in a list of icons. */
-=======
-  /* The horizontal gap between each icon in a list of buttons. */
-  --buttons-gap: 0.5rem; /* The horizontal gap between each icon in a list of icons. */
->>>>>>> e1aeebd5
   --icons-gap: 0.75rem;
   /* The gap between an icon and its associated text. */
   --samples-icon-with-text-gap: 0.375rem;
