@import url("https://fonts.googleapis.com/css2?family=M+PLUS+1:wght@400;500;600;700&display=swap");
@import "react-toastify/dist/ReactToastify.css";

body {
  margin: 0;
  background: url("enso-assets/background.png") 0 0, rgba(255, 255, 255, 0.8);
  background-blend-mode: lighten;
}

.Toastify--animate {
  animation-duration: 0.2s;
}

.enso-dashboard {
  position: absolute;
  width: 100%;
  height: 100%;
}

/* These styles MUST still be copied
 * as `.enso-dashboard body` and `.enso-dashboard html` make no sense. */
.enso-dashboard,
.enso-chat {
  line-height: 1.5;
  -webkit-text-size-adjust: 100%;
  -moz-tab-size: 4;
  tab-size: 4;
  font-family: "M PLUS 1";
  font-weight: 500;
  font-feature-settings: normal;
}

.enso-dashboard *:focus,
.enso-chat *:focus {
  outline: none !important;
}

/* Must be kept in sync with app/gui/view/graph-editor/src/builtin/visualization/java_script/helpers/scrollable.js. */

::-webkit-scrollbar {
  -webkit-appearance: none;
}

::-webkit-scrollbar-track {
  -webkit-box-shadow: none;
}

::-webkit-scrollbar:vertical {
  width: 11px;
}

::-webkit-scrollbar:horizontal {
  height: 11px;
}

::-webkit-scrollbar-thumb {
  border-radius: 8px;
  background-color: rgba(0, 0, 0, 0.1);
}

::-webkit-scrollbar-corner {
  background: rgba(0, 0, 0, 0);
}

.enso-dashboard,
.enso-chat {
  @tailwind base;
  @tailwind components;
  @tailwind utilities;

  @layer components {
    .clip-path-top {
      clip-path: polygon(0 0, 100% 0, 100% calc(50% - 1px), 0 calc(50% - 1px));
    }

    .clip-path-bottom {
      clip-path: polygon(
        0 calc(50% + 1px),
        100% calc(50% + 1px),
        100% 100%,
        0 100%
      );
    }

    .clip-path-bottom-shadow {
      clip-path: polygon(
        0 0,
        100% 0,
        100% calc(100% + 100vh),
        0 calc(100% + 100vh)
      );
    }

    .dasharray-5 {
      stroke-dasharray: calc(12 * 0.05 * 6.2832) calc(12 * 6.2832);
    }

    .dasharray-75 {
      stroke-dasharray: calc(12 * 0.75 * 6.2832) calc(12 * 6.2832);
      transition-duration: 90s;
    }

    .dasharray-100 {
      stroke-dasharray: calc(12 * 6.2832) 0;
    }

    .border-dashed-custom {
      background-image: url("enso-assets/dashed_border.svg");
    }

    .scroll-hidden {
      -ms-overflow-style: none; /* Internet Explorer 10+ */
      scrollbar-width: none; /* Firefox */
    }

    .scroll-hidden::-webkit-scrollbar {
      display: none; /* Safari and Chrome */
    }

<<<<<<< HEAD
    :where(
        .rounded-rows
          > tbody
          > tr:nth-child(odd)
          > td:not(.rounded-rows-skip-level),
        .rounded-rows
          > tbody
          > tr:nth-child(odd)
          > td.rounded-rows-skip-level
          > *
      ) {
      background-color: rgba(0, 0, 0, 0.03);
=======
    .backface-invisible {
      backface-visibility: hidden;
    }

    .rounded-rows > tbody > tr:nth-child(odd) {
      > td {
        background-color: rgba(0, 0, 0, 0.03);
      }

      > td.bg-transparent {
        background-color: transparent;
      }
>>>>>>> af0e738d
    }

    :where(
        .rounded-rows > tbody > tr.selected > td:not(.rounded-rows-skip-level),
        .rounded-rows > tbody > tr.selected > td.rounded-rows-skip-level > *
      ) {
      background-color: rgba(255, 255, 255, 0.4);
    }

    .h-templates-custom {
      height: 21.5rem;

      @media screen and (min-width: 110.6875rem) {
        height: 11rem;
      }
    }

    .search-bar.search-bar {
      @media screen and (max-width: 59rem) {
        position: unset;
        transform: unset;
        left: unset;
      }
    }
  }

  .pointer-events-none-recursive,
  .pointer-events-none-recursive * {
    pointer-events: none;
  }

  /* The class is repeated to make this take precedence over most Tailwind classes. */
  .cursor-none-recursive.cursor-none-recursive,
  .cursor-none-recursive.cursor-none-recursive * {
    cursor: none;
  }
}<|MERGE_RESOLUTION|>--- conflicted
+++ resolved
@@ -117,7 +117,6 @@
       display: none; /* Safari and Chrome */
     }
 
-<<<<<<< HEAD
     :where(
         .rounded-rows
           > tbody
@@ -130,20 +129,6 @@
           > *
       ) {
       background-color: rgba(0, 0, 0, 0.03);
-=======
-    .backface-invisible {
-      backface-visibility: hidden;
-    }
-
-    .rounded-rows > tbody > tr:nth-child(odd) {
-      > td {
-        background-color: rgba(0, 0, 0, 0.03);
-      }
-
-      > td.bg-transparent {
-        background-color: transparent;
-      }
->>>>>>> af0e738d
     }
 
     :where(
