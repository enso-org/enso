--- conflicted
+++ resolved
@@ -3,10 +3,7 @@
 
 body {
   overflow: hidden;
-<<<<<<< HEAD
-=======
   height: 100vh;
->>>>>>> e0ef0a25
   margin: 0;
   background: url("enso-assets/background.png") 0 0,
     linear-gradient(rgba(255 255 255 / 80%), rgba(255 255 255 / 80%));
