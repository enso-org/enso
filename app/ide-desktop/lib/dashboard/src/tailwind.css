--- conflicted
+++ resolved
@@ -465,14 +465,8 @@
   font-feature-settings: normal;
 }
 
-<<<<<<< HEAD
-.enso-dashboard kbd,
-.enso-chat kbd {
+:where(:is(.enso-dashboard kbd, .enso-chat kbd, .enso-portal-root kbd)) {
   font-family: "Enso Prose", "Enso", "M PLUS 1";
-=======
-:where(:is(.enso-dashboard kbd, .enso-chat kbd, .enso-portal-root kbd)) {
-  font-family: "M PLUS 1";
->>>>>>> cc28a7d3
 }
 
 :where(
