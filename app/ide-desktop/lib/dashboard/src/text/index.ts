/** @file Functions related to displaying text. */

import ENGLISH from '#/text/english.json' assert { type: 'json' }

// =============
// === Types ===
// =============

/** Possible languages in which to display text. */
export enum Language {
  english = 'english',
}

/** An object containing the corresponding localized text for each text ID. */
type Texts = typeof ENGLISH
/** All possible text IDs. */
export type TextId = keyof Texts

/** Overrides the default number of placeholders (0). */
interface PlaceholderOverrides {
<<<<<<< HEAD
  readonly copyAssetError: [string]
  readonly moveAssetError: [string]
  readonly findProjectError: [string]
  readonly openProjectError: [string]
  readonly restoreProjectError: [string]
  readonly deleteAssetError: [string]
  readonly restoreAssetError: [string]
  readonly setPermissionsError: [string]
  readonly unknownThreadIdError: [string]
  readonly needsOwnerError: [string]
  readonly inviteSuccess: [string]
=======
  readonly copyAssetError: [assetName: string]
  readonly moveAssetError: [assetName: string]
  readonly findProjectError: [projectName: string]
  readonly openProjectError: [projectName: string]
  readonly deleteAssetError: [assetName: string]
  readonly restoreAssetError: [assetName: string]
  readonly unknownThreadIdError: [threadId: string]
  readonly needsOwnerError: [assetType: string]
  readonly inviteSuccess: [userEmail: string]
>>>>>>> 147c1cf9

  readonly deleteLabelActionText: [labelName: string]
  readonly deleteSelectedAssetActionText: [assetName: string]
  readonly deleteSelectedAssetsActionText: [count: number]
  readonly deleteSelectedAssetForeverActionText: [assetName: string]
  readonly deleteSelectedAssetsForeverActionText: [count: number]
  readonly deleteUserActionText: [userName: string]
  readonly deleteUserGroupActionText: [groupName: string]
  readonly removeUserFromUserGroupActionText: [userName: string, groupName: string]
  readonly confirmPrompt: [action: string]
  readonly deleteTheAssetTypeTitle: [assetType: string, assetName: string]
  readonly couldNotInviteUser: [userEmail: string]
  readonly filesWithoutConflicts: [fileCount: number]
  readonly projectsWithoutConflicts: [projectCount: number]
  readonly andOtherFiles: [fileCount: number]
  readonly andOtherProjects: [projectCount: number]
  readonly emailIsNotAValidEmail: [userEmail: string]
  readonly userIsAlreadyInTheOrganization: [userEmail: string]
  readonly youAreAlreadyAddingUser: [userEmail: string]
  readonly lastModifiedOn: [dateString: string]
  readonly versionX: [versionNumber: number]
  readonly compareVersionXWithLatest: [versionNumber: number]
  readonly onDateX: [dateString: string]
  readonly xUsersSelected: [usersCount: number]
  readonly upgradeTo: [planName: string]
  readonly enterTheNewKeyboardShortcutFor: [actionName: string]
  readonly downloadProjectError: [projectName: string]
  readonly downloadFileError: [fileName: string]
  readonly downloadDataLinkError: [dataLinkName: string]
  readonly deleteUserGroupError: [userGroupName: string]
  readonly removeUserFromUserGroupError: [userName: string, userGroupName: string]
  readonly deleteUserError: [userName: string]

  readonly inviteUserBackendError: [string]
  readonly changeUserGroupsBackendError: [string]
  readonly listFolderBackendError: [string]
  readonly createFolderBackendError: [string]
  readonly updateFolderBackendError: [string]
  readonly listAssetVersionsBackendError: [string]
  readonly getFileContentsBackendError: [string]
  readonly updateAssetBackendError: [string]
  readonly deleteAssetBackendError: [string]
  readonly undoDeleteAssetBackendError: [string]
  readonly copyAssetBackendError: [string, string]
  readonly createProjectBackendError: [string]
  readonly restoreProjectBackendError: [string]
  readonly duplicateProjectBackendError: [string]
  readonly closeProjectBackendError: [string]
  readonly getProjectDetailsBackendError: [string]
  readonly openProjectBackendError: [string]
  readonly openProjectMissingCredentialsBackendError: [string]
  readonly updateProjectBackendError: [string]
  readonly checkResourcesBackendError: [string]
  readonly uploadFileWithNameBackendError: [string]
  readonly getFileDetailsBackendError: [string]
  readonly createConnectorBackendError: [string]
  readonly getConnectorBackendError: [string]
  readonly deleteConnectorBackendError: [string]
  readonly createSecretBackendError: [string]
  readonly getSecretBackendError: [string]
  readonly updateSecretBackendError: [string]
  readonly createLabelBackendError: [string]
  readonly associateLabelsBackendError: [string]
  readonly deleteLabelBackendError: [string]
  readonly createUserGroupBackendError: [string]
  readonly deleteUserGroupBackendError: [string]
  readonly listVersionsBackendError: [string]
  readonly createCheckoutSessionBackendError: [string]
  readonly getCheckoutSessionBackendError: [string]
  readonly getDefaultVersionBackendError: [string]
}

/** An tuple of `string` for placeholders for each {@link TextId}. */
export interface Replacements
  extends PlaceholderOverrides,
    Record<Exclude<TextId, keyof PlaceholderOverrides>, []> {}

// =================
// === Constants ===
// =================

export const TEXTS: Readonly<Record<Language, Texts>> = {
  [Language.english]: ENGLISH,
}<|MERGE_RESOLUTION|>--- conflicted
+++ resolved
@@ -18,29 +18,16 @@
 
 /** Overrides the default number of placeholders (0). */
 interface PlaceholderOverrides {
-<<<<<<< HEAD
-  readonly copyAssetError: [string]
-  readonly moveAssetError: [string]
-  readonly findProjectError: [string]
-  readonly openProjectError: [string]
-  readonly restoreProjectError: [string]
-  readonly deleteAssetError: [string]
-  readonly restoreAssetError: [string]
-  readonly setPermissionsError: [string]
-  readonly unknownThreadIdError: [string]
-  readonly needsOwnerError: [string]
-  readonly inviteSuccess: [string]
-=======
   readonly copyAssetError: [assetName: string]
   readonly moveAssetError: [assetName: string]
   readonly findProjectError: [projectName: string]
   readonly openProjectError: [projectName: string]
   readonly deleteAssetError: [assetName: string]
   readonly restoreAssetError: [assetName: string]
+  readonly restoreProjectError: [projectName: string]
   readonly unknownThreadIdError: [threadId: string]
   readonly needsOwnerError: [assetType: string]
   readonly inviteSuccess: [userEmail: string]
->>>>>>> 147c1cf9
 
   readonly deleteLabelActionText: [labelName: string]
   readonly deleteSelectedAssetActionText: [assetName: string]
