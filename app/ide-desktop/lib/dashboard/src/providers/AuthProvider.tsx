--- conflicted
+++ resolved
@@ -27,17 +27,12 @@
 import RemoteBackend from '#/services/RemoteBackend'
 
 import * as errorModule from '#/utilities/error'
-<<<<<<< HEAD
 import HttpClient, * as httpClient from '#/utilities/HttpClient'
 import * as localStorageModule from '#/utilities/LocalStorage'
+import * as object from '#/utilities/object'
 
 import * as cognitoModule from '#/authentication/cognito'
 import type * as authServiceModule from '#/authentication/service'
-=======
-import * as http from '#/utilities/http'
-import * as localStorageModule from '#/utilities/localStorage'
-import * as object from '#/utilities/object'
->>>>>>> 6f518942
 
 // =================
 // === Constants ===
