--- conflicted
+++ resolved
@@ -86,12 +86,7 @@
 /** Object containing the currently signed-in user's session data. */
 export interface FullUserSession extends BaseUserSession<UserSessionType.full> {
   /** User's organization information. */
-<<<<<<< HEAD
   readonly user: backendModule.SmartUser
-  readonly userInfo: backendModule.SimpleUser | null
-=======
-  readonly user: backendModule.User
->>>>>>> 50385821
 }
 
 /** A user session for a user that may be either fully registered,
@@ -292,28 +287,10 @@
           setBackendWithoutSavingType(remoteBackend)
         }
         gtagEvent('cloud_open')
-<<<<<<< HEAD
         let user: backendModule.SmartUser | null
-        let userInfo: backendModule.SimpleUser | null
         while (true) {
           try {
-            user = await remoteBackend.self()
-            try {
-              userInfo =
-                user?.value.isEnabled === true
-                  ? (await user.listUsers()).find(
-                      listedUser => listedUser.email === user?.value.email
-                    ) ?? null
-                  : null
-            } catch {
-              userInfo = null
-            }
-=======
-        let user: backendModule.User | null
-        while (true) {
-          try {
-            user = await backend.usersMe()
->>>>>>> 50385821
+            user = await backend.self()
             break
           } catch (error) {
             // The value may have changed after the `await`.
@@ -345,15 +322,9 @@
           }
         } else {
           sentry.setUser({
-<<<<<<< HEAD
-            id: user.value.id,
+            id: user.value.userId,
             email: user.value.email,
             username: user.value.name,
-=======
-            id: user.userId,
-            email: user.email,
-            username: user.name,
->>>>>>> 50385821
             // eslint-disable-next-line @typescript-eslint/naming-convention
             ip_address: '{{auto}}',
           })
