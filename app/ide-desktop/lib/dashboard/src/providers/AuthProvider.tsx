/** @file Module for authenticating users with AWS Cognito.
 *
 * Provides an `AuthProvider` component that wraps the entire application, and a `useAuth` hook that
 * can be used from any React component to access the currently logged-in user's session data. The
 * hook also provides methods for registering a user, logging in, logging out, etc. */
import * as React from 'react'

import * as sentry from '@sentry/react'
import isNetworkError from 'is-network-error'
import * as router from 'react-router-dom'
import * as toast from 'react-toastify'

import * as gtag from 'enso-common/src/gtag'

import * as appUtils from '#/appUtils'
<<<<<<< HEAD
import * as cognitoModule from '#/authentication/cognito'
import type * as authServiceModule from '#/authentication/service'
import LoadingScreen from '#/pages/authentication/LoadingScreen'
import * as localStorageProvider from '#/providers/LocalStorageProvider'
import * as loggerProvider from '#/providers/LoggerProvider'
import * as sessionProvider from '#/providers/SessionProvider'
import * as backendModule from '#/services/backend'
import * as localBackend from '#/services/localBackend'
import * as remoteBackendModule from '#/services/remoteBackend'
=======

import * as backendProvider from '#/providers/BackendProvider'
import * as localStorageProvider from '#/providers/LocalStorageProvider'
import * as loggerProvider from '#/providers/LoggerProvider'
import * as sessionProvider from '#/providers/SessionProvider'

import LoadingScreen from '#/pages/authentication/LoadingScreen'

import * as backendModule from '#/services/Backend'
import type Backend from '#/services/Backend'
import LocalBackend from '#/services/LocalBackend'
import RemoteBackend from '#/services/RemoteBackend'

>>>>>>> 340a3eec
import * as errorModule from '#/utilities/error'
import HttpClient, * as httpClient from '#/utilities/HttpClient'
import * as object from '#/utilities/object'

import * as cognitoModule from '#/authentication/cognito'
import type * as authServiceModule from '#/authentication/service'

// =================
// === Constants ===
// =================

/** The minimum delay between two requests. */
const REQUEST_DELAY_MS = 200

// ===================
// === UserSession ===
// ===================

/** Possible types of {@link BaseUserSession}. */
export enum UserSessionType {
  offline = 'offline',
  partial = 'partial',
  full = 'full',
}

/** Properties common to all {@link UserSession}s. */
interface BaseUserSession<Type extends UserSessionType> {
  /** A discriminator for TypeScript to be able to disambiguate between `UserSession` variants. */
  type: Type
  /** User's JSON Web Token (JWT), used for authenticating and authorizing requests to the API. */
  accessToken: string
  /** User's email address. */
  email: string
}

// Extends `BaseUserSession` in order to inherit the documentation.
/** Empty object of an offline user session.
 * Contains some fields from {@link FullUserSession} to allow destructuring. */
export interface OfflineUserSession extends Pick<BaseUserSession<UserSessionType.offline>, 'type'> {
  accessToken: null
  organization: null
  user: null
}

/** The singleton instance of {@link OfflineUserSession}. Minimizes React re-renders. */
const OFFLINE_USER_SESSION: Readonly<OfflineUserSession> = {
  type: UserSessionType.offline,
  accessToken: null,
  organization: null,
  user: null,
}

/** Object containing the currently signed-in user's session data, if the user has not yet set their
 * username.
 *
 * If a user has not yet set their username, they do not yet have an organization associated with
 * their account. Otherwise, this type is identical to the `Session` type. This type should ONLY be
 * used by the `SetUsername` component. */
export interface PartialUserSession extends BaseUserSession<UserSessionType.partial> {}

/** Object containing the currently signed-in user's session data. */
export interface FullUserSession extends BaseUserSession<UserSessionType.full> {
  /** User's organization information. */
  organization: backendModule.SmartUser
  user: backendModule.SimpleUser | null
}

/** A user session for a user that may be either fully registered,
 * or in the process of registering. */
export type UserSession = FullUserSession | OfflineUserSession | PartialUserSession

// ===================
// === AuthContext ===
// ===================

/** Interface returned by the `useAuth` hook.
 *
 * Contains the currently authenticated user's session data, as well as methods for signing in,
 * signing out, etc. All interactions with the authentication API should be done through this
 * interface.
 *
 * See `Cognito` for details on each of the authentication functions. */
interface AuthContextType {
  goOffline: (shouldShowToast?: boolean) => Promise<boolean>
  signUp: (email: string, password: string, organizationId: string | null) => Promise<boolean>
  confirmSignUp: (email: string, code: string) => Promise<boolean>
<<<<<<< HEAD
  setUsername: (username: string, email: string) => Promise<boolean>
=======
  setUsername: (backend: Backend, username: string, email: string) => Promise<boolean>
>>>>>>> 340a3eec
  signInWithGoogle: () => Promise<boolean>
  signInWithGitHub: () => Promise<boolean>
  signInWithPassword: (email: string, password: string) => Promise<boolean>
  forgotPassword: (email: string) => Promise<boolean>
  changePassword: (oldPassword: string, newPassword: string) => Promise<boolean>
  resetPassword: (email: string, code: string, password: string) => Promise<boolean>
  signOut: () => Promise<boolean>
  /** Session containing the currently authenticated user's authentication information.
   *
   * If the user has not signed in, the session will be `null`. */
  session: UserSession | null
  setOrganization: React.Dispatch<React.SetStateAction<backendModule.UserOrOrganization>>
}

// Eslint doesn't like headings.
/** Create a global instance of the `AuthContextType`, that will be re-used between all React
 * components that use the `useAuth` hook.
 *
 * # Safety of Context Initialization
 *
 * An `as ...` cast is unsafe. We use this cast when creating the context. So it appears that the
 * `AuthContextType` can be unsafely (i.e., only partially) initialized as a result of this.
 *
 * So it appears that we should remove the cast and initialize the context as `null` instead.
 *
 * **However**, initializing a context the existing way is the recommended way to initialize a
 * context in React.  It is safe, for non-obvious reasons. It is safe because the `AuthContext` is
 * only accessible through the `useAuth` hook.
 *
 * 1. If the `useAuth` hook is called in a component that is a child of an `AuthProvider`, then the
 * context is guaranteed to be initialized, because the `AuthProvider` constructor is what
 * initializes it. So the cast is safe.
 * 2. If the `useAuth` hook is called in a component that is not a child of an `AuthProvider`, then
 * the hook will throw an error regardless, because React does not support using hooks outside of
 * their supporting providers.
 *
 * So changing the cast would provide no safety guarantees, and would require us to introduce null
 * checks everywhere we use the context. */
// eslint-disable-next-line no-restricted-syntax
const AuthContext = React.createContext<AuthContextType>({} as AuthContextType)

// ====================
// === AuthProvider ===
// ====================

/** Props for an {@link AuthProvider}. */
export interface AuthProviderProps {
  shouldStartInOfflineMode: boolean
  supportsLocalBackend: boolean
  backend: backendModule.Backend
  setBackendWithoutSavingType: (backend: backendModule.Backend) => void
  authService: authServiceModule.AuthService
  /** Callback to execute once the user has authenticated successfully. */
  onAuthenticated: (accessToken: string | null) => void
  children: React.ReactNode
  projectManagerUrl: string | null
}

/** A React provider for the Cognito API. */
export default function AuthProvider(props: AuthProviderProps) {
  const { shouldStartInOfflineMode, supportsLocalBackend, authService, onAuthenticated } = props
  const { backend, setBackendWithoutSavingType, children, projectManagerUrl } = props
  const logger = loggerProvider.useLogger()
  const { cognito } = authService
  const { session, deinitializeSession, onError: onSessionError } = sessionProvider.useSession()
  const { localStorage } = localStorageProvider.useLocalStorage()
  // This must not be `hooks.useNavigate` as `goOffline` would be inaccessible,
  // and the function call would error.
  // eslint-disable-next-line no-restricted-properties
  const navigate = router.useNavigate()
  const [forceOfflineMode, setForceOfflineMode] = React.useState(shouldStartInOfflineMode)
  const [initialized, setInitialized] = React.useState(false)
  const [userSession, setUserSession] = React.useState<UserSession | null>(null)
  const toastId = React.useId()

  const setOrganization = React.useCallback(
    (valueOrUpdater: React.SetStateAction<backendModule.UserOrOrganization>) => {
      setUserSession(oldUserSession => {
        if (
          oldUserSession == null ||
          !('organization' in oldUserSession) ||
          oldUserSession.organization == null
        ) {
          return oldUserSession
        } else {
          return object.merge(oldUserSession, {
            organization: oldUserSession.organization.withValue(
              typeof valueOrUpdater !== 'function'
                ? valueOrUpdater
                : valueOrUpdater(oldUserSession.organization.value)
            ),
          })
        }
      })
    },
    []
  )

  const goOfflineInternal = React.useCallback(() => {
    setInitialized(true)
    sentry.setUser(null)
    setUserSession(OFFLINE_USER_SESSION)
    if (supportsLocalBackend) {
      setBackendWithoutSavingType(new LocalBackend(projectManagerUrl))
    } else {
      // Provide dummy headers to avoid errors. This `Backend` will never be called as
      // the entire UI will be disabled.
<<<<<<< HEAD
      const client = new http.Client([['Authorization', '']])
      setBackendWithoutSavingType(new remoteBackendModule.RemoteBackend(client, logger))
=======
      const client = new HttpClient([['Authorization', '']])
      setBackendWithoutSavingType(new RemoteBackend(client, logger))
>>>>>>> 340a3eec
    }
  }, [
    /* should never change */ projectManagerUrl,
    /* should never change */ supportsLocalBackend,
    /* should never change */ logger,
    /* should never change */ setBackendWithoutSavingType,
  ])

  const goOffline = React.useCallback(
    (shouldShowToast = true) => {
      if (shouldShowToast) {
        toast.toast.error('You are offline, switching to offline mode.')
      }
      goOfflineInternal()
      navigate(appUtils.DASHBOARD_PATH)
      return Promise.resolve(true)
    },
    [/* should never change */ goOfflineInternal, /* should never change */ navigate]
  )

  // This component cannot use `useGtagEvent` because `useGtagEvent` depends on the React Context
  // defined by this component.
  const gtagEvent = React.useCallback(
    (name: string, params?: object) => {
      if (userSession?.type !== UserSessionType.offline) {
        gtag.event(name, params)
      }
    },
    [userSession?.type]
  )

  // This is identical to `hooks.useOnlineCheck`, however it is inline here to avoid any possible
  // circular dependency.
  React.useEffect(() => {
    // `navigator.onLine` is not a dependency of this `useEffect` (so this effect is not called
    // when `navigator.onLine` changes) - the internet being down should not immediately disable
    // the remote backend.
    if (!navigator.onLine) {
      void goOffline()
    }
  }, [/* should never change */ goOffline])

  React.useEffect(
    () =>
      onSessionError(error => {
        if (isNetworkError(error)) {
          void goOffline()
        }
      }),
    [onSessionError, /* should never change */ goOffline]
  )

  React.useEffect(() => {
    const onFetchError = () => {
      void goOffline()
    }
    document.addEventListener(httpClient.FETCH_ERROR_EVENT_NAME, onFetchError)
    return () => {
      document.removeEventListener(httpClient.FETCH_ERROR_EVENT_NAME, onFetchError)
    }
  }, [/* should never change */ goOffline])

  /** Fetch the JWT access token from the session via the AWS Amplify library.
   *
   * When invoked, retrieves the access token (if available) from the storage method chosen when
   * Amplify was configured (e.g. local storage). If the token is not available, return `undefined`.
   * If the token has expired, automatically refreshes the token and returns the new token. */
  React.useEffect(() => {
    const fetchSession = async () => {
      if (!navigator.onLine || forceOfflineMode) {
        goOfflineInternal()
        setForceOfflineMode(false)
      } else if (session == null) {
        setInitialized(true)
        if (!initialized) {
          sentry.setUser(null)
          setUserSession(null)
        }
      } else {
<<<<<<< HEAD
        const client = new http.Client([['Authorization', `Bearer ${session.accessToken}`]])
        const remoteBackend = new remoteBackendModule.RemoteBackend(client, logger)
=======
        const client = new HttpClient([['Authorization', `Bearer ${session.accessToken}`]])
        const backend = new RemoteBackend(client, logger)
>>>>>>> 340a3eec
        // The backend MUST be the remote backend before login is finished.
        // This is because the "set username" flow requires the remote backend.
        if (!initialized || userSession == null || userSession.type === UserSessionType.offline) {
          setBackendWithoutSavingType(remoteBackend)
        }
        gtagEvent('cloud_open')
        let organization: backendModule.SmartUser | null
        let user: backendModule.SimpleUser | null
        while (true) {
          try {
            organization = await remoteBackend.self()
            try {
              user =
                organization?.value.isEnabled === true
                  ? (await remoteBackend.listUsers()).find(
                      listedUser => listedUser.email === organization?.value.email
                    ) ?? null
                  : null
            } catch {
              user = null
            }
            break
          } catch (error) {
            // The value may have changed after the `await`.
            // eslint-disable-next-line @typescript-eslint/no-unnecessary-condition
            if (!navigator.onLine || isNetworkError(error)) {
              void goOffline()
              // eslint-disable-next-line no-restricted-syntax
              return
            }
            // This prevents a busy loop when request blocking is enabled in DevTools.
            // The UI will be blank indefinitely. This is intentional, since for real
            // network outages, `navigator.onLine` will be false.
            await new Promise<void>(resolve => {
              window.setTimeout(resolve, REQUEST_DELAY_MS)
            })
          }
        }
        const url = new URL(location.href)
        if (url.searchParams.get('authentication') === 'false') {
          url.searchParams.delete('authentication')
          history.replaceState(null, '', url.toString())
        }
        let newUserSession: UserSession
        if (organization == null) {
          sentry.setUser({ email: session.email })
          newUserSession = {
            type: UserSessionType.partial,
            ...session,
          }
        } else {
          sentry.setUser({
            id: organization.value.id,
            email: organization.value.email,
            username: organization.value.name,
            // eslint-disable-next-line @typescript-eslint/naming-convention
            ip_address: '{{auto}}',
          })
          newUserSession = {
            type: UserSessionType.full,
            ...session,
            organization,
            user,
          }

          // 34560000 is the recommended max cookie age.
          const parentDomain = location.hostname.replace(/^[^.]*\./, '')
          document.cookie = `logged_in=yes;max-age=34560000;domain=${parentDomain};samesite=strict;secure`

          // Save access token so can it be reused by the backend.
          cognito.saveAccessToken(session.accessToken)

          // Execute the callback that should inform the Electron app that the user has logged in.
          // This is done to transition the app from the authentication/dashboard view to the IDE.
          onAuthenticated(session.accessToken)
        }

        setUserSession(newUserSession)
        setInitialized(true)
      }
    }

    fetchSession().catch(error => {
      if (isUserFacingError(error)) {
        toast.toast.error(error.message)
        logger.error(error.message)
      } else {
        logger.error(error)
      }
    })
    // `userSession` MUST NOT be a dependency as `setUserSession` is called every time
    // by this effect. Because it is an object literal, it will never be equal to the previous
    // value.
    // `initialized` MUST NOT be a dependency as it breaks offline mode.
    // eslint-disable-next-line react-hooks/exhaustive-deps
  }, [
    cognito,
    logger,
    onAuthenticated,
    session,
    /* should never change */ goOfflineInternal,
    /* should never change */ setBackendWithoutSavingType,
  ])

  /** Wrap a function returning a {@link Promise} to display a loading toast notification
   * until the returned {@link Promise} finishes loading. */
  const withLoadingToast =
    <T extends unknown[], R>(action: (...args: T) => Promise<R>) =>
    async (...args: T) => {
      toast.toast.loading('Please wait...', { toastId })
      return await action(...args)
    }

  const toastSuccess = (message: string) => {
    toast.toast.update(toastId, {
      isLoading: null,
      autoClose: null,
      closeOnClick: null,
      closeButton: null,
      draggable: null,
      type: toast.toast.TYPE.SUCCESS,
      render: message,
    })
  }

  const toastError = (message: string) => {
    toast.toast.update(toastId, {
      isLoading: null,
      autoClose: null,
      closeOnClick: null,
      closeButton: null,
      draggable: null,
      type: toast.toast.TYPE.ERROR,
      render: message,
    })
  }

  const signUp = async (username: string, password: string, organizationId: string | null) => {
    gtagEvent('cloud_sign_up')
    const result = await cognito.signUp(username, password, organizationId)
    if (result.ok) {
      toastSuccess('We have sent you an email with further instructions!')
      navigate(appUtils.LOGIN_PATH)
    } else {
      toastError(result.val.message)
    }
    return result.ok
  }

  const confirmSignUp = async (email: string, code: string) => {
    gtagEvent('cloud_confirm_sign_up')
    const result = await cognito.confirmSignUp(email, code)
    if (result.err) {
      switch (result.val.type) {
        case cognitoModule.CognitoErrorType.userAlreadyConfirmed: {
          break
        }
        case cognitoModule.CognitoErrorType.userNotFound: {
          toastError('Incorrect email or confirmation code.')
          navigate(appUtils.LOGIN_PATH)
          return false
        }
        default: {
          throw new errorModule.UnreachableCaseError(result.val.type)
        }
      }
    }
    toastSuccess('Your account has been confirmed! Please log in.')
    navigate(appUtils.LOGIN_PATH)
    return result.ok
  }

  const signInWithPassword = async (email: string, password: string) => {
    gtagEvent('cloud_sign_in', { provider: 'Email' })
    const result = await cognito.signInWithPassword(email, password)
    if (result.ok) {
      toastSuccess('Successfully logged in!')
    } else {
      if (result.val.type === cognitoModule.CognitoErrorType.userNotFound) {
        // It may not be safe to pass the user's password in the URL.
        navigate(`${appUtils.REGISTRATION_PATH}?${new URLSearchParams({ email }).toString()}`)
      }
      toastError(result.val.message)
    }
    return result.ok
  }

<<<<<<< HEAD
  const setUsername = async (username: string, email: string) => {
=======
  const setUsername = async (backend: Backend, username: string, email: string) => {
>>>>>>> 340a3eec
    if (backend.type === backendModule.BackendType.local) {
      toastError('You cannot set your username on the local backend.')
      return false
    } else {
      gtagEvent('cloud_user_created')
      try {
        const organizationId = await authService.cognito.organizationId()
        // This should not omit success and error toasts as it is not possible
        // to render this optimistically.
        await toast.toast.promise(
          backend.createUser({
            userName: username,
            userEmail: backendModule.EmailAddress(email),
            organizationId:
              organizationId != null ? backendModule.UserOrOrganizationId(organizationId) : null,
          }),
          {
            success: 'Your username has been set!',
            error: 'Could not set your username.',
            pending: 'Setting username...',
          }
        )
        const redirectTo = localStorage.get('loginRedirect')
        if (redirectTo != null) {
          localStorage.delete('loginRedirect')
          location.href = redirectTo
        } else {
          navigate(appUtils.DASHBOARD_PATH)
        }
        return true
      } catch {
        return false
      }
    }
  }

  const forgotPassword = async (email: string) => {
    const result = await cognito.forgotPassword(email)
    if (result.ok) {
      toastSuccess('We have sent you an email with further instructions!')
      navigate(appUtils.LOGIN_PATH)
    } else {
      toastError(result.val.message)
    }
    return result.ok
  }

  const resetPassword = async (email: string, code: string, password: string) => {
    const result = await cognito.forgotPasswordSubmit(email, code, password)
    if (result.ok) {
      toastSuccess('Successfully reset password!')
      navigate(appUtils.LOGIN_PATH)
    } else {
      toastError(result.val.message)
    }
    return result.ok
  }

  const changePassword = async (oldPassword: string, newPassword: string) => {
    const result = await cognito.changePassword(oldPassword, newPassword)
    if (result.ok) {
      toastSuccess('Successfully changed password!')
    } else {
      toastError(result.val.message)
    }
    return result.ok
  }

  const signOut = async () => {
    const parentDomain = location.hostname.replace(/^[^.]*\./, '')
    document.cookie = `logged_in=no;max-age=0;domain=${parentDomain}`
    gtagEvent('cloud_sign_out')
    cognito.saveAccessToken(null)
    localStorage.clearUserSpecificEntries()
    deinitializeSession()
    setInitialized(false)
    sentry.setUser(null)
    setUserSession(null)
    // This should not omit success and error toasts as it is not possible
    // to render this optimistically.
    await toast.toast.promise(cognito.signOut(), {
      success: 'Successfully logged out!',
      error: 'Could not log out, please try again.',
      pending: 'Logging out...',
    })
    return true
  }

  const value = {
    goOffline: goOffline,
    signUp: withLoadingToast(signUp),
    confirmSignUp: withLoadingToast(confirmSignUp),
    setUsername,
    signInWithGoogle: () => {
      gtagEvent('cloud_sign_in', { provider: 'Google' })
      return cognito.signInWithGoogle().then(
        () => true,
        () => false
      )
    },
    signInWithGitHub: () => {
      gtagEvent('cloud_sign_in', { provider: 'GitHub' })
      return cognito.signInWithGitHub().then(
        () => true,
        () => false
      )
    },
    signInWithPassword: withLoadingToast(signInWithPassword),
    forgotPassword: withLoadingToast(forgotPassword),
    resetPassword: withLoadingToast(resetPassword),
    changePassword: withLoadingToast(changePassword),
    signOut,
    session: userSession,
    setOrganization,
  }

  return (
    <AuthContext.Provider value={value}>
      {/* Only render the underlying app after we assert for the presence of a current user. */}
      {initialized ? children : <LoadingScreen />}
    </AuthContext.Provider>
  )
}

/** Type of an error containing a `string`-typed `message` field.
 *
 * Many types of errors fall into this category. We use this type to check if an error can be safely
 * displayed to the user. */
interface UserFacingError {
  /** The user-facing error message. */
  message: string
}

/** Return `true` if the value is a {@link UserFacingError}. */
function isUserFacingError(value: unknown): value is UserFacingError {
  return typeof value === 'object' && value != null && 'message' in value
}

// ===============
// === useAuth ===
// ===============

/** A React hook that provides access to the authentication context.
 *
 * Only the hook is exported, and not the context, because we only want to use the hook directly and
 * never the context component. */
export function useAuth() {
  return React.useContext(AuthContext)
}

// ===============================
// === shouldPreventNavigation ===
// ===============================

/** True if navigation should be prevented, for debugging purposes. */
function getShouldPreventNavigation() {
  const location = router.useLocation()
  return new URLSearchParams(location.search).get('prevent-navigation') === 'true'
}

// =======================
// === ProtectedLayout ===
// =======================

/** A React Router layout route containing routes only accessible by users that are logged in. */
export function ProtectedLayout() {
  const { session } = useAuth()
  const shouldPreventNavigation = getShouldPreventNavigation()

  if (!shouldPreventNavigation && session == null) {
    return <router.Navigate to={appUtils.LOGIN_PATH} />
  } else if (!shouldPreventNavigation && session?.type === UserSessionType.partial) {
    return <router.Navigate to={appUtils.SET_USERNAME_PATH} />
  } else {
    return <router.Outlet context={session} />
  }
}

// ===========================
// === SemiProtectedLayout ===
// ===========================

/** A React Router layout route containing routes only accessible by users that are
 * in the process of registering. */
export function SemiProtectedLayout() {
  const { session } = useAuth()
  const { localStorage } = localStorageProvider.useLocalStorage()
  const shouldPreventNavigation = getShouldPreventNavigation()

  if (!shouldPreventNavigation && session?.type === UserSessionType.full) {
    const redirectTo = localStorage.get('loginRedirect')
    if (redirectTo != null) {
      localStorage.delete('loginRedirect')
      location.href = redirectTo
      return
    } else {
      return <router.Navigate to={appUtils.DASHBOARD_PATH} />
    }
  } else {
    return <router.Outlet context={session} />
  }
}

// ===================
// === GuestLayout ===
// ===================

/** A React Router layout route containing routes only accessible by users that are
 * not logged in. */
export function GuestLayout() {
  const { session } = useAuth()
  const { localStorage } = localStorageProvider.useLocalStorage()
  const shouldPreventNavigation = getShouldPreventNavigation()

  if (!shouldPreventNavigation && session?.type === UserSessionType.partial) {
    return <router.Navigate to={appUtils.SET_USERNAME_PATH} />
  } else if (!shouldPreventNavigation && session?.type === UserSessionType.full) {
    const redirectTo = localStorage.get('loginRedirect')
    if (redirectTo != null) {
      localStorage.delete('loginRedirect')
      location.href = redirectTo
      return
    } else {
      return <router.Navigate to={appUtils.DASHBOARD_PATH} />
    }
  } else {
    return <router.Outlet />
  }
}

// =============================
// === usePartialUserSession ===
// =============================

/** A React context hook returning the user session
 * for a user that has not yet completed registration. */
export function usePartialUserSession() {
  return router.useOutletContext<PartialUserSession>()
}

// ================================
// === useNonPartialUserSession ===
// ================================

/** A React context hook returning the user session for a user that can perform actions. */
export function useNonPartialUserSession() {
  return router.useOutletContext<Exclude<UserSession, PartialUserSession>>()
}<|MERGE_RESOLUTION|>--- conflicted
+++ resolved
@@ -13,19 +13,7 @@
 import * as gtag from 'enso-common/src/gtag'
 
 import * as appUtils from '#/appUtils'
-<<<<<<< HEAD
-import * as cognitoModule from '#/authentication/cognito'
-import type * as authServiceModule from '#/authentication/service'
-import LoadingScreen from '#/pages/authentication/LoadingScreen'
-import * as localStorageProvider from '#/providers/LocalStorageProvider'
-import * as loggerProvider from '#/providers/LoggerProvider'
-import * as sessionProvider from '#/providers/SessionProvider'
-import * as backendModule from '#/services/backend'
-import * as localBackend from '#/services/localBackend'
-import * as remoteBackendModule from '#/services/remoteBackend'
-=======
-
-import * as backendProvider from '#/providers/BackendProvider'
+
 import * as localStorageProvider from '#/providers/LocalStorageProvider'
 import * as loggerProvider from '#/providers/LoggerProvider'
 import * as sessionProvider from '#/providers/SessionProvider'
@@ -37,7 +25,6 @@
 import LocalBackend from '#/services/LocalBackend'
 import RemoteBackend from '#/services/RemoteBackend'
 
->>>>>>> 340a3eec
 import * as errorModule from '#/utilities/error'
 import HttpClient, * as httpClient from '#/utilities/HttpClient'
 import * as object from '#/utilities/object'
@@ -124,11 +111,7 @@
   goOffline: (shouldShowToast?: boolean) => Promise<boolean>
   signUp: (email: string, password: string, organizationId: string | null) => Promise<boolean>
   confirmSignUp: (email: string, code: string) => Promise<boolean>
-<<<<<<< HEAD
   setUsername: (username: string, email: string) => Promise<boolean>
-=======
-  setUsername: (backend: Backend, username: string, email: string) => Promise<boolean>
->>>>>>> 340a3eec
   signInWithGoogle: () => Promise<boolean>
   signInWithGitHub: () => Promise<boolean>
   signInWithPassword: (email: string, password: string) => Promise<boolean>
@@ -178,8 +161,8 @@
 export interface AuthProviderProps {
   shouldStartInOfflineMode: boolean
   supportsLocalBackend: boolean
-  backend: backendModule.Backend
-  setBackendWithoutSavingType: (backend: backendModule.Backend) => void
+  backend: Backend
+  setBackendWithoutSavingType: (backend: Backend) => void
   authService: authServiceModule.AuthService
   /** Callback to execute once the user has authenticated successfully. */
   onAuthenticated: (accessToken: string | null) => void
@@ -236,13 +219,8 @@
     } else {
       // Provide dummy headers to avoid errors. This `Backend` will never be called as
       // the entire UI will be disabled.
-<<<<<<< HEAD
-      const client = new http.Client([['Authorization', '']])
-      setBackendWithoutSavingType(new remoteBackendModule.RemoteBackend(client, logger))
-=======
       const client = new HttpClient([['Authorization', '']])
       setBackendWithoutSavingType(new RemoteBackend(client, logger))
->>>>>>> 340a3eec
     }
   }, [
     /* should never change */ projectManagerUrl,
@@ -322,13 +300,8 @@
           setUserSession(null)
         }
       } else {
-<<<<<<< HEAD
-        const client = new http.Client([['Authorization', `Bearer ${session.accessToken}`]])
-        const remoteBackend = new remoteBackendModule.RemoteBackend(client, logger)
-=======
         const client = new HttpClient([['Authorization', `Bearer ${session.accessToken}`]])
-        const backend = new RemoteBackend(client, logger)
->>>>>>> 340a3eec
+        const remoteBackend = new RemoteBackend(client, logger)
         // The backend MUST be the remote backend before login is finished.
         // This is because the "set username" flow requires the remote backend.
         if (!initialized || userSession == null || userSession.type === UserSessionType.offline) {
@@ -516,11 +489,7 @@
     return result.ok
   }
 
-<<<<<<< HEAD
   const setUsername = async (username: string, email: string) => {
-=======
-  const setUsername = async (backend: Backend, username: string, email: string) => {
->>>>>>> 340a3eec
     if (backend.type === backendModule.BackendType.local) {
       toastError('You cannot set your username on the local backend.')
       return false
