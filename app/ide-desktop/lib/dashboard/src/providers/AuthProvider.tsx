--- conflicted
+++ resolved
@@ -65,15 +65,9 @@
 /** Empty object of an offline user session.
  * Contains some fields from {@link FullUserSession} to allow destructuring. */
 export interface OfflineUserSession extends Pick<BaseUserSession<UserSessionType.offline>, 'type'> {
-<<<<<<< HEAD
-  accessToken: null
-  user: null
-  userInfo: null
-=======
   readonly accessToken: null
-  readonly organization: null
   readonly user: null
->>>>>>> 784d0691
+  readonly userInfo: null
 }
 
 /** The singleton instance of {@link OfflineUserSession}. Minimizes React re-renders. */
@@ -95,13 +89,8 @@
 /** Object containing the currently signed-in user's session data. */
 export interface FullUserSession extends BaseUserSession<UserSessionType.full> {
   /** User's organization information. */
-<<<<<<< HEAD
-  user: backendModule.User
-  userInfo: backendModule.SimpleUser | null
-=======
-  readonly organization: backendModule.UserOrOrganization
-  readonly user: backendModule.SimpleUser | null
->>>>>>> 784d0691
+  readonly user: backendModule.User
+  readonly userInfo: backendModule.SimpleUser | null
 }
 
 /** A user session for a user that may be either fully registered,
@@ -138,13 +127,8 @@
   /** Session containing the currently authenticated user's authentication information.
    *
    * If the user has not signed in, the session will be `null`. */
-<<<<<<< HEAD
-  session: UserSession | null
-  setUser: React.Dispatch<React.SetStateAction<backendModule.User>>
-=======
   readonly session: UserSession | null
-  readonly setOrganization: React.Dispatch<React.SetStateAction<backendModule.UserOrOrganization>>
->>>>>>> 784d0691
+  readonly setUser: React.Dispatch<React.SetStateAction<backendModule.User>>
 }
 
 // Eslint doesn't like headings.
