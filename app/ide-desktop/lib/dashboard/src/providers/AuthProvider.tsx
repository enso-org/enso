/** @file Module for authenticating users with AWS Cognito.
 *
 * Provides an `AuthProvider` component that wraps the entire application, and a `useAuth` hook that
 * can be used from any React component to access the currently logged-in user's session data. The
 * hook also provides methods for registering a user, logging in, logging out, etc. */
import * as React from 'react'

import * as sentry from '@sentry/react'
import isNetworkError from 'is-network-error'
import * as router from 'react-router-dom'
import * as toast from 'react-toastify'

import * as gtag from 'enso-common/src/gtag'

import * as appUtils from '#/appUtils'
import * as cognitoModule from '#/authentication/cognito'
import type * as authServiceModule from '#/authentication/service'
import LoadingScreen from '#/pages/authentication/LoadingScreen'
import * as backendProvider from '#/providers/BackendProvider'
import * as localStorageProvider from '#/providers/LocalStorageProvider'
import * as loggerProvider from '#/providers/LoggerProvider'
import * as sessionProvider from '#/providers/SessionProvider'
import * as backendModule from '#/services/backend'
import * as localBackend from '#/services/localBackend'
import * as remoteBackend from '#/services/remoteBackend'
import * as errorModule from '#/utilities/error'
import * as http from '#/utilities/http'
import * as localStorageModule from '#/utilities/localStorage'
import * as object from '#/utilities/object'

// =================
// === Constants ===
// =================

/** The minimum delay between two requests. */
const REQUEST_DELAY_MS = 200
const MESSAGES = object.readonly({
  signUpSuccess: 'We have sent you an email with further instructions!',
  confirmSignUpSuccess: 'Your account has been confirmed! Please log in.',
  confirmSignUpFailure: 'Incorrect email or confirmation code.',
  setUsernameLoading: 'Setting username...',
  setUsernameSuccess: 'Your username has been set!',
  setUsernameFailure: 'Could not set your username.',
  signInWithPasswordSuccess: 'Successfully logged in!',
  forgotPasswordSuccess: 'We have sent you an email with further instructions!',
  changePasswordSuccess: 'Successfully changed password!',
  resetPasswordSuccess: 'Successfully reset password!',
  signOutLoading: 'Logging out...',
  signOutSuccess: 'Successfully logged out!',
  signOutError: 'Could not log out, please try again.',
  pleaseWait: 'Please wait...',
})

// ===================
// === UserSession ===
// ===================

/** Possible types of {@link BaseUserSession}. */
export enum UserSessionType {
  offline = 'offline',
  partial = 'partial',
  full = 'full',
}

/** Properties common to all {@link UserSession}s. */
interface BaseUserSession<Type extends UserSessionType> {
  /** A discriminator for TypeScript to be able to disambiguate between `UserSession` variants. */
  readonly type: Type
  /** User's JSON Web Token (JWT), used for authenticating and authorizing requests to the API. */
  readonly accessToken: string
  /** User's email address. */
  readonly email: string
}

// Extends `BaseUserSession` in order to inherit the documentation.
/** Empty object of an offline user session.
 * Contains some fields from {@link FullUserSession} to allow destructuring. */
export interface OfflineUserSession extends Pick<BaseUserSession<UserSessionType.offline>, 'type'> {
  readonly accessToken: null
  readonly organization: null
  readonly user: null
}

/** The singleton instance of {@link OfflineUserSession}. Minimizes React re-renders. */
const OFFLINE_USER_SESSION: Readonly<OfflineUserSession> = {
  type: UserSessionType.offline,
  accessToken: null,
  organization: null,
  user: null,
}

/** Object containing the currently signed-in user's session data, if the user has not yet set their
 * username.
 *
 * If a user has not yet set their username, they do not yet have an organization associated with
 * their account. Otherwise, this type is identical to the `Session` type. This type should ONLY be
 * used by the `SetUsername` component. */
export interface PartialUserSession extends BaseUserSession<UserSessionType.partial> {}

/** Object containing the currently signed-in user's session data. */
export interface FullUserSession extends BaseUserSession<UserSessionType.full> {
  /** User's organization information. */
  readonly organization: backendModule.UserOrOrganization
  readonly user: backendModule.SimpleUser | null
}

/** A user session for a user that may be either fully registered,
 * or in the process of registering. */
export type UserSession = FullUserSession | OfflineUserSession | PartialUserSession

// ===================
// === AuthContext ===
// ===================

/** Interface returned by the `useAuth` hook.
 *
 * Contains the currently authenticated user's session data, as well as methods for signing in,
 * signing out, etc. All interactions with the authentication API should be done through this
 * interface.
 *
 * See `Cognito` for details on each of the authentication functions. */
interface AuthContextType {
  readonly goOffline: (shouldShowToast?: boolean) => Promise<boolean>
  readonly signUp: (
    email: string,
    password: string,
    organizationId: string | null
  ) => Promise<boolean>
  readonly confirmSignUp: (email: string, code: string) => Promise<boolean>
  readonly setUsername: (
    backend: backendModule.Backend,
    username: string,
    email: string
  ) => Promise<boolean>
  readonly signInWithGoogle: () => Promise<boolean>
  readonly signInWithGitHub: () => Promise<boolean>
  readonly signInWithPassword: (email: string, password: string) => Promise<boolean>
  readonly forgotPassword: (email: string) => Promise<boolean>
  readonly changePassword: (oldPassword: string, newPassword: string) => Promise<boolean>
  readonly resetPassword: (email: string, code: string, password: string) => Promise<boolean>
  readonly signOut: () => Promise<boolean>
  /** Session containing the currently authenticated user's authentication information.
   *
   * If the user has not signed in, the session will be `null`. */
<<<<<<< HEAD
  readonly session: UserSession | null
=======
  session: UserSession | null
  setOrganization: React.Dispatch<React.SetStateAction<backendModule.UserOrOrganization>>
>>>>>>> 6f518942
}

// Eslint doesn't like headings.
/** Create a global instance of the `AuthContextType`, that will be re-used between all React
 * components that use the `useAuth` hook.
 *
 * # Safety of Context Initialization
 *
 * An `as ...` cast is unsafe. We use this cast when creating the context. So it appears that the
 * `AuthContextType` can be unsafely (i.e., only partially) initialized as a result of this.
 *
 * So it appears that we should remove the cast and initialize the context as `null` instead.
 *
 * **However**, initializing a context the existing way is the recommended way to initialize a
 * context in React.  It is safe, for non-obvious reasons. It is safe because the `AuthContext` is
 * only accessible through the `useAuth` hook.
 *
 * 1. If the `useAuth` hook is called in a component that is a child of an `AuthProvider`, then the
 * context is guaranteed to be initialized, because the `AuthProvider` constructor is what
 * initializes it. So the cast is safe.
 * 2. If the `useAuth` hook is called in a component that is not a child of an `AuthProvider`, then
 * the hook will throw an error regardless, because React does not support using hooks outside of
 * their supporting providers.
 *
 * So changing the cast would provide no safety guarantees, and would require us to introduce null
 * checks everywhere we use the context. */
// eslint-disable-next-line no-restricted-syntax
const AuthContext = React.createContext<AuthContextType>({} as AuthContextType)

// ====================
// === AuthProvider ===
// ====================

/** Props for an {@link AuthProvider}. */
export interface AuthProviderProps {
  readonly shouldStartInOfflineMode: boolean
  readonly supportsLocalBackend: boolean
  readonly authService: authServiceModule.AuthService
  /** Callback to execute once the user has authenticated successfully. */
  readonly onAuthenticated: (accessToken: string | null) => void
  readonly children: React.ReactNode
  readonly projectManagerUrl: string | null
}

/** A React provider for the Cognito API. */
export default function AuthProvider(props: AuthProviderProps) {
  const { shouldStartInOfflineMode, supportsLocalBackend, authService, onAuthenticated } = props
  const { children, projectManagerUrl } = props
  const logger = loggerProvider.useLogger()
  const { cognito } = authService
  const { session, deinitializeSession, onError: onSessionError } = sessionProvider.useSession()
  const { setBackendWithoutSavingType } = backendProvider.useSetBackend()
  const { localStorage } = localStorageProvider.useLocalStorage()
  // This must not be `hooks.useNavigate` as `goOffline` would be inaccessible,
  // and the function call would error.
  // eslint-disable-next-line no-restricted-properties
  const navigate = router.useNavigate()
  const [forceOfflineMode, setForceOfflineMode] = React.useState(shouldStartInOfflineMode)
  const [initialized, setInitialized] = React.useState(false)
  const [userSession, setUserSession] = React.useState<UserSession | null>(null)
  const toastId = React.useId()

  const setOrganization = React.useCallback(
    (valueOrUpdater: React.SetStateAction<backendModule.UserOrOrganization>) => {
      setUserSession(oldUserSession => {
        if (
          oldUserSession == null ||
          !('organization' in oldUserSession) ||
          oldUserSession.organization == null
        ) {
          return oldUserSession
        } else {
          return object.merge(oldUserSession, {
            organization:
              typeof valueOrUpdater !== 'function'
                ? valueOrUpdater
                : valueOrUpdater(oldUserSession.organization),
          })
        }
      })
    },
    []
  )

  const goOfflineInternal = React.useCallback(() => {
    setInitialized(true)
    sentry.setUser(null)
    setUserSession(OFFLINE_USER_SESSION)
    if (supportsLocalBackend) {
      setBackendWithoutSavingType(new localBackend.LocalBackend(projectManagerUrl))
    } else {
      // Provide dummy headers to avoid errors. This `Backend` will never be called as
      // the entire UI will be disabled.
      const client = new http.Client([['Authorization', '']])
      setBackendWithoutSavingType(new remoteBackend.RemoteBackend(client, logger))
    }
  }, [
    /* should never change */ projectManagerUrl,
    /* should never change */ supportsLocalBackend,
    /* should never change */ logger,
    /* should never change */ setBackendWithoutSavingType,
  ])

  const goOffline = React.useCallback(
    (shouldShowToast = true) => {
      if (shouldShowToast) {
        toast.toast.error('You are offline, switching to offline mode.')
      }
      goOfflineInternal()
      navigate(appUtils.DASHBOARD_PATH)
      return Promise.resolve(true)
    },
    [/* should never change */ goOfflineInternal, /* should never change */ navigate]
  )

  // This component cannot use `useGtagEvent` because `useGtagEvent` depends on the React Context
  // defined by this component.
  const gtagEvent = React.useCallback(
    (name: string, params?: object) => {
      if (userSession?.type !== UserSessionType.offline) {
        gtag.event(name, params)
      }
    },
    [userSession?.type]
  )

  // This is identical to `hooks.useOnlineCheck`, however it is inline here to avoid any possible
  // circular dependency.
  React.useEffect(() => {
    // `navigator.onLine` is not a dependency of this `useEffect` (so this effect is not called
    // when `navigator.onLine` changes) - the internet being down should not immediately disable
    // the remote backend.
    if (!navigator.onLine) {
      void goOffline()
    }
  }, [/* should never change */ goOffline])

  React.useEffect(
    () =>
      onSessionError(error => {
        if (isNetworkError(error)) {
          void goOffline()
        }
      }),
    [onSessionError, /* should never change */ goOffline]
  )

  React.useEffect(() => {
    const onFetchError = () => {
      void goOffline()
    }
    document.addEventListener(http.FETCH_ERROR_EVENT_NAME, onFetchError)
    return () => {
      document.removeEventListener(http.FETCH_ERROR_EVENT_NAME, onFetchError)
    }
  }, [/* should never change */ goOffline])

  /** Fetch the JWT access token from the session via the AWS Amplify library.
   *
   * When invoked, retrieves the access token (if available) from the storage method chosen when
   * Amplify was configured (e.g. local storage). If the token is not available, return `undefined`.
   * If the token has expired, automatically refreshes the token and returns the new token. */
  React.useEffect(() => {
    const fetchSession = async () => {
      if (!navigator.onLine || forceOfflineMode) {
        goOfflineInternal()
        setForceOfflineMode(false)
      } else if (session == null) {
        setInitialized(true)
        if (!initialized) {
          sentry.setUser(null)
          setUserSession(null)
        }
      } else {
        const client = new http.Client([['Authorization', `Bearer ${session.accessToken}`]])
        const backend = new remoteBackend.RemoteBackend(client, logger)
        // The backend MUST be the remote backend before login is finished.
        // This is because the "set username" flow requires the remote backend.
        if (!initialized || userSession == null || userSession.type === UserSessionType.offline) {
          setBackendWithoutSavingType(backend)
        }
        gtagEvent('cloud_open')
        let organization: backendModule.UserOrOrganization | null
        let user: backendModule.SimpleUser | null
        while (true) {
          try {
            organization = await backend.usersMe()
            try {
              user =
                organization?.isEnabled === true
                  ? (await backend.listUsers()).find(
                      listedUser => listedUser.email === organization?.email
                    ) ?? null
                  : null
            } catch {
              user = null
            }
            break
          } catch (error) {
            // The value may have changed after the `await`.
            // eslint-disable-next-line @typescript-eslint/no-unnecessary-condition
            if (!navigator.onLine || isNetworkError(error)) {
              void goOffline()
              // eslint-disable-next-line no-restricted-syntax
              return
            }
            // This prevents a busy loop when request blocking is enabled in DevTools.
            // The UI will be blank indefinitely. This is intentional, since for real
            // network outages, `navigator.onLine` will be false.
            await new Promise<void>(resolve => {
              window.setTimeout(resolve, REQUEST_DELAY_MS)
            })
          }
        }
        const url = new URL(location.href)
        if (url.searchParams.get('authentication') === 'false') {
          url.searchParams.delete('authentication')
          history.replaceState(null, '', url.toString())
        }
        let newUserSession: UserSession
        if (organization == null) {
          sentry.setUser({ email: session.email })
          newUserSession = {
            type: UserSessionType.partial,
            ...session,
          }
        } else {
          sentry.setUser({
            id: organization.id,
            email: organization.email,
            username: organization.name,
            // eslint-disable-next-line @typescript-eslint/naming-convention
            ip_address: '{{auto}}',
          })
          newUserSession = {
            type: UserSessionType.full,
            ...session,
            organization,
            user,
          }

          // 34560000 is the recommended max cookie age.
          const parentDomain = location.hostname.replace(/^[^.]*\./, '')
          document.cookie = `logged_in=yes;max-age=34560000;domain=${parentDomain};samesite=strict;secure`

          // Save access token so can it be reused by the backend.
          cognito.saveAccessToken(session.accessToken)

          // Execute the callback that should inform the Electron app that the user has logged in.
          // This is done to transition the app from the authentication/dashboard view to the IDE.
          onAuthenticated(session.accessToken)
        }

        setUserSession(newUserSession)
        setInitialized(true)
      }
    }

    fetchSession().catch(error => {
      if (isUserFacingError(error)) {
        toast.toast.error(error.message)
        logger.error(error.message)
      } else {
        logger.error(error)
      }
    })
    // `userSession` MUST NOT be a dependency as `setUserSession` is called every time
    // by this effect. Because it is an object literal, it will never be equal to the previous
    // value.
    // `initialized` MUST NOT be a dependency as it breaks offline mode.
    // eslint-disable-next-line react-hooks/exhaustive-deps
  }, [
    cognito,
    logger,
    onAuthenticated,
    session,
    /* should never change */ goOfflineInternal,
    /* should never change */ setBackendWithoutSavingType,
  ])

  /** Wrap a function returning a {@link Promise} to display a loading toast notification
   * until the returned {@link Promise} finishes loading. */
  const withLoadingToast =
    <T extends unknown[], R>(action: (...args: T) => Promise<R>) =>
    async (...args: T) => {
      toast.toast.loading(MESSAGES.pleaseWait, { toastId })
      return await action(...args)
    }

  const toastSuccess = (message: string) => {
    toast.toast.update(toastId, {
      isLoading: null,
      autoClose: null,
      closeOnClick: null,
      closeButton: null,
      draggable: null,
      type: toast.toast.TYPE.SUCCESS,
      render: message,
    })
  }

  const toastError = (message: string) => {
    toast.toast.update(toastId, {
      isLoading: null,
      autoClose: null,
      closeOnClick: null,
      closeButton: null,
      draggable: null,
      type: toast.toast.TYPE.ERROR,
      render: message,
    })
  }

  const signUp = async (username: string, password: string, organizationId: string | null) => {
    gtagEvent('cloud_sign_up')
    const result = await cognito.signUp(username, password, organizationId)
    if (result.ok) {
      toastSuccess(MESSAGES.signUpSuccess)
      navigate(appUtils.LOGIN_PATH)
    } else {
      toastError(result.val.message)
    }
    return result.ok
  }

  const confirmSignUp = async (email: string, code: string) => {
    gtagEvent('cloud_confirm_sign_up')
    const result = await cognito.confirmSignUp(email, code)
    if (result.err) {
      switch (result.val.kind) {
        case cognitoModule.ConfirmSignUpErrorKind.userAlreadyConfirmed:
          break
        case cognitoModule.ConfirmSignUpErrorKind.userNotFound:
          toastError(MESSAGES.confirmSignUpFailure)
          navigate(appUtils.LOGIN_PATH)
          return false
        default:
          throw new errorModule.UnreachableCaseError(result.val.kind)
      }
    }
    toastSuccess(MESSAGES.confirmSignUpSuccess)
    navigate(appUtils.LOGIN_PATH)
    return result.ok
  }

  const signInWithPassword = async (email: string, password: string) => {
    gtagEvent('cloud_sign_in', { provider: 'Email' })
    const result = await cognito.signInWithPassword(email, password)
    if (result.ok) {
      toastSuccess(MESSAGES.signInWithPasswordSuccess)
    } else {
      if (result.val.kind === cognitoModule.SignInWithPasswordErrorKind.userNotFound) {
        // It may not be safe to pass the user's password in the URL.
        navigate(`${appUtils.REGISTRATION_PATH}?${new URLSearchParams({ email }).toString()}`)
      }
      toastError(result.val.message)
    }
    return result.ok
  }

  const setUsername = async (backend: backendModule.Backend, username: string, email: string) => {
    if (backend.type === backendModule.BackendType.local) {
      toastError('You cannot set your username on the local backend.')
      return false
    } else {
      gtagEvent('cloud_user_created')
      try {
        const organizationId = await authService.cognito.organizationId()
        // This should not omit success and error toasts as it is not possible
        // to render this optimistically.
        await toast.toast.promise(
          backend.createUser({
            userName: username,
            userEmail: backendModule.EmailAddress(email),
            organizationId:
              organizationId != null ? backendModule.UserOrOrganizationId(organizationId) : null,
          }),
          {
            success: MESSAGES.setUsernameSuccess,
            error: MESSAGES.setUsernameFailure,
            pending: MESSAGES.setUsernameLoading,
          }
        )
        const redirectTo = localStorage.get(localStorageModule.LocalStorageKey.loginRedirect)
        if (redirectTo != null) {
          localStorage.delete(localStorageModule.LocalStorageKey.loginRedirect)
          location.href = redirectTo
        } else {
          navigate(appUtils.DASHBOARD_PATH)
        }
        return true
      } catch {
        return false
      }
    }
  }

  const forgotPassword = async (email: string) => {
    const result = await cognito.forgotPassword(email)
    if (result.ok) {
      toastSuccess(MESSAGES.forgotPasswordSuccess)
      navigate(appUtils.LOGIN_PATH)
    } else {
      toastError(result.val.message)
    }
    return result.ok
  }

  const resetPassword = async (email: string, code: string, password: string) => {
    const result = await cognito.forgotPasswordSubmit(email, code, password)
    if (result.ok) {
      toastSuccess(MESSAGES.resetPasswordSuccess)
      navigate(appUtils.LOGIN_PATH)
    } else {
      toastError(result.val.message)
    }
    return result.ok
  }

  const changePassword = async (oldPassword: string, newPassword: string) => {
    const result = await cognito.changePassword(oldPassword, newPassword)
    if (result.ok) {
      toastSuccess(MESSAGES.changePasswordSuccess)
    } else {
      toastError(result.val.message)
    }
    return result.ok
  }

  const signOut = async () => {
    const parentDomain = location.hostname.replace(/^[^.]*\./, '')
    document.cookie = `logged_in=no;max-age=0;domain=${parentDomain}`
    gtagEvent('cloud_sign_out')
    cognito.saveAccessToken(null)
    localStorage.clearUserSpecificEntries()
    deinitializeSession()
    setInitialized(false)
    sentry.setUser(null)
    setUserSession(null)
    // This should not omit success and error toasts as it is not possible
    // to render this optimistically.
    await toast.toast.promise(cognito.signOut(), {
      success: MESSAGES.signOutSuccess,
      error: MESSAGES.signOutError,
      pending: MESSAGES.signOutLoading,
    })
    return true
  }

  const value = {
    goOffline: goOffline,
    signUp: withLoadingToast(signUp),
    confirmSignUp: withLoadingToast(confirmSignUp),
    setUsername,
    signInWithGoogle: () => {
      gtagEvent('cloud_sign_in', { provider: 'Google' })
      return cognito.signInWithGoogle().then(
        () => true,
        () => false
      )
    },
    signInWithGitHub: () => {
      gtagEvent('cloud_sign_in', { provider: 'GitHub' })
      return cognito.signInWithGitHub().then(
        () => true,
        () => false
      )
    },
    signInWithPassword: withLoadingToast(signInWithPassword),
    forgotPassword: withLoadingToast(forgotPassword),
    resetPassword: withLoadingToast(resetPassword),
    changePassword: withLoadingToast(changePassword),
    signOut,
    session: userSession,
    setOrganization,
  }

  return (
    <AuthContext.Provider value={value}>
      {/* Only render the underlying app after we assert for the presence of a current user. */}
      {initialized ? children : <LoadingScreen />}
    </AuthContext.Provider>
  )
}

/** Type of an error containing a `string`-typed `message` field.
 *
 * Many types of errors fall into this category. We use this type to check if an error can be safely
 * displayed to the user. */
interface UserFacingError {
  /** The user-facing error message. */
  readonly message: string
}

/** Return `true` if the value is a {@link UserFacingError}. */
function isUserFacingError(value: unknown): value is UserFacingError {
  return typeof value === 'object' && value != null && 'message' in value
}

// ===============
// === useAuth ===
// ===============

/** A React hook that provides access to the authentication context.
 *
 * Only the hook is exported, and not the context, because we only want to use the hook directly and
 * never the context component. */
export function useAuth() {
  return React.useContext(AuthContext)
}

// ===============================
// === shouldPreventNavigation ===
// ===============================

/** True if navigation should be prevented, for debugging purposes. */
function getShouldPreventNavigation() {
  const location = router.useLocation()
  return new URLSearchParams(location.search).get('prevent-navigation') === 'true'
}

// =======================
// === ProtectedLayout ===
// =======================

/** A React Router layout route containing routes only accessible by users that are logged in. */
export function ProtectedLayout() {
  const { session } = useAuth()
  const shouldPreventNavigation = getShouldPreventNavigation()

  if (!shouldPreventNavigation && session == null) {
    return <router.Navigate to={appUtils.LOGIN_PATH} />
  } else if (!shouldPreventNavigation && session?.type === UserSessionType.partial) {
    return <router.Navigate to={appUtils.SET_USERNAME_PATH} />
  } else {
    return <router.Outlet context={session} />
  }
}

// ===========================
// === SemiProtectedLayout ===
// ===========================

/** A React Router layout route containing routes only accessible by users that are
 * in the process of registering. */
export function SemiProtectedLayout() {
  const { session } = useAuth()
  const { localStorage } = localStorageProvider.useLocalStorage()
  const shouldPreventNavigation = getShouldPreventNavigation()

  if (!shouldPreventNavigation && session?.type === UserSessionType.full) {
    const redirectTo = localStorage.get(localStorageModule.LocalStorageKey.loginRedirect)
    if (redirectTo != null) {
      localStorage.delete(localStorageModule.LocalStorageKey.loginRedirect)
      location.href = redirectTo
      return
    } else {
      return <router.Navigate to={appUtils.DASHBOARD_PATH} />
    }
  } else {
    return <router.Outlet context={session} />
  }
}

// ===================
// === GuestLayout ===
// ===================

/** A React Router layout route containing routes only accessible by users that are
 * not logged in. */
export function GuestLayout() {
  const { session } = useAuth()
  const { localStorage } = localStorageProvider.useLocalStorage()
  const shouldPreventNavigation = getShouldPreventNavigation()

  if (!shouldPreventNavigation && session?.type === UserSessionType.partial) {
    return <router.Navigate to={appUtils.SET_USERNAME_PATH} />
  } else if (!shouldPreventNavigation && session?.type === UserSessionType.full) {
    const redirectTo = localStorage.get(localStorageModule.LocalStorageKey.loginRedirect)
    if (redirectTo != null) {
      localStorage.delete(localStorageModule.LocalStorageKey.loginRedirect)
      location.href = redirectTo
      return
    } else {
      return <router.Navigate to={appUtils.DASHBOARD_PATH} />
    }
  } else {
    return <router.Outlet />
  }
}

// =============================
// === usePartialUserSession ===
// =============================

/** A React context hook returning the user session
 * for a user that has not yet completed registration. */
export function usePartialUserSession() {
  return router.useOutletContext<PartialUserSession>()
}

// ================================
// === useNonPartialUserSession ===
// ================================

/** A React context hook returning the user session for a user that can perform actions. */
export function useNonPartialUserSession() {
  return router.useOutletContext<Exclude<UserSession, PartialUserSession>>()
}<|MERGE_RESOLUTION|>--- conflicted
+++ resolved
@@ -142,12 +142,8 @@
   /** Session containing the currently authenticated user's authentication information.
    *
    * If the user has not signed in, the session will be `null`. */
-<<<<<<< HEAD
   readonly session: UserSession | null
-=======
-  session: UserSession | null
-  setOrganization: React.Dispatch<React.SetStateAction<backendModule.UserOrOrganization>>
->>>>>>> 6f518942
+  readonly setOrganization: React.Dispatch<React.SetStateAction<backendModule.UserOrOrganization>>
 }
 
 // Eslint doesn't like headings.
