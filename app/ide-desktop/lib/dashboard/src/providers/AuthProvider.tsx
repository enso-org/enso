/** @file Module for authenticating users with AWS Cognito.
 *
 * Provides an `AuthProvider` component that wraps the entire application, and a `useAuth` hook that
 * can be used from any React component to access the currently logged-in user's session data. The
 * hook also provides methods for registering a user, logging in, logging out, etc. */
import * as React from 'react'

import * as sentry from '@sentry/react'
import isNetworkError from 'is-network-error'
import * as router from 'react-router-dom'
import * as toast from 'react-toastify'

import * as detect from 'enso-common/src/detect'
import * as gtag from 'enso-common/src/gtag'

import * as appUtils from '#/appUtils'

import * as gtagHooks from '#/hooks/gtagHooks'
import * as projectManagerHooks from '#/hooks/projectManagerHooks'

import * as backendProvider from '#/providers/BackendProvider'
import * as localStorageProvider from '#/providers/LocalStorageProvider'
import * as loggerProvider from '#/providers/LoggerProvider'
import * as modalProvider from '#/providers/ModalProvider'
import * as sessionProvider from '#/providers/SessionProvider'
import * as textProvider from '#/providers/TextProvider'

import LoadingScreen from '#/pages/authentication/LoadingScreen'

import * as backendModule from '#/services/Backend'
import type Backend from '#/services/Backend'
import LocalBackend from '#/services/LocalBackend'
import RemoteBackend from '#/services/RemoteBackend'

import * as errorModule from '#/utilities/error'
import HttpClient from '#/utilities/HttpClient'
import * as object from '#/utilities/object'

import * as cognitoModule from '#/authentication/cognito'
import type * as authServiceModule from '#/authentication/service'

// =================
// === Constants ===
// =================

/** The minimum delay between two requests. */
const REQUEST_DELAY_MS = 200

// ===================
// === UserSession ===
// ===================

/** Possible types of {@link BaseUserSession}. */
export enum UserSessionType {
  offline = 'offline',
  partial = 'partial',
  full = 'full',
}

/** Properties common to all {@link UserSession}s. */
interface BaseUserSession<Type extends UserSessionType> {
  /** A discriminator for TypeScript to be able to disambiguate between `UserSession` variants. */
  readonly type: Type
  /** User's JSON Web Token (JWT), used for authenticating and authorizing requests to the API. */
  readonly accessToken: string
  /** User's email address. */
  readonly email: string
}

// Extends `BaseUserSession` in order to inherit the documentation.
/** Empty object of an offline user session.
 * Contains some fields from {@link FullUserSession} to allow destructuring. */
export interface OfflineUserSession extends Pick<BaseUserSession<UserSessionType.offline>, 'type'> {
  readonly accessToken: null
  readonly user: null
}

/** The singleton instance of {@link OfflineUserSession}. Minimizes React re-renders. */
const OFFLINE_USER_SESSION: Readonly<OfflineUserSession> = {
  type: UserSessionType.offline,
  accessToken: null,
  user: null,
}

/** Object containing the currently signed-in user's session data, if the user has not yet set their
 * username.
 *
 * If a user has not yet set their username, they do not yet have an organization associated with
 * their account. Otherwise, this type is identical to the `Session` type. This type should ONLY be
 * used by the `SetUsername` component. */
export interface PartialUserSession extends BaseUserSession<UserSessionType.partial> {}

/** Object containing the currently signed-in user's session data. */
export interface FullUserSession extends BaseUserSession<UserSessionType.full> {
  /** User's organization information. */
  readonly user: backendModule.User
}

/** A user session for a user that may be either fully registered,
 * or in the process of registering. */
export type UserSession = FullUserSession | OfflineUserSession | PartialUserSession

// ===================
// === AuthContext ===
// ===================

/** Interface returned by the `useAuth` hook.
 *
 * Contains the currently authenticated user's session data, as well as methods for signing in,
 * signing out, etc. All interactions with the authentication API should be done through this
 * interface.
 *
 * See `Cognito` for details on each of the authentication functions. */
interface AuthContextType {
  readonly goOffline: (shouldShowToast?: boolean) => Promise<boolean>
  readonly signUp: (
    email: string,
    password: string,
    organizationId: string | null
  ) => Promise<boolean>
  readonly confirmSignUp: (email: string, code: string) => Promise<boolean>
  readonly setUsername: (backend: Backend, username: string, email: string) => Promise<boolean>
  readonly signInWithGoogle: () => Promise<boolean>
  readonly signInWithGitHub: () => Promise<boolean>
  readonly signInWithPassword: (email: string, password: string) => Promise<boolean>
  readonly forgotPassword: (email: string) => Promise<boolean>
  readonly changePassword: (oldPassword: string, newPassword: string) => Promise<boolean>
  readonly resetPassword: (email: string, code: string, password: string) => Promise<boolean>
  readonly signOut: () => Promise<boolean>
  readonly restoreUser: (backend: Backend) => Promise<boolean>
  /** Session containing the currently authenticated user's authentication information.
   *
   * If the user has not signed in, the session will be `null`. */
  readonly session: UserSession | null
  readonly setUser: React.Dispatch<React.SetStateAction<backendModule.User>>
  /**
   * Return `true` if the user is marked for deletion.
   */
  readonly isUserMarkedForDeletion: () => boolean
  /**
   * Return `true` if the user is deleted completely.
   */
  readonly isUserDeleted: () => boolean
  /**
   * Return `true` if the user is soft deleted.
   */
  readonly isUserSoftDeleted: () => boolean
}

const AuthContext = React.createContext<AuthContextType | null>(null)

// ====================
// === AuthProvider ===
// ====================

/** Props for an {@link AuthProvider}. */
export interface AuthProviderProps {
  readonly shouldStartInOfflineMode: boolean
  readonly supportsLocalBackend: boolean
  readonly authService: authServiceModule.AuthService | null
  /** Callback to execute once the user has authenticated successfully. */
  readonly onAuthenticated: (accessToken: string | null) => void
  readonly children: React.ReactNode
  readonly projectManagerUrl: string | null
}

/** A React provider for the Cognito API. */
export default function AuthProvider(props: AuthProviderProps) {
  const { shouldStartInOfflineMode, supportsLocalBackend, authService, children } = props
  const { onAuthenticated, projectManagerUrl } = props
  const logger = loggerProvider.useLogger()
  const { cognito } = authService ?? {}
  const { session, deinitializeSession, onSessionError } = sessionProvider.useSession()
  const { setBackendWithoutSavingType } = backendProvider.useStrictSetBackend()
  const { localStorage } = localStorageProvider.useLocalStorage()
  const { getText } = textProvider.useText()
<<<<<<< HEAD
  const projectManager = projectManagerHooks.useProjectManager(projectManagerUrl).data
=======
  const { unsetModal } = modalProvider.useSetModal()
>>>>>>> ca8d715d
  // This must not be `hooks.useNavigate` as `goOffline` would be inaccessible,
  // and the function call would error.
  // eslint-disable-next-line no-restricted-properties
  const navigate = router.useNavigate()
  const [forceOfflineMode, setForceOfflineMode] = React.useState(shouldStartInOfflineMode)
  const [initialized, setInitialized] = React.useState(false)
  const [userSession, setUserSession] = React.useState<UserSession | null>(null)
  const toastId = React.useId()

  const setUser = React.useCallback((valueOrUpdater: React.SetStateAction<backendModule.User>) => {
    setUserSession(oldUserSession => {
      if (oldUserSession == null || !('user' in oldUserSession) || oldUserSession.user == null) {
        return oldUserSession
      } else {
        return object.merge(oldUserSession, {
          user:
            typeof valueOrUpdater !== 'function'
              ? valueOrUpdater
              : valueOrUpdater(oldUserSession.user),
        })
      }
    })
  }, [])

  const goOfflineInternal = React.useCallback(() => {
    setInitialized(true)
    sentry.setUser(null)
    setUserSession(OFFLINE_USER_SESSION)
    if (supportsLocalBackend && projectManager != null) {
      setBackendWithoutSavingType(new LocalBackend(projectManager))
    } else {
      // Provide dummy headers to avoid errors. This `Backend` will never be called as
      // the entire UI will be disabled.
      const client = new HttpClient([['Authorization', '']])
      setBackendWithoutSavingType(new RemoteBackend(client, logger, getText))
    }
  }, [
    getText,
    /* should never change */ projectManager,
    /* should never change */ supportsLocalBackend,
    /* should never change */ logger,
    /* should never change */ setBackendWithoutSavingType,
  ])

  const goOffline = React.useCallback(
    (shouldShowToast = true) => {
      if (shouldShowToast) {
        toast.toast.error('You are offline, switching to offline mode.')
      }
      goOfflineInternal()
      navigate(appUtils.DASHBOARD_PATH)
      return Promise.resolve(true)
    },
    [goOfflineInternal, /* should never change */ navigate]
  )

  // This component cannot use `useGtagEvent` because `useGtagEvent` depends on the React Context
  // defined by this component.
  const gtagEvent = React.useCallback(
    (name: string, params?: object) => {
      if (userSession?.type !== UserSessionType.offline) {
        gtag.event(name, params)
      }
    },
    [userSession?.type]
  )
  const gtagEventRef = React.useRef(gtagEvent)
  gtagEventRef.current = gtagEvent

  React.useEffect(() => {
    gtag.gtag('set', {
      platform: detect.platform(),
      architecture: detect.architecture(),
    })

    return gtagHooks.gtagOpenCloseCallback(gtagEventRef, 'open_app', 'close_app')
  }, [])

  // This is a duplication of `RemoteBackendProvider`, but we cannot use it here, as it would
  // introduce a cyclic dependency between two providers (`BackendProvider` uses `AuthProvider`).
  // FIXME: Refactor `remoteBackend` dependant things out of the `AuthProvider`.
  const remoteBackend = React.useMemo(() => {
    if (session) {
      const client = new HttpClient([['Authorization', `Bearer ${session.accessToken}`]])
      // eslint-disable-next-line no-restricted-syntax
      return new RemoteBackend(client, logger, getText)
    }
  }, [session, getText, logger])

  React.useEffect(() => {
    if (remoteBackend) {
      void remoteBackend.logEvent('open_app')
      const logCloseEvent = () => void remoteBackend.logEvent('close_app')
      window.addEventListener('beforeunload', logCloseEvent)
      return () => {
        window.removeEventListener('beforeunload', logCloseEvent)
        logCloseEvent()
      }
    } else {
      return
    }
  }, [remoteBackend])

  // This is identical to `hooks.useOnlineCheck`, however it is inline here to avoid any possible
  // circular dependency.
  React.useEffect(() => {
    if (!navigator.onLine) {
      void goOffline()
    }
  }, [/* should never change */ goOffline])

  React.useEffect(() => {
    if (authService == null) {
      // The authentication client secrets and endpoint URLs are not set.
      goOfflineInternal()
      navigate(appUtils.DASHBOARD_PATH)
    }
  }, [authService, navigate, /* should never change */ goOfflineInternal])

  React.useEffect(
    () =>
      onSessionError(error => {
        if (isNetworkError(error)) {
          void goOffline()
        }
      }),
    [onSessionError, /* should never change */ goOffline]
  )

  /** Fetch the JWT access token from the session via the AWS Amplify library.
   *
   * When invoked, retrieves the access token (if available) from the storage method chosen when
   * Amplify was configured (e.g. local storage). If the token is not available, return `undefined`.
   * If the token has expired, automatically refreshes the token and returns the new token. */
  React.useEffect(() => {
    const fetchSession = async () => {
      if (!navigator.onLine || forceOfflineMode) {
        goOfflineInternal()
        setForceOfflineMode(false)
      } else if (session == null || remoteBackend == null) {
        setInitialized(true)
        if (!initialized) {
          sentry.setUser(null)
          setUserSession(null)
        }
      } else {
        // The backend MUST be the remote backend before login is finished.
        // This is because the "set username" flow requires the remote backend.
        if (!initialized || userSession == null || userSession.type === UserSessionType.offline) {
          setBackendWithoutSavingType(remoteBackend)
        }
        gtagEvent('cloud_open')
        void remoteBackend.logEvent('cloud_open')
        let user: backendModule.User | null
        while (true) {
          try {
            user = await remoteBackend.usersMe()
            break
          } catch (error) {
            // The value may have changed after the `await`.
            // eslint-disable-next-line @typescript-eslint/no-unnecessary-condition
            if (!navigator.onLine || isNetworkError(error)) {
              void goOffline()
              // eslint-disable-next-line no-restricted-syntax
              return
            }
            // This prevents a busy loop when request blocking is enabled in DevTools.
            // The UI will be blank indefinitely. This is intentional, since for real
            // network outages, `navigator.onLine` will be false.
            await new Promise<void>(resolve => {
              window.setTimeout(resolve, REQUEST_DELAY_MS)
            })
          }
        }
        const url = new URL(location.href)
        if (url.searchParams.get('authentication') === 'false') {
          url.searchParams.delete('authentication')
          history.replaceState(null, '', url.toString())
        }
        let newUserSession: UserSession
        if (user == null) {
          sentry.setUser({ email: session.email })
          newUserSession = {
            type: UserSessionType.partial,
            ...session,
          }
        } else {
          sentry.setUser({
            id: user.userId,
            email: user.email,
            username: user.name,
            // eslint-disable-next-line @typescript-eslint/naming-convention
            ip_address: '{{auto}}',
          })
          newUserSession = {
            type: UserSessionType.full,
            ...session,
            user,
          }

          // 34560000 is the recommended max cookie age.
          const parentDomain = location.hostname.replace(/^[^.]*\./, '')
          document.cookie = `logged_in=yes;max-age=34560000;domain=${parentDomain};samesite=strict;secure`

          // Save access token so can it be reused by the backend.
          cognito?.saveAccessToken({
            accessToken: session.accessToken,
            clientId: session.clientId,
            expireAt: session.expireAt,
            refreshToken: session.refreshToken,
            refreshUrl: session.refreshUrl,
          })

          // Execute the callback that should inform the Electron app that the user has logged in.
          // This is done to transition the app from the authentication/dashboard view to the IDE.
          onAuthenticated(session.accessToken)
        }

        setUserSession(newUserSession)
        setInitialized(true)
      }
    }

    fetchSession().catch(error => {
      if (isUserFacingError(error)) {
        toast.toast.error(error.message)
        logger.error(error.message)
      } else {
        logger.error(error)
      }
    })
    // `userSession` MUST NOT be a dependency as `setUserSession` is called every time
    // by this effect. Because it is an object literal, it will never be equal to the previous
    // value.
    // `initialized` MUST NOT be a dependency as it breaks offline mode.
    // eslint-disable-next-line react-hooks/exhaustive-deps
  }, [
    cognito,
    logger,
    onAuthenticated,
    session,
    /* should never change */ goOfflineInternal,
    /* should never change */ setBackendWithoutSavingType,
  ])

  /** Wrap a function returning a {@link Promise} to display a loading toast notification
   * until the returned {@link Promise} finishes loading. */
  const withLoadingToast =
    <T extends unknown[], R>(action: (...args: T) => Promise<R>) =>
    async (...args: T) => {
      toast.toast.loading(getText('pleaseWait'), { toastId })
      return await action(...args)
    }

  const toastSuccess = (message: string) => {
    toast.toast.update(toastId, {
      isLoading: null,
      autoClose: null,
      closeOnClick: null,
      closeButton: null,
      draggable: null,
      type: toast.toast.TYPE.SUCCESS,
      render: message,
    })
  }

  const toastError = (message: string) => {
    toast.toast.update(toastId, {
      isLoading: null,
      autoClose: null,
      closeOnClick: null,
      closeButton: null,
      draggable: null,
      type: toast.toast.TYPE.ERROR,
      render: message,
    })
  }

  const signUp = async (username: string, password: string, organizationId: string | null) => {
    if (cognito == null) {
      return false
    } else {
      gtagEvent('cloud_sign_up')
      const result = await cognito.signUp(username, password, organizationId)
      if (result.ok) {
        toastSuccess(getText('signUpSuccess'))
        navigate(appUtils.LOGIN_PATH)
      } else {
        toastError(result.val.message)
      }
      return result.ok
    }
  }

  const confirmSignUp = async (email: string, code: string) => {
    if (cognito == null) {
      return false
    } else {
      gtagEvent('cloud_confirm_sign_up')
      const result = await cognito.confirmSignUp(email, code)
      if (result.err) {
        switch (result.val.type) {
          case cognitoModule.CognitoErrorType.userAlreadyConfirmed: {
            break
          }
          case cognitoModule.CognitoErrorType.userNotFound: {
            toastError(getText('confirmSignUpError'))
            navigate(appUtils.LOGIN_PATH)
            return false
          }
          default: {
            throw new errorModule.UnreachableCaseError(result.val.type)
          }
        }
      }
      toastSuccess(getText('confirmSignUpSuccess'))
      navigate(appUtils.LOGIN_PATH)
      return result.ok
    }
  }

  const signInWithPassword = async (email: string, password: string) => {
    if (cognito == null) {
      return false
    } else {
      gtagEvent('cloud_sign_in', { provider: 'Email' })
      const result = await cognito.signInWithPassword(email, password)
      if (result.ok) {
        toastSuccess(getText('signInWithPasswordSuccess'))
      } else {
        if (result.val.type === cognitoModule.CognitoErrorType.userNotFound) {
          // It may not be safe to pass the user's password in the URL.
          navigate(`${appUtils.REGISTRATION_PATH}?${new URLSearchParams({ email }).toString()}`)
        }
        toastError(result.val.message)
      }
      return result.ok
    }
  }

  const setUsername = async (backend: Backend, username: string, email: string) => {
    if (cognito == null) {
      return false
    } else if (backend.type === backendModule.BackendType.local) {
      toastError(getText('setUsernameLocalBackend'))
      return false
    } else {
      gtagEvent('cloud_user_created')
      try {
        const organizationId = await cognito.organizationId()
        // This should not omit success and error toasts as it is not possible
        // to render this optimistically.
        await toast.toast.promise(
          backend.createUser({
            userName: username,
            userEmail: backendModule.EmailAddress(email),
            organizationId:
              organizationId != null ? backendModule.OrganizationId(organizationId) : null,
          }),
          {
            success: getText('setUsernameSuccess'),
            error: getText('setUsernameError'),
            pending: getText('settingUsername'),
          }
        )
        const redirectTo = localStorage.get('loginRedirect')
        if (redirectTo != null) {
          localStorage.delete('loginRedirect')
          location.href = redirectTo
        } else {
          navigate(appUtils.DASHBOARD_PATH)
        }
        return true
      } catch {
        return false
      }
    }
  }

  const restoreUser = async (backend: Backend) => {
    if (cognito == null) {
      return false
    } else {
      if (backend.type === backendModule.BackendType.local) {
        toastError(getText('restoreUserLocalBackendError'))
        return false
      } else {
        await backend.restoreUser()
        setUser(object.merger({ removeAt: null }))

        toastSuccess(getText('restoreUserSuccess'))
        navigate(appUtils.DASHBOARD_PATH)

        return true
      }
    }
  }

  const forgotPassword = async (email: string) => {
    if (cognito == null) {
      return false
    } else {
      const result = await cognito.forgotPassword(email)
      if (result.ok) {
        toastSuccess(getText('forgotPasswordSuccess'))
        navigate(appUtils.LOGIN_PATH)
      } else {
        toastError(result.val.message)
      }
      return result.ok
    }
  }

  const resetPassword = async (email: string, code: string, password: string) => {
    if (cognito == null) {
      return false
    } else {
      const result = await cognito.forgotPasswordSubmit(email, code, password)
      if (result.ok) {
        toastSuccess(getText('resetPasswordSuccess'))
        navigate(appUtils.LOGIN_PATH)
      } else {
        toastError(result.val.message)
      }
      return result.ok
    }
  }

  const changePassword = async (oldPassword: string, newPassword: string) => {
    if (cognito == null) {
      return false
    } else {
      const result = await cognito.changePassword(oldPassword, newPassword)
      if (result.ok) {
        toastSuccess(getText('changePasswordSuccess'))
      } else {
        toastError(result.val.message)
      }
      return result.ok
    }
  }

  const signOut = async () => {
    if (cognito == null) {
      return false
    } else {
      const parentDomain = location.hostname.replace(/^[^.]*\./, '')
      document.cookie = `logged_in=no;max-age=0;domain=${parentDomain}`
      gtagEvent('cloud_sign_out')
      cognito.saveAccessToken(null)
      localStorage.clearUserSpecificEntries()
      deinitializeSession()
      setInitialized(false)
      sentry.setUser(null)
      setUserSession(null)
      // If the User Menu is still visible, it breaks when `userSession` is set to `null`.
      unsetModal()
      // This should not omit success and error toasts as it is not possible
      // to render this optimistically.
      await toast.toast.promise(cognito.signOut(), {
        success: getText('signOutSuccess'),
        error: getText('signOutError'),
        pending: getText('loggingOut'),
      })
      return true
    }
  }

  const isUserMarkedForDeletion = () =>
    !!(userSession && 'user' in userSession && userSession.user?.removeAt)

  const isUserDeleted = () => {
    if (userSession && 'user' in userSession && userSession.user?.removeAt) {
      const removeAtDate = new Date(userSession.user.removeAt)
      const now = new Date()

      return removeAtDate <= now
    } else {
      return false
    }
  }

  const isUserSoftDeleted = () => {
    if (userSession && 'user' in userSession && userSession.user?.removeAt) {
      const removeAtDate = new Date(userSession.user.removeAt)
      const now = new Date()

      return removeAtDate > now
    } else {
      return false
    }
  }

  const value = {
    goOffline: goOffline,
    signUp: withLoadingToast(signUp),
    confirmSignUp: withLoadingToast(confirmSignUp),
    setUsername,
    isUserMarkedForDeletion,
    isUserDeleted,
    isUserSoftDeleted,
    restoreUser,
    signInWithGoogle: () => {
      if (cognito == null) {
        return Promise.resolve(false)
      } else {
        gtagEvent('cloud_sign_in', { provider: 'Google' })
        return cognito.signInWithGoogle().then(
          () => true,
          () => false
        )
      }
    },
    signInWithGitHub: () => {
      if (cognito == null) {
        return Promise.resolve(false)
      } else {
        gtagEvent('cloud_sign_in', { provider: 'GitHub' })
        return cognito.signInWithGitHub().then(
          () => true,
          () => false
        )
      }
    },
    signInWithPassword: withLoadingToast(signInWithPassword),
    forgotPassword: withLoadingToast(forgotPassword),
    resetPassword: withLoadingToast(resetPassword),
    changePassword: withLoadingToast(changePassword),
    signOut,
    session: userSession,
    setUser,
    remoteBackend,
  }

  return (
    <AuthContext.Provider value={value}>
      {/* Only render the underlying app after we assert for the presence of a current user. */}
      {initialized ? children : <LoadingScreen />}
    </AuthContext.Provider>
  )
}

/** Type of an error containing a `string`-typed `message` field.
 *
 * Many types of errors fall into this category. We use this type to check if an error can be safely
 * displayed to the user. */
interface UserFacingError {
  /** The user-facing error message. */
  readonly message: string
}

/** Return `true` if the value is a {@link UserFacingError}. */
function isUserFacingError(value: unknown): value is UserFacingError {
  return typeof value === 'object' && value != null && 'message' in value
}

// ===============
// === useAuth ===
// ===============

/** A React hook that provides access to the authentication context.
 *
 * Only the hook is exported, and not the context, because we only want to use the hook directly and
 * never the context component.
 * @throws {Error} when used outside a {@link AuthProvider}. */
export function useAuth() {
  const context = React.useContext(AuthContext)
  if (context == null) {
    throw new Error('`useAuth` can only be used inside an `<AuthProvider />`.')
  } else {
    return context
  }
}

// ===============================
// === shouldPreventNavigation ===
// ===============================

/** True if navigation should be prevented, for debugging purposes. */
function getShouldPreventNavigation() {
  const location = router.useLocation()
  return new URLSearchParams(location.search).get('prevent-navigation') === 'true'
}

// =======================
// === ProtectedLayout ===
// =======================

/** A React Router layout route containing routes only accessible by users that are logged in. */
export function ProtectedLayout() {
  const { session } = useAuth()
  const shouldPreventNavigation = getShouldPreventNavigation()

  if (!shouldPreventNavigation && session == null) {
    return <router.Navigate to={appUtils.LOGIN_PATH} />
  } else if (!shouldPreventNavigation && session?.type === UserSessionType.partial) {
    return <router.Navigate to={appUtils.SET_USERNAME_PATH} />
  } else {
    return <router.Outlet context={session} />
  }
}

// ===========================
// === SemiProtectedLayout ===
// ===========================

/** A React Router layout route containing routes only accessible by users that are
 * in the process of registering. */
export function SemiProtectedLayout() {
  const { session } = useAuth()
  const { localStorage } = localStorageProvider.useLocalStorage()
  const shouldPreventNavigation = getShouldPreventNavigation()

  if (!shouldPreventNavigation && session?.type === UserSessionType.full) {
    const redirectTo = localStorage.get('loginRedirect')
    if (redirectTo != null) {
      localStorage.delete('loginRedirect')
      location.href = redirectTo
      return
    } else {
      return <router.Navigate to={appUtils.DASHBOARD_PATH} />
    }
  } else {
    return <router.Outlet context={session} />
  }
}

// ===================
// === GuestLayout ===
// ===================

/** A React Router layout route containing routes only accessible by users that are
 * not logged in. */
export function GuestLayout() {
  const { session } = useAuth()
  const { localStorage } = localStorageProvider.useLocalStorage()
  const shouldPreventNavigation = getShouldPreventNavigation()

  if (!shouldPreventNavigation && session?.type === UserSessionType.partial) {
    return <router.Navigate to={appUtils.SET_USERNAME_PATH} />
  } else if (!shouldPreventNavigation && session?.type === UserSessionType.full) {
    const redirectTo = localStorage.get('loginRedirect')
    if (redirectTo != null) {
      localStorage.delete('loginRedirect')
      location.href = redirectTo
      return
    } else {
      return <router.Navigate to={appUtils.DASHBOARD_PATH} />
    }
  } else {
    return <router.Outlet />
  }
}

/**
 * A React Router layout route containing routes only accessible by users that are not deleted.
 */
export function NotDeletedUserLayout() {
  const { session, isUserMarkedForDeletion } = useAuth()
  const shouldPreventNavigation = getShouldPreventNavigation()

  if (shouldPreventNavigation) {
    return <router.Outlet context={session} />
  } else {
    if (isUserMarkedForDeletion()) {
      return <router.Navigate to={appUtils.RESTORE_USER_PATH} />
    } else {
      return <router.Outlet context={session} />
    }
  }
}

/**
 * A React Router layout route containing routes only accessible by users that are deleted softly
 */
export function SoftDeletedUserLayout() {
  const { session, isUserMarkedForDeletion, isUserDeleted, isUserSoftDeleted } = useAuth()
  const shouldPreventNavigation = getShouldPreventNavigation()

  if (shouldPreventNavigation) {
    return <router.Outlet context={session} />
  } else if (isUserMarkedForDeletion()) {
    const isSoftDeleted = isUserSoftDeleted()
    const isDeleted = isUserDeleted()
    if (isSoftDeleted) {
      return <router.Outlet context={session} />
    } else if (isDeleted) {
      return <router.Navigate to={appUtils.LOGIN_PATH} />
    } else {
      return <router.Navigate to={appUtils.DASHBOARD_PATH} />
    }
  }
}

// =============================
// === usePartialUserSession ===
// =============================

/** A React context hook returning the user session
 * for a user that has not yet completed registration. */
export function usePartialUserSession() {
  return router.useOutletContext<PartialUserSession>()
}

// ================================
// === useNonPartialUserSession ===
// ================================

/** A React context hook returning the user session for a user that can perform actions. */
export function useNonPartialUserSession() {
  return router.useOutletContext<Exclude<UserSession, PartialUserSession>>()
}

// ======================
// === useUserSession ===
// ======================

/** A React context hook returning the user session for a user that may or may not be logged in. */
export function useUserSession() {
  // eslint-disable-next-line no-restricted-syntax
  return router.useOutletContext<UserSession | undefined>()
}<|MERGE_RESOLUTION|>--- conflicted
+++ resolved
@@ -174,11 +174,8 @@
   const { setBackendWithoutSavingType } = backendProvider.useStrictSetBackend()
   const { localStorage } = localStorageProvider.useLocalStorage()
   const { getText } = textProvider.useText()
-<<<<<<< HEAD
   const projectManager = projectManagerHooks.useProjectManager(projectManagerUrl).data
-=======
   const { unsetModal } = modalProvider.useSetModal()
->>>>>>> ca8d715d
   // This must not be `hooks.useNavigate` as `goOffline` would be inaccessible,
   // and the function call would error.
   // eslint-disable-next-line no-restricted-properties
