--- conflicted
+++ resolved
@@ -17,10 +17,7 @@
   session: cognito.UserSession | null
   /** Set `initialized` to false. Must be called when logging out. */
   deinitializeSession: () => void
-<<<<<<< HEAD
-=======
   onError: (callback: (error: Error) => void) => () => void
->>>>>>> 899f7e4e
 }
 
 /** See `AuthContext` for safety details. */
@@ -55,14 +52,6 @@
 /** A React provider for the session of the authenticated user. */
 export default function SessionProvider(props: SessionProviderProps) {
   const { mainPageUrl, children, userSession, registerAuthEventListener } = props
-<<<<<<< HEAD
-
-  const [refresh, doRefresh] = refreshHooks.useRefresh()
-
-  /** Flag used to avoid rendering child components until we've fetched the user's session at least
-   * once. Avoids flash of the login screen when the user is already logged in. */
-  const [initialized, setInitialized] = React.useState(false)
-=======
   const [refresh, doRefresh] = refreshHooks.useRefresh()
   /** Flag used to avoid rendering child components until we've fetched the user's session at least
    * once. Avoids flash of the login screen when the user is already logged in. */
@@ -76,7 +65,6 @@
       errorCallbacks.current.delete(callback)
     }
   }, [])
->>>>>>> 899f7e4e
 
   /** Register an async effect that will fetch the user's session whenever the `refresh` state is
    * set. This is useful when a user has just logged in (as their cached credentials are
@@ -84,29 +72,6 @@
   const session = asyncEffectHooks.useAsyncEffect(
     null,
     async () => {
-<<<<<<< HEAD
-      const innerSession = await userSession()
-      setInitialized(true)
-      return innerSession
-    },
-    [refresh]
-  )
-
-  /** Register an effect that will listen for authentication events. When the event occurs, we
-   * will refresh or clear the user's session, forcing a re-render of the page with the new
-   * session.
-   *
-   * For example, if a user clicks the signout button, this will clear the user's session, which
-   * means we want the login screen to render (which is a child of this provider). */
-  React.useEffect(() => {
-    const listener: listen.ListenerCallback = event => {
-      switch (event) {
-        case listen.AuthEvent.signIn:
-        case listen.AuthEvent.signOut: {
-          doRefresh()
-          break
-        }
-=======
       try {
         const innerSession = await userSession()
         setInitialized(true)
@@ -137,7 +102,6 @@
           doRefresh()
           break
         }
->>>>>>> 899f7e4e
         case listen.AuthEvent.customOAuthState:
         case listen.AuthEvent.cognitoHostedUi: {
           /** AWS Amplify doesn't provide a way to set the redirect URL for the OAuth flow, so
@@ -152,11 +116,7 @@
           break
         }
         default: {
-<<<<<<< HEAD
-          throw new error.UnreachableCaseError(event)
-=======
           throw new errorModule.UnreachableCaseError(event)
->>>>>>> 899f7e4e
         }
       }
     }
@@ -173,11 +133,7 @@
   }
 
   return (
-<<<<<<< HEAD
-    <SessionContext.Provider value={{ session, deinitializeSession }}>
-=======
     <SessionContext.Provider value={{ session, deinitializeSession, onError }}>
->>>>>>> 899f7e4e
       {initialized && children}
     </SessionContext.Provider>
   )
