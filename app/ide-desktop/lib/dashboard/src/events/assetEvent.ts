--- conflicted
+++ resolved
@@ -52,26 +52,6 @@
   } = AssetEvents,
 > = [T]
 
-<<<<<<< HEAD
-=======
-/** A signal to create a project. */
-export interface AssetNewProjectEvent extends AssetBaseEvent<AssetEventType.newProject> {
-  readonly placeholderId: backendModule.ProjectId
-  readonly templateId: string | null
-  readonly onSpinnerStateChange: ((state: spinner.SpinnerState) => void) | null
-}
-
-/** A signal to create a directory. */
-export interface AssetNewFolderEvent extends AssetBaseEvent<AssetEventType.newFolder> {
-  readonly placeholderId: backendModule.DirectoryId
-}
-
-/** A signal to upload files. */
-export interface AssetUploadFilesEvent extends AssetBaseEvent<AssetEventType.uploadFiles> {
-  readonly files: ReadonlyMap<backendModule.AssetId, File>
-}
-
->>>>>>> c60d1ba3
 /** A signal to update files with new versions. */
 export interface AssetUpdateFilesEvent extends AssetBaseEvent<AssetEventType.updateFiles> {
   readonly files: ReadonlyMap<backendModule.AssetId, File>
