/** @file Events related to changes in the asset list. */
import type AssetListEventType from '#/events/AssetListEventType'
import type * as backend from '#/services/backend'

import type * as spinner from '#/components/Spinner'

// This is required, to whitelist this event.
// eslint-disable-next-line no-restricted-syntax
declare module '#/hooks/eventHooks' {
  /** A map containing all known event types. */
  export interface KnownEventsMap {
    readonly assetListEvent: AssetListEvent
  }
}

// ======================
// === AssetListEvent ===
// ======================

/** Properties common to all asset list events. */
interface AssetListBaseEvent<Type extends AssetListEventType> {
  readonly type: Type
}

/** All possible events. */
interface AssetListEvents {
<<<<<<< HEAD
  readonly newFolder: AssetListNewFolderEvent
  readonly newProject: AssetListNewProjectEvent
  readonly uploadFiles: AssetListUploadFilesEvent
  readonly newDataConnector: AssetListNewDataConnectorEvent
  readonly closeFolder: AssetListCloseFolderEvent
  readonly copy: AssetListCopyEvent
  readonly move: AssetListMoveEvent
  readonly willDelete: AssetListWillDeleteEvent
  readonly delete: AssetListDeleteEvent
  readonly removeSelf: AssetListRemoveSelfEvent
=======
  newFolder: AssetListNewFolderEvent
  newProject: AssetListNewProjectEvent
  uploadFiles: AssetListUploadFilesEvent
  newSecret: AssetListNewSecretEvent
  insertAssets: AssetListInsertAssetsEvent
  closeFolder: AssetListCloseFolderEvent
  copy: AssetListCopyEvent
  move: AssetListMoveEvent
  willDelete: AssetListWillDeleteEvent
  delete: AssetListDeleteEvent
  removeSelf: AssetListRemoveSelfEvent
>>>>>>> 6f518942
}

/** A type to ensure that {@link AssetListEvents} contains every {@link AssetListEventType}. */
// This is meant only as a sanity check, so it is allowed to break lint rules.
// eslint-disable-next-line @typescript-eslint/no-unused-vars
type SanityCheck<
  T extends {
    readonly [Type in keyof typeof AssetListEventType]: AssetListBaseEvent<
      (typeof AssetListEventType)[Type]
    >
  } = AssetListEvents,
> = [T]

/** A signal to create a new directory. */
interface AssetListNewFolderEvent extends AssetListBaseEvent<AssetListEventType.newFolder> {
  readonly parentKey: backend.DirectoryId
  readonly parentId: backend.DirectoryId
}

/** A signal to create a new project. */
interface AssetListNewProjectEvent extends AssetListBaseEvent<AssetListEventType.newProject> {
  readonly parentKey: backend.DirectoryId
  readonly parentId: backend.DirectoryId
  readonly templateId: string | null
  readonly templateName: string | null
  readonly onSpinnerStateChange: ((state: spinner.SpinnerState) => void) | null
}

/** A signal to upload files. */
interface AssetListUploadFilesEvent extends AssetListBaseEvent<AssetListEventType.uploadFiles> {
  readonly parentKey: backend.DirectoryId
  readonly parentId: backend.DirectoryId
  readonly files: File[]
}

<<<<<<< HEAD
/** A signal to create a new data connector. */
interface AssetListNewDataConnectorEvent
  extends AssetListBaseEvent<AssetListEventType.newDataConnector> {
  readonly parentKey: backend.DirectoryId
  readonly parentId: backend.DirectoryId
  readonly name: string
  readonly value: string
=======
/** A signal to create a new secret. */
interface AssetListNewSecretEvent extends AssetListBaseEvent<AssetListEventType.newSecret> {
  parentKey: backend.DirectoryId
  parentId: backend.DirectoryId
  name: string
  value: string
>>>>>>> 6f518942
}

/** A signal to insert new assets. The assets themselves need to be created by the caller. */
interface AssetListInsertAssetsEvent extends AssetListBaseEvent<AssetListEventType.insertAssets> {
  parentKey: backend.DirectoryId
  parentId: backend.DirectoryId
  assets: backend.AnyAsset[]
}

/** A signal to close (collapse) a folder. */
interface AssetListCloseFolderEvent extends AssetListBaseEvent<AssetListEventType.closeFolder> {
  readonly id: backend.DirectoryId
  readonly key: backend.DirectoryId
}

/** A signal that files should be copied. */
interface AssetListCopyEvent extends AssetListBaseEvent<AssetListEventType.copy> {
  readonly newParentKey: backend.AssetId
  readonly newParentId: backend.DirectoryId
  readonly items: backend.AnyAsset[]
}

/** A signal that a file has been moved. */
interface AssetListMoveEvent extends AssetListBaseEvent<AssetListEventType.move> {
  readonly key: backend.AssetId
  readonly newParentKey: backend.AssetId
  readonly newParentId: backend.DirectoryId
  readonly item: backend.AnyAsset
}

/** A signal that a file has been deleted. */
interface AssetListWillDeleteEvent extends AssetListBaseEvent<AssetListEventType.willDelete> {
  readonly key: backend.AssetId
}

/** A signal that a file has been deleted. This must not be called before the request is
 * finished. */
interface AssetListDeleteEvent extends AssetListBaseEvent<AssetListEventType.delete> {
  readonly key: backend.AssetId
}

/** A signal for a file to remove itself from the asset list, without being deleted. */
interface AssetListRemoveSelfEvent extends AssetListBaseEvent<AssetListEventType.removeSelf> {
  readonly id: backend.AssetId
}

/** Every possible type of asset list event. */
export type AssetListEvent = AssetListEvents[keyof AssetListEvents]<|MERGE_RESOLUTION|>--- conflicted
+++ resolved
@@ -24,30 +24,17 @@
 
 /** All possible events. */
 interface AssetListEvents {
-<<<<<<< HEAD
   readonly newFolder: AssetListNewFolderEvent
   readonly newProject: AssetListNewProjectEvent
   readonly uploadFiles: AssetListUploadFilesEvent
-  readonly newDataConnector: AssetListNewDataConnectorEvent
+  readonly newSecret: AssetListNewSecretEvent
+  readonly insertAssets: AssetListInsertAssetsEvent
   readonly closeFolder: AssetListCloseFolderEvent
   readonly copy: AssetListCopyEvent
   readonly move: AssetListMoveEvent
   readonly willDelete: AssetListWillDeleteEvent
   readonly delete: AssetListDeleteEvent
   readonly removeSelf: AssetListRemoveSelfEvent
-=======
-  newFolder: AssetListNewFolderEvent
-  newProject: AssetListNewProjectEvent
-  uploadFiles: AssetListUploadFilesEvent
-  newSecret: AssetListNewSecretEvent
-  insertAssets: AssetListInsertAssetsEvent
-  closeFolder: AssetListCloseFolderEvent
-  copy: AssetListCopyEvent
-  move: AssetListMoveEvent
-  willDelete: AssetListWillDeleteEvent
-  delete: AssetListDeleteEvent
-  removeSelf: AssetListRemoveSelfEvent
->>>>>>> 6f518942
 }
 
 /** A type to ensure that {@link AssetListEvents} contains every {@link AssetListEventType}. */
@@ -83,29 +70,19 @@
   readonly files: File[]
 }
 
-<<<<<<< HEAD
-/** A signal to create a new data connector. */
-interface AssetListNewDataConnectorEvent
-  extends AssetListBaseEvent<AssetListEventType.newDataConnector> {
+/** A signal to create a new secret. */
+interface AssetListNewSecretEvent extends AssetListBaseEvent<AssetListEventType.newSecret> {
   readonly parentKey: backend.DirectoryId
   readonly parentId: backend.DirectoryId
   readonly name: string
   readonly value: string
-=======
-/** A signal to create a new secret. */
-interface AssetListNewSecretEvent extends AssetListBaseEvent<AssetListEventType.newSecret> {
-  parentKey: backend.DirectoryId
-  parentId: backend.DirectoryId
-  name: string
-  value: string
->>>>>>> 6f518942
 }
 
 /** A signal to insert new assets. The assets themselves need to be created by the caller. */
 interface AssetListInsertAssetsEvent extends AssetListBaseEvent<AssetListEventType.insertAssets> {
-  parentKey: backend.DirectoryId
-  parentId: backend.DirectoryId
-  assets: backend.AnyAsset[]
+  readonly parentKey: backend.DirectoryId
+  readonly parentId: backend.DirectoryId
+  readonly assets: backend.AnyAsset[]
 }
 
 /** A signal to close (collapse) a folder. */
