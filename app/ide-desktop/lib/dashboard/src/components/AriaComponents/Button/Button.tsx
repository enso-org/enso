--- conflicted
+++ resolved
@@ -171,13 +171,9 @@
       ghost:
         'text-primary hover:text-primary/80 hover:bg-white focus-visible:text-primary/80 focus-visible:bg-white',
       submit: 'bg-invite text-white opacity-80 hover:opacity-100 focus-visible:outline-offset-2',
-<<<<<<< HEAD
       outline:
-        'border-primary/40 text-primary hover:border-primary focus-visible:outline-offset-2 hover:bg-primary/5',
-=======
-      outline: 'border-primary/40 text-primary hover:border-primary focus-visible:outline-offset-2',
+        'border-primary/40 text-primary hover:border-primary focus-visible:outline-offset-2 hover:bg-primary/10',
       bar: 'rounded-full border-0.5 border-primary/20 px-new-project-button-x transition-colors hover:bg-primary/10',
->>>>>>> d6d37092
     },
     iconPosition: {
       start: { content: '' },
