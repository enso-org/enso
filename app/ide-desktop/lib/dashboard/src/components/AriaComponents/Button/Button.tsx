--- conflicted
+++ resolved
@@ -57,6 +57,7 @@
    * If the handler returns a promise, the button will be in a loading state until the promise resolves.
    */
   readonly onPress?: (event: aria.PressEvent) => Promise<void> | void
+  readonly contentClassName?: string
   readonly children?: React.ReactNode
   readonly testId?: string
 
@@ -73,15 +74,6 @@
     loading: { true: { base: 'cursor-wait' } },
     fullWidth: { true: 'w-full' },
     size: {
-<<<<<<< HEAD
-      custom: '',
-      hero: 'px-8 py-4 text-lg',
-      large: 'px-6 py-3 text-base',
-      medium: 'px-2.5 py-1.5 h-8 text-xs',
-      small: 'px-2.5 py-1 text-xs',
-      xsmall: 'px-2 py-1 text-xs',
-      xxsmall: 'px-1.5 py-0.5 text-xs',
-=======
       custom: { base: '', extraClickZone: 'after:inset-[-12px]', icon: 'h-full' },
       hero: { base: 'px-8 py-4 text-lg font-bold', content: 'gap-[0.75em]' },
       large: {
@@ -131,7 +123,6 @@
         }),
         extraClickZone: 'after:inset-[-12px]',
       },
->>>>>>> d8f4b0f6
     },
     iconOnly: { true: { base: '' } },
     rounded: {
@@ -146,25 +137,16 @@
     },
     variant: {
       custom: 'focus-visible:outline-offset-2',
-<<<<<<< HEAD
-      link: 'inline-flex px-0 py-0 rounded-sm text-primary/50 underline hover:text-primary focus-visible:outline-offset-0',
-      primary: 'bg-primary text-white hover:bg-primary/70 focus-visible:outline-offset-2',
-      tertiary:
-        'relative text-white before:absolute before:-inset-px before:rounded-full before:bg-accent before:transition-all hover:before:brightness-90 *:relative',
-      cancel: 'bg-selected-frame opacity-80 hover:opacity-100 focus-visible:outline-offset-2',
-      delete: 'bg-delete text-white focus-visible:outline-offset-2',
-=======
       link: {
         base: 'inline-flex px-0 py-0 rounded-sm text-primary/50 underline hover:text-primary border-none',
         icon: 'h-[1.25cap] mt-[0.25cap]',
       },
       primary: 'bg-primary text-white hover:bg-primary/70',
       tertiary:
-        'relative flex h-row items-center rounded-full text-white before:absolute before:inset before:rounded-full before:bg-accent before:transition-all hover:before:brightness-90',
+        'relative text-white before:absolute before:-inset-px before:rounded-full before:bg-accent before:transition-all hover:before:brightness-90 *:relative',
       cancel: 'bg-white/50 hover:bg-white',
       delete:
         'bg-danger/80 hover:bg-danger text-white focus-visible:outline-danger focus-visible:bg-danger',
->>>>>>> d8f4b0f6
       icon: {
         base: 'opacity-80 hover:opacity-100 focus-visible:opacity-100',
         wrapper: 'w-full h-full',
@@ -174,14 +156,8 @@
       ghost:
         'opacity-80 hover:opacity-100 hover:bg-white focus-visible:opacity-100 focus-visible:bg-white',
       submit: 'bg-invite text-white opacity-80 hover:opacity-100 focus-visible:outline-offset-2',
-<<<<<<< HEAD
-      outline:
-        'border-primary/40 text-primary font-bold hover:border-primary/90 focus-visible:outline-offset-2',
+      outline: 'border-primary/40 text-primary hover:border-primary focus-visible:outline-offset-2',
       bar: 'flex items-center rounded-full border-0.5 border-primary/20 transition-colors hover:bg-primary/10',
-=======
-      outline: 'border-primary/40 text-primary hover:border-primary focus-visible:outline-offset-2',
-      bar: 'flex h-row items-center rounded-full border-0.5 border-primary/20 px-new-project-button-x transition-colors hover:bg-primary/10',
->>>>>>> d8f4b0f6
     },
     iconPosition: {
       start: { content: '' },
@@ -254,55 +230,6 @@
   ],
 })
 
-<<<<<<< HEAD
-// ==============
-// === Button ===
-// ==============
-
-/** Props for a {@link Button}. */
-export type ButtonProps =
-  | (BaseButtonProps & Omit<aria.ButtonProps, 'onPress'> & PropsWithoutHref)
-  | (BaseButtonProps & Omit<aria.LinkProps, 'onPress'> & PropsWithHref)
-
-/**
- * Props for a button with an href.
- */
-interface PropsWithHref {
-  readonly href: string
-}
-
-/**
- * Props for a button without an href.
- */
-interface PropsWithoutHref {
-  readonly href?: never
-}
-
-/**
- * Base props for a button.
- */
-export interface BaseButtonProps extends Omit<twv.VariantProps<typeof BUTTON_STYLES>, 'iconOnly'> {
-  /** Falls back to `aria-label`. Pass `false` to explicitly disable the tooltip. */
-  readonly tooltip?: React.ReactElement | string | false
-  /**
-   * The icon to display in the button
-   */
-  readonly icon?: string | null
-  /**
-   * When `true`, icon will be shown only when hovered.
-   */
-  readonly showIconOnHover?: boolean
-  /**
-   * Handler that is called when the press is released over the target.
-   * If the handler returns a promise, the button will be in a loading state until the promise resolves.
-   */
-  readonly onPress?: (event: aria.PressEvent) => Promise<void> | void
-  readonly contentClassName?: string
-  readonly testId?: string
-}
-
-=======
->>>>>>> d8f4b0f6
 /** A button allows a user to perform an action, with mouse, touch, and keyboard interactions. */
 export const Button = React.forwardRef(function Button(
   props: ButtonProps,
