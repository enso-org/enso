/** @file A styled button. */
import * as React from 'react'

import clsx from 'clsx'
import * as tailwindMerge from 'tailwind-merge'

import * as focusHooks from '#/hooks/focusHooks'

import * as aria from '#/components/aria'
import * as ariaComponents from '#/components/AriaComponents'
import Spinner, * as spinnerModule from '#/components/Spinner'
import SvgMask from '#/components/SvgMask'

// ==============
// === Button ===
// ==============

/** Props for a {@link Button}. */
export type ButtonProps =
  | (aria.ButtonProps & BaseButtonProps & PropsWithoutHref)
  | (aria.LinkProps & BaseButtonProps & PropsWithHref)

/**
 * Props for a button with an href.
 */
interface PropsWithHref {
  readonly href: string
}

/**
 * Props for a button without an href.
 */
interface PropsWithoutHref {
  readonly href?: never
}

/**
 * Base props for a button.
 */
export interface BaseButtonProps {
  /** Falls back to `aria-label`. Pass `false` to explicitly disable the tooltip. */
  readonly tooltip?: React.ReactNode
  readonly loading?: boolean
  /**
   * The variant of the button
   */
  readonly variant: Variant
  /**
   * The icon to display in the button
   */
  readonly icon?: string
  /**
   * The size of the button
   */
  readonly size?: Size
  readonly rounding?: Roundings
  /**
   * Button takes the full width of its container
   */
  readonly fullWidth?: boolean
  /**
   * The position of the icon in the button
   * @default 'start'
   */
  readonly iconPosition?: IconPosition
}

/**
 * The rounding of the button
 */
export type Roundings = 'full' | 'large' | 'medium' | 'none' | 'small' | 'xlarge'

/**
 * The size of the button
 */
export type Size = 'custom' | 'hero' | 'large' | 'medium' | 'small' | 'xsmall' | 'xxsmall'

/**
 * The position of the icon in the button
 */
export type IconPosition = 'end' | 'start'
/**
 * The variant of the button
 */
export type Variant =
  | 'cancel'
  | 'custom'
  | 'delete'
  | 'icon'
  | 'link'
  | 'outline'
  | 'primary'
  | 'submit'
  | 'tertiary'

const DEFAULT_CLASSES =
<<<<<<< HEAD
  'selectable flex cursor-pointer rounded-sm border border-transparent transition-[opacity,outline-offset] duration-200 ease-in-out'
const FOCUS_CLASSES =
  'focus-visible:outline-offset-2 focus:outline-none focus-visible:outline focus-visible:outline-primary'
const SUBMIT_CLASSES = 'px-2 py-1 bg-invite text-white opacity-80 hover:opacity-100'
const CANCEL_CLASSES = 'px-2 py-1 bg-selected-frame opacity-80 hover:opacity-100'
const DELETE_CLASSES = 'px-2 py-1 bg-delete text-white'
const ICON_CLASSES = ''
const EXTRA_CLICK_ZONE_CLASSES = 'flex relative before:inset-[-12px] before:absolute before:z-10'
=======
  'flex whitespace-nowrap cursor-pointer border border-transparent transition-[opacity,outline-offset,background,border-color] duration-150 ease-in-out select-none text-center items-center justify-center'
const FOCUS_CLASSES =
  'focus-visible:outline-offset-2 focus:outline-none focus-visible:outline focus-visible:outline-primary'
const EXTRA_CLICK_ZONE_CLASSES = 'flex relative after:inset-[-12px] after:absolute'
const DISABLED_CLASSES = 'disabled:opacity-50 disabled:cursor-not-allowed'
const LOADING_CLASSES = 'cursor-wait'
const FULL_WIDTH_CLASSES = 'w-full'

const CLASSES_FOR_SIZE: Record<Size, string> = {
  hero: 'px-8 py-4 text-lg',
  large: 'px-6 py-3 text-base',
  medium: 'px-4 py-2 text-sm',
  small: 'px-3 py-1 text-xs',
  xsmall: 'px-2 py-1 text-xs',
  xxsmall: 'px-1.5 py-0.5 text-xs',
  custom: '',
}

const CLASSES_FOR_VARIANT: Record<Variant, string> = {
  custom: '',
  link: 'inline-flex px-0 py-0 rounded-sm text-primary/50 underline hover:text-primary',
  primary: 'bg-primary text-white hover:bg-primary/70',
  tertiary: 'bg-share text-white hover:bg-share/90',
  cancel: 'bg-selected-frame opacity-80 hover:opacity-100',
  delete: 'bg-delete text-white',
  icon: 'opacity-70 hover:opacity-100',
  submit: 'bg-invite text-white opacity-80 hover:opacity-100',
  outline: 'border-primary/40 text-primary font-bold hover:border-primary/90',
}
>>>>>>> 9f4b3744

const CLASSES_FOR_ROUNDING: Record<Roundings, string> = {
  full: 'rounded-full',
  large: 'rounded-lg',
  medium: 'rounded-md',
  none: 'rounded-none',
  small: 'rounded-sm',
  xlarge: 'rounded-xl',
}

const ICON_POSITION: Record<IconPosition, string> = {
  start: '',
  end: 'flex-row-reverse',
}

/** A button allows a user to perform an action, with mouse, touch, and keyboard interactions. */
export const Button = React.forwardRef(function Button(
  props: ButtonProps,
  ref: React.ForwardedRef<HTMLButtonElement>
) {
  const {
    className,
    children,
    variant,
    icon,
    loading = false,
    isDisabled = loading,
    iconPosition = 'start',
    size = 'xsmall',
    fullWidth = false,
    rounding = 'large',
    tooltip,
    ...ariaProps
  } = props
  const focusChildProps = focusHooks.useFocusChild()

<<<<<<< HEAD
  const classes = clsx(DEFAULT_CLASSES, FOCUS_CLASSES, CLASSES_FOR_VARIANT[variant])
=======
  const isLink = ariaProps.href != null

  const Tag = isLink ? aria.Link : aria.Button

  const goodDefaults = isLink ? { rel: 'noopener noreferrer' } : { type: 'button' }

  const tooltipElement = tooltip === false ? null : tooltip ?? ariaProps['aria-label']

  const classes = clsx(
    DEFAULT_CLASSES,
    DISABLED_CLASSES,
    FOCUS_CLASSES,
    CLASSES_FOR_SIZE[size],
    CLASSES_FOR_ROUNDING[rounding],
    CLASSES_FOR_VARIANT[variant],
    { [LOADING_CLASSES]: loading, [FULL_WIDTH_CLASSES]: fullWidth }
  )
>>>>>>> 9f4b3744

  const childrenFactory = (): React.ReactNode => {
    const isIconOnly = (children == null || children === '' || children === false) && icon != null
    // Icon only button
    if (isIconOnly) {
      return (
        <aria.Text className={EXTRA_CLICK_ZONE_CLASSES}>
          <SvgMask src={icon} className="flex-none" />
        </aria.Text>
      )
    } else {
      // Default button
      return (
        <aria.Text className={clsx('flex items-center gap-2', ICON_POSITION[iconPosition])}>
          {icon != null && <SvgMask src={icon} className="flex-none" />}
          <>{children}</>
        </aria.Text>
      )
    }
  }

  const button = (
    <Tag
      // @ts-expect-error eventhough typescript is complaining about the type of ariaProps, it is actually correct
      {...aria.mergeProps()(goodDefaults, ariaProps, focusChildProps, {
        ref,
        isDisabled,
      })}
      // @ts-expect-error eventhough typescript is complaining about the type of className, it is actually correct
      className={states =>
        tailwindMerge.twMerge(
          classes,
          // this is safe, because the type of states has correct types outside
          // eslint-disable-next-line @typescript-eslint/no-unsafe-argument
          typeof className === 'function' ? className(states) : className
        )
      }
    >
      <aria.Text className="relative block">
        <aria.Text className={clsx('block', { invisible: loading })}>{childrenFactory()}</aria.Text>

        {loading && (
          <aria.Text className="absolute inset-0 flex items-center justify-center">
            <Spinner state={spinnerModule.SpinnerState.loadingMedium} size={16} />
          </aria.Text>
        )}
      </aria.Text>
    </Tag>
  )

  return tooltipElement == null ? (
    button
  ) : (
    <ariaComponents.TooltipTrigger>
      {button}
      <ariaComponents.Tooltip>{tooltipElement}</ariaComponents.Tooltip>
    </ariaComponents.TooltipTrigger>
  )
})<|MERGE_RESOLUTION|>--- conflicted
+++ resolved
@@ -94,16 +94,6 @@
   | 'tertiary'
 
 const DEFAULT_CLASSES =
-<<<<<<< HEAD
-  'selectable flex cursor-pointer rounded-sm border border-transparent transition-[opacity,outline-offset] duration-200 ease-in-out'
-const FOCUS_CLASSES =
-  'focus-visible:outline-offset-2 focus:outline-none focus-visible:outline focus-visible:outline-primary'
-const SUBMIT_CLASSES = 'px-2 py-1 bg-invite text-white opacity-80 hover:opacity-100'
-const CANCEL_CLASSES = 'px-2 py-1 bg-selected-frame opacity-80 hover:opacity-100'
-const DELETE_CLASSES = 'px-2 py-1 bg-delete text-white'
-const ICON_CLASSES = ''
-const EXTRA_CLICK_ZONE_CLASSES = 'flex relative before:inset-[-12px] before:absolute before:z-10'
-=======
   'flex whitespace-nowrap cursor-pointer border border-transparent transition-[opacity,outline-offset,background,border-color] duration-150 ease-in-out select-none text-center items-center justify-center'
 const FOCUS_CLASSES =
   'focus-visible:outline-offset-2 focus:outline-none focus-visible:outline focus-visible:outline-primary'
@@ -133,7 +123,6 @@
   submit: 'bg-invite text-white opacity-80 hover:opacity-100',
   outline: 'border-primary/40 text-primary font-bold hover:border-primary/90',
 }
->>>>>>> 9f4b3744
 
 const CLASSES_FOR_ROUNDING: Record<Roundings, string> = {
   full: 'rounded-full',
@@ -170,9 +159,6 @@
   } = props
   const focusChildProps = focusHooks.useFocusChild()
 
-<<<<<<< HEAD
-  const classes = clsx(DEFAULT_CLASSES, FOCUS_CLASSES, CLASSES_FOR_VARIANT[variant])
-=======
   const isLink = ariaProps.href != null
 
   const Tag = isLink ? aria.Link : aria.Button
@@ -190,7 +176,6 @@
     CLASSES_FOR_VARIANT[variant],
     { [LOADING_CLASSES]: loading, [FULL_WIDTH_CLASSES]: fullWidth }
   )
->>>>>>> 9f4b3744
 
   const childrenFactory = (): React.ReactNode => {
     const isIconOnly = (children == null || children === '' || children === false) && icon != null
