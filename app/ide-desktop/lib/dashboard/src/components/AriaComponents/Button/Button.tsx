/** @file A styled button. */
import * as React from 'react'

import * as tailwindMerge from 'tailwind-merge'
import * as twv from 'tailwind-variants'

import * as focusHooks from '#/hooks/focusHooks'

import * as aria from '#/components/aria'
import * as ariaComponents from '#/components/AriaComponents'
import Spinner, * as spinnerModule from '#/components/Spinner'
import SvgMask from '#/components/SvgMask'

import * as text from '../Text'

// ==============
// === Button ===
// ==============

/** Props for a {@link Button}. */
export type ButtonProps =
  | (BaseButtonProps & Omit<aria.ButtonProps, 'children' | 'onPress' | 'type'> & PropsWithoutHref)
  | (BaseButtonProps & Omit<aria.LinkProps, 'children' | 'onPress' | 'type'> & PropsWithHref)

/**
 * Props for a button with an href.
 */
interface PropsWithHref {
  readonly href?: string
  readonly type?: never
}

/**
 * Props for a button without an href.
 */
interface PropsWithoutHref {
  readonly type?: 'button' | 'reset' | 'submit'
  readonly href?: never
}

/**
 * Base props for a button.
 */
export interface BaseButtonProps extends Omit<twv.VariantProps<typeof BUTTON_STYLES>, 'iconOnly'> {
  /** Falls back to `aria-label`. Pass `false` to explicitly disable the tooltip. */
  readonly tooltip?: React.ReactElement | string | false
  /**
   * The icon to display in the button
   */
  readonly icon?: React.ReactElement | string | null
  /**
   * When `true`, icon will be shown only when hovered.
   */
  readonly showIconOnHover?: boolean
  /**
   * Handler that is called when the press is released over the target.
   * If the handler returns a promise, the button will be in a loading state until the promise resolves.
   */
  readonly onPress?: (event: aria.PressEvent) => Promise<void> | void
  readonly contentClassName?: string
  readonly children?: React.ReactNode
  readonly testId?: string

  readonly formnovalidate?: boolean
}

export const BUTTON_STYLES = twv.tv({
  base: 'group flex h-[max-content] whitespace-nowrap cursor-pointer border border-transparent transition-[opacity,outline-offset,background,border-color] duration-150 ease-in-out select-none text-center items-center justify-center appearance-none',
  variants: {
    isDisabled: { true: 'disabled:opacity-50 disabled:cursor-not-allowed' },
    isFocused: {
      true: 'focus:outline-none focus-visible:outline focus-visible:outline-primary focus-visible:outline-offset-2',
    },
    loading: { true: { base: 'cursor-wait' } },
    fullWidth: { true: 'w-full' },
    size: {
      custom: { base: '', extraClickZone: 'after:inset-[-12px]', icon: 'h-full' },
      hero: { base: 'px-8 py-4 text-lg font-bold', content: 'gap-[0.75em]' },
      large: {
        base: 'px-[11px] py-[5px]',
        content: 'gap-2',
        text: text.TEXT_STYLE({
          variant: 'body',
          color: 'custom',
          weight: 'bold',
        }),
        extraClickZone: 'after:inset-[-6px]',
      },
      medium: {
        base: 'px-[9px] py-[3px]',
        text: text.TEXT_STYLE({
          variant: 'body',
          color: 'custom',
          weight: 'bold',
        }),
        content: 'gap-2',
        extraClickZone: 'after:inset-[-8px]',
      },
      small: {
        base: 'px-[7px] py-[1px]',
        content: 'gap-1',
        text: text.TEXT_STYLE({
          variant: 'body',
          color: 'custom',
        }),
        extraClickZone: 'after:inset-[-10px]',
      },
      xsmall: {
        base: 'px-[5px] py-[1px]',
        content: 'gap-1',
        text: text.TEXT_STYLE({
          variant: 'body',
          color: 'custom',
        }),
        extraClickZone: 'after:inset-[-12px]',
      },
      xxsmall: {
        base: 'px-[3px] py-[0px]',
        content: 'gap-0.5',
        text: text.TEXT_STYLE({
          variant: 'body',
          color: 'custom',
        }),
        extraClickZone: 'after:inset-[-12px]',
      },
    },
    iconOnly: { true: { base: '' } },
    rounded: {
      full: 'rounded-full',
      large: 'rounded-lg',
      medium: 'rounded-md',
      none: 'rounded-none',
      small: 'rounded-sm',
      xlarge: 'rounded-xl',
      xxlarge: 'rounded-2xl',
      xxxlarge: 'rounded-3xl',
    },
    variant: {
      custom: 'focus-visible:outline-offset-2',
      link: {
        base: 'inline-flex px-0 py-0 rounded-sm text-primary/50 underline hover:text-primary border-none',
        icon: 'h-[1.25cap] mt-[0.25cap]',
      },
      primary: 'bg-primary text-white hover:bg-primary/70',
      tertiary:
<<<<<<< HEAD
        'relative text-white before:absolute before:-inset-px before:rounded-full before:bg-accent before:transition-all hover:before:brightness-90 *:relative',
=======
        'relative flex items-center rounded-full text-white before:absolute before:inset before:rounded-full before:bg-accent before:transition-all hover:before:brightness-90',
>>>>>>> 3626d6ee
      cancel: 'bg-white/50 hover:bg-white',
      delete:
        'bg-danger/80 hover:bg-danger text-white focus-visible:outline-danger focus-visible:bg-danger',
      icon: {
        base: 'opacity-80 hover:opacity-100 focus-visible:opacity-100',
        wrapper: 'w-full h-full',
        content: 'w-full h-full',
        extraClickZone: 'w-full h-full',
      },
      ghost:
        'opacity-80 hover:opacity-100 hover:bg-white focus-visible:opacity-100 focus-visible:bg-white',
      submit: 'bg-invite text-white opacity-80 hover:opacity-100 focus-visible:outline-offset-2',
      outline: 'border-primary/40 text-primary hover:border-primary focus-visible:outline-offset-2',
<<<<<<< HEAD
      bar: 'rounded-full border-0.5 border-primary/20 transition-colors hover:bg-primary/10',
=======
      bar: 'rounded-full border-0.5 border-primary/20 px-new-project-button-x transition-colors hover:bg-primary/10',
>>>>>>> 3626d6ee
    },
    iconPosition: {
      start: { content: '' },
      end: { content: 'flex-row-reverse' },
    },
    showIconOnHover: {
      true: { icon: 'opacity-0 group-hover:opacity-100 group-focus-visible:opacity-100' },
    },
  },
  slots: {
    extraClickZone: 'flex relative after:absolute after:cursor-pointer',
    wrapper: 'relative block',
    loader: 'absolute inset-0 flex items-center justify-center',
    content: 'flex items-center gap-[0.5em]',
    text: 'inline-flex items-center gap-1',
    icon: 'h-[2cap] flex-none aspect-square',
  },
  defaultVariants: {
    loading: false,
    fullWidth: false,
    size: 'xsmall',
    rounded: 'full',
    variant: 'primary',
    iconPosition: 'start',
    showIconOnHover: false,
  },
  compoundVariants: [
    { isFocused: true, iconOnly: true, class: 'focus-visible:outline-offset-3' },
    {
      variant: 'link',
      isFocused: true,
      class: 'focus-visible:outline-offset-1',
    },
    {
      size: 'xxsmall',
      class: { base: 'p-0 rounded-full', icon: 'h-[1.25cap] -mt-[0.1cap]' },
      iconOnly: true,
    },
    {
      size: 'xsmall',
      class: { base: 'p-0 rounded-full', icon: 'h-[1.45cap] -mt-[0.1cap]' },
      iconOnly: true,
    },
    {
      size: 'small',
      class: { base: 'p-0 rounded-full', icon: 'h-[1.65cap] -mt-[0.1cap]' },
      iconOnly: true,
    },
    {
      size: 'medium',
      class: { base: 'p-0 rounded-full', icon: 'h-[2cap] -mt-[0.1cap]' },
      iconOnly: true,
    },
    {
      size: 'large',
      class: { base: 'p-0 rounded-full', icon: 'h-[2.25cap] -mt-[0.1cap]' },
      iconOnly: true,
    },
    {
      size: 'hero',
      class: { base: 'p-0 rounded-full', icon: 'h-[2.5cap] -mt-[0.1cap]' },
      iconOnly: true,
    },
    { variant: 'link', size: 'xxsmall', class: 'font-medium' },
    { variant: 'link', size: 'xsmall', class: 'font-medium' },
    { variant: 'link', size: 'small', class: 'font-medium' },
    { variant: 'link', size: 'medium', class: 'font-medium' },
    { variant: 'link', size: 'large', class: 'font-medium' },
    { variant: 'link', size: 'hero', class: 'font-medium' },
  ],
})

/** A button allows a user to perform an action, with mouse, touch, and keyboard interactions. */
export const Button = React.forwardRef(function Button(
  props: ButtonProps,
  ref: React.ForwardedRef<HTMLButtonElement>
) {
  const {
    className,
    contentClassName,
    children,
    variant,
    icon,
    loading = false,
    isDisabled,
    showIconOnHover,
    iconPosition,
    size,
    fullWidth,
    rounded,
    tooltip,
    testId,
    onPress = () => {},
    ...ariaProps
  } = props
  const focusChildProps = focusHooks.useFocusChild()

  const [implicitlyLoading, setImplicitlyLoading] = React.useState(false)
  const contentRef = React.useRef<HTMLSpanElement>(null)
  const loaderRef = React.useRef<HTMLSpanElement>(null)

  const isLink = ariaProps.href != null

  const Tag = isLink ? aria.Link : aria.Button

  const goodDefaults = {
    ...(isLink ? { rel: 'noopener noreferrer' } : {}),
    ...(isLink ? {} : { type: 'button' as const }),
    'data-testid': testId ?? (isLink ? 'link' : 'button'),
  }
  const isIconOnly = (children == null || children === '' || children === false) && icon != null
  const shouldShowTooltip = isIconOnly && tooltip !== false
  const tooltipElement = shouldShowTooltip ? tooltip ?? ariaProps['aria-label'] : null

  const isLoading = loading || implicitlyLoading

  React.useLayoutEffect(() => {
    const delay = 350

    if (isLoading) {
      const loaderAnimation = loaderRef.current?.animate(
        [{ opacity: 0 }, { opacity: 0, offset: 1 }, { opacity: 1 }],
        { duration: delay, easing: 'linear', delay: 0, fill: 'forwards' }
      )
      const contentAnimation = contentRef.current?.animate([{ opacity: 1 }, { opacity: 0 }], {
        duration: 0,
        easing: 'linear',
        delay,
        fill: 'forwards',
      })

      return () => {
        loaderAnimation?.cancel()
        contentAnimation?.cancel()
      }
    } else {
      return () => {}
    }
  }, [isLoading])

  const handlePress = (event: aria.PressEvent): void => {
    if (!isLoading) {
      const result = onPress(event)

      if (result instanceof Promise) {
        setImplicitlyLoading(true)
        void result.finally(() => {
          setImplicitlyLoading(false)
        })
      }
    }
  }

  const {
    base,
    content,
    wrapper,
    loader,
    extraClickZone,
    icon: iconClasses,
    text: textClasses,
  } = BUTTON_STYLES({
    isDisabled,
    loading: isLoading,
    fullWidth,
    size,
    rounded,
    variant,
    iconPosition,
    showIconOnHover,
    iconOnly: isIconOnly,
  })

  const childrenFactory = (): React.ReactNode => {
    const iconComponent = (() => {
      if (icon == null) {
        return null
      } else if (typeof icon === 'string') {
        return <SvgMask src={icon} className={iconClasses()} />
      } else {
        return <span className={iconClasses()}>{icon}</span>
      }
    })()
    // Icon only button
    if (isIconOnly) {
      return <span className={extraClickZone()}>{iconComponent}</span>
    } else {
      // Default button
      return (
        <>
          {iconComponent}
          <span className={textClasses()}>{children}</span>
        </>
      )
    }
  }

  const button = (
    <Tag
      {...aria.mergeProps<aria.ButtonProps | aria.LinkProps>()(
        goodDefaults,
        ariaProps,
        focusChildProps,
        {
          // eslint-disable-next-line no-restricted-syntax
          ...{ ref: ref as never },
          isDisabled,
          // we use onPressEnd instead of onPress because for some reason react-aria doesn't trigger
          // onPress on EXTRA_CLICK_ZONE, but onPress{start,end} are triggered
          onPressEnd: handlePress,
          className: aria.composeRenderProps(className, (classNames, states) =>
            base({ className: classNames, ...states })
          ),
        }
      )}
    >
      <span className={wrapper()}>
        <span ref={contentRef} className={tailwindMerge.twMerge(content(), contentClassName)}>
          {childrenFactory()}
        </span>

        {isLoading && (
          <span ref={loaderRef} className={loader()}>
            <Spinner state={spinnerModule.SpinnerState.loadingMedium} size={16} />
          </span>
        )}
      </span>
    </Tag>
  )

  return tooltipElement == null ? (
    button
  ) : (
    <ariaComponents.TooltipTrigger delay={0} closeDelay={0}>
      {button}
      <ariaComponents.Tooltip>{tooltipElement}</ariaComponents.Tooltip>
    </ariaComponents.TooltipTrigger>
  )
})<|MERGE_RESOLUTION|>--- conflicted
+++ resolved
@@ -143,11 +143,7 @@
       },
       primary: 'bg-primary text-white hover:bg-primary/70',
       tertiary:
-<<<<<<< HEAD
         'relative text-white before:absolute before:-inset-px before:rounded-full before:bg-accent before:transition-all hover:before:brightness-90 *:relative',
-=======
-        'relative flex items-center rounded-full text-white before:absolute before:inset before:rounded-full before:bg-accent before:transition-all hover:before:brightness-90',
->>>>>>> 3626d6ee
       cancel: 'bg-white/50 hover:bg-white',
       delete:
         'bg-danger/80 hover:bg-danger text-white focus-visible:outline-danger focus-visible:bg-danger',
@@ -161,11 +157,7 @@
         'opacity-80 hover:opacity-100 hover:bg-white focus-visible:opacity-100 focus-visible:bg-white',
       submit: 'bg-invite text-white opacity-80 hover:opacity-100 focus-visible:outline-offset-2',
       outline: 'border-primary/40 text-primary hover:border-primary focus-visible:outline-offset-2',
-<<<<<<< HEAD
       bar: 'rounded-full border-0.5 border-primary/20 transition-colors hover:bg-primary/10',
-=======
-      bar: 'rounded-full border-0.5 border-primary/20 px-new-project-button-x transition-colors hover:bg-primary/10',
->>>>>>> 3626d6ee
     },
     iconPosition: {
       start: { content: '' },
