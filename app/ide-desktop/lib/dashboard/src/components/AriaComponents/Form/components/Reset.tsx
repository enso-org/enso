--- conflicted
+++ resolved
@@ -1,33 +1,33 @@
-/** @file Reset button for forms. */
+/**
+ * @file
+ *
+ * Reset button for forms.
+ */
 import * as React from 'react'
 
 import * as ariaComponents from '#/components/AriaComponents'
 
-<<<<<<< HEAD
-/** Props for a {@link Reset}. */
-=======
 import type * as types from './types'
 import * as formContext from './useFormContext'
 
 /**
  * Props for the Reset component.
  */
->>>>>>> b5969cf3
 export interface ResetProps extends Omit<ariaComponents.ButtonProps, 'loading'> {
-  /** Connect the submit button to a form.
+  /**
+   * Connects the submit button to a form.
    * If not provided, the button will use the nearest form context.
    *
-   * This field is helpful when you need to use the submit button outside of the form. */
+   * This field is helpful when you need to use the submit button outside of the form.
+   */
   // For this component, we don't need to know the form fields
-<<<<<<< HEAD
-  readonly form?: reactHookForm.UseFormReturn<reactHookForm.FieldValues>
-=======
   // eslint-disable-next-line @typescript-eslint/no-explicit-any
   readonly form?: types.FormInstance<any, any>
->>>>>>> b5969cf3
 }
 
-/** Reset button for forms. */
+/**
+ * Reset button for forms.
+ */
 export function Reset(props: ResetProps): React.JSX.Element {
   const {
     form = formContext.useFormContext(),
