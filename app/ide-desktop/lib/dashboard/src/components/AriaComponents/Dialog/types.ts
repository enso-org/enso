--- conflicted
+++ resolved
@@ -10,12 +10,8 @@
    * @default 'modal' */
   readonly type?: DialogType
   readonly title?: string
-<<<<<<< HEAD
   readonly isDismissable?: boolean
-=======
-  readonly isDismissible?: boolean
   readonly hideCloseButton?: boolean
->>>>>>> 9f4b3744
   readonly onOpenChange?: (isOpen: boolean) => void
   readonly isKeyboardDismissDisabled?: boolean
   readonly modalProps?: Pick<aria.ModalOverlayProps, 'className' | 'defaultOpen' | 'isOpen'>
