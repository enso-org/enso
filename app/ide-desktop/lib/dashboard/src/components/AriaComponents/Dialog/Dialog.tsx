--- conflicted
+++ resolved
@@ -20,7 +20,7 @@
 const MODAL_CLASSES =
   'fixed top-0 left-0 right-0 bottom-0 bg-black/[15%] flex items-center justify-center text-center'
 const DIALOG_CLASSES =
-  'relative flex flex-col overflow-hidden rounded-xl text-left align-middle shadow-2xl bg-clip-padding border border-black/10 before:absolute before:inset before:h-full before:w-full before:rounded-xl before:bg-selected-frame before:backdrop-blur-default'
+  'relative flex flex-col overflow-hidden rounded-xl text-xs text-primary text-left align-middle shadow-2xl bg-clip-padding border border-black/10 before:absolute before:inset before:h-full before:w-full before:rounded-xl before:bg-selected-frame before:backdrop-blur-default'
 
 const MODAL_CLASSES_BY_TYPE = {
   modal: 'p-4',
@@ -89,12 +89,7 @@
                 />
               </aria.Header>
             )}
-
-<<<<<<< HEAD
             <div className="flex-1 shrink-0 overflow-auto">
-=======
-            <div className="relative flex-auto overflow-y-auto p-3.5">
->>>>>>> 9f4b3744
               {typeof children === 'function' ? children(opts) : children}
             </div>
             {closeButton === 'floating' && (
