/** @file A dialog is an overlay shown above other content in an application.
 * Can be used to display alerts, confirmations, or other content. */
import * as React from 'react'

import clsx from 'clsx'
import * as tailwindMerge from 'tailwind-merge'

import Dismiss from 'enso-assets/dismiss.svg'

import * as aria from '#/components/aria'
import * as ariaComponents from '#/components/AriaComponents'
import * as portal from '#/components/Portal'

import type * as types from './types'

<<<<<<< HEAD
// =================
// === Constants ===
// =================

const MODAL_CLASSES = 'fixed z-1 inset bg-dim flex items-center justify-center text-center'
const DIALOG_CLASSES =
  'relative flex flex-col overflow-hidden text-xs rounded-default text-left align-middle text-primary before:absolute before:inset before:rounded-default before:bg-selected-frame before:backdrop-blur-default'
=======
const MODAL_CLASSES =
  'fixed top-0 left-0 right-0 bottom-0 bg-black/[15%] flex items-center justify-center text-center'
const DIALOG_CLASSES =
  'relative flex flex-col overflow-hidden rounded-xl text-left align-middle shadow-2xl bg-clip-padding border border-black/10 before:absolute before:inset before:h-full before:w-full before:rounded-xl before:bg-selected-frame before:backdrop-blur-default'
>>>>>>> 9f4b3744

const MODAL_CLASSES_BY_TYPE: Readonly<Record<types.DialogType, string>> = {
  modal: '',
  popover: '',
  fullscreen: 'p-4',
}

<<<<<<< HEAD
const DIALOG_CLASSES_BY_TYPE: Readonly<Record<types.DialogType, string>> = {
  modal: 'p-modal-wide',
=======
const DIALOG_CLASSES_BY_TYPE = {
  modal: 'w-full max-w-md min-h-[100px] max-h-[90vh]',
>>>>>>> 9f4b3744
  popover: 'rounded-lg',
  fullscreen: 'w-full h-full max-w-full max-h-full bg-clip-border',
}

// ==============
// === Dialog ===
// ==============

/** A dialog is an overlay shown above other content in an application.
 * Can be used to display alerts, confirmations, or other content. */
export function Dialog(props: types.DialogProps) {
  const {
    children,
    title,
    type = 'modal',
    isDismissable = true,
    isKeyboardDismissDisabled = false,
    hideCloseButton = false,
    className,
    onOpenChange = () => {},
    modalProps,
    ...ariaDialogProps
  } = props
  const cleanupRef = React.useRef(() => {})

  const root = portal.useStrictPortalContext()

  return (
    <aria.Modal
      className={tailwindMerge.twMerge(MODAL_CLASSES, MODAL_CLASSES_BY_TYPE[type])}
      isDismissable={isDismissable}
      isKeyboardDismissDisabled={isKeyboardDismissDisabled}
      UNSTABLE_portalContainer={root.current}
      onOpenChange={onOpenChange}
      {...modalProps}
    >
      <aria.Dialog
        className={tailwindMerge.twMerge(DIALOG_CLASSES, DIALOG_CLASSES_BY_TYPE[type], className)}
        {...ariaDialogProps}
        ref={element => {
          cleanupRef.current()
          if (element == null) {
            cleanupRef.current = () => {}
          } else {
            const onClick = (event: Event) => {
              event.stopPropagation()
            }
            element.addEventListener('click', onClick)
            cleanupRef.current = () => {
              element.removeEventListener('click', onClick)
            }
          }
        }}
      >
        {opts => (
          <>
            {typeof title === 'string' && (
              <aria.Header className="center sticky flex flex-none items-center border-b px-3.5 py-2.5 text-primary shadow">
                <aria.Heading
                  slot="title"
                  level={2}
                  className="text-l my-0 font-semibold leading-6"
                >
                  {title}
                </aria.Heading>

                <ariaComponents.Button
                  variant="icon"
                  className={clsx('my-auto ml-auto mr-[-4px]', { hidden: hideCloseButton })}
                  size="custom"
                  onPress={opts.close}
                  icon={Dismiss}
                />
              </aria.Header>
            )}

            <div className="relative flex-auto overflow-y-auto p-3.5">
              {typeof children === 'function' ? children(opts) : children}
            </div>
          </>
        )}
      </aria.Dialog>
    </aria.Modal>
  )
}<|MERGE_RESOLUTION|>--- conflicted
+++ resolved
@@ -13,7 +13,6 @@
 
 import type * as types from './types'
 
-<<<<<<< HEAD
 // =================
 // === Constants ===
 // =================
@@ -21,12 +20,6 @@
 const MODAL_CLASSES = 'fixed z-1 inset bg-dim flex items-center justify-center text-center'
 const DIALOG_CLASSES =
   'relative flex flex-col overflow-hidden text-xs rounded-default text-left align-middle text-primary before:absolute before:inset before:rounded-default before:bg-selected-frame before:backdrop-blur-default'
-=======
-const MODAL_CLASSES =
-  'fixed top-0 left-0 right-0 bottom-0 bg-black/[15%] flex items-center justify-center text-center'
-const DIALOG_CLASSES =
-  'relative flex flex-col overflow-hidden rounded-xl text-left align-middle shadow-2xl bg-clip-padding border border-black/10 before:absolute before:inset before:h-full before:w-full before:rounded-xl before:bg-selected-frame before:backdrop-blur-default'
->>>>>>> 9f4b3744
 
 const MODAL_CLASSES_BY_TYPE: Readonly<Record<types.DialogType, string>> = {
   modal: '',
@@ -34,13 +27,8 @@
   fullscreen: 'p-4',
 }
 
-<<<<<<< HEAD
 const DIALOG_CLASSES_BY_TYPE: Readonly<Record<types.DialogType, string>> = {
-  modal: 'p-modal-wide',
-=======
-const DIALOG_CLASSES_BY_TYPE = {
   modal: 'w-full max-w-md min-h-[100px] max-h-[90vh]',
->>>>>>> 9f4b3744
   popover: 'rounded-lg',
   fullscreen: 'w-full h-full max-w-full max-h-full bg-clip-border',
 }
