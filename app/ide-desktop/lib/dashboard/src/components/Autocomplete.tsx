/** @file A select menu with a dropdown. */
import * as React from 'react'

import * as tailwindMerge from 'tailwind-merge'

<<<<<<< HEAD
import * as aria from '#/components/aria'
=======
>>>>>>> 46f6b4f6
import FocusRing from '#/components/styled/FocusRing'
import Input from '#/components/styled/Input'

// =================
// === Constants ===
// =================

/** A zero-width space. Useful to make a `div` take up at least one line. */
const ZWSP = '\u200b'

// ====================
// === Autocomplete ===
// ====================

/** Base props for a {@link Autocomplete}. */
interface InternalBaseAutocompleteProps<T> {
  readonly multiple?: boolean
  readonly type?: React.HTMLInputTypeAttribute
  readonly inputRef?: React.MutableRefObject<HTMLInputElement | null>
  readonly placeholder?: string
  readonly values: readonly T[]
  readonly autoFocus?: boolean
  /** This may change as the user types in the input. */
  readonly items: readonly T[]
  readonly itemToKey: (item: T) => string
  readonly itemToString: (item: T) => string
  readonly itemsToString?: (items: T[]) => string
  readonly matches: (item: T, text: string) => boolean
  readonly text?: string | null
  readonly setText?: (text: string | null) => void
}

/** {@link AutocompleteProps} when `multiple` is `false`. */
interface InternalSingleAutocompleteProps<T> extends InternalBaseAutocompleteProps<T> {
  /** Whether selecting multiple values is allowed. */
  readonly multiple?: false
  readonly setValues: (value: [T]) => void
  readonly itemsToString?: never
}

/** {@link AutocompleteProps} when `multiple` is `true`. */
interface InternalMultipleAutocompleteProps<T> extends InternalBaseAutocompleteProps<T> {
  /** Whether selecting multiple values is allowed. */
  readonly multiple: true
  /** This is `null` when multiple values are selected, causing the input to switch to a
   * {@link HTMLTextAreaElement}. */
  readonly inputRef?: React.MutableRefObject<HTMLInputElement | null>
  readonly setValues: (value: readonly T[]) => void
  readonly itemsToString: (items: readonly T[]) => string
}

/** {@link AutocompleteProps} when the text cannot be edited. */
interface WithoutText {
  readonly text?: never
  readonly setText?: never
}

/** {@link AutocompleteProps} when the text can be edited. */
interface WithText {
  readonly text: string | null
  readonly setText: (text: string | null) => void
}

/** Props for a {@link Autocomplete}. */
export type AutocompleteProps<T> = (
  | InternalMultipleAutocompleteProps<T>
  | InternalSingleAutocompleteProps<T>
) &
  (WithoutText | WithText)

/** A select menu with a dropdown. */
export default function Autocomplete<T>(props: AutocompleteProps<T>) {
  const { multiple, type = 'text', inputRef: rawInputRef, placeholder, values, setValues } = props
  const { text, setText, autoFocus, items, itemToKey, itemToString, itemsToString, matches } = props
  const [isDropdownVisible, setIsDropdownVisible] = React.useState(false)
  const [selectedIndex, setSelectedIndex] = React.useState<number | null>(null)
  const valuesSet = React.useMemo(() => new Set(values), [values])
  const canEditText = setText != null && values.length === 0
  // We are only interested in the initial value of `canEditText` in effects.
  const canEditTextRef = React.useRef(canEditText)
  const isMultipleAndCustomValue = multiple === true && text != null
  const matchingItems = React.useMemo(
    () => (text == null ? items : items.filter(item => matches(item, text))),
    [items, matches, text]
  )

  React.useEffect(() => {
    if (!canEditTextRef.current) {
      setIsDropdownVisible(true)
    }
  }, [])

  React.useEffect(() => {
    const onClick = () => {
      setIsDropdownVisible(false)
    }
    document.addEventListener('click', onClick)
    return () => {
      document.removeEventListener('click', onClick)
    }
  }, [])

  const fallbackInputRef = React.useRef<HTMLInputElement>(null)
  const inputRef = rawInputRef ?? fallbackInputRef

  // This type is a little too wide but it is unavoidable.
  /** Set values, while also changing the input text. */
  const overrideValues = (newItems: T[] | [T]) => {
    if (multiple !== true || (newItems.length === 1 && !items.includes(newItems[0]))) {
      setIsDropdownVisible(false)
    }
    if (multiple === true) {
      setValues(newItems)
    } else {
      setValues([newItems[0]])
    }
    setText?.(null)
  }

  const toggleValue = (value: T) => {
    overrideValues(
      multiple === true && !isMultipleAndCustomValue
        ? valuesSet.has(value)
          ? values.filter(theItem => theItem !== value)
          : [...values, value]
        : [value]
    )
  }

  const onKeyDown = (event: React.KeyboardEvent) => {
    switch (event.key) {
      case 'ArrowUp': {
        event.preventDefault()
        if (selectedIndex == null || selectedIndex === 0 || selectedIndex >= items.length) {
          setSelectedIndex(items.length - 1)
        } else {
          setSelectedIndex(selectedIndex - 1)
        }
        break
      }
      case 'ArrowDown': {
        event.preventDefault()
        if (selectedIndex == null || selectedIndex >= items.length - 1) {
          setSelectedIndex(0)
        } else {
          setSelectedIndex(selectedIndex + 1)
        }
        break
      }
      case 'Escape': {
        // Do not prevent default; the input needs to handle the event too.
        break
      }
      case 'Enter': {
        // Do not prevent default; the input needs to handle the event too.
        if (selectedIndex != null) {
          const item = items[selectedIndex]
          // If `item` is `null`, silently error. This is because it is out of range
          // anyway, so no item will be selected in the UI.
          if (item != null) {
            toggleValue(item)
          }
          setSelectedIndex(null)
        }
        break
      }
      case 'Tab': {
        // Ignore completely.
        break
      }
      default: {
        setIsDropdownVisible(true)
        break
      }
    }
  }

  return (
    <div onKeyDown={onKeyDown} className="grow">
      <FocusRing within>
        <div className="flex flex-1 rounded-full">
          {canEditText ? (
            <Input
              type={type}
              ref={inputRef}
              autoFocus={autoFocus}
              size={1}
              value={text ?? ''}
              placeholder={placeholder == null ? placeholder : placeholder}
              className="text grow rounded-full bg-transparent px-button-x"
              onFocus={() => {
                setIsDropdownVisible(true)
              }}
              onBlur={() => {
                window.setTimeout(() => {
                  setIsDropdownVisible(false)
                })
              }}
              onChange={event => {
                setIsDropdownVisible(true)
                setText(event.currentTarget.value === '' ? null : event.currentTarget.value)
              }}
            />
          ) : (
            <div
              ref={element => element?.focus()}
              tabIndex={-1}
              className="text grow cursor-pointer whitespace-nowrap bg-transparent px-button-x"
              onClick={() => {
                setIsDropdownVisible(true)
              }}
              onBlur={() => {
                requestAnimationFrame(() => {
                  setIsDropdownVisible(false)
                })
              }}
            >
              <aria.Text>
                {itemsToString?.(values) ?? (values[0] != null ? itemToString(values[0]) : ZWSP)}
              </aria.Text>
            </div>
          )}
        </div>
      </FocusRing>
      <div className="h">
        <div
          className={tailwindMerge.twMerge(
            'relative top-2 z-1 h-max w-full rounded-default shadow-soft before:absolute before:top before:h-full before:w-full before:rounded-default before:bg-frame before:backdrop-blur-default',
            isDropdownVisible &&
              matchingItems.length !== 0 &&
              'before:border before:border-primary/10'
          )}
        >
          <div
            className={tailwindMerge.twMerge(
              'relative max-h-autocomplete-suggestions w-full overflow-auto rounded-default',
              isDropdownVisible && matchingItems.length !== 0 ? '' : 'h-0'
            )}
          >
            {/* FIXME: "Invite" modal does not take into account the height of the autocomplete,
             * so the suggestions may go offscreen. */}
            {matchingItems.map((item, index) => (
              <div
                key={itemToKey(item)}
                className={tailwindMerge.twMerge(
                  'text relative cursor-pointer whitespace-nowrap px-input-x first:rounded-t-default last:rounded-b-default hover:bg-hover-bg',
                  valuesSet.has(item) && 'bg-hover-bg',
                  index === selectedIndex && 'bg-black/5'
                )}
                onMouseDown={event => {
                  event.preventDefault()
                }}
                onClick={event => {
                  event.stopPropagation()
                  toggleValue(item)
                }}
              >
                <aria.Text>{itemToString(item)}</aria.Text>
              </div>
            ))}
          </div>
        </div>
      </div>
    </div>
  )
}<|MERGE_RESOLUTION|>--- conflicted
+++ resolved
@@ -3,10 +3,6 @@
 
 import * as tailwindMerge from 'tailwind-merge'
 
-<<<<<<< HEAD
-import * as aria from '#/components/aria'
-=======
->>>>>>> 46f6b4f6
 import FocusRing from '#/components/styled/FocusRing'
 import Input from '#/components/styled/Input'
 
@@ -224,9 +220,7 @@
                 })
               }}
             >
-              <aria.Text>
-                {itemsToString?.(values) ?? (values[0] != null ? itemToString(values[0]) : ZWSP)}
-              </aria.Text>
+              {itemsToString?.(values) ?? (values[0] != null ? itemToString(values[0]) : ZWSP)}
             </div>
           )}
         </div>
@@ -264,7 +258,7 @@
                   toggleValue(item)
                 }}
               >
-                <aria.Text>{itemToString(item)}</aria.Text>
+                {itemToString(item)}
               </div>
             ))}
           </div>
