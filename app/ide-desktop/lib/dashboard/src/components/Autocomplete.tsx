/** @file A select menu with a dropdown. */
import * as React from 'react'

// =================
// === Constants ===
// =================

/** A zero-width space. Useful to make a `div` take up at least one line. */
const ZWSP = '\u200b'

// ====================
// === Autocomplete ===
// ====================

/** Base props for a {@link Autocomplete}. */
interface InternalBaseAutocompleteProps<T> {
  readonly multiple?: boolean
  readonly type?: React.HTMLInputTypeAttribute
  readonly inputRef?: React.MutableRefObject<HTMLInputElement | null>
  readonly placeholder?: string
  readonly values: T[]
  readonly autoFocus?: boolean
  /** This may change as the user types in the input. */
<<<<<<< HEAD
  items: T[]
  itemToKey: (item: T) => string
  itemToString: (item: T) => string
  itemsToString?: (items: T[]) => string
  matches: (item: T, text: string) => boolean
  text?: string | null
  setText?: (text: string | null) => void
=======
  readonly items: T[]
  readonly itemToKey: (item: T) => string
  readonly itemToString: (item: T) => string
  readonly itemsToString?: (items: T[]) => string
  readonly matches: (item: T, text: string) => boolean
  readonly className?: string
  readonly inputClassName?: string
  readonly optionsClassName?: string
  readonly text?: string | null
  readonly setText?: (text: string | null) => void
>>>>>>> 784d0691
}

/** {@link AutocompleteProps} when `multiple` is `false`. */
interface InternalSingleAutocompleteProps<T> extends InternalBaseAutocompleteProps<T> {
  /** Whether selecting multiple values is allowed. */
  readonly multiple?: false
  readonly setValues: (value: [T]) => void
  readonly itemsToString?: never
}

/** {@link AutocompleteProps} when `multiple` is `true`. */
interface InternalMultipleAutocompleteProps<T> extends InternalBaseAutocompleteProps<T> {
  /** Whether selecting multiple values is allowed. */
  readonly multiple: true
  /** This is `null` when multiple values are selected, causing the input to switch to a
   * {@link HTMLTextAreaElement}. */
  readonly inputRef?: React.MutableRefObject<HTMLInputElement | null>
  readonly setValues: (value: T[]) => void
  readonly itemsToString: (items: T[]) => string
}

/** {@link AutocompleteProps} when the text cannot be edited. */
interface WithoutText {
  readonly text?: never
  readonly setText?: never
}

/** {@link AutocompleteProps} when the text can be edited. */
interface WithText {
  readonly text: string | null
  readonly setText: (text: string | null) => void
}

/** Props for a {@link Autocomplete}. */
export type AutocompleteProps<T> = (
  | InternalMultipleAutocompleteProps<T>
  | InternalSingleAutocompleteProps<T>
) &
  (WithoutText | WithText)

/** A select menu with a dropdown. */
export default function Autocomplete<T>(props: AutocompleteProps<T>) {
  const { multiple, type = 'text', inputRef: rawInputRef, placeholder, values, setValues } = props
  const { text, setText, autoFocus, items, itemToKey, itemToString, itemsToString, matches } = props
  const [isDropdownVisible, setIsDropdownVisible] = React.useState(false)
  const [selectedIndex, setSelectedIndex] = React.useState<number | null>(null)
  const valuesSet = React.useMemo(() => new Set(values), [values])
  const canEditText = setText != null && values.length === 0
  const isMultipleAndCustomValue = multiple === true && text != null
  const matchingItems = React.useMemo(
    () => (text == null ? items : items.filter(item => matches(item, text))),
    [items, matches, text]
  )

  React.useEffect(() => {
    if (!canEditText) {
      setIsDropdownVisible(true)
    }
  }, [canEditText])

  React.useEffect(() => {
    const onClick = () => {
      setIsDropdownVisible(false)
    }
    document.addEventListener('click', onClick)
    return () => {
      document.removeEventListener('click', onClick)
    }
  }, [])

  const fallbackInputRef = React.useRef<HTMLInputElement>(null)
  const inputRef = rawInputRef ?? fallbackInputRef

  // This type is a little too wide but it is unavoidable.
  /** Set values, while also changing the input text. */
  const overrideValues = (newItems: T[] | [T]) => {
    if (multiple !== true || (newItems.length === 1 && !items.includes(newItems[0]))) {
      setIsDropdownVisible(false)
    }
    if (multiple === true) {
      setValues(newItems)
    } else {
      setValues([newItems[0]])
    }
    setText?.(null)
  }

  const toggleValue = (value: T) => {
    overrideValues(
      multiple === true && !isMultipleAndCustomValue
        ? valuesSet.has(value)
          ? values.filter(theItem => theItem !== value)
          : [...values, value]
        : [value]
    )
  }

  const onKeyDown = (event: React.KeyboardEvent) => {
    switch (event.key) {
      case 'ArrowUp': {
        event.preventDefault()
        if (selectedIndex == null || selectedIndex === 0 || selectedIndex >= items.length) {
          setSelectedIndex(items.length - 1)
        } else {
          setSelectedIndex(selectedIndex - 1)
        }
        break
      }
      case 'ArrowDown': {
        event.preventDefault()
        if (selectedIndex == null || selectedIndex >= items.length - 1) {
          setSelectedIndex(0)
        } else {
          setSelectedIndex(selectedIndex + 1)
        }
        break
      }
      case 'Escape': {
        // Do not prevent default; the input needs to handle the event too.
        break
      }
      case 'Enter': {
        // Do not prevent default; the input needs to handle the event too.
        if (selectedIndex != null) {
          const item = items[selectedIndex]
          // If `item` is `null`, silently error. This is because it is out of range
          // anyway, so no item will be selected in the UI.
          if (item != null) {
            toggleValue(item)
          }
          setSelectedIndex(null)
        }
        break
      }
      case 'Tab': {
        // Ignore completely.
        break
      }
      default: {
        setIsDropdownVisible(true)
        break
      }
    }
  }

  return (
    <div onKeyDown={onKeyDown} className="grow">
      <div className="flex flex-1">
        {canEditText ? (
          <input
            type={type}
            ref={inputRef}
            autoFocus={autoFocus}
            size={1}
            value={text ?? ''}
            placeholder={placeholder}
            className="grow bg-transparent leading-170 h-6 py-px px-2"
            onFocus={() => {
              setIsDropdownVisible(true)
            }}
            onBlur={() => {
              window.setTimeout(() => {
                setIsDropdownVisible(false)
              })
            }}
            onChange={event => {
              setIsDropdownVisible(true)
              setText(event.currentTarget.value === '' ? null : event.currentTarget.value)
            }}
          />
        ) : (
          <div
            ref={element => element?.focus()}
            tabIndex={-1}
            className="grow cursor-pointer bg-transparent leading-170 h-6 py-px px-2"
            onClick={() => {
              setIsDropdownVisible(true)
            }}
            onBlur={() => {
              requestAnimationFrame(() => {
                setIsDropdownVisible(false)
              })
            }}
          >
            {itemsToString?.(values) ?? ZWSP}
          </div>
        )}
      </div>
      <div className="h-0">
        <div
          className={`relative rounded-2xl shadow-soft w-full h-max top-2 z-1 before:absolute before:rounded-2xl before:backdrop-blur-3xl before:top-0 before:w-full before:h-full ${
            isDropdownVisible ? 'before:border before:border-black/10' : ''
          }`}
        >
          <div
            className={`relative rounded-2xl overflow-auto w-full max-h-10lh ${
              isDropdownVisible ? '' : 'h-0'
            }`}
          >
            {matchingItems.map((item, index) => (
              <div
                key={itemToKey(item)}
                className={`relative cursor-pointer first:rounded-t-2xl last:rounded-b-2xl hover:bg-black/5 py-1 px-2 ${
                  index === selectedIndex ? 'bg-black/5' : valuesSet.has(item) ? 'bg-black/10' : ''
                }`}
                onMouseDown={event => {
                  event.preventDefault()
                }}
                onClick={event => {
                  event.stopPropagation()
                  toggleValue(item)
                }}
              >
                {itemToString(item)}
              </div>
            ))}
          </div>
        </div>
      </div>
    </div>
  )
}<|MERGE_RESOLUTION|>--- conflicted
+++ resolved
@@ -21,26 +21,13 @@
   readonly values: T[]
   readonly autoFocus?: boolean
   /** This may change as the user types in the input. */
-<<<<<<< HEAD
-  items: T[]
-  itemToKey: (item: T) => string
-  itemToString: (item: T) => string
-  itemsToString?: (items: T[]) => string
-  matches: (item: T, text: string) => boolean
-  text?: string | null
-  setText?: (text: string | null) => void
-=======
   readonly items: T[]
   readonly itemToKey: (item: T) => string
   readonly itemToString: (item: T) => string
   readonly itemsToString?: (items: T[]) => string
   readonly matches: (item: T, text: string) => boolean
-  readonly className?: string
-  readonly inputClassName?: string
-  readonly optionsClassName?: string
   readonly text?: string | null
   readonly setText?: (text: string | null) => void
->>>>>>> 784d0691
 }
 
 /** {@link AutocompleteProps} when `multiple` is `false`. */
