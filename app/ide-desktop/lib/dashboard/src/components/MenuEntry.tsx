--- conflicted
+++ resolved
@@ -14,13 +14,8 @@
 
 /** Props for a {@link MenuEntry}. */
 export interface MenuEntryProps {
-<<<<<<< HEAD
   readonly hidden?: boolean
-  readonly action: shortcutsModule.KeyboardAction
-=======
-  hidden?: boolean
-  action: shortcutManagerModule.KeyboardAction
->>>>>>> cbf6d41e
+  readonly action: shortcutManagerModule.KeyboardAction
   /** When true, the button is not clickable. */
   readonly disabled?: boolean
   readonly title?: string
