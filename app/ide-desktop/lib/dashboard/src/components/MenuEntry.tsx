/** @file An entry in a menu. */
import * as React from 'react'

import * as tailwindVariants from 'tailwind-variants'

import BlankIcon from 'enso-assets/blank.svg'

import type * as text from '#/text'

import type * as inputBindings from '#/configurations/inputBindings'

import * as focusHooks from '#/hooks/focusHooks'

import * as inputBindingsProvider from '#/providers/InputBindingsProvider'
import * as textProvider from '#/providers/TextProvider'

import * as aria from '#/components/aria'
import KeyboardShortcut from '#/components/dashboard/KeyboardShortcut'
import FocusRing from '#/components/styled/FocusRing'
import SvgMask from '#/components/SvgMask'

import * as sanitizedEventTargets from '#/utilities/sanitizedEventTargets'

// =================
// === Constants ===
// =================

<<<<<<< HEAD
export const ACTION_TO_TEXT_ID: Readonly<
  Record<
    inputBindings.DashboardBindingKey,
    Extract<text.TextId, `${inputBindings.DashboardBindingKey}Shortcut`>
  >
> = {
=======
const MENU_ENTRY_VARIANTS = tailwindVariants.tv({
  base: 'flex h-row grow place-content-between items-center rounded-inherit p-menu-entry text-left selectable group-enabled:active hover:bg-hover-bg disabled:bg-transparent',
  variants: {
    variant: {
      // eslint-disable-next-line @typescript-eslint/naming-convention
      'context-menu': 'px-context-menu-entry-x',
    },
  },
})

const ACTION_TO_TEXT_ID: Readonly<Record<inputBindings.DashboardBindingKey, text.TextId>> = {
>>>>>>> 46f6b4f6
  settings: 'settingsShortcut',
  open: 'openShortcut',
  run: 'runShortcut',
  close: 'closeShortcut',
  uploadToCloud: 'uploadToCloudShortcut',
  rename: 'renameShortcut',
  edit: 'editShortcut',
  editDescription: 'editDescriptionShortcut',
  snapshot: 'snapshotShortcut',
  delete: 'deleteShortcut',
  undelete: 'undeleteShortcut',
  share: 'shareShortcut',
  label: 'labelShortcut',
  duplicate: 'duplicateShortcut',
  copy: 'copyShortcut',
  cut: 'cutShortcut',
  paste: 'pasteShortcut',
  download: 'downloadShortcut',
  uploadFiles: 'uploadFilesShortcut',
  newProject: 'newProjectShortcut',
  newFolder: 'newFolderShortcut',
  newDatalink: 'newDatalinkShortcut',
  newSecret: 'newSecretShortcut',
  useInNewProject: 'useInNewProjectShortcut',
  closeModal: 'closeModalShortcut',
  cancelEditName: 'cancelEditNameShortcut',
  signIn: 'signInShortcut',
  signOut: 'signOutShortcut',
  downloadApp: 'downloadAppShortcut',
  cancelCut: 'cancelCutShortcut',
  editName: 'editNameShortcut',
  selectAdditional: 'selectAdditionalShortcut',
  selectRange: 'selectRangeShortcut',
  selectAdditionalRange: 'selectAdditionalRangeShortcut',
  goBack: 'goBackShortcut',
  goForward: 'goForwardShortcut',
  aboutThisApp: 'aboutThisAppShortcut',
} satisfies { [Key in inputBindings.DashboardBindingKey]: `${Key}Shortcut` }

// =================
// === MenuEntry ===
// =================

/** Props for a {@link MenuEntry}. */
export interface MenuEntryProps extends tailwindVariants.VariantProps<typeof MENU_ENTRY_VARIANTS> {
  readonly hidden?: boolean
  readonly action: inputBindings.DashboardBindingKey
  /** Overrides the text for the menu entry. */
  readonly label?: string
  /** When true, the button is not clickable. */
  readonly isDisabled?: boolean
  readonly title?: string
  readonly doAction: () => void
}

/** An item in a menu. */
export default function MenuEntry(props: MenuEntryProps) {
  const {
    hidden = false,
    action,
    label,
    isDisabled = false,
    title,
    doAction,
    ...variantProps
  } = props
  const { getText } = textProvider.useText()
  const inputBindings = inputBindingsProvider.useInputBindings()
  const focusChildProps = focusHooks.useFocusChild()
  const info = inputBindings.metadata[action]
  React.useEffect(() => {
    // This is slower (but more convenient) than registering every shortcut in the context menu
    // at once.
    if (isDisabled) {
      return
    } else {
      return inputBindings.attach(sanitizedEventTargets.document.body, 'keydown', {
        [action]: doAction,
      })
    }
  }, [isDisabled, inputBindings, action, doAction])

  return hidden ? null : (
    <FocusRing>
      <aria.Button
        {...aria.mergeProps<aria.ButtonProps>()(focusChildProps, {
          isDisabled,
          className: 'group flex w-full rounded-menu-entry',
          onPress: doAction,
        })}
      >
        <div className={MENU_ENTRY_VARIANTS(variantProps)}>
          <div title={title} className="flex items-center gap-menu-entry whitespace-nowrap">
            <SvgMask src={info.icon ?? BlankIcon} color={info.color} className="size-icon" />
            <aria.Text slot="label">{label ?? getText(ACTION_TO_TEXT_ID[action])}</aria.Text>
          </div>
          <KeyboardShortcut action={action} />
        </div>
      </aria.Button>
    </FocusRing>
  )
}<|MERGE_RESOLUTION|>--- conflicted
+++ resolved
@@ -25,14 +25,6 @@
 // === Constants ===
 // =================
 
-<<<<<<< HEAD
-export const ACTION_TO_TEXT_ID: Readonly<
-  Record<
-    inputBindings.DashboardBindingKey,
-    Extract<text.TextId, `${inputBindings.DashboardBindingKey}Shortcut`>
-  >
-> = {
-=======
 const MENU_ENTRY_VARIANTS = tailwindVariants.tv({
   base: 'flex h-row grow place-content-between items-center rounded-inherit p-menu-entry text-left selectable group-enabled:active hover:bg-hover-bg disabled:bg-transparent',
   variants: {
@@ -43,8 +35,12 @@
   },
 })
 
-const ACTION_TO_TEXT_ID: Readonly<Record<inputBindings.DashboardBindingKey, text.TextId>> = {
->>>>>>> 46f6b4f6
+export const ACTION_TO_TEXT_ID: Readonly<
+  Record<
+    inputBindings.DashboardBindingKey,
+    Extract<text.TextId, `${inputBindings.DashboardBindingKey}Shortcut`>
+  >
+> = {
   settings: 'settingsShortcut',
   open: 'openShortcut',
   run: 'runShortcut',
