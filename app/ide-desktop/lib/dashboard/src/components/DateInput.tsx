/** @file An input that outputs a {@link Date}. */
import * as React from 'react'

import CrossIcon from 'enso-assets/cross.svg'
import FolderArrowDoubleIcon from 'enso-assets/folder_arrow_double.svg'
import FolderArrowIcon from 'enso-assets/folder_arrow.svg'

<<<<<<< HEAD
import * as aria from '#/components/aria'
import UnstyledButton from '#/components/styled/UnstyledButton'
=======
import * as textProvider from '#/providers/TextProvider'

>>>>>>> 3eb47ac2
import SvgMask from '#/components/SvgMask'

import * as dateTime from '#/utilities/dateTime'

// =================
// === Constants ===
// =================

/** The number of days in a week. */
const DAYS_IN_WEEK = 7
/** The month index of the last month i the year (December). */
const LAST_MONTH_INDEX = 11

// =============
// === Types ===
// =============

/** Information required to render a specific day. */
interface DayInfo {
  readonly monthOffset: number
  readonly date: number
}

// ======================
// === DateInputProps ===
// ======================

/** Props for a {@link DateInput}. */
export interface DateInputProps {
  readonly date: Date | null
  readonly onInput: (date: Date | null) => void
}

/** An input that outputs a {@link Date}. */
export default function DateInput(props: DateInputProps) {
  const { date, onInput } = props
  const { getText } = textProvider.useText()
  const year = date?.getFullYear() ?? new Date().getFullYear()
  const monthIndex = date?.getMonth() ?? new Date().getMonth()
  const [isPickerVisible, setIsPickerVisible] = React.useState(false)
  const [selectedYear, setSelectedYear] = React.useState(year)
  const [selectedMonthIndex, setSelectedMonthIndex] = React.useState(monthIndex)
  const month = React.useMemo<readonly (readonly DayInfo[])[]>(() => {
    const currentDay = new Date(selectedYear, selectedMonthIndex, 1)
    const dayOfWeek = (currentDay.getDay() + DAYS_IN_WEEK - 1) % DAYS_IN_WEEK
    currentDay.setDate(currentDay.getDate() - dayOfWeek)
    const result: DayInfo[][] = []
    let lastMonthIndex = currentDay.getMonth()
    let monthOffset = currentDay.getMonth() === selectedMonthIndex ? 0 : -1
    do {
      const week: DayInfo[] = []
      for (let i = 0; i < DAYS_IN_WEEK; i += 1) {
        week.push({ monthOffset, date: currentDay.getDate() })
        currentDay.setDate(currentDay.getDate() + 1)
        if (currentDay.getMonth() !== lastMonthIndex) {
          monthOffset += 1
          lastMonthIndex = currentDay.getMonth()
        }
      }
      result.push(week)
      // This MUST be a `do ... while ...` loop since the first day may not be in the same month.
    } while (currentDay.getMonth() === selectedMonthIndex)
    return result
  }, [selectedYear, selectedMonthIndex])

  React.useEffect(() => {
    setSelectedYear(year)
    setSelectedMonthIndex(monthIndex)
  }, [year, monthIndex])

  React.useEffect(() => {
    const onClick = () => {
      setIsPickerVisible(false)
    }
    document.addEventListener('click', onClick)
    return () => {
      document.removeEventListener('click', onClick)
    }
  })

  return (
    <div
      className="relative flex flex-col"
      onClick={event => {
        event.stopPropagation()
      }}
    >
      <div
        role="button"
        tabIndex={0}
        className={`focus-child flex h-text w-date-picker items-center rounded-full border border-primary/10 px-date-input transition-colors hover:[&:not(:has(button:hover))]:bg-hover-bg ${date == null ? 'placeholder' : ''}`}
        onClick={() => {
          setIsPickerVisible(!isPickerVisible)
        }}
      >
        <div className="flex grow flex-col items-center">
          {date != null ? dateTime.formatDate(date) : 'No date selected'}
        </div>
        {date != null && (
          <UnstyledButton
            className="flex rounded-full transition-colors hover:bg-hover-bg"
            onPress={() => {
              onInput(null)
            }}
          >
            <SvgMask src={CrossIcon} className="size-icon" />
          </UnstyledButton>
        )}
      </div>
      {isPickerVisible && (
        <div className="absolute left-1/2 top-text-h mt-date-input-gap">
          <div className="relative -translate-x-1/2 rounded-2xl border border-primary/10 p-date-input shadow-soft before:absolute before:inset-0 before:rounded-2xl before:backdrop-blur-3xl">
            <table className="relative w-full">
              <caption className="mb-date-input-gap caption-top">
                <div className="flex items-center">
                  <UnstyledButton
                    className="inline-flex rounded-small-rectangle-button hover:bg-hover-bg"
                    onPress={() => {
                      setSelectedYear(selectedYear - 1)
                    }}
                  >
                    <SvgMask src={FolderArrowDoubleIcon} className="rotate-180" />
                  </UnstyledButton>
                  <UnstyledButton
                    className="inline-flex rounded-small-rectangle-button hover:bg-black/10"
                    onPress={() => {
                      if (selectedMonthIndex === 0) {
                        setSelectedYear(selectedYear - 1)
                        setSelectedMonthIndex(LAST_MONTH_INDEX)
                      } else {
                        setSelectedMonthIndex(selectedMonthIndex - 1)
                      }
                    }}
                  >
                    <SvgMask src={FolderArrowIcon} className="rotate-180" />
                  </UnstyledButton>
                  <aria.Text className="grow">
                    {dateTime.MONTH_NAMES[selectedMonthIndex]} {selectedYear}
                  </aria.Text>
                  <UnstyledButton
                    className="inline-flex rounded-small-rectangle-button hover:bg-black/10"
                    onPress={() => {
                      if (selectedMonthIndex === LAST_MONTH_INDEX) {
                        setSelectedYear(selectedYear + 1)
                        setSelectedMonthIndex(0)
                      } else {
                        setSelectedMonthIndex(selectedMonthIndex + 1)
                      }
                    }}
                  >
                    <SvgMask src={FolderArrowIcon} />
                  </UnstyledButton>
                  <UnstyledButton
                    className="inline-flex rounded-small-rectangle-button hover:bg-black/10"
                    onPress={() => {
                      setSelectedYear(selectedYear + 1)
                    }}
                  >
                    <SvgMask src={FolderArrowDoubleIcon} />
                  </UnstyledButton>
                </div>
              </caption>
              <thead>
                <tr>
                  <th className="text-tight min-w-date-cell p">{getText('mondayAbbr')}</th>
                  <th className="text-tight min-w-date-cell p">{getText('tuesdayAbbr')}</th>
                  <th className="text-tight min-w-date-cell p">{getText('wednesdayAbbr')}</th>
                  <th className="text-tight min-w-date-cell p">{getText('thursdayAbbr')}</th>
                  <th className="text-tight min-w-date-cell p">{getText('fridayAbbr')}</th>
                  <th className="text-tight min-w-date-cell p">{getText('saturdayAbbr')}</th>
                  <th className="text-tight min-w-date-cell p">{getText('sundayAbbr')}</th>
                </tr>
              </thead>
              <tbody>
                {month.map((week, i) => (
                  <tr key={i}>
                    {week.map((day, j) => {
                      const currentDate = new Date(
                        selectedYear,
                        selectedMonthIndex + day.monthOffset,
                        day.date
                      )
                      const isSelectedDate =
                        date != null &&
                        currentDate.getFullYear() === year &&
                        currentDate.getMonth() === monthIndex &&
                        currentDate.getDate() === date.getDate()
                      return (
                        <td key={j} className="text-tight p">
                          <UnstyledButton
                            isDisabled={isSelectedDate}
                            className={`w-full rounded-small-rectangle-button text-center hover:bg-primary/10 disabled:bg-frame disabled:font-bold ${day.monthOffset === 0 ? '' : 'opacity-unimportant'}`}
                            onPress={() => {
                              setIsPickerVisible(false)
                              onInput(currentDate)
                            }}
                          >
                            {day.date}
                          </UnstyledButton>
                        </td>
                      )
                    })}
                  </tr>
                ))}
              </tbody>
            </table>
          </div>
        </div>
      )}
    </div>
  )
}<|MERGE_RESOLUTION|>--- conflicted
+++ resolved
@@ -5,13 +5,10 @@
 import FolderArrowDoubleIcon from 'enso-assets/folder_arrow_double.svg'
 import FolderArrowIcon from 'enso-assets/folder_arrow.svg'
 
-<<<<<<< HEAD
+import * as textProvider from '#/providers/TextProvider'
+
 import * as aria from '#/components/aria'
 import UnstyledButton from '#/components/styled/UnstyledButton'
-=======
-import * as textProvider from '#/providers/TextProvider'
-
->>>>>>> 3eb47ac2
 import SvgMask from '#/components/SvgMask'
 
 import * as dateTime from '#/utilities/dateTime'
@@ -108,7 +105,7 @@
         }}
       >
         <div className="flex grow flex-col items-center">
-          {date != null ? dateTime.formatDate(date) : 'No date selected'}
+          {date != null ? dateTime.formatDate(date) : getText('noDateSelected')}
         </div>
         {date != null && (
           <UnstyledButton
