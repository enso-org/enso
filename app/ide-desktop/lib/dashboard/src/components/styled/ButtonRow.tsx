/** @file A styled horizontal button row. Does not have padding; does not have a background. */
import * as React from 'react'

import * as tailwindMerge from 'tailwind-merge'

import FocusArea from '#/components/styled/FocusArea'

// =================
// === ButtonRow ===
// =================

/** The flex `align-self` of a {@link ButtonRow}. */
export type ButtonRowPosition = 'center' | 'end' | 'start'

/** Props for a {@link ButtonRow}. */
export interface ButtonRowProps extends Readonly<React.PropsWithChildren> {
  /** The flex `align-self` of this element. Defaults to `start`. */
  readonly position?: ButtonRowPosition
}

/** A styled horizontal button row. Does not have padding; does not have a background. */
export default function ButtonRow(props: ButtonRowProps) {
  const { children, position = 'start' } = props
  const positionClass =
    position === 'start' ? 'self-start' : position === 'center' ? 'self-center' : 'self-end'

  return (
    <FocusArea direction="horizontal">
      {innerProps => (
<<<<<<< HEAD
        <div className={`relative flex gap-2 self-start ${positionClass}`} {...innerProps}>
=======
        <div
          className={tailwindMerge.twMerge('relative flex gap-buttons', positionClass)}
          {...innerProps}
        >
>>>>>>> 46f6b4f6
          {children}
        </div>
      )}
    </FocusArea>
  )
}<|MERGE_RESOLUTION|>--- conflicted
+++ resolved
@@ -27,14 +27,10 @@
   return (
     <FocusArea direction="horizontal">
       {innerProps => (
-<<<<<<< HEAD
-        <div className={`relative flex gap-2 self-start ${positionClass}`} {...innerProps}>
-=======
         <div
-          className={tailwindMerge.twMerge('relative flex gap-buttons', positionClass)}
+          className={tailwindMerge.twMerge('gap-buttons relative flex', positionClass)}
           {...innerProps}
         >
->>>>>>> 46f6b4f6
           {children}
         </div>
       )}
