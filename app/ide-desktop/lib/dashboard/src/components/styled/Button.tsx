/** @file A styled button. */
import * as React from 'react'

import * as tailwindMerge from 'tailwind-merge'

import * as focusHooks from '#/hooks/focusHooks'

import * as aria from '#/components/aria'
import * as ariaComponents from '#/components/AriaComponents'
import FocusRing from '#/components/styled/FocusRing'
import SvgMask from '#/components/SvgMask'

// ==============
// === Button ===
// ==============

/** Props for a {@link Button}. */
export interface ButtonProps {
  /** Falls back to `aria-label`. Pass `false` to explicitly disable the tooltip. */
  readonly tooltip?: React.ReactNode
  readonly autoFocus?: boolean
  /** When `true`, the button is not faded out even when not hovered. */
  readonly active?: boolean
  /** When `true`, the button is clickable, but displayed as not clickable.
   * This is mostly useful when letting a button still be keyboard focusable. */
  readonly softDisabled?: boolean
  /** When `true`, the button is not clickable. */
  readonly isDisabled?: boolean
  readonly image: string
  readonly alt?: string
  /** A title that is only shown when `disabled` is `true`. */
  readonly error?: string | null
  /** Class names for the icon itself. */
  readonly className?: string
  /** Extra class names for the `button` element wrapping the icon.
   * This is useful for things like positioning the entire button (e.g. `absolute`). */
  readonly buttonClassName?: string
  readonly onPress: (event: aria.PressEvent) => void
}

/** A styled button. */
function Button(props: ButtonProps, ref: React.ForwardedRef<HTMLButtonElement>) {
  const {
    tooltip,
    active = false,
    softDisabled = false,
    image,
    error,
    alt,
    className,
    buttonClassName,
    ...buttonProps
  } = props
  const { isDisabled = false } = buttonProps
  const focusChildProps = focusHooks.useFocusChild()

  const tooltipElement = tooltip === false ? null : tooltip ?? alt

  const button = (
    <FocusRing placement="after">
      <aria.Button
        {...aria.mergeProps<aria.ButtonProps>()(buttonProps, focusChildProps, {
          ref,
          className: tailwindMerge.twMerge(
<<<<<<< HEAD
            'relative after:pointer-events-none after:absolute after:inset after:rounded-button-focus-ring transition-colors hover:enabled:bg-primary/10 rounded-button-focus-ring m-button-focus-ring-inset p-negative-button-focus-ring-inset',
=======
            'relative after:pointer-events-none after:absolute after:inset-button-focus-ring-inset after:rounded-button-focus-ring',
>>>>>>> 9f4b3744
            buttonClassName
          ),
        })}
      >
        <div
          className={`group flex selectable ${isDisabled || softDisabled ? 'disabled' : ''} ${active ? 'active' : ''}`}
        >
          <SvgMask
            src={image}
            {...(!active && isDisabled && error != null ? { title: error } : {})}
            {...(alt != null ? { alt } : {})}
            className={className}
          />
        </div>
      </aria.Button>
    </FocusRing>
  )

  return tooltipElement == null ? (
    button
  ) : (
    <ariaComponents.TooltipTrigger>
      {button}
      <ariaComponents.Tooltip>{tooltipElement}</ariaComponents.Tooltip>
    </ariaComponents.TooltipTrigger>
  )
}

export default React.forwardRef(Button)<|MERGE_RESOLUTION|>--- conflicted
+++ resolved
@@ -62,11 +62,7 @@
         {...aria.mergeProps<aria.ButtonProps>()(buttonProps, focusChildProps, {
           ref,
           className: tailwindMerge.twMerge(
-<<<<<<< HEAD
             'relative after:pointer-events-none after:absolute after:inset after:rounded-button-focus-ring transition-colors hover:enabled:bg-primary/10 rounded-button-focus-ring m-button-focus-ring-inset p-negative-button-focus-ring-inset',
-=======
-            'relative after:pointer-events-none after:absolute after:inset-button-focus-ring-inset after:rounded-button-focus-ring',
->>>>>>> 9f4b3744
             buttonClassName
           ),
         })}
