/** @file A styled button. */
import * as React from 'react'

import * as focusHooks from '#/hooks/focusHooks'

import * as aria from '#/components/aria'
import * as ariaComponents from '#/components/AriaComponents'
import FocusRing from '#/components/styled/FocusRing'
import SvgMask from '#/components/SvgMask'

// ==============
// === Button ===
// ==============

/** Props for a {@link Button}. */
export interface ButtonProps {
  readonly autoFocus?: boolean
  /** When `true`, the button is not faded out even when not hovered. */
  readonly active?: boolean
  /** When `true`, the button is clickable, but displayed as not clickable.
   * This is mostly useful when letting a button still be keyboard focusable. */
  readonly softDisabled?: boolean
  /** When `true`, the button is not clickable. */
  readonly isDisabled?: boolean
  readonly image: string
  readonly alt?: string
  /** A title that is only shown when `disabled` is `true`. */
  readonly error?: string | null
  readonly buttonClassName?: string
  readonly className?: string
  readonly buttonClassName?: string
  readonly onPress: (event: aria.PressEvent) => void
}

/** A styled button. */
function Button(props: ButtonProps, ref: React.ForwardedRef<HTMLButtonElement>) {
  const {
    active = false,
    softDisabled = false,
    image,
    error,
    alt,
    buttonClassName,
    className,
    buttonClassName = '',
    ...buttonProps
  } = props
  const { isDisabled = false } = buttonProps
  const focusChildProps = focusHooks.useFocusChild()

  const button = (
    <FocusRing placement="after">
      <aria.Button
<<<<<<< HEAD
        {...aria.mergeProps<aria.ButtonProps>()(buttonProps, focusChildProps, {
          ref,
          className:
            buttonClassName ??
            'relative after:pointer-events-none after:absolute after:inset-button-focus-ring-inset after:rounded-button-focus-ring',
        })}
=======
        {...aria.mergeProps<aria.ButtonProps>()(
          buttonProps,
          focusChildProps,
          {
            ref,
            className:
              'relative after:pointer-events-none after:absolute after:inset-button-focus-ring-inset after:rounded-button-focus-ring',
          },
          { className: buttonClassName }
        )}
>>>>>>> 720d32cb
      >
        <div
          className={`group flex selectable ${isDisabled || softDisabled ? 'disabled' : ''} ${active ? 'active' : ''}`}
        >
          <SvgMask
            src={image}
            {...(!active && isDisabled && error != null ? { title: error } : {})}
            {...(alt != null ? { alt } : {})}
            className={className}
          />
        </div>
      </aria.Button>
    </FocusRing>
  )

  return alt == null ? (
    button
  ) : (
    <ariaComponents.TooltipTrigger>
      {button}
      <ariaComponents.Tooltip>{alt}</ariaComponents.Tooltip>
    </ariaComponents.TooltipTrigger>
  )
}

export default React.forwardRef(Button)<|MERGE_RESOLUTION|>--- conflicted
+++ resolved
@@ -1,5 +1,7 @@
 /** @file A styled button. */
 import * as React from 'react'
+
+import * as tailwindMerge from 'tailwind-merge'
 
 import * as focusHooks from '#/hooks/focusHooks'
 
@@ -26,8 +28,9 @@
   readonly alt?: string
   /** A title that is only shown when `disabled` is `true`. */
   readonly error?: string | null
-  readonly buttonClassName?: string
+  /** Class names for the icon itself. */
   readonly className?: string
+  /** Extra class names for the `button` element wrapping the icon. */
   readonly buttonClassName?: string
   readonly onPress: (event: aria.PressEvent) => void
 }
@@ -40,7 +43,6 @@
     image,
     error,
     alt,
-    buttonClassName,
     className,
     buttonClassName = '',
     ...buttonProps
@@ -51,25 +53,13 @@
   const button = (
     <FocusRing placement="after">
       <aria.Button
-<<<<<<< HEAD
         {...aria.mergeProps<aria.ButtonProps>()(buttonProps, focusChildProps, {
           ref,
-          className:
-            buttonClassName ??
+          className: tailwindMerge.twMerge(
             'relative after:pointer-events-none after:absolute after:inset-button-focus-ring-inset after:rounded-button-focus-ring',
+            buttonClassName
+          ),
         })}
-=======
-        {...aria.mergeProps<aria.ButtonProps>()(
-          buttonProps,
-          focusChildProps,
-          {
-            ref,
-            className:
-              'relative after:pointer-events-none after:absolute after:inset-button-focus-ring-inset after:rounded-button-focus-ring',
-          },
-          { className: buttonClassName }
-        )}
->>>>>>> 720d32cb
       >
         <div
           className={`group flex selectable ${isDisabled || softDisabled ? 'disabled' : ''} ${active ? 'active' : ''}`}
