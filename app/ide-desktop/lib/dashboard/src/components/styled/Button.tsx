--- conflicted
+++ resolved
@@ -67,16 +67,12 @@
         })}
       >
         <div
-<<<<<<< HEAD
-          className={`group flex selectable ${light ? 'selectable-light' : ''} ${isDisabled ? 'disabled' : ''} ${active ? 'active' : ''}`}
-=======
           className={tailwindMerge.twMerge(
             'group flex selectable',
             light && 'opacity-25',
-            (isDisabled || softDisabled) && 'disabled',
+            isDisabled && 'disabled',
             active && 'active'
           )}
->>>>>>> 63280d50
         >
           <SvgMask
             src={image}
