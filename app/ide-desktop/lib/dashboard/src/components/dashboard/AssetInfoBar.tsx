/** @file A toolbar for displaying asset information. */
import * as React from 'react'

import DocsIcon from 'enso-assets/docs.svg'
import SettingsIcon from 'enso-assets/settings.svg'

import * as backendProvider from '#/providers/BackendProvider'

import Button from '#/components/Button'

import * as backendModule from '#/services/Backend'

/** Props for an {@link AssetInfoBar}. */
export interface AssetInfoBarProps {
  canToggleAssetPanel: boolean
  isAssetPanelVisible: boolean
  setIsAssetPanelVisible: React.Dispatch<React.SetStateAction<boolean>>
}

/** A toolbar for displaying asset information. */
// This parameter will be used in the future.
// eslint-disable-next-line @typescript-eslint/no-unused-vars
export default function AssetInfoBar(props: AssetInfoBarProps) {
  const { canToggleAssetPanel, isAssetPanelVisible, setIsAssetPanelVisible } = props
  const { backend } = backendProvider.useBackend()
  return (
    <div
      className={`flex items-center shrink-0 bg-frame rounded-full gap-3 h-8 px-2 cursor-default pointer-events-auto ${
        backend.type === backendModule.BackendType.remote ? '' : 'invisible'
      }`}
      onClick={event => {
        event.stopPropagation()
      }}
    >
      <Button
        active={false}
        disabled
        image={DocsIcon}
        error="Not implemented yet."
        onClick={() => {
          // No backend support yet.
        }}
      />
      <Button
<<<<<<< HEAD
        active={canToggleAssetPanel && isAssetPanelVisible}
        disabled={!canToggleAssetPanel}
=======
        alt={isSettingsPanelVisible ? 'Close Asset Panel' : 'Open Asset Panel'}
        active={canToggleSettingsPanel && isSettingsPanelVisible}
        disabled={!canToggleSettingsPanel}
>>>>>>> cbf6d41e
        image={SettingsIcon}
        error="Select exactly one asset to see its settings."
        onClick={() => {
          setIsAssetPanelVisible(visible => !visible)
        }}
      />
    </div>
  )
}<|MERGE_RESOLUTION|>--- conflicted
+++ resolved
@@ -42,14 +42,9 @@
         }}
       />
       <Button
-<<<<<<< HEAD
+        alt={isAssetPanelVisible ? 'Close Asset Panel' : 'Open Asset Panel'}
         active={canToggleAssetPanel && isAssetPanelVisible}
         disabled={!canToggleAssetPanel}
-=======
-        alt={isSettingsPanelVisible ? 'Close Asset Panel' : 'Open Asset Panel'}
-        active={canToggleSettingsPanel && isSettingsPanelVisible}
-        disabled={!canToggleSettingsPanel}
->>>>>>> cbf6d41e
         image={SettingsIcon}
         error="Select exactly one asset to see its settings."
         onClick={() => {
