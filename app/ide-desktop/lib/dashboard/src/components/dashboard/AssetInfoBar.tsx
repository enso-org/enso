--- conflicted
+++ resolved
@@ -13,49 +13,24 @@
   /** When `true`, the element occupies space in the layout but is not visible.
    * Defaults to `false`. */
   readonly invisible?: boolean
+  readonly isCloud: boolean
   readonly isAssetPanelEnabled: boolean
   readonly setIsAssetPanelEnabled: React.Dispatch<React.SetStateAction<boolean>>
-  readonly isCloud: boolean
 }
 
 /** A menubar for displaying asset information. */
 // This parameter will be used in the future.
 // eslint-disable-next-line @typescript-eslint/no-unused-vars
 export default function AssetInfoBar(props: AssetInfoBarProps) {
-<<<<<<< HEAD
-  const { isAssetPanelEnabled, setIsAssetPanelEnabled, isCloud } = props
-=======
-  const { invisible = false, isAssetPanelEnabled, setIsAssetPanelEnabled } = props
-  const { backend } = backendProvider.useBackend()
->>>>>>> 9cf4847a
+  const { invisible = false, isCloud, isAssetPanelEnabled, setIsAssetPanelEnabled } = props
   const { getText } = textProvider.useText()
 
   return (
-<<<<<<< HEAD
-    <div
-      className={`pointer-events-auto flex h-row shrink-0 cursor-default items-center gap-icons rounded-full bg-frame px-icons-x ${
-        isCloud ? '' : 'invisible'
-      }`}
-      onClick={event => {
-        event.stopPropagation()
-      }}
-    >
-      <Button
-        alt={isAssetPanelEnabled ? getText('closeAssetPanel') : getText('openAssetPanel')}
-        active={isAssetPanelEnabled}
-        image={SettingsIcon}
-        error={getText('multipleAssetsSettingsError')}
-        onClick={() => {
-          setIsAssetPanelEnabled(visible => !visible)
-        }}
-      />
-    </div>
-=======
     <FocusArea active={!invisible} direction="horizontal">
       {innerProps => (
         <div
           className={`pointer-events-auto flex h-row shrink-0 cursor-default items-center gap-icons rounded-full bg-frame px-icons-x ${
-            backend.type === backendModule.BackendType.remote ? '' : 'invisible'
+            isCloud ? '' : 'invisible'
           }`}
           {...innerProps}
         >
@@ -71,6 +46,5 @@
         </div>
       )}
     </FocusArea>
->>>>>>> 9cf4847a
   )
 }