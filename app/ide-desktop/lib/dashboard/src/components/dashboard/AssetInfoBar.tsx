/** @file A toolbar for displaying asset information. */
import * as React from 'react'

import DocsIcon from 'enso-assets/docs.svg'
import SettingsIcon from 'enso-assets/settings.svg'

<<<<<<< HEAD
=======
import * as backendProvider from '#/providers/BackendProvider'

>>>>>>> 340a3eec
import Button from '#/components/Button'

import * as backendModule from '#/services/Backend'

/** Props for an {@link AssetInfoBar}. */
export interface AssetInfoBarProps {
<<<<<<< HEAD
  canToggleSettingsPanel: boolean
  isSettingsPanelVisible: boolean
  setIsSettingsPanelVisible: React.Dispatch<React.SetStateAction<boolean>>
  isCloud: boolean
=======
  canToggleAssetPanel: boolean
  isAssetPanelVisible: boolean
  setIsAssetPanelVisible: React.Dispatch<React.SetStateAction<boolean>>
>>>>>>> 340a3eec
}

/** A toolbar for displaying asset information. */
// This parameter will be used in the future.
// eslint-disable-next-line @typescript-eslint/no-unused-vars
export default function AssetInfoBar(props: AssetInfoBarProps) {
<<<<<<< HEAD
  const { canToggleSettingsPanel, isSettingsPanelVisible, setIsSettingsPanelVisible } = props
  const { isCloud } = props
=======
  const { canToggleAssetPanel, isAssetPanelVisible, setIsAssetPanelVisible } = props
  const { backend } = backendProvider.useBackend()
>>>>>>> 340a3eec
  return (
    <div
      className={`flex items-center shrink-0 bg-frame rounded-full gap-3 h-8 px-2 cursor-default pointer-events-auto ${
        isCloud ? '' : 'invisible'
      }`}
      onClick={event => {
        event.stopPropagation()
      }}
    >
      <Button
        active={false}
        disabled
        image={DocsIcon}
        error="Not implemented yet."
        onClick={() => {
          // No backend support yet.
        }}
      />
      <Button
        alt={isAssetPanelVisible ? 'Close Asset Panel' : 'Open Asset Panel'}
        active={canToggleAssetPanel && isAssetPanelVisible}
        disabled={!canToggleAssetPanel}
        image={SettingsIcon}
        error="Select exactly one asset to see its settings."
        onClick={() => {
          setIsAssetPanelVisible(visible => !visible)
        }}
      />
    </div>
  )
}<|MERGE_RESOLUTION|>--- conflicted
+++ resolved
@@ -4,40 +4,22 @@
 import DocsIcon from 'enso-assets/docs.svg'
 import SettingsIcon from 'enso-assets/settings.svg'
 
-<<<<<<< HEAD
-=======
-import * as backendProvider from '#/providers/BackendProvider'
-
->>>>>>> 340a3eec
 import Button from '#/components/Button'
-
-import * as backendModule from '#/services/Backend'
 
 /** Props for an {@link AssetInfoBar}. */
 export interface AssetInfoBarProps {
-<<<<<<< HEAD
-  canToggleSettingsPanel: boolean
-  isSettingsPanelVisible: boolean
-  setIsSettingsPanelVisible: React.Dispatch<React.SetStateAction<boolean>>
-  isCloud: boolean
-=======
   canToggleAssetPanel: boolean
   isAssetPanelVisible: boolean
   setIsAssetPanelVisible: React.Dispatch<React.SetStateAction<boolean>>
->>>>>>> 340a3eec
+  isCloud: boolean
 }
 
 /** A toolbar for displaying asset information. */
 // This parameter will be used in the future.
 // eslint-disable-next-line @typescript-eslint/no-unused-vars
 export default function AssetInfoBar(props: AssetInfoBarProps) {
-<<<<<<< HEAD
-  const { canToggleSettingsPanel, isSettingsPanelVisible, setIsSettingsPanelVisible } = props
-  const { isCloud } = props
-=======
-  const { canToggleAssetPanel, isAssetPanelVisible, setIsAssetPanelVisible } = props
-  const { backend } = backendProvider.useBackend()
->>>>>>> 340a3eec
+  const { canToggleAssetPanel, isAssetPanelVisible, setIsAssetPanelVisible, isCloud } = props
+
   return (
     <div
       className={`flex items-center shrink-0 bg-frame rounded-full gap-3 h-8 px-2 cursor-default pointer-events-auto ${
