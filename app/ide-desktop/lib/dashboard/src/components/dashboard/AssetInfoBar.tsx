--- conflicted
+++ resolved
@@ -26,7 +26,7 @@
 export default function AssetInfoBar(props: AssetInfoBarProps) {
   const { invisible = false, isAssetPanelEnabled, setIsAssetPanelEnabled } = props
   const { backend } = backendProvider.useBackend()
-<<<<<<< HEAD
+  const { getText } = textProvider.useText()
 
   return (
     <FocusArea active={!invisible} direction="horizontal">
@@ -39,9 +39,10 @@
           {...innerProps}
         >
           <Button
-            alt={isAssetPanelEnabled ? 'Close Asset Panel' : 'Open Asset Panel'}
+            alt={isAssetPanelEnabled ? getText('closeAssetPanel') : getText('openAssetPanel')}
             active={isAssetPanelEnabled}
             image={SettingsIcon}
+            error={getText('multipleAssetsSettingsError')}
             onPress={() => {
               setIsAssetPanelEnabled(visible => !visible)
             }}
@@ -49,27 +50,5 @@
         </div>
       )}
     </FocusArea>
-=======
-  const { getText } = textProvider.useText()
-  return (
-    <div
-      className={`pointer-events-auto flex h-row shrink-0 cursor-default items-center gap-icons rounded-full bg-frame px-icons-x ${
-        backend.type === backendModule.BackendType.remote ? '' : 'invisible'
-      }`}
-      onClick={event => {
-        event.stopPropagation()
-      }}
-    >
-      <Button
-        alt={isAssetPanelVisible ? getText('closeAssetPanel') : getText('openAssetPanel')}
-        active={isAssetPanelVisible}
-        image={SettingsIcon}
-        error={getText('multipleAssetsSettingsError')}
-        onClick={() => {
-          setIsAssetPanelVisible(visible => !visible)
-        }}
-      />
-    </div>
->>>>>>> 3eb47ac2
   )
 }