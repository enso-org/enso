--- conflicted
+++ resolved
@@ -5,11 +5,7 @@
 import SettingsIcon from 'enso-assets/settings.svg'
 
 import * as backendProvider from '#/providers/BackendProvider'
-<<<<<<< HEAD
 import * as textProvider from '#/providers/TextProvider'
-import * as backendModule from '#/services/backend'
-=======
->>>>>>> bb8ff8f8
 
 import Button from '#/components/Button'
 
@@ -48,7 +44,7 @@
         }}
       />
       <Button
-        alt={isSettingsPanelVisible ? 'Close Asset Panel' : 'Open Asset Panel'}
+        alt={isSettingsPanelVisible ? getText('closeAssetPanel') : getText('openAssetPanel')}
         active={canToggleSettingsPanel && isSettingsPanelVisible}
         disabled={!canToggleSettingsPanel}
         image={SettingsIcon}
