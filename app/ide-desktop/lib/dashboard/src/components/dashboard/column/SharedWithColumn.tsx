/** @file A column listing the users with which this asset is shared. */
import * as React from 'react'

import Plus2Icon from 'enso-assets/plus2.svg'

import * as setAssetHooks from '#/hooks/setAssetHooks'

import * as authProvider from '#/providers/AuthProvider'
import * as modalProvider from '#/providers/ModalProvider'

import AssetEventType from '#/events/AssetEventType'

import Category from '#/layouts/CategorySwitcher/Category'

import type * as column from '#/components/dashboard/column'
import PermissionDisplay from '#/components/dashboard/PermissionDisplay'

import ManagePermissionsModal from '#/modals/ManagePermissionsModal'

import * as permissions from '#/utilities/permissions'
import * as uniqueString from '#/utilities/uniqueString'

// ========================
// === SharedWithColumn ===
// ========================

/** The type of the `state` prop of a {@link SharedWithColumn}. */
interface SharedWithColumnStateProp
  extends Pick<column.AssetColumnProps['state'], 'category' | 'dispatchAssetEvent' | 'setQuery'> {}

/** Props for a {@link SharedWithColumn}. */
interface SharedWithColumnPropsInternal extends Pick<column.AssetColumnProps, 'item' | 'setItem'> {
  readonly state: SharedWithColumnStateProp
}

/** A column listing the users with which this asset is shared. */
export default function SharedWithColumn(props: SharedWithColumnPropsInternal) {
  const { item, setItem, state } = props
  const { category, dispatchAssetEvent, setQuery } = state
  const { user } = authProvider.useNonPartialUserSession()
  const { setModal } = modalProvider.useSetModal()
<<<<<<< HEAD
  const smartAsset = item.item
  const asset = smartAsset.value
  const self = asset.permissions?.find(
    permission => permission.user.user_email === user?.value.email
  )
=======
  const self = asset.permissions?.find(permission => permission.user.userId === user?.userId)
>>>>>>> 50385821
  const managesThisAsset =
    category !== Category.trash &&
    (self?.permission === permissions.PermissionAction.own ||
      self?.permission === permissions.PermissionAction.admin)
  const setAsset = setAssetHooks.useSetAsset(asset, setItem)

  return (
    <div className="group flex items-center gap-column-items">
      {(asset.permissions ?? []).map(otherUser => (
        <PermissionDisplay
          key={otherUser.user.userId}
          action={otherUser.permission}
          onClick={event => {
            setQuery(oldQuery =>
              oldQuery.withToggled('owners', 'negativeOwners', otherUser.user.name, event.shiftKey)
            )
          }}
        >
          {otherUser.user.name}
        </PermissionDisplay>
      ))}
      {managesThisAsset && (
        <button
          className="invisible shrink-0 group-hover:visible"
          onClick={event => {
            event.stopPropagation()
            setModal(
              <ManagePermissionsModal
                key={uniqueString.uniqueString()}
                item={smartAsset}
                setItem={setAsset}
                self={self}
                eventTarget={event.currentTarget}
                doRemoveSelf={() => {
                  dispatchAssetEvent({
                    type: AssetEventType.removeSelf,
                    id: asset.id,
                  })
                }}
              />
            )
          }}
        >
          <img className="size-plus-icon" src={Plus2Icon} />
        </button>
      )}
    </div>
  )
}<|MERGE_RESOLUTION|>--- conflicted
+++ resolved
@@ -39,15 +39,9 @@
   const { category, dispatchAssetEvent, setQuery } = state
   const { user } = authProvider.useNonPartialUserSession()
   const { setModal } = modalProvider.useSetModal()
-<<<<<<< HEAD
   const smartAsset = item.item
   const asset = smartAsset.value
-  const self = asset.permissions?.find(
-    permission => permission.user.user_email === user?.value.email
-  )
-=======
-  const self = asset.permissions?.find(permission => permission.user.userId === user?.userId)
->>>>>>> 50385821
+  const self = asset.permissions?.find(permission => permission.user.userId === user?.value.userId)
   const managesThisAsset =
     category !== Category.trash &&
     (self?.permission === permissions.PermissionAction.own ||
