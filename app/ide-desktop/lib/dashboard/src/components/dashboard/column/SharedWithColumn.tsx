/** @file A column listing the users with which this asset is shared. */
import * as React from 'react'

import Plus2Icon from 'enso-assets/plus2.svg'

import * as setAssetHooks from '#/hooks/setAssetHooks'

import * as authProvider from '#/providers/AuthProvider'
import * as modalProvider from '#/providers/ModalProvider'

import AssetEventType from '#/events/AssetEventType'

import Category from '#/layouts/CategorySwitcher/Category'

import type * as column from '#/components/dashboard/column'
import PermissionDisplay from '#/components/dashboard/PermissionDisplay'

<<<<<<< HEAD
=======
import ManagePermissionsModal from '#/modals/ManagePermissionsModal'

import type * as backendModule from '#/services/Backend'

import * as object from '#/utilities/object'
>>>>>>> 97033a2f
import * as permissions from '#/utilities/permissions'
import * as uniqueString from '#/utilities/uniqueString'

// ========================
// === SharedWithColumn ===
// ========================

/** The type of the `state` prop of a {@link SharedWithColumn}. */
interface SharedWithColumnStateProp {
  readonly category: column.AssetColumnProps['state']['category']
  readonly dispatchAssetEvent: column.AssetColumnProps['state']['dispatchAssetEvent']
}

/** Props for a {@link SharedWithColumn}. */
interface SharedWithColumnPropsInternal extends Pick<column.AssetColumnProps, 'item' | 'setItem'> {
  readonly state: SharedWithColumnStateProp
}

/** A column listing the users with which this asset is shared. */
export default function SharedWithColumn(props: SharedWithColumnPropsInternal) {
  const { item, setItem, state } = props
  const { category, dispatchAssetEvent } = state
  const { user } = authProvider.useNonPartialUserSession()
  const { setModal } = modalProvider.useSetModal()
  const smartAsset = item.item
  const asset = smartAsset.value
  const self = asset.permissions?.find(
    permission => permission.user.user_email === user?.value.email
  )
  const managesThisAsset =
    category !== Category.trash &&
    (self?.permission === permissions.PermissionAction.own ||
      self?.permission === permissions.PermissionAction.admin)
  const setAsset = setAssetHooks.useSetAsset(asset, setItem)

  return (
    <div className="group flex items-center gap-1">
      {(asset.permissions ?? []).map(otherUser => (
        <PermissionDisplay key={otherUser.user.pk} action={otherUser.permission}>
          {otherUser.user.user_name}
        </PermissionDisplay>
      ))}
      {managesThisAsset && (
        <button
          className="h-4 w-4 invisible pointer-events-none group-hover:visible group-hover:pointer-events-auto"
          onClick={event => {
            event.stopPropagation()
            setModal(
              <ManagePermissionsModal
                key={uniqueString.uniqueString()}
                item={smartAsset}
                setItem={setAsset}
                self={self}
                eventTarget={event.currentTarget}
                doRemoveSelf={() => {
                  dispatchAssetEvent({
                    type: AssetEventType.removeSelf,
                    id: asset.id,
                  })
                }}
              />
            )
          }}
        >
          <img className="w-4.5 h-4.5" src={Plus2Icon} />
        </button>
      )}
    </div>
  )
}<|MERGE_RESOLUTION|>--- conflicted
+++ resolved
@@ -15,14 +15,8 @@
 import type * as column from '#/components/dashboard/column'
 import PermissionDisplay from '#/components/dashboard/PermissionDisplay'
 
-<<<<<<< HEAD
-=======
 import ManagePermissionsModal from '#/modals/ManagePermissionsModal'
 
-import type * as backendModule from '#/services/Backend'
-
-import * as object from '#/utilities/object'
->>>>>>> 97033a2f
 import * as permissions from '#/utilities/permissions'
 import * as uniqueString from '#/utilities/uniqueString'
 
