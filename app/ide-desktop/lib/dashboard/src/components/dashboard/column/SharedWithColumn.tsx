--- conflicted
+++ resolved
@@ -41,13 +41,9 @@
   const asset = item.item
   const { user } = authProvider.useNonPartialUserSession()
   const { setModal } = modalProvider.useSetModal()
-<<<<<<< HEAD
   const self = asset.permissions?.find(
-    backendModule.isUserPermissionAnd(permission => permission.user.user_email === user?.email)
+    backendModule.isUserPermissionAnd(permission => permission.user.userId === user?.userId)
   )
-=======
-  const self = asset.permissions?.find(permission => permission.user.userId === user?.userId)
->>>>>>> 9c2d25ea
   const managesThisAsset =
     category !== Category.trash &&
     (self?.permission === permissions.PermissionAction.own ||
@@ -65,36 +61,22 @@
   )
   return (
     <div className="group flex items-center gap-column-items">
-      {(asset.permissions ?? []).map(permission => (
-        <PermissionDisplay
-<<<<<<< HEAD
-          key={backendModule.getAssetPermissionName(permission)}
-          action={permission.permission}
-          onClick={event => {
-            setQuery(oldQuery =>
-              oldQuery.withToggled(
-                'owners',
-                'negativeOwners',
-                backendModule.getAssetPermissionName(permission),
-                event.shiftKey
+      {(asset.permissions ?? []).map(permission => {
+        const name = backendModule.getAssetPermissionName(permission)
+        return (
+          <PermissionDisplay
+            key={name}
+            action={permission.permission}
+            onClick={event => {
+              setQuery(oldQuery =>
+                oldQuery.withToggled('owners', 'negativeOwners', name, event.shiftKey)
               )
-            )
-          }}
-        >
-          {backendModule.getAssetPermissionName(permission)}
-=======
-          key={otherUser.user.userId}
-          action={otherUser.permission}
-          onClick={event => {
-            setQuery(oldQuery =>
-              oldQuery.withToggled('owners', 'negativeOwners', otherUser.user.name, event.shiftKey)
-            )
-          }}
-        >
-          {otherUser.user.name}
->>>>>>> 9c2d25ea
-        </PermissionDisplay>
-      ))}
+            }}
+          >
+            {name}
+          </PermissionDisplay>
+        )
+      })}
       {managesThisAsset && (
         <button
           className="invisible shrink-0 group-hover:visible"
