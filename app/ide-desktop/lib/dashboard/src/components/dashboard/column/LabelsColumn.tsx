--- conflicted
+++ resolved
@@ -18,13 +18,9 @@
 import * as labelUtils from '#/components/dashboard/Label/labelUtils'
 import MenuEntry from '#/components/MenuEntry'
 
-<<<<<<< HEAD
-import * as backendModule from '#/services/Backend'
-=======
 import ManageLabelsModal from '#/modals/ManageLabelsModal'
 
-import type * as backendModule from '#/services/Backend'
->>>>>>> 1cc7ca13
+import * as backendModule from '#/services/Backend'
 
 import * as assetQuery from '#/utilities/AssetQuery'
 import * as object from '#/utilities/object'
