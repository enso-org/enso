/** @file A column listing the labels on this asset. */
import * as React from 'react'

import Plus2Icon from 'enso-assets/plus2.svg'

import * as toastAndLogHooks from '#/hooks/toastAndLogHooks'

import * as authProvider from '#/providers/AuthProvider'
import * as modalProvider from '#/providers/ModalProvider'
<<<<<<< HEAD
import * as assetQuery from '#/utilities/assetQuery'
import * as assetTreeNode from '#/utilities/assetTreeNode'
import * as object from '#/utilities/object'
import * as permissions from '#/utilities/permissions'
import * as shortcuts from '#/utilities/shortcuts'
import * as uniqueString from '#/utilities/uniqueString'
=======

import Category from '#/layouts/dashboard/CategorySwitcher/Category'
import ManageLabelsModal from '#/layouts/dashboard/ManageLabelsModal'
>>>>>>> 340a3eec

import ContextMenu from '#/components/ContextMenu'
import ContextMenus from '#/components/ContextMenus'
import type * as column from '#/components/dashboard/column'
import Label from '#/components/dashboard/Label'
import * as labelUtils from '#/components/dashboard/Label/labelUtils'
import MenuEntry from '#/components/MenuEntry'

import type * as backendModule from '#/services/Backend'

import * as assetQuery from '#/utilities/AssetQuery'
import * as object from '#/utilities/object'
import * as permissions from '#/utilities/permissions'
import * as shortcutManager from '#/utilities/ShortcutManager'
import * as uniqueString from '#/utilities/uniqueString'

// ====================
// === LabelsColumn ===
// ====================

/** A column listing the labels on this asset. */
export default function LabelsColumn(props: column.AssetColumnProps) {
  const { item, setItem, state, rowState } = props
  const { backend, category, labels, setQuery, deletedLabelNames, doCreateLabel } = state
  const { temporarilyAddedLabels, temporarilyRemovedLabels } = rowState
  const { organization } = authProvider.useNonPartialUserSession()
  const { setModal, unsetModal } = modalProvider.useSetModal()
  const toastAndLog = toastAndLogHooks.useToastAndLog()
<<<<<<< HEAD
  const [isHovered, setIsHovered] = React.useState(false)
  const smartAsset = item.item
  const asset = smartAsset.value
=======
>>>>>>> 340a3eec
  const self = asset.permissions?.find(
    permission => permission.user.user_email === organization?.value.email
  )
  const managesThisAsset =
    category !== Category.trash &&
    (self?.permission === permissions.PermissionAction.own ||
      self?.permission === permissions.PermissionAction.admin)
  const setAsset = assetTreeNode.useSetAsset(asset, setItem)

  return (
    <div className="group flex items-center gap-1">
      {(asset.labels ?? [])
        .filter(label => !deletedLabelNames.has(label))
        .map(label => (
          <Label
            key={label}
            data-testid="asset-label"
            title="Right click to remove label."
            color={labels.get(label)?.color ?? labelUtils.DEFAULT_LABEL_COLOR}
            active={!temporarilyRemovedLabels.has(label)}
            disabled={temporarilyRemovedLabels.has(label)}
            negated={temporarilyRemovedLabels.has(label)}
            className={
              temporarilyRemovedLabels.has(label)
                ? 'relative before:absolute before:rounded-full before:border-2 before:border-delete before:inset-0 before:w-full before:h-full'
                : ''
            }
            onContextMenu={event => {
              event.preventDefault()
              event.stopPropagation()
              const doDelete = () => {
                unsetModal()
                setAsset(oldAsset => {
                  const newLabels = oldAsset.labels?.filter(oldLabel => oldLabel !== label) ?? []
                  void backend.associateTag(asset.id, newLabels, asset.title).catch(error => {
                    toastAndLog(null, error)
                    setAsset(oldAsset2 =>
                      oldAsset2.labels?.some(oldLabel => oldLabel === label) === true
                        ? oldAsset2
                        : object.merge(oldAsset2, {
                            labels: [...(oldAsset2.labels ?? []), label],
                          })
                    )
                  })
                  return object.merge(oldAsset, { labels: newLabels })
                })
              }
              setModal(
                <ContextMenus key={`label-${label}`} event={event}>
                  <ContextMenu>
                    <MenuEntry action={shortcutManager.KeyboardAction.delete} doAction={doDelete} />
                  </ContextMenu>
                </ContextMenus>
              )
            }}
            onClick={event => {
              event.preventDefault()
              event.stopPropagation()
              setQuery(oldQuery => assetQuery.toggleLabel(oldQuery, label, event.shiftKey))
            }}
          >
            {label}
          </Label>
        ))}
      {...[...temporarilyAddedLabels]
        .filter(label => asset.labels?.includes(label) !== true)
        .map(label => (
          <Label
            disabled
            key={label}
            color={labels.get(label)?.color ?? labelUtils.DEFAULT_LABEL_COLOR}
            className="pointer-events-none"
            onClick={() => {}}
          >
            {label}
          </Label>
        ))}
      {managesThisAsset && (
        <button
          className="h-4 w-4 invisible group-hover:visible"
          onClick={event => {
            event.stopPropagation()
            setModal(
              <ManageLabelsModal
                key={uniqueString.uniqueString()}
                item={asset}
                setItem={setAsset}
                backend={backend}
                allLabels={labels}
                doCreateLabel={doCreateLabel}
                eventTarget={event.currentTarget}
              />
            )
          }}
        >
          <img className="w-4.5 h-4.5" src={Plus2Icon} />
        </button>
      )}
    </div>
  )
}<|MERGE_RESOLUTION|>--- conflicted
+++ resolved
@@ -3,22 +3,14 @@
 
 import Plus2Icon from 'enso-assets/plus2.svg'
 
+import * as setAssetHooks from '#/hooks/setAssetHooks'
 import * as toastAndLogHooks from '#/hooks/toastAndLogHooks'
 
 import * as authProvider from '#/providers/AuthProvider'
 import * as modalProvider from '#/providers/ModalProvider'
-<<<<<<< HEAD
-import * as assetQuery from '#/utilities/assetQuery'
-import * as assetTreeNode from '#/utilities/assetTreeNode'
-import * as object from '#/utilities/object'
-import * as permissions from '#/utilities/permissions'
-import * as shortcuts from '#/utilities/shortcuts'
-import * as uniqueString from '#/utilities/uniqueString'
-=======
 
 import Category from '#/layouts/dashboard/CategorySwitcher/Category'
 import ManageLabelsModal from '#/layouts/dashboard/ManageLabelsModal'
->>>>>>> 340a3eec
 
 import ContextMenu from '#/components/ContextMenu'
 import ContextMenus from '#/components/ContextMenus'
@@ -26,8 +18,6 @@
 import Label from '#/components/dashboard/Label'
 import * as labelUtils from '#/components/dashboard/Label/labelUtils'
 import MenuEntry from '#/components/MenuEntry'
-
-import type * as backendModule from '#/services/Backend'
 
 import * as assetQuery from '#/utilities/AssetQuery'
 import * as object from '#/utilities/object'
@@ -47,12 +37,8 @@
   const { organization } = authProvider.useNonPartialUserSession()
   const { setModal, unsetModal } = modalProvider.useSetModal()
   const toastAndLog = toastAndLogHooks.useToastAndLog()
-<<<<<<< HEAD
-  const [isHovered, setIsHovered] = React.useState(false)
   const smartAsset = item.item
   const asset = smartAsset.value
-=======
->>>>>>> 340a3eec
   const self = asset.permissions?.find(
     permission => permission.user.user_email === organization?.value.email
   )
@@ -60,7 +46,7 @@
     category !== Category.trash &&
     (self?.permission === permissions.PermissionAction.own ||
       self?.permission === permissions.PermissionAction.admin)
-  const setAsset = assetTreeNode.useSetAsset(asset, setItem)
+  const setAsset = setAssetHooks.useSetAsset(asset, setItem)
 
   return (
     <div className="group flex items-center gap-1">
