/** @file A table row for an arbitrary asset. */
import * as React from 'react'

import BlankIcon from 'enso-assets/blank.svg'

import * as eventHooks from '#/hooks/eventHooks'
import * as setAssetHooks from '#/hooks/setAssetHooks'
import * as toastAndLogHooks from '#/hooks/toastAndLogHooks'

import * as authProvider from '#/providers/AuthProvider'
import * as modalProvider from '#/providers/ModalProvider'

import AssetEventType from '#/events/AssetEventType'
import AssetListEventType from '#/events/AssetListEventType'

import AssetContextMenu from '#/layouts/AssetContextMenu'
import type * as assetsTable from '#/layouts/AssetsTable'

import * as assetRowUtils from '#/components/dashboard/AssetRow/assetRowUtils'
import * as columnModule from '#/components/dashboard/column'
import * as columnUtils from '#/components/dashboard/column/columnUtils'
import StatelessSpinner, * as statelessSpinner from '#/components/StatelessSpinner'

import * as backendModule from '#/services/Backend'

import AssetTreeNode from '#/utilities/AssetTreeNode'
import * as dateTime from '#/utilities/dateTime'
import * as download from '#/utilities/download'
import * as drag from '#/utilities/drag'
import * as errorModule from '#/utilities/error'
import * as eventModule from '#/utilities/event'
import * as indent from '#/utilities/indent'
import * as object from '#/utilities/object'
import * as permissions from '#/utilities/permissions'
import * as set from '#/utilities/set'
import Visibility, * as visibilityModule from '#/utilities/visibility'

// =================
// === Constants ===
// =================

/** The height of the header row. */
const HEADER_HEIGHT_PX = 34
/** The amount of time (in milliseconds) the drag item must be held over this component
 * to make a directory row expand. */
const DRAG_EXPAND_DELAY_MS = 500
/** Placeholder row for directories that are empty. */
const EMPTY_DIRECTORY_PLACEHOLDER = <span className="px-2 opacity-75">This folder is empty.</span>

// ================
// === AssetRow ===
// ================

/** Common properties for state and setters passed to event handlers on an {@link AssetRow}. */
export interface AssetRowInnerProps {
  readonly key: backendModule.AssetId
  readonly item: AssetTreeNode
  readonly setItem: React.Dispatch<React.SetStateAction<AssetTreeNode>>
  readonly state: assetsTable.AssetsTableState
  readonly rowState: assetsTable.AssetRowState
  readonly setRowState: React.Dispatch<React.SetStateAction<assetsTable.AssetRowState>>
}

/** Props for an {@link AssetRow}. */
export interface AssetRowProps {
  readonly item: AssetTreeNode
  readonly state: assetsTable.AssetsTableState
  readonly visibility: Visibility | null
  readonly columns: columnUtils.Column[]
  readonly selected: boolean
  readonly setSelected: (selected: boolean) => void
  readonly isSoleSelected: boolean
  readonly isKeyboardSelected: boolean
  readonly allowContextMenu: boolean
  readonly onClick: (props: AssetRowInnerProps, event: React.MouseEvent) => void
  readonly onContextMenu: (
    props: AssetRowInnerProps,
    event: React.MouseEvent<HTMLTableRowElement>
  ) => void
  readonly onDragStart: React.DragEventHandler<HTMLTableRowElement>
  readonly onDragOver: React.DragEventHandler<HTMLTableRowElement>
  readonly onDragEnd: React.DragEventHandler<HTMLTableRowElement>
  readonly onDrop: React.DragEventHandler<HTMLTableRowElement>
}

/** A row containing an {@link backendModule.AnyAsset}. */
export default function AssetRow(props: AssetRowProps) {
  const { item: rawItem, visibility: visibilityRaw, selected, setSelected, isSoleSelected } = props
  const { isKeyboardSelected, allowContextMenu, onContextMenu, state, columns, onClick } = props
  const { onDragStart, onDragOver: onDragOverRaw, onDragEnd, onDrop } = props
  const { nodeMap, rootDirectory, assetEvents, dispatchAssetEvent, dispatchAssetListEvent } = state
  const { isCloud, setAssetPanelProps, doToggleDirectoryExpansion, doCopy, doCut, doPaste } = state
  const { scrollContainerRef, setIsAssetPanelTemporarilyVisible } = state

  const { user, userInfo } = authProvider.useNonPartialUserSession()
  const { setModal, unsetModal } = modalProvider.useSetModal()
  const toastAndLog = toastAndLogHooks.useToastAndLog()
  const [isDraggedOver, setIsDraggedOver] = React.useState(false)
  const [item, setItem] = React.useState(rawItem)
  const dragOverTimeoutHandle = React.useRef<number | null>(null)
  const smartAsset = item.item
  const asset = smartAsset.value
  const [insertionVisibility, setInsertionVisibility] = React.useState(Visibility.visible)
  const [rowState, setRowState] = React.useState<assetsTable.AssetRowState>(() =>
    object.merge(assetRowUtils.INITIAL_ROW_STATE, { setVisibility: setInsertionVisibility })
  )
  const key = AssetTreeNode.getKey(item)
  const setAsset = setAssetHooks.useSetAsset(asset, setItem)
  const visibility =
    visibilityRaw == null || visibilityRaw === Visibility.visible
      ? insertionVisibility
      : visibilityRaw
  const hidden = visibility === Visibility.hidden

  React.useEffect(() => {
    setItem(rawItem)
  }, [rawItem])

  // Materialize the asset on the backend. If it already exists, this will not send a request to
  // the backend.
  React.useEffect(() => {
    const materializedOrPromise = smartAsset.materialize()
    if (!(materializedOrPromise instanceof Promise)) {
      setAsset(materializedOrPromise.value)
    } else {
      void (async () => {
        try {
          rowState.setVisibility(Visibility.faded)
          const materialized = await materializedOrPromise
          rowState.setVisibility(Visibility.visible)
          setAsset(materialized.value)
          if (
            backendModule.assetIsProject(asset) &&
            asset.projectState.type === backendModule.ProjectState.placeholder &&
            backendModule.assetIsProject(materialized.value)
          ) {
            dispatchAssetEvent({
              type: AssetEventType.openProject,
              id: materialized.value.id,
              shouldAutomaticallySwitchPage: true,
              runInBackground: false,
            })
          }
        } catch (error) {
          rowState.setVisibility(Visibility.visible)
        }
      })()
    }
    // This MUST only run once, on initialization.
    // eslint-disable-next-line react-hooks/exhaustive-deps
  }, [])

  React.useEffect(() => {
    // Mutation is HIGHLY INADVISABLE in React, however it is useful here as we want to avoid
    // re - rendering the parent.
    // @ts-expect-error Because `smartAsset` is of an unknown type, its parameter is contravariant.
    // However, this is safe because the type of an asset cannot change.
    rawItem.item = smartAsset.withValue(asset)
    // FIXME: Must this be omitted?
    // `smartAsset` is NOT a dependency.
    // eslint-disable-next-line react-hooks/exhaustive-deps
  }, [asset, rawItem])

  React.useEffect(() => {
    if (selected && insertionVisibility !== Visibility.visible) {
      setSelected(false)
    }
  }, [selected, insertionVisibility, /* should never change */ setSelected])

  const doCopyOnBackend = React.useCallback(
    async (newParentId: backendModule.DirectoryId | null) => {
      try {
        setAsset(oldAsset =>
          object.merge(oldAsset, {
            title: oldAsset.title + ' (copy)',
            labels: [],
            permissions: permissions.tryGetSingletonOwnerPermission(user, userInfo),
            modifiedAt: dateTime.toRfc3339(new Date()),
          })
        )
        newParentId ??= rootDirectory.value.id
        const copiedAsset = await smartAsset.copy(
          newParentId,
          nodeMap.current.get(newParentId)?.item.value.title ?? '(unknown)'
        )
        setAsset(
          // This is SAFE, as the type of the copied asset is guaranteed to be the same
          // as the type of the original asset.
          // eslint-disable-next-line no-restricted-syntax
          object.merger(copiedAsset.asset as Partial<backendModule.AnyAsset>)
        )
      } catch (error) {
        toastAndLog(`Could not copy '${asset.title}'`, error)
        // Delete the new component representing the asset that failed to insert.
        dispatchAssetListEvent({ type: AssetListEventType.delete, key: item.key })
      }
    },
    [
      rootDirectory.value.id,
      user,
      userInfo,
      smartAsset,
      asset,
      item.key,
      /* should never change */ nodeMap,
      /* should never change */ setAsset,
      /* should never change */ toastAndLog,
      /* should never change */ dispatchAssetListEvent,
    ]
  )

  const doMove = React.useCallback(
    async (
      newParentKey: backendModule.AssetId | null,
      newParent: backendModule.SmartDirectory | null
    ) => {
      const nonNullNewParentKey = newParentKey ?? rootDirectory.value.id
      const nonNullNewParent = newParent ?? rootDirectory
      try {
        dispatchAssetListEvent({
          type: AssetListEventType.move,
          newParentKey: nonNullNewParentKey,
          newParent: nonNullNewParent,
          key: item.key,
          item: smartAsset,
        })
        setItem(oldItem =>
          oldItem.with({ directoryKey: nonNullNewParentKey, directory: nonNullNewParent })
        )
        setAsset(object.merger({ parentId: nonNullNewParent.value.id }))
        await smartAsset.update({ parentDirectoryId: nonNullNewParent.value.id })
      } catch (error) {
        toastAndLog(`Could not move '${smartAsset.value.title}'`, error)
        setAsset(object.merger({ parentId: asset.parentId }))
        setItem(oldItem =>
          oldItem.with({ directoryKey: item.directoryKey, directory: item.directory })
        )
        // Move the asset back to its original position.
        dispatchAssetListEvent({
          type: AssetListEventType.move,
          newParentKey: item.directoryKey,
          newParent: item.directory,
          key: item.key,
          item: smartAsset,
        })
      }
    },
    [
      rootDirectory,
      smartAsset,
      asset.parentId,
      item.directory,
      item.directoryKey,
      item.key,
      /* should never change */ setAsset,
      /* should never change */ toastAndLog,
      /* should never change */ dispatchAssetListEvent,
    ]
  )

  React.useEffect(() => {
    if (isSoleSelected) {
      setAssetPanelProps({ item, setItem })
      setIsAssetPanelTemporarilyVisible(false)
    }
  }, [
    item,
    isSoleSelected,
    /* should never change */ setAssetPanelProps,
    /* should never change */ setIsAssetPanelTemporarilyVisible,
  ])

<<<<<<< HEAD
  const doDelete = React.useCallback(async () => {
    setInsertionVisibility(Visibility.hidden)
    if (smartAsset.type === backendModule.AssetType.directory) {
      dispatchAssetListEvent({
        type: AssetListEventType.closeFolder,
        folder: smartAsset,
        // This is SAFE, as this asset is already known to be a directory.
        // eslint-disable-next-line no-restricted-syntax
        key: item.key as backendModule.DirectoryId,
      })
    }
    try {
      dispatchAssetListEvent({ type: AssetListEventType.willDelete, key: item.key })
      if (smartAsset.type === backendModule.AssetType.project && !isCloud) {
        if (
          smartAsset.value.projectState.type !== backendModule.ProjectState.placeholder &&
          smartAsset.value.projectState.type !== backendModule.ProjectState.closed
        ) {
          await smartAsset.open()
        }
        try {
          await smartAsset.close()
        } catch {
          // Ignored. The project was already closed.
=======
  const doDelete = React.useCallback(
    async (forever = false) => {
      setInsertionVisibility(Visibility.hidden)
      if (asset.type === backendModule.AssetType.directory) {
        dispatchAssetListEvent({
          type: AssetListEventType.closeFolder,
          id: asset.id,
          // This is SAFE, as this asset is already known to be a directory.
          // eslint-disable-next-line no-restricted-syntax
          key: item.key as backendModule.DirectoryId,
        })
      }
      try {
        dispatchAssetListEvent({ type: AssetListEventType.willDelete, key: item.key })
        if (
          asset.type === backendModule.AssetType.project &&
          backend.type === backendModule.BackendType.local
        ) {
          if (
            asset.projectState.type !== backendModule.ProjectState.placeholder &&
            asset.projectState.type !== backendModule.ProjectState.closed
          ) {
            await backend.openProject(asset.id, null, asset.title)
          }
          try {
            await backend.closeProject(asset.id, asset.title)
          } catch {
            // Ignored. The project was already closed.
          }
>>>>>>> 618080b8
        }
        await backend.deleteAsset(asset.id, forever, asset.title)
        dispatchAssetListEvent({ type: AssetListEventType.delete, key: item.key })
      } catch (error) {
        setInsertionVisibility(Visibility.visible)
        toastAndLog(
          errorModule.tryGetMessage(error)?.slice(0, -1) ??
            `Could not delete ${backendModule.ASSET_TYPE_NAME[asset.type]}`
        )
      }
<<<<<<< HEAD
      await smartAsset.delete()
      dispatchAssetListEvent({ type: AssetListEventType.delete, key: item.key })
    } catch (error) {
      setInsertionVisibility(Visibility.visible)
      toastAndLog(
        errorModule.tryGetMessage(error)?.slice(0, -1) ??
          `Could not delete ${backendModule.ASSET_TYPE_NAME[smartAsset.type]}`
      )
    }
  }, [
    isCloud,
    dispatchAssetListEvent,
    smartAsset,
    /* should never change */ item.key,
    /* should never change */ toastAndLog,
  ])
=======
    },
    [
      backend,
      dispatchAssetListEvent,
      asset,
      /* should never change */ item.key,
      /* should never change */ toastAndLog,
    ]
  )
>>>>>>> 618080b8

  const doRestore = React.useCallback(async () => {
    // Visually, the asset is deleted from the Trash view.
    setInsertionVisibility(Visibility.hidden)
    try {
      await smartAsset.undoDelete()
      dispatchAssetListEvent({ type: AssetListEventType.delete, key: item.key })
    } catch (error) {
      setInsertionVisibility(Visibility.visible)
      toastAndLog(`Unable to restore ${backendModule.ASSET_TYPE_NAME[smartAsset.type]}`, error)
    }
  }, [
    dispatchAssetListEvent,
    smartAsset,
    /* should never change */ item.key,
    /* should never change */ toastAndLog,
  ])

  eventHooks.useEventHandler(assetEvents, async event => {
    switch (event.type) {
      // These events are handled in the specific `NameColumn` files.
      case AssetEventType.updateFiles:
      case AssetEventType.openProject:
      case AssetEventType.closeProject: {
        break
      }
      case AssetEventType.copy: {
        if (event.ids.has(item.key)) {
          await doCopyOnBackend(event.newParent.value.id)
        }
        break
      }
      case AssetEventType.cut: {
        if (event.ids.has(item.key)) {
          setInsertionVisibility(Visibility.faded)
        }
        break
      }
      case AssetEventType.cancelCut: {
        if (event.ids.has(item.key)) {
          setInsertionVisibility(Visibility.visible)
        }
        break
      }
      case AssetEventType.move: {
        if (event.ids.has(item.key)) {
          setInsertionVisibility(Visibility.visible)
          await doMove(event.newParentKey, event.newParent)
        }
        break
      }
      case AssetEventType.delete: {
        if (event.ids.has(item.key)) {
          await doDelete(false)
        }
        break
      }
      case AssetEventType.deleteForever: {
        if (event.ids.has(item.key)) {
          await doDelete(true)
        }
        break
      }
      case AssetEventType.restore: {
        if (event.ids.has(item.key)) {
          await doRestore()
        }
        break
      }
      case AssetEventType.download: {
        if (event.ids.has(item.key)) {
          if (isCloud) {
            if (smartAsset.type !== backendModule.AssetType.file) {
              toastAndLog('Cannot download assets that are not files')
            } else {
              try {
                const details = await smartAsset.getDetails()
                const file = details.file
                download.download(download.s3URLToHTTPURL(file.path), asset.title)
              } catch (error) {
                toastAndLog('Could not download file', error)
              }
            }
          } else {
            download.download(
              `./api/project-manager/projects/${asset.id}/enso-project`,
              `${asset.title}.enso-project`
            )
          }
        }
        break
      }
      case AssetEventType.downloadSelected: {
        if (selected) {
          if (isCloud) {
            if (smartAsset.type !== backendModule.AssetType.file) {
              toastAndLog('Cannot download assets that are not files')
            } else {
              try {
                const details = await smartAsset.getDetails()
                const file = details.file
                download.download(details.url ?? download.s3URLToHTTPURL(file.path), asset.title)
              } catch (error) {
                toastAndLog('Could not download selected files', error)
              }
            }
          } else {
            download.download(
              `./api/project-manager/projects/${asset.id}/enso-project`,
              `${asset.title}.enso-project`
            )
          }
        }
        break
      }
      case AssetEventType.removeSelf: {
        // This is not triggered from the asset list, so it uses `item.id` instead of `key`.
        if (event.id === asset.id && userInfo != null) {
          setInsertionVisibility(Visibility.hidden)
          try {
            await smartAsset.setPermissions({ action: null, userSubjects: [userInfo.id] })
            dispatchAssetListEvent({ type: AssetListEventType.delete, key: item.key })
          } catch (error) {
            setInsertionVisibility(Visibility.visible)
            toastAndLog(null, error)
          }
        }
        break
      }
      case AssetEventType.temporarilyAddLabels: {
        const labels = event.ids.has(item.key) ? event.labelNames : set.EMPTY
        setRowState(oldRowState =>
          oldRowState.temporarilyAddedLabels === labels &&
          oldRowState.temporarilyRemovedLabels === set.EMPTY
            ? oldRowState
            : object.merge(oldRowState, {
                temporarilyAddedLabels: labels,
                temporarilyRemovedLabels: set.EMPTY,
              })
        )
        break
      }
      case AssetEventType.temporarilyRemoveLabels: {
        const labels = event.ids.has(item.key) ? event.labelNames : set.EMPTY
        setRowState(oldRowState =>
          oldRowState.temporarilyAddedLabels === set.EMPTY &&
          oldRowState.temporarilyRemovedLabels === labels
            ? oldRowState
            : object.merge(oldRowState, {
                temporarilyAddedLabels: set.EMPTY,
                temporarilyRemovedLabels: labels,
              })
        )
        break
      }
      case AssetEventType.addLabels: {
        setRowState(oldRowState =>
          oldRowState.temporarilyAddedLabels === set.EMPTY
            ? oldRowState
            : object.merge(oldRowState, { temporarilyAddedLabels: set.EMPTY })
        )
        const labels = asset.labels
        if (
          event.ids.has(item.key) &&
          (labels == null || [...event.labelNames].some(label => !labels.includes(label)))
        ) {
          const newLabels = [
            ...(labels ?? []),
            ...[...event.labelNames].filter(label => labels?.includes(label) !== true),
          ]
          setAsset(object.merger({ labels: newLabels }))
          try {
            await smartAsset.setTags(newLabels)
          } catch (error) {
            setAsset(object.merger({ labels }))
            toastAndLog(null, error)
          }
        }
        break
      }
      case AssetEventType.removeLabels: {
        setRowState(oldRowState =>
          oldRowState.temporarilyAddedLabels === set.EMPTY
            ? oldRowState
            : object.merge(oldRowState, { temporarilyAddedLabels: set.EMPTY })
        )
        const labels = asset.labels
        if (
          event.ids.has(item.key) &&
          labels != null &&
          [...event.labelNames].some(label => labels.includes(label))
        ) {
          const newLabels = labels.filter(label => !event.labelNames.has(label))
          setAsset(object.merger({ labels: newLabels }))
          try {
            await smartAsset.setTags(newLabels)
          } catch (error) {
            setAsset(object.merger({ labels }))
            toastAndLog(null, error)
          }
        }
        break
      }
      case AssetEventType.deleteLabel: {
        setAsset(oldAsset => {
          // The IIFE is required to prevent TypeScript from narrowing this value.
          let found = (() => false)()
          const labels =
            oldAsset.labels?.filter(label => {
              if (label === event.labelName) {
                found = true
                return false
              } else {
                return true
              }
            }) ?? null
          return found ? object.merge(oldAsset, { labels }) : oldAsset
        })
        break
      }
    }
  })

  const clearDragState = React.useCallback(() => {
    setIsDraggedOver(false)
    setRowState(oldRowState =>
      oldRowState.temporarilyAddedLabels === set.EMPTY
        ? oldRowState
        : object.merge(oldRowState, { temporarilyAddedLabels: set.EMPTY })
    )
  }, [])

  const onDragOver = (event: React.DragEvent<HTMLTableRowElement>) => {
    onDragOverRaw(event)
    const directoryId =
      item.item.type === backendModule.AssetType.directory
        ? item.item.value.id
        : item.directory.value.id
    const payload = drag.ASSET_ROWS.lookup(event)
    if (
      (payload != null && payload.every(innerItem => innerItem.asset.parentId !== directoryId)) ||
      event.dataTransfer.types.includes('Files')
    ) {
      event.preventDefault()
      if (item.item.type === backendModule.AssetType.directory) {
        setIsDraggedOver(true)
      }
    }
  }

  switch (asset.type) {
    case backendModule.AssetType.directory:
    case backendModule.AssetType.project:
    case backendModule.AssetType.file:
    case backendModule.AssetType.dataLink:
    case backendModule.AssetType.secret: {
      const innerProps: AssetRowInnerProps = {
        key,
        item,
        setItem,
        state,
        rowState,
        setRowState,
      }
      return (
        <>
          {!hidden && (
            <tr
              draggable
              tabIndex={-1}
              ref={element => {
                if (isSoleSelected && element != null && scrollContainerRef.current != null) {
                  const rect = element.getBoundingClientRect()
                  const scrollRect = scrollContainerRef.current.getBoundingClientRect()
                  const scrollUp = rect.top - (scrollRect.top + HEADER_HEIGHT_PX)
                  const scrollDown = rect.bottom - scrollRect.bottom
                  if (scrollUp < 0 || scrollDown > 0) {
                    scrollContainerRef.current.scrollBy({
                      top: scrollUp < 0 ? scrollUp : scrollDown,
                      behavior: 'smooth',
                    })
                  }
                }
              }}
              className={`h-8 transition duration-300 ease-in-out rounded-full outline-2 -outline-offset-2 outline-prmary ${
                visibilityModule.CLASS_NAME[visibility]
              } ${isKeyboardSelected ? 'outline' : ''} ${
                isDraggedOver || selected ? 'selected' : ''
              }`}
              onClick={event => {
                unsetModal()
                onClick(innerProps, event)
                if (
                  smartAsset.type === backendModule.AssetType.directory &&
                  eventModule.isDoubleClick(event) &&
                  !rowState.isEditingName
                ) {
                  // This must be processed on the next tick, otherwise it will be overridden
                  // by the default click handler.
                  window.setTimeout(() => {
                    setSelected(false)
                  })
                  doToggleDirectoryExpansion(smartAsset, item.key)
                }
              }}
              onContextMenu={event => {
                if (allowContextMenu) {
                  event.preventDefault()
                  event.stopPropagation()
                  onContextMenu(innerProps, event)
                  setModal(
                    <AssetContextMenu
                      isCloud={isCloud}
                      innerProps={innerProps}
                      event={event}
                      eventTarget={
                        event.target instanceof HTMLElement ? event.target : event.currentTarget
                      }
                      doCopy={doCopy}
                      doCut={doCut}
                      doPaste={doPaste}
                      doDelete={doDelete}
                    />
                  )
                } else {
                  onContextMenu(innerProps, event)
                }
              }}
              onDragStart={event => {
                if (rowState.isEditingName || !isCloud) {
                  event.preventDefault()
                } else {
                  onDragStart(event)
                }
              }}
              onDragEnter={event => {
                if (dragOverTimeoutHandle.current != null) {
                  window.clearTimeout(dragOverTimeoutHandle.current)
                }
                if (smartAsset.type === backendModule.AssetType.directory) {
                  dragOverTimeoutHandle.current = window.setTimeout(() => {
                    doToggleDirectoryExpansion(smartAsset, item.key, true)
                  }, DRAG_EXPAND_DELAY_MS)
                }
                // Required because `dragover` does not fire on `mouseenter`.
                onDragOver(event)
              }}
              onDragOver={onDragOver}
              onDragEnd={event => {
                clearDragState()
                onDragEnd(event)
              }}
              onDragLeave={event => {
                if (
                  dragOverTimeoutHandle.current != null &&
                  (!(event.relatedTarget instanceof Node) ||
                    !event.currentTarget.contains(event.relatedTarget))
                ) {
                  window.clearTimeout(dragOverTimeoutHandle.current)
                }
                if (
                  event.relatedTarget instanceof Node &&
                  !event.currentTarget.contains(event.relatedTarget)
                ) {
                  clearDragState()
                }
              }}
              onDrop={event => {
                clearDragState()
                onDrop(event)
                const [newParentKey, newParent] =
                  item.item.type === backendModule.AssetType.directory
                    ? [item.key, item.item]
                    : [item.directoryKey, item.directory]
                const payload = drag.ASSET_ROWS.lookup(event)
                if (payload != null && payload.every(innerItem => innerItem.key !== newParentKey)) {
                  event.preventDefault()
                  event.stopPropagation()
                  unsetModal()
                  doToggleDirectoryExpansion(newParent, newParentKey, true)
                  const ids = new Set(payload.map(dragItem => dragItem.key))
                  dispatchAssetEvent({ type: AssetEventType.move, newParentKey, newParent, ids })
                } else if (event.dataTransfer.types.includes('Files')) {
                  event.preventDefault()
                  event.stopPropagation()
                  doToggleDirectoryExpansion(newParent, newParentKey, true)
                  dispatchAssetListEvent({
                    type: AssetListEventType.uploadFiles,
                    // This is SAFE, as it is guarded by the condition above:
                    // `item.item.type === backendModule.AssetType.directory`
                    // eslint-disable-next-line no-restricted-syntax
                    parentKey: newParentKey as backendModule.DirectoryId,
                    parent: newParent,
                    files: Array.from(event.dataTransfer.files),
                  })
                }
              }}
            >
              {columns.map(column => {
                // This is a React component even though it does not contain JSX.
                // eslint-disable-next-line no-restricted-syntax
                const Render = columnModule.COLUMN_RENDERER[column]
                return (
                  <td key={column} className={columnUtils.COLUMN_CSS_CLASS[column]}>
                    <Render
                      item={item}
                      setItem={setItem}
                      selected={selected}
                      setSelected={setSelected}
                      isSoleSelected={isSoleSelected}
                      state={state}
                      rowState={rowState}
                      setRowState={setRowState}
                    />
                  </td>
                )
              })}
            </tr>
          )}
          {selected && allowContextMenu && insertionVisibility !== Visibility.hidden && (
            // This is a copy of the context menu, since the context menu registers keyboard
            // shortcut handlers. This is a bit of a hack, however it is preferable to duplicating
            // the entire context menu (once for the keyboard actions, once for the JSX).
            <AssetContextMenu
              hidden
              isCloud={isCloud}
              innerProps={{
                key,
                item,
                setItem,
                state,
                rowState,
                setRowState,
              }}
              event={{ pageX: 0, pageY: 0 }}
              eventTarget={null}
              doCopy={doCopy}
              doCut={doCut}
              doPaste={doPaste}
              doDelete={doDelete}
            />
          )}
        </>
      )
    }
    case backendModule.AssetType.specialLoading: {
      return hidden ? null : (
        <tr>
          <td colSpan={columns.length} className="rounded-rows-skip-level border-r p-0">
            <div
              className={`flex justify-center rounded-full h-8 py-1 w-container ${indent.indentClass(
                item.depth
              )}`}
            >
              <StatelessSpinner size={24} state={statelessSpinner.SpinnerState.loadingMedium} />
            </div>
          </td>
        </tr>
      )
    }
    case backendModule.AssetType.specialEmpty: {
      return hidden ? null : (
        <tr>
          <td colSpan={columns.length} className="rounded-rows-skip-level border-r p-0">
            <div
              className={`flex items-center rounded-full h-8 py-2 ${indent.indentClass(
                item.depth
              )}`}
            >
              <img src={BlankIcon} />
              {EMPTY_DIRECTORY_PLACEHOLDER}
            </div>
          </td>
        </tr>
      )
    }
  }
}<|MERGE_RESOLUTION|>--- conflicted
+++ resolved
@@ -270,39 +270,13 @@
     /* should never change */ setIsAssetPanelTemporarilyVisible,
   ])
 
-<<<<<<< HEAD
-  const doDelete = React.useCallback(async () => {
-    setInsertionVisibility(Visibility.hidden)
-    if (smartAsset.type === backendModule.AssetType.directory) {
-      dispatchAssetListEvent({
-        type: AssetListEventType.closeFolder,
-        folder: smartAsset,
-        // This is SAFE, as this asset is already known to be a directory.
-        // eslint-disable-next-line no-restricted-syntax
-        key: item.key as backendModule.DirectoryId,
-      })
-    }
-    try {
-      dispatchAssetListEvent({ type: AssetListEventType.willDelete, key: item.key })
-      if (smartAsset.type === backendModule.AssetType.project && !isCloud) {
-        if (
-          smartAsset.value.projectState.type !== backendModule.ProjectState.placeholder &&
-          smartAsset.value.projectState.type !== backendModule.ProjectState.closed
-        ) {
-          await smartAsset.open()
-        }
-        try {
-          await smartAsset.close()
-        } catch {
-          // Ignored. The project was already closed.
-=======
   const doDelete = React.useCallback(
     async (forever = false) => {
       setInsertionVisibility(Visibility.hidden)
-      if (asset.type === backendModule.AssetType.directory) {
+      if (smartAsset.type === backendModule.AssetType.directory) {
         dispatchAssetListEvent({
           type: AssetListEventType.closeFolder,
-          id: asset.id,
+          folder: smartAsset,
           // This is SAFE, as this asset is already known to be a directory.
           // eslint-disable-next-line no-restricted-syntax
           key: item.key as backendModule.DirectoryId,
@@ -310,60 +284,37 @@
       }
       try {
         dispatchAssetListEvent({ type: AssetListEventType.willDelete, key: item.key })
-        if (
-          asset.type === backendModule.AssetType.project &&
-          backend.type === backendModule.BackendType.local
-        ) {
+        if (smartAsset.type === backendModule.AssetType.project && !isCloud) {
           if (
-            asset.projectState.type !== backendModule.ProjectState.placeholder &&
-            asset.projectState.type !== backendModule.ProjectState.closed
+            smartAsset.value.projectState.type !== backendModule.ProjectState.placeholder &&
+            smartAsset.value.projectState.type !== backendModule.ProjectState.closed
           ) {
-            await backend.openProject(asset.id, null, asset.title)
+            await smartAsset.open()
           }
           try {
-            await backend.closeProject(asset.id, asset.title)
+            await smartAsset.close()
           } catch {
             // Ignored. The project was already closed.
           }
->>>>>>> 618080b8
-        }
-        await backend.deleteAsset(asset.id, forever, asset.title)
+        }
+        await smartAsset.delete(forever)
         dispatchAssetListEvent({ type: AssetListEventType.delete, key: item.key })
       } catch (error) {
         setInsertionVisibility(Visibility.visible)
         toastAndLog(
           errorModule.tryGetMessage(error)?.slice(0, -1) ??
-            `Could not delete ${backendModule.ASSET_TYPE_NAME[asset.type]}`
-        )
-      }
-<<<<<<< HEAD
-      await smartAsset.delete()
-      dispatchAssetListEvent({ type: AssetListEventType.delete, key: item.key })
-    } catch (error) {
-      setInsertionVisibility(Visibility.visible)
-      toastAndLog(
-        errorModule.tryGetMessage(error)?.slice(0, -1) ??
-          `Could not delete ${backendModule.ASSET_TYPE_NAME[smartAsset.type]}`
-      )
-    }
-  }, [
-    isCloud,
-    dispatchAssetListEvent,
-    smartAsset,
-    /* should never change */ item.key,
-    /* should never change */ toastAndLog,
-  ])
-=======
+            `Could not delete ${backendModule.ASSET_TYPE_NAME[smartAsset.type]}`
+        )
+      }
     },
     [
-      backend,
+      isCloud,
       dispatchAssetListEvent,
-      asset,
+      smartAsset,
       /* should never change */ item.key,
       /* should never change */ toastAndLog,
     ]
   )
->>>>>>> 618080b8
 
   const doRestore = React.useCallback(async () => {
     // Visually, the asset is deleted from the Trash view.
