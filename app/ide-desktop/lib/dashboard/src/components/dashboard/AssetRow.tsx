--- conflicted
+++ resolved
@@ -44,27 +44,17 @@
 
 /** Common properties for state and setters passed to event handlers on an {@link AssetRow}. */
 export interface AssetRowInnerProps {
-<<<<<<< HEAD
   readonly key: backendModule.AssetId
   readonly item: assetTreeNode.AssetTreeNode
   readonly setItem: React.Dispatch<React.SetStateAction<assetTreeNode.AssetTreeNode>>
   readonly state: assetsTable.AssetsTableState
   readonly rowState: assetsTable.AssetRowState
   readonly setRowState: React.Dispatch<React.SetStateAction<assetsTable.AssetRowState>>
-=======
-  key: backendModule.AssetId
-  item: assetTreeNode.AssetTreeNode
-  setItem: React.Dispatch<React.SetStateAction<assetTreeNode.AssetTreeNode>>
-  state: assetsTable.AssetsTableState
-  rowState: assetsTable.AssetRowState
-  setRowState: React.Dispatch<React.SetStateAction<assetsTable.AssetRowState>>
->>>>>>> dfe867a9
 }
 
 /** Props for an {@link AssetRow}. */
 export interface AssetRowProps
   extends Omit<JSX.IntrinsicElements['tr'], 'onClick' | 'onContextMenu'> {
-<<<<<<< HEAD
   readonly keyProp: backendModule.AssetId
   readonly tableRowRef?: React.RefObject<HTMLTableRowElement>
   readonly item: assetTreeNode.AssetTreeNode
@@ -81,30 +71,11 @@
     props: AssetRowInnerProps,
     event: React.MouseEvent<HTMLTableRowElement>
   ) => void
-=======
-  keyProp: backendModule.AssetId
-  tableRowRef?: React.RefObject<HTMLTableRowElement>
-  item: assetTreeNode.AssetTreeNode
-  state: assetsTable.AssetsTableState
-  hidden: boolean
-  initialRowState: assetsTable.AssetRowState
-  columns: column.AssetColumn[]
-  selected: boolean
-  setSelected: (selected: boolean) => void
-  isSoleSelectedItem: boolean
-  allowContextMenu: boolean
-  onClick: (props: AssetRowInnerProps, event: React.MouseEvent) => void
-  onContextMenu?: (props: AssetRowInnerProps, event: React.MouseEvent<HTMLTableRowElement>) => void
->>>>>>> dfe867a9
 }
 
 /** A row containing an {@link backendModule.AnyAsset}. */
 export default function AssetRow(props: AssetRowProps) {
-<<<<<<< HEAD
-  const { keyProp: key, item: rawItem, initialRowState, hidden, selected } = props
-=======
   const { keyProp: key, item: rawItem, initialRowState, hidden: hiddenRaw, selected } = props
->>>>>>> dfe867a9
   const { isSoleSelectedItem, setSelected, allowContextMenu, onContextMenu, state } = props
   const { tableRowRef, columns, onClick } = props
   const { visibilities, assetEvents, dispatchAssetEvent, dispatchAssetListEvent } = state
@@ -123,24 +94,19 @@
     object.merge(initialRowState, { setVisibility: setInsertionVisibility })
   )
   const isCloud = backend.type === backendModule.BackendType.remote
-<<<<<<< HEAD
-  const visibility = visibilities.get(key) ?? insertionVisibility
-=======
   const outerVisibility = visibilities.get(key)
   const visibility =
     outerVisibility == null || outerVisibility === Visibility.visible
       ? insertionVisibility
       : outerVisibility
   const hidden = hiddenRaw || visibility === Visibility.hidden
->>>>>>> dfe867a9
 
   React.useEffect(() => {
     setItem(rawItem)
   }, [rawItem])
-<<<<<<< HEAD
   React.useEffect(() => {
     // Mutation is HIGHLY INADVISABLE in React, however it is useful here as we want to avoid
-    // re - rendering the parent.
+    // re-rendering the parent.
     rawItem.item = asset
   }, [asset, rawItem])
   const setAsset = assetTreeNode.useSetAsset(asset, setItem)
@@ -234,120 +200,6 @@
           newParentId: item.directoryId,
           key: item.key,
           item: asset,
-=======
-
-  React.useEffect(() => {
-    // Mutation is HIGHLY INADVISABLE in React, however it is useful here as we want to avoid
-    // re - rendering the parent.
-    rawItem.item = asset
-  }, [asset, rawItem])
-  const setAsset = assetTreeNode.useSetAsset(asset, setItem)
-
-  React.useEffect(() => {
-    if (selected && insertionVisibility !== Visibility.visible) {
-      setSelected(false)
-    }
-  }, [selected, insertionVisibility, /* should never change */ setSelected])
-
-  const doCopyOnBackend = React.useCallback(
-    async (newParentId: backendModule.DirectoryId | null) => {
-      try {
-        setAsset(oldAsset =>
-          object.merge(oldAsset, {
-            title: oldAsset.title + ' (copy)',
-            labels: [],
-            permissions: permissions.tryGetSingletonOwnerPermission(organization, user),
-            modifiedAt: dateTime.toRfc3339(new Date()),
-          })
-        )
-        const copiedAsset = await backend.copyAsset(
-          asset.id,
-          newParentId ?? organization?.rootDirectoryId ?? backendModule.DirectoryId(''),
-          asset.title,
-          null
-        )
-        setAsset(
-          // This is SAFE, as the type of the copied asset is guaranteed to be the same
-          // as the type of the original asset.
-          // eslint-disable-next-line no-restricted-syntax
-          object.merger(copiedAsset.asset as Partial<backendModule.AnyAsset>)
-        )
-      } catch (error) {
-        toastAndLog(`Could not copy '${asset.title}'`, error)
-        // Delete the new component representing the asset that failed to insert.
-        dispatchAssetListEvent({
-          type: AssetListEventType.delete,
-          key: item.key,
->>>>>>> dfe867a9
-        })
-      }
-    },
-    [
-      backend,
-      organization,
-<<<<<<< HEAD
-      asset,
-      item.directoryId,
-      item.directoryKey,
-      item.key,
-=======
-      user,
-      asset,
-      item.key,
-      /* should never change */ setAsset,
->>>>>>> dfe867a9
-      /* should never change */ toastAndLog,
-      /* should never change */ dispatchAssetListEvent,
-    ]
-  )
-
-<<<<<<< HEAD
-  React.useEffect(() => {
-    if (isSoleSelectedItem) {
-      setAssetSettingsPanelProps({ item, setItem })
-    }
-  }, [item, isSoleSelectedItem, /* should never change */ setAssetSettingsPanelProps])
-
-=======
-  const doMove = React.useCallback(
-    async (
-      newParentKey: backendModule.AssetId | null,
-      newParentId: backendModule.DirectoryId | null
-    ) => {
-      const rootDirectoryId = organization?.rootDirectoryId ?? backendModule.DirectoryId('')
-      const nonNullNewParentKey = newParentKey ?? rootDirectoryId
-      const nonNullNewParentId = newParentId ?? rootDirectoryId
-      try {
-        dispatchAssetListEvent({
-          type: AssetListEventType.move,
-          newParentKey: nonNullNewParentKey,
-          newParentId: nonNullNewParentId,
-          key: item.key,
-          item: asset,
-        })
-        setItem(oldItem =>
-          oldItem.with({
-            directoryKey: nonNullNewParentKey,
-            directoryId: nonNullNewParentId,
-          })
-        )
-        await backend.updateAsset(
-          asset.id,
-          { parentDirectoryId: newParentId ?? rootDirectoryId, description: null },
-          asset.title
-        )
-      } catch (error) {
-        toastAndLog(`Could not move '${asset.title}'`, error)
-        setItem(oldItem =>
-          oldItem.with({ directoryKey: item.directoryKey, directoryId: item.directoryId })
-        )
-        // Move the asset back to its original position.
-        dispatchAssetListEvent({
-          type: AssetListEventType.move,
-          newParentKey: item.directoryKey,
-          newParentId: item.directoryId,
-          key: item.key,
-          item: asset,
         })
       }
     },
@@ -369,7 +221,6 @@
     }
   }, [item, isSoleSelectedItem, /* should never change */ setAssetSettingsPanelProps])
 
->>>>>>> dfe867a9
   const doDelete = React.useCallback(async () => {
     setInsertionVisibility(Visibility.hidden)
     if (asset.type === backendModule.AssetType.directory) {
@@ -689,11 +540,7 @@
       }
       return (
         <>
-<<<<<<< HEAD
-          {!hidden && insertionVisibility !== Visibility.hidden && (
-=======
           {!hidden && (
->>>>>>> dfe867a9
             <tr
               ref={tableRowRef}
               tabIndex={-1}
@@ -721,13 +568,6 @@
                   )
                 } else {
                   onContextMenu?.(innerProps, event)
-<<<<<<< HEAD
-                }
-              }}
-              className={`h-8 transition duration-300 ease-in-out ${
-                visibilityModule.CLASS_NAME[visibility]
-              } ${isDraggedOver || selected ? 'selected' : ''}`}
-=======
                 }
               }}
               className={`h-8 transition duration-300 ease-in-out ${
@@ -740,7 +580,6 @@
                   props.onDragStart?.(event)
                 }
               }}
->>>>>>> dfe867a9
               onDragEnter={event => {
                 if (dragOverTimeoutHandle.current != null) {
                   window.clearTimeout(dragOverTimeoutHandle.current)
