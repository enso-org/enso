--- conflicted
+++ resolved
@@ -54,20 +54,6 @@
 
 /** Props for an {@link AssetRow}. */
 export interface AssetRowProps
-<<<<<<< HEAD
-  extends tableRow.TableRowProps<
-    assetTreeNode.AssetTreeNode,
-    assetsTable.AssetsTableState,
-    assetsTable.AssetRowState,
-    backendModule.AssetId
-  > {}
-
-/** A row containing an {@link backendModule.AnyAsset}. */
-export default function AssetRow(props: AssetRowProps) {
-  const { keyProp: key, item: rawItem, initialRowState, hidden, selected } = props
-  const { isSoleSelectedItem, setSelected, allowContextMenu, onContextMenu, state } = props
-  const { columns } = props
-=======
   extends Omit<JSX.IntrinsicElements['tr'], 'onClick' | 'onContextMenu'> {
   keyProp: backendModule.AssetId
   tableRowRef?: React.RefObject<HTMLTableRowElement>
@@ -89,7 +75,6 @@
   const { keyProp: key, item: rawItem, initialRowState, hidden: hiddenRaw, selected } = props
   const { isSoleSelectedItem, setSelected, allowContextMenu, onContextMenu, state } = props
   const { tableRowRef, columns, onClick } = props
->>>>>>> 899f7e4e
   const { visibilities, assetEvents, dispatchAssetEvent, dispatchAssetListEvent } = state
   const { setAssetSettingsPanelProps, doToggleDirectoryExpansion, doCopy, doCut, doPaste } = state
 
@@ -106,21 +91,17 @@
     object.merge(initialRowState, { setVisibility: setInsertionVisibility })
   )
   const isCloud = backend.type === backendModule.BackendType.remote
-<<<<<<< HEAD
-  const visibility = visibilities.get(key) ?? insertionVisibility
-=======
   const outerVisibility = visibilities.get(key)
   const visibility =
     outerVisibility == null || outerVisibility === Visibility.visible
       ? insertionVisibility
       : outerVisibility
   const hidden = hiddenRaw || visibility === Visibility.hidden
->>>>>>> 899f7e4e
 
   React.useEffect(() => {
     setItem(rawItem)
   }, [rawItem])
-<<<<<<< HEAD
+
   React.useEffect(() => {
     // Mutation is HIGHLY INADVISABLE in React, however it is useful here as we want to avoid
     // re - rendering the parent.
@@ -217,120 +198,6 @@
           newParentId: item.directoryId,
           key: item.key,
           item: asset,
-=======
-
-  React.useEffect(() => {
-    // Mutation is HIGHLY INADVISABLE in React, however it is useful here as we want to avoid
-    // re - rendering the parent.
-    rawItem.item = asset
-  }, [asset, rawItem])
-  const setAsset = assetTreeNode.useSetAsset(asset, setItem)
-
-  React.useEffect(() => {
-    if (selected && insertionVisibility !== Visibility.visible) {
-      setSelected(false)
-    }
-  }, [selected, insertionVisibility, /* should never change */ setSelected])
-
-  const doCopyOnBackend = React.useCallback(
-    async (newParentId: backendModule.DirectoryId | null) => {
-      try {
-        setAsset(oldAsset =>
-          object.merge(oldAsset, {
-            title: oldAsset.title + ' (copy)',
-            labels: [],
-            permissions: permissions.tryGetSingletonOwnerPermission(organization, user),
-            modifiedAt: dateTime.toRfc3339(new Date()),
-          })
-        )
-        const copiedAsset = await backend.copyAsset(
-          asset.id,
-          newParentId ?? organization?.rootDirectoryId ?? backendModule.DirectoryId(''),
-          asset.title,
-          null
-        )
-        setAsset(
-          // This is SAFE, as the type of the copied asset is guaranteed to be the same
-          // as the type of the original asset.
-          // eslint-disable-next-line no-restricted-syntax
-          object.merger(copiedAsset.asset as Partial<backendModule.AnyAsset>)
-        )
-      } catch (error) {
-        toastAndLog(`Could not copy '${asset.title}'`, error)
-        // Delete the new component representing the asset that failed to insert.
-        dispatchAssetListEvent({
-          type: AssetListEventType.delete,
-          key: item.key,
->>>>>>> 899f7e4e
-        })
-      }
-    },
-    [
-      backend,
-      organization,
-<<<<<<< HEAD
-      asset,
-      item.directoryId,
-      item.directoryKey,
-      item.key,
-=======
-      user,
-      asset,
-      item.key,
-      /* should never change */ setAsset,
->>>>>>> 899f7e4e
-      /* should never change */ toastAndLog,
-      /* should never change */ dispatchAssetListEvent,
-    ]
-  )
-
-<<<<<<< HEAD
-  React.useEffect(() => {
-    if (isSoleSelectedItem) {
-      setAssetSettingsPanelProps({ item, setItem })
-    }
-  }, [item, isSoleSelectedItem, /* should never change */ setAssetSettingsPanelProps])
-
-=======
-  const doMove = React.useCallback(
-    async (
-      newParentKey: backendModule.AssetId | null,
-      newParentId: backendModule.DirectoryId | null
-    ) => {
-      const rootDirectoryId = organization?.rootDirectoryId ?? backendModule.DirectoryId('')
-      const nonNullNewParentKey = newParentKey ?? rootDirectoryId
-      const nonNullNewParentId = newParentId ?? rootDirectoryId
-      try {
-        dispatchAssetListEvent({
-          type: AssetListEventType.move,
-          newParentKey: nonNullNewParentKey,
-          newParentId: nonNullNewParentId,
-          key: item.key,
-          item: asset,
-        })
-        setItem(oldItem =>
-          oldItem.with({
-            directoryKey: nonNullNewParentKey,
-            directoryId: nonNullNewParentId,
-          })
-        )
-        await backend.updateAsset(
-          asset.id,
-          { parentDirectoryId: newParentId ?? rootDirectoryId, description: null },
-          asset.title
-        )
-      } catch (error) {
-        toastAndLog(`Could not move '${asset.title}'`, error)
-        setItem(oldItem =>
-          oldItem.with({ directoryKey: item.directoryKey, directoryId: item.directoryId })
-        )
-        // Move the asset back to its original position.
-        dispatchAssetListEvent({
-          type: AssetListEventType.move,
-          newParentKey: item.directoryKey,
-          newParentId: item.directoryId,
-          key: item.key,
-          item: asset,
         })
       }
     },
@@ -352,7 +219,6 @@
     }
   }, [item, isSoleSelectedItem, /* should never change */ setAssetSettingsPanelProps])
 
->>>>>>> 899f7e4e
   const doDelete = React.useCallback(async () => {
     setInsertionVisibility(Visibility.hidden)
     if (asset.type === backendModule.AssetType.directory) {
@@ -432,12 +298,8 @@
       case AssetEventType.newProject:
       case AssetEventType.newFolder:
       case AssetEventType.uploadFiles:
-<<<<<<< HEAD
-      case AssetEventType.newDataConnector:
-=======
       case AssetEventType.newSecret:
       case AssetEventType.updateFiles:
->>>>>>> 899f7e4e
       case AssetEventType.openProject:
       case AssetEventType.closeProject:
       case AssetEventType.cancelOpeningAllProjects: {
@@ -544,7 +406,6 @@
             setInsertionVisibility(Visibility.visible)
             toastAndLog(null, error)
           }
-<<<<<<< HEAD
         }
         break
       }
@@ -622,85 +483,6 @@
         }
         break
       }
-=======
-        }
-        break
-      }
-      case AssetEventType.temporarilyAddLabels: {
-        const labels = event.ids.has(item.key) ? event.labelNames : set.EMPTY
-        setRowState(oldRowState =>
-          oldRowState.temporarilyAddedLabels === labels &&
-          oldRowState.temporarilyRemovedLabels === set.EMPTY
-            ? oldRowState
-            : object.merge(oldRowState, {
-                temporarilyAddedLabels: labels,
-                temporarilyRemovedLabels: set.EMPTY,
-              })
-        )
-        break
-      }
-      case AssetEventType.temporarilyRemoveLabels: {
-        const labels = event.ids.has(item.key) ? event.labelNames : set.EMPTY
-        setRowState(oldRowState =>
-          oldRowState.temporarilyAddedLabels === set.EMPTY &&
-          oldRowState.temporarilyRemovedLabels === labels
-            ? oldRowState
-            : object.merge(oldRowState, {
-                temporarilyAddedLabels: set.EMPTY,
-                temporarilyRemovedLabels: labels,
-              })
-        )
-        break
-      }
-      case AssetEventType.addLabels: {
-        setRowState(oldRowState =>
-          oldRowState.temporarilyAddedLabels === set.EMPTY
-            ? oldRowState
-            : object.merge(oldRowState, { temporarilyAddedLabels: set.EMPTY })
-        )
-        const labels = asset.labels
-        if (
-          event.ids.has(item.key) &&
-          (labels == null || [...event.labelNames].some(label => !labels.includes(label)))
-        ) {
-          const newLabels = [
-            ...(labels ?? []),
-            ...[...event.labelNames].filter(label => labels?.includes(label) !== true),
-          ]
-          setAsset(object.merger({ labels: newLabels }))
-          try {
-            await backend.associateTag(asset.id, newLabels, asset.title)
-          } catch (error) {
-            setAsset(object.merger({ labels }))
-            toastAndLog(null, error)
-          }
-        }
-        break
-      }
-      case AssetEventType.removeLabels: {
-        setRowState(oldRowState =>
-          oldRowState.temporarilyAddedLabels === set.EMPTY
-            ? oldRowState
-            : object.merge(oldRowState, { temporarilyAddedLabels: set.EMPTY })
-        )
-        const labels = asset.labels
-        if (
-          event.ids.has(item.key) &&
-          labels != null &&
-          [...event.labelNames].some(label => labels.includes(label))
-        ) {
-          const newLabels = labels.filter(label => !event.labelNames.has(label))
-          setAsset(object.merger({ labels: newLabels }))
-          try {
-            await backend.associateTag(asset.id, newLabels, asset.title)
-          } catch (error) {
-            setAsset(object.merger({ labels }))
-            toastAndLog(null, error)
-          }
-        }
-        break
-      }
->>>>>>> 899f7e4e
       case AssetEventType.deleteLabel: {
         setAsset(oldAsset => {
           // The IIFE is required to prevent TypeScript from narrowing this value.
@@ -747,95 +529,6 @@
     case backendModule.AssetType.project:
     case backendModule.AssetType.file:
     case backendModule.AssetType.secret: {
-<<<<<<< HEAD
-      return (
-        <>
-          <TableRow
-            className={`${visibilityModule.CLASS_NAME[visibility]} ${
-              isDraggedOver ? 'selected' : ''
-            }`}
-            {...props}
-            hidden={hidden || insertionVisibility === Visibility.hidden}
-            onContextMenu={(innerProps, event) => {
-              if (allowContextMenu) {
-                event.preventDefault()
-                event.stopPropagation()
-                onContextMenu?.(innerProps, event)
-                setModal(
-                  <AssetContextMenu
-                    innerProps={innerProps}
-                    event={event}
-                    eventTarget={
-                      event.target instanceof HTMLElement ? event.target : event.currentTarget
-                    }
-                    doCopy={doCopy}
-                    doCut={doCut}
-                    doPaste={doPaste}
-                    doDelete={doDelete}
-                  />
-                )
-              } else {
-                onContextMenu?.(innerProps, event)
-              }
-            }}
-            item={item}
-            setItem={setItem}
-            initialRowState={rowState}
-            setRowState={setRowState}
-            onDragEnter={event => {
-              if (dragOverTimeoutHandle.current != null) {
-                window.clearTimeout(dragOverTimeoutHandle.current)
-              }
-              if (backendModule.assetIsDirectory(asset)) {
-                dragOverTimeoutHandle.current = window.setTimeout(() => {
-                  doToggleDirectoryExpansion(asset.id, item.key, asset.title, true)
-                }, DRAG_EXPAND_DELAY_MS)
-              }
-              // Required because `dragover` does not fire on `mouseenter`.
-              onDragOver(event)
-            }}
-            onDragOver={event => {
-              props.onDragOver?.(event)
-              onDragOver(event)
-            }}
-            onDragEnd={event => {
-              clearDragState()
-              props.onDragEnd?.(event)
-            }}
-            onDragLeave={event => {
-              if (
-                dragOverTimeoutHandle.current != null &&
-                (!(event.relatedTarget instanceof Node) ||
-                  !event.currentTarget.contains(event.relatedTarget))
-              ) {
-                window.clearTimeout(dragOverTimeoutHandle.current)
-              }
-              clearDragState()
-              props.onDragLeave?.(event)
-            }}
-            onDrop={event => {
-              props.onDrop?.(event)
-              clearDragState()
-              const [directoryKey, directoryId, directoryTitle] =
-                item.item.type === backendModule.AssetType.directory
-                  ? [item.key, item.item.id, asset.title]
-                  : [item.directoryKey, item.directoryId, null]
-              const payload = drag.ASSET_ROWS.lookup(event)
-              if (payload != null && payload.every(innerItem => innerItem.key !== directoryKey)) {
-                event.preventDefault()
-                event.stopPropagation()
-                unsetModal()
-                doToggleDirectoryExpansion(directoryId, directoryKey, directoryTitle, true)
-                dispatchAssetEvent({
-                  type: AssetEventType.move,
-                  newParentKey: directoryKey,
-                  newParentId: directoryId,
-                  ids: new Set(payload.map(dragItem => dragItem.key)),
-                })
-              }
-            }}
-          />
-=======
       const innerProps: AssetRowInnerProps = {
         key,
         item,
@@ -961,7 +654,6 @@
               })}
             </tr>
           )}
->>>>>>> 899f7e4e
           {selected && allowContextMenu && insertionVisibility !== Visibility.hidden && (
             // This is a copy of the context menu, since the context menu registers keyboard
             // shortcut handlers. This is a bit of a hack, however it is preferable to duplicating
