/** @file A table row for an arbitrary asset. */
import * as React from 'react'

import BlankIcon from 'enso-assets/blank.svg'

import * as backendHooks from '#/hooks/backendHooks'
import * as dragAndDropHooks from '#/hooks/dragAndDropHooks'
import * as setAssetHooks from '#/hooks/setAssetHooks'
import * as toastAndLogHooks from '#/hooks/toastAndLogHooks'

import * as authProvider from '#/providers/AuthProvider'
import * as modalProvider from '#/providers/ModalProvider'
import * as textProvider from '#/providers/TextProvider'

import AssetEventType from '#/events/AssetEventType'
import AssetListEventType from '#/events/AssetListEventType'

import AssetContextMenu from '#/layouts/AssetContextMenu'
import type * as assetsTable from '#/layouts/AssetsTable'
<<<<<<< HEAD
import * as categoryModule from '#/layouts/CategorySwitcher/Category'
=======
import * as eventListProvider from '#/layouts/AssetsTable/EventListProvider'
import Category from '#/layouts/CategorySwitcher/Category'
>>>>>>> cf9d7574

import * as aria from '#/components/aria'
import * as assetRowUtils from '#/components/dashboard/AssetRow/assetRowUtils'
import * as columnModule from '#/components/dashboard/column'
import * as columnUtils from '#/components/dashboard/column/columnUtils'
import StatelessSpinner, * as statelessSpinner from '#/components/StatelessSpinner'
import FocusRing from '#/components/styled/FocusRing'

import EditAssetDescriptionModal from '#/modals/EditAssetDescriptionModal'

import * as backendModule from '#/services/Backend'
import * as localBackend from '#/services/LocalBackend'

import type * as assetTreeNode from '#/utilities/AssetTreeNode'
import AssetTreeNode from '#/utilities/AssetTreeNode'
import * as dateTime from '#/utilities/dateTime'
import * as download from '#/utilities/download'
import * as drag from '#/utilities/drag'
import * as eventModule from '#/utilities/event'
import * as fileInfo from '#/utilities/fileInfo'
import * as indent from '#/utilities/indent'
import * as object from '#/utilities/object'
import * as path from '#/utilities/path'
import * as permissions from '#/utilities/permissions'
import * as set from '#/utilities/set'
import * as tailwindMerge from '#/utilities/tailwindMerge'
import Visibility from '#/utilities/Visibility'

// =================
// === Constants ===
// =================

/** The height of the header row. */
const HEADER_HEIGHT_PX = 34
/** The amount of time (in milliseconds) the drag item must be held over this component
 * to make a directory row expand. */
const DRAG_EXPAND_DELAY_MS = 500

// ================
// === AssetRow ===
// ================

/** Common properties for state and setters passed to event handlers on an {@link AssetRow}. */
export interface AssetRowInnerProps {
  readonly key: backendModule.AssetId
  readonly item: assetTreeNode.AnyAssetTreeNode
  readonly setItem: React.Dispatch<React.SetStateAction<assetTreeNode.AnyAssetTreeNode>>
  readonly state: assetsTable.AssetsTableState
  readonly rowState: assetsTable.AssetRowState
  readonly setRowState: React.Dispatch<React.SetStateAction<assetsTable.AssetRowState>>
}

/** Props for an {@link AssetRow}. */
export interface AssetRowProps
  extends Readonly<Omit<JSX.IntrinsicElements['tr'], 'onClick' | 'onContextMenu'>> {
  readonly isOpened: boolean
  readonly item: assetTreeNode.AnyAssetTreeNode
  readonly state: assetsTable.AssetsTableState
  readonly hidden: boolean
  readonly columns: columnUtils.Column[]
  readonly selected: boolean
  readonly setSelected: (selected: boolean) => void
  readonly isSoleSelected: boolean
  readonly isKeyboardSelected: boolean
  readonly grabKeyboardFocus: () => void
  readonly allowContextMenu: boolean
  readonly onClick: (props: AssetRowInnerProps, event: React.MouseEvent) => void
  readonly onContextMenu?: (
    props: AssetRowInnerProps,
    event: React.MouseEvent<HTMLTableRowElement>
  ) => void
  readonly updateAssetRef: React.Ref<(asset: backendModule.AnyAsset) => void>
}

/** A row containing an {@link backendModule.AnyAsset}. */
export default function AssetRow(props: AssetRowProps) {
  const { selected, isSoleSelected, isKeyboardSelected, isOpened } = props
  const { setSelected, allowContextMenu, onContextMenu, state, columns, onClick } = props
  const { item: rawItem, hidden: hiddenRaw, updateAssetRef, grabKeyboardFocus } = props
  const { nodeMap, setAssetPanelProps, doToggleDirectoryExpansion, doCopy, doCut, doPaste } = state
  const { setIsAssetPanelTemporarilyVisible, scrollContainerRef, rootDirectoryId, backend } = state
  const { visibilities } = state

  const draggableProps = dragAndDropHooks.useDraggable()
  const { user } = authProvider.useNonPartialUserSession()
  const { setModal, unsetModal } = modalProvider.useSetModal()
  const { getText } = textProvider.useText()
  const toastAndLog = toastAndLogHooks.useToastAndLog()
  const dispatchAssetEvent = eventListProvider.useDispatchAssetEvent()
  const dispatchAssetListEvent = eventListProvider.useDispatchAssetListEvent()
  const [isDraggedOver, setIsDraggedOver] = React.useState(false)
  const [item, setItem] = React.useState(rawItem)
  const rootRef = React.useRef<HTMLElement | null>(null)
  const dragOverTimeoutHandle = React.useRef<number | null>(null)
  const grabKeyboardFocusRef = React.useRef(grabKeyboardFocus)
  grabKeyboardFocusRef.current = grabKeyboardFocus
  const asset = item.item
  const [insertionVisibility, setInsertionVisibility] = React.useState(Visibility.visible)
  const [rowState, setRowState] = React.useState<assetsTable.AssetRowState>(() =>
    object.merge(assetRowUtils.INITIAL_ROW_STATE, { setVisibility: setInsertionVisibility })
  )
  const key = AssetTreeNode.getKey(item)
  const isCloud = backend.type === backendModule.BackendType.remote
  const outerVisibility = visibilities.get(key)
  const visibility =
    outerVisibility == null || outerVisibility === Visibility.visible
      ? insertionVisibility
      : outerVisibility
  const hidden = hiddenRaw || visibility === Visibility.hidden

  const copyAssetMutation = backendHooks.useBackendMutation(backend, 'copyAsset')
  const updateAssetMutation = backendHooks.useBackendMutation(backend, 'updateAsset')
  const deleteAssetMutation = backendHooks.useBackendMutation(backend, 'deleteAsset')
  const undoDeleteAssetMutation = backendHooks.useBackendMutation(backend, 'undoDeleteAsset')
  const openProjectMutation = backendHooks.useBackendMutation(backend, 'openProject')
  const closeProjectMutation = backendHooks.useBackendMutation(backend, 'closeProject')
  const getProjectDetailsMutation = backendHooks.useBackendMutation(backend, 'getProjectDetails')
  const getFileDetailsMutation = backendHooks.useBackendMutation(backend, 'getFileDetails')
  const getDatalinkMutation = backendHooks.useBackendMutation(backend, 'getDatalink')
  const createPermissionMutation = backendHooks.useBackendMutation(backend, 'createPermission')
  const associateTagMutation = backendHooks.useBackendMutation(backend, 'associateTag')
  const copyAssetMutate = copyAssetMutation.mutateAsync
  const updateAssetMutate = updateAssetMutation.mutateAsync
  const deleteAssetMutate = deleteAssetMutation.mutateAsync
  const undoDeleteAssetMutate = undoDeleteAssetMutation.mutateAsync
  const openProjectMutate = openProjectMutation.mutateAsync
  const closeProjectMutate = closeProjectMutation.mutateAsync

  React.useEffect(() => {
    setItem(rawItem)
  }, [rawItem])

  React.useEffect(() => {
    // Mutation is HIGHLY INADVISABLE in React, however it is useful here as we want to update the
    // parent's state while avoiding re-rendering the parent.
    rawItem.item = asset
  }, [asset, rawItem])
  const setAsset = setAssetHooks.useSetAsset(asset, setItem)

  React.useEffect(() => {
    if (selected && insertionVisibility !== Visibility.visible) {
      setSelected(false)
    }
  }, [selected, insertionVisibility, setSelected])

  React.useEffect(() => {
    if (isKeyboardSelected) {
      rootRef.current?.focus()
      grabKeyboardFocusRef.current()
    }
  }, [isKeyboardSelected])

  React.useImperativeHandle(updateAssetRef, () => newItem => {
    setAsset(newItem)
  })

  const doCopyOnBackend = React.useCallback(
    async (newParentId: backendModule.DirectoryId | null) => {
      try {
        setAsset(oldAsset =>
          object.merge(oldAsset, {
            title: oldAsset.title + ' (copy)',
            labels: [],
            permissions: permissions.tryGetSingletonOwnerPermission(user),
            modifiedAt: dateTime.toRfc3339(new Date()),
          })
        )
        newParentId ??= rootDirectoryId
        const copiedAsset = await copyAssetMutate([
          asset.id,
          newParentId,
          asset.title,
          nodeMap.current.get(newParentId)?.item.title ?? '(unknown)',
        ])
        setAsset(
          // This is SAFE, as the type of the copied asset is guaranteed to be the same
          // as the type of the original asset.
          // eslint-disable-next-line no-restricted-syntax
          object.merger(copiedAsset.asset as Partial<backendModule.AnyAsset>)
        )
      } catch (error) {
        toastAndLog('copyAssetError', error, asset.title)
        // Delete the new component representing the asset that failed to insert.
        dispatchAssetListEvent({ type: AssetListEventType.delete, key: item.key })
      }
    },
    [
      user,
      rootDirectoryId,
      asset,
      item.key,
      toastAndLog,
      copyAssetMutate,
      nodeMap,
      setAsset,
      dispatchAssetListEvent,
    ]
  )

  const doMove = React.useCallback(
    async (
      newParentKey: backendModule.DirectoryId | null,
      newParentId: backendModule.DirectoryId | null
    ) => {
      const nonNullNewParentKey = newParentKey ?? rootDirectoryId
      const nonNullNewParentId = newParentId ?? rootDirectoryId
      try {
        setItem(oldItem =>
          oldItem.with({ directoryKey: nonNullNewParentKey, directoryId: nonNullNewParentId })
        )
        const newParentPath = localBackend.extractTypeAndId(nonNullNewParentId).id
<<<<<<< HEAD
        const newProjectState =
          asset.projectState == null
            ? null
            : object.merge(
                asset.projectState,
                asset.projectState.path == null
                  ? {}
                  : {
                      path: path.joinPath(
                        newParentPath,
                        fileInfo.fileName(asset.projectState.path)
                      ),
                    }
              )
=======
>>>>>>> cf9d7574
        let newId = asset.id
        if (!isCloud) {
          const oldPath = localBackend.extractTypeAndId(asset.id).id
          const newPath = path.joinPath(newParentPath, fileInfo.fileName(oldPath))
          switch (asset.type) {
            case backendModule.AssetType.file: {
              newId = localBackend.newFileId(newPath)
              break
            }
            case backendModule.AssetType.directory: {
              newId = localBackend.newDirectoryId(newPath)
              break
            }
            case backendModule.AssetType.project:
            case backendModule.AssetType.secret:
            case backendModule.AssetType.datalink:
            case backendModule.AssetType.specialLoading:
            case backendModule.AssetType.specialEmpty: {
              // Ignored.
              // Project paths are not stored in their `id`;
              // The other asset types either do not exist on the Local backend,
              // or do not have a path.
              break
            }
          }
        }
        // This is SAFE as the type of `newId` is not changed from its original type.
        // eslint-disable-next-line no-restricted-syntax
        const newAsset = object.merge(asset, { id: newId as never, parentId: nonNullNewParentId })
        dispatchAssetListEvent({
          type: AssetListEventType.move,
          newParentKey: nonNullNewParentKey,
          newParentId: nonNullNewParentId,
          key: item.key,
          item: newAsset,
        })
        setAsset(newAsset)
        await updateAssetMutate([
          asset.id,
          { parentDirectoryId: newParentId ?? rootDirectoryId, description: null },
          asset.title,
        ])
      } catch (error) {
        toastAndLog('moveAssetError', error, asset.title)
        setAsset(
          object.merger({
            // This is SAFE as the type of `newId` is not changed from its original type.
            // eslint-disable-next-line no-restricted-syntax
            id: asset.id as never,
            parentId: asset.parentId,
            projectState: asset.projectState,
          })
        )
        setItem(oldItem =>
          oldItem.with({ directoryKey: item.directoryKey, directoryId: item.directoryId })
        )
        // Move the asset back to its original position.
        dispatchAssetListEvent({
          type: AssetListEventType.move,
          newParentKey: item.directoryKey,
          newParentId: item.directoryId,
          key: item.key,
          item: asset,
        })
      }
    },
    [
      isCloud,
      asset,
      rootDirectoryId,
      item.directoryId,
      item.directoryKey,
      item.key,
      toastAndLog,
      updateAssetMutate,
      setAsset,
      dispatchAssetListEvent,
    ]
  )

  React.useEffect(() => {
    if (isSoleSelected) {
      setAssetPanelProps({ backend, item, setItem })
      setIsAssetPanelTemporarilyVisible(false)
    }
  }, [item, isSoleSelected, backend, setAssetPanelProps, setIsAssetPanelTemporarilyVisible])

  const doDelete = React.useCallback(
    async (forever = false) => {
      setInsertionVisibility(Visibility.hidden)
      if (asset.type === backendModule.AssetType.directory) {
        dispatchAssetListEvent({
          type: AssetListEventType.closeFolder,
          id: asset.id,
          // This is SAFE, as this asset is already known to be a directory.
          // eslint-disable-next-line no-restricted-syntax
          key: item.key as backendModule.DirectoryId,
        })
      }
      try {
        dispatchAssetListEvent({ type: AssetListEventType.willDelete, key: item.key })
        if (
          asset.type === backendModule.AssetType.project &&
          backend.type === backendModule.BackendType.local
        ) {
          if (
            asset.projectState.type !== backendModule.ProjectState.placeholder &&
            asset.projectState.type !== backendModule.ProjectState.closed
          ) {
            await openProjectMutate([asset.id, null, asset.title])
          }
          try {
            await closeProjectMutate([asset.id, asset.title])
          } catch {
            // Ignored. The project was already closed.
          }
        }
        await deleteAssetMutate([asset.id, { force: forever }, asset.title])
        dispatchAssetListEvent({ type: AssetListEventType.delete, key: item.key })
      } catch (error) {
        setInsertionVisibility(Visibility.visible)
        toastAndLog('deleteAssetError', error, asset.title)
      }
    },
    [
      backend,
      dispatchAssetListEvent,
      asset,
      openProjectMutate,
      closeProjectMutate,
      deleteAssetMutate,
      item.key,
      toastAndLog,
    ]
  )

  const doRestore = React.useCallback(async () => {
    // Visually, the asset is deleted from the Trash view.
    setInsertionVisibility(Visibility.hidden)
    try {
      await undoDeleteAssetMutate([asset.id, asset.title])
      dispatchAssetListEvent({ type: AssetListEventType.delete, key: item.key })
    } catch (error) {
      setInsertionVisibility(Visibility.visible)
      toastAndLog('restoreAssetError', error, asset.title)
    }
  }, [dispatchAssetListEvent, asset, toastAndLog, undoDeleteAssetMutate, item.key])

  const doTriggerDescriptionEdit = React.useCallback(() => {
    setModal(
      <EditAssetDescriptionModal
        doChangeDescription={async description => {
          if (description !== asset.description) {
            setAsset(object.merger({ description }))

            await backend
              .updateAsset(item.item.id, { parentDirectoryId: null, description }, item.item.title)
              .catch(error => {
                setAsset(object.merger({ description: asset.description }))
                throw error
              })
          }
        }}
        initialDescription={asset.description}
      />
    )
  }, [setModal, asset.description, setAsset, backend, item.item.id, item.item.title])

<<<<<<< HEAD
  eventHooks.useEventHandler(assetEvents, async event => {
    if (state.category.type === categoryModule.CategoryType.trash) {
=======
  eventListProvider.useAssetEventListener(async event => {
    if (state.category === Category.trash) {
>>>>>>> cf9d7574
      switch (event.type) {
        case AssetEventType.deleteForever: {
          if (event.ids.has(item.key)) {
            await doDelete(true)
          }
          break
        }
        case AssetEventType.restore: {
          if (event.ids.has(item.key)) {
            await doRestore()
          }
          break
        }
        default: {
          return
        }
      }
    } else {
      switch (event.type) {
        // These events are handled in the specific `NameColumn` files.
        case AssetEventType.newProject:
        case AssetEventType.newFolder:
        case AssetEventType.uploadFiles:
        case AssetEventType.newDatalink:
        case AssetEventType.newSecret:
        case AssetEventType.updateFiles:
        case AssetEventType.openProject:
        case AssetEventType.closeProject: {
          break
        }
        case AssetEventType.copy: {
          if (event.ids.has(item.key)) {
            await doCopyOnBackend(event.newParentId)
          }
          break
        }
        case AssetEventType.cut: {
          if (event.ids.has(item.key)) {
            setInsertionVisibility(Visibility.faded)
          }
          break
        }
        case AssetEventType.cancelCut: {
          if (event.ids.has(item.key)) {
            setInsertionVisibility(Visibility.visible)
          }
          break
        }
        case AssetEventType.move: {
          if (event.ids.has(item.key)) {
            setInsertionVisibility(Visibility.visible)
            await doMove(event.newParentKey, event.newParentId)
          }
          break
        }
        case AssetEventType.delete: {
          if (event.ids.has(item.key)) {
            await doDelete(false)
          }
          break
        }
        case AssetEventType.deleteForever: {
          if (event.ids.has(item.key)) {
            await doDelete(true)
          }
          break
        }
        case AssetEventType.restore: {
          if (event.ids.has(item.key)) {
            await doRestore()
          }
          break
        }
        case AssetEventType.download:
        case AssetEventType.downloadSelected: {
          if (event.type === AssetEventType.downloadSelected ? selected : event.ids.has(asset.id)) {
            if (isCloud) {
              switch (asset.type) {
                case backendModule.AssetType.project: {
                  try {
                    const details = await getProjectDetailsMutation.mutateAsync([
                      asset.id,
                      asset.parentId,
                      asset.title,
                    ])
                    if (details.url != null) {
                      await backend.download(details.url, asset.title)
                    } else {
                      const error: unknown = getText('projectHasNoSourceFilesPhrase')
                      toastAndLog('downloadProjectError', error, asset.title)
                    }
                  } catch (error) {
                    toastAndLog('downloadProjectError', error, asset.title)
                  }
                  break
                }
                case backendModule.AssetType.file: {
                  try {
                    const details = await getFileDetailsMutation.mutateAsync([
                      asset.id,
                      asset.title,
                    ])
                    if (details.url != null) {
                      await backend.download(details.url, asset.title)
                    } else {
                      const error: unknown = getText('fileNotFoundPhrase')
                      toastAndLog('downloadFileError', error, asset.title)
                    }
                  } catch (error) {
                    toastAndLog('downloadFileError', error, asset.title)
                  }
                  break
                }
                case backendModule.AssetType.datalink: {
                  try {
                    const value = await getDatalinkMutation.mutateAsync([asset.id, asset.title])
                    const fileName = `${asset.title}.datalink`
                    download.download(
                      URL.createObjectURL(
                        new File([JSON.stringify(value)], fileName, {
                          type: 'application/json+x-enso-data-link',
                        })
                      ),
                      fileName
                    )
                  } catch (error) {
                    toastAndLog('downloadDatalinkError', error, asset.title)
                  }
                  break
                }
                default: {
                  toastAndLog('downloadInvalidTypeError')
                  break
                }
              }
            } else {
              if (asset.type === backendModule.AssetType.project) {
                const projectsDirectory = localBackend.extractTypeAndId(asset.parentId).id
                const uuid = localBackend.extractTypeAndId(asset.id).id
                const queryString = new URLSearchParams({ projectsDirectory }).toString()
                await backend.download(
                  `./api/project-manager/projects/${uuid}/enso-project?${queryString}`,
                  `${asset.title}.enso-project`
                )
              }
            }
          }
          break
        }
        case AssetEventType.removeSelf: {
          // This is not triggered from the asset list, so it uses `item.id` instead of `key`.
          if (event.id === asset.id && user.isEnabled) {
            setInsertionVisibility(Visibility.hidden)
            try {
              await createPermissionMutation.mutateAsync([
                {
                  action: null,
                  resourceId: asset.id,
                  actorsIds: [user.userId],
                },
              ])
              dispatchAssetListEvent({ type: AssetListEventType.delete, key: item.key })
            } catch (error) {
              setInsertionVisibility(Visibility.visible)
              toastAndLog(null, error)
            }
          }
          break
        }
        case AssetEventType.temporarilyAddLabels: {
          const labels = event.ids.has(item.key) ? event.labelNames : set.EMPTY
          setRowState(oldRowState =>
            oldRowState.temporarilyAddedLabels === labels &&
            oldRowState.temporarilyRemovedLabels === set.EMPTY
              ? oldRowState
              : object.merge(oldRowState, {
                  temporarilyAddedLabels: labels,
                  temporarilyRemovedLabels: set.EMPTY,
                })
          )
          break
        }
        case AssetEventType.temporarilyRemoveLabels: {
          const labels = event.ids.has(item.key) ? event.labelNames : set.EMPTY
          setRowState(oldRowState =>
            oldRowState.temporarilyAddedLabels === set.EMPTY &&
            oldRowState.temporarilyRemovedLabels === labels
              ? oldRowState
              : object.merge(oldRowState, {
                  temporarilyAddedLabels: set.EMPTY,
                  temporarilyRemovedLabels: labels,
                })
          )
          break
        }
        case AssetEventType.addLabels: {
          setRowState(oldRowState =>
            oldRowState.temporarilyAddedLabels === set.EMPTY
              ? oldRowState
              : object.merge(oldRowState, { temporarilyAddedLabels: set.EMPTY })
          )
          const labels = asset.labels
          if (
            event.ids.has(item.key) &&
            (labels == null || [...event.labelNames].some(label => !labels.includes(label)))
          ) {
            const newLabels = [
              ...(labels ?? []),
              ...[...event.labelNames].filter(label => labels?.includes(label) !== true),
            ]
            setAsset(object.merger({ labels: newLabels }))
            try {
              await associateTagMutation.mutateAsync([asset.id, newLabels, asset.title])
            } catch (error) {
              setAsset(object.merger({ labels }))
              toastAndLog(null, error)
            }
          }
          break
        }
        case AssetEventType.removeLabels: {
          setRowState(oldRowState =>
            oldRowState.temporarilyAddedLabels === set.EMPTY
              ? oldRowState
              : object.merge(oldRowState, { temporarilyAddedLabels: set.EMPTY })
          )
          const labels = asset.labels
          if (
            event.ids.has(item.key) &&
            labels != null &&
            [...event.labelNames].some(label => labels.includes(label))
          ) {
            const newLabels = labels.filter(label => !event.labelNames.has(label))
            setAsset(object.merger({ labels: newLabels }))
            try {
              await associateTagMutation.mutateAsync([asset.id, newLabels, asset.title])
            } catch (error) {
              setAsset(object.merger({ labels }))
              toastAndLog(null, error)
            }
          }
          break
        }
        case AssetEventType.deleteLabel: {
          setAsset(oldAsset => {
            // The IIFE is required to prevent TypeScript from narrowing this value.
            let found = (() => false)()
            const labels =
              oldAsset.labels?.filter(label => {
                if (label === event.labelName) {
                  found = true
                  return false
                } else {
                  return true
                }
              }) ?? null
            return found ? object.merge(oldAsset, { labels }) : oldAsset
          })
          break
        }
      }
    }
  }, item.initialAssetEvents)

  const clearDragState = React.useCallback(() => {
    setIsDraggedOver(false)
    setRowState(oldRowState =>
      oldRowState.temporarilyAddedLabels === set.EMPTY
        ? oldRowState
        : object.merge(oldRowState, { temporarilyAddedLabels: set.EMPTY })
    )
  }, [])

  const onDragOver = (event: React.DragEvent<Element>) => {
    const directoryKey =
      item.item.type === backendModule.AssetType.directory ? item.key : item.directoryKey
    const payload = drag.ASSET_ROWS.lookup(event)
    if (
      (payload != null && payload.every(innerItem => innerItem.key !== directoryKey)) ||
      event.dataTransfer.types.includes('Files')
    ) {
      event.preventDefault()
      if (
        item.item.type === backendModule.AssetType.directory &&
        state.category.type !== categoryModule.CategoryType.trash
      ) {
        setIsDraggedOver(true)
      }
    }
  }

  switch (asset.type) {
    case backendModule.AssetType.directory:
    case backendModule.AssetType.project:
    case backendModule.AssetType.file:
    case backendModule.AssetType.datalink:
    case backendModule.AssetType.secret: {
      const innerProps: AssetRowInnerProps = { key, item, setItem, state, rowState, setRowState }
      return (
        <>
          {!hidden && (
            <FocusRing>
              <tr
                tabIndex={0}
                ref={element => {
                  rootRef.current = element
                  if (isSoleSelected && element != null && scrollContainerRef.current != null) {
                    const rect = element.getBoundingClientRect()
                    const scrollRect = scrollContainerRef.current.getBoundingClientRect()
                    const scrollUp = rect.top - (scrollRect.top + HEADER_HEIGHT_PX)
                    const scrollDown = rect.bottom - scrollRect.bottom
                    if (scrollUp < 0 || scrollDown > 0) {
                      scrollContainerRef.current.scrollBy({
                        top: scrollUp < 0 ? scrollUp : scrollDown,
                        behavior: 'smooth',
                      })
                    }
                  }
                  if (isKeyboardSelected && element?.contains(document.activeElement) === false) {
                    element.focus()
                  }
                }}
                className={tailwindMerge.twMerge(
                  'h-table-row rounded-full transition-all ease-in-out rounded-rows-child',
                  visibility,
                  (isDraggedOver || selected) && 'selected'
                )}
                {...draggableProps}
                onClick={event => {
                  unsetModal()
                  onClick(innerProps, event)
                  if (
                    item.type === backendModule.AssetType.directory &&
                    eventModule.isDoubleClick(event) &&
                    !rowState.isEditingName
                  ) {
                    // This must be processed on the next tick, otherwise it will be overridden
                    // by the default click handler.
                    window.setTimeout(() => {
                      setSelected(false)
                    })
                    doToggleDirectoryExpansion(item.item.id, item.key, asset.title)
                  }
                }}
                onContextMenu={event => {
                  if (allowContextMenu) {
                    event.preventDefault()
                    event.stopPropagation()
                    onContextMenu?.(innerProps, event)
                    setModal(
                      <AssetContextMenu
                        innerProps={innerProps}
                        rootDirectoryId={rootDirectoryId}
                        event={event}
                        eventTarget={
                          event.target instanceof HTMLElement ? event.target : event.currentTarget
                        }
                        doCopy={doCopy}
                        doCut={doCut}
                        doPaste={doPaste}
                        doDelete={doDelete}
                        doTriggerDescriptionEdit={doTriggerDescriptionEdit}
                      />
                    )
                  } else {
                    onContextMenu?.(innerProps, event)
                  }
                }}
                onDragStart={event => {
                  if (rowState.isEditingName) {
                    event.preventDefault()
                  } else {
                    props.onDragStart?.(event)
                  }
                }}
                onDragEnter={event => {
                  if (dragOverTimeoutHandle.current != null) {
                    window.clearTimeout(dragOverTimeoutHandle.current)
                  }
                  if (item.type === backendModule.AssetType.directory) {
                    dragOverTimeoutHandle.current = window.setTimeout(() => {
                      doToggleDirectoryExpansion(item.item.id, item.key, asset.title, true)
                    }, DRAG_EXPAND_DELAY_MS)
                  }
                  // Required because `dragover` does not fire on `mouseenter`.
                  props.onDragOver?.(event)
                  onDragOver(event)
                }}
                onDragOver={event => {
                  if (state.category.type === categoryModule.CategoryType.trash) {
                    event.dataTransfer.dropEffect = 'none'
                  }
                  props.onDragOver?.(event)
                  onDragOver(event)
                }}
                onDragEnd={event => {
                  clearDragState()
                  props.onDragEnd?.(event)
                }}
                onDragLeave={event => {
                  if (
                    dragOverTimeoutHandle.current != null &&
                    (!(event.relatedTarget instanceof Node) ||
                      !event.currentTarget.contains(event.relatedTarget))
                  ) {
                    window.clearTimeout(dragOverTimeoutHandle.current)
                  }
                  if (
                    event.relatedTarget instanceof Node &&
                    !event.currentTarget.contains(event.relatedTarget)
                  ) {
                    clearDragState()
                  }
                  props.onDragLeave?.(event)
                }}
                onDrop={event => {
                  if (state.category.type !== categoryModule.CategoryType.trash) {
                    props.onDrop?.(event)
                    clearDragState()
                    const [directoryKey, directoryId, directoryTitle] =
                      item.type === backendModule.AssetType.directory
                        ? [item.key, item.item.id, asset.title]
                        : [item.directoryKey, item.directoryId, null]
                    const payload = drag.ASSET_ROWS.lookup(event)
                    if (
                      payload != null &&
                      payload.every(innerItem => innerItem.key !== directoryKey)
                    ) {
                      event.preventDefault()
                      event.stopPropagation()
                      unsetModal()
                      doToggleDirectoryExpansion(directoryId, directoryKey, directoryTitle, true)
                      const ids = payload
                        .filter(payloadItem => payloadItem.asset.parentId !== directoryId)
                        .map(dragItem => dragItem.key)
                      dispatchAssetEvent({
                        type: AssetEventType.move,
                        newParentKey: directoryKey,
                        newParentId: directoryId,
                        ids: new Set(ids),
                      })
                    } else if (event.dataTransfer.types.includes('Files')) {
                      event.preventDefault()
                      event.stopPropagation()
                      doToggleDirectoryExpansion(directoryId, directoryKey, directoryTitle, true)
                      dispatchAssetListEvent({
                        type: AssetListEventType.uploadFiles,
                        parentKey: directoryKey,
                        parentId: directoryId,
                        files: Array.from(event.dataTransfer.files),
                      })
                    }
                  }
                }}
              >
                {columns.map(column => {
                  // This is a React component even though it does not contain JSX.
                  // eslint-disable-next-line no-restricted-syntax
                  const Render = columnModule.COLUMN_RENDERER[column]
                  return (
                    <td key={column} className={columnUtils.COLUMN_CSS_CLASS[column]}>
                      <Render
                        keyProp={key}
                        isOpened={isOpened}
                        backendType={backend.type}
                        item={item}
                        setItem={setItem}
                        selected={selected}
                        setSelected={setSelected}
                        isSoleSelected={isSoleSelected}
                        state={state}
                        rowState={rowState}
                        setRowState={setRowState}
<<<<<<< HEAD
                        isEditable={state.category.type !== categoryModule.CategoryType.trash}
                        doOpenProject={doOpenProject}
                        doCloseProject={doCloseProject}
=======
                        isEditable={state.category !== Category.trash}
>>>>>>> cf9d7574
                      />
                    </td>
                  )
                })}
              </tr>
            </FocusRing>
          )}
          {selected && allowContextMenu && !hidden && (
            // This is a copy of the context menu, since the context menu registers keyboard
            // shortcut handlers. This is a bit of a hack, however it is preferable to duplicating
            // the entire context menu (once for the keyboard actions, once for the JSX).
            <AssetContextMenu
              hidden
              innerProps={{
                key,
                item,
                setItem,
                state,
                rowState,
                setRowState,
              }}
              rootDirectoryId={rootDirectoryId}
              event={{ pageX: 0, pageY: 0 }}
              eventTarget={null}
              doCopy={doCopy}
              doCut={doCut}
              doPaste={doPaste}
              doDelete={doDelete}
              doTriggerDescriptionEdit={doTriggerDescriptionEdit}
            />
          )}
        </>
      )
    }
    case backendModule.AssetType.specialLoading: {
      return hidden ? null : (
        <tr>
          <td colSpan={columns.length} className="border-r p-0 rounded-rows-skip-level">
            <div
              className={tailwindMerge.twMerge(
                'flex h-table-row w-container items-center justify-center rounded-full rounded-rows-child',
                indent.indentClass(item.depth)
              )}
            >
              <StatelessSpinner size={24} state={statelessSpinner.SpinnerState.loadingMedium} />
            </div>
          </td>
        </tr>
      )
    }
    case backendModule.AssetType.specialEmpty: {
      return hidden ? null : (
        <tr>
          <td colSpan={columns.length} className="border-r p-0 rounded-rows-skip-level">
            <div
              className={tailwindMerge.twMerge(
                'flex h-table-row items-center rounded-full rounded-rows-child',
                indent.indentClass(item.depth)
              )}
            >
              <img src={BlankIcon} />
              <aria.Text className="px-name-column-x placeholder">
                {getText('thisFolderIsEmpty')}
              </aria.Text>
            </div>
          </td>
        </tr>
      )
    }
  }
}<|MERGE_RESOLUTION|>--- conflicted
+++ resolved
@@ -17,12 +17,8 @@
 
 import AssetContextMenu from '#/layouts/AssetContextMenu'
 import type * as assetsTable from '#/layouts/AssetsTable'
-<<<<<<< HEAD
+import * as eventListProvider from '#/layouts/AssetsTable/EventListProvider'
 import * as categoryModule from '#/layouts/CategorySwitcher/Category'
-=======
-import * as eventListProvider from '#/layouts/AssetsTable/EventListProvider'
-import Category from '#/layouts/CategorySwitcher/Category'
->>>>>>> cf9d7574
 
 import * as aria from '#/components/aria'
 import * as assetRowUtils from '#/components/dashboard/AssetRow/assetRowUtils'
@@ -234,23 +230,6 @@
           oldItem.with({ directoryKey: nonNullNewParentKey, directoryId: nonNullNewParentId })
         )
         const newParentPath = localBackend.extractTypeAndId(nonNullNewParentId).id
-<<<<<<< HEAD
-        const newProjectState =
-          asset.projectState == null
-            ? null
-            : object.merge(
-                asset.projectState,
-                asset.projectState.path == null
-                  ? {}
-                  : {
-                      path: path.joinPath(
-                        newParentPath,
-                        fileInfo.fileName(asset.projectState.path)
-                      ),
-                    }
-              )
-=======
->>>>>>> cf9d7574
         let newId = asset.id
         if (!isCloud) {
           const oldPath = localBackend.extractTypeAndId(asset.id).id
@@ -419,13 +398,8 @@
     )
   }, [setModal, asset.description, setAsset, backend, item.item.id, item.item.title])
 
-<<<<<<< HEAD
-  eventHooks.useEventHandler(assetEvents, async event => {
+  eventListProvider.useAssetEventListener(async event => {
     if (state.category.type === categoryModule.CategoryType.trash) {
-=======
-  eventListProvider.useAssetEventListener(async event => {
-    if (state.category === Category.trash) {
->>>>>>> cf9d7574
       switch (event.type) {
         case AssetEventType.deleteForever: {
           if (event.ids.has(item.key)) {
@@ -899,13 +873,7 @@
                         state={state}
                         rowState={rowState}
                         setRowState={setRowState}
-<<<<<<< HEAD
                         isEditable={state.category.type !== categoryModule.CategoryType.trash}
-                        doOpenProject={doOpenProject}
-                        doCloseProject={doCloseProject}
-=======
-                        isEditable={state.category !== Category.trash}
->>>>>>> cf9d7574
                       />
                     </td>
                   )
