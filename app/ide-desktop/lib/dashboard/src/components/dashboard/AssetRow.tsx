--- conflicted
+++ resolved
@@ -89,12 +89,7 @@
   const { isCloud, rootDirectory, assetEvents, dispatchAssetEvent, dispatchAssetListEvent } = state
   const { nodeMap, setAssetPanelProps, doToggleDirectoryExpansion, doCopy, doCut, doPaste } = state
 
-<<<<<<< HEAD
-  const { organization, user } = authProvider.useNonPartialUserSession()
-=======
   const { user, userInfo } = authProvider.useNonPartialUserSession()
-  const { backend } = backendProvider.useBackend()
->>>>>>> 5c7947ce
   const { setModal, unsetModal } = modalProvider.useSetModal()
   const toastAndLog = toastAndLogHooks.useToastAndLog()
   const [isDraggedOver, setIsDraggedOver] = React.useState(false)
@@ -180,18 +175,10 @@
             modifiedAt: dateTime.toRfc3339(new Date()),
           })
         )
-<<<<<<< HEAD
         newParentId ??= rootDirectory.value.id
         const copiedAsset = await smartAsset.copy(
           newParentId,
           nodeMap.current.get(newParentId)?.item.value.title ?? '(unknown)'
-=======
-        const copiedAsset = await backend.copyAsset(
-          asset.id,
-          newParentId ?? user?.rootDirectoryId ?? backendModule.DirectoryId(''),
-          asset.title,
-          null
->>>>>>> 5c7947ce
         )
         setAsset(
           // This is SAFE, as the type of the copied asset is guaranteed to be the same
@@ -209,16 +196,10 @@
       }
     },
     [
-<<<<<<< HEAD
       rootDirectory.value.id,
-      organization,
-      user,
-      smartAsset,
-=======
-      backend,
       user,
       userInfo,
->>>>>>> 5c7947ce
+      smartAsset,
       asset,
       item.key,
       /* should never change */ nodeMap,
@@ -233,14 +214,8 @@
       newParentKey: backendModule.AssetId | null,
       newParent: backendModule.SmartDirectory | null
     ) => {
-<<<<<<< HEAD
       const nonNullNewParentKey = newParentKey ?? rootDirectory.value.id
       const nonNullNewParent = newParent ?? rootDirectory
-=======
-      const rootDirectoryId = user?.rootDirectoryId ?? backendModule.DirectoryId('')
-      const nonNullNewParentKey = newParentKey ?? rootDirectoryId
-      const nonNullNewParentId = newParentId ?? rootDirectoryId
->>>>>>> 5c7947ce
       try {
         dispatchAssetListEvent({
           type: AssetListEventType.move,
@@ -271,17 +246,10 @@
       }
     },
     [
-<<<<<<< HEAD
       rootDirectory,
       smartAsset,
       asset.parentId,
       item.directory,
-=======
-      backend,
-      user,
-      asset,
-      item.directoryId,
->>>>>>> 5c7947ce
       item.directoryKey,
       item.key,
       /* should never change */ setAsset,
@@ -456,20 +424,8 @@
         if (event.id === asset.id && userInfo != null) {
           setInsertionVisibility(Visibility.hidden)
           try {
-<<<<<<< HEAD
-            await smartAsset.setPermissions({ action: null, userSubjects: [user.id] })
+            await smartAsset.setPermissions({ action: null, userSubjects: [userInfo.id] })
             dispatchAssetListEvent({ type: AssetListEventType.delete, key: item.key })
-=======
-            await backend.createPermission({
-              action: null,
-              resourceId: asset.id,
-              userSubjects: [userInfo.id],
-            })
-            dispatchAssetListEvent({
-              type: AssetListEventType.delete,
-              key: item.key,
-            })
->>>>>>> 5c7947ce
           } catch (error) {
             setInsertionVisibility(Visibility.visible)
             toastAndLog(null, error)
