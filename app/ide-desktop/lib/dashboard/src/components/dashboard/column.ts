--- conflicted
+++ resolved
@@ -19,27 +19,15 @@
 
 /** Props for an arbitrary variant of {@link backendModule.Asset}. */
 export interface AssetColumnProps {
-<<<<<<< HEAD
   readonly keyProp: backendModule.AssetId
-  readonly item: assetTreeNode.AssetTreeNode
-  readonly setItem: React.Dispatch<React.SetStateAction<assetTreeNode.AssetTreeNode>>
+  readonly item: AssetTreeNode
+  readonly setItem: React.Dispatch<React.SetStateAction<AssetTreeNode>>
   readonly selected: boolean
   readonly setSelected: (selected: boolean) => void
   readonly isSoleSelectedItem: boolean
   readonly state: assetsTable.AssetsTableState
   readonly rowState: assetsTable.AssetRowState
   readonly setRowState: React.Dispatch<React.SetStateAction<assetsTable.AssetRowState>>
-=======
-  keyProp: backendModule.AssetId
-  item: AssetTreeNode
-  setItem: React.Dispatch<React.SetStateAction<AssetTreeNode>>
-  selected: boolean
-  setSelected: (selected: boolean) => void
-  isSoleSelectedItem: boolean
-  state: assetsTable.AssetsTableState
-  rowState: assetsTable.AssetRowState
-  setRowState: React.Dispatch<React.SetStateAction<assetsTable.AssetRowState>>
->>>>>>> cbf6d41e
 }
 
 /** Props for a {@link AssetColumn}. */
