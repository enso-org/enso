--- conflicted
+++ resolved
@@ -76,17 +76,8 @@
     <div className="flex items-center gap-user-permission">
       <PermissionSelector
         showDelete
-<<<<<<< HEAD
-        disabled={isOnlyOwner && userPermission.user.pk === self.user.pk}
+        disabled={isOnlyOwner && userPermission.user.sk === self.user.sk}
         error={isOnlyOwner ? getText('needsOwnerError', assetTypeName) : null}
-=======
-        disabled={isOnlyOwner && userPermission.user.sk === self.user.sk}
-        error={
-          isOnlyOwner
-            ? `This ${backendModule.ASSET_TYPE_NAME[asset.type]} must have at least one owner.`
-            : null
-        }
->>>>>>> 7c3e3162
         selfPermission={self.permission}
         action={userPermission.permission}
         assetType={asset.type}
