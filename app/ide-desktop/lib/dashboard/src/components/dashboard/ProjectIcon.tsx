/** @file An interactive button indicating the status of a project. */
import * as React from 'react'

import * as toast from 'react-toastify'

import ArrowUpIcon from 'enso-assets/arrow_up.svg'
import PlayIcon from 'enso-assets/play.svg'
import StopIcon from 'enso-assets/stop.svg'

import * as eventHooks from '#/hooks/eventHooks'
import * as toastAndLogHooks from '#/hooks/toastAndLogHooks'

import * as authProvider from '#/providers/AuthProvider'
import * as backendProvider from '#/providers/BackendProvider'
import * as modalProvider from '#/providers/ModalProvider'
import * as textProvider from '#/providers/TextProvider'

import type * as assetEvent from '#/events/assetEvent'
import AssetEventType from '#/events/AssetEventType'

import Spinner, * as spinner from '#/components/Spinner'
import SvgMask from '#/components/SvgMask'

import * as backendModule from '#/services/Backend'
import * as remoteBackend from '#/services/RemoteBackend'

import * as object from '#/utilities/object'

// =================
// === Constants ===
// =================

/** The size of the icon, in pixels. */
const ICON_SIZE_PX = 24
const LOADING_MESSAGE =
  'Your environment is being created. It will take some time, please be patient.'
/** The corresponding {@link spinner.SpinnerState} for each {@link backendModule.ProjectState},
 * when using the remote backend. */
const REMOTE_SPINNER_STATE: Readonly<Record<backendModule.ProjectState, spinner.SpinnerState>> = {
  [backendModule.ProjectState.closed]: spinner.SpinnerState.initial,
  [backendModule.ProjectState.closing]: spinner.SpinnerState.initial,
  [backendModule.ProjectState.created]: spinner.SpinnerState.initial,
  [backendModule.ProjectState.new]: spinner.SpinnerState.initial,
  [backendModule.ProjectState.placeholder]: spinner.SpinnerState.loadingSlow,
  [backendModule.ProjectState.openInProgress]: spinner.SpinnerState.loadingSlow,
  [backendModule.ProjectState.provisioned]: spinner.SpinnerState.loadingSlow,
  [backendModule.ProjectState.scheduled]: spinner.SpinnerState.loadingSlow,
  [backendModule.ProjectState.opened]: spinner.SpinnerState.done,
}
/** The corresponding {@link spinner.SpinnerState} for each {@link backendModule.ProjectState},
 * when using the local backend. */
const LOCAL_SPINNER_STATE: Readonly<Record<backendModule.ProjectState, spinner.SpinnerState>> = {
  [backendModule.ProjectState.closed]: spinner.SpinnerState.initial,
  [backendModule.ProjectState.closing]: spinner.SpinnerState.initial,
  [backendModule.ProjectState.created]: spinner.SpinnerState.initial,
  [backendModule.ProjectState.new]: spinner.SpinnerState.initial,
  [backendModule.ProjectState.placeholder]: spinner.SpinnerState.loadingMedium,
  [backendModule.ProjectState.openInProgress]: spinner.SpinnerState.loadingMedium,
  [backendModule.ProjectState.provisioned]: spinner.SpinnerState.loadingMedium,
  [backendModule.ProjectState.scheduled]: spinner.SpinnerState.loadingMedium,
  [backendModule.ProjectState.opened]: spinner.SpinnerState.done,
}

// ===================
// === ProjectIcon ===
// ===================

/** Props for a {@link ProjectIcon}. */
export interface ProjectIconProps {
  readonly keyProp: string
  readonly item: backendModule.ProjectAsset
  readonly setItem: React.Dispatch<React.SetStateAction<backendModule.ProjectAsset>>
  readonly assetEvents: assetEvent.AssetEvent[]
  /** Called when the project is opened via the {@link ProjectIcon}. */
  readonly doOpenManually: (projectId: backendModule.ProjectId) => void
  readonly doCloseEditor: () => void
  readonly doOpenEditor: (switchPage: boolean) => void
}

/** An interactive icon indicating the status of a project. */
export default function ProjectIcon(props: ProjectIconProps) {
  const { keyProp: key, item, setItem, assetEvents, doOpenManually } = props
  const { doCloseEditor, doOpenEditor } = props
  const { backend } = backendProvider.useBackend()
  const { user } = authProvider.useNonPartialUserSession()
  const { unsetModal } = modalProvider.useSetModal()
  const toastAndLog = toastAndLogHooks.useToastAndLog()
  const { getText } = textProvider.useText()
  const state = item.projectState.type
  const setState = React.useCallback(
    (stateOrUpdater: React.SetStateAction<backendModule.ProjectState>) => {
      setItem(oldItem => {
        let newState: backendModule.ProjectState
        if (typeof stateOrUpdater === 'function') {
          newState = stateOrUpdater(oldItem.projectState.type)
        } else {
          newState = stateOrUpdater
        }
        let newProjectState: backendModule.ProjectStateType = object.merge(oldItem.projectState, {
          type: newState,
        })
        if (!backendModule.IS_OPENING_OR_OPENED[newState]) {
          // eslint-disable-next-line @typescript-eslint/naming-convention, @typescript-eslint/no-unused-vars
          const { opened_by, ...newProjectState2 } = newProjectState
          newProjectState = newProjectState2
        } else if (user != null) {
          newProjectState = object.merge(newProjectState, {
            // eslint-disable-next-line @typescript-eslint/naming-convention
            opened_by: user.email,
          })
        }
        return object.merge(oldItem, { projectState: newProjectState })
      })
    },
    [user, /* should never change */ setItem]
  )
  const [spinnerState, setSpinnerState] = React.useState(spinner.SpinnerState.initial)
  const [onSpinnerStateChange, setOnSpinnerStateChange] = React.useState<
    ((state: spinner.SpinnerState | null) => void) | null
  >(null)
  const [shouldOpenWhenReady, setShouldOpenWhenReady] = React.useState(false)
  const [isRunningInBackground, setIsRunningInBackground] = React.useState(
    item.projectState.execute_async ?? false
  )
  const [shouldSwitchPage, setShouldSwitchPage] = React.useState(false)
  const [toastId, setToastId] = React.useState<toast.Id | null>(null)
  const [openProjectAbortController, setOpenProjectAbortController] =
    React.useState<AbortController | null>(null)
  const [closeProjectAbortController, setCloseProjectAbortController] =
    React.useState<AbortController | null>(null)
  const isOtherUserUsingProject =
    backend.type !== backendModule.BackendType.local && item.projectState.opened_by !== user?.email

  const openProject = React.useCallback(
    async (shouldRunInBackground: boolean) => {
      closeProjectAbortController?.abort()
      setCloseProjectAbortController(null)
      setState(backendModule.ProjectState.openInProgress)
      try {
        switch (backend.type) {
          case backendModule.BackendType.remote: {
            if (state !== backendModule.ProjectState.opened) {
              if (!shouldRunInBackground) {
                setToastId(toast.toast.loading(LOADING_MESSAGE))
              }
              await backend.openProject(
                item.id,
                { executeAsync: shouldRunInBackground, parentId: item.parentId },
                item.title
              )
            }
            const abortController = new AbortController()
            setOpenProjectAbortController(abortController)
            await remoteBackend.waitUntilProjectIsReady(backend, item, abortController)
            setToastId(null)
            if (!abortController.signal.aborted) {
              setState(oldState =>
                oldState === backendModule.ProjectState.openInProgress
                  ? backendModule.ProjectState.opened
                  : oldState
              )
            }
            break
          }
          case backendModule.BackendType.local: {
            await backend.openProject(
              item.id,
              { executeAsync: shouldRunInBackground, parentId: item.parentId },
              item.title
            )
            setState(oldState =>
              oldState === backendModule.ProjectState.openInProgress
                ? backendModule.ProjectState.opened
                : oldState
            )
            break
          }
        }
      } catch (error) {
        const project = await backend.getProjectDetails(item.id, item.parentId, item.title)
        setItem(object.merger({ projectState: project.state }))
<<<<<<< HEAD
        toastAndLog(`Could not open project '${item.title}'`, error)
=======
        toastAndLog('openProjectError', error, item.title)
>>>>>>> a6fc8cb9
        setState(backendModule.ProjectState.closed)
      }
    },
    [
      state,
      backend,
      item,
      closeProjectAbortController,
      toastAndLog,
      /* should never change */ setState,
      /* should never change */ setItem,
    ]
  )

  React.useEffect(() => {
    if (toastId != null) {
      return () => {
        toast.toast.dismiss(toastId)
      }
    } else {
      return
    }
  }, [toastId])

  React.useEffect(() => {
    // Ensure that the previous spinner state is visible for at least one frame.
    requestAnimationFrame(() => {
      const newSpinnerState =
        backend.type === backendModule.BackendType.remote
          ? REMOTE_SPINNER_STATE[state]
          : LOCAL_SPINNER_STATE[state]
      setSpinnerState(newSpinnerState)
      onSpinnerStateChange?.(state === backendModule.ProjectState.closed ? null : newSpinnerState)
    })
  }, [state, backend.type, onSpinnerStateChange])

  React.useEffect(() => {
    onSpinnerStateChange?.(spinner.SpinnerState.initial)
    return () => {
      onSpinnerStateChange?.(null)
    }
  }, [onSpinnerStateChange])

  eventHooks.useEventHandler(assetEvents, event => {
    switch (event.type) {
      case AssetEventType.newFolder:
      case AssetEventType.uploadFiles:
      case AssetEventType.newDataLink:
      case AssetEventType.newSecret:
      case AssetEventType.copy:
      case AssetEventType.updateFiles:
      case AssetEventType.cut:
      case AssetEventType.cancelCut:
      case AssetEventType.move:
      case AssetEventType.delete:
      case AssetEventType.deleteForever:
      case AssetEventType.restore:
      case AssetEventType.download:
      case AssetEventType.downloadSelected:
      case AssetEventType.removeSelf:
      case AssetEventType.temporarilyAddLabels:
      case AssetEventType.temporarilyRemoveLabels:
      case AssetEventType.addLabels:
      case AssetEventType.removeLabels:
      case AssetEventType.deleteLabel: {
        // Ignored. Any missing project-related events should be handled by `ProjectNameColumn`.
        // `delete`, `deleteForever`, `restore`, `download`, and `downloadSelected`
        // are handled by`AssetRow`.
        break
      }
      case AssetEventType.openProject: {
        if (event.id !== item.id) {
          if (!event.runInBackground && !isRunningInBackground) {
            setShouldOpenWhenReady(false)
            if (!isOtherUserUsingProject && backendModule.IS_OPENING_OR_OPENED[state]) {
              // void closeProject(false)
            }
          }
        } else {
          setShouldOpenWhenReady(!event.runInBackground)
          setShouldSwitchPage(event.shouldAutomaticallySwitchPage)
          setIsRunningInBackground(event.runInBackground)
          void openProject(event.runInBackground)
        }
        break
      }
      case AssetEventType.closeProject: {
        if (event.id === item.id) {
          setShouldOpenWhenReady(false)
          void closeProject(false)
        }
        break
      }
      case AssetEventType.newProject: {
        if (event.placeholderId === key) {
          setOnSpinnerStateChange(() => event.onSpinnerStateChange)
        } else if (event.onSpinnerStateChange === onSpinnerStateChange) {
          setOnSpinnerStateChange(null)
        }
        break
      }
    }
  })

  React.useEffect(() => {
    if (state === backendModule.ProjectState.opened) {
      if (shouldOpenWhenReady) {
        doOpenEditor(shouldSwitchPage)
        setShouldOpenWhenReady(false)
      }
    }
    // `doOpenEditor` is a callback, not a dependency.
    // eslint-disable-next-line react-hooks/exhaustive-deps
  }, [shouldOpenWhenReady, shouldSwitchPage, state])

  const closeProject = async (triggerOnClose = true) => {
    if (triggerOnClose) {
      doCloseEditor()
    }
    setToastId(null)
    setShouldOpenWhenReady(false)
    setState(backendModule.ProjectState.closing)
    onSpinnerStateChange?.(null)
    setOnSpinnerStateChange(null)
    openProjectAbortController?.abort()
    setOpenProjectAbortController(null)
    const abortController = new AbortController()
    setCloseProjectAbortController(abortController)
    if (backendModule.IS_OPENING_OR_OPENED[state]) {
      try {
        if (
          backend.type === backendModule.BackendType.local &&
          state === backendModule.ProjectState.openInProgress
        ) {
          // Projects that are not opened cannot be closed.
          // This is the only way to wait until the project is open.
          await backend.openProject(item.id, null, item.title)
        }
        try {
          await backend.closeProject(item.id, item.title)
        } catch {
          // Ignored. The project is already closed.
        }
      } finally {
        if (!abortController.signal.aborted) {
          setState(backendModule.ProjectState.closed)
        }
      }
    }
  }

  switch (state) {
    case null:
    case backendModule.ProjectState.created:
    case backendModule.ProjectState.new:
    case backendModule.ProjectState.closing:
    case backendModule.ProjectState.closed:
      return (
        <button
          className="size-project-icon"
          onClick={clickEvent => {
            clickEvent.stopPropagation()
            unsetModal()
            doOpenManually(item.id)
          }}
        >
          <SvgMask alt={getText('openInEditor')} src={PlayIcon} className="size-project-icon" />
        </button>
      )
    case backendModule.ProjectState.openInProgress:
    case backendModule.ProjectState.scheduled:
    case backendModule.ProjectState.provisioned:
    case backendModule.ProjectState.placeholder:
      return (
        <button
          disabled={isOtherUserUsingProject}
          {...(isOtherUserUsingProject ? { title: 'Someone else is using this project.' } : {})}
          className="size-project-icon selectable enabled:active"
          onClick={async clickEvent => {
            clickEvent.stopPropagation()
            unsetModal()
            await closeProject(!isRunningInBackground)
          }}
        >
          <div className={`relative h ${isRunningInBackground ? 'text-green' : ''}`}>
            <Spinner size={ICON_SIZE_PX} state={spinnerState} />
          </div>
          <SvgMask
            alt={getText('stopExecution')}
            src={StopIcon}
            className={`size-project-icon ${isRunningInBackground ? 'text-green' : ''}`}
          />
        </button>
      )
    case backendModule.ProjectState.opened:
      return (
        <div>
          <button
            disabled={isOtherUserUsingProject}
            {...(isOtherUserUsingProject ? { title: 'Someone else has this project open.' } : {})}
            className="size-project-icon selectable enabled:active"
            onClick={async clickEvent => {
              clickEvent.stopPropagation()
              unsetModal()
              await closeProject(!isRunningInBackground)
            }}
          >
            <div className={`relative h ${isRunningInBackground ? 'text-green' : ''}`}>
              <Spinner className="size-project-icon" state={spinnerState} />
            </div>
            <SvgMask
              alt={getText('stopExecution')}
              src={StopIcon}
              className={`size-project-icon ${isRunningInBackground ? 'text-green' : ''}`}
            />
          </button>
          {!isOtherUserUsingProject && !isRunningInBackground && (
            <button
              className="size-project-icon"
              onClick={clickEvent => {
                clickEvent.stopPropagation()
                unsetModal()
                doOpenEditor(true)
              }}
            >
              <SvgMask
                alt={getText('openInEditor')}
                src={ArrowUpIcon}
                className="size-project-icon"
              />
            </button>
          )}
        </div>
      )
  }
}<|MERGE_RESOLUTION|>--- conflicted
+++ resolved
@@ -179,11 +179,7 @@
       } catch (error) {
         const project = await backend.getProjectDetails(item.id, item.parentId, item.title)
         setItem(object.merger({ projectState: project.state }))
-<<<<<<< HEAD
-        toastAndLog(`Could not open project '${item.title}'`, error)
-=======
         toastAndLog('openProjectError', error, item.title)
->>>>>>> a6fc8cb9
         setState(backendModule.ProjectState.closed)
       }
     },
