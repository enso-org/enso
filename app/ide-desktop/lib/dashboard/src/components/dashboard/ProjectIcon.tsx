--- conflicted
+++ resolved
@@ -20,7 +20,6 @@
 import type * as assetEvent from '#/events/assetEvent'
 import AssetEventType from '#/events/AssetEventType'
 
-import type * as assetsTable from '#/layouts/dashboard/AssetsTable'
 import LogsModal from '#/layouts/dashboard/LogsModal'
 
 import Spinner, * as spinner from '#/components/Spinner'
@@ -76,20 +75,12 @@
 
 /** Props for a {@link ProjectIcon}. */
 export interface ProjectIconProps {
-<<<<<<< HEAD
-  keyProp: string
-  item: AssetTreeNode
-  setItem: React.Dispatch<React.SetStateAction<AssetTreeNode>>
-  asset: backendModule.ProjectAsset
-  setAsset: React.Dispatch<React.SetStateAction<backendModule.ProjectAsset>>
-  setRowState: React.Dispatch<React.SetStateAction<assetsTable.AssetRowState>>
-  assetEvents: assetEvent.AssetEvent[]
-=======
   readonly keyProp: string
-  readonly item: backendModule.ProjectAsset
-  readonly setItem: React.Dispatch<React.SetStateAction<backendModule.ProjectAsset>>
+  readonly item: AssetTreeNode
+  readonly setItem: React.Dispatch<React.SetStateAction<AssetTreeNode>>
+  readonly asset: backendModule.ProjectAsset
+  readonly setAsset: React.Dispatch<React.SetStateAction<backendModule.ProjectAsset>>
   readonly assetEvents: assetEvent.AssetEvent[]
->>>>>>> c60d1ba3
   /** Called when the project is opened via the {@link ProjectIcon}. */
   readonly doOpenManually: (projectId: backendModule.ProjectId) => void
   readonly onClose: () => void
@@ -101,13 +92,8 @@
   const { keyProp: key, item, setItem, asset, setAsset, assetEvents, doOpenManually } = props
   const { onClose, openIde } = props
   const { backend } = backendProvider.useBackend()
-<<<<<<< HEAD
-  const { organization } = authProvider.useNonPartialUserSession()
+  const { user } = authProvider.useNonPartialUserSession()
   const { setModal, unsetModal } = modalProvider.useSetModal()
-=======
-  const { user } = authProvider.useNonPartialUserSession()
-  const { unsetModal } = modalProvider.useSetModal()
->>>>>>> c60d1ba3
   const { localStorage } = localStorageProvider.useLocalStorage()
   const toastAndLog = toastAndLogHooks.useToastAndLog()
   const state = asset.projectState.type
@@ -136,11 +122,7 @@
         return object.merge(oldItem, { projectState: newProjectState })
       })
     },
-<<<<<<< HEAD
-    [organization, /* should never change */ setAsset]
-=======
-    [user, /* should never change */ setItem]
->>>>>>> c60d1ba3
+    [user, /* should never change */ setAsset]
   )
   const [spinnerState, setSpinnerState] = React.useState(spinner.SpinnerState.initial)
   const [onSpinnerStateChange, setOnSpinnerStateChange] = React.useState<
@@ -157,12 +139,7 @@
   const [closeProjectAbortController, setCloseProjectAbortController] =
     React.useState<AbortController | null>(null)
   const isOtherUserUsingProject =
-<<<<<<< HEAD
-    backend.type !== backendModule.BackendType.local &&
-    asset.projectState.opened_by !== organization?.email
-=======
-    backend.type !== backendModule.BackendType.local && item.projectState.opened_by !== user?.email
->>>>>>> c60d1ba3
+    backend.type !== backendModule.BackendType.local && asset.projectState.opened_by !== user?.email
 
   const openProject = React.useCallback(
     async (shouldRunInBackground: boolean) => {
