--- conflicted
+++ resolved
@@ -13,11 +13,8 @@
 import * as authProvider from '#/providers/AuthProvider'
 import * as backendProvider from '#/providers/BackendProvider'
 import * as modalProvider from '#/providers/ModalProvider'
-<<<<<<< HEAD
 import * as sessionProvider from '#/providers/SessionProvider'
-=======
 import * as textProvider from '#/providers/TextProvider'
->>>>>>> a5090350
 
 import type * as assetEvent from '#/events/assetEvent'
 import AssetEventType from '#/events/AssetEventType'
@@ -193,12 +190,8 @@
       backend,
       item,
       closeProjectAbortController,
-<<<<<<< HEAD
       session,
-      /* should never change */ toastAndLog,
-=======
       toastAndLog,
->>>>>>> a5090350
       /* should never change */ setState,
       /* should never change */ setItem,
     ]
