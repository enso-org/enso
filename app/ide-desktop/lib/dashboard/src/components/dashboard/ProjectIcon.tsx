--- conflicted
+++ resolved
@@ -147,11 +147,7 @@
               }
               await backend.openProject(
                 item.id,
-<<<<<<< HEAD
-                { executeAsync: shouldRunInBackground, cognitoCredentials: session },
-=======
-                { executeAsync: shouldRunInBackground, parentId: item.parentId },
->>>>>>> 6d73dadc
+                { executeAsync: shouldRunInBackground, parentId: item.parentId, cognitoCredentials: session },
                 item.title
               )
             }
@@ -171,11 +167,7 @@
           case backendModule.BackendType.local: {
             await backend.openProject(
               item.id,
-<<<<<<< HEAD
-              { executeAsync: shouldRunInBackground, cognitoCredentials: null },
-=======
-              { executeAsync: shouldRunInBackground, parentId: item.parentId },
->>>>>>> 6d73dadc
+              { executeAsync: shouldRunInBackground, parentId: item.parentId, cognitoCredentials: null },
               item.title
             )
             setState(oldState =>
