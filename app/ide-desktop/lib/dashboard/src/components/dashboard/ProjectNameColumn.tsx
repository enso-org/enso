/** @file The icon and name of a {@link backendModule.ProjectAsset}. */
import * as React from 'react'

import NetworkIcon from 'enso-assets/network.svg'

import * as eventHooks from '#/hooks/eventHooks'
import * as setAssetHooks from '#/hooks/setAssetHooks'
import * as toastAndLogHooks from '#/hooks/toastAndLogHooks'

import * as authProvider from '#/providers/AuthProvider'
import * as backendProvider from '#/providers/BackendProvider'
import * as inputBindingsProvider from '#/providers/InputBindingsProvider'

import AssetEventType from '#/events/AssetEventType'
import AssetListEventType from '#/events/AssetListEventType'

import type * as column from '#/components/dashboard/column'
import ProjectIcon from '#/components/dashboard/ProjectIcon'
import EditableSpan from '#/components/EditableSpan'
import SvgMask from '#/components/SvgMask'

import * as backendModule from '#/services/Backend'

import * as errorModule from '#/utilities/error'
import * as eventModule from '#/utilities/event'
import * as indent from '#/utilities/indent'
import * as object from '#/utilities/object'
import * as permissions from '#/utilities/permissions'
<<<<<<< HEAD
import * as shortcutManagerModule from '#/utilities/ShortcutManager'
=======
import * as string from '#/utilities/string'
>>>>>>> 618080b8
import * as validation from '#/utilities/validation'
import Visibility from '#/utilities/visibility'

// ===================
// === ProjectName ===
// ===================

/** Props for a {@link ProjectNameColumn}. */
export interface ProjectNameColumnProps extends column.AssetColumnProps {}

/** The icon and name of a {@link backendModule.ProjectAsset}.
 * @throws {Error} when the asset is not a {@link backendModule.ProjectAsset}.
 * This should never happen. */
export default function ProjectNameColumn(props: ProjectNameColumnProps) {
  const { item, setItem, selected, rowState, setRowState, state } = props
  const { selectedKeys, assetEvents, dispatchAssetEvent, dispatchAssetListEvent } = state
  const { nodeMap, doOpenManually, doOpenEditor, doCloseEditor } = state
  const toastAndLog = toastAndLogHooks.useToastAndLog()
  const { backend } = backendProvider.useBackend()
  const { user } = authProvider.useNonPartialUserSession()
  const inputBindings = inputBindingsProvider.useInputBindings()
  const asset = item.item
  if (asset.type !== backendModule.AssetType.project) {
    // eslint-disable-next-line no-restricted-syntax
    throw new Error('`ProjectNameColumn` can only display projects.')
  }
  const setAsset = setAssetHooks.useSetAsset(asset, setItem)
  const ownPermission =
    asset.permissions?.find(permission => permission.user.user_email === user?.email) ?? null
  // This is a workaround for a temporary bad state in the backend causing the `projectState` key
  // to be absent.
  // eslint-disable-next-line @typescript-eslint/no-unnecessary-condition
  const projectState = asset.projectState ?? {
    type: backendModule.ProjectState.closed,
  }
  const isRunning = backendModule.IS_OPENING_OR_OPENED[projectState.type]
  const canExecute =
    backend.type === backendModule.BackendType.local ||
    (ownPermission != null && permissions.PERMISSION_ACTION_CAN_EXECUTE[ownPermission.permission])
  const isOtherUserUsingProject =
    backend.type !== backendModule.BackendType.local &&
    projectState.opened_by != null &&
    projectState.opened_by !== user?.email

  const doRename = async (newName: string) => {
    try {
      await backend.updateProject(
        asset.id,
        {
          ami: null,
          ideVersion: null,
          projectName: newName,
        },
        asset.title
      )
      return
    } catch (error) {
      toastAndLog(errorModule.tryGetMessage(error) ?? 'Could not rename project.')
      throw error
    }
  }

  eventHooks.useEventHandler(assetEvents, async event => {
    switch (event.type) {
      case AssetEventType.newFolder:
      case AssetEventType.newDataLink:
      case AssetEventType.newSecret:
      case AssetEventType.openProject:
      case AssetEventType.closeProject:
      case AssetEventType.copy:
      case AssetEventType.cut:
      case AssetEventType.cancelCut:
      case AssetEventType.move:
      case AssetEventType.delete:
      case AssetEventType.deleteForever:
      case AssetEventType.restore:
      case AssetEventType.download:
      case AssetEventType.downloadSelected:
      case AssetEventType.removeSelf:
      case AssetEventType.temporarilyAddLabels:
      case AssetEventType.temporarilyRemoveLabels:
      case AssetEventType.addLabels:
      case AssetEventType.removeLabels:
      case AssetEventType.deleteLabel: {
        // Ignored. Any missing project-related events should be handled by `ProjectIcon`.
        // `delete`, `deleteForever`, `restore`, `download`, and `downloadSelected`
        // are handled by`AssetRow`.
        break
      }
      case AssetEventType.newProject: {
        // This should only run before this project gets replaced with the actual project
        // by this event handler. In both cases `key` will match, so using `key` here
        // is a mistake.
        if (asset.id === event.placeholderId) {
          rowState.setVisibility(Visibility.faded)
          try {
            const createdProject = await backend.createProject({
              parentDirectoryId: asset.parentId,
              projectName: asset.title,
              projectTemplateName: event.templateId,
            })
            rowState.setVisibility(Visibility.visible)
            setAsset(
              object.merge(asset, {
                id: createdProject.projectId,
                projectState: object.merge(projectState, {
                  type: backendModule.ProjectState.placeholder,
                }),
              })
            )
            dispatchAssetEvent({
              type: AssetEventType.openProject,
              id: createdProject.projectId,
              shouldAutomaticallySwitchPage: true,
              runInBackground: false,
            })
          } catch (error) {
            dispatchAssetListEvent({
              type: AssetListEventType.delete,
              key: item.key,
            })
            toastAndLog('Error creating new project', error)
          }
        }
        break
      }
      case AssetEventType.updateFiles:
      case AssetEventType.uploadFiles: {
        const file = event.files.get(item.key)
        if (file != null) {
          const fileId = event.type !== AssetEventType.updateFiles ? null : asset.id
          rowState.setVisibility(Visibility.faded)
          const { extension } = backendModule.extractProjectExtension(file.name)
          const title = backendModule.stripProjectExtension(asset.title)
          setAsset(object.merge(asset, { title }))
          try {
            if (backend.type === backendModule.BackendType.local) {
              let id: string
              if (
                'backendApi' in window &&
                // This non-standard property is defined in Electron.
                'path' in file &&
                typeof file.path === 'string'
              ) {
                id = await window.backendApi.importProjectFromPath(file.path)
              } else {
                const response = await fetch('./api/upload-project', {
                  method: 'POST',
                  // Ideally this would use `file.stream()`, to minimize RAM
                  // requirements. for uploading large projects. Unfortunately,
                  // this requires HTTP/2, which is HTTPS-only, so it will not
                  // work on `http://localhost`.
                  body: await file.arrayBuffer(),
                })
                id = await response.text()
              }
              const listedProject = await backend.getProjectDetails(
                backendModule.ProjectId(id),
                null
              )
              rowState.setVisibility(Visibility.visible)
              setAsset(
                object.merge(asset, {
                  title: listedProject.packageName,
                  id: backendModule.ProjectId(id),
                })
              )
            } else {
              const createdFile = await backend.uploadFile(
                {
                  fileId,
                  fileName: `${title}.${extension}`,
                  parentDirectoryId: asset.parentId,
                },
                file
              )
              const project = createdFile.project
              if (project == null) {
                throw new Error('The uploaded file was not a project.')
              } else {
                rowState.setVisibility(Visibility.visible)
                setAsset(
                  object.merge(asset, {
                    title,
                    id: project.projectId,
                    projectState: project.state,
                  })
                )
                return
              }
            }
          } catch (error) {
            switch (event.type) {
              case AssetEventType.uploadFiles: {
                dispatchAssetListEvent({
                  type: AssetListEventType.delete,
                  key: item.key,
                })
                toastAndLog('Could not upload project', error)
                break
              }
              case AssetEventType.updateFiles: {
                toastAndLog('Could not update project', error)
                break
              }
            }
          }
        }
        break
      }
    }
  })

  const handleClick = inputBindings.handler({
    open: () => {
      dispatchAssetEvent({
        type: AssetEventType.openProject,
        id: asset.id,
        shouldAutomaticallySwitchPage: true,
        runInBackground: false,
      })
    },
    run: () => {
      dispatchAssetEvent({
        type: AssetEventType.openProject,
        id: asset.id,
        shouldAutomaticallySwitchPage: false,
        runInBackground: true,
      })
    },
    editName: () => {
      setRowState(object.merger({ isEditingName: true }))
    },
  })

  return (
    <div
      className={`group flex text-left items-center whitespace-nowrap rounded-l-full gap-1 px-1.5 py-1 min-w-max ${indent.indentClass(
        item.depth
      )}`}
      onKeyDown={event => {
        if (rowState.isEditingName && event.key === 'Enter') {
          event.stopPropagation()
        }
      }}
      onClick={event => {
        if (rowState.isEditingName || isOtherUserUsingProject) {
          // The project should neither be edited nor opened in these cases.
        } else if (handleClick(event)) {
          // Already handled.
        } else if (
          !isRunning &&
          eventModule.isSingleClick(event) &&
          selected &&
          selectedKeys.current.size === 1
        ) {
          setRowState(object.merger({ isEditingName: true }))
        }
      }}
    >
      {!canExecute ? (
        <SvgMask src={NetworkIcon} className="m-1" />
      ) : (
        <ProjectIcon
          keyProp={item.key}
          // This is a workaround for a temporary bad state in the backend causing the
          // `projectState` key to be absent.
          item={item}
          setItem={setItem}
          asset={object.merge(asset, { projectState })}
          setAsset={setAsset}
          assetEvents={assetEvents}
          doOpenManually={doOpenManually}
          doOpenEditor={switchPage => {
            doOpenEditor(asset, setAsset, switchPage)
          }}
          doCloseEditor={() => {
            doCloseEditor(asset)
          }}
        />
      )}
      <EditableSpan
        data-testid="asset-row-name"
        editable={rowState.isEditingName}
        className={`bg-transparent grow leading-170 h-6 py-px ${
          rowState.isEditingName
            ? 'cursor-text'
            : canExecute && !isOtherUserUsingProject
            ? 'cursor-pointer'
            : ''
        }`}
        checkSubmittable={newTitle =>
          (nodeMap.current.get(item.directoryKey)?.children ?? []).every(
            child =>
              // All siblings,
              child.key === item.key ||
              // that are not directories,
              backendModule.assetIsDirectory(child.item) ||
              // must have a different name.
              child.item.title !== newTitle
          )
        }
        onSubmit={doRename}
        onCancel={() => {
          setRowState(object.merger({ isEditingName: false }))
        }}
        {...(backend.type === backendModule.BackendType.local
          ? {
              inputPattern: validation.LOCAL_PROJECT_NAME_PATTERN,
              inputTitle: validation.LOCAL_PROJECT_NAME_TITLE,
            }
          : {})}
      >
        {asset.title}
      </EditableSpan>
    </div>
  )
}<|MERGE_RESOLUTION|>--- conflicted
+++ resolved
@@ -26,11 +26,6 @@
 import * as indent from '#/utilities/indent'
 import * as object from '#/utilities/object'
 import * as permissions from '#/utilities/permissions'
-<<<<<<< HEAD
-import * as shortcutManagerModule from '#/utilities/ShortcutManager'
-=======
-import * as string from '#/utilities/string'
->>>>>>> 618080b8
 import * as validation from '#/utilities/validation'
 import Visibility from '#/utilities/visibility'
 
