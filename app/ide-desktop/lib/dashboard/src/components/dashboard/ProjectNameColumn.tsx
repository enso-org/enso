/** @file The icon and name of a {@link backendModule.ProjectAsset}. */
import * as React from 'react'

import NetworkIcon from 'enso-assets/network.svg'

import * as eventHooks from '#/hooks/eventHooks'
import * as setAssetHooks from '#/hooks/setAssetHooks'
import * as toastAndLogHooks from '#/hooks/toastAndLogHooks'

import * as authProvider from '#/providers/AuthProvider'
import * as backendProvider from '#/providers/BackendProvider'
<<<<<<< HEAD
import * as shortcutsProvider from '#/providers/ShortcutsProvider'
import * as textProvider from '#/providers/TextProvider'
import * as backendModule from '#/services/backend'
import * as assetTreeNode from '#/utilities/assetTreeNode'
=======
import * as shortcutManagerProvider from '#/providers/ShortcutManagerProvider'

import AssetEventType from '#/events/AssetEventType'
import AssetListEventType from '#/events/AssetListEventType'

import type * as column from '#/components/dashboard/column'
import ProjectIcon from '#/components/dashboard/ProjectIcon'
import EditableSpan from '#/components/EditableSpan'
import SvgMask from '#/components/SvgMask'

import * as backendModule from '#/services/Backend'

>>>>>>> bb8ff8f8
import * as eventModule from '#/utilities/event'
import * as indent from '#/utilities/indent'
import * as object from '#/utilities/object'
import * as permissions from '#/utilities/permissions'
import * as shortcutManagerModule from '#/utilities/ShortcutManager'
import * as string from '#/utilities/string'
import * as validation from '#/utilities/validation'
import Visibility from '#/utilities/visibility'

// ===================
// === ProjectName ===
// ===================

/** Props for a {@link ProjectNameColumn}. */
export interface ProjectNameColumnProps extends column.AssetColumnProps {}

/** The icon and name of a {@link backendModule.ProjectAsset}.
 * @throws {Error} when the asset is not a {@link backendModule.ProjectAsset}.
 * This should never happen. */
export default function ProjectNameColumn(props: ProjectNameColumnProps) {
  const { item, setItem, selected, rowState, setRowState, state } = props
  const { numberOfSelectedItems, assetEvents, dispatchAssetEvent, dispatchAssetListEvent } = state
  const { nodeMap, doOpenManually, doOpenIde, doCloseIde } = state
  const toastAndLog = toastAndLogHooks.useToastAndLog()
  const { backend } = backendProvider.useBackend()
  const { organization } = authProvider.useNonPartialUserSession()
<<<<<<< HEAD
  const { shortcuts } = shortcutsProvider.useShortcuts()
  const { getText } = textProvider.useText()
=======
  const { shortcutManager } = shortcutManagerProvider.useShortcutManager()
>>>>>>> bb8ff8f8
  const asset = item.item
  if (asset.type !== backendModule.AssetType.project) {
    // eslint-disable-next-line no-restricted-syntax
    throw new Error('`ProjectNameColumn` can only display projects.')
  }
  const setAsset = setAssetHooks.useSetAsset(asset, setItem)
  const ownPermission =
    asset.permissions?.find(permission => permission.user.user_email === organization?.email) ??
    null
  // This is a workaround for a temporary bad state in the backend causing the `projectState` key
  // to be absent.
  // eslint-disable-next-line @typescript-eslint/no-unnecessary-condition
  const projectState = asset.projectState ?? {
    type: backendModule.ProjectState.closed,
  }
  const isRunning = backendModule.DOES_PROJECT_STATE_INDICATE_VM_EXISTS[projectState.type]
  const canExecute =
    backend.type === backendModule.BackendType.local ||
    (ownPermission != null && permissions.PERMISSION_ACTION_CAN_EXECUTE[ownPermission.permission])
  const isOtherUserUsingProject =
    backend.type !== backendModule.BackendType.local &&
    projectState.opened_by != null &&
    projectState.opened_by !== organization?.email

  const doRename = async (newTitle: string) => {
    setRowState(object.merger({ isEditingName: false }))
    if (string.isWhitespaceOnly(newTitle)) {
      // Do nothing.
    } else if (newTitle !== asset.title) {
      const oldTitle = asset.title
      setAsset(object.merger({ title: newTitle }))
      try {
        await backend.updateProject(
          asset.id,
          { ami: null, ideVersion: null, projectName: newTitle },
          asset.title
        )
      } catch (error) {
        toastAndLog('renameProjectError', error)
        setAsset(object.merger({ title: oldTitle }))
      }
    }
  }

  eventHooks.useEventHandler(assetEvents, async event => {
    switch (event.type) {
      case AssetEventType.newFolder:
      case AssetEventType.newSecret:
      case AssetEventType.openProject:
      case AssetEventType.closeProject:
      case AssetEventType.cancelOpeningAllProjects:
      case AssetEventType.copy:
      case AssetEventType.cut:
      case AssetEventType.cancelCut:
      case AssetEventType.move:
      case AssetEventType.delete:
      case AssetEventType.restore:
      case AssetEventType.download:
      case AssetEventType.downloadSelected:
      case AssetEventType.removeSelf:
      case AssetEventType.temporarilyAddLabels:
      case AssetEventType.temporarilyRemoveLabels:
      case AssetEventType.addLabels:
      case AssetEventType.removeLabels:
      case AssetEventType.deleteLabel: {
        // Ignored. Any missing project-related events should be handled by `ProjectIcon`.
        // `deleteMultiple`, `restoreMultiple`, `download`, and `downloadSelected`
        // are handled by `AssetRow`.
        break
      }
      case AssetEventType.newProject: {
        // This should only run before this project gets replaced with the actual project
        // by this event handler. In both cases `key` will match, so using `key` here
        // is a mistake.
        if (asset.id === event.placeholderId) {
          rowState.setVisibility(Visibility.faded)
          try {
            const createdProject = await backend.createProject({
              parentDirectoryId: asset.parentId,
              projectName: asset.title,
              projectTemplateName: event.templateId,
            })
            rowState.setVisibility(Visibility.visible)
            setAsset(
              object.merge(asset, {
                id: createdProject.projectId,
                projectState: object.merge(projectState, {
                  type: backendModule.ProjectState.placeholder,
                }),
              })
            )
            dispatchAssetEvent({
              type: AssetEventType.openProject,
              id: createdProject.projectId,
              shouldAutomaticallySwitchPage: true,
              runInBackground: false,
            })
          } catch (error) {
            dispatchAssetListEvent({
              type: AssetListEventType.delete,
              key: item.key,
            })
            toastAndLog('createProjectError', error)
          }
        }
        break
      }
      case AssetEventType.updateFiles:
      case AssetEventType.uploadFiles: {
        const file = event.files.get(item.key)
        if (file != null) {
          const fileId = event.type !== AssetEventType.updateFiles ? null : asset.id
          rowState.setVisibility(Visibility.faded)
          const { extension } = backendModule.extractProjectExtension(file.name)
          const title = backendModule.stripProjectExtension(asset.title)
          setAsset(object.merge(asset, { title }))
          try {
            if (backend.type === backendModule.BackendType.local) {
              let id: string
              if (
                'backendApi' in window &&
                // This non-standard property is defined in Electron.
                'path' in file &&
                typeof file.path === 'string'
              ) {
                id = await window.backendApi.importProjectFromPath(file.path)
              } else {
                const response = await fetch('./api/upload-project', {
                  method: 'POST',
                  // Ideally this would use `file.stream()`, to minimize RAM
                  // requirements. for uploading large projects. Unfortunately,
                  // this requires HTTP/2, which is HTTPS-only, so it will not
                  // work on `http://localhost`.
                  body: await file.arrayBuffer(),
                })
                id = await response.text()
              }
              const projectId = backendModule.ProjectId(id)
              const listedProject = await backend.getProjectDetails(projectId, '(unknown)')
              rowState.setVisibility(Visibility.visible)
              setAsset(object.merge(asset, { title: listedProject.packageName, id: projectId }))
            } else {
              const createdFile = await backend.uploadFile(
                { fileId, fileName: `${title}.${extension}`, parentDirectoryId: asset.parentId },
                file
              )
              const project = createdFile.project
              if (project == null) {
                throw new Error('The uploaded file was not a project.')
              } else {
                rowState.setVisibility(Visibility.visible)
                setAsset(
                  object.merge(asset, { title, id: project.projectId, projectState: project.state })
                )
                return
              }
            }
          } catch (error) {
            switch (event.type) {
              case AssetEventType.uploadFiles: {
                dispatchAssetListEvent({ type: AssetListEventType.delete, key: item.key })
                toastAndLog('uploadProjectError', error)
                break
              }
              case AssetEventType.updateFiles: {
                toastAndLog('updateProjectError', error)
                break
              }
            }
          }
        }
        break
      }
    }
  })

  return (
    <div
      className={`flex text-left items-center whitespace-nowrap rounded-l-full gap-1 px-1.5 py-1 min-w-max ${indent.indentClass(
        item.depth
      )}`}
      onKeyDown={event => {
        if (rowState.isEditingName && event.key === 'Enter') {
          event.stopPropagation()
        }
      }}
      onClick={event => {
        if (rowState.isEditingName || isOtherUserUsingProject) {
          // The project should neither be edited nor opened in these cases.
        } else if (
          shortcutManager.matchesMouseAction(shortcutManagerModule.MouseAction.open, event)
        ) {
          // It is a double click; open the project.
          dispatchAssetEvent({
            type: AssetEventType.openProject,
            id: asset.id,
            shouldAutomaticallySwitchPage: true,
            runInBackground: false,
          })
        } else if (
          shortcutManager.matchesMouseAction(shortcutManagerModule.MouseAction.run, event)
        ) {
          dispatchAssetEvent({
            type: AssetEventType.openProject,
            id: asset.id,
            shouldAutomaticallySwitchPage: false,
            runInBackground: true,
          })
        } else if (
          !isRunning &&
          eventModule.isSingleClick(event) &&
          ((selected && numberOfSelectedItems === 1) ||
            shortcutManager.matchesMouseAction(shortcutManagerModule.MouseAction.editName, event))
        ) {
          setRowState(object.merger({ isEditingName: true }))
        }
      }}
    >
      {!canExecute ? (
        <SvgMask src={NetworkIcon} className="m-1" />
      ) : (
        <ProjectIcon
          keyProp={item.key}
          // This is a workaround for a temporary bad state in the backend causing the
          // `projectState` key to be absent.
          item={object.merge(asset, { projectState })}
          setItem={setAsset}
          assetEvents={assetEvents}
          doOpenManually={doOpenManually}
          openIde={switchPage => {
            doOpenIde(asset, setAsset, switchPage)
          }}
          onClose={() => {
            doCloseIde(asset)
          }}
        />
      )}
      <EditableSpan
        data-testid="asset-row-name"
        editable={rowState.isEditingName}
        className={`bg-transparent grow leading-170 h-6 py-px ${
          rowState.isEditingName
            ? 'cursor-text'
            : canExecute && !isOtherUserUsingProject
            ? 'cursor-pointer'
            : ''
        }`}
        checkSubmittable={newTitle =>
          (nodeMap.current.get(item.directoryKey)?.children ?? []).every(
            child =>
              // All siblings,
              child.key === item.key ||
              // that are not directories,
              backendModule.assetIsDirectory(child.item) ||
              // must have a different name.
              child.item.title !== newTitle
          )
        }
        onSubmit={doRename}
        onCancel={() => {
          setRowState(object.merger({ isEditingName: false }))
        }}
        {...(backend.type === backendModule.BackendType.local
          ? {
              inputPattern: validation.LOCAL_PROJECT_NAME_PATTERN,
              inputTitle: getText('projectNameCannotBeEmpty'),
            }
          : {})}
      >
        {asset.title}
      </EditableSpan>
    </div>
  )
}<|MERGE_RESOLUTION|>--- conflicted
+++ resolved
@@ -9,13 +9,8 @@
 
 import * as authProvider from '#/providers/AuthProvider'
 import * as backendProvider from '#/providers/BackendProvider'
-<<<<<<< HEAD
-import * as shortcutsProvider from '#/providers/ShortcutsProvider'
+import * as shortcutManagerProvider from '#/providers/ShortcutManagerProvider'
 import * as textProvider from '#/providers/TextProvider'
-import * as backendModule from '#/services/backend'
-import * as assetTreeNode from '#/utilities/assetTreeNode'
-=======
-import * as shortcutManagerProvider from '#/providers/ShortcutManagerProvider'
 
 import AssetEventType from '#/events/AssetEventType'
 import AssetListEventType from '#/events/AssetListEventType'
@@ -27,7 +22,6 @@
 
 import * as backendModule from '#/services/Backend'
 
->>>>>>> bb8ff8f8
 import * as eventModule from '#/utilities/event'
 import * as indent from '#/utilities/indent'
 import * as object from '#/utilities/object'
@@ -54,12 +48,8 @@
   const toastAndLog = toastAndLogHooks.useToastAndLog()
   const { backend } = backendProvider.useBackend()
   const { organization } = authProvider.useNonPartialUserSession()
-<<<<<<< HEAD
-  const { shortcuts } = shortcutsProvider.useShortcuts()
   const { getText } = textProvider.useText()
-=======
   const { shortcutManager } = shortcutManagerProvider.useShortcutManager()
->>>>>>> bb8ff8f8
   const asset = item.item
   if (asset.type !== backendModule.AssetType.project) {
     // eslint-disable-next-line no-restricted-syntax
