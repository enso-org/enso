--- conflicted
+++ resolved
@@ -45,13 +45,8 @@
   const { nodeMap, doOpenManually, doOpenIde, doCloseIde } = state
   const toastAndLog = toastAndLogHooks.useToastAndLog()
   const { backend } = backendProvider.useBackend()
-<<<<<<< HEAD
-  const { organization } = authProvider.useNonPartialUserSession()
+  const { user } = authProvider.useNonPartialUserSession()
   const inputBindings = inputBindingsProvider.useInputBindings()
-=======
-  const { user } = authProvider.useNonPartialUserSession()
-  const { shortcutManager } = shortcutManagerProvider.useShortcutManager()
->>>>>>> 8489316d
   const asset = item.item
   if (asset.type !== backendModule.AssetType.project) {
     // eslint-disable-next-line no-restricted-syntax
