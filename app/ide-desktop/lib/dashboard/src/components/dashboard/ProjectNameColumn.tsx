--- conflicted
+++ resolved
@@ -45,11 +45,6 @@
  * @throws {Error} when the asset is not a {@link backendModule.ProjectAsset}.
  * This should never happen. */
 export default function ProjectNameColumn(props: ProjectNameColumnProps) {
-<<<<<<< HEAD
-  const { item, setItem, selected, rowState, setRowState, state, isEditable } = props
-  const { backend, selectedKeys } = state
-  const { nodeMap, setProjectStartupInfo, doOpenEditor, doCloseEditor } = state
-=======
   const {
     item,
     setItem,
@@ -63,19 +58,14 @@
     backendType,
     isOpened,
   } = props
-  const { backend, selectedKeys, assetEvents, dispatchAssetListEvent } = state
+  const { backend, selectedKeys } = state
   const { nodeMap, doOpenEditor } = state
->>>>>>> ee0175c3
   const toastAndLog = toastAndLogHooks.useToastAndLog()
   const { user } = authProvider.useNonPartialUserSession()
   const { getText } = textProvider.useText()
   const inputBindings = inputBindingsProvider.useInputBindings()
-<<<<<<< HEAD
-  const dispatchAssetEvent = eventListProvider.useDispatchAssetEvent()
   const dispatchAssetListEvent = eventListProvider.useDispatchAssetListEvent()
-=======
-
->>>>>>> ee0175c3
+
   if (item.type !== backendModule.AssetType.project) {
     // eslint-disable-next-line no-restricted-syntax
     throw new Error('`ProjectNameColumn` can only display projects.')
@@ -344,12 +334,6 @@
           // This is a workaround for a temporary bad state in the backend causing the
           // `projectState` key to be absent.
           item={object.merge(asset, { projectState })}
-<<<<<<< HEAD
-          setItem={setAsset}
-          setProjectStartupInfo={setProjectStartupInfo}
-          doOpenEditor={doOpenEditor}
-          doCloseEditor={doCloseEditor}
-=======
           doCloseProject={id => {
             doCloseProject({ id, parentId: asset.parentId, title: asset.title, type: backendType })
           }}
@@ -357,7 +341,6 @@
             doOpenProject({ id, type: backendType, parentId: asset.parentId, title: asset.title })
           }}
           openProjectTab={doOpenEditor}
->>>>>>> ee0175c3
         />
       )}
       <EditableSpan
