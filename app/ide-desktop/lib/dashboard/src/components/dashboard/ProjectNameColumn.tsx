--- conflicted
+++ resolved
@@ -190,22 +190,10 @@
                 const response = await fetch(path, { method: 'POST', body })
                 id = await response.text()
               }
-<<<<<<< HEAD
               const projectId = localBackend.newProjectId(projectManager.UUID(id))
               const listedProject = await backend.getProjectDetails(projectId, asset.parentId, null)
               rowState.setVisibility(Visibility.visible)
-              setAsset(
-                object.merge(asset, {
-                  title: listedProject.packageName,
-                  id: projectId,
-                })
-              )
-=======
-              const projectId = backendModule.ProjectId(id)
-              const listedProject = await backend.getProjectDetails(projectId, file.name)
-              rowState.setVisibility(Visibility.visible)
               setAsset(object.merge(asset, { title: listedProject.packageName, id: projectId }))
->>>>>>> a6fc8cb9
             } else {
               const createdFile = await backend.uploadFile(
                 { fileId, fileName: `${title}.${extension}`, parentDirectoryId: asset.parentId },
