/** @file The icon and name of a {@link backendModule.ProjectAsset}. */
import * as React from 'react'

import NetworkIcon from 'enso-assets/network.svg'

import * as eventHooks from '#/hooks/eventHooks'
import * as setAssetHooks from '#/hooks/setAssetHooks'
import * as toastAndLogHooks from '#/hooks/toastAndLogHooks'

import * as authProvider from '#/providers/AuthProvider'
import * as backendProvider from '#/providers/BackendProvider'
import * as shortcutManagerProvider from '#/providers/ShortcutManagerProvider'

import AssetEventType from '#/events/AssetEventType'
import AssetListEventType from '#/events/AssetListEventType'

import type * as column from '#/components/dashboard/column'
import ProjectIcon from '#/components/dashboard/ProjectIcon'
import EditableSpan from '#/components/EditableSpan'
import SvgMask from '#/components/SvgMask'

import * as backendModule from '#/services/Backend'

import * as eventModule from '#/utilities/event'
import * as indent from '#/utilities/indent'
import * as object from '#/utilities/object'
import * as permissions from '#/utilities/permissions'
import * as shortcutManagerModule from '#/utilities/ShortcutManager'
import * as string from '#/utilities/string'
import * as validation from '#/utilities/validation'
import Visibility from '#/utilities/visibility'

// ===================
// === ProjectName ===
// ===================

/** Props for a {@link ProjectNameColumn}. */
export interface ProjectNameColumnProps extends column.AssetColumnProps {}

/** The icon and name of a {@link backendModule.ProjectAsset}.
 * @throws {Error} when the asset is not a {@link backendModule.ProjectAsset}.
 * This should never happen. */
export default function ProjectNameColumn(props: ProjectNameColumnProps) {
  const { item, setItem, selected, rowState, setRowState, state } = props
<<<<<<< HEAD
  const { numberOfSelectedItems, assetEvents, dispatchAssetEvent, dispatchAssetListEvent } = state
  const { nodeMap, doOpenManually, doOpenIde: doOpenEditor, doCloseIde: doCloseEditor } = state
=======
  const { selectedKeys, assetEvents, dispatchAssetEvent, dispatchAssetListEvent } = state
  const { nodeMap, doOpenManually, doOpenIde, doCloseIde } = state
>>>>>>> c60d1ba3
  const toastAndLog = toastAndLogHooks.useToastAndLog()
  const { backend } = backendProvider.useBackend()
  const { user } = authProvider.useNonPartialUserSession()
  const { shortcutManager } = shortcutManagerProvider.useShortcutManager()
  const asset = item.item
  if (asset.type !== backendModule.AssetType.project) {
    // eslint-disable-next-line no-restricted-syntax
    throw new Error('`ProjectNameColumn` can only display projects.')
  }
  const setAsset = setAssetHooks.useSetAsset(asset, setItem)
  const ownPermission =
    asset.permissions?.find(permission => permission.user.user_email === user?.email) ?? null
  // This is a workaround for a temporary bad state in the backend causing the `projectState` key
  // to be absent.
  // eslint-disable-next-line @typescript-eslint/no-unnecessary-condition
  const projectState = asset.projectState ?? {
    type: backendModule.ProjectState.closed,
  }
  const isRunning = backendModule.IS_OPENING_OR_OPENED[projectState.type]
  const canExecute =
    backend.type === backendModule.BackendType.local ||
    (ownPermission != null && permissions.PERMISSION_ACTION_CAN_EXECUTE[ownPermission.permission])
  const isOtherUserUsingProject =
    backend.type !== backendModule.BackendType.local &&
    projectState.opened_by != null &&
    projectState.opened_by !== user?.email

  const doRename = async (newTitle: string) => {
    setRowState(object.merger({ isEditingName: false }))
    if (string.isWhitespaceOnly(newTitle)) {
      // Do nothing.
    } else if (newTitle !== asset.title) {
      const oldTitle = asset.title
      setAsset(object.merger({ title: newTitle }))
      try {
        await backend.updateProject(
          asset.id,
          { ami: null, ideVersion: null, projectName: newTitle },
          asset.title
        )
      } catch (error) {
        toastAndLog('Could not rename project', error)
        setAsset(object.merger({ title: oldTitle }))
      }
    }
  }

  eventHooks.useEventHandler(assetEvents, async event => {
    switch (event.type) {
      case AssetEventType.newFolder:
      case AssetEventType.newDataLink:
      case AssetEventType.newSecret:
      case AssetEventType.openProject:
      case AssetEventType.closeProject:
      case AssetEventType.copy:
      case AssetEventType.cut:
      case AssetEventType.cancelCut:
      case AssetEventType.move:
      case AssetEventType.delete:
      case AssetEventType.restore:
      case AssetEventType.download:
      case AssetEventType.downloadSelected:
      case AssetEventType.removeSelf:
      case AssetEventType.temporarilyAddLabels:
      case AssetEventType.temporarilyRemoveLabels:
      case AssetEventType.addLabels:
      case AssetEventType.removeLabels:
      case AssetEventType.deleteLabel: {
        // Ignored. Any missing project-related events should be handled by `ProjectIcon`.
        // `deleteMultiple`, `restoreMultiple`, `download`, and `downloadSelected`
        // are handled by `AssetRow`.
        break
      }
      case AssetEventType.newProject: {
        // This should only run before this project gets replaced with the actual project
        // by this event handler. In both cases `key` will match, so using `key` here
        // is a mistake.
        if (asset.id === event.placeholderId) {
          rowState.setVisibility(Visibility.faded)
          try {
            const createdProject = await backend.createProject({
              parentDirectoryId: asset.parentId,
              projectName: asset.title,
              projectTemplateName: event.templateId,
            })
            rowState.setVisibility(Visibility.visible)
            setAsset(
              object.merge(asset, {
                id: createdProject.projectId,
                projectState: object.merge(projectState, {
                  type: backendModule.ProjectState.placeholder,
                }),
              })
            )
            dispatchAssetEvent({
              type: AssetEventType.openProject,
              id: createdProject.projectId,
              shouldAutomaticallySwitchPage: true,
              runInBackground: false,
            })
          } catch (error) {
            dispatchAssetListEvent({
              type: AssetListEventType.delete,
              key: item.key,
            })
            toastAndLog('Error creating new project', error)
          }
        }
        break
      }
      case AssetEventType.updateFiles:
      case AssetEventType.uploadFiles: {
        const file = event.files.get(item.key)
        if (file != null) {
          const fileId = event.type !== AssetEventType.updateFiles ? null : asset.id
          rowState.setVisibility(Visibility.faded)
          const { extension } = backendModule.extractProjectExtension(file.name)
          const title = backendModule.stripProjectExtension(asset.title)
          setAsset(object.merge(asset, { title }))
          try {
            if (backend.type === backendModule.BackendType.local) {
              let id: string
              if (
                'backendApi' in window &&
                // This non-standard property is defined in Electron.
                'path' in file &&
                typeof file.path === 'string'
              ) {
                id = await window.backendApi.importProjectFromPath(file.path)
              } else {
                const response = await fetch('./api/upload-project', {
                  method: 'POST',
                  // Ideally this would use `file.stream()`, to minimize RAM
                  // requirements. for uploading large projects. Unfortunately,
                  // this requires HTTP/2, which is HTTPS-only, so it will not
                  // work on `http://localhost`.
                  body: await file.arrayBuffer(),
                })
                id = await response.text()
              }
              const listedProject = await backend.getProjectDetails(
                backendModule.ProjectId(id),
                null
              )
              rowState.setVisibility(Visibility.visible)
              setAsset(
                object.merge(asset, {
                  title: listedProject.packageName,
                  id: backendModule.ProjectId(id),
                })
              )
            } else {
              const createdFile = await backend.uploadFile(
                {
                  fileId,
                  fileName: `${title}.${extension}`,
                  parentDirectoryId: asset.parentId,
                },
                file
              )
              const project = createdFile.project
              if (project == null) {
                throw new Error('The uploaded file was not a project.')
              } else {
                rowState.setVisibility(Visibility.visible)
                setAsset(
                  object.merge(asset, {
                    title,
                    id: project.projectId,
                    projectState: project.state,
                  })
                )
                return
              }
            }
          } catch (error) {
            switch (event.type) {
              case AssetEventType.uploadFiles: {
                dispatchAssetListEvent({
                  type: AssetListEventType.delete,
                  key: item.key,
                })
                toastAndLog('Could not upload project', error)
                break
              }
              case AssetEventType.updateFiles: {
                toastAndLog('Could not update project', error)
                break
              }
            }
          }
        }
        break
      }
    }
  })

  return (
    <div
      className={`flex text-left items-center whitespace-nowrap rounded-l-full gap-1 px-1.5 py-1 min-w-max ${indent.indentClass(
        item.depth
      )}`}
      onKeyDown={event => {
        if (rowState.isEditingName && event.key === 'Enter') {
          event.stopPropagation()
        }
      }}
      onClick={event => {
        if (rowState.isEditingName || isOtherUserUsingProject) {
          // The project should neither be edited nor opened in these cases.
        } else if (
          shortcutManager.matchesMouseAction(shortcutManagerModule.MouseAction.open, event)
        ) {
          // It is a double click; open the project.
          dispatchAssetEvent({
            type: AssetEventType.openProject,
            id: asset.id,
            shouldAutomaticallySwitchPage: true,
            runInBackground: false,
          })
        } else if (
          shortcutManager.matchesMouseAction(shortcutManagerModule.MouseAction.run, event)
        ) {
          dispatchAssetEvent({
            type: AssetEventType.openProject,
            id: asset.id,
            shouldAutomaticallySwitchPage: false,
            runInBackground: true,
          })
        } else if (
          !isRunning &&
          eventModule.isSingleClick(event) &&
          ((selected && selectedKeys.current.size === 1) ||
            shortcutManager.matchesMouseAction(shortcutManagerModule.MouseAction.editName, event))
        ) {
          setRowState(object.merger({ isEditingName: true }))
        }
      }}
    >
      {!canExecute ? (
        <SvgMask src={NetworkIcon} className="m-1" />
      ) : (
        <ProjectIcon
          keyProp={item.key}
          // This is a workaround for a temporary bad state in the backend causing the
          // `projectState` key to be absent.
          item={object.merge(asset, { projectState })}
          setItem={setAsset}
          assetEvents={assetEvents}
          doOpenManually={doOpenManually}
          doOpenEditor={switchPage => {
            doOpenEditor(asset, setAsset, switchPage)
          }}
          doCloseEditor={() => {
            doCloseEditor(asset)
          }}
        />
      )}
      <EditableSpan
        data-testid="asset-row-name"
        editable={rowState.isEditingName}
        className={`bg-transparent grow leading-170 h-6 py-px ${
          rowState.isEditingName
            ? 'cursor-text'
            : canExecute && !isOtherUserUsingProject
            ? 'cursor-pointer'
            : ''
        }`}
        checkSubmittable={newTitle =>
          (nodeMap.current.get(item.directoryKey)?.children ?? []).every(
            child =>
              // All siblings,
              child.key === item.key ||
              // that are not directories,
              backendModule.assetIsDirectory(child.item) ||
              // must have a different name.
              child.item.title !== newTitle
          )
        }
        onSubmit={doRename}
        onCancel={() => {
          setRowState(object.merger({ isEditingName: false }))
        }}
        {...(backend.type === backendModule.BackendType.local
          ? {
              inputPattern: validation.LOCAL_PROJECT_NAME_PATTERN,
              inputTitle: validation.LOCAL_PROJECT_NAME_TITLE,
            }
          : {})}
      >
        {asset.title}
      </EditableSpan>
    </div>
  )
}<|MERGE_RESOLUTION|>--- conflicted
+++ resolved
@@ -42,13 +42,8 @@
  * This should never happen. */
 export default function ProjectNameColumn(props: ProjectNameColumnProps) {
   const { item, setItem, selected, rowState, setRowState, state } = props
-<<<<<<< HEAD
-  const { numberOfSelectedItems, assetEvents, dispatchAssetEvent, dispatchAssetListEvent } = state
-  const { nodeMap, doOpenManually, doOpenIde: doOpenEditor, doCloseIde: doCloseEditor } = state
-=======
   const { selectedKeys, assetEvents, dispatchAssetEvent, dispatchAssetListEvent } = state
-  const { nodeMap, doOpenManually, doOpenIde, doCloseIde } = state
->>>>>>> c60d1ba3
+  const { nodeMap, doOpenManually, doOpenEditor, doCloseEditor } = state
   const toastAndLog = toastAndLogHooks.useToastAndLog()
   const { backend } = backendProvider.useBackend()
   const { user } = authProvider.useNonPartialUserSession()
