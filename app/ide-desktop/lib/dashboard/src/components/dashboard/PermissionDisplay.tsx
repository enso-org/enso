/** @file Colored border around icons and text indicating permissions. */
import * as React from 'react'

import * as tailwindMerge from 'tailwind-merge'

import type * as aria from '#/components/aria'
import * as ariaComponents from '#/components/AriaComponents'

import * as permissionsModule from '#/utilities/permissions'

// =================
// === Component ===
// =================

/** Props for a {@link PermissionDisplay}. */
export interface PermissionDisplayProps extends Readonly<React.PropsWithChildren> {
  readonly action: permissionsModule.PermissionAction
  readonly className?: string
  readonly onPress?: ((event: aria.PressEvent) => void) | null
}

/** Colored border around icons and text indicating permissions. */
export default function PermissionDisplay(props: PermissionDisplayProps) {
  const { action, className, onPress: onPress, children } = props
  const permission = permissionsModule.FROM_PERMISSION_ACTION[action]

  switch (permission.type) {
    case permissionsModule.Permission.owner:
    case permissionsModule.Permission.admin:
    case permissionsModule.Permission.edit: {
      return (
        <ariaComponents.Button
          size="custom"
          variant="custom"
          isDisabled={!onPress}
          className={tailwindMerge.twMerge(
            'inline-block h-text whitespace-nowrap rounded-full px-permission-mini-button-x py-permission-mini-button-y',
            permissionsModule.PERMISSION_CLASS_NAME[permission.type],
            className
          )}
          onPress={onPress ?? (() => {})}
        >
          {children}
        </ariaComponents.Button>
      )
    }
    case permissionsModule.Permission.read:
    case permissionsModule.Permission.view: {
      return (
<<<<<<< HEAD
        <UnstyledButton
          isDisabled={!onPress}
          className={`relative inline-block whitespace-nowrap rounded-full ${className ?? ''}`}
=======
        <ariaComponents.Button
          size="custom"
          variant="custom"
          className={tailwindMerge.twMerge(
            'relative inline-block whitespace-nowrap rounded-full',
            className
          )}
>>>>>>> 46f6b4f6
          onPress={onPress ?? (() => {})}
        >
          {permission.docs && (
            <div className="absolute size-full rounded-full border-2 border-permission-docs clip-path-top" />
          )}
          {permission.execute && (
            <div className="absolute size-full rounded-full border-2 border-permission-exec clip-path-bottom" />
          )}
          <div
            className={tailwindMerge.twMerge(
              'm-permission-with-border h-text rounded-full px-permission-mini-button-x py-permission-mini-button-y',
              permissionsModule.PERMISSION_CLASS_NAME[permission.type]
            )}
          >
            {children}
          </div>
        </ariaComponents.Button>
      )
    }
  }
}<|MERGE_RESOLUTION|>--- conflicted
+++ resolved
@@ -47,11 +47,6 @@
     case permissionsModule.Permission.read:
     case permissionsModule.Permission.view: {
       return (
-<<<<<<< HEAD
-        <UnstyledButton
-          isDisabled={!onPress}
-          className={`relative inline-block whitespace-nowrap rounded-full ${className ?? ''}`}
-=======
         <ariaComponents.Button
           size="custom"
           variant="custom"
@@ -59,7 +54,6 @@
             'relative inline-block whitespace-nowrap rounded-full',
             className
           )}
->>>>>>> 46f6b4f6
           onPress={onPress ?? (() => {})}
         >
           {permission.docs && (
