/** @file Colored border around icons and text indicating permissions. */
import * as React from 'react'

import type * as aria from '#/components/aria'
import * as ariaComponents from '#/components/AriaComponents'

import * as permissionsModule from '#/utilities/permissions'
import * as tailwindMerge from '#/utilities/tailwindMerge'

// =================
// === Component ===
// =================

/** Props for a {@link PermissionDisplay}. */
export interface PermissionDisplayProps extends Readonly<React.PropsWithChildren> {
  readonly action: permissionsModule.PermissionAction
  readonly className?: string
  readonly onPress?: ((event: aria.PressEvent) => void) | null
}

/** Colored border around icons and text indicating permissions. */
export default function PermissionDisplay(props: PermissionDisplayProps) {
<<<<<<< HEAD
  const { action, className, onPress: onPress, children: childrenRaw } = props
=======
  const { action, className, onPress, children } = props
>>>>>>> e1aeebd5
  const permission = permissionsModule.FROM_PERMISSION_ACTION[action]

  const children =
    typeof childrenRaw !== 'string' ? (
      childrenRaw
    ) : (
      <ariaComponents.Text truncate="1" className="max-w-24 text-inherit">
        {childrenRaw}
      </ariaComponents.Text>
    )

  switch (permission.type) {
    case permissionsModule.Permission.owner:
    case permissionsModule.Permission.admin:
    case permissionsModule.Permission.edit: {
      return (
        <ariaComponents.Button
          size="custom"
          variant="custom"
          isDisabled={!onPress}
          className={tailwindMerge.twMerge(
            'inline-block h-6 whitespace-nowrap rounded-full px-[7px]',
            permissionsModule.PERMISSION_CLASS_NAME[permission.type],
            className
          )}
          onPress={onPress ?? (() => {})}
        >
          {children}
        </ariaComponents.Button>
      )
    }
    case permissionsModule.Permission.read:
    case permissionsModule.Permission.view: {
      return (
        <ariaComponents.Button
          size="custom"
          variant="custom"
          className={tailwindMerge.twMerge(
            'relative inline-block whitespace-nowrap rounded-full',
            className
          )}
          onPress={onPress ?? (() => {})}
        >
          {permission.docs && (
            <div className="absolute size-full rounded-full border-2 border-permission-docs clip-path-top" />
          )}
          {permission.execute && (
            <div className="absolute size-full rounded-full border-2 border-permission-exec clip-path-bottom" />
          )}
          <div
            className={tailwindMerge.twMerge(
              'm-1 flex h-6 items-center rounded-full px-[7px]',
              permissionsModule.PERMISSION_CLASS_NAME[permission.type],
              (permission.docs || permission.execute) && 'm-1'
            )}
          >
            {children}
          </div>
        </ariaComponents.Button>
      )
    }
  }
}<|MERGE_RESOLUTION|>--- conflicted
+++ resolved
@@ -20,11 +20,7 @@
 
 /** Colored border around icons and text indicating permissions. */
 export default function PermissionDisplay(props: PermissionDisplayProps) {
-<<<<<<< HEAD
-  const { action, className, onPress: onPress, children: childrenRaw } = props
-=======
-  const { action, className, onPress, children } = props
->>>>>>> e1aeebd5
+  const { action, className, onPress, children: childrenRaw } = props
   const permission = permissionsModule.FROM_PERMISSION_ACTION[action]
 
   const children =
