--- conflicted
+++ resolved
@@ -24,14 +24,8 @@
 const ICON_STYLE = { width: ICON_SIZE_PX, height: ICON_SIZE_PX }
 
 /** Icons for modifier keys (if they exist). */
-<<<<<<< HEAD
 const MODIFIER_MAPPINGS: Readonly<
-  Record<detect.Platform, Partial<Record<shortcutsModule.ModifierKey, React.ReactNode>>>
-=======
-const MODIFIER_MAPPINGS: Record<
-  detect.Platform,
-  Partial<Record<shortcutManagerModule.ModifierKey, React.ReactNode>>
->>>>>>> cbf6d41e
+  Record<detect.Platform, Partial<Record<shortcutManagerModule.ModifierKey, React.ReactNode>>>
 > = {
   // The names are intentionally not in `camelCase`, as they are case-sensitive.
   /* eslint-disable @typescript-eslint/naming-convention */
@@ -65,11 +59,7 @@
 
 /** Props for a {@link KeyboardShortcut} */
 export interface KeyboardShortcutProps {
-<<<<<<< HEAD
-  readonly action: shortcutsModule.KeyboardAction
-=======
-  action: shortcutManagerModule.KeyboardAction
->>>>>>> cbf6d41e
+  readonly action: shortcutManagerModule.KeyboardAction
 }
 
 /** A visual representation of a keyboard shortcut. */
