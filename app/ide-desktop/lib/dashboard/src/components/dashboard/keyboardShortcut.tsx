/** @file A visual representation of a keyboard shortcut. */
import * as React from 'react'

import CommandKeyIcon from 'enso-assets/command_key.svg'
import CtrlKeyIcon from 'enso-assets/ctrl_key.svg'
import OptionKeyIcon from 'enso-assets/option_key.svg'
import ShiftKeyIcon from 'enso-assets/shift_key.svg'
import WindowsKeyIcon from 'enso-assets/windows_key.svg'
import * as detect from 'enso-common/src/detect'

import * as shortcutManagerProvider from '#/providers/ShortcutManagerProvider'
import * as textProvider from '#/providers/TextProvider'

import SvgMask from '#/components/SvgMask'

import * as shortcutManagerModule from '#/utilities/ShortcutManager'

// ========================
// === KeyboardShortcut ===
// ========================

/** The size (both width and height) of key icons. */
const ICON_SIZE_PX = 13

const ICON_STYLE = { width: ICON_SIZE_PX, height: ICON_SIZE_PX }

/** Props for values of {@link MODIFIER_MAPPINGS}. */
interface InternalModifierProps {
  getText: ReturnType<typeof textProvider.useText>['getText']
}

/** Icons for modifier keys (if they exist). */
<<<<<<< HEAD
const MODIFIER_MAPPINGS: Record<
  detect.Platform,
  Partial<
    Record<shortcutManagerModule.ModifierKey, (props: InternalModifierProps) => React.ReactNode>
  >
=======
const MODIFIER_MAPPINGS: Readonly<
  Record<detect.Platform, Partial<Record<shortcutManagerModule.ModifierKey, React.ReactNode>>>
>>>>>>> 784d0691
> = {
  // The names are intentionally not in `camelCase`, as they are case-sensitive.
  /* eslint-disable @typescript-eslint/naming-convention */
  [detect.Platform.macOS]: {
    Meta: () => <SvgMask style={ICON_STYLE} key="Meta" src={CommandKeyIcon} />,
    Shift: () => <SvgMask style={ICON_STYLE} key="Shift" src={ShiftKeyIcon} />,
    Alt: () => <SvgMask style={ICON_STYLE} key="Alt" src={OptionKeyIcon} />,
    Ctrl: () => <SvgMask style={ICON_STYLE} key="Ctrl" src={CtrlKeyIcon} />,
  },
  [detect.Platform.windows]: {
    Meta: () => <SvgMask style={ICON_STYLE} key="Meta" src={WindowsKeyIcon} />,
  },
  [detect.Platform.linux]: {
    Meta: props => (
      <span key="Meta" className="leading-170 h-6 py-px">
        {props.getText('superModifier')}
      </span>
    ),
  },
  [detect.Platform.unknown]: {
    // Assume the system is Unix-like and calls the key that triggers `event.metaKey`
    // the "Super" key.
    Meta: props => (
      <span key="Meta" className="leading-170 h-6 py-px">
        {props.getText('superModifier')}
      </span>
    ),
  },
  /* eslint-enable @typescript-eslint/naming-convention */
}

/** Props for a {@link KeyboardShortcut} */
export interface KeyboardShortcutProps {
  readonly action: shortcutManagerModule.KeyboardAction
}

/** A visual representation of a keyboard shortcut. */
export default function KeyboardShortcut(props: KeyboardShortcutProps) {
  const { action } = props
  const { shortcutManager } = shortcutManagerProvider.useShortcutManager()
  const { getText } = textProvider.useText()
  const shortcut = shortcutManager.keyboardShortcuts[action][0]
  if (shortcut == null) {
    return null
  } else {
    return (
      <div className={`flex items-center h-6 ${detect.isOnMacOS() ? 'gap-0.5' : 'gap-0.75'}`}>
        {shortcutManagerModule.getModifierKeysOfShortcut(shortcut).map(
          modifier =>
            MODIFIER_MAPPINGS[detect.platform()][modifier]?.({ getText }) ?? (
              <span key={modifier} className="leading-170 h-6 py-px">
                {
                  // This is SAFE, as `Lowercase` behaves identically to `toLowerCase`.
                  // eslint-disable-next-line no-restricted-syntax
                  getText(`${modifier.toLowerCase() as Lowercase<typeof modifier>}Modifier`)
                }
              </span>
            )
        )}
        <span className="leading-170 h-6 py-px">{shortcut.key}</span>
      </div>
    )
  }
}<|MERGE_RESOLUTION|>--- conflicted
+++ resolved
@@ -26,20 +26,17 @@
 
 /** Props for values of {@link MODIFIER_MAPPINGS}. */
 interface InternalModifierProps {
-  getText: ReturnType<typeof textProvider.useText>['getText']
+  readonly getText: ReturnType<typeof textProvider.useText>['getText']
 }
 
 /** Icons for modifier keys (if they exist). */
-<<<<<<< HEAD
-const MODIFIER_MAPPINGS: Record<
-  detect.Platform,
-  Partial<
-    Record<shortcutManagerModule.ModifierKey, (props: InternalModifierProps) => React.ReactNode>
+const MODIFIER_MAPPINGS: Readonly<
+  Record<
+    detect.Platform,
+    Partial<
+      Record<shortcutManagerModule.ModifierKey, (props: InternalModifierProps) => React.ReactNode>
+    >
   >
-=======
-const MODIFIER_MAPPINGS: Readonly<
-  Record<detect.Platform, Partial<Record<shortcutManagerModule.ModifierKey, React.ReactNode>>>
->>>>>>> 784d0691
 > = {
   // The names are intentionally not in `camelCase`, as they are case-sensitive.
   /* eslint-disable @typescript-eslint/naming-convention */
