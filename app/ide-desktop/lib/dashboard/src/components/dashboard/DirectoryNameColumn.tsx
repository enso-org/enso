/** @file The icon and name of a {@link backendModule.DirectoryAsset}. */
import * as React from 'react'

import * as tailwindMerge from 'tailwind-merge'

import FolderArrowIcon from 'enso-assets/folder_arrow.svg'
import FolderIcon from 'enso-assets/folder.svg'

import * as backendHooks from '#/hooks/backendHooks'
import * as eventHooks from '#/hooks/eventHooks'
import * as setAssetHooks from '#/hooks/setAssetHooks'
import * as toastAndLogHooks from '#/hooks/toastAndLogHooks'

import * as inputBindingsProvider from '#/providers/InputBindingsProvider'
import * as textProvider from '#/providers/TextProvider'

import AssetEventType from '#/events/AssetEventType'
import AssetListEventType from '#/events/AssetListEventType'

import type * as column from '#/components/dashboard/column'
import EditableSpan from '#/components/EditableSpan'
import Button from '#/components/styled/Button'
import SvgMask from '#/components/SvgMask'

import * as backendModule from '#/services/Backend'

import * as eventModule from '#/utilities/event'
import * as indent from '#/utilities/indent'
import * as object from '#/utilities/object'
import * as string from '#/utilities/string'
import Visibility from '#/utilities/Visibility'

// =====================
// === DirectoryName ===
// =====================

/** Props for a {@link DirectoryNameColumn}. */
export interface DirectoryNameColumnProps extends column.AssetColumnProps {}

/** The icon and name of a {@link backendModule.DirectoryAsset}.
 * @throws {Error} when the asset is not a {@link backendModule.DirectoryAsset}.
 * This should never happen. */
export default function DirectoryNameColumn(props: DirectoryNameColumnProps) {
  const { item, setItem, selected, state, rowState, setRowState, isEditable } = props
  const { backend, selectedKeys, assetEvents, dispatchAssetListEvent, nodeMap } = state
  const { doToggleDirectoryExpansion } = state
  const toastAndLog = toastAndLogHooks.useToastAndLog()
  const { getText } = textProvider.useText()
  const inputBindings = inputBindingsProvider.useInputBindings()
  if (item.type !== backendModule.AssetType.directory) {
    // eslint-disable-next-line no-restricted-syntax
    throw new Error('`DirectoryNameColumn` can only display folders.')
  }
  const asset = item.item
  const setAsset = setAssetHooks.useSetAsset(asset, setItem)

  const createDirectoryMutation = backendHooks.useBackendMutation(backend, 'createDirectory')
  const updateDirectoryMutation = backendHooks.useBackendMutation(backend, 'updateDirectory')

  const setIsEditing = (isEditingName: boolean) => {
    if (isEditable) {
      setRowState(object.merger({ isEditingName }))
    }
  }

  const doRename = async (newTitle: string) => {
    if (isEditable) {
      setIsEditing(false)
      if (string.isWhitespaceOnly(newTitle)) {
        // Do nothing.
      } else if (newTitle !== asset.title) {
        const oldTitle = asset.title
        setAsset(object.merger({ title: newTitle }))
        try {
          await updateDirectoryMutation.mutateAsync([asset.id, { title: newTitle }, asset.title])
        } catch (error) {
          toastAndLog('renameFolderError', error)
          setAsset(object.merger({ title: oldTitle }))
        }
      }
    }
  }

  eventHooks.useEventHandler(
    assetEvents,
    async event => {
      switch (event.type) {
        case AssetEventType.newProject:
        case AssetEventType.uploadFiles:
        case AssetEventType.newDatalink:
        case AssetEventType.newSecret:
        case AssetEventType.openProject:
        case AssetEventType.updateFiles:
        case AssetEventType.closeProject:
        case AssetEventType.copy:
        case AssetEventType.cut:
        case AssetEventType.cancelCut:
        case AssetEventType.move:
        case AssetEventType.delete:
        case AssetEventType.deleteForever:
        case AssetEventType.restore:
        case AssetEventType.download:
        case AssetEventType.downloadSelected:
        case AssetEventType.removeSelf:
        case AssetEventType.temporarilyAddLabels:
        case AssetEventType.temporarilyRemoveLabels:
        case AssetEventType.addLabels:
        case AssetEventType.removeLabels:
        case AssetEventType.deleteLabel: {
          // Ignored. These events should all be unrelated to directories.
          // `delete`, `deleteForever`, `restore`, `download`, and `downloadSelected`
          // are handled by`AssetRow`.
          break
        }
        case AssetEventType.newFolder: {
          if (item.key === event.placeholderId) {
            rowState.setVisibility(Visibility.faded)
            try {
              const createdDirectory = await createDirectoryMutation.mutateAsync([
                {
                  parentId: asset.parentId,
                  title: asset.title,
                },
              ])
              rowState.setVisibility(Visibility.visible)
              setAsset(object.merge(asset, createdDirectory))
            } catch (error) {
              dispatchAssetListEvent({ type: AssetListEventType.delete, key: item.key })
              toastAndLog('createFolderError', error)
            }
          }
          break
        }
      }
    },
    { isDisabled: !isEditable }
  )

  const handleClick = inputBindings.handler({
    editName: () => {
      setIsEditing(true)
    },
  })

  return (
    <div
      className={tailwindMerge.twMerge(
        'group flex h-table-row min-w-max items-center gap-name-column-icon whitespace-nowrap rounded-l-full px-name-column-x py-name-column-y',
        indent.indentClass(item.depth)
      )}
      onKeyDown={event => {
        if (rowState.isEditingName && event.key === 'Enter') {
          event.stopPropagation()
        }
      }}
      onClick={event => {
        if (handleClick(event)) {
          // Already handled.
        } else if (
          eventModule.isSingleClick(event) &&
          selected &&
          selectedKeys.current.size === 1
        ) {
          event.stopPropagation()
          setIsEditing(true)
        }
      }}
    >
<<<<<<< HEAD
      <Button
        image={FolderArrowIcon}
        alt={item.children == null ? getText('expand') : getText('collapse')}
        buttonClassName="m-0 hidden group-hover:inline-block"
        className={tailwindMerge.twMerge(
          'size-icon cursor-pointer transition-transform duration-arrow',
          item.children != null && 'rotate-90'
        )}
        onPress={() => {
          doToggleDirectoryExpansion(asset.id, item.key, asset.title)
        }}
      />
=======
      <div className="m-name-column-icon hidden group-hover:inline-block">
        <Button
          image={FolderArrowIcon}
          alt={item.children == null ? getText('expand') : getText('collapse')}
          tooltipPlacement="left"
          className={tailwindMerge.twMerge(
            'size-icon cursor-pointer transition-transform duration-arrow',
            item.children != null && 'rotate-90'
          )}
          onPress={() => {
            doToggleDirectoryExpansion(asset.id, item.key, asset.title)
          }}
        />
      </div>
>>>>>>> 3626d6ee
      <SvgMask src={FolderIcon} className="m-name-column-icon size-icon group-hover:hidden" />
      <EditableSpan
        data-testid="asset-row-name"
        editable={rowState.isEditingName}
        className={tailwindMerge.twMerge(
          'text grow cursor-pointer bg-transparent font-naming',
          rowState.isEditingName ? 'cursor-text' : 'cursor-pointer'
        )}
        checkSubmittable={newTitle =>
          newTitle !== item.item.title &&
          (nodeMap.current.get(item.directoryKey)?.children ?? []).every(
            child =>
              // All siblings,
              child.key === item.key ||
              // that are directories,
              !backendModule.assetIsDirectory(child.item) ||
              // must have a different name.
              child.item.title !== newTitle
          )
        }
        onSubmit={doRename}
        onCancel={() => {
          setIsEditing(false)
        }}
      >
        {asset.title}
      </EditableSpan>
    </div>
  )
}<|MERGE_RESOLUTION|>--- conflicted
+++ resolved
@@ -145,7 +145,7 @@
   return (
     <div
       className={tailwindMerge.twMerge(
-        'group flex h-table-row min-w-max items-center gap-name-column-icon whitespace-nowrap rounded-l-full px-name-column-x py-name-column-y',
+        'h-table-row group flex min-w-max items-center gap-name-column-icon whitespace-nowrap rounded-l-full px-name-column-x py-name-column-y',
         indent.indentClass(item.depth)
       )}
       onKeyDown={event => {
@@ -166,7 +166,6 @@
         }
       }}
     >
-<<<<<<< HEAD
       <Button
         image={FolderArrowIcon}
         alt={item.children == null ? getText('expand') : getText('collapse')}
@@ -179,28 +178,12 @@
           doToggleDirectoryExpansion(asset.id, item.key, asset.title)
         }}
       />
-=======
-      <div className="m-name-column-icon hidden group-hover:inline-block">
-        <Button
-          image={FolderArrowIcon}
-          alt={item.children == null ? getText('expand') : getText('collapse')}
-          tooltipPlacement="left"
-          className={tailwindMerge.twMerge(
-            'size-icon cursor-pointer transition-transform duration-arrow',
-            item.children != null && 'rotate-90'
-          )}
-          onPress={() => {
-            doToggleDirectoryExpansion(asset.id, item.key, asset.title)
-          }}
-        />
-      </div>
->>>>>>> 3626d6ee
       <SvgMask src={FolderIcon} className="m-name-column-icon size-icon group-hover:hidden" />
       <EditableSpan
         data-testid="asset-row-name"
         editable={rowState.isEditingName}
         className={tailwindMerge.twMerge(
-          'text grow cursor-pointer bg-transparent font-naming',
+          'font-naming text grow cursor-pointer bg-transparent',
           rowState.isEditingName ? 'cursor-text' : 'cursor-pointer'
         )}
         checkSubmittable={newTitle =>
