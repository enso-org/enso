--- conflicted
+++ resolved
@@ -9,12 +9,8 @@
 import * as toastAndLogHooks from '#/hooks/toastAndLogHooks'
 
 import * as backendProvider from '#/providers/BackendProvider'
-<<<<<<< HEAD
-import * as shortcutManagerProvider from '#/providers/ShortcutManagerProvider'
+import * as inputBindingsProvider from '#/providers/InputBindingsProvider'
 import * as textProvider from '#/providers/TextProvider'
-=======
-import * as inputBindingsProvider from '#/providers/InputBindingsProvider'
->>>>>>> 97033a2f
 
 import AssetEventType from '#/events/AssetEventType'
 import AssetListEventType from '#/events/AssetListEventType'
@@ -47,12 +43,8 @@
   const { doToggleDirectoryExpansion } = state
   const toastAndLog = toastAndLogHooks.useToastAndLog()
   const { backend } = backendProvider.useBackend()
-<<<<<<< HEAD
   const { getText } = textProvider.useText()
-  const { shortcutManager } = shortcutManagerProvider.useShortcutManager()
-=======
   const inputBindings = inputBindingsProvider.useInputBindings()
->>>>>>> 97033a2f
   const asset = item.item
   if (asset.type !== backendModule.AssetType.directory) {
     // eslint-disable-next-line no-restricted-syntax
@@ -162,13 +154,8 @@
       }}
     >
       <SvgMask
-<<<<<<< HEAD
-        src={TriangleDownIcon}
+        src={FolderArrowIcon}
         alt={item.children == null ? getText('expand') : getText('collapse')}
-=======
-        src={FolderArrowIcon}
-        alt={item.children == null ? 'Expand' : 'Collapse'}
->>>>>>> 97033a2f
         className={`hidden group-hover:inline-block cursor-pointer h-4 w-4 m-1 transition-transform duration-300 ${
           item.children != null ? 'rotate-90' : ''
         }`}
