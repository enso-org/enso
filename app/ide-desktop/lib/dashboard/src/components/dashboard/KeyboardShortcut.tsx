/** @file A visual representation of a keyboard shortcut. */
import * as React from 'react'

import CommandKeyIcon from 'enso-assets/command_key.svg'
import CtrlKeyIcon from 'enso-assets/ctrl_key.svg'
import OptionKeyIcon from 'enso-assets/option_key.svg'
import ShiftKeyIcon from 'enso-assets/shift_key.svg'
import WindowsKeyIcon from 'enso-assets/windows_key.svg'
import * as detect from 'enso-common/src/detect'

import type * as text from '#/text'

import type * as dashboardInputBindings from '#/configurations/inputBindings'

import * as inputBindingsProvider from '#/providers/InputBindingsProvider'
import * as textProvider from '#/providers/TextProvider'

import * as aria from '#/components/aria'
import SvgMask from '#/components/SvgMask'

import * as inputBindingsModule from '#/utilities/inputBindings'

// ========================
// === KeyboardShortcut ===
// ========================

/** The size (both width and height) of key icons. */
const ICON_SIZE_PX = 13

const ICON_STYLE = { width: ICON_SIZE_PX, height: ICON_SIZE_PX }

/** Props for values of {@link MODIFIER_JSX}. */
interface InternalModifierProps {
  readonly getText: ReturnType<typeof textProvider.useText>['getText']
}

/** Icons for modifier keys (if they exist). */
const MODIFIER_JSX: Readonly<
  Record<
    detect.Platform,
    Partial<
      Record<inputBindingsModule.ModifierKey, (props: InternalModifierProps) => React.ReactNode>
    >
  >
> = {
  // The names are intentionally not in `camelCase`, as they are case-sensitive.
  /* eslint-disable @typescript-eslint/naming-convention */
  [detect.Platform.macOS]: {
    Meta: () => <SvgMask style={ICON_STYLE} key="Meta" src={CommandKeyIcon} />,
    Shift: () => <SvgMask style={ICON_STYLE} key="Shift" src={ShiftKeyIcon} />,
    Alt: () => <SvgMask style={ICON_STYLE} key="Alt" src={OptionKeyIcon} />,
    Ctrl: () => <SvgMask style={ICON_STYLE} key="Ctrl" src={CtrlKeyIcon} />,
  },
  [detect.Platform.windows]: {
    Meta: () => <SvgMask style={ICON_STYLE} key="Meta" src={WindowsKeyIcon} />,
  },
  [detect.Platform.linux]: {
<<<<<<< HEAD
    Meta: (
      <aria.Text key="Meta" className="text">
        Super
      </aria.Text>
=======
    Meta: props => (
      <span key="Meta" className="text">
        {props.getText('superModifier')}
      </span>
>>>>>>> 3eb47ac2
    ),
  },
  [detect.Platform.unknown]: {
    // Assume the system is Unix-like and calls the key that triggers `event.metaKey`
    // the "Super" key.
<<<<<<< HEAD
    Meta: (
      <aria.Text key="Meta" className="text">
        Super
      </aria.Text>
=======
    Meta: props => (
      <span key="Meta" className="text">
        {props.getText('superModifier')}
      </span>
>>>>>>> 3eb47ac2
    ),
  },
  /* eslint-enable @typescript-eslint/naming-convention */
}

const KEY_CHARACTER: Readonly<Record<string, string>> = {
  // The names come from a third-party API (the DOM spec) and cannot be changed.
  /* eslint-disable @typescript-eslint/naming-convention */
  ArrowDown: '↓',
  ArrowUp: '↑',
  ArrowLeft: '←',
  ArrowRight: '→',
  /* eslint-enable @typescript-eslint/naming-convention */
} satisfies Partial<Record<inputBindingsModule.Key, string>>

const MODIFIER_TO_TEXT_ID: Readonly<Record<inputBindingsModule.ModifierKey, text.TextId>> = {
  // The names come from a third-party API and cannot be changed.
  /* eslint-disable @typescript-eslint/naming-convention */
  Ctrl: 'ctrlModifier',
  Alt: 'altModifier',
  Meta: 'metaModifier',
  Shift: 'shiftModifier',
  /* eslint-enable @typescript-eslint/naming-convention */
} satisfies { [K in inputBindingsModule.ModifierKey]: `${Lowercase<K>}Modifier` }

/** Props for a {@link KeyboardShortcut}, specifying the keyboard action. */
export interface KeyboardShortcutActionProps {
  readonly action: dashboardInputBindings.DashboardBindingKey
}

/** Props for a {@link KeyboardShortcut}, specifying the shortcut string. */
export interface KeyboardShortcutShortcutProps {
  readonly shortcut: string
}

/** Props for a {@link KeyboardShortcut}. */
export type KeyboardShortcutProps = KeyboardShortcutActionProps | KeyboardShortcutShortcutProps

/** A visual representation of a keyboard shortcut. */
export default function KeyboardShortcut(props: KeyboardShortcutProps) {
  const { getText } = textProvider.useText()
  const inputBindings = inputBindingsProvider.useInputBindings()
  const shortcutString =
    'shortcut' in props ? props.shortcut : inputBindings.metadata[props.action].bindings[0]
  if (shortcutString == null) {
    return null
  } else {
    const shortcut = inputBindingsModule.decomposeKeybindString(shortcutString)
    const modifiers = [...shortcut.modifiers]
      .sort(inputBindingsModule.compareModifiers)
      .map(inputBindingsModule.toModifierKey)
    return (
      <aria.Keyboard
        className={`flex h-text items-center ${
          detect.isOnMacOS() ? 'gap-modifiers-macos' : 'gap-modifiers'
        }`}
      >
        {modifiers.map(
          modifier =>
<<<<<<< HEAD
            MODIFIER_JSX[detect.platform()][modifier] ?? (
              <aria.Text key={modifier} className="text">
                {modifier}
              </aria.Text>
=======
            MODIFIER_JSX[detect.platform()][modifier]?.({ getText }) ?? (
              <span key={modifier} className="text">
                {getText(MODIFIER_TO_TEXT_ID[modifier])}
              </span>
>>>>>>> 3eb47ac2
            )
        )}
        <aria.Text className="text">
          {shortcut.key === ' ' ? 'Space' : KEY_CHARACTER[shortcut.key] ?? shortcut.key}
        </aria.Text>
      </aria.Keyboard>
    )
  }
}<|MERGE_RESOLUTION|>--- conflicted
+++ resolved
@@ -55,33 +55,19 @@
     Meta: () => <SvgMask style={ICON_STYLE} key="Meta" src={WindowsKeyIcon} />,
   },
   [detect.Platform.linux]: {
-<<<<<<< HEAD
-    Meta: (
+    Meta: props => (
       <aria.Text key="Meta" className="text">
-        Super
+        {props.getText('superModifier')}
       </aria.Text>
-=======
-    Meta: props => (
-      <span key="Meta" className="text">
-        {props.getText('superModifier')}
-      </span>
->>>>>>> 3eb47ac2
     ),
   },
   [detect.Platform.unknown]: {
     // Assume the system is Unix-like and calls the key that triggers `event.metaKey`
     // the "Super" key.
-<<<<<<< HEAD
-    Meta: (
+    Meta: props => (
       <aria.Text key="Meta" className="text">
-        Super
+        {props.getText('superModifier')}
       </aria.Text>
-=======
-    Meta: props => (
-      <span key="Meta" className="text">
-        {props.getText('superModifier')}
-      </span>
->>>>>>> 3eb47ac2
     ),
   },
   /* eslint-enable @typescript-eslint/naming-convention */
@@ -141,17 +127,10 @@
       >
         {modifiers.map(
           modifier =>
-<<<<<<< HEAD
-            MODIFIER_JSX[detect.platform()][modifier] ?? (
+            MODIFIER_JSX[detect.platform()][modifier]?.({ getText }) ?? (
               <aria.Text key={modifier} className="text">
-                {modifier}
+                {getText(MODIFIER_TO_TEXT_ID[modifier])}
               </aria.Text>
-=======
-            MODIFIER_JSX[detect.platform()][modifier]?.({ getText }) ?? (
-              <span key={modifier} className="text">
-                {getText(MODIFIER_TO_TEXT_ID[modifier])}
-              </span>
->>>>>>> 3eb47ac2
             )
         )}
         <aria.Text className="text">
