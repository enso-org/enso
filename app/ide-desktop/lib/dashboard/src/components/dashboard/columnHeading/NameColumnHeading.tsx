/** @file A heading for the "Name" column. */
import * as React from 'react'

import SortAscendingIcon from 'enso-assets/sort_ascending.svg'

<<<<<<< HEAD
import * as textProvider from '#/providers/TextProvider'
import * as sorting from '#/utilities/sorting'

=======
>>>>>>> bb8ff8f8
import type * as column from '#/components/dashboard/column'
import * as columnUtils from '#/components/dashboard/column/columnUtils'

import SortDirection, * as sortDirectionModule from '#/utilities/SortDirection'

/** A heading for the "Name" column. */
export default function NameColumnHeading(props: column.AssetColumnHeadingProps): JSX.Element {
  const { state } = props
  const { sortColumn, setSortColumn, sortDirection, setSortDirection } = state
  const { getText } = textProvider.useText()
  const [isHovered, setIsHovered] = React.useState(false)
  const isSortActive = sortColumn === columnUtils.Column.name && sortDirection != null
  return (
    <button
      title={
        !isSortActive
          ? 'Sort by name'
          : sortDirection === SortDirection.ascending
          ? 'Sort by name descending'
          : 'Stop sorting by name'
      }
      className="flex items-center gap-2 pt-1 pb-1.5"
      onMouseEnter={() => {
        setIsHovered(true)
      }}
      onMouseLeave={() => {
        setIsHovered(false)
      }}
      onClick={event => {
        event.stopPropagation()
        if (sortColumn === columnUtils.Column.name) {
          setSortDirection(sortDirectionModule.NEXT_SORT_DIRECTION[sortDirection ?? 'null'])
        } else {
          setSortColumn(columnUtils.Column.name)
          setSortDirection(SortDirection.ascending)
        }
      }}
    >
      <span className="leading-144.5 h-6 py-0.5">{getText('nameColumnName')}</span>
      <img
        alt={
          !isSortActive || sortDirection === SortDirection.ascending
            ? 'Sort Ascending'
            : 'Sort Descending'
        }
        src={isSortActive ? columnUtils.SORT_ICON[sortDirection] : SortAscendingIcon}
        className={isSortActive ? '' : isHovered ? 'opacity-50' : 'invisible'}
      />
    </button>
  )
}<|MERGE_RESOLUTION|>--- conflicted
+++ resolved
@@ -3,12 +3,8 @@
 
 import SortAscendingIcon from 'enso-assets/sort_ascending.svg'
 
-<<<<<<< HEAD
 import * as textProvider from '#/providers/TextProvider'
-import * as sorting from '#/utilities/sorting'
 
-=======
->>>>>>> bb8ff8f8
 import type * as column from '#/components/dashboard/column'
 import * as columnUtils from '#/components/dashboard/column/columnUtils'
 
@@ -51,8 +47,8 @@
       <img
         alt={
           !isSortActive || sortDirection === SortDirection.ascending
-            ? 'Sort Ascending'
-            : 'Sort Descending'
+            ? getText('sortAscending')
+            : getText('sortDescending')
         }
         src={isSortActive ? columnUtils.SORT_ICON[sortDirection] : SortAscendingIcon}
         className={isSortActive ? '' : isHovered ? 'opacity-50' : 'invisible'}
