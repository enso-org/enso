--- conflicted
+++ resolved
@@ -35,7 +35,7 @@
             ? getText('stopSortingByModificationDate')
             : getText('sortByModificationDateDescending')
       }
-      className="group flex h-drive-table-heading w-full cursor-pointer items-center gap-icon-with-text"
+      className="h-drive-table-heading group flex w-full cursor-pointer items-center gap-icon-with-text"
     >
       <Button
         active
@@ -65,17 +65,11 @@
         <img
           alt={isDescending ? getText('sortDescending') : getText('sortAscending')}
           src={SortAscendingIcon}
-<<<<<<< HEAD
-          className={`transition-all duration-arrow ${
-            isSortActive ? 'selectable active' : 'invisible group-hover:selectable'
-          } ${isDescending ? 'rotate-180' : ''}`}
-=======
           className={tailwindMerge.twMerge(
             'transition-all duration-arrow',
             isSortActive ? 'selectable active' : 'opacity-0 group-hover:selectable',
             isDescending && 'rotate-180'
           )}
->>>>>>> 904ffe1d
         />
       </ariaComponents.Button>
     </div>
