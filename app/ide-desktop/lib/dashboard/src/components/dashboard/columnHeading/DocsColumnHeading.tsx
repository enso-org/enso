--- conflicted
+++ resolved
@@ -20,12 +20,8 @@
       <SvgMask
         src={DocsIcon}
         className="size-icon"
-<<<<<<< HEAD
-        alt="Hide Docs"
-        title="Hide Docs"
-=======
+        alt={getText('docsColumnHide')}
         title={getText('docsColumnHide')}
->>>>>>> a6fc8cb9
         onClick={event => {
           event.stopPropagation()
           hideColumn(columnUtils.Column.docs)
