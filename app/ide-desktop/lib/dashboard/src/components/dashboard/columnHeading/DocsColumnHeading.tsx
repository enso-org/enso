--- conflicted
+++ resolved
@@ -3,19 +3,8 @@
 
 import DocsIcon from 'enso-assets/docs.svg'
 
-<<<<<<< HEAD
 import * as textProvider from '#/providers/TextProvider'
 
-import SvgMask from '#/components/SvgMask'
-
-/** A heading for the "Docs" column. */
-export default function DocsColumnHeading(): JSX.Element {
-  const { getText } = textProvider.useText()
-  return (
-    <div className="flex items-center gap-2">
-      <SvgMask src={DocsIcon} className="h-4 w-4" />
-      <span className="leading-144.5 h-6 py-0.5">{getText('docsColumnName')}</span>
-=======
 import type * as column from '#/components/dashboard/column'
 import * as columnUtils from '#/components/dashboard/column/columnUtils'
 import SvgMask from '#/components/SvgMask'
@@ -24,20 +13,20 @@
 export default function DocsColumnHeading(props: column.AssetColumnHeadingProps) {
   const { state } = props
   const { hideColumn } = state
+  const { getText } = textProvider.useText()
 
   return (
     <div className="flex h-drive-table-heading w-full items-center gap-icon-with-text">
       <SvgMask
         src={DocsIcon}
         className="size-icon"
-        title="Hide this column"
+        title={getText('hideThisColumn')}
         onClick={event => {
           event.stopPropagation()
           hideColumn(columnUtils.Column.docs)
         }}
       />
-      <span className="text-header">{columnUtils.COLUMN_NAME[columnUtils.Column.docs]}</span>
->>>>>>> c4029eed
+      <span className="text-header">{getText('docsColumnName')}</span>
     </div>
   )
 }