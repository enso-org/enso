--- conflicted
+++ resolved
@@ -1,14 +1,8 @@
 /** @file A selector for all possible permissions. */
 import * as React from 'react'
 
-<<<<<<< HEAD
 import * as textProvider from '#/providers/TextProvider'
-import type * as backend from '#/services/backend'
-import type * as permissions from '#/utilities/permissions'
-import * as permissionsModule from '#/utilities/permissions'
-
-=======
->>>>>>> bb8ff8f8
+
 import PermissionTypeSelector from '#/components/dashboard/PermissionTypeSelector'
 import Modal from '#/components/Modal'
 
