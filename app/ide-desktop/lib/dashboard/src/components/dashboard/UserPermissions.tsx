--- conflicted
+++ resolved
@@ -13,21 +13,12 @@
 
 /** Props for a {@link UserPermissions}. */
 export interface UserPermissionsProps {
-<<<<<<< HEAD
-  asset: backendModule.Asset
-  self: backendModule.UserPermission
-  isOnlyOwner: boolean
-  userPermission: backendModule.UserPermission
-  setUserPermission: (userPermissions: backendModule.UserPermission) => void
-  doDelete: (user: backendModule.UserInfo) => void
-=======
   readonly asset: backendModule.Asset
   readonly self: backendModule.UserPermission
   readonly isOnlyOwner: boolean
   readonly userPermission: backendModule.UserPermission
   readonly setUserPermission: (userPermissions: backendModule.UserPermission) => void
-  readonly doDelete: (user: backendModule.User) => void
->>>>>>> 784d0691
+  readonly doDelete: (user: backendModule.UserInfo) => void
 }
 
 /** A user and their permissions for a specific asset. */
