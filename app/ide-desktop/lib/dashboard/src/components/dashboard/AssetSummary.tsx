/** @file Displays a few details of an asset. */
import * as React from 'react'

import BreadcrumbArrowIcon from 'enso-assets/breadcrumb_arrow.svg'

<<<<<<< HEAD
import * as textProvider from '#/providers/TextProvider'
import type * as backend from '#/services/backend'
import * as dateTime from '#/utilities/dateTime'

=======
>>>>>>> bb8ff8f8
import AssetIcon from '#/components/dashboard/AssetIcon'

import type * as backend from '#/services/Backend'

import * as dateTime from '#/utilities/dateTime'

/** Props for an {@link AssetSummary}. */
export interface AssetSummaryProps {
  asset: backend.AnyAsset
  /** If `true`, `lastModified` will be hidden, as it is not relevant. */
  new?: boolean
  newName?: string
  className?: string
}

/** Displays a few details of an asset. */
export default function AssetSummary(props: AssetSummaryProps) {
  const { asset, new: isNew = false, newName, className } = props
  const { getText } = textProvider.useText()
  return (
    <div className={`flex items-center gap-2.5 rounded-2xl bg-frame px-2 ${className}`}>
      <div className="grid place-items-center h-8 w-4">
        <AssetIcon asset={asset} />
      </div>
      <div className="flex flex-col">
        <span className="flex items-center gap-2 font-semibold">
          {asset.title}
          {newName != null && (
            <>
              <img src={BreadcrumbArrowIcon} />
              {newName}
            </>
          )}
        </span>
        {!isNew && (
          <span>
            {getText('lastModifiedOn', dateTime.formatDateTime(new Date(asset.modifiedAt)))}
          </span>
        )}
        <span>{asset.labels}</span>
      </div>
    </div>
  )
}<|MERGE_RESOLUTION|>--- conflicted
+++ resolved
@@ -3,13 +3,8 @@
 
 import BreadcrumbArrowIcon from 'enso-assets/breadcrumb_arrow.svg'
 
-<<<<<<< HEAD
 import * as textProvider from '#/providers/TextProvider'
-import type * as backend from '#/services/backend'
-import * as dateTime from '#/utilities/dateTime'
 
-=======
->>>>>>> bb8ff8f8
 import AssetIcon from '#/components/dashboard/AssetIcon'
 
 import type * as backend from '#/services/Backend'
