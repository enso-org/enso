--- conflicted
+++ resolved
@@ -16,7 +16,6 @@
 
 /** Props for an {@link EditableSpan}. */
 export interface EditableSpanProps extends Omit<EditableSpanPassthroughProps, 'onSubmit'> {
-<<<<<<< HEAD
   readonly editable?: boolean
   readonly checkSubmittable?: (value: string) => boolean
   readonly onSubmit: (value: string) => void
@@ -24,15 +23,6 @@
   readonly inputPattern?: string
   readonly inputTitle?: string
   readonly children: string
-=======
-  editable?: boolean
-  checkSubmittable?: (value: string) => boolean
-  onSubmit: (value: string) => void
-  onCancel: () => void
-  inputPattern?: string
-  inputTitle?: string
-  children: string
->>>>>>> dfe867a9
 }
 
 /** A `<span>` that can turn into an `<input type="text">`. */
@@ -50,10 +40,7 @@
   const { shortcuts } = shortcutsProvider.useShortcuts()
   const [isSubmittable, setIsSubmittable] = React.useState(true)
   const inputRef = React.useRef<HTMLInputElement>(null)
-<<<<<<< HEAD
-=======
   const cancelled = React.useRef(false)
->>>>>>> dfe867a9
 
   React.useEffect(() => {
     setIsSubmittable(checkSubmittable?.(inputRef.current?.value ?? '') ?? true)
@@ -66,10 +53,7 @@
       return shortcuts.registerKeyboardHandlers({
         [shortcutsModule.KeyboardAction.cancelEditName]: () => {
           onCancel()
-<<<<<<< HEAD
-=======
           cancelled.current = true
->>>>>>> dfe867a9
           inputRef.current?.blur()
         },
       })
@@ -78,13 +62,10 @@
     }
   }, [editable, shortcuts, onCancel])
 
-<<<<<<< HEAD
-=======
   React.useEffect(() => {
     cancelled.current = false
   }, [editable])
 
->>>>>>> dfe867a9
   if (editable) {
     return (
       <form
@@ -104,9 +85,6 @@
           type="text"
           size={1}
           defaultValue={children}
-<<<<<<< HEAD
-          onBlur={event => event.currentTarget.form?.requestSubmit()}
-=======
           onBlur={event => {
             passthrough.onBlur?.(event)
             if (!cancelled.current) {
@@ -132,7 +110,6 @@
               event.stopPropagation()
             }
           }}
->>>>>>> dfe867a9
           {...(inputPattern == null ? {} : { pattern: inputPattern })}
           {...(inputTitle == null ? {} : { title: inputTitle })}
           {...(checkSubmittable == null
