/** @file A text `<span>` which turns into an `input` when desired. */
import * as React from 'react'

import CrossIcon from 'enso-assets/cross.svg'
import TickIcon from 'enso-assets/tick.svg'

import * as eventCallback from '#/hooks/eventCallbackHooks'

import * as inputBindingsProvider from '#/providers/InputBindingsProvider'
import * as textProvider from '#/providers/TextProvider'

import * as aria from '#/components/aria'
import * as ariaComponents from '#/components/AriaComponents'

import * as eventModule from '#/utilities/event'
import * as sanitizedEventTargets from '#/utilities/sanitizedEventTargets'
import * as tailwindMerge from '#/utilities/tailwindMerge'

// ====================
// === EditableSpan ===
// ====================

/** Props for an {@link EditableSpan}. */
export interface EditableSpanProps {
  readonly 'data-testid'?: string
  readonly className?: string
  readonly editable?: boolean
  readonly checkSubmittable?: (value: string) => boolean
  readonly onSubmit: (value: string) => void
  readonly onCancel: () => void
  readonly inputPattern?: string
  readonly inputTitle?: string
  readonly children: string
}

/** A `<span>` that can turn into an `<input type="text">`. */
export default function EditableSpan(props: EditableSpanProps) {
  const { className = '', editable = false, children } = props
  const { checkSubmittable, onSubmit, onCancel, inputPattern, inputTitle } = props
  const { getText } = textProvider.useText()
  const inputBindings = inputBindingsProvider.useInputBindings()
  const [isSubmittable, setIsSubmittable] = React.useState(false)
  const inputRef = React.useRef<HTMLInputElement>(null)
  const cancelledRef = React.useRef(false)
  const checkSubmittableRef = React.useRef(checkSubmittable)
  checkSubmittableRef.current = checkSubmittable

  // Make sure that the event callback is stable to prevent the effect from re-running.
  const onCancelEventCallback = eventCallback.useEventCallback(onCancel)

  React.useEffect(() => {
    if (editable) {
      setIsSubmittable(checkSubmittableRef.current?.(inputRef.current?.value ?? '') ?? true)
    }
  }, [editable])

  React.useEffect(() => {
    if (editable) {
      return inputBindings.attach(sanitizedEventTargets.document.body, 'keydown', {
        cancelEditName: () => {
          onCancelEventCallback()
          cancelledRef.current = true
          inputRef.current?.blur()
        },
      })
    } else {
      return
    }
  }, [editable, inputBindings, onCancelEventCallback])

  React.useEffect(() => {
    cancelledRef.current = false
  }, [editable])

  if (editable) {
    return (
      <form
        className="flex grow gap-1.5"
        onBlur={event => {
          const currentTarget = event.currentTarget
          if (!currentTarget.contains(event.relatedTarget)) {
            // This must run AFTER the cancel button's event handler runs.
            setTimeout(() => {
              if (!cancelledRef.current) {
                currentTarget.requestSubmit()
              }
            })
          }
        }}
        onSubmit={event => {
          event.preventDefault()
          if (inputRef.current != null) {
            if (isSubmittable) {
              onSubmit(inputRef.current.value)
            } else {
              onCancel()
            }
          }
        }}
      >
        <aria.Input
          data-testid={props['data-testid']}
          className={tailwindMerge.twMerge('rounded-lg', className)}
          ref={inputRef}
          autoFocus
          type="text"
          size={1}
          defaultValue={children}
          onContextMenu={event => {
            event.stopPropagation()
          }}
          onKeyDown={event => {
            if (event.key !== 'Escape') {
              event.stopPropagation()
            }
          }}
          {...(inputPattern == null ? {} : { pattern: inputPattern })}
          {...(inputTitle == null ? {} : { title: inputTitle })}
          {...(checkSubmittable == null
            ? {}
            : {
                onInput: event => {
                  setIsSubmittable(checkSubmittable(event.currentTarget.value))
                },
              })}
        />
<<<<<<< HEAD
        <ariaComponents.ButtonGroup gap="xsmall" className="grow-0 items-center">
          {isSubmittable && (
            <ariaComponents.Button
              size="icon"
              variant="outline"
              icon={TickIcon}
              aria-label={getText('confirmEdit')}
              onPress={eventModule.submitForm}
            />
          )}
=======
        {isSubmittable && (
          <ariaComponents.Button
            size="custom"
            variant="custom"
            className="mx-tick-cross-button my-auto flex rounded-full transition-colors hover:bg-hover-bg"
            onPress={eventModule.submitForm}
          >
            <SvgMask src={TickIcon} alt={getText('confirmEdit')} className="size-4" />
          </ariaComponents.Button>
        )}
        <FocusRing>
>>>>>>> e1aeebd5
          <ariaComponents.Button
            size="icon"
            variant="outline"
            icon={CrossIcon}
            aria-label={getText('cancelEdit')}
            onPress={() => {
              cancelledRef.current = true
              onCancel()
              window.setTimeout(() => {
                cancelledRef.current = false
              })
            }}
<<<<<<< HEAD
          />
        </ariaComponents.ButtonGroup>
=======
          >
            <SvgMask src={CrossIcon} alt={getText('cancelEdit')} className="size-4" />
          </ariaComponents.Button>
        </FocusRing>
>>>>>>> e1aeebd5
      </form>
    )
  } else {
    return (
      <ariaComponents.Text data-testid={props['data-testid']} className={className}>
        {children}
      </ariaComponents.Text>
    )
  }
}<|MERGE_RESOLUTION|>--- conflicted
+++ resolved
@@ -124,7 +124,6 @@
                 },
               })}
         />
-<<<<<<< HEAD
         <ariaComponents.ButtonGroup gap="xsmall" className="grow-0 items-center">
           {isSubmittable && (
             <ariaComponents.Button
@@ -135,19 +134,6 @@
               onPress={eventModule.submitForm}
             />
           )}
-=======
-        {isSubmittable && (
-          <ariaComponents.Button
-            size="custom"
-            variant="custom"
-            className="mx-tick-cross-button my-auto flex rounded-full transition-colors hover:bg-hover-bg"
-            onPress={eventModule.submitForm}
-          >
-            <SvgMask src={TickIcon} alt={getText('confirmEdit')} className="size-4" />
-          </ariaComponents.Button>
-        )}
-        <FocusRing>
->>>>>>> e1aeebd5
           <ariaComponents.Button
             size="icon"
             variant="outline"
@@ -160,15 +146,8 @@
                 cancelledRef.current = false
               })
             }}
-<<<<<<< HEAD
           />
         </ariaComponents.ButtonGroup>
-=======
-          >
-            <SvgMask src={CrossIcon} alt={getText('cancelEdit')} className="size-4" />
-          </ariaComponents.Button>
-        </FocusRing>
->>>>>>> e1aeebd5
       </form>
     )
   } else {
