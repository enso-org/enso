/** @file Main dashboard component, responsible for listing user's projects as well as other
 * interactive components. */
import * as React from 'react'

import * as eventHooks from '#/hooks/eventHooks'

import * as authProvider from '#/providers/AuthProvider'
import * as backendProvider from '#/providers/BackendProvider'
import * as localStorageProvider from '#/providers/LocalStorageProvider'
import * as loggerProvider from '#/providers/LoggerProvider'
import * as modalProvider from '#/providers/ModalProvider'
import * as shortcutManagerProvider from '#/providers/ShortcutManagerProvider'

import type * as assetEvent from '#/events/assetEvent'
import AssetEventType from '#/events/AssetEventType'
import type * as assetListEvent from '#/events/assetListEvent'
import AssetListEventType from '#/events/AssetListEventType'
<<<<<<< HEAD
import * as eventHooks from '#/hooks/eventHooks'
import type * as assetPanel from '#/layouts/dashboard/AssetPanel'
import AssetPanel from '#/layouts/dashboard/AssetPanel'
=======

>>>>>>> cbf6d41e
import type * as assetSearchBar from '#/layouts/dashboard/AssetSearchBar'
import Category from '#/layouts/dashboard/CategorySwitcher/Category'
import Chat from '#/layouts/dashboard/Chat'
import ChatPlaceholder from '#/layouts/dashboard/ChatPlaceholder'
import Drive from '#/layouts/dashboard/Drive'
import Editor from '#/layouts/dashboard/Editor'
import Home from '#/layouts/dashboard/Home'
import * as pageSwitcher from '#/layouts/dashboard/PageSwitcher'
import Settings from '#/layouts/dashboard/Settings'
import TopBar from '#/layouts/dashboard/TopBar'
<<<<<<< HEAD
import * as authProvider from '#/providers/AuthProvider'
import * as backendProvider from '#/providers/BackendProvider'
import * as localStorageProvider from '#/providers/LocalStorageProvider'
import * as loggerProvider from '#/providers/LoggerProvider'
import * as modalProvider from '#/providers/ModalProvider'
import * as shortcutsProvider from '#/providers/ShortcutsProvider'
import * as backendModule from '#/services/backend'
import * as localBackendModule from '#/services/localBackend'
import * as remoteBackendModule from '#/services/remoteBackend'
import * as array from '#/utilities/array'
import * as assetQuery from '#/utilities/assetQuery'
import * as http from '#/utilities/http'
import LocalStorage from '#/utilities/LocalStorage'
import * as object from '#/utilities/object'
import * as shortcutsModule from '#/utilities/shortcuts'
=======
>>>>>>> cbf6d41e

import TheModal from '#/components/dashboard/TheModal'
import type * as spinner from '#/components/Spinner'

<<<<<<< HEAD
// ============================
// === Global configuration ===
// ============================

declare module '#/utilities/LocalStorage' {
  /** */
  interface LocalStorageData {
    isAssetPanelVisible: boolean
    page: pageSwitcher.Page
    projectStartupInfo: backendModule.ProjectStartupInfo
  }
}

LocalStorage.registerKey('isAssetPanelVisible', {
  tryParse: value => (value === true ? value : null),
})

const PAGES = Object.values(pageSwitcher.Page)
LocalStorage.registerKey('page', {
  tryParse: value => (array.includes(PAGES, value) ? value : null),
})

const BACKEND_TYPES = Object.values(backendModule.BackendType)
LocalStorage.registerKey('projectStartupInfo', {
  isUserSpecific: true,
  tryParse: value => {
    if (typeof value !== 'object' || value == null) {
      return null
    } else if (!('accessToken' in value) || typeof value.accessToken !== 'string') {
      return null
    } else if (!('backendType' in value) || !array.includes(BACKEND_TYPES, value.backendType)) {
      return null
    } else if (!('project' in value) || !('projectAsset' in value)) {
      return null
    } else {
      return {
        // These type assertions are UNSAFE, however correctly type-checking these
        // would be very complicated.
        // eslint-disable-next-line no-restricted-syntax
        project: value.project as backendModule.Project,
        // eslint-disable-next-line no-restricted-syntax
        projectAsset: value.projectAsset as backendModule.ProjectAsset,
        backendType: value.backendType,
        accessToken: value.accessToken,
      }
    }
  },
})
=======
import * as backendModule from '#/services/Backend'
import LocalBackend from '#/services/LocalBackend'
import RemoteBackend, * as remoteBackendModule from '#/services/RemoteBackend'

import AssetQuery from '#/utilities/AssetQuery'
import HttpClient from '#/utilities/HttpClient'
import * as localStorageModule from '#/utilities/LocalStorage'
import * as object from '#/utilities/object'
import * as shortcutManagerModule from '#/utilities/ShortcutManager'
>>>>>>> cbf6d41e

// =================
// === Dashboard ===
// =================

/** Props for {@link Dashboard}s that are common to all platforms. */
export interface DashboardProps {
  /** Whether the application may have the local backend running. */
  supportsLocalBackend: boolean
  appRunner: AppRunner
  initialProjectName: string | null
  projectManagerUrl: string | null
}

/** The component that contains the entire UI. */
export default function Dashboard(props: DashboardProps) {
  const { supportsLocalBackend, appRunner, initialProjectName: rawInitialProjectName } = props
  const { projectManagerUrl } = props
  const logger = loggerProvider.useLogger()
  const session = authProvider.useNonPartialUserSession()
  const { backend } = backendProvider.useBackend()
  const { setBackend } = backendProvider.useSetBackend()
  const { modalRef } = modalProvider.useModalRef()
  const { updateModal, unsetModal } = modalProvider.useSetModal()
  const { localStorage } = localStorageProvider.useLocalStorage()
  const { shortcutManager } = shortcutManagerProvider.useShortcutManager()
  const [initialized, setInitialized] = React.useState(false)
  const [isHelpChatOpen, setIsHelpChatOpen] = React.useState(false)
<<<<<<< HEAD
  const [isHelpChatVisible, setIsHelpChatVisible] = React.useState(false)
  const [page, setPage] = React.useState(() => localStorage.get('page') ?? pageSwitcher.Page.drive)
=======
  const [page, setPage] = React.useState(
    () => localStorage.get(localStorageModule.LocalStorageKey.page) ?? pageSwitcher.Page.drive
  )
>>>>>>> cbf6d41e
  const [queuedAssetEvents, setQueuedAssetEvents] = React.useState<assetEvent.AssetEvent[]>([])
  const [query, setQuery] = React.useState(() => AssetQuery.fromString(''))
  const [labels, setLabels] = React.useState<backendModule.Label[]>([])
  const [suggestions, setSuggestions] = React.useState<assetSearchBar.Suggestion[]>([])
  const [projectStartupInfo, setProjectStartupInfo] =
    React.useState<backendModule.ProjectStartupInfo | null>(null)
  const [openProjectAbortController, setOpenProjectAbortController] =
    React.useState<AbortController | null>(null)
  const [assetListEvents, dispatchAssetListEvent] =
    eventHooks.useEvent<assetListEvent.AssetListEvent>()
  const [assetEvents, dispatchAssetEvent] = eventHooks.useEvent<assetEvent.AssetEvent>()
  const [assetPanelProps, setAssetPanelProps] =
    React.useState<assetPanel.AssetPanelRequiredProps | null>(null)
  const [isAssetPanelVisible, setIsAssetPanelVisible] = React.useState(
    () => localStorage.get('isAssetPanelVisible') ?? false
  )
  const [initialProjectName, setInitialProjectName] = React.useState(rawInitialProjectName)
  const rootDirectoryId = React.useMemo(
    () => session.organization?.rootDirectoryId ?? backendModule.DirectoryId(''),
    [session.organization]
  )

  React.useEffect(() => {
    setInitialized(true)
  }, [])

  React.useEffect(() => {
    unsetModal()
    // FIXME [sb]: https://github.com/enso-org/cloud-v2/issues/777
    // Workarounds for GUI1 should be removed when they are no longer necessary.
    document.body.style.cursor = page === pageSwitcher.Page.editor ? 'none' : 'auto'
  }, [page, /* should never change */ unsetModal])

  React.useEffect(() => {
    if (query.query !== '') {
      setPage(pageSwitcher.Page.drive)
    }
  }, [query])

  React.useEffect(() => {
    let currentBackend = backend
    if (
      supportsLocalBackend &&
      localStorage.get('backendType') === backendModule.BackendType.local
    ) {
      currentBackend = new LocalBackend(projectManagerUrl)
      setBackend(currentBackend)
    }
    const savedProjectStartupInfo = localStorage.get('projectStartupInfo')
    if (rawInitialProjectName != null) {
      if (page === pageSwitcher.Page.editor) {
        setPage(pageSwitcher.Page.drive)
      }
    } else if (savedProjectStartupInfo != null) {
      if (savedProjectStartupInfo.backendType === backendModule.BackendType.remote) {
        if (session.accessToken != null) {
          if (
            currentBackend.type === backendModule.BackendType.remote &&
            savedProjectStartupInfo.projectAsset.parentId === session.organization.rootDirectoryId
          ) {
            // `projectStartupInfo` is still `null`, so the `editor` page will be empty.
            setPage(pageSwitcher.Page.drive)
            setQueuedAssetEvents([
              {
                type: AssetEventType.openProject,
                id: savedProjectStartupInfo.project.projectId,
                shouldAutomaticallySwitchPage: page === pageSwitcher.Page.editor,
                runInBackground: false,
              },
            ])
          } else {
            setPage(pageSwitcher.Page.drive)
            const httpClient = new HttpClient(
              new Headers([['Authorization', `Bearer ${session.accessToken}`]])
            )
            const remoteBackend = new RemoteBackend(httpClient, logger)
            void (async () => {
              const abortController = new AbortController()
              setOpenProjectAbortController(abortController)
              try {
                const oldProject = await backend.getProjectDetails(
                  savedProjectStartupInfo.projectAsset.id,
                  savedProjectStartupInfo.projectAsset.title
                )
                if (backendModule.DOES_PROJECT_STATE_INDICATE_VM_EXISTS[oldProject.state.type]) {
                  await remoteBackendModule.waitUntilProjectIsReady(
                    remoteBackend,
                    savedProjectStartupInfo.projectAsset,
                    abortController
                  )
                  if (!abortController.signal.aborted) {
                    const project = await remoteBackend.getProjectDetails(
                      savedProjectStartupInfo.projectAsset.id,
                      savedProjectStartupInfo.projectAsset.title
                    )
                    setProjectStartupInfo(object.merge(savedProjectStartupInfo, { project }))
                    if (page === pageSwitcher.Page.editor) {
                      setPage(page)
                    }
                  }
                }
              } catch {
                setProjectStartupInfo(null)
              }
            })()
          }
        }
      } else {
        if (currentBackend.type === backendModule.BackendType.local) {
          setInitialProjectName(savedProjectStartupInfo.projectAsset.id)
        } else {
          const localBackend = new LocalBackend(projectManagerUrl)
          void (async () => {
            await localBackend.openProject(
              savedProjectStartupInfo.projectAsset.id,
              null,
              savedProjectStartupInfo.projectAsset.title
            )
            const project = await localBackend.getProjectDetails(
              savedProjectStartupInfo.projectAsset.id,
              savedProjectStartupInfo.projectAsset.title
            )
            setProjectStartupInfo(object.merge(savedProjectStartupInfo, { project }))
          })()
        }
      }
    }
    // This MUST only run when the component is mounted.
    // eslint-disable-next-line react-hooks/exhaustive-deps
  }, [])

  eventHooks.useEventHandler(assetEvents, event => {
    switch (event.type) {
      case AssetEventType.openProject: {
        openProjectAbortController?.abort()
        setOpenProjectAbortController(null)
        break
      }
      default: {
        // Ignored.
        break
      }
    }
  })

  React.useEffect(() => {
    if (initialized) {
      if (projectStartupInfo != null) {
        localStorage.set('projectStartupInfo', projectStartupInfo)
      } else {
        localStorage.delete('projectStartupInfo')
      }
    }
    // `initialized` is NOT a dependency.
    // eslint-disable-next-line react-hooks/exhaustive-deps
  }, [projectStartupInfo, /* should never change */ localStorage])

  React.useEffect(() => {
    localStorage.set('isAssetPanelVisible', isAssetPanelVisible)
  }, [isAssetPanelVisible, /* should never change */ localStorage])

  React.useEffect(() => {
    if (page !== pageSwitcher.Page.settings) {
      localStorage.set('page', page)
    }
  }, [page, /* should never change */ localStorage])

  React.useEffect(() => {
    const onClick = () => {
      if (getSelection()?.type !== 'Range') {
        unsetModal()
      }
    }
    document.addEventListener('click', onClick)
    return () => {
      document.removeEventListener('click', onClick)
    }
  }, [/* should never change */ unsetModal])

  React.useEffect(() => {
    return shortcutManager.registerKeyboardHandlers({
      [shortcutManagerModule.KeyboardAction.closeModal]: () => {
        updateModal(oldModal => {
          if (oldModal == null) {
            queueMicrotask(() => {
              setPage(oldPage => {
                if (oldPage !== pageSwitcher.Page.settings) {
                  return oldPage
                } else {
                  return localStorage.get('page') ?? pageSwitcher.Page.drive
                }
              })
            })
            return oldModal
          } else {
            return null
          }
        })
        if (modalRef.current == null) {
          // eslint-disable-next-line no-restricted-syntax
          return false
        }
      },
    })
  }, [
    shortcutManager,
    /* should never change */ modalRef,
    /* should never change */ localStorage,
    /* should never change */ updateModal,
  ])

  const setBackendType = React.useCallback(
    (newBackendType: backendModule.BackendType) => {
      if (newBackendType !== backend.type) {
        switch (newBackendType) {
          case backendModule.BackendType.local:
            setBackend(new LocalBackend(projectManagerUrl))
            break
          case backendModule.BackendType.remote: {
            const client = new HttpClient([
              ['Authorization', `Bearer ${session.accessToken ?? ''}`],
            ])
            setBackend(new RemoteBackend(client, logger))
            break
          }
        }
      }
    },
    [
      backend.type,
      session.accessToken,
      logger,
      /* should never change */ projectManagerUrl,
      /* should never change */ setBackend,
    ]
  )

  const doCreateProject = React.useCallback(
    (
      templateId: string | null = null,
      templateName: string | null = null,
      onSpinnerStateChange: ((state: spinner.SpinnerState) => void) | null = null
    ) => {
      dispatchAssetListEvent({
        type: AssetListEventType.newProject,
        parentKey: rootDirectoryId,
        parentId: rootDirectoryId,
        templateId: templateId,
        templateName: templateName,
        onSpinnerStateChange: onSpinnerStateChange,
      })
    },
    [rootDirectoryId, /* should never change */ dispatchAssetListEvent]
  )

  const openEditor = React.useCallback(
    async (
      newProject: backendModule.ProjectAsset,
      setProjectAsset: React.Dispatch<React.SetStateAction<backendModule.ProjectAsset>>,
      switchPage: boolean
    ) => {
      if (switchPage) {
        setPage(pageSwitcher.Page.editor)
      }
      if (projectStartupInfo?.project.projectId !== newProject.id) {
        setProjectStartupInfo({
          project: await backend.getProjectDetails(newProject.id, newProject.title),
          projectAsset: newProject,
          setProjectAsset: setProjectAsset,
          backendType: backend.type,
          accessToken: session.accessToken,
        })
      }
    },
    [backend, projectStartupInfo?.project.projectId, session.accessToken]
  )

  const closeEditor = React.useCallback((closingProject: backendModule.ProjectAsset) => {
    setProjectStartupInfo(oldInfo =>
      oldInfo?.projectAsset.id === closingProject.id ? null : oldInfo
    )
  }, [])

  const doRemoveSelf = React.useCallback(() => {
    if (projectStartupInfo?.projectAsset != null) {
      dispatchAssetListEvent({
        type: AssetListEventType.removeSelf,
        id: projectStartupInfo.projectAsset.id,
      })
      setProjectStartupInfo(null)
    }
  }, [projectStartupInfo?.projectAsset, /* should never change */ dispatchAssetListEvent])

  const onSignOut = React.useCallback(() => {
    if (page === pageSwitcher.Page.editor) {
      setPage(pageSwitcher.Page.drive)
    }
    setProjectStartupInfo(null)
  }, [page])

  return (
    <>
      <div
        className={`flex text-primary text-xs ${
          page === pageSwitcher.Page.editor ? 'cursor-none pointer-events-none' : ''
        }`}
      >
        <div
          className="flex flex-col grow container-size gap-2 overflow-hidden relative select-none h-screen pb-2"
          onContextMenu={event => {
            event.preventDefault()
            unsetModal()
          }}
        >
          <TopBar
            supportsLocalBackend={supportsLocalBackend}
            projectAsset={projectStartupInfo?.projectAsset ?? null}
            setProjectAsset={projectStartupInfo?.setProjectAsset ?? null}
            page={page}
            setPage={setPage}
            isEditorDisabled={projectStartupInfo == null}
            isHelpChatOpen={isHelpChatOpen}
            setIsHelpChatOpen={setIsHelpChatOpen}
            setBackendType={setBackendType}
            query={query}
            setQuery={setQuery}
            labels={labels}
            suggestions={suggestions}
            canToggleAssetPanel={assetPanelProps != null}
            isAssetPanelVisible={isAssetPanelVisible && assetPanelProps != null}
            setIsAssetPanelVisible={setIsAssetPanelVisible}
            doRemoveSelf={doRemoveSelf}
            onSignOut={() => {
              if (page === pageSwitcher.Page.editor) {
                setPage(pageSwitcher.Page.drive)
              }
              setProjectStartupInfo(null)
            }}
          />
          <Home hidden={page !== pageSwitcher.Page.home} createProject={doCreateProject} />
          <Drive
            supportsLocalBackend={supportsLocalBackend}
            hidden={page !== pageSwitcher.Page.drive}
            page={page}
            initialProjectName={initialProjectName}
            query={query}
            setQuery={setQuery}
            labels={labels}
            setLabels={setLabels}
            setSuggestions={setSuggestions}
            projectStartupInfo={projectStartupInfo}
            queuedAssetEvents={queuedAssetEvents}
            assetListEvents={assetListEvents}
            dispatchAssetListEvent={dispatchAssetListEvent}
            assetEvents={assetEvents}
            dispatchAssetEvent={dispatchAssetEvent}
            setAssetPanelProps={setAssetPanelProps}
            doCreateProject={doCreateProject}
            doOpenEditor={openEditor}
            doCloseEditor={closeEditor}
          />
          <Editor
            hidden={page !== pageSwitcher.Page.editor}
            supportsLocalBackend={supportsLocalBackend}
            projectStartupInfo={projectStartupInfo}
            appRunner={appRunner}
          />
          {page === pageSwitcher.Page.settings && <Settings />}
          {/* `session.accessToken` MUST be present in order for the `Chat` component to work. */}
          {session.accessToken != null ? (
            <Chat
              page={page}
              isOpen={isHelpChatOpen}
              doClose={() => {
                setIsHelpChatOpen(false)
              }}
            />
          ) : (
            <ChatPlaceholder
              page={page}
              isOpen={isHelpChatOpen}
              doClose={() => {
                setIsHelpChatOpen(false)
              }}
            />
          )}
        </div>
        <div
          className={`flex flex-col duration-500 transition-min-width ease-in-out overflow-hidden ${
<<<<<<< HEAD
            isAssetPanelVisible && assetPanelProps != null ? 'min-w-120' : 'min-w-0'
          }`}
        >
          {assetPanelProps && (
            <AssetPanel
=======
            isAssetSettingsPanelVisible && assetSettingsPanelProps != null
              ? 'min-w-120'
              : 'min-w-0 invisible'
          }`}
        >
          {assetSettingsPanelProps && isAssetSettingsPanelVisible && (
            <AssetSettingsPanel
>>>>>>> cbf6d41e
              supportsLocalBackend={supportsLocalBackend}
              key={assetPanelProps.item.item.id}
              {...assetPanelProps}
              page={page}
              setPage={setPage}
              category={Category.home}
              isHelpChatOpen={isHelpChatOpen}
              setIsHelpChatOpen={setIsHelpChatOpen}
              setVisibility={setIsAssetPanelVisible}
              dispatchAssetEvent={dispatchAssetEvent}
              projectAsset={projectStartupInfo?.projectAsset ?? null}
              setProjectAsset={projectStartupInfo?.setProjectAsset ?? null}
              doRemoveSelf={doRemoveSelf}
              onSignOut={onSignOut}
            />
          )}
        </div>
      </div>
      <div className="text-xs text-primary select-none">
        <TheModal />
      </div>
    </>
  )
}<|MERGE_RESOLUTION|>--- conflicted
+++ resolved
@@ -15,13 +15,9 @@
 import AssetEventType from '#/events/AssetEventType'
 import type * as assetListEvent from '#/events/assetListEvent'
 import AssetListEventType from '#/events/AssetListEventType'
-<<<<<<< HEAD
-import * as eventHooks from '#/hooks/eventHooks'
+
 import type * as assetPanel from '#/layouts/dashboard/AssetPanel'
 import AssetPanel from '#/layouts/dashboard/AssetPanel'
-=======
-
->>>>>>> cbf6d41e
 import type * as assetSearchBar from '#/layouts/dashboard/AssetSearchBar'
 import Category from '#/layouts/dashboard/CategorySwitcher/Category'
 import Chat from '#/layouts/dashboard/Chat'
@@ -32,29 +28,21 @@
 import * as pageSwitcher from '#/layouts/dashboard/PageSwitcher'
 import Settings from '#/layouts/dashboard/Settings'
 import TopBar from '#/layouts/dashboard/TopBar'
-<<<<<<< HEAD
-import * as authProvider from '#/providers/AuthProvider'
-import * as backendProvider from '#/providers/BackendProvider'
-import * as localStorageProvider from '#/providers/LocalStorageProvider'
-import * as loggerProvider from '#/providers/LoggerProvider'
-import * as modalProvider from '#/providers/ModalProvider'
-import * as shortcutsProvider from '#/providers/ShortcutsProvider'
-import * as backendModule from '#/services/backend'
-import * as localBackendModule from '#/services/localBackend'
-import * as remoteBackendModule from '#/services/remoteBackend'
+
+import TheModal from '#/components/dashboard/TheModal'
+import type * as spinner from '#/components/Spinner'
+
+import * as backendModule from '#/services/Backend'
+import LocalBackend from '#/services/LocalBackend'
+import RemoteBackend, * as remoteBackendModule from '#/services/RemoteBackend'
+
 import * as array from '#/utilities/array'
-import * as assetQuery from '#/utilities/assetQuery'
-import * as http from '#/utilities/http'
+import AssetQuery from '#/utilities/AssetQuery'
+import HttpClient from '#/utilities/HttpClient'
 import LocalStorage from '#/utilities/LocalStorage'
 import * as object from '#/utilities/object'
-import * as shortcutsModule from '#/utilities/shortcuts'
-=======
->>>>>>> cbf6d41e
-
-import TheModal from '#/components/dashboard/TheModal'
-import type * as spinner from '#/components/Spinner'
-
-<<<<<<< HEAD
+import * as shortcutManagerModule from '#/utilities/ShortcutManager'
+
 // ============================
 // === Global configuration ===
 // ============================
@@ -103,17 +91,6 @@
     }
   },
 })
-=======
-import * as backendModule from '#/services/Backend'
-import LocalBackend from '#/services/LocalBackend'
-import RemoteBackend, * as remoteBackendModule from '#/services/RemoteBackend'
-
-import AssetQuery from '#/utilities/AssetQuery'
-import HttpClient from '#/utilities/HttpClient'
-import * as localStorageModule from '#/utilities/LocalStorage'
-import * as object from '#/utilities/object'
-import * as shortcutManagerModule from '#/utilities/ShortcutManager'
->>>>>>> cbf6d41e
 
 // =================
 // === Dashboard ===
@@ -142,14 +119,7 @@
   const { shortcutManager } = shortcutManagerProvider.useShortcutManager()
   const [initialized, setInitialized] = React.useState(false)
   const [isHelpChatOpen, setIsHelpChatOpen] = React.useState(false)
-<<<<<<< HEAD
-  const [isHelpChatVisible, setIsHelpChatVisible] = React.useState(false)
   const [page, setPage] = React.useState(() => localStorage.get('page') ?? pageSwitcher.Page.drive)
-=======
-  const [page, setPage] = React.useState(
-    () => localStorage.get(localStorageModule.LocalStorageKey.page) ?? pageSwitcher.Page.drive
-  )
->>>>>>> cbf6d41e
   const [queuedAssetEvents, setQueuedAssetEvents] = React.useState<assetEvent.AssetEvent[]>([])
   const [query, setQuery] = React.useState(() => AssetQuery.fromString(''))
   const [labels, setLabels] = React.useState<backendModule.Label[]>([])
@@ -539,21 +509,11 @@
         </div>
         <div
           className={`flex flex-col duration-500 transition-min-width ease-in-out overflow-hidden ${
-<<<<<<< HEAD
-            isAssetPanelVisible && assetPanelProps != null ? 'min-w-120' : 'min-w-0'
+            isAssetPanelVisible && assetPanelProps != null ? 'min-w-120' : 'min-w-0 invisible'
           }`}
         >
-          {assetPanelProps && (
+          {assetPanelProps && isAssetPanelVisible && (
             <AssetPanel
-=======
-            isAssetSettingsPanelVisible && assetSettingsPanelProps != null
-              ? 'min-w-120'
-              : 'min-w-0 invisible'
-          }`}
-        >
-          {assetSettingsPanelProps && isAssetSettingsPanelVisible && (
-            <AssetSettingsPanel
->>>>>>> cbf6d41e
               supportsLocalBackend={supportsLocalBackend}
               key={assetPanelProps.item.item.id}
               {...assetPanelProps}
