/** @file Main dashboard component, responsible for listing user's projects as well as other
 * interactive components. */
import * as React from 'react'

import * as detect from 'enso-common/src/detect'

import * as eventHooks from '#/hooks/eventHooks'
import * as projectManagerHooks from '#/hooks/projectManagerHooks'
import * as searchParamsState from '#/hooks/searchParamsStateHooks'

import * as authProvider from '#/providers/AuthProvider'
import * as backendProvider from '#/providers/BackendProvider'
import * as inputBindingsProvider from '#/providers/InputBindingsProvider'
import * as localStorageProvider from '#/providers/LocalStorageProvider'
import * as loggerProvider from '#/providers/LoggerProvider'
import * as modalProvider from '#/providers/ModalProvider'
import * as textProvider from '#/providers/TextProvider'

import type * as assetEvent from '#/events/assetEvent'
import AssetEventType from '#/events/AssetEventType'
import type * as assetListEvent from '#/events/assetListEvent'
import AssetListEventType from '#/events/AssetListEventType'

import type * as assetPanel from '#/layouts/AssetPanel'
import AssetPanel from '#/layouts/AssetPanel'
import type * as assetSearchBar from '#/layouts/AssetSearchBar'
import Category from '#/layouts/CategorySwitcher/Category'
import Chat from '#/layouts/Chat'
import ChatPlaceholder from '#/layouts/ChatPlaceholder'
import Drive from '#/layouts/Drive'
import Editor from '#/layouts/Editor'
import Home from '#/layouts/Home'
import * as pageSwitcher from '#/layouts/PageSwitcher'
import Settings from '#/layouts/Settings'
import TopBar from '#/layouts/TopBar'

import TheModal from '#/components/dashboard/TheModal'
import Portal from '#/components/Portal'
import type * as spinner from '#/components/Spinner'

import * as backendModule from '#/services/Backend'
import LocalBackend, * as localBackendModule from '#/services/LocalBackend'
import RemoteBackend, * as remoteBackendModule from '#/services/RemoteBackend'

import * as array from '#/utilities/array'
import AssetQuery from '#/utilities/AssetQuery'
import HttpClient from '#/utilities/HttpClient'
import LocalStorage from '#/utilities/LocalStorage'
import * as object from '#/utilities/object'
import * as sanitizedEventTargets from '#/utilities/sanitizedEventTargets'

// ============================
// === Global configuration ===
// ============================

declare module '#/utilities/LocalStorage' {
  /** */
  interface LocalStorageData {
    readonly driveCategory: Category
    readonly isAssetPanelVisible: boolean
    readonly page: pageSwitcher.Page
    readonly projectStartupInfo: backendModule.ProjectStartupInfo
  }
}

LocalStorage.registerKey('isAssetPanelVisible', {
  tryParse: value => (value === true ? value : null),
})

const PAGES = Object.values(pageSwitcher.Page)
LocalStorage.registerKey('page', {
  tryParse: value => (array.includes(PAGES, value) ? value : null),
})

const CATEGORIES = Object.values(Category)
LocalStorage.registerKey('driveCategory', {
  tryParse: value => (array.includes(CATEGORIES, value) ? value : null),
})

const BACKEND_TYPES = Object.values(backendModule.BackendType)
LocalStorage.registerKey('projectStartupInfo', {
  isUserSpecific: true,
  tryParse: value => {
    if (typeof value !== 'object' || value == null) {
      return null
    } else if (
      !('accessToken' in value) ||
      (typeof value.accessToken !== 'string' && value.accessToken != null)
    ) {
      return null
    } else if (!('backendType' in value) || !array.includes(BACKEND_TYPES, value.backendType)) {
      return null
    } else if (!('project' in value) || !('projectAsset' in value)) {
      return null
    } else {
      return {
        // These type assertions are UNSAFE, however correctly type-checking these
        // would be very complicated.
        // eslint-disable-next-line no-restricted-syntax
        project: value.project as backendModule.Project,
        // eslint-disable-next-line no-restricted-syntax
        projectAsset: value.projectAsset as backendModule.ProjectAsset,
        backendType: value.backendType,
        accessToken: value.accessToken ?? null,
      }
    }
  },
})

// =================
// === Dashboard ===
// =================

/** Props for {@link Dashboard}s that are common to all platforms. */
export interface DashboardProps {
  /** Whether the application may have the local backend running. */
  readonly supportsLocalBackend: boolean
  readonly appRunner: AppRunner
  readonly initialProjectName: string | null
  readonly projectManagerUrl: string | null
<<<<<<< HEAD
=======
  readonly ydocUrl: string | null
  readonly projectManagerRootDirectory: projectManager.Path | null
>>>>>>> 6902f5e0
}

/** The component that contains the entire UI. */
export default function Dashboard(props: DashboardProps) {
<<<<<<< HEAD
  const { supportsLocalBackend, appRunner, initialProjectName, projectManagerUrl } = props
=======
  const { supportsLocalBackend, appRunner, initialProjectName } = props
  const { ydocUrl, projectManagerUrl, projectManagerRootDirectory } = props
>>>>>>> 6902f5e0
  const logger = loggerProvider.useLogger()
  const session = authProvider.useNonPartialUserSession()
  const { backend } = backendProvider.useBackend()
  const { setBackend } = backendProvider.useSetBackend()
  const { modalRef } = modalProvider.useModalRef()
  const { updateModal, unsetModal } = modalProvider.useSetModal()
  const { localStorage } = localStorageProvider.useLocalStorage()
  const { getText } = textProvider.useText()
  const inputBindings = inputBindingsProvider.useInputBindings()
  const projectManager = projectManagerHooks.useProjectManager(projectManagerUrl).data
  const [initialized, setInitialized] = React.useState(false)
  const [isHelpChatOpen, setIsHelpChatOpen] = React.useState(false)

  // These pages MUST be ROUTER PAGES.
  const [page, setPage] = searchParamsState.useSearchParamsState(
    'page',
    () => localStorage.get('page') ?? pageSwitcher.Page.drive,
    (value: unknown): value is pageSwitcher.Page =>
      array.includes(Object.values(pageSwitcher.Page), value)
  )
  const [queuedAssetEvents, setQueuedAssetEvents] = React.useState<assetEvent.AssetEvent[]>([])
  const [query, setQuery] = React.useState(() => AssetQuery.fromString(''))
  const [labels, setLabels] = React.useState<backendModule.Label[]>([])
  const [suggestions, setSuggestions] = React.useState<assetSearchBar.Suggestion[]>([])
  const [projectStartupInfo, setProjectStartupInfo] =
    React.useState<backendModule.ProjectStartupInfo | null>(null)
  const [openProjectAbortController, setOpenProjectAbortController] =
    React.useState<AbortController | null>(null)
  const [assetListEvents, dispatchAssetListEvent] =
    eventHooks.useEvent<assetListEvent.AssetListEvent>()
  const [assetEvents, dispatchAssetEvent] = eventHooks.useEvent<assetEvent.AssetEvent>()
  const [assetPanelProps, setAssetPanelProps] =
    React.useState<assetPanel.AssetPanelRequiredProps | null>(null)
  const [isAssetPanelEnabled, setIsAssetPanelEnabled] = React.useState(
    () => localStorage.get('isAssetPanelVisible') ?? false
  )
  const [isAssetPanelTemporarilyVisible, setIsAssetPanelTemporarilyVisible] = React.useState(false)
  const [category, setCategory] = searchParamsState.useSearchParamsState(
    'driveCategory',
    () => localStorage.get('driveCategory') ?? Category.home,
    (value): value is Category => array.includes(Object.values(Category), value)
  )

  const isCloud = backend.type === backendModule.BackendType.remote
  const rootDirectoryId = React.useMemo(
    () => session.user?.rootDirectoryId ?? backendModule.DirectoryId(''),
    [session.user]
  )
  const isAssetPanelVisible =
    page === pageSwitcher.Page.drive && (isAssetPanelEnabled || isAssetPanelTemporarilyVisible)

  React.useEffect(() => {
    setInitialized(true)
  }, [])

  React.useEffect(() => {
    if (query.query !== '') {
      setPage(pageSwitcher.Page.drive)
    }
  }, [query, setPage])

  React.useEffect(() => {
    let currentBackend = backend
    if (
      supportsLocalBackend &&
      projectManager != null &&
      localStorage.get('backendType') === backendModule.BackendType.local
    ) {
      currentBackend = new LocalBackend(projectManager)
      setBackend(currentBackend)
    }
    const savedProjectStartupInfo = localStorage.get('projectStartupInfo')
    if (initialProjectName != null) {
      if (page === pageSwitcher.Page.editor) {
        setPage(pageSwitcher.Page.drive)
      }
    } else if (savedProjectStartupInfo != null) {
      if (savedProjectStartupInfo.backendType === backendModule.BackendType.remote) {
        if (session.accessToken != null) {
          if (
            currentBackend.type === backendModule.BackendType.remote &&
            savedProjectStartupInfo.projectAsset.parentId === session.user.rootDirectoryId
          ) {
            // `projectStartupInfo` is still `null`, so the `editor` page will be empty.
            setPage(pageSwitcher.Page.drive)
            setQueuedAssetEvents([
              {
                type: AssetEventType.openProject,
                id: savedProjectStartupInfo.project.projectId,
                shouldAutomaticallySwitchPage: page === pageSwitcher.Page.editor,
                runInBackground: false,
              },
            ])
          } else {
            setPage(pageSwitcher.Page.drive)
            const httpClient = new HttpClient(
              new Headers([['Authorization', `Bearer ${session.accessToken}`]])
            )
            const remoteBackend = new RemoteBackend(httpClient, logger, getText)
            void (async () => {
              const abortController = new AbortController()
              setOpenProjectAbortController(abortController)
              try {
                const oldProject = await backend.getProjectDetails(
                  savedProjectStartupInfo.projectAsset.id,
                  savedProjectStartupInfo.projectAsset.parentId,
                  savedProjectStartupInfo.projectAsset.title
                )
                if (backendModule.IS_OPENING_OR_OPENED[oldProject.state.type]) {
                  const project = await remoteBackendModule.waitUntilProjectIsReady(
                    remoteBackend,
                    savedProjectStartupInfo.projectAsset,
                    abortController
                  )
                  if (!abortController.signal.aborted) {
                    setProjectStartupInfo(object.merge(savedProjectStartupInfo, { project }))
                    if (page === pageSwitcher.Page.editor) {
                      setPage(page)
                    }
                  }
                }
              } catch {
                setProjectStartupInfo(null)
              }
            })()
          }
        }
      } else if (projectManager != null) {
        const localBackend =
          currentBackend instanceof LocalBackend ? currentBackend : new LocalBackend(projectManager)
        void (async () => {
          await localBackend.openProject(
            savedProjectStartupInfo.projectAsset.id,
            {
              executeAsync: false,
              cognitoCredentials: null,
              parentId: savedProjectStartupInfo.projectAsset.parentId,
            },
            savedProjectStartupInfo.projectAsset.title
          )
          const project = await localBackend.getProjectDetails(
            savedProjectStartupInfo.projectAsset.id,
            savedProjectStartupInfo.projectAsset.parentId,
            savedProjectStartupInfo.projectAsset.title
          )
          setProjectStartupInfo(object.merge(savedProjectStartupInfo, { project }))
          if (page === pageSwitcher.Page.editor) {
            setPage(page)
          }
        })()
      }
    }
    // This MUST only run when the component is mounted.
    // eslint-disable-next-line react-hooks/exhaustive-deps
  }, [])

  eventHooks.useEventHandler(assetEvents, event => {
    switch (event.type) {
      case AssetEventType.openProject: {
        openProjectAbortController?.abort()
        setOpenProjectAbortController(null)
        break
      }
      default: {
        // Ignored.
        break
      }
    }
  })

  React.useEffect(() => {
    if (initialized) {
      if (projectStartupInfo != null) {
        localStorage.set('projectStartupInfo', projectStartupInfo)
      } else {
        localStorage.delete('projectStartupInfo')
      }
    }
    // `initialized` is NOT a dependency.
    // eslint-disable-next-line react-hooks/exhaustive-deps
  }, [projectStartupInfo, /* should never change */ localStorage])

  React.useEffect(() => {
    localStorage.set('isAssetPanelVisible', isAssetPanelEnabled)
  }, [isAssetPanelEnabled, /* should never change */ localStorage])

  React.useEffect(() => {
    if (page !== pageSwitcher.Page.settings) {
      localStorage.set('page', page)
    }
  }, [page, /* should never change */ localStorage])

  React.useEffect(() => {
    const onClick = () => {
      if (getSelection()?.type !== 'Range') {
        unsetModal()
      }
    }
    document.addEventListener('click', onClick)
    return () => {
      document.removeEventListener('click', onClick)
    }
  }, [/* should never change */ unsetModal])

  React.useEffect(
    () =>
      inputBindings.attach(sanitizedEventTargets.document.body, 'keydown', {
        closeModal: () => {
          updateModal(oldModal => {
            if (oldModal == null) {
              queueMicrotask(() => {
                setPage(oldPage => {
                  if (oldPage !== pageSwitcher.Page.settings) {
                    return oldPage
                  } else {
                    return localStorage.get('page') ?? pageSwitcher.Page.drive
                  }
                })
              })
              return oldModal
            } else {
              return null
            }
          })
          if (modalRef.current == null) {
            // eslint-disable-next-line no-restricted-syntax
            return false
          }
        },
      }),
    [inputBindings, modalRef, localStorage, updateModal, setPage]
  )

  React.useEffect(() => {
    if (detect.isOnElectron()) {
      // We want to handle the back and forward buttons in electron the same way as in the browser.
      // eslint-disable-next-line no-restricted-syntax
      return inputBindings.attach(sanitizedEventTargets.document.body, 'keydown', {
        goBack: () => {
          window.navigationApi.goBack()
        },
        goForward: () => {
          window.navigationApi.goForward()
        },
      })
    }
  }, [inputBindings])

  const setBackendType = React.useCallback(
    (newBackendType: backendModule.BackendType) => {
      if (newBackendType !== backend.type) {
        switch (newBackendType) {
          case backendModule.BackendType.local: {
            if (projectManager != null) {
              setBackend(new LocalBackend(projectManager))
            }
            break
          }
          case backendModule.BackendType.remote: {
            const client = new HttpClient([
              ['Authorization', `Bearer ${session.accessToken ?? ''}`],
            ])
            setBackend(new RemoteBackend(client, logger, getText))
            break
          }
        }
      }
    },
    [
      backend.type,
      session.accessToken,
      logger,
      getText,
      /* should never change */ projectManager,
      /* should never change */ setBackend,
    ]
  )

  const doCreateProject = React.useCallback(
    (
      templateId: string | null = null,
      templateName: string | null = null,
      onSpinnerStateChange: ((state: spinner.SpinnerState) => void) | null = null
    ) => {
      const parentId =
        backend.type === backendModule.BackendType.remote
          ? rootDirectoryId
          : localBackendModule.newDirectoryId(
              projectManager?.rootDirectory ?? backendModule.Path('')
            )
      dispatchAssetListEvent({
        type: AssetListEventType.newProject,
        parentKey: parentId,
        parentId,
        templateId,
        datalinkId: null,
        preferredName: templateName,
        onSpinnerStateChange: onSpinnerStateChange,
      })
    },
    [
      backend.type,
      rootDirectoryId,
      projectManager,
      /* should never change */ dispatchAssetListEvent,
    ]
  )

  const doOpenEditor = React.useCallback(
    async (
      newProject: backendModule.ProjectAsset,
      setProjectAsset: React.Dispatch<React.SetStateAction<backendModule.ProjectAsset>>,
      switchPage: boolean
    ) => {
      if (switchPage) {
        setPage(pageSwitcher.Page.editor)
      }
      if (projectStartupInfo?.project.projectId !== newProject.id) {
        setProjectStartupInfo({
          project: await backend.getProjectDetails(
            newProject.id,
            newProject.parentId,
            newProject.title
          ),
          projectAsset: newProject,
          setProjectAsset: setProjectAsset,
          backendType: backend.type,
          accessToken: session.accessToken,
        })
      }
    },
    [backend, projectStartupInfo?.project.projectId, session.accessToken, setPage]
  )

  const doCloseEditor = React.useCallback((closingProject: backendModule.ProjectAsset) => {
    setProjectStartupInfo(oldInfo =>
      oldInfo?.projectAsset.id === closingProject.id ? null : oldInfo
    )
  }, [])

  const doRemoveSelf = React.useCallback(() => {
    if (projectStartupInfo?.projectAsset != null) {
      const id = projectStartupInfo.projectAsset.id
      dispatchAssetListEvent({ type: AssetListEventType.removeSelf, id })
      setProjectStartupInfo(null)
    }
  }, [projectStartupInfo?.projectAsset, /* should never change */ dispatchAssetListEvent])

  const onSignOut = React.useCallback(() => {
    if (page === pageSwitcher.Page.editor) {
      setPage(pageSwitcher.Page.drive)
    }
    setProjectStartupInfo(null)
  }, [page, setPage])

  return (
    <>
      <div
        className={`flex text-xs text-primary ${
          page === pageSwitcher.Page.editor ? 'pointer-events-none cursor-none' : ''
        }`}
      >
        <div
          className={`relative flex h-screen grow select-none flex-col container-size ${
            page === pageSwitcher.Page.home ? 'pb-home-page-b' : 'gap-top-level'
          }`}
          onContextMenu={event => {
            event.preventDefault()
            unsetModal()
          }}
        >
          <TopBar
            supportsLocalBackend={supportsLocalBackend}
            isCloud={isCloud}
            projectAsset={projectStartupInfo?.projectAsset ?? null}
            setProjectAsset={projectStartupInfo?.setProjectAsset ?? null}
            page={page}
            setPage={setPage}
            isEditorDisabled={projectStartupInfo == null}
            isHelpChatOpen={isHelpChatOpen}
            setIsHelpChatOpen={setIsHelpChatOpen}
            setBackendType={setBackendType}
            query={query}
            setQuery={setQuery}
            labels={labels}
            suggestions={suggestions}
            isAssetPanelVisible={isAssetPanelVisible}
            isAssetPanelEnabled={isAssetPanelEnabled}
            setIsAssetPanelEnabled={setIsAssetPanelEnabled}
            doRemoveSelf={doRemoveSelf}
            onSignOut={onSignOut}
          />
          <Home hidden={page !== pageSwitcher.Page.home} createProject={doCreateProject} />
          <Drive
            category={category}
            setCategory={setCategory}
            supportsLocalBackend={supportsLocalBackend}
            hidden={page !== pageSwitcher.Page.drive}
            hideRows={page !== pageSwitcher.Page.drive && page !== pageSwitcher.Page.home}
            initialProjectName={initialProjectName}
            query={query}
            setQuery={setQuery}
            labels={labels}
            setLabels={setLabels}
            setSuggestions={setSuggestions}
            projectStartupInfo={projectStartupInfo}
            queuedAssetEvents={queuedAssetEvents}
            assetListEvents={assetListEvents}
            dispatchAssetListEvent={dispatchAssetListEvent}
            assetEvents={assetEvents}
            dispatchAssetEvent={dispatchAssetEvent}
            setAssetPanelProps={setAssetPanelProps}
            setIsAssetPanelTemporarilyVisible={setIsAssetPanelTemporarilyVisible}
            doCreateProject={doCreateProject}
            doOpenEditor={doOpenEditor}
            doCloseEditor={doCloseEditor}
          />
          <Editor
            hidden={page !== pageSwitcher.Page.editor}
            supportsLocalBackend={supportsLocalBackend}
            ydocUrl={ydocUrl}
            projectStartupInfo={projectStartupInfo}
            appRunner={appRunner}
          />
          {page === pageSwitcher.Page.settings && <Settings />}
          {/* `session.accessToken` MUST be present in order for the `Chat` component to work. */}
          {session.accessToken != null && process.env.ENSO_CLOUD_CHAT_URL != null ? (
            <Chat
              isOpen={isHelpChatOpen}
              doClose={() => {
                setIsHelpChatOpen(false)
              }}
              endpoint={process.env.ENSO_CLOUD_CHAT_URL}
            />
          ) : (
            <ChatPlaceholder
              isOpen={isHelpChatOpen}
              doClose={() => {
                setIsHelpChatOpen(false)
              }}
            />
          )}
        </div>
        <div
          className={`flex flex-col overflow-hidden transition-min-width duration-side-panel ease-in-out ${
            isAssetPanelVisible ? 'min-w-side-panel' : 'invisible min-w'
          }`}
        >
          {isAssetPanelVisible && (
            <AssetPanel
              key={assetPanelProps?.item?.item.id}
              item={assetPanelProps?.item ?? null}
              setItem={assetPanelProps?.setItem ?? null}
              setQuery={setQuery}
              category={Category.home}
              labels={labels}
              dispatchAssetEvent={dispatchAssetEvent}
              isReadonly={category === Category.trash}
            />
          )}
        </div>
      </div>
      <Portal>
        <div className="select-none text-xs text-primary">
          <TheModal />
        </div>
      </Portal>
    </>
  )
}<|MERGE_RESOLUTION|>--- conflicted
+++ resolved
@@ -118,21 +118,12 @@
   readonly appRunner: AppRunner
   readonly initialProjectName: string | null
   readonly projectManagerUrl: string | null
-<<<<<<< HEAD
-=======
   readonly ydocUrl: string | null
-  readonly projectManagerRootDirectory: projectManager.Path | null
->>>>>>> 6902f5e0
 }
 
 /** The component that contains the entire UI. */
 export default function Dashboard(props: DashboardProps) {
-<<<<<<< HEAD
-  const { supportsLocalBackend, appRunner, initialProjectName, projectManagerUrl } = props
-=======
-  const { supportsLocalBackend, appRunner, initialProjectName } = props
-  const { ydocUrl, projectManagerUrl, projectManagerRootDirectory } = props
->>>>>>> 6902f5e0
+  const { supportsLocalBackend, appRunner, initialProjectName, projectManagerUrl, ydocUrl } = props
   const logger = loggerProvider.useLogger()
   const session = authProvider.useNonPartialUserSession()
   const { backend } = backendProvider.useBackend()
