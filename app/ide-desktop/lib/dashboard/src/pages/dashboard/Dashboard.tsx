--- conflicted
+++ resolved
@@ -236,26 +236,6 @@
           }
         }
       } else {
-<<<<<<< HEAD
-        if (currentBackend.type === backendModule.BackendType.local) {
-          setInitialProjectName(savedProjectStartupInfo.projectAsset.id)
-        } else {
-          const localBackend = new LocalBackend(projectManagerUrl)
-          void (async () => {
-            await localBackend.openProject(
-              savedProjectStartupInfo.projectAsset.id,
-              null,
-              savedProjectStartupInfo.projectAsset.title
-            )
-            const project = await localBackend.getProjectDetails(
-              savedProjectStartupInfo.projectAsset.id,
-              savedProjectStartupInfo.projectAsset.parentId,
-              savedProjectStartupInfo.projectAsset.title
-            )
-            setProjectStartupInfo(object.merge(savedProjectStartupInfo, { project }))
-          })()
-        }
-=======
         const localBackend = new LocalBackend(projectManagerUrl)
         void (async () => {
           await localBackend.openProject(
@@ -265,11 +245,11 @@
           )
           const project = await localBackend.getProjectDetails(
             savedProjectStartupInfo.projectAsset.id,
+            savedProjectStartupInfo.projectAsset.parentId,
             savedProjectStartupInfo.projectAsset.title
           )
           setProjectStartupInfo(object.merge(savedProjectStartupInfo, { project }))
         })()
->>>>>>> 55a47dac
       }
     }
     // This MUST only run when the component is mounted.
