/** @file Main dashboard component, responsible for listing user's projects as well as other
 * interactive components. */
import * as React from 'react'

import * as eventHooks from '#/hooks/eventHooks'

import * as authProvider from '#/providers/AuthProvider'
import * as backendProvider from '#/providers/BackendProvider'
import * as localStorageProvider from '#/providers/LocalStorageProvider'
import * as loggerProvider from '#/providers/LoggerProvider'
import * as modalProvider from '#/providers/ModalProvider'
import * as shortcutManagerProvider from '#/providers/ShortcutManagerProvider'

import type * as assetEvent from '#/events/assetEvent'
import AssetEventType from '#/events/AssetEventType'
import type * as assetListEvent from '#/events/assetListEvent'
import AssetListEventType from '#/events/AssetListEventType'

import type * as assetSearchBar from '#/layouts/dashboard/AssetSearchBar'
import type * as assetSettingsPanel from '#/layouts/dashboard/AssetSettingsPanel'
import AssetSettingsPanel from '#/layouts/dashboard/AssetSettingsPanel'
import Category from '#/layouts/dashboard/CategorySwitcher/Category'
import Chat from '#/layouts/dashboard/Chat'
import ChatPlaceholder from '#/layouts/dashboard/ChatPlaceholder'
import Drive from '#/layouts/dashboard/Drive'
import Editor from '#/layouts/dashboard/Editor'
import Home from '#/layouts/dashboard/Home'
import * as pageSwitcher from '#/layouts/dashboard/PageSwitcher'
import Settings from '#/layouts/dashboard/Settings'
import TopBar from '#/layouts/dashboard/TopBar'

import TheModal from '#/components/dashboard/TheModal'
import type * as spinner from '#/components/Spinner'

import * as backendModule from '#/services/Backend'
import LocalBackend from '#/services/LocalBackend'
import RemoteBackend, * as remoteBackendModule from '#/services/RemoteBackend'

import AssetQuery from '#/utilities/AssetQuery'
import HttpClient from '#/utilities/HttpClient'
import * as localStorageModule from '#/utilities/LocalStorage'
import * as object from '#/utilities/object'
import * as shortcutManagerModule from '#/utilities/ShortcutManager'

// =================
// === Dashboard ===
// =================

/** Props for {@link Dashboard}s that are common to all platforms. */
export interface DashboardProps {
  /** Whether the application may have the local backend running. */
  supportsLocalBackend: boolean
  appRunner: AppRunner
  initialProjectName: string | null
  projectManagerUrl: string | null
}

/** The component that contains the entire UI. */
export default function Dashboard(props: DashboardProps) {
  const { supportsLocalBackend, appRunner, initialProjectName: rawInitialProjectName } = props
  const { projectManagerUrl } = props
  const logger = loggerProvider.useLogger()
  const session = authProvider.useNonPartialUserSession()
  const { backend } = backendProvider.useBackend()
  const { setBackend } = backendProvider.useSetBackend()
  const { modalRef } = modalProvider.useModalRef()
  const { updateModal, unsetModal } = modalProvider.useSetModal()
  const { localStorage } = localStorageProvider.useLocalStorage()
  const { shortcutManager } = shortcutManagerProvider.useShortcutManager()
  const [initialized, setInitialized] = React.useState(false)
  const [isHelpChatOpen, setIsHelpChatOpen] = React.useState(false)
  const [page, setPage] = React.useState(
    () => localStorage.get(localStorageModule.LocalStorageKey.page) ?? pageSwitcher.Page.drive
  )
  const [queuedAssetEvents, setQueuedAssetEvents] = React.useState<assetEvent.AssetEvent[]>([])
  const [query, setQuery] = React.useState(() => AssetQuery.fromString(''))
  const [labels, setLabels] = React.useState<backendModule.Label[]>([])
  const [suggestions, setSuggestions] = React.useState<assetSearchBar.Suggestion[]>([])
  const [projectStartupInfo, setProjectStartupInfo] =
    React.useState<backendModule.ProjectStartupInfo | null>(null)
  const [openProjectAbortController, setOpenProjectAbortController] =
    React.useState<AbortController | null>(null)
  const [assetListEvents, dispatchAssetListEvent] =
    eventHooks.useEvent<assetListEvent.AssetListEvent>()
  const [assetEvents, dispatchAssetEvent] = eventHooks.useEvent<assetEvent.AssetEvent>()
  const [assetSettingsPanelProps, setAssetSettingsPanelProps] =
    React.useState<assetSettingsPanel.AssetSettingsPanelRequiredProps | null>(null)
  const [isAssetSettingsPanelVisible, setIsAssetSettingsPanelVisible] = React.useState(
    () => localStorage.get(localStorageModule.LocalStorageKey.isAssetSettingsPanelVisible) ?? false
  )
  const [initialProjectName, setInitialProjectName] = React.useState(rawInitialProjectName)
  const isCloud = backend.type === backendModule.BackendType.remote
  const rootDirectoryId = React.useMemo(
    () => session.organization?.rootDirectoryId ?? backendModule.DirectoryId(''),
    [session.organization]
  )

  React.useEffect(() => {
    setInitialized(true)
  }, [])

  React.useEffect(() => {
    unsetModal()
    // FIXME [sb]: https://github.com/enso-org/cloud-v2/issues/777
    // Workarounds for GUI1 should be removed when they are no longer necessary.
    document.body.style.cursor = page === pageSwitcher.Page.editor ? 'none' : 'auto'
  }, [page, /* should never change */ unsetModal])

  React.useEffect(() => {
    if (query.query !== '') {
      setPage(pageSwitcher.Page.drive)
    }
  }, [query])

  React.useEffect(() => {
    let currentBackend = backend
    if (
      supportsLocalBackend &&
      localStorage.get(localStorageModule.LocalStorageKey.backendType) ===
        backendModule.BackendType.local
    ) {
      currentBackend = new LocalBackend(projectManagerUrl)
      setBackend(currentBackend)
    }
    const savedProjectStartupInfo = localStorage.get(
      localStorageModule.LocalStorageKey.projectStartupInfo
    )
    if (rawInitialProjectName != null) {
      if (page === pageSwitcher.Page.editor) {
        setPage(pageSwitcher.Page.drive)
      }
    } else if (savedProjectStartupInfo != null) {
      if (savedProjectStartupInfo.backendType === backendModule.BackendType.remote) {
        if (session.accessToken != null) {
          if (
            currentBackend.type === backendModule.BackendType.remote &&
            savedProjectStartupInfo.projectAsset.parentId === session.organization.rootDirectoryId
          ) {
            // `projectStartupInfo` is still `null`, so the `editor` page will be empty.
            setPage(pageSwitcher.Page.drive)
            setQueuedAssetEvents([
              {
                type: AssetEventType.openProject,
                id: savedProjectStartupInfo.project.projectId,
                shouldAutomaticallySwitchPage: page === pageSwitcher.Page.editor,
                runInBackground: false,
              },
            ])
          } else {
            setPage(pageSwitcher.Page.drive)
            const httpClient = new HttpClient(
              new Headers([['Authorization', `Bearer ${session.accessToken}`]])
            )
            const remoteBackend = new RemoteBackend(httpClient, logger)
            void (async () => {
              const abortController = new AbortController()
              setOpenProjectAbortController(abortController)
              try {
                const oldProject = await backend.getProjectDetails(
                  savedProjectStartupInfo.projectAsset.id,
                  savedProjectStartupInfo.projectAsset.title
                )
                if (backendModule.DOES_PROJECT_STATE_INDICATE_VM_EXISTS[oldProject.state.type]) {
                  await remoteBackendModule.waitUntilProjectIsReady(
                    remoteBackend,
                    savedProjectStartupInfo.projectAsset,
                    abortController
                  )
                  if (!abortController.signal.aborted) {
                    const project = await remoteBackend.getProjectDetails(
                      savedProjectStartupInfo.projectAsset.id,
                      savedProjectStartupInfo.projectAsset.title
                    )
                    setProjectStartupInfo(object.merge(savedProjectStartupInfo, { project }))
                    if (page === pageSwitcher.Page.editor) {
                      setPage(page)
                    }
                  }
                }
              } catch {
                setProjectStartupInfo(null)
              }
            })()
          }
        }
      } else {
        if (currentBackend.type === backendModule.BackendType.local) {
          setInitialProjectName(savedProjectStartupInfo.projectAsset.id)
        } else {
          const localBackend = new LocalBackend(projectManagerUrl)
          void (async () => {
            await localBackend.openProject(
              savedProjectStartupInfo.projectAsset.id,
              null,
              savedProjectStartupInfo.projectAsset.title
            )
            const project = await localBackend.getProjectDetails(
              savedProjectStartupInfo.projectAsset.id,
              savedProjectStartupInfo.projectAsset.title
            )
            setProjectStartupInfo(object.merge(savedProjectStartupInfo, { project }))
          })()
        }
      }
    }
    // This MUST only run when the component is mounted.
    // eslint-disable-next-line react-hooks/exhaustive-deps
  }, [])

  eventHooks.useEventHandler(assetEvents, event => {
    switch (event.type) {
      case AssetEventType.openProject: {
        openProjectAbortController?.abort()
        setOpenProjectAbortController(null)
        break
      }
      default: {
        // Ignored.
        break
      }
    }
  })

  React.useEffect(() => {
    if (initialized) {
      if (projectStartupInfo != null) {
        localStorage.set(localStorageModule.LocalStorageKey.projectStartupInfo, projectStartupInfo)
      } else {
        localStorage.delete(localStorageModule.LocalStorageKey.projectStartupInfo)
      }
    }
    // `initialized` is NOT a dependency.
    // eslint-disable-next-line react-hooks/exhaustive-deps
  }, [projectStartupInfo, /* should never change */ localStorage])

  React.useEffect(() => {
    localStorage.set(
      localStorageModule.LocalStorageKey.isAssetSettingsPanelVisible,
      isAssetSettingsPanelVisible
    )
  }, [isAssetSettingsPanelVisible, /* should never change */ localStorage])

  React.useEffect(() => {
    if (page !== pageSwitcher.Page.settings) {
      localStorage.set(localStorageModule.LocalStorageKey.page, page)
    }
  }, [page, /* should never change */ localStorage])

  React.useEffect(() => {
    const onClick = () => {
      if (getSelection()?.type !== 'Range') {
        unsetModal()
      }
    }
    document.addEventListener('click', onClick)
    return () => {
      document.removeEventListener('click', onClick)
    }
  }, [/* should never change */ unsetModal])

  React.useEffect(() => {
    return shortcutManager.registerKeyboardHandlers({
      [shortcutManagerModule.KeyboardAction.closeModal]: () => {
        updateModal(oldModal => {
          if (oldModal == null) {
            queueMicrotask(() => {
              setPage(oldPage => {
                if (oldPage !== pageSwitcher.Page.settings) {
                  return oldPage
                } else {
                  return (
                    localStorage.get(localStorageModule.LocalStorageKey.page) ??
                    pageSwitcher.Page.drive
                  )
                }
              })
            })
            return oldModal
          } else {
            return null
          }
        })
        if (modalRef.current == null) {
          // eslint-disable-next-line no-restricted-syntax
          return false
        }
      },
    })
  }, [
    shortcutManager,
    /* should never change */ modalRef,
    /* should never change */ localStorage,
    /* should never change */ updateModal,
  ])

  const setBackendType = React.useCallback(
    (newBackendType: backendModule.BackendType) => {
      if (newBackendType !== backend.type) {
        switch (newBackendType) {
          case backendModule.BackendType.local:
            setBackend(new LocalBackend(projectManagerUrl))
            break
          case backendModule.BackendType.remote: {
            const client = new HttpClient([
              ['Authorization', `Bearer ${session.accessToken ?? ''}`],
            ])
            setBackend(new RemoteBackend(client, logger))
            break
          }
        }
      }
    },
    [
      backend.type,
      session.accessToken,
      logger,
      /* should never change */ projectManagerUrl,
      /* should never change */ setBackend,
    ]
  )

  const doCreateProject = React.useCallback(
    (
      templateId: string | null = null,
      templateName: string | null = null,
      onSpinnerStateChange: ((state: spinner.SpinnerState) => void) | null = null
    ) => {
      dispatchAssetListEvent({
        type: AssetListEventType.newProject,
        parentKey: rootDirectoryId,
        parentId: rootDirectoryId,
        templateId: templateId,
        templateName: templateName,
        onSpinnerStateChange: onSpinnerStateChange,
      })
    },
    [rootDirectoryId, /* should never change */ dispatchAssetListEvent]
  )

  const openEditor = React.useCallback(
    async (
      newProject: backendModule.ProjectAsset,
      setProjectAsset: React.Dispatch<React.SetStateAction<backendModule.ProjectAsset>>,
      switchPage: boolean
    ) => {
      if (switchPage) {
        setPage(pageSwitcher.Page.editor)
      }
      if (projectStartupInfo?.project.projectId !== newProject.id) {
        setProjectStartupInfo({
          project: await backend.getProjectDetails(newProject.id, newProject.title),
          projectAsset: newProject,
          setProjectAsset: setProjectAsset,
          backendType: backend.type,
          accessToken: session.accessToken,
        })
      }
    },
    [backend, projectStartupInfo?.project.projectId, session.accessToken]
  )

  const closeEditor = React.useCallback((closingProject: backendModule.ProjectAsset) => {
    setProjectStartupInfo(oldInfo =>
      oldInfo?.projectAsset.id === closingProject.id ? null : oldInfo
    )
  }, [])

  const doRemoveSelf = React.useCallback(() => {
    if (projectStartupInfo?.projectAsset != null) {
      dispatchAssetListEvent({
        type: AssetListEventType.removeSelf,
        id: projectStartupInfo.projectAsset.id,
      })
      setProjectStartupInfo(null)
    }
  }, [projectStartupInfo?.projectAsset, /* should never change */ dispatchAssetListEvent])

  const onSignOut = React.useCallback(() => {
    if (page === pageSwitcher.Page.editor) {
      setPage(pageSwitcher.Page.drive)
    }
    setProjectStartupInfo(null)
  }, [page])

  return (
    <>
      <div
        className={`flex text-primary text-xs ${
          page === pageSwitcher.Page.editor ? 'cursor-none pointer-events-none' : ''
        }`}
      >
        <div
          className="flex flex-col grow container-size gap-2 overflow-hidden relative select-none h-screen pb-2"
          onContextMenu={event => {
            event.preventDefault()
            unsetModal()
          }}
        >
          <TopBar
            supportsLocalBackend={supportsLocalBackend}
            projectAsset={projectStartupInfo?.projectAsset ?? null}
            setProjectAsset={projectStartupInfo?.setProjectAsset ?? null}
            page={page}
            setPage={setPage}
            isCloud={isCloud}
            isEditorDisabled={projectStartupInfo == null}
            isHelpChatOpen={isHelpChatOpen}
            setIsHelpChatOpen={setIsHelpChatOpen}
            setBackendType={setBackendType}
            query={query}
            setQuery={setQuery}
            labels={labels}
            suggestions={suggestions}
            canToggleSettingsPanel={assetSettingsPanelProps != null}
            isSettingsPanelVisible={isAssetSettingsPanelVisible && assetSettingsPanelProps != null}
            setIsSettingsPanelVisible={setIsAssetSettingsPanelVisible}
            doRemoveSelf={doRemoveSelf}
            onSignOut={() => {
              if (page === pageSwitcher.Page.editor) {
                setPage(pageSwitcher.Page.drive)
              }
              setProjectStartupInfo(null)
            }}
          />
          <Home hidden={page !== pageSwitcher.Page.home} createProject={doCreateProject} />
          <Drive
            supportsLocalBackend={supportsLocalBackend}
            hidden={page !== pageSwitcher.Page.drive}
            page={page}
            initialProjectName={initialProjectName}
            query={query}
            setQuery={setQuery}
            labels={labels}
            setLabels={setLabels}
            setSuggestions={setSuggestions}
            projectStartupInfo={projectStartupInfo}
            queuedAssetEvents={queuedAssetEvents}
            assetListEvents={assetListEvents}
            dispatchAssetListEvent={dispatchAssetListEvent}
            assetEvents={assetEvents}
            dispatchAssetEvent={dispatchAssetEvent}
            setAssetSettingsPanelProps={setAssetSettingsPanelProps}
            doCreateProject={doCreateProject}
            doOpenEditor={openEditor}
            doCloseEditor={closeEditor}
          />
          <Editor
            hidden={page !== pageSwitcher.Page.editor}
            supportsLocalBackend={supportsLocalBackend}
            projectStartupInfo={projectStartupInfo}
            appRunner={appRunner}
          />
          {page === pageSwitcher.Page.settings && <Settings />}
          {/* `session.accessToken` MUST be present in order for the `Chat` component to work. */}
<<<<<<< HEAD
          {isHelpChatVisible &&
          session.accessToken != null &&
          process.env.ENSO_CLOUD_CHAT_URL != null ? (
=======
          {session.accessToken != null ? (
>>>>>>> cbf6d41e
            <Chat
              page={page}
              isOpen={isHelpChatOpen}
              doClose={() => {
                setIsHelpChatOpen(false)
              }}
              endpoint={process.env.ENSO_CLOUD_CHAT_URL}
            />
          ) : (
            <ChatPlaceholder
              page={page}
              isOpen={isHelpChatOpen}
              doClose={() => {
                setIsHelpChatOpen(false)
              }}
            />
          )}
        </div>
        <div
          className={`flex flex-col duration-500 transition-min-width ease-in-out overflow-hidden ${
            isAssetSettingsPanelVisible && assetSettingsPanelProps != null
              ? 'min-w-120'
              : 'min-w-0 invisible'
          }`}
        >
          {assetSettingsPanelProps && isAssetSettingsPanelVisible && (
            <AssetSettingsPanel
              supportsLocalBackend={supportsLocalBackend}
              key={assetSettingsPanelProps.item.item.id}
              {...assetSettingsPanelProps}
              page={page}
              setPage={setPage}
              category={Category.home}
              isHelpChatOpen={isHelpChatOpen}
              setIsHelpChatOpen={setIsHelpChatOpen}
              setIsSettingsPanelVisible={setIsAssetSettingsPanelVisible}
              dispatchAssetEvent={dispatchAssetEvent}
              projectAsset={projectStartupInfo?.projectAsset ?? null}
              setProjectAsset={projectStartupInfo?.setProjectAsset ?? null}
              doRemoveSelf={doRemoveSelf}
              onSignOut={onSignOut}
            />
          )}
        </div>
      </div>
      <div className="text-xs text-primary select-none">
        <TheModal />
      </div>
    </>
  )
}<|MERGE_RESOLUTION|>--- conflicted
+++ resolved
@@ -452,13 +452,7 @@
           />
           {page === pageSwitcher.Page.settings && <Settings />}
           {/* `session.accessToken` MUST be present in order for the `Chat` component to work. */}
-<<<<<<< HEAD
-          {isHelpChatVisible &&
-          session.accessToken != null &&
-          process.env.ENSO_CLOUD_CHAT_URL != null ? (
-=======
-          {session.accessToken != null ? (
->>>>>>> cbf6d41e
+          {session.accessToken != null && process.env.ENSO_CLOUD_CHAT_URL != null ? (
             <Chat
               page={page}
               isOpen={isHelpChatOpen}
