/** @file Main dashboard component, responsible for listing user's projects as well as other
 * interactive components. */
import * as React from 'react'

import * as eventHooks from '#/hooks/eventHooks'

import * as authProvider from '#/providers/AuthProvider'
import * as backendProvider from '#/providers/BackendProvider'
import * as localStorageProvider from '#/providers/LocalStorageProvider'
import * as loggerProvider from '#/providers/LoggerProvider'
import * as modalProvider from '#/providers/ModalProvider'
import * as shortcutManagerProvider from '#/providers/ShortcutManagerProvider'

import type * as assetEvent from '#/events/assetEvent'
import AssetEventType from '#/events/AssetEventType'
import type * as assetListEvent from '#/events/assetListEvent'
import AssetListEventType from '#/events/AssetListEventType'
<<<<<<< HEAD

=======
import * as eventHooks from '#/hooks/eventHooks'
>>>>>>> 6f518942
import type * as assetSearchBar from '#/layouts/dashboard/AssetSearchBar'
import type * as assetSettingsPanel from '#/layouts/dashboard/AssetSettingsPanel'
import AssetSettingsPanel from '#/layouts/dashboard/AssetSettingsPanel'
import Category from '#/layouts/dashboard/CategorySwitcher/Category'
import Chat from '#/layouts/dashboard/Chat'
import ChatPlaceholder from '#/layouts/dashboard/ChatPlaceholder'
import Drive from '#/layouts/dashboard/Drive'
import Editor from '#/layouts/dashboard/Editor'
import Home from '#/layouts/dashboard/Home'
import * as pageSwitcher from '#/layouts/dashboard/PageSwitcher'
import Settings from '#/layouts/dashboard/Settings'
import TopBar from '#/layouts/dashboard/TopBar'

import TheModal from '#/components/dashboard/TheModal'
import type * as spinner from '#/components/Spinner'

import * as backendModule from '#/services/Backend'
import LocalBackend from '#/services/LocalBackend'
import RemoteBackend, * as remoteBackendModule from '#/services/RemoteBackend'

import AssetQuery from '#/utilities/AssetQuery'
import HttpClient from '#/utilities/HttpClient'
import * as localStorageModule from '#/utilities/LocalStorage'
import * as object from '#/utilities/object'
import * as shortcutManagerModule from '#/utilities/ShortcutManager'

// =================
// === Dashboard ===
// =================

/** Props for {@link Dashboard}s that are common to all platforms. */
export interface DashboardProps {
  /** Whether the application may have the local backend running. */
  supportsLocalBackend: boolean
  appRunner: AppRunner
  initialProjectName: string | null
  projectManagerUrl: string | null
}

/** The component that contains the entire UI. */
export default function Dashboard(props: DashboardProps) {
  const { supportsLocalBackend, appRunner, initialProjectName: rawInitialProjectName } = props
  const { projectManagerUrl } = props
  const logger = loggerProvider.useLogger()
  const session = authProvider.useNonPartialUserSession()
  const { backend } = backendProvider.useBackend()
  const { setBackend } = backendProvider.useSetBackend()
  const { modalRef } = modalProvider.useModalRef()
  const { updateModal, unsetModal } = modalProvider.useSetModal()
  const { localStorage } = localStorageProvider.useLocalStorage()
  const { shortcutManager } = shortcutManagerProvider.useShortcutManager()
  const [initialized, setInitialized] = React.useState(false)
  const [isHelpChatOpen, setIsHelpChatOpen] = React.useState(false)
  const [page, setPage] = React.useState(
    () => localStorage.get(localStorageModule.LocalStorageKey.page) ?? pageSwitcher.Page.drive
  )
  const [queuedAssetEvents, setQueuedAssetEvents] = React.useState<assetEvent.AssetEvent[]>([])
  const [query, setQuery] = React.useState(() => AssetQuery.fromString(''))
  const [labels, setLabels] = React.useState<backendModule.Label[]>([])
  const [suggestions, setSuggestions] = React.useState<assetSearchBar.Suggestion[]>([])
  const [projectStartupInfo, setProjectStartupInfo] =
    React.useState<backendModule.ProjectStartupInfo | null>(null)
  const [openProjectAbortController, setOpenProjectAbortController] =
    React.useState<AbortController | null>(null)
  const [assetListEvents, dispatchAssetListEvent] =
    eventHooks.useEvent<assetListEvent.AssetListEvent>()
  const [assetEvents, dispatchAssetEvent] = eventHooks.useEvent<assetEvent.AssetEvent>()
  const [assetSettingsPanelProps, setAssetSettingsPanelProps] =
    React.useState<assetSettingsPanel.AssetSettingsPanelRequiredProps | null>(null)
  const [isAssetSettingsPanelVisible, setIsAssetSettingsPanelVisible] = React.useState(
    () => localStorage.get(localStorageModule.LocalStorageKey.isAssetSettingsPanelVisible) ?? false
  )
  const [initialProjectName, setInitialProjectName] = React.useState(rawInitialProjectName)
  const rootDirectoryId = React.useMemo(
    () => session.organization?.rootDirectoryId ?? backendModule.DirectoryId(''),
    [session.organization]
  )

  React.useEffect(() => {
    setInitialized(true)
  }, [])

  React.useEffect(() => {
    unsetModal()
    // FIXME [sb]: https://github.com/enso-org/cloud-v2/issues/777
    // Workarounds for GUI1 should be removed when they are no longer necessary.
    document.body.style.cursor = page === pageSwitcher.Page.editor ? 'none' : 'auto'
  }, [page, /* should never change */ unsetModal])

  React.useEffect(() => {
    if (query.query !== '') {
      setPage(pageSwitcher.Page.drive)
    }
  }, [query])

  React.useEffect(() => {
    let currentBackend = backend
    if (
      supportsLocalBackend &&
      localStorage.get(localStorageModule.LocalStorageKey.backendType) ===
        backendModule.BackendType.local
    ) {
      currentBackend = new LocalBackend(projectManagerUrl)
      setBackend(currentBackend)
    }
    const savedProjectStartupInfo = localStorage.get(
      localStorageModule.LocalStorageKey.projectStartupInfo
    )
    if (rawInitialProjectName != null) {
      if (page === pageSwitcher.Page.editor) {
        setPage(pageSwitcher.Page.drive)
      }
    } else if (savedProjectStartupInfo != null) {
      if (savedProjectStartupInfo.backendType === backendModule.BackendType.remote) {
        if (session.accessToken != null) {
          if (
            currentBackend.type === backendModule.BackendType.remote &&
            savedProjectStartupInfo.projectAsset.parentId === session.organization.rootDirectoryId
          ) {
            // `projectStartupInfo` is still `null`, so the `editor` page will be empty.
            setPage(pageSwitcher.Page.drive)
            setQueuedAssetEvents([
              {
                type: AssetEventType.openProject,
                id: savedProjectStartupInfo.project.projectId,
                shouldAutomaticallySwitchPage: page === pageSwitcher.Page.editor,
                runInBackground: false,
              },
            ])
          } else {
            setPage(pageSwitcher.Page.drive)
            const httpClient = new HttpClient(
              new Headers([['Authorization', `Bearer ${session.accessToken}`]])
            )
            const remoteBackend = new RemoteBackend(httpClient, logger)
            void (async () => {
              const abortController = new AbortController()
              setOpenProjectAbortController(abortController)
              const oldProject = await backend.getProjectDetails(
                savedProjectStartupInfo.projectAsset.id,
                savedProjectStartupInfo.projectAsset.title
              )
              if (backendModule.DOES_PROJECT_STATE_INDICATE_VM_EXISTS[oldProject.state.type]) {
                await remoteBackendModule.waitUntilProjectIsReady(
                  remoteBackend,
                  savedProjectStartupInfo.projectAsset,
                  abortController
                )
                if (!abortController.signal.aborted) {
                  const project = await remoteBackend.getProjectDetails(
                    savedProjectStartupInfo.projectAsset.id,
                    savedProjectStartupInfo.projectAsset.title
                  )
                  setProjectStartupInfo(object.merge(savedProjectStartupInfo, { project }))
                  if (page === pageSwitcher.Page.editor) {
                    setPage(page)
                  }
                }
              }
            })()
          }
        }
      } else {
        if (currentBackend.type === backendModule.BackendType.local) {
          setInitialProjectName(savedProjectStartupInfo.projectAsset.id)
        } else {
          const localBackend = new LocalBackend(projectManagerUrl)
          void (async () => {
            await localBackend.openProject(
              savedProjectStartupInfo.projectAsset.id,
              null,
              savedProjectStartupInfo.projectAsset.title
            )
            const project = await localBackend.getProjectDetails(
              savedProjectStartupInfo.projectAsset.id,
              savedProjectStartupInfo.projectAsset.title
            )
            setProjectStartupInfo(object.merge(savedProjectStartupInfo, { project }))
          })()
        }
      }
    }
    // This MUST only run when the component is mounted.
    // eslint-disable-next-line react-hooks/exhaustive-deps
  }, [])

  eventHooks.useEventHandler(assetEvents, event => {
    switch (event.type) {
      case AssetEventType.openProject: {
        openProjectAbortController?.abort()
        setOpenProjectAbortController(null)
        break
      }
      default: {
        // Ignored.
        break
      }
    }
  })

  React.useEffect(() => {
    if (initialized) {
      if (projectStartupInfo != null) {
        localStorage.set(localStorageModule.LocalStorageKey.projectStartupInfo, projectStartupInfo)
      } else {
        localStorage.delete(localStorageModule.LocalStorageKey.projectStartupInfo)
      }
    }
    // `initialized` is NOT a dependency.
    // eslint-disable-next-line react-hooks/exhaustive-deps
  }, [projectStartupInfo, /* should never change */ localStorage])

  React.useEffect(() => {
    localStorage.set(
      localStorageModule.LocalStorageKey.isAssetSettingsPanelVisible,
      isAssetSettingsPanelVisible
    )
  }, [isAssetSettingsPanelVisible, /* should never change */ localStorage])

  React.useEffect(() => {
    if (page !== pageSwitcher.Page.settings) {
      localStorage.set(localStorageModule.LocalStorageKey.page, page)
    }
  }, [page, /* should never change */ localStorage])

  React.useEffect(() => {
    const onClick = () => {
      if (getSelection()?.type !== 'Range') {
        unsetModal()
      }
    }
    document.addEventListener('click', onClick)
    return () => {
      document.removeEventListener('click', onClick)
    }
  }, [/* should never change */ unsetModal])

  React.useEffect(() => {
<<<<<<< HEAD
    return shortcutManager.registerKeyboardHandlers({
      [shortcutManagerModule.KeyboardAction.closeModal]: () => {
        unsetModal()
=======
    // The types come from a third-party API and cannot be changed.
    // eslint-disable-next-line no-restricted-syntax
    let handle: number | undefined
    if (isHelpChatOpen) {
      setIsHelpChatVisible(true)
    } else {
      handle = window.setTimeout(() => {
        setIsHelpChatVisible(false)
      }, chat.ANIMATION_DURATION_MS)
    }
    return () => {
      clearTimeout(handle)
    }
  }, [isHelpChatOpen])

  React.useEffect(() => {
    return shortcuts.registerKeyboardHandlers({
      [shortcutsModule.KeyboardAction.closeModal]: () => {
        updateModal(oldModal => {
          if (oldModal == null) {
            queueMicrotask(() => {
              setPage(oldPage => {
                if (oldPage !== pageSwitcher.Page.settings) {
                  return oldPage
                } else {
                  return (
                    localStorage.get(localStorageModule.LocalStorageKey.page) ??
                    pageSwitcher.Page.drive
                  )
                }
              })
            })
            return oldModal
          } else {
            return null
          }
        })
>>>>>>> 6f518942
        if (modalRef.current == null) {
          // eslint-disable-next-line no-restricted-syntax
          return false
        }
      },
    })
<<<<<<< HEAD
  }, [shortcutManager, /* should never change */ modalRef, /* should never change */ unsetModal])
=======
  }, [
    shortcuts,
    /* should never change */ modalRef,
    /* should never change */ localStorage,
    /* should never change */ updateModal,
  ])
>>>>>>> 6f518942

  const setBackendType = React.useCallback(
    (newBackendType: backendModule.BackendType) => {
      if (newBackendType !== backend.type) {
        switch (newBackendType) {
          case backendModule.BackendType.local:
            setBackend(new LocalBackend(projectManagerUrl))
            break
          case backendModule.BackendType.remote: {
            const client = new HttpClient([
              ['Authorization', `Bearer ${session.accessToken ?? ''}`],
            ])
            setBackend(new RemoteBackend(client, logger))
            break
          }
        }
      }
    },
    [
      backend.type,
      session.accessToken,
      logger,
      /* should never change */ projectManagerUrl,
      /* should never change */ setBackend,
    ]
  )

  const doCreateProject = React.useCallback(
    (
      templateId: string | null = null,
      templateName: string | null = null,
      onSpinnerStateChange: ((state: spinner.SpinnerState) => void) | null = null
    ) => {
      dispatchAssetListEvent({
        type: AssetListEventType.newProject,
        parentKey: rootDirectoryId,
        parentId: rootDirectoryId,
        templateId: templateId,
        templateName: templateName,
        onSpinnerStateChange: onSpinnerStateChange,
      })
    },
    [rootDirectoryId, /* should never change */ dispatchAssetListEvent]
  )

  const openEditor = React.useCallback(
    async (
      newProject: backendModule.ProjectAsset,
      setProjectAsset: React.Dispatch<React.SetStateAction<backendModule.ProjectAsset>>,
      switchPage: boolean
    ) => {
      if (switchPage) {
        setPage(pageSwitcher.Page.editor)
      }
      if (projectStartupInfo?.project.projectId !== newProject.id) {
        setProjectStartupInfo({
          project: await backend.getProjectDetails(newProject.id, newProject.title),
          projectAsset: newProject,
          setProjectAsset: setProjectAsset,
          backendType: backend.type,
          accessToken: session.accessToken,
        })
      }
    },
    [backend, projectStartupInfo?.project.projectId, session.accessToken]
  )

  const closeEditor = React.useCallback((closingProject: backendModule.ProjectAsset) => {
    setProjectStartupInfo(oldInfo =>
      oldInfo?.projectAsset.id === closingProject.id ? null : oldInfo
    )
  }, [])

  const doRemoveSelf = React.useCallback(() => {
    if (projectStartupInfo?.projectAsset != null) {
      dispatchAssetListEvent({
        type: AssetListEventType.removeSelf,
        id: projectStartupInfo.projectAsset.id,
      })
      setProjectStartupInfo(null)
    }
  }, [projectStartupInfo?.projectAsset, /* should never change */ dispatchAssetListEvent])

  const onSignOut = React.useCallback(() => {
    if (page === pageSwitcher.Page.editor) {
      setPage(pageSwitcher.Page.drive)
    }
    setProjectStartupInfo(null)
  }, [page])

  return (
    <>
      <div
        className={`flex text-primary text-xs ${
          page === pageSwitcher.Page.editor ? 'cursor-none pointer-events-none' : ''
        }`}
      >
        <div
          className="flex flex-col grow container-size gap-2 overflow-hidden relative select-none h-screen pb-2"
          onContextMenu={event => {
            event.preventDefault()
            unsetModal()
          }}
        >
          <TopBar
            supportsLocalBackend={supportsLocalBackend}
            projectAsset={projectStartupInfo?.projectAsset ?? null}
            setProjectAsset={projectStartupInfo?.setProjectAsset ?? null}
            page={page}
            setPage={setPage}
            isEditorDisabled={projectStartupInfo == null}
            isHelpChatOpen={isHelpChatOpen}
            setIsHelpChatOpen={setIsHelpChatOpen}
            setBackendType={setBackendType}
            query={query}
            setQuery={setQuery}
            labels={labels}
            suggestions={suggestions}
            canToggleSettingsPanel={assetSettingsPanelProps != null}
            isSettingsPanelVisible={isAssetSettingsPanelVisible && assetSettingsPanelProps != null}
            setIsSettingsPanelVisible={setIsAssetSettingsPanelVisible}
            doRemoveSelf={doRemoveSelf}
            onSignOut={() => {
              if (page === pageSwitcher.Page.editor) {
                setPage(pageSwitcher.Page.drive)
              }
              setProjectStartupInfo(null)
            }}
          />
          <Home hidden={page !== pageSwitcher.Page.home} createProject={doCreateProject} />
          <Drive
            supportsLocalBackend={supportsLocalBackend}
            hidden={page !== pageSwitcher.Page.drive}
            page={page}
            initialProjectName={initialProjectName}
            query={query}
            setQuery={setQuery}
            labels={labels}
            setLabels={setLabels}
            setSuggestions={setSuggestions}
            projectStartupInfo={projectStartupInfo}
            queuedAssetEvents={queuedAssetEvents}
            assetListEvents={assetListEvents}
            dispatchAssetListEvent={dispatchAssetListEvent}
            assetEvents={assetEvents}
            dispatchAssetEvent={dispatchAssetEvent}
            setAssetSettingsPanelProps={setAssetSettingsPanelProps}
            doCreateProject={doCreateProject}
            doOpenEditor={openEditor}
            doCloseEditor={closeEditor}
          />
          <Editor
            hidden={page !== pageSwitcher.Page.editor}
            supportsLocalBackend={supportsLocalBackend}
            projectStartupInfo={projectStartupInfo}
            appRunner={appRunner}
          />
          {page === pageSwitcher.Page.settings && <Settings />}
          {/* `session.accessToken` MUST be present in order for the `Chat` component to work. */}
          {session.accessToken != null ? (
            <Chat
              page={page}
              isOpen={isHelpChatOpen}
              doClose={() => {
                setIsHelpChatOpen(false)
              }}
            />
          ) : (
            <ChatPlaceholder
              page={page}
              isOpen={isHelpChatOpen}
              doClose={() => {
                setIsHelpChatOpen(false)
              }}
            />
          )}
        </div>
        <div
          className={`flex flex-col duration-500 transition-min-width ease-in-out overflow-hidden ${
            isAssetSettingsPanelVisible && assetSettingsPanelProps != null
              ? 'min-w-120'
              : 'min-w-0 invisible'
          }`}
        >
          {assetSettingsPanelProps && isAssetSettingsPanelVisible && (
            <AssetSettingsPanel
              supportsLocalBackend={supportsLocalBackend}
              key={assetSettingsPanelProps.item.item.id}
              {...assetSettingsPanelProps}
              page={page}
              setPage={setPage}
              category={Category.home}
              isHelpChatOpen={isHelpChatOpen}
              setIsHelpChatOpen={setIsHelpChatOpen}
              setIsSettingsPanelVisible={setIsAssetSettingsPanelVisible}
              dispatchAssetEvent={dispatchAssetEvent}
              projectAsset={projectStartupInfo?.projectAsset ?? null}
              setProjectAsset={projectStartupInfo?.setProjectAsset ?? null}
              doRemoveSelf={doRemoveSelf}
              onSignOut={onSignOut}
            />
          )}
        </div>
      </div>
      <div className="text-xs text-primary select-none">
        <TheModal />
      </div>
    </>
  )
}<|MERGE_RESOLUTION|>--- conflicted
+++ resolved
@@ -15,11 +15,7 @@
 import AssetEventType from '#/events/AssetEventType'
 import type * as assetListEvent from '#/events/assetListEvent'
 import AssetListEventType from '#/events/AssetListEventType'
-<<<<<<< HEAD
-
-=======
-import * as eventHooks from '#/hooks/eventHooks'
->>>>>>> 6f518942
+
 import type * as assetSearchBar from '#/layouts/dashboard/AssetSearchBar'
 import type * as assetSettingsPanel from '#/layouts/dashboard/AssetSettingsPanel'
 import AssetSettingsPanel from '#/layouts/dashboard/AssetSettingsPanel'
@@ -258,29 +254,8 @@
   }, [/* should never change */ unsetModal])
 
   React.useEffect(() => {
-<<<<<<< HEAD
     return shortcutManager.registerKeyboardHandlers({
       [shortcutManagerModule.KeyboardAction.closeModal]: () => {
-        unsetModal()
-=======
-    // The types come from a third-party API and cannot be changed.
-    // eslint-disable-next-line no-restricted-syntax
-    let handle: number | undefined
-    if (isHelpChatOpen) {
-      setIsHelpChatVisible(true)
-    } else {
-      handle = window.setTimeout(() => {
-        setIsHelpChatVisible(false)
-      }, chat.ANIMATION_DURATION_MS)
-    }
-    return () => {
-      clearTimeout(handle)
-    }
-  }, [isHelpChatOpen])
-
-  React.useEffect(() => {
-    return shortcuts.registerKeyboardHandlers({
-      [shortcutsModule.KeyboardAction.closeModal]: () => {
         updateModal(oldModal => {
           if (oldModal == null) {
             queueMicrotask(() => {
@@ -300,23 +275,18 @@
             return null
           }
         })
->>>>>>> 6f518942
         if (modalRef.current == null) {
           // eslint-disable-next-line no-restricted-syntax
           return false
         }
       },
     })
-<<<<<<< HEAD
-  }, [shortcutManager, /* should never change */ modalRef, /* should never change */ unsetModal])
-=======
   }, [
-    shortcuts,
+    shortcutManager,
     /* should never change */ modalRef,
     /* should never change */ localStorage,
     /* should never change */ updateModal,
   ])
->>>>>>> 6f518942
 
   const setBackendType = React.useCallback(
     (newBackendType: backendModule.BackendType) => {
