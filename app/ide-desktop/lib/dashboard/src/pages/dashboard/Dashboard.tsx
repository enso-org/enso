--- conflicted
+++ resolved
@@ -18,7 +18,7 @@
 import type * as assetListEvent from '#/events/assetListEvent'
 import AssetListEventType from '#/events/AssetListEventType'
 
-import Category from '#/layouts/CategorySwitcher/Category'
+import Category, * as categoryModule from '#/layouts/CategorySwitcher/Category'
 import Chat from '#/layouts/Chat'
 import ChatPlaceholder from '#/layouts/ChatPlaceholder'
 import Drive from '#/layouts/Drive'
@@ -150,18 +150,13 @@
     (value): value is Category => array.includes(Object.values(Category), value)
   )
 
-<<<<<<< HEAD
-=======
   const isCloud = categoryModule.isCloud(category)
   const isUserEnabled = session.user?.isEnabled === true
-  const isAssetPanelVisible =
-    page === pageSwitcher.Page.drive && (isAssetPanelEnabled || isAssetPanelTemporarilyVisible)
 
   if (isCloud && !isUserEnabled && localBackend != null) {
     setCategory(Category.local)
   }
 
->>>>>>> 904ffe1d
   React.useEffect(() => {
     setInitialized(true)
   }, [])
