--- conflicted
+++ resolved
@@ -257,13 +257,6 @@
   }, [projectStartupInfo, localStorage])
 
   React.useEffect(() => {
-<<<<<<< HEAD
-    localStorage.set('isAssetPanelVisible', isAssetPanelEnabled)
-  }, [isAssetPanelEnabled, localStorage])
-
-  React.useEffect(() => {
-=======
->>>>>>> e1aeebd5
     if (page !== pageSwitcher.Page.settings) {
       localStorage.set('page', page)
     }
