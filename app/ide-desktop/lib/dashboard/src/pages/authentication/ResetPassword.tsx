--- conflicted
+++ resolved
@@ -71,11 +71,7 @@
           await onSubmit()
         }}
       >
-<<<<<<< HEAD
-        <div className="font-medium self-center text-xl">{getText('resetYourPassword')}</div>
-=======
-        <div className="self-center text-xl font-medium">Reset your password</div>
->>>>>>> c4029eed
+        <div className="self-center text-xl font-medium">{getText('resetYourPassword')}</div>
         <input
           required
           readOnly
@@ -100,10 +96,6 @@
           allowShowingPassword
           type="password"
           autoComplete="new-password"
-<<<<<<< HEAD
-          label={getText('newPasswordLabel')}
-=======
->>>>>>> c4029eed
           icon={LockIcon}
           placeholder={getText('newPasswordPlaceholder')}
           pattern={validation.PASSWORD_PATTERN}
@@ -117,10 +109,6 @@
           allowShowingPassword
           type="password"
           autoComplete="new-password"
-<<<<<<< HEAD
-          label={getText('confirmNewPasswordLabel')}
-=======
->>>>>>> c4029eed
           icon={LockIcon}
           placeholder={getText('confirmNewPasswordPlaceholder')}
           pattern={string.regexEscape(newPassword)}
