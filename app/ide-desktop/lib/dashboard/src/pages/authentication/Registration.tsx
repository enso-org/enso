/** @file Registration container responsible for rendering and interactions in sign up flow. */
import * as React from 'react'

import * as router from 'react-router-dom'

import AtIcon from 'enso-assets/at.svg'
import CreateAccountIcon from 'enso-assets/create_account.svg'
import GoBackIcon from 'enso-assets/go_back.svg'
import LockIcon from 'enso-assets/lock.svg'

import * as appUtils from '#/appUtils'

import * as authProvider from '#/providers/AuthProvider'
import * as localStorageProvider from '#/providers/LocalStorageProvider'
import * as textProvider from '#/providers/TextProvider'

import Input from '#/components/Input'
import Link from '#/components/Link'
import SubmitButton from '#/components/SubmitButton'

import LocalStorage from '#/utilities/LocalStorage'
import * as string from '#/utilities/string'
import * as validation from '#/utilities/validation'

// ============================
// === Global configuration ===
// ============================

declare module '#/utilities/LocalStorage' {
  /** */
  interface LocalStorageData {
    readonly loginRedirect: string
  }
}

LocalStorage.registerKey('loginRedirect', {
  isUserSpecific: true,
  tryParse: value => (typeof value === 'string' ? value : null),
})

// ====================
// === Registration ===
// ====================

/** A form for users to register an account. */
export default function Registration() {
  const auth = authProvider.useAuth()
  const location = router.useLocation()
  const { localStorage } = localStorageProvider.useLocalStorage()
  const { getText } = textProvider.useText()

  const query = new URLSearchParams(location.search)
  const initialEmail = query.get('email')
  const organizationId = query.get('organization_id')
  const redirectTo = query.get('redirect_to')

  const [email, setEmail] = React.useState(initialEmail ?? '')
  const [password, setPassword] = React.useState('')
  const [confirmPassword, setConfirmPassword] = React.useState('')
  const [isSubmitting, setIsSubmitting] = React.useState(false)

  React.useEffect(() => {
    if (redirectTo != null) {
      localStorage.set('loginRedirect', redirectTo)
    } else {
      localStorage.delete('loginRedirect')
    }
  }, [localStorage, redirectTo])

  return (
    <div className="flex min-h-screen flex-col items-center justify-center gap-auth text-sm text-primary">
      <form
        className="flex w-full max-w-md flex-col gap-auth rounded-auth bg-selected-frame p-auth shadow-md"
        onSubmit={async event => {
          event.preventDefault()
          setIsSubmitting(true)
          await auth.signUp(email, password, organizationId)
          setIsSubmitting(false)
        }}
      >
<<<<<<< HEAD
        <div className="font-medium self-center text-xl">{getText('createANewAccount')}</div>
=======
        <div className="self-center text-auth-heading font-medium">Create a new account</div>
>>>>>>> c4029eed
        <Input
          required
          validate
          type="email"
          autoComplete="email"
<<<<<<< HEAD
          label={getText('email')}
=======
>>>>>>> c4029eed
          icon={AtIcon}
          placeholder={getText('emailPlaceholder')}
          value={email}
          setValue={setEmail}
        />
        <Input
          required
          validate
          allowShowingPassword
          type="password"
          autoComplete="new-password"
<<<<<<< HEAD
          label={getText('password')}
=======
>>>>>>> c4029eed
          icon={LockIcon}
          placeholder={getText('passwordPlaceholder')}
          pattern={validation.PASSWORD_PATTERN}
          error={getText('passwordValidationError')}
          value={password}
          setValue={setPassword}
        />
        <Input
          required
          validate
          allowShowingPassword
          type="password"
          autoComplete="new-password"
<<<<<<< HEAD
          label={getText('confirmPasswordLabel')}
=======
>>>>>>> c4029eed
          icon={LockIcon}
          placeholder={getText('confirmPasswordPlaceholder')}
          pattern={string.regexEscape(password)}
          error={getText('passwordMismatchError')}
          value={confirmPassword}
          setValue={setConfirmPassword}
        />
        <SubmitButton disabled={isSubmitting} text={getText('register')} icon={CreateAccountIcon} />
      </form>
      <Link to={appUtils.LOGIN_PATH} icon={GoBackIcon} text={getText('alreadyHaveAnAccount')} />
    </div>
  )
}<|MERGE_RESOLUTION|>--- conflicted
+++ resolved
@@ -78,20 +78,14 @@
           setIsSubmitting(false)
         }}
       >
-<<<<<<< HEAD
-        <div className="font-medium self-center text-xl">{getText('createANewAccount')}</div>
-=======
-        <div className="self-center text-auth-heading font-medium">Create a new account</div>
->>>>>>> c4029eed
+        <div className="self-center text-auth-heading font-medium">
+          {getText('createANewAccount')}
+        </div>
         <Input
           required
           validate
           type="email"
           autoComplete="email"
-<<<<<<< HEAD
-          label={getText('email')}
-=======
->>>>>>> c4029eed
           icon={AtIcon}
           placeholder={getText('emailPlaceholder')}
           value={email}
@@ -103,10 +97,6 @@
           allowShowingPassword
           type="password"
           autoComplete="new-password"
-<<<<<<< HEAD
-          label={getText('password')}
-=======
->>>>>>> c4029eed
           icon={LockIcon}
           placeholder={getText('passwordPlaceholder')}
           pattern={validation.PASSWORD_PATTERN}
@@ -120,10 +110,6 @@
           allowShowingPassword
           type="password"
           autoComplete="new-password"
-<<<<<<< HEAD
-          label={getText('confirmPasswordLabel')}
-=======
->>>>>>> c4029eed
           icon={LockIcon}
           placeholder={getText('confirmPasswordPlaceholder')}
           pattern={string.regexEscape(password)}
