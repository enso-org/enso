--- conflicted
+++ resolved
@@ -12,7 +12,6 @@
 import * as appUtils from '#/appUtils'
 
 import * as authProvider from '#/providers/AuthProvider'
-import * as backendProvider from '#/providers/BackendProvider'
 import * as textProvider from '#/providers/TextProvider'
 
 import AuthenticationPage from '#/pages/authentication/AuthenticationPage'
@@ -35,7 +34,6 @@
   const location = router.useLocation()
   const { signInWithGoogle, signInWithGitHub, signInWithPassword } = authProvider.useAuth()
   const { getText } = textProvider.useText()
-  const localBackend = backendProvider.useLocalBackend()
 
   const query = new URLSearchParams(location.search)
   const initialEmail = query.get('email')
@@ -57,16 +55,6 @@
             icon={CreateAccountIcon}
             text={getText('dontHaveAnAccount')}
           />
-<<<<<<< HEAD
-          {localBackend != null && (
-            <Link
-              to={appUtils.ENTER_OFFLINE_MODE_PATH}
-              icon={ArrowRightIcon}
-              text={getText('continueWithoutCreatingAnAccount')}
-            />
-          )}
-=======
->>>>>>> 1991aab1
         </>
       }
     >
