/** @file Login component responsible for rendering and interactions in sign in flow. */
import * as React from 'react'

import * as fontawesomeIcons from '@fortawesome/free-brands-svg-icons'
import * as router from 'react-router-dom'

import ArrowRightIcon from 'enso-assets/arrow_right.svg'
import AtIcon from 'enso-assets/at.svg'
import CreateAccountIcon from 'enso-assets/create_account.svg'
import LockIcon from 'enso-assets/lock.svg'

import * as appUtils from '#/appUtils'

import * as authProvider from '#/providers/AuthProvider'
<<<<<<< HEAD
import * as textProvider from '#/providers/TextProvider'
=======
>>>>>>> bb8ff8f8

import FontAwesomeIcon from '#/components/FontAwesomeIcon'
import Input from '#/components/Input'
import Link from '#/components/Link'
import SubmitButton from '#/components/SubmitButton'

import * as validation from '#/utilities/validation'

// =============
// === Login ===
// =============

/** Props for a {@link Login}. */
export interface LoginProps {
  supportsLocalBackend: boolean
}

/** A form for users to log in. */
export default function Login(props: LoginProps) {
  const { supportsLocalBackend } = props
  const location = router.useLocation()
  const { signInWithGoogle, signInWithGitHub, signInWithPassword } = authProvider.useAuth()
  const { getText } = textProvider.useText()

  const query = new URLSearchParams(location.search)
  const initialEmail = query.get('email')

  const [email, setEmail] = React.useState(initialEmail ?? '')
  const [password, setPassword] = React.useState('')
  const [isSubmitting, setIsSubmitting] = React.useState(false)
  const shouldReportValidityRef = React.useRef(true)

  return (
    <div className="flex flex-col gap-6 text-primary text-sm items-center justify-center min-h-screen">
      <div className="flex flex-col gap-6 bg-frame-selected rounded-4xl shadow-md p-8 w-full max-w-md">
        <div className="font-medium self-center text-xl">{getText('loginToYourAccount')}</div>
        <div className="flex flex-col gap-6">
          <button
            onMouseDown={() => {
              shouldReportValidityRef.current = false
            }}
            onClick={async event => {
              event.preventDefault()
              await signInWithGoogle()
            }}
            className="relative rounded-full bg-cloud/10 hover:bg-cloud/20 focus:bg-cloud/20 transition-all duration-300 py-2"
          >
            <FontAwesomeIcon icon={fontawesomeIcons.faGoogle} />
            {getText('signUpOrLoginWithGoogle')}
          </button>
          <button
            onMouseDown={() => {
              shouldReportValidityRef.current = false
            }}
            onClick={async event => {
              event.preventDefault()
              await signInWithGitHub()
            }}
            className="relative rounded-full bg-cloud/10 hover:bg-cloud/20 focus:bg-cloud/20 transition-all duration-300 py-2"
          >
            <FontAwesomeIcon icon={fontawesomeIcons.faGithub} />
            {getText('signUpOrLoginWithGitHub')}
          </button>
        </div>
        <div className="flex items-center gap-2">
          <div className="grow border-t border-primary/30 h-0" />
          <span className="text-xs self-center text-primary/60">{getText('orLoginWithEmail')}</span>
          <div className="grow border-t border-primary/30 h-0" />
        </div>
        <form
          className="flex flex-col gap-6"
          onSubmit={async event => {
            event.preventDefault()
            setIsSubmitting(true)
            await signInWithPassword(email, password)
            shouldReportValidityRef.current = true
            setIsSubmitting(false)
          }}
        >
          <Input
            required
            validate
            type="email"
            autoComplete="email"
            label={getText('email')}
            icon={AtIcon}
            placeholder={getText('emailPlaceholder')}
            value={email}
            setValue={setEmail}
            shouldReportValidityRef={shouldReportValidityRef}
          />
          <Input
            required
            validate
            allowShowingPassword
            type="password"
            autoComplete="current-password"
            label={getText('password')}
            icon={LockIcon}
            placeholder={getText('passwordPlaceholder')}
            error={getText('passwordValidationError')}
            value={password}
            setValue={setPassword}
            shouldReportValidityRef={shouldReportValidityRef}
            footer={
              <router.Link
                to={appUtils.FORGOT_PASSWORD_PATH}
                className="text-xs text-blue-500 hover:text-blue-700 focus:text-blue-700 transition-all duration-300 text-end"
              >
                {getText('forgotYourPassword')}
              </router.Link>
            }
          />
          <SubmitButton disabled={isSubmitting} text={getText('login')} icon={ArrowRightIcon} />
        </form>
      </div>
      <Link
        to={appUtils.REGISTRATION_PATH}
        icon={CreateAccountIcon}
        text={getText('dontHaveAnAccount')}
      />
      {supportsLocalBackend && (
        <Link
          to={appUtils.ENTER_OFFLINE_MODE_PATH}
          icon={ArrowRightIcon}
          text={getText('continueWithoutCreatingAnAccount')}
        />
      )}
    </div>
  )
}<|MERGE_RESOLUTION|>--- conflicted
+++ resolved
@@ -12,17 +12,12 @@
 import * as appUtils from '#/appUtils'
 
 import * as authProvider from '#/providers/AuthProvider'
-<<<<<<< HEAD
 import * as textProvider from '#/providers/TextProvider'
-=======
->>>>>>> bb8ff8f8
 
 import FontAwesomeIcon from '#/components/FontAwesomeIcon'
 import Input from '#/components/Input'
 import Link from '#/components/Link'
 import SubmitButton from '#/components/SubmitButton'
-
-import * as validation from '#/utilities/validation'
 
 // =============
 // === Login ===
