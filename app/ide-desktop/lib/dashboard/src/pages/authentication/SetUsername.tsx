/** @file Container responsible for rendering and interactions in setting username flow, after
 * registration. */
import * as React from 'react'

import ArrowRightIcon from 'enso-assets/arrow_right.svg'
import AtIcon from 'enso-assets/at.svg'

import * as authProvider from '#/providers/AuthProvider'
import * as backendProvider from '#/providers/BackendProvider'
import * as textProvider from '#/providers/TextProvider'

import Input from '#/components/Input'
import SubmitButton from '#/components/SubmitButton'

// ===================
// === SetUsername ===
// ===================

/** A form for users to set their username upon registration. */
export default function SetUsername() {
  const { setUsername: authSetUsername } = authProvider.useAuth()
  const { email } = authProvider.usePartialUserSession()
  const { backend } = backendProvider.useBackend()
  const { getText } = textProvider.useText()

  const [username, setUsername] = React.useState('')

  return (
    <div className="flex min-h-screen flex-col items-center justify-center gap-auth text-sm text-primary">
      <form
        data-testid="set-username-panel"
        className="flex w-full max-w-md flex-col gap-auth rounded-auth bg-selected-frame p-auth shadow-md"
        onSubmit={async event => {
          event.preventDefault()
          await authSetUsername(backend, username, email)
        }}
      >
<<<<<<< HEAD
        <div className="font-medium self-center text-xl">{getText('setYourUsername')}</div>
=======
        <div className="self-center text-xl font-medium">Set your username</div>
>>>>>>> c4029eed
        <Input
          id="username"
          type="text"
          name="username"
          autoComplete="off"
          icon={AtIcon}
          placeholder={getText('usernamePlaceholder')}
          value={username}
          setValue={setUsername}
        />
        <SubmitButton text={getText('setUsername')} icon={ArrowRightIcon} />
      </form>
    </div>
  )
}<|MERGE_RESOLUTION|>--- conflicted
+++ resolved
@@ -35,11 +35,7 @@
           await authSetUsername(backend, username, email)
         }}
       >
-<<<<<<< HEAD
-        <div className="font-medium self-center text-xl">{getText('setYourUsername')}</div>
-=======
-        <div className="self-center text-xl font-medium">Set your username</div>
->>>>>>> c4029eed
+        <div className="self-center text-xl font-medium">{getText('setYourUsername')}</div>
         <Input
           id="username"
           type="text"
