--- conflicted
+++ resolved
@@ -89,11 +89,8 @@
 
 import * as authServiceModule from '#/authentication/service'
 
-<<<<<<< HEAD
 import * as types from '../../types/types'
-=======
 import * as reactQueryDevtools from './ReactQueryDevtools'
->>>>>>> 3b59b406
 
 // ============================
 // === Global configuration ===
@@ -461,11 +458,7 @@
     </SupportsLocalBackendProvider>
   )
   result = <InputBindingsProvider inputBindings={inputBindings}>{result}</InputBindingsProvider>
-<<<<<<< HEAD
-  result = <ModalProvider>{result}</ModalProvider>
   result = <RemoteBackendProvider>{result}</RemoteBackendProvider>
-=======
->>>>>>> 3b59b406
   result = (
     <AuthProvider
       shouldStartInOfflineMode={isAuthenticationDisabled}
