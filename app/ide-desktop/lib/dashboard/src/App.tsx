--- conflicted
+++ resolved
@@ -59,7 +59,9 @@
 import SupportsLocalBackendProvider from '#/providers/SupportsLocalBackendProvider'
 
 import ConfirmRegistration from '#/pages/authentication/ConfirmRegistration'
+import ErrorScreen from '#/pages/authentication/ErrorScreen'
 import ForgotPassword from '#/pages/authentication/ForgotPassword'
+import LoadingScreen from '#/pages/authentication/LoadingScreen'
 import Login from '#/pages/authentication/Login'
 import Registration from '#/pages/authentication/Registration'
 import ResetPassword from '#/pages/authentication/ResetPassword'
@@ -156,45 +158,21 @@
  * This component handles all the initialization and rendering of the app, and manages the app's
  * routes. It also initializes an `AuthProvider` that will be used by the rest of the app. */
 export default function App(props: AppProps) {
-<<<<<<< HEAD
   const { projectManagerUrl } = props
-  // This is a React component even though it does not contain JSX.
-  // eslint-disable-next-line no-restricted-syntax
-  const Router = detect.isOnElectron() ? router.HashRouter : router.BrowserRouter
   const projectManagerQuery = projectManagerHooks.useProjectManager(projectManagerUrl)
-=======
-  const { supportsLocalBackend } = props
-
-  const { data: rootDirectoryPath } = reactQuery.useSuspenseQuery({
-    queryKey: ['root-directory', supportsLocalBackend],
-    queryFn: async () => {
-      if (supportsLocalBackend) {
-        const response = await fetch(`${appBaseUrl.APP_BASE_URL}/api/root-directory`)
-        const text = await response.text()
-        return projectManager.Path(text)
-      } else {
-        return null
-      }
-    },
-  })
 
   const routerFuture: Partial<router.FutureConfig> = {
     /* we want to use startTransition to enable concurrent rendering */
     /* eslint-disable-next-line @typescript-eslint/naming-convention */
     v7_startTransition: true,
   }
->>>>>>> ca8d715d
 
   // Both `BackendProvider` and `InputBindingsProvider` depend on `LocalStorageProvider`.
   // Note that the `Router` must be the parent of the `AuthProvider`, because the `AuthProvider`
   // will redirect the user between the login/register pages and the dashboard.
-<<<<<<< HEAD
   return projectManagerQuery.isError ? (
     <ErrorScreen error={projectManagerQuery.error} />
   ) : projectManagerQuery.isSuccess ? (
-=======
-  return (
->>>>>>> ca8d715d
     <>
       <toastify.ToastContainer
         position="top-center"
@@ -207,23 +185,16 @@
       />
       <router.BrowserRouter basename={getMainPageUrl().pathname} future={routerFuture}>
         <LocalStorageProvider>
-<<<<<<< HEAD
-          <AppRouter {...props} />
+          <ModalProvider>
+            <AppRouter {...props} />
+          </ModalProvider>
         </LocalStorageProvider>
-      </Router>
+      </router.BrowserRouter>
+
+      <reactQueryDevtools.ReactQueryDevtools />
     </>
   ) : (
     <LoadingScreen />
-=======
-          <ModalProvider>
-            <AppRouter {...props} projectManagerRootDirectory={rootDirectoryPath} />
-          </ModalProvider>
-        </LocalStorageProvider>
-      </router.BrowserRouter>
-
-      <reactQueryDevtools.ReactQueryDevtools />
-    </>
->>>>>>> ca8d715d
   )
 }
 
