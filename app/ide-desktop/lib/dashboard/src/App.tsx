--- conflicted
+++ resolved
@@ -38,6 +38,8 @@
 import * as reactQuery from '@tanstack/react-query'
 import * as router from 'react-router-dom'
 import * as toastify from 'react-toastify'
+
+import * as detect from 'enso-common/src/detect'
 
 import * as appUtils from '#/appUtils'
 
@@ -220,8 +222,6 @@
   const { localStorage } = localStorageProvider.useLocalStorage()
   const { setModal } = modalProvider.useSetModal()
   const navigator2D = navigator2DProvider.useNavigator2D()
-<<<<<<< HEAD
-=======
   const [remoteBackend, setRemoteBackend] = React.useState<Backend | null>(null)
   const [localBackend] = React.useState(() =>
     projectManagerUrl != null && projectManagerRootDirectory != null
@@ -234,7 +234,6 @@
     // @ts-expect-error This is used exclusively for debugging.
     window.navigate = navigate
   }
->>>>>>> 904ffe1d
   const [inputBindingsRaw] = React.useState(() => inputBindingsModule.createBindings())
 
   React.useEffect(() => {
