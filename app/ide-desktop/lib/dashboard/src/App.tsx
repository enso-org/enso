--- conflicted
+++ resolved
@@ -45,7 +45,6 @@
 import * as navigateHooks from '#/hooks/navigateHooks'
 
 import AuthProvider, * as authProvider from '#/providers/AuthProvider'
-import BackendProvider from '#/providers/BackendProvider'
 import LocalStorageProvider from '#/providers/LocalStorageProvider'
 import LoggerProvider from '#/providers/LoggerProvider'
 import type * as loggerProvider from '#/providers/LoggerProvider'
@@ -61,27 +60,32 @@
 import ResetPassword from '#/pages/authentication/ResetPassword'
 import SetUsername from '#/pages/authentication/SetUsername'
 import Dashboard from '#/pages/dashboard/Dashboard'
-<<<<<<< HEAD
-import AuthProvider, * as authProvider from '#/providers/AuthProvider'
-import LocalStorageProvider from '#/providers/LocalStorageProvider'
-import LoggerProvider from '#/providers/LoggerProvider'
-import type * as loggerProvider from '#/providers/LoggerProvider'
-import ModalProvider from '#/providers/ModalProvider'
-import SessionProvider from '#/providers/SessionProvider'
-import ShortcutsProvider from '#/providers/ShortcutsProvider'
-import type * as backend from '#/services/backend'
-import * as localBackend from '#/services/localBackend'
-import * as localStorageModule from '#/utilities/localStorage'
-import * as shortcutsModule from '#/utilities/shortcuts'
-=======
 
 import type Backend from '#/services/Backend'
+import * as backendModule from '#/services/Backend'
 import LocalBackend from '#/services/LocalBackend'
 
+import * as array from '#/utilities/array'
+import LocalStorage from '#/utilities/LocalStorage'
 import ShortcutManager, * as shortcutManagerModule from '#/utilities/ShortcutManager'
 
 import * as authServiceModule from '#/authentication/service'
->>>>>>> 340a3eec
+
+// ============================
+// === Global configuration ===
+// ============================
+
+declare module '#/utilities/LocalStorage' {
+  /** */
+  interface LocalStorageData {
+    backendType: backendModule.BackendType
+  }
+}
+
+const BACKEND_TYPES = Object.values(backendModule.BackendType)
+LocalStorage.registerKey('backendType', {
+  tryParse: value => (array.includes(BACKEND_TYPES, value) ? value : null),
+})
 
 // ======================
 // === getMainPageUrl ===
@@ -196,12 +200,12 @@
     : // This is safe, because the backend is always set by the authentication flow.
       // eslint-disable-next-line @typescript-eslint/no-non-null-assertion
       null!
-  const [localStorage] = React.useState(() => new localStorageModule.LocalStorage())
-  const [backend, setBackendWithoutSavingType] = React.useState<backend.Backend>(initialBackend)
+  const [localStorage] = React.useState(() => new LocalStorage())
+  const [backend, setBackendWithoutSavingType] = React.useState<Backend>(initialBackend)
   const setBackend = React.useCallback(
-    (newBackend: backend.Backend) => {
+    (newBackend: Backend) => {
       setBackendWithoutSavingType(newBackend)
-      localStorage.set(localStorageModule.LocalStorageKey.backendType, newBackend.type)
+      localStorage.set('backendType', newBackend.type)
     },
     [/* should never change */ localStorage]
   )
