/** @file Provides an {@link AuthService} which consists of an underyling `Cognito` API
 * wrapper, along with some convenience callbacks to make URL redirects for the authentication flows
 * work with Electron. */
import * as amplify from '@aws-amplify/auth'

import * as common from 'enso-common'
import * as detect from 'enso-common/src/detect'

import * as appUtils from '#/appUtils'
<<<<<<< HEAD
import * as cognitoModule from '#/authentication/cognito'
import * as listen from '#/authentication/listen'
import type * as loggerProvider from '#/providers/LoggerProvider'
=======

import type * as loggerProvider from '#/providers/LoggerProvider'

import * as config from '#/utilities/config'

import * as cognito from '#/authentication/cognito'
import * as auth from '#/authentication/config'
import * as listen from '#/authentication/listen'
>>>>>>> cbf6d41e

// =============
// === Types ===
// =============

// =====================
// === AmplifyConfig ===
// =====================

/** Configuration for the AWS Amplify library.
 *
 * This details user pools, federated identity providers, etc. that are used to authenticate users.
 * The values in this object are not secret, and can be swapped out for testing values to avoid
 * creating authenticated users in the production environment. */
export interface AmplifyConfig {
  region: string
  userPoolId: string
  userPoolWebClientId: string
  urlOpener: ((url: string, redirectUrl: string) => void) | null
  saveAccessToken: ((accessToken: string | null) => void) | null
  domain: string
  scope: string[]
  redirectSignIn: string
  redirectSignOut: string
  responseType: string
}

// ===========================
// === NestedAmplifyConfig ===
// ===========================

/** Configuration options for a {@link OauthAmplifyConfig}. */
interface OauthAmplifyConfigOptions {
  urlOpener?: (url: string, redirectUrl: string) => void
}

/** OAuth configuration for a {@link NestedAmplifyConfig}. */
interface OauthAmplifyConfig {
  options: OauthAmplifyConfigOptions
  domain: string
  scope: string[]
  redirectSignIn: string
  redirectSignOut: string
  responseType: string
}

/** Same as {@link AmplifyConfig}, but in a format recognized by the AWS Amplify library. */
export interface NestedAmplifyConfig {
  region: string
  userPoolId: string
  userPoolWebClientId: string
  oauth: OauthAmplifyConfig
}

/** Convert the flattened `AmplifyConfig` struct to a form recognizable to the AWS Amplify library.
 *
 * We use a flattened form of the config for easier object manipulation, but the AWS Amplify library
 * expects a nested form. */
export function toNestedAmplifyConfig(config: AmplifyConfig): NestedAmplifyConfig {
  return {
    region: config.region,
    userPoolId: config.userPoolId,
    userPoolWebClientId: config.userPoolWebClientId,
    oauth: {
      options: config.urlOpener ? { urlOpener: config.urlOpener } : {},
      domain: config.domain,
      scope: config.scope,
      redirectSignIn: config.redirectSignIn,
      redirectSignOut: config.redirectSignOut,
      responseType: config.responseType,
    },
  }
}

// ==================
// === AuthConfig ===
// ==================

/** Configuration for the authentication service. */
export interface AuthConfig {
  /** Logger for the authentication service. */
  logger: loggerProvider.Logger
  /** Whether the application supports deep links. This is only true when using
   * the installed app on macOS and Windows. */
  supportsDeepLinks: boolean
  /** Function to navigate to a given (relative) URL.
   *
   * Used to redirect to pages like the password reset page with the query parameters set in the
   * URL (e.g., `?verification_code=...`). */
  navigate: (url: string) => void
}

// ===================
// === AuthService ===
// ===================

/** API for the authentication service. */
export interface AuthService {
  /** @see {@link cognitoModule.Cognito}. */
  cognito: cognitoModule.Cognito
  /** @see {@link listen.ListenFunction}. */
  registerAuthEventListener: listen.ListenFunction
}

/** Create an instance of the authentication service.
 *
 * # Warning
 *
 * This function should only be called once, and the returned service should be used throughout the
 * application. This is because it performs global configuration of the Amplify library. */
export function initAuthService(authConfig: AuthConfig): AuthService | null {
  const { logger, supportsDeepLinks, navigate } = authConfig
  const amplifyConfig = loadAmplifyConfig(logger, supportsDeepLinks, navigate)
  const cognito =
    amplifyConfig == null
      ? null
      : new cognitoModule.Cognito(logger, supportsDeepLinks, amplifyConfig)
  return cognito == null
    ? null
    : { cognito, registerAuthEventListener: listen.registerAuthEventListener }
}

/** Return the appropriate Amplify configuration for the current platform. */
function loadAmplifyConfig(
  logger: loggerProvider.Logger,
  supportsDeepLinks: boolean,
  navigate: (url: string) => void
): AmplifyConfig | null {
  let urlOpener: ((url: string) => void) | null = null
  let saveAccessToken: ((accessToken: string | null) => void) | null = null
  if ('authenticationApi' in window) {
    // When running on desktop we want to have option to save access token to a file,
    // so it can be reused later when issuing requests to the Cloud API.
    //
    // Note: Wrapping this function in an arrow function ensures that the current Authentication API
    // is always used.
    saveAccessToken = (accessToken: string | null) => {
      window.authenticationApi.saveAccessToken(accessToken)
    }
  }
  if (supportsDeepLinks) {
    // The default URL opener opens the URL in the desktop app, but the user should be sent to
    // their system browser instead, because:
    // - users trust their system browser with their credentials more than they trust the app;
    // - the app can keep itself on the relevant page until the user is sent back to it, avoiding
    // unnecessary reloading caused by redirects.
    //
    // Note: Wrapping this function in an arrow function ensures that the current Authentication API
    // is always used.
    urlOpener = (url: string) => {
      window.authenticationApi.openUrlInSystemBrowser(url)
    }
  }
  if (detect.isOnElectron()) {
    // To handle redirects back to the application from the system browser, a custom URL handler
    // needs to be registered.
    setDeepLinkHandler(logger, navigate)
  }
  /** Load the platform-specific Amplify configuration. */
  const signInOutRedirect = supportsDeepLinks
    ? `${common.DEEP_LINK_SCHEME}://auth`
    : process.env.ENSO_CLOUD_REDIRECT
  return process.env.ENSO_CLOUD_AMPLIFY_USER_POOL_ID == null ||
    process.env.ENSO_CLOUD_AMPLIFY_USER_POOL_WEB_CLIENT_ID == null ||
    process.env.ENSO_CLOUD_AMPLIFY_DOMAIN == null ||
    process.env.ENSO_CLOUD_AMPLIFY_REGION == null
    ? null
    : {
        userPoolId: process.env.ENSO_CLOUD_AMPLIFY_USER_POOL_ID,
        userPoolWebClientId: process.env.ENSO_CLOUD_AMPLIFY_USER_POOL_WEB_CLIENT_ID,
        domain: process.env.ENSO_CLOUD_AMPLIFY_DOMAIN,
        region: process.env.ENSO_CLOUD_AMPLIFY_REGION,
        redirectSignIn: signInOutRedirect,
        redirectSignOut: signInOutRedirect,
        scope: ['email', 'openid', 'aws.cognito.signin.user.admin'],
        responseType: 'code',
        urlOpener,
        saveAccessToken,
      }
}

/** Set the callback that will be invoked when a deep link to the application is opened.
 *
 * Typically this callback is invoked when the user is redirected back to the app after:
 *
 * 1. Authenticating with a federated identity provider; or
 * 2. Clicking a "reset password" link in a password reset email.
 *
 * For example, when the user completes an OAuth sign in flow (e.g., through Google), they are
 * redirected to a URL like `enso://authentication/register?code=...`. This listener will intercept
 * that URL and open the page `register?code=...` in the application window.
 *
 * This is only used when running on the desktop, as the browser version of the app lets Amplify
 * handle the redirect for us. On the desktop however, we need to handle the redirect ourselves,
 * because it's a deep link into the app, and Amplify doesn't handle deep links.
 *
 * All URLs that don't have a pathname that starts with `AUTHENTICATION_PATHNAME_BASE` will be
 * ignored by this handler. */
function setDeepLinkHandler(logger: loggerProvider.Logger, navigate: (url: string) => void) {
  window.authenticationApi.setDeepLinkHandler((urlString: string) => {
    const url = new URL(urlString)
    logger.log(`Parsed pathname: ${url.pathname}`)
    // Remove the trailing slash in the pathname - it is present on Windows but not on macOS.
    const pathname = url.pathname.replace(/\/$/, '')
    switch (pathname) {
      // If the user is being redirected after clicking the registration confirmation link in their
      // email, then the URL will be for the confirmation page path.
      case '//auth/confirmation': {
        const redirectUrl = `${appUtils.CONFIRM_REGISTRATION_PATH}${url.search}`
        navigate(redirectUrl)
        break
      }
      case '//auth': {
        if (url.search === '') {
          // Signing out.
          navigate(appUtils.LOGIN_PATH)
        } else {
          // Signing in.
          void (async () => {
            // Temporarily override the `history` object so that Amplify doesn't try to call
            // `history.replaceState` (which doesn't work in the renderer process because of
            // Electron's `webSecurity`). This is a hack, but it is the only way to get Amplify to
            // work with a custom URL protocol in Electron.
            // `history.replaceState` is only being saved here to be restored later.
            // It will never be called without a bound `this`.
            // eslint-disable-next-line @typescript-eslint/unbound-method
            const replaceState = history.replaceState
            history.replaceState = () => false
            try {
              // @ts-expect-error `_handleAuthResponse` is a private method without typings.
              // eslint-disable-next-line @typescript-eslint/no-unsafe-call
              await amplify.Auth._handleAuthResponse(url)
            } finally {
              // Restore the original `history.replaceState` function.
              history.replaceState = replaceState
            }
          })()
        }
        break
      }
      // If the user is being redirected after finishing the password reset flow, then the URL will
      // be for the login page.
      case '//auth/login': {
        navigate(appUtils.LOGIN_PATH)
        break
      }
      case '//auth/registration': {
        navigate(`${appUtils.REGISTRATION_PATH}${url.search}`)
        break
      }
      // If the user is being redirected from a password reset email, navigate to the password
      // reset page, with the verification code and email prefilled.
      case appUtils.RESET_PASSWORD_PATH: {
        navigate(`${appUtils.RESET_PASSWORD_PATH}${url.search}`)
        break
      }
      default: {
        logger.error(`Ignoring unknown deep link '${urlString}'.`)
        break
      }
    }
  })
}<|MERGE_RESOLUTION|>--- conflicted
+++ resolved
@@ -7,24 +7,11 @@
 import * as detect from 'enso-common/src/detect'
 
 import * as appUtils from '#/appUtils'
-<<<<<<< HEAD
+
+import type * as loggerProvider from '#/providers/LoggerProvider'
+
 import * as cognitoModule from '#/authentication/cognito'
 import * as listen from '#/authentication/listen'
-import type * as loggerProvider from '#/providers/LoggerProvider'
-=======
-
-import type * as loggerProvider from '#/providers/LoggerProvider'
-
-import * as config from '#/utilities/config'
-
-import * as cognito from '#/authentication/cognito'
-import * as auth from '#/authentication/config'
-import * as listen from '#/authentication/listen'
->>>>>>> cbf6d41e
-
-// =============
-// === Types ===
-// =============
 
 // =====================
 // === AmplifyConfig ===
