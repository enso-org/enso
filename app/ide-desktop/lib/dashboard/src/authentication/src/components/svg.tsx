--- conflicted
+++ resolved
@@ -10,272 +10,6 @@
 // === SVGs with custom formatting ===
 // ===================================
 
-<<<<<<< HEAD
-/** Icon used to indicate a warning. */
-export const EXCLAMATION_ICON = (
-    <svg width={18} height={18} viewBox="0 0 18 18" fill="none" xmlns="http://www.w3.org/2000/svg">
-        <path
-            fill="#f9fafb"
-            fillOpacity={0.7}
-            fillRule="evenodd"
-            d="M9 0A9 9 0 1 1 9 18 9 9 0 1 1 9 0M7.5 3.5H10.5L10 10.5H8L7.5 3.5ZM8 12L10 12 10 14 8 14"
-        />
-    </svg>
-)
-
-/** Icon representing a file being uploaded. */
-export const UPLOAD_ICON = (
-    <svg width={24} height={24} viewBox="0 0 24 24" fill="none" xmlns="http://www.w3.org/2000/svg">
-        <rect
-            x={3}
-            y={14}
-            width={12}
-            height={17}
-            rx={2}
-            transform="rotate(-90 3 14)"
-            fill="currentColor"
-            fillOpacity={0.2}
-        />
-        <path
-            d="M11.5 21C10.6716 21 10 20.3284 10 19.5L10 11L13 11L13 19.5C13 20.33 12.33 21 11.5 21Z"
-            fill="currentColor"
-        />
-        <path d="M7 11L11.5 5L16 11L7 11Z" fill="currentColor" />
-    </svg>
-)
-
-/** Icon representing a file being downloaded. */
-export const DOWNLOAD_ICON = (
-    <svg width={24} height={24} viewBox="0 0 24 24" fill="none" xmlns="http://www.w3.org/2000/svg">
-        <rect
-            x={3}
-            y={12}
-            width={10}
-            height={18}
-            rx={2}
-            transform="rotate(-90 3 12)"
-            fill="currentColor"
-            fillOpacity={0.2}
-        />
-        <path
-            d="M11.5 7C12.33 7 13 7.67 13 8.5L13 15L10 15L10 8.5C10 7.67 10.67 7 11.5 7Z"
-            fill="currentColor"
-        />
-        <path d="M16 15L11.5 21L7.00003 15L16 15Z" fill="currentColor" />
-    </svg>
-)
-
-/** Icon representing a directory. */
-export const DIRECTORY_ICON = (
-    <svg width={24} height={24} viewBox="-2 -2 20 20">
-        <path
-            d="M0 7h16v6a2 2 0 0 1-2 2H2a2 2 0 0 1-2-2V7Zm0-4h14a2 2 0 0 1 2 2v1H0V3Zm0 0c0-1.1.9-2 2-2h4a2 2 0 0 1 2 2H0Z"
-            fill="currentColor"
-            fillOpacity={0.4}
-        />
-    </svg>
-)
-
-/** Icon representing a secret. */
-export const SECRET_ICON = (
-    <svg width={24} height={24} viewBox="0 0 24 24">
-        <path
-            d="M10.3 13a4 4 0 1 1 0-2h10a1 1 0 0 1 1 1v3a1 1 0 0 1-2 0v-2h-2v2a1 1 0 0 1-2 0v-2ZM3.5 12a1 1 0 1 1 2 0a1 1 0 1 1-2 0"
-            fill="currentColor"
-            fillRule="evenodd"
-        />
-    </svg>
-)
-
-/** Icon representing a file whose filetype does not have an associated icon. */
-export const FILE_ICON = (
-    <svg width={24} height={24} viewBox="0 0 24 24" xmlns="http://www.w3.org/2000/svg">
-        <path
-            d="M6.5 3h8v2a2 2 0 0 0 2 2h2v13a1 1 0 0 1 -1 1h-11a1 1 0 0 1 -1 -1v-16a1 1 0 0 1 1 -1ZM15 3v2a1.5 1.5 0 0 0 1.5 1.5h2"
-            fill="currentColor"
-        />
-    </svg>
-)
-
-/** Icon typically indicating that the item on the right is a child of the item on the left. */
-export const SMALL_RIGHT_ARROW_ICON = (
-    <svg width={8} height={8} viewBox="-1 0 8 8" fill="none" xmlns="http://www.w3.org/2000/svg">
-        <path d="m0 0 6 4-6 4V0Z" fill="currentColor" fillOpacity={0.7} />
-    </svg>
-)
-
-/** Displayed when a project is ready to start. */
-export const PLAY_ICON = (
-    <svg width={24} height={24} viewBox="0 0 24 24" fill="none" xmlns="http://www.w3.org/2000/svg">
-        <path
-            d="m10.04 7.34 6 3.85a1 1 0 0 1 0 1.68l-6 3.85a1 1 0 0 1-1.54-.84v-7.7a1 1 0 0 1 1.54-.84Z"
-            fill="currentColor"
-        />
-        <rect
-            x={1.5}
-            y={1.5}
-            width={21}
-            height={21}
-            rx={10.5}
-            stroke="currentColor"
-            strokeOpacity={0.1}
-            strokeWidth={3}
-        />
-    </svg>
-)
-
-/** Displayed when a project is ready for opening an IDE. */
-export const ARROW_UP_ICON = (
-    <svg width={24} height={24} viewBox="0 0 24 24" fill="none" xmlns="http://www.w3.org/2000/svg">
-        <rect
-            width={21}
-            height={21}
-            x={1.5}
-            y={1.5}
-            rx={10.5}
-            stroke="currentColor"
-            strokeOpacity={0.1}
-            strokeWidth={3}
-        />
-        <path d="M12 17a1.5 1.5 0 0 1-1.5-1.5V12h3v3.5A1.5 1.5 0 0 1 12 17Z" fill="currentColor" />
-        <path
-            d="M8.943 12a1 1 0 0 1-.814-1.581l3.057-4.28a1 1 0 0 1 1.628 0l3.056 4.28A1 1 0 0 1 15.057 12H8.943Z"
-            fill="currentColor"
-        />
-    </svg>
-)
-
-/** `+`-shaped icon representing creation of an item. */
-export const ADD_ICON = (
-    <svg width={18} height={18} viewBox="0 0 24 24" fill="none" xmlns="http://www.w3.org/2000/svg">
-        <circle cx={12} cy={12} r={12} fill="currentColor" fillOpacity={0.1} />
-        <g opacity={0.66}>
-            <rect x={11} y={6} width={2} height={12} fill="currentColor" />
-            <rect x={6} y={11} width={12} height={2} fill="currentColor" />
-        </g>
-    </svg>
-)
-
-/** An icon representing creation of an item. */
-export const CIRCLED_PLUS_ICON = (
-    <svg
-        xmlns="http://www.w3.org/2000/svg"
-        width={80}
-        height={80}
-        viewBox="0 0 24 24"
-        fill="none"
-        strokeWidth={0.5}
-        stroke="currentColor"
-    >
-        <path
-            strokeLinecap="round"
-            strokeLinejoin="round"
-            d="M12 9v6m3-3H9m12 0a9 9 0 11-18 0 9 9 0 0118 0z"
-        />
-    </svg>
-)
-
-/** Icon with three bars. */
-export const BARS_ICON = (
-    <svg width={16} height={16} viewBox="0 0 16 16" fill="none" xmlns="http://www.w3.org/2000/svg">
-        <rect x={2} y={1} width={12} height={3} fill="#767676" />
-        <rect x={2} y={6} width={12} height={3} fill="#767676" />
-        <rect x={2} y={11} width={12} height={3} fill="#767676" />
-    </svg>
-)
-
-/** Icon indicating a search input. */
-export const MAGNIFYING_GLASS_ICON = (
-    <svg width={16} height={16} viewBox="0 0 16 16" fill="none" xmlns="http://www.w3.org/2000/svg">
-        <g opacity={0.5}>
-            <path
-                d="M11.4142 10L15.6569 14.2426L14.2426 15.6569L10 11.4142L11.4142 10Z"
-                fill="currentColor"
-            />
-            <circle cx={7} cy={7} r={5} stroke="currentColor" strokeWidth={2} />
-        </g>
-    </svg>
-)
-
-/** Icon indicating a chat dialog. */
-export const SPEECH_BUBBLE_ICON = (
-    <svg width={16} height={17} viewBox="0 0 16 17" fill="none" xmlns="http://www.w3.org/2000/svg">
-        <ellipse cx={8} cy={8} rx={8} ry={7.5} fill="white" />
-        <path d="M4.17269e-05 16.5L2 10.5L5.50006 14L4.17269e-05 16.5Z" fill="white" />
-    </svg>
-)
-
-/** `x`-shaped icon representing the closing of a window. */
-export const CLOSE_ICON = (
-    <svg width={18} height={18} viewBox="0 0 24 24" fill="none" xmlns="http://www.w3.org/2000/svg">
-        <circle cx={12} cy={12} r={12} fill="currentColor" fillOpacity={0.1} />
-        <g opacity={0.66} transform="rotate(45 12 12)">
-            <rect x={11} y={6} width={2} height={12} fill="currentColor" />
-            <rect x={6} y={11} width={12} height={2} fill="currentColor" />
-        </g>
-    </svg>
-)
-
-export const CLOUD_ICON = (
-    <svg width={18} height={18} viewBox="0 0 24 24" fill="none" xmlns="http://www.w3.org/2000/svg">
-        <path
-            d="M6.5 16A2.9 2.9 0 1 1 8 10.5 4 4 0 0 1 15.5 11 2 2 0 0 1 17.5 12 1.9 1.9 0 1 1 18.5 16"
-            fill="currentColor"
-        />
-    </svg>
-)
-
-export const COMPUTER_ICON = (
-    <svg width={18} height={18} viewBox="0 0 24 24" fill="none" xmlns="http://www.w3.org/2000/svg">
-        <path
-            d="M3.5 18.5a1 1 0 0 1 0-2h3.5v-1.5h-3.5a1 1 0 0 1-1-1v-7a1 1 0 0 1 1-1h10a1 1 0 0 1 1 1v7a1 1 0 0 1-1 1h-3.5v1.5h3.5a1 1 0 0 1 0 2ZM4 14a.5.5 0 0 1-.5-.5v-6a.5.5 0 0 1 .5-.5h9a.5.5 0 0 1 .5.5v6a.5.5 0 0 1-.5.5ZM17.3 18.5a1 1 0 0 1-1-1v-10.5a1 1 0 0 1 1-1h3a1 1 0 0 1 1 1v10.5a1 1 0 0 1-1 1ZM17.3 9a.3.3 0 1 1 0-.6h3a.3.3 0 1 1 0 .6ZM18.8 16a.7.7 0 1 1 0-1.4.7.7 0 1 1 0 1.4Z"
-            fill="currentColor"
-            fillRule="evenodd"
-        />
-    </svg>
-)
-
-/** An icon representing a user without a profile picture. */
-export const DEFAULT_USER_ICON = (
-    <svg height={32} width={32} viewBox="2 2 20 20" xmlns="http://www.w3.org/2000/svg">
-        <path
-            d="M6 20a10 10 0 0 1 6 -18 10 10 0 0 1 6 18 6 6 0 0 0 -4 -5 4.3 4.3 0 0 0 -2 -8 4.3 4.3 0 0 0 -2 8 6 6 0 0 0 -4 5"
-            fill="#888888"
-        />
-    </svg>
-)
-
-/** An icon representing a menu that can be expanded downwards. */
-export const DOWN_CARET_ICON = (
-    <svg height={16} width={16} viewBox="-1-1 12 12" xmlns="http://www.w3.org/2000/svg">
-        <path d="M1 3l4 4 4-4" fill="transparent" stroke="currentColor" strokeLinecap="round" />
-    </svg>
-)
-
-/** A checkmark, intended to be used with {@link CROSS_ICON} for input submission. */
-export const TICK_ICON = (
-    <svg height={16} width={16} viewBox="0 0 16 16" xmlns="http://www.w3.org/2000/svg">
-        <circle cx={8} cy={8} r={8} fill="currentColor" fillOpacity={0.1} />
-        <path
-            d="M3.4 9.2L5.7 11.5A1 1 0 0 0 7.3 11.5L12.6 6.2A.5.5 0 1 0 11.2 4.8L6.5 9.5 4.8 7.8A.5.5 0 1 0 3.4 9.2"
-            fill="currentColor"
-        />
-    </svg>
-)
-
-/** A cross, intended to be used with {@link TICK_ICON} for input submission. */
-export const CROSS_ICON = (
-    <svg height={16} width={16} viewBox="0 0 16 16" xmlns="http://www.w3.org/2000/svg">
-        <circle cx={8} cy={8} r={8} fill="currentColor" fillOpacity={0.1} />
-        <path
-            d="M4.8 6.2L6.6 8 4.8 9.8A.5.5 0 1 0 6.2 11.2L8 9.4 9.8 11.2A.5.5 0 1 0 11.2 9.8L9.4 8 11.2 6.2A.5.5 0 1 0 9.8 4.8L8 6.6 6.2 4.8A.5.5 0 1 0 4.8 6.2Z"
-            fill="currentColor"
-        />
-    </svg>
-)
-
-=======
->>>>>>> b9cd1df4
 /** Props for a {@link Spinner}. */
 export interface SpinnerProps {
     size: number
