/** @file File containing SVG icon definitions. */
/** TODO [NP]: https://github.com/enso-org/cloud-v2/issues/342
 * These should all be regular `.svg` files rather than React components, but React doesn't include
 * the `svg` files when building for Electron. Once the build scripts have been adapted to allow for
 * for this, the contents of this file should be moved back to standalone SVG files. */

// =================
// === Constants ===
// =================

export const AT = (
    <Svg path="M16 12a4 4 0 10-8 0 4 4 0 008 0zm0 0v1.5a2.5 2.5 0 005 0V12a9 9 0 10-9 9m4.5-1.206a8.959 8.959 0 01-4.5 1.207" />
)

export const LOCK = (
    <Svg path="M12 15v2m-6 4h12a2 2 0 002-2v-6a2 2 0 00-2-2H6a2 2 0 00-2 2v6a2 2 0 002 2zm10-10V7a4 4 0 00-8 0v4h8z" />
)

export const RIGHT_ARROW = <Svg path="M13 9l3 3m0 0l-3 3m3-3H8m13 0a9 9 0 11-18 0 9 9 0 0118 0z" />

export const CREATE_ACCOUNT = (
    <Svg path="M18 9v3m0 0v3m0-3h3m-3 0h-3m-2-5a4 4 0 11-8 0 4 4 0 018 0zM3 20a6 6 0 0112 0v1H3v-1z" />
)

export const GO_BACK = (
    <Svg path="M11 16l-4-4m0 0l4-4m-4 4h14m-5 4v1a3 3 0 01-3 3H6a3 3 0 01-3-3V7a3 3 0 013-3h7a3 3 0 013 3v1" />
)

// ===================================
// === SVGs with custom formatting ===
// ===================================

/** Icon used to indicate a warning. */
export const EXCLAMATION_ICON = (
    <svg width={18} height={18} viewBox="0 0 18 18" fill="none" xmlns="http://www.w3.org/2000/svg">
        <path
            fill="#f9fafb"
            fillOpacity={0.7}
            fillRule="evenodd"
            d="M9 0A9 9 0 1 1 9 18 9 9 0 1 1 9 0M7.5 3.5H10.5L10 10.5H8L7.5 3.5ZM8 12L10 12 10 14 8 14"
        />
    </svg>
)

/** Icon representing a file being uploaded. */
export const UPLOAD_ICON = (
    <svg width={24} height={24} viewBox="0 0 24 24" fill="none" xmlns="http://www.w3.org/2000/svg">
        <rect
            x={3}
            y={14}
            width={12}
            height={17}
            rx={2}
            transform="rotate(-90 3 14)"
            fill="currentColor"
            fillOpacity={0.2}
        />
        <path
            d="M11.5 21C10.6716 21 10 20.3284 10 19.5L10 11L13 11L13 19.5C13 20.33 12.33 21 11.5 21Z"
            fill="currentColor"
        />
        <path d="M7 11L11.5 5L16 11L7 11Z" fill="currentColor" />
    </svg>
)

/** Icon representing a file being downloaded. */
export const DOWNLOAD_ICON = (
    <svg width={24} height={24} viewBox="0 0 24 24" fill="none" xmlns="http://www.w3.org/2000/svg">
        <rect
            x={3}
            y={12}
            width={10}
            height={18}
            rx={2}
            transform="rotate(-90 3 12)"
            fill="currentColor"
            fillOpacity={0.2}
        />
        <path
            d="M11.5 7C12.33 7 13 7.67 13 8.5L13 15L10 15L10 8.5C10 7.67 10.67 7 11.5 7Z"
            fill="currentColor"
        />
        <path d="M16 15L11.5 21L7.00003 15L16 15Z" fill="currentColor" />
    </svg>
)

/** Icon representing a directory. */
export const DIRECTORY_ICON = (
    <svg width={24} height={24} viewBox="-2 -2 20 20">
        <path
            d="M0 7h16v6a2 2 0 0 1-2 2H2a2 2 0 0 1-2-2V7Zm0-4h14a2 2 0 0 1 2 2v1H0V3Zm0 0c0-1.1.9-2 2-2h4a2 2 0 0 1 2 2H0Z"
            fill="currentColor"
            fillOpacity={0.4}
        />
    </svg>
)

/** Icon representing a secret. */
export const SECRET_ICON = (
    <svg width={24} height={24} viewBox="0 0 24 24">
        <path
            d="M10.3 13a4 4 0 1 1 0-2h10a1 1 0 0 1 1 1v3a1 1 0 0 1-2 0v-2h-2v2a1 1 0 0 1-2 0v-2ZM3.5 12a1 1 0 1 1 2 0a1 1 0 1 1-2 0"
            fill="currentColor"
            fill-rule="evenodd"
        />
    </svg>
)

/** Icon representing a file whose filetype does not have an associated icon. */
export const FILE_ICON = (
    <svg width={24} height={24} viewBox="0 0 24 24" xmlns="http://www.w3.org/2000/svg">
        <path
            d="M6.5 3h8v2a2 2 0 0 0 2 2h2v13a1 1 0 0 1 -1 1h-11a1 1 0 0 1 -1 -1v-16a1 1 0 0 1 1 -1ZM15 3v2a1.5 1.5 0 0 0 1.5 1.5h2"
            fill="currentColor"
        />
    </svg>
)

/** Icon typically indicating that the item on the right is a child of the item on the left. */
export const SMALL_RIGHT_ARROW_ICON = (
    <svg width={8} height={8} viewBox="-1 0 8 8" fill="none" xmlns="http://www.w3.org/2000/svg">
        <path d="m0 0 6 4-6 4V0Z" fill="currentColor" fillOpacity={0.7} />
    </svg>
)

/** Displayed when a project is ready to start. */
export const PLAY_ICON = (
    <svg width={24} height={24} viewBox="0 0 24 24" fill="none" xmlns="http://www.w3.org/2000/svg">
        <path
            d="m10.04 7.34 6 3.85a1 1 0 0 1 0 1.68l-6 3.85a1 1 0 0 1-1.54-.84v-7.7a1 1 0 0 1 1.54-.84Z"
            fill="currentColor"
        />
        <rect
            x={1.5}
            y={1.5}
            width={21}
            height={21}
            rx={10.5}
<<<<<<< HEAD
            stroke="currentColor"
=======
            stroke="#3E515F"
>>>>>>> b42e9102
            strokeOpacity={0.1}
            strokeWidth={3}
        />
    </svg>
)

/** Displayed when a project is ready for opening an IDE. */
export const ARROW_UP_ICON = (
    <svg width={24} height={24} viewBox="0 0 24 24" fill="none" xmlns="http://www.w3.org/2000/svg">
        <rect
            width={21}
            height={21}
            x={1.5}
            y={1.5}
            rx={10.5}
            stroke="currentColor"
            strokeOpacity={0.1}
            strokeWidth={3}
        />
        <path d="M12 17a1.5 1.5 0 0 1-1.5-1.5V12h3v3.5A1.5 1.5 0 0 1 12 17Z" fill="currentColor" />
        <path
            d="M8.943 12a1 1 0 0 1-.814-1.581l3.057-4.28a1 1 0 0 1 1.628 0l3.056 4.28A1 1 0 0 1 15.057 12H8.943Z"
            fill="currentColor"
        />
    </svg>
)

<<<<<<< HEAD
/** An icon representing creation of an item. */
export const CIRCLED_PLUS_ICON = (
    <svg
        xmlns="http://www.w3.org/2000/svg"
        width={80}
        height={80}
        viewBox="0 0 24 24"
        fill="none"
        strokeWidth={0.5}
        stroke="currentColor"
    >
        <path
            strokeLinecap="round"
            strokeLinejoin="round"
            d="M12 9v6m3-3H9m12 0a9 9 0 11-18 0 9 9 0 0118 0z"
        />
=======
/** Icon with three bars. */
export const BARS_ICON = (
    <svg width={16} height={16} viewBox="0 0 16 16" fill="none" xmlns="http://www.w3.org/2000/svg">
        <rect x={2} y={1} width={12} height={3} fill="#767676" />
        <rect x={2} y={6} width={12} height={3} fill="#767676" />
        <rect x={2} y={11} width={12} height={3} fill="#767676" />
    </svg>
)

/** Icon indicating a search input. */
export const MAGNIFYING_GLASS_ICON = (
    <svg width={16} height={16} viewBox="0 0 16 16" fill="none" xmlns="http://www.w3.org/2000/svg">
        <g opacity={0.5}>
            <path
                d="M11.4142 10L15.6569 14.2426L14.2426 15.6569L10 11.4142L11.4142 10Z"
                fill="currentColor"
            />
            <circle cx={7} cy={7} r={5} stroke="currentColor" stroke-width={2} />
        </g>
    </svg>
)

/** Icon indicating a chat dialog. */
export const SPEECH_BUBBLE_ICON = (
    <svg width={16} height={17} viewBox="0 0 16 17" fill="none" xmlns="http://www.w3.org/2000/svg">
        <ellipse cx={8} cy={8} rx={8} ry={7.5} fill="white" />
        <path d="M4.17269e-05 16.5L2 10.5L5.50006 14L4.17269e-05 16.5Z" fill="white" />
>>>>>>> b42e9102
    </svg>
)

// ===========
// === Svg ===
// ===========

/** Props for the `Svg` component. */
interface Props {
    path: string
}

/** Component for rendering SVG icons.
 *
 * @param props - Extra props for the SVG path. The `props.data` field in particular contains the
 * SVG path data. */
function Svg(props: Props) {
    return (
        <svg
            className="h-6 w-6"
            fill="none"
            strokeLinecap="round"
            strokeLinejoin="round"
            strokeWidth="2"
            viewBox="0 0 24 24"
            stroke="currentColor"
        >
            <path d={props.path} />
        </svg>
    )
}<|MERGE_RESOLUTION|>--- conflicted
+++ resolved
@@ -136,11 +136,7 @@
             width={21}
             height={21}
             rx={10.5}
-<<<<<<< HEAD
             stroke="currentColor"
-=======
-            stroke="#3E515F"
->>>>>>> b42e9102
             strokeOpacity={0.1}
             strokeWidth={3}
         />
@@ -168,7 +164,6 @@
     </svg>
 )
 
-<<<<<<< HEAD
 /** An icon representing creation of an item. */
 export const CIRCLED_PLUS_ICON = (
     <svg
@@ -185,7 +180,9 @@
             strokeLinejoin="round"
             d="M12 9v6m3-3H9m12 0a9 9 0 11-18 0 9 9 0 0118 0z"
         />
-=======
+    </svg>
+)
+
 /** Icon with three bars. */
 export const BARS_ICON = (
     <svg width={16} height={16} viewBox="0 0 16 16" fill="none" xmlns="http://www.w3.org/2000/svg">
@@ -213,7 +210,6 @@
     <svg width={16} height={17} viewBox="0 0 16 17" fill="none" xmlns="http://www.w3.org/2000/svg">
         <ellipse cx={8} cy={8} rx={8} ry={7.5} fill="white" />
         <path d="M4.17269e-05 16.5L2 10.5L5.50006 14L4.17269e-05 16.5Z" fill="white" />
->>>>>>> b42e9102
     </svg>
 )
 
