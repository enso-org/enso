/** @file File containing SVG icon definitions. */
/** TODO [NP]: https://github.com/enso-org/cloud-v2/issues/342
 * These should all be regular `.svg` files rather than React components, but React doesn't include
 * the `svg` files when building for Electron. Once the build scripts have been adapted to allow for
 * for this, the contents of this file should be moved back to standalone SVG files. */

// =================
// === Constants ===
// =================

export const AT = (
    <Svg path="M16 12a4 4 0 10-8 0 4 4 0 008 0zm0 0v1.5a2.5 2.5 0 005 0V12a9 9 0 10-9 9m4.5-1.206a8.959 8.959 0 01-4.5 1.207" />
)

export const LOCK = (
    <Svg path="M12 15v2m-6 4h12a2 2 0 002-2v-6a2 2 0 00-2-2H6a2 2 0 00-2 2v6a2 2 0 002 2zm10-10V7a4 4 0 00-8 0v4h8z" />
)

export const RIGHT_ARROW = <Svg path="M13 9l3 3m0 0l-3 3m3-3H8m13 0a9 9 0 11-18 0 9 9 0 0118 0z" />

export const CREATE_ACCOUNT = (
    <Svg path="M18 9v3m0 0v3m0-3h3m-3 0h-3m-2-5a4 4 0 11-8 0 4 4 0 018 0zM3 20a6 6 0 0112 0v1H3v-1z" />
)

export const GO_BACK = (
    <Svg path="M11 16l-4-4m0 0l4-4m-4 4h14m-5 4v1a3 3 0 01-3 3H6a3 3 0 01-3-3V7a3 3 0 013-3h7a3 3 0 013 3v1" />
)

// ===================================
// === SVGs with custom formatting ===
// ===================================

/** Icon used to indicate a warning. */
export const EXCLAMATION_ICON = (
    <svg width={18} height={18} viewBox="0 0 18 18" fill="none" xmlns="http://www.w3.org/2000/svg">
        <path
            fill="#f9fafb"
            fillOpacity={0.7}
            fillRule="evenodd"
            d="M9 0A9 9 0 1 1 9 18 9 9 0 1 1 9 0M7.5 3.5H10.5L10 10.5H8L7.5 3.5ZM8 12L10 12 10 14 8 14"
        />
    </svg>
)

/** Icon representing a file being uploaded. */
export const UPLOAD_ICON = (
    <svg width={24} height={24} viewBox="0 0 24 24" fill="none" xmlns="http://www.w3.org/2000/svg">
        <rect
            x={3}
            y={14}
            width={12}
            height={17}
            rx={2}
            transform="rotate(-90 3 14)"
            fill="currentColor"
            fillOpacity={0.2}
        />
        <path
            d="M11.5 21C10.6716 21 10 20.3284 10 19.5L10 11L13 11L13 19.5C13 20.33 12.33 21 11.5 21Z"
            fill="currentColor"
        />
        <path d="M7 11L11.5 5L16 11L7 11Z" fill="currentColor" />
    </svg>
)

/** Icon representing a file being downloaded. */
export const DOWNLOAD_ICON = (
    <svg width={24} height={24} viewBox="0 0 24 24" fill="none" xmlns="http://www.w3.org/2000/svg">
        <rect
            x={3}
            y={12}
            width={10}
            height={18}
            rx={2}
            transform="rotate(-90 3 12)"
            fill="currentColor"
            fillOpacity={0.2}
        />
        <path
            d="M11.5 7C12.33 7 13 7.67 13 8.5L13 15L10 15L10 8.5C10 7.67 10.67 7 11.5 7Z"
            fill="currentColor"
        />
        <path d="M16 15L11.5 21L7.00003 15L16 15Z" fill="currentColor" />
    </svg>
)

/** Icon representing a directory. */
export const DIRECTORY_ICON = (
    <svg width={24} height={24} viewBox="-2 -2 20 20">
        <path
            d="M0 7h16v6a2 2 0 0 1-2 2H2a2 2 0 0 1-2-2V7Zm0-4h14a2 2 0 0 1 2 2v1H0V3Zm0 0c0-1.1.9-2 2-2h4a2 2 0 0 1 2 2H0Z"
            fill="currentColor"
            fillOpacity={0.4}
        />
    </svg>
)

/** Icon representing a secret. */
export const SECRET_ICON = (
    <svg width={24} height={24} viewBox="0 0 24 24">
        <path
            d="M10.3 13a4 4 0 1 1 0-2h10a1 1 0 0 1 1 1v3a1 1 0 0 1-2 0v-2h-2v2a1 1 0 0 1-2 0v-2ZM3.5 12a1 1 0 1 1 2 0a1 1 0 1 1-2 0"
            fill="currentColor"
            fillRule="evenodd"
        />
    </svg>
)

/** Icon representing a file whose filetype does not have an associated icon. */
export const FILE_ICON = (
    <svg width={24} height={24} viewBox="0 0 24 24" xmlns="http://www.w3.org/2000/svg">
        <path
            d="M6.5 3h8v2a2 2 0 0 0 2 2h2v13a1 1 0 0 1 -1 1h-11a1 1 0 0 1 -1 -1v-16a1 1 0 0 1 1 -1ZM15 3v2a1.5 1.5 0 0 0 1.5 1.5h2"
            fill="currentColor"
        />
    </svg>
)

/** Icon typically indicating that the item on the right is a child of the item on the left. */
export const SMALL_RIGHT_ARROW_ICON = (
    <svg width={8} height={8} viewBox="-1 0 8 8" fill="none" xmlns="http://www.w3.org/2000/svg">
        <path d="m0 0 6 4-6 4V0Z" fill="currentColor" fillOpacity={0.7} />
    </svg>
)

/** Displayed when a project is ready to start. */
export const PLAY_ICON = (
    <svg width={24} height={24} viewBox="0 0 24 24" fill="none" xmlns="http://www.w3.org/2000/svg">
        <path
            d="m10.04 7.34 6 3.85a1 1 0 0 1 0 1.68l-6 3.85a1 1 0 0 1-1.54-.84v-7.7a1 1 0 0 1 1.54-.84Z"
            fill="currentColor"
        />
        <rect
            x={1.5}
            y={1.5}
            width={21}
            height={21}
            rx={10.5}
            stroke="currentColor"
            strokeOpacity={0.1}
            strokeWidth={3}
        />
    </svg>
)

/** Displayed when a project is ready for opening an IDE. */
export const ARROW_UP_ICON = (
    <svg width={24} height={24} viewBox="0 0 24 24" fill="none" xmlns="http://www.w3.org/2000/svg">
        <rect
            width={21}
            height={21}
            x={1.5}
            y={1.5}
            rx={10.5}
            stroke="currentColor"
            strokeOpacity={0.1}
            strokeWidth={3}
        />
        <path d="M12 17a1.5 1.5 0 0 1-1.5-1.5V12h3v3.5A1.5 1.5 0 0 1 12 17Z" fill="currentColor" />
        <path
            d="M8.943 12a1 1 0 0 1-.814-1.581l3.057-4.28a1 1 0 0 1 1.628 0l3.056 4.28A1 1 0 0 1 15.057 12H8.943Z"
            fill="currentColor"
        />
    </svg>
)

/** `+`-shaped icon representing creation of an item. */
export const ADD_ICON = (
    <svg width={18} height={18} viewBox="0 0 24 24" fill="none" xmlns="http://www.w3.org/2000/svg">
        <circle cx={12} cy={12} r={12} fill="currentColor" fillOpacity={0.1} />
        <g opacity={0.66}>
            <rect x={11} y={6} width={2} height={12} fill="currentColor" />
            <rect x={6} y={11} width={12} height={2} fill="currentColor" />
        </g>
    </svg>
)

/** An icon representing creation of an item. */
export const CIRCLED_PLUS_ICON = (
    <svg
        xmlns="http://www.w3.org/2000/svg"
        width={80}
        height={80}
        viewBox="0 0 24 24"
        fill="none"
        strokeWidth={0.5}
        stroke="currentColor"
    >
        <path
            strokeLinecap="round"
            strokeLinejoin="round"
            d="M12 9v6m3-3H9m12 0a9 9 0 11-18 0 9 9 0 0118 0z"
        />
    </svg>
)

/** Icon with three bars. */
export const BARS_ICON = (
    <svg width={16} height={16} viewBox="0 0 16 16" fill="none" xmlns="http://www.w3.org/2000/svg">
        <rect x={2} y={1} width={12} height={3} fill="#767676" />
        <rect x={2} y={6} width={12} height={3} fill="#767676" />
        <rect x={2} y={11} width={12} height={3} fill="#767676" />
    </svg>
)

/** Icon indicating a search input. */
export const MAGNIFYING_GLASS_ICON = (
    <svg width={16} height={16} viewBox="0 0 16 16" fill="none" xmlns="http://www.w3.org/2000/svg">
        <g opacity={0.5}>
            <path
                d="M11.4142 10L15.6569 14.2426L14.2426 15.6569L10 11.4142L11.4142 10Z"
                fill="currentColor"
            />
            <circle cx={7} cy={7} r={5} stroke="currentColor" strokeWidth={2} />
        </g>
    </svg>
)

/** Icon indicating a chat dialog. */
export const SPEECH_BUBBLE_ICON = (
    <svg width={16} height={17} viewBox="0 0 16 17" fill="none" xmlns="http://www.w3.org/2000/svg">
        <ellipse cx={8} cy={8} rx={8} ry={7.5} fill="white" />
        <path d="M4.17269e-05 16.5L2 10.5L5.50006 14L4.17269e-05 16.5Z" fill="white" />
    </svg>
)

<<<<<<< HEAD
=======
/** `x`-shaped icon representing the closing of a window. */
>>>>>>> 3d045a7c
export const CLOSE_ICON = (
    <svg width={18} height={18} viewBox="0 0 24 24" fill="none" xmlns="http://www.w3.org/2000/svg">
        <circle cx={12} cy={12} r={12} fill="currentColor" fillOpacity={0.1} />
        <g opacity={0.66} transform="rotate(45 12 12)">
            <rect x={11} y={6} width={2} height={12} fill="currentColor" />
            <rect x={6} y={11} width={12} height={2} fill="currentColor" />
        </g>
    </svg>
)

<<<<<<< HEAD
export const CLOUD_ICON = (
    <svg width={18} height={18} viewBox="0 0 24 24" fill="none" xmlns="http://www.w3.org/2000/svg">
        <path
            d="M6.5 16A2.9 2.9 0 1 1 8 10.5 4 4 0 0 1 15.5 11 2 2 0 0 1 17.5 12 1.9 1.9 0 1 1 18.5 16"
            fill="currentColor"
        />
    </svg>
)

export const COMPUTER_ICON = (
    <svg width={18} height={18} viewBox="0 0 24 24" fill="none" xmlns="http://www.w3.org/2000/svg">
        <path
            d="M3.5 18.5a1 1 0 0 1 0-2h3.5v-1.5h-3.5a1 1 0 0 1-1-1v-7a1 1 0 0 1 1-1h10a1 1 0 0 1 1 1v7a1 1 0 0 1-1 1h-3.5v1.5h3.5a1 1 0 0 1 0 2ZM4 14a.5.5 0 0 1-.5-.5v-6a.5.5 0 0 1 .5-.5h9a.5.5 0 0 1 .5.5v6a.5.5 0 0 1-.5.5ZM17.3 18.5a1 1 0 0 1-1-1v-10.5a1 1 0 0 1 1-1h3a1 1 0 0 1 1 1v10.5a1 1 0 0 1-1 1ZM17.3 9a.3.3 0 1 1 0-.6h3a.3.3 0 1 1 0 .6ZM18.8 16a.7.7 0 1 1 0-1.4.7.7 0 1 1 0 1.4Z"
            fill="currentColor"
            fillRule="evenodd"
        />
    </svg>
)

export interface StopIconProps {
    className?: string
}

/** Icon displayed when a project is ready to stop. */
export function StopIcon(props: StopIconProps) {
    const { className } = props
    return (
        <svg
            width={24}
            height={24}
            viewBox="0 0 24 24"
            fill="none"
            xmlns="http://www.w3.org/2000/svg"
        >
            <path
                d="m9 8L15 8a1 1 0 0 1 1 1L16 15a1 1 0 0 1 -1 1L9 16a1 1 0 0 1 -1 -1L8 9a1 1 0 0 1 1 -1"
                fill="currentColor"
            />
            <rect
                x={1.5}
                y={1.5}
                width={21}
                height={21}
                rx={10.5}
                stroke="currentColor"
                strokeOpacity={0.1}
                strokeWidth={3}
            />
            <rect
                x={1.5}
                y={1.5}
                width={21}
                height={21}
                rx={10.5}
                stroke="currentColor"
                strokeLinecap="round"
                strokeWidth={3}
                className={`animate-spin-ease origin-center transition-stroke-dasharray ${
                    className ?? ''
                }`}
            />
        </svg>
    )
}

=======
>>>>>>> 3d045a7c
// ===========
// === Svg ===
// ===========

/** Props for the `Svg` component. */
interface Props {
    path: string
}

/** Component for rendering SVG icons.
 *
 * @param props - Extra props for the SVG path. The `props.data` field in particular contains the
 * SVG path data. */
function Svg(props: Props) {
    return (
        <svg
            className="h-6 w-6"
            fill="none"
            strokeLinecap="round"
            strokeLinejoin="round"
            strokeWidth="2"
            viewBox="0 0 24 24"
            stroke="currentColor"
        >
            <path d={props.path} />
        </svg>
    )
}<|MERGE_RESOLUTION|>--- conflicted
+++ resolved
@@ -224,10 +224,7 @@
     </svg>
 )
 
-<<<<<<< HEAD
-=======
 /** `x`-shaped icon representing the closing of a window. */
->>>>>>> 3d045a7c
 export const CLOSE_ICON = (
     <svg width={18} height={18} viewBox="0 0 24 24" fill="none" xmlns="http://www.w3.org/2000/svg">
         <circle cx={12} cy={12} r={12} fill="currentColor" fillOpacity={0.1} />
@@ -238,7 +235,6 @@
     </svg>
 )
 
-<<<<<<< HEAD
 export const CLOUD_ICON = (
     <svg width={18} height={18} viewBox="0 0 24 24" fill="none" xmlns="http://www.w3.org/2000/svg">
         <path
@@ -304,8 +300,6 @@
     )
 }
 
-=======
->>>>>>> 3d045a7c
 // ===========
 // === Svg ===
 // ===========
