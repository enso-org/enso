--- conflicted
+++ resolved
@@ -8,24 +8,6 @@
 // === Constants ===
 // =================
 
-<<<<<<< HEAD
-/** Path data for the SVG icons used in app. */
-export const PATHS = {
-    /** Path data for the `@` icon SVG. */
-    at: `M16 12a4 4 0 10-8 0 4 4 0 008 0zm0 0v1.5a2.5 2.5 0 005 0V12a9 9 0 10-9 9m4.5-1.206a8.959 \
-8.959 0 01-4.5 1.207`,
-    /** Path data for the lock icon SVG. */
-    lock: `M12 15v2m-6 4h12a2 2 0 002-2v-6a2 2 0 00-2-2H6a2 2 0 00-2 2v6a2 2 0 002 2zm10-10V7a4 4 \
-0 00-8 0v4h8z`,
-    /** Path data for the "right arrow" icon SVG. */
-    rightArrow: 'M13 9l3 3m0 0l-3 3m3-3H8m13 0a9 9 0 11-18 0 9 9 0 0118 0z',
-    /** Path data for the "create account" icon SVG. */
-    createAccount:
-        'M18 9v3m0 0v3m0-3h3m-3 0h-3m-2-5a4 4 0 11-8 0 4 4 0 018 0zM3 20a6 6 0 0112 0v1H3v-1z',
-    /** Path data for the "go back" icon SVG. */
-    goBack: 'M11 16l-4-4m0 0l4-4m-4 4h14m-5 4v1a3 3 0 01-3 3H6a3 3 0 01-3-3V7a3 3 0 013-3h7a3 3 0 013 3v1',
-} as const
-=======
 export const AT = (
     <Svg path="M16 12a4 4 0 10-8 0 4 4 0 008 0zm0 0v1.5a2.5 2.5 0 005 0V12a9 9 0 10-9 9m4.5-1.206a8.959 8.959 0 01-4.5 1.207" />
 )
@@ -43,145 +25,6 @@
 export const GO_BACK = (
     <Svg path="M11 16l-4-4m0 0l4-4m-4 4h14m-5 4v1a3 3 0 01-3 3H6a3 3 0 01-3-3V7a3 3 0 013-3h7a3 3 0 013 3v1" />
 )
-
-// ===================================
-// === SVGs with custom formatting ===
-// ===================================
-
-/** Icon used to indicate a warning. */
-export const EXCLAMATION_ICON = (
-    <svg width={18} height={18} viewBox="0 0 18 18" fill="none" xmlns="http://www.w3.org/2000/svg">
-        <path
-            fill="#f9fafb"
-            fillOpacity={0.7}
-            fillRule="evenodd"
-            d="M9 0A9 9 0 1 1 9 18 9 9 0 1 1 9 0M7.5 3.5H10.5L10 10.5H8L7.5 3.5ZM8 12L10 12 10 14 8 14"
-        />
-    </svg>
-)
-
-/** Icon representing a file being uploaded. */
-export const UPLOAD_ICON = (
-    <svg width={24} height={24} viewBox="0 0 24 24" fill="none" xmlns="http://www.w3.org/2000/svg">
-        <rect
-            x={3}
-            y={14}
-            width={12}
-            height={17}
-            rx={2}
-            transform="rotate(-90 3 14)"
-            fill="currentColor"
-            fillOpacity={0.2}
-        />
-        <path
-            d="M11.5 21C10.6716 21 10 20.3284 10 19.5L10 11L13 11L13 19.5C13 20.33 12.33 21 11.5 21Z"
-            fill="currentColor"
-        />
-        <path d="M7 11L11.5 5L16 11L7 11Z" fill="currentColor" />
-    </svg>
-)
-
-/** Icon representing a file being downloaded. */
-export const DOWNLOAD_ICON = (
-    <svg width={24} height={24} viewBox="0 0 24 24" fill="none" xmlns="http://www.w3.org/2000/svg">
-        <rect
-            x={3}
-            y={12}
-            width={10}
-            height={18}
-            rx={2}
-            transform="rotate(-90 3 12)"
-            fill="currentColor"
-            fillOpacity={0.2}
-        />
-        <path
-            d="M11.5 7C12.33 7 13 7.67 13 8.5L13 15L10 15L10 8.5C10 7.67 10.67 7 11.5 7Z"
-            fill="currentColor"
-        />
-        <path d="M16 15L11.5 21L7.00003 15L16 15Z" fill="currentColor" />
-    </svg>
-)
-
-/** Icon representing a directory. */
-export const DIRECTORY_ICON = (
-    <svg width={24} height={24} viewBox="-2 -2 20 20">
-        <path
-            d="M0 7h16v6a2 2 0 0 1-2 2H2a2 2 0 0 1-2-2V7Zm0-4h14a2 2 0 0 1 2 2v1H0V3Zm0 0c0-1.1.9-2 2-2h4a2 2 0 0 1 2 2H0Z"
-            fill="currentColor"
-            fillOpacity={0.4}
-        />
-    </svg>
-)
-
-/** Icon representing a secret. */
-export const SECRET_ICON = (
-    <svg width={24} height={24} viewBox="0 0 24 24">
-        <path
-            d="M10.3 13a4 4 0 1 1 0-2h10a1 1 0 0 1 1 1v3a1 1 0 0 1-2 0v-2h-2v2a1 1 0 0 1-2 0v-2ZM3.5 12a1 1 0 1 1 2 0a1 1 0 1 1-2 0"
-            fill="currentColor"
-            fill-rule="evenodd"
-        />
-    </svg>
-)
-
-/** Icon representing a file whose filetype does not have an associated icon. */
-export const FILE_ICON = (
-    <svg width={24} height={24} viewBox="0 0 24 24" xmlns="http://www.w3.org/2000/svg">
-        <path
-            d="M6.5 3h8v2a2 2 0 0 0 2 2h2v13a1 1 0 0 1 -1 1h-11a1 1 0 0 1 -1 -1v-16a1 1 0 0 1 1 -1ZM15 3v2a1.5 1.5 0 0 0 1.5 1.5h2"
-            fill="currentColor"
-        />
-    </svg>
-)
-
-/** Icon typically indicating that the item on the right is a child of the item on the left. */
-export const SMALL_RIGHT_ARROW_ICON = (
-    <svg width={8} height={8} viewBox="-1 0 8 8" fill="none" xmlns="http://www.w3.org/2000/svg">
-        <path d="m0 0 6 4-6 4V0Z" fill="currentColor" fillOpacity={0.7} />
-    </svg>
-)
-
-/** Displayed when a project is ready to start. */
-export const PLAY_ICON = (
-    <svg width={24} height={24} viewBox="0 0 24 24" fill="none" xmlns="http://www.w3.org/2000/svg">
-        <path
-            d="m10.04 7.34 6 3.85a1 1 0 0 1 0 1.68l-6 3.85a1 1 0 0 1-1.54-.84v-7.7a1 1 0 0 1 1.54-.84Z"
-            fill="currentColor"
-        />
-        <rect
-            x={1.5}
-            y={1.5}
-            width={21}
-            height={21}
-            rx={10.5}
-            stroke="#3E515F"
-            strokeOpacity={0.1}
-            strokeWidth={3}
-        />
-    </svg>
-)
-
-/** Displayed when a project is ready for opening an IDE. */
-export const ARROW_UP_ICON = (
-    <svg width={24} height={24} viewBox="0 0 24 24" fill="none" xmlns="http://www.w3.org/2000/svg">
-        <rect
-            width={21}
-            height={21}
-            x={1.5}
-            y={1.5}
-            rx={10.5}
-            stroke="currentColor"
-            strokeOpacity={0.1}
-            strokeWidth={3}
-        />
-        <path d="M12 17a1.5 1.5 0 0 1-1.5-1.5V12h3v3.5A1.5 1.5 0 0 1 12 17Z" fill="currentColor" />
-        <path
-            d="M8.943 12a1 1 0 0 1-.814-1.581l3.057-4.28a1 1 0 0 1 1.628 0l3.056 4.28A1 1 0 0 1 15.057 12H8.943Z"
-            fill="currentColor"
-        />
-    </svg>
-)
->>>>>>> 467d3df4
 
 // ===================================
 // === SVGs with custom formatting ===
