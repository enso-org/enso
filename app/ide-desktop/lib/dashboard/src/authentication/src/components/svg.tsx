/** @file File containing SVG icon definitions. */
/** TODO [NP]: https://github.com/enso-org/cloud-v2/issues/342
 * These should all be regular `.svg` files rather than React components, but React doesn't include
 * the `svg` files when building for Electron. Once the build scripts have been adapted to allow for
 * for this, the contents of this file should be moved back to standalone SVG files. */

// =================
// === Constants ===
// =================

export const AT = (
    <Svg path="M16 12a4 4 0 10-8 0 4 4 0 008 0zm0 0v1.5a2.5 2.5 0 005 0V12a9 9 0 10-9 9m4.5-1.206a8.959 8.959 0 01-4.5 1.207" />
)

export const LOCK = (
    <Svg path="M12 15v2m-6 4h12a2 2 0 002-2v-6a2 2 0 00-2-2H6a2 2 0 00-2 2v6a2 2 0 002 2zm10-10V7a4 4 0 00-8 0v4h8z" />
)

export const RIGHT_ARROW = <Svg path="M13 9l3 3m0 0l-3 3m3-3H8m13 0a9 9 0 11-18 0 9 9 0 0118 0z" />

export const CREATE_ACCOUNT = (
    <Svg path="M18 9v3m0 0v3m0-3h3m-3 0h-3m-2-5a4 4 0 11-8 0 4 4 0 018 0zM3 20a6 6 0 0112 0v1H3v-1z" />
)

export const GO_BACK = (
    <Svg path="M11 16l-4-4m0 0l4-4m-4 4h14m-5 4v1a3 3 0 01-3 3H6a3 3 0 01-3-3V7a3 3 0 013-3h7a3 3 0 013 3v1" />
)

// ===================================
// === SVGs with custom formatting ===
// ===================================

/** Icon used to indicate a warning. */
export const EXCLAMATION_ICON = (
    <svg width={18} height={18} viewBox="0 0 18 18" fill="none" xmlns="http://www.w3.org/2000/svg">
        <path
            fill="#f9fafb"
            fillOpacity={0.7}
            fillRule="evenodd"
            d="M9 0A9 9 0 1 1 9 18 9 9 0 1 1 9 0M7.5 3.5H10.5L10 10.5H8L7.5 3.5ZM8 12L10 12 10 14 8 14"
        />
    </svg>
)

/** Icon representing a file being uploaded. */
export const UPLOAD_ICON = (
    <svg width={24} height={24} viewBox="0 0 24 24" fill="none" xmlns="http://www.w3.org/2000/svg">
        <rect
            x={3}
            y={14}
            width={12}
            height={17}
            rx={2}
            transform="rotate(-90 3 14)"
            fill="currentColor"
            fillOpacity={0.2}
        />
        <path
            d="M11.5 21C10.6716 21 10 20.3284 10 19.5L10 11L13 11L13 19.5C13 20.33 12.33 21 11.5 21Z"
            fill="currentColor"
        />
        <path d="M7 11L11.5 5L16 11L7 11Z" fill="currentColor" />
    </svg>
)

/** Icon representing a file being downloaded. */
export const DOWNLOAD_ICON = (
    <svg width={24} height={24} viewBox="0 0 24 24" fill="none" xmlns="http://www.w3.org/2000/svg">
        <rect
            x={3}
            y={12}
            width={10}
            height={18}
            rx={2}
            transform="rotate(-90 3 12)"
            fill="currentColor"
            fillOpacity={0.2}
        />
        <path
            d="M11.5 7C12.33 7 13 7.67 13 8.5L13 15L10 15L10 8.5C10 7.67 10.67 7 11.5 7Z"
            fill="currentColor"
        />
        <path d="M16 15L11.5 21L7.00003 15L16 15Z" fill="currentColor" />
    </svg>
)

/** Icon representing a directory. */
export const DIRECTORY_ICON = (
    <svg width={24} height={24} viewBox="-2 -2 20 20">
        <path
            d="M0 7h16v6a2 2 0 0 1-2 2H2a2 2 0 0 1-2-2V7Zm0-4h14a2 2 0 0 1 2 2v1H0V3Zm0 0c0-1.1.9-2 2-2h4a2 2 0 0 1 2 2H0Z"
            fill="currentColor"
            fillOpacity={0.4}
        />
    </svg>
)

/** Icon representing a secret. */
export const SECRET_ICON = (
    <svg width={24} height={24} viewBox="0 0 24 24">
        <path
            d="M10.3 13a4 4 0 1 1 0-2h10a1 1 0 0 1 1 1v3a1 1 0 0 1-2 0v-2h-2v2a1 1 0 0 1-2 0v-2ZM3.5 12a1 1 0 1 1 2 0a1 1 0 1 1-2 0"
            fill="currentColor"
            fillRule="evenodd"
        />
    </svg>
)

/** Icon representing a file whose filetype does not have an associated icon. */
export const FILE_ICON = (
    <svg width={24} height={24} viewBox="0 0 24 24" xmlns="http://www.w3.org/2000/svg">
        <path
            d="M6.5 3h8v2a2 2 0 0 0 2 2h2v13a1 1 0 0 1 -1 1h-11a1 1 0 0 1 -1 -1v-16a1 1 0 0 1 1 -1ZM15 3v2a1.5 1.5 0 0 0 1.5 1.5h2"
            fill="currentColor"
        />
    </svg>
)

/** Icon typically indicating that the item on the right is a child of the item on the left. */
export const SMALL_RIGHT_ARROW_ICON = (
    <svg width={8} height={8} viewBox="-1 0 8 8" fill="none" xmlns="http://www.w3.org/2000/svg">
        <path d="m0 0 6 4-6 4V0Z" fill="currentColor" fillOpacity={0.7} />
    </svg>
)

/** Displayed when a project is ready to start. */
export const PLAY_ICON = (
    <svg width={24} height={24} viewBox="0 0 24 24" fill="none" xmlns="http://www.w3.org/2000/svg">
        <path
            d="m10.04 7.34 6 3.85a1 1 0 0 1 0 1.68l-6 3.85a1 1 0 0 1-1.54-.84v-7.7a1 1 0 0 1 1.54-.84Z"
            fill="currentColor"
        />
        <rect
            x={1.5}
            y={1.5}
            width={21}
            height={21}
            rx={10.5}
            stroke="currentColor"
            strokeOpacity={0.1}
            strokeWidth={3}
        />
    </svg>
)

/** Displayed when a project is ready for opening an IDE. */
export const ARROW_UP_ICON = (
    <svg width={24} height={24} viewBox="0 0 24 24" fill="none" xmlns="http://www.w3.org/2000/svg">
        <rect
            width={21}
            height={21}
            x={1.5}
            y={1.5}
            rx={10.5}
            stroke="currentColor"
            strokeOpacity={0.1}
            strokeWidth={3}
        />
        <path d="M12 17a1.5 1.5 0 0 1-1.5-1.5V12h3v3.5A1.5 1.5 0 0 1 12 17Z" fill="currentColor" />
        <path
            d="M8.943 12a1 1 0 0 1-.814-1.581l3.057-4.28a1 1 0 0 1 1.628 0l3.056 4.28A1 1 0 0 1 15.057 12H8.943Z"
            fill="currentColor"
        />
    </svg>
)

/** `+`-shaped icon representing creation of an item. */
export const ADD_ICON = (
    <svg width={18} height={18} viewBox="0 0 24 24" fill="none" xmlns="http://www.w3.org/2000/svg">
        <circle cx={12} cy={12} r={12} fill="currentColor" fillOpacity={0.1} />
        <g opacity={0.66}>
            <rect x={11} y={6} width={2} height={12} fill="currentColor" />
            <rect x={6} y={11} width={12} height={2} fill="currentColor" />
        </g>
    </svg>
)

/** An icon representing creation of an item. */
export const CIRCLED_PLUS_ICON = (
    <svg
        xmlns="http://www.w3.org/2000/svg"
        width={80}
        height={80}
        viewBox="0 0 24 24"
        fill="none"
        strokeWidth={0.5}
        stroke="currentColor"
    >
        <path
            strokeLinecap="round"
            strokeLinejoin="round"
            d="M12 9v6m3-3H9m12 0a9 9 0 11-18 0 9 9 0 0118 0z"
        />
    </svg>
)

/** Icon with three bars. */
export const BARS_ICON = (
    <svg width={16} height={16} viewBox="0 0 16 16" fill="none" xmlns="http://www.w3.org/2000/svg">
        <rect x={2} y={1} width={12} height={3} fill="#767676" />
        <rect x={2} y={6} width={12} height={3} fill="#767676" />
        <rect x={2} y={11} width={12} height={3} fill="#767676" />
    </svg>
)

/** Icon indicating a search input. */
export const MAGNIFYING_GLASS_ICON = (
    <svg width={16} height={16} viewBox="0 0 16 16" fill="none" xmlns="http://www.w3.org/2000/svg">
        <g opacity={0.5}>
            <path
                d="M11.4142 10L15.6569 14.2426L14.2426 15.6569L10 11.4142L11.4142 10Z"
                fill="currentColor"
            />
            <circle cx={7} cy={7} r={5} stroke="currentColor" strokeWidth={2} />
        </g>
    </svg>
)

/** Icon indicating a chat dialog. */
export const SPEECH_BUBBLE_ICON = (
    <svg width={16} height={17} viewBox="0 0 16 17" fill="none" xmlns="http://www.w3.org/2000/svg">
        <ellipse cx={8} cy={8} rx={8} ry={7.5} fill="white" />
        <path d="M4.17269e-05 16.5L2 10.5L5.50006 14L4.17269e-05 16.5Z" fill="white" />
    </svg>
)

/** `x`-shaped icon representing the closing of a window. */
export const CLOSE_ICON = (
    <svg width={18} height={18} viewBox="0 0 24 24" fill="none" xmlns="http://www.w3.org/2000/svg">
        <circle cx={12} cy={12} r={12} fill="currentColor" fillOpacity={0.1} />
        <g opacity={0.66} transform="rotate(45 12 12)">
            <rect x={11} y={6} width={2} height={12} fill="currentColor" />
            <rect x={6} y={11} width={12} height={2} fill="currentColor" />
        </g>
    </svg>
)

export const CLOUD_ICON = (
    <svg width={18} height={18} viewBox="0 0 24 24" fill="none" xmlns="http://www.w3.org/2000/svg">
        <path
            d="M6.5 16A2.9 2.9 0 1 1 8 10.5 4 4 0 0 1 15.5 11 2 2 0 0 1 17.5 12 1.9 1.9 0 1 1 18.5 16"
            fill="currentColor"
        />
    </svg>
)

export const COMPUTER_ICON = (
    <svg width={18} height={18} viewBox="0 0 24 24" fill="none" xmlns="http://www.w3.org/2000/svg">
        <path
            d="M3.5 18.5a1 1 0 0 1 0-2h3.5v-1.5h-3.5a1 1 0 0 1-1-1v-7a1 1 0 0 1 1-1h10a1 1 0 0 1 1 1v7a1 1 0 0 1-1 1h-3.5v1.5h3.5a1 1 0 0 1 0 2ZM4 14a.5.5 0 0 1-.5-.5v-6a.5.5 0 0 1 .5-.5h9a.5.5 0 0 1 .5.5v6a.5.5 0 0 1-.5.5ZM17.3 18.5a1 1 0 0 1-1-1v-10.5a1 1 0 0 1 1-1h3a1 1 0 0 1 1 1v10.5a1 1 0 0 1-1 1ZM17.3 9a.3.3 0 1 1 0-.6h3a.3.3 0 1 1 0 .6ZM18.8 16a.7.7 0 1 1 0-1.4.7.7 0 1 1 0 1.4Z"
            fill="currentColor"
            fillRule="evenodd"
        />
    </svg>
)

<<<<<<< HEAD
/** Props for a {@link StopIcon}. */
=======
/** An icon representing a user without a profile picture. */
export const DEFAULT_USER_ICON = (
    <svg height={32} width={32} viewBox="2 2 20 20" xmlns="http://www.w3.org/2000/svg">
        <path
            d="M6 20a10 10 0 0 1 6 -18 10 10 0 0 1 6 18 6 6 0 0 0 -4 -5 4.3 4.3 0 0 0 -2 -8 4.3 4.3 0 0 0 -2 8 6 6 0 0 0 -4 5"
            fill="#888888"
        />
    </svg>
)

/** Props for a {@link Spinner}. */
export interface SpinnerProps {
    size: number
    className: string
}

export function Spinner(props: SpinnerProps) {
    const { size, className } = props
    return (
        <svg
            width={size}
            height={size}
            viewBox="0 0 24 24"
            fill="none"
            xmlns="http://www.w3.org/2000/svg"
        >
            <rect
                x={1.5}
                y={1.5}
                width={21}
                height={21}
                rx={10.5}
                stroke="currentColor"
                strokeLinecap="round"
                strokeWidth={3}
                className={
                    'animate-spin-ease origin-center transition-stroke-dasharray ' + className
                }
            />
        </svg>
    )
}

>>>>>>> 447786a3
export interface StopIconProps {
    className?: string
}

/** Icon displayed when a project is ready to stop. */
export function StopIcon(props: StopIconProps) {
    const { className } = props
    return (
        <svg
            width={24}
            height={24}
            viewBox="0 0 24 24"
            fill="none"
            xmlns="http://www.w3.org/2000/svg"
        >
            <path
                d="m9 8L15 8a1 1 0 0 1 1 1L16 15a1 1 0 0 1 -1 1L9 16a1 1 0 0 1 -1 -1L8 9a1 1 0 0 1 1 -1"
                fill="currentColor"
            />
            <rect
                x={1.5}
                y={1.5}
                width={21}
                height={21}
                rx={10.5}
                stroke="currentColor"
                strokeOpacity={0.1}
                strokeWidth={3}
            />
            <rect
                x={1.5}
                y={1.5}
                width={21}
                height={21}
                rx={10.5}
                stroke="currentColor"
                strokeLinecap="round"
                strokeWidth={3}
                className={`animate-spin-ease origin-center transition-stroke-dasharray ${
                    className ?? ''
                }`}
            />
        </svg>
    )
}

// ===========
// === Svg ===
// ===========

/** Props for a {@link Svg}. */
export interface SvgProps {
    path: string
}

/** Component for rendering SVG icons.
 *
 * @param props - Extra props for the SVG path. The `props.data` field in particular contains the
 * SVG path data. */
function Svg(props: SvgProps) {
    return (
        <svg
            className="h-6 w-6"
            fill="none"
            strokeLinecap="round"
            strokeLinejoin="round"
            strokeWidth="2"
            viewBox="0 0 24 24"
            stroke="currentColor"
        >
            <path d={props.path} />
        </svg>
    )
}<|MERGE_RESOLUTION|>--- conflicted
+++ resolved
@@ -254,9 +254,6 @@
     </svg>
 )
 
-<<<<<<< HEAD
-/** Props for a {@link StopIcon}. */
-=======
 /** An icon representing a user without a profile picture. */
 export const DEFAULT_USER_ICON = (
     <svg height={32} width={32} viewBox="2 2 20 20" xmlns="http://www.w3.org/2000/svg">
@@ -273,6 +270,7 @@
     className: string
 }
 
+/** A spinning arc that animates using the `dasharray-<percentage>` custom Tailwind classes. */
 export function Spinner(props: SpinnerProps) {
     const { size, className } = props
     return (
@@ -300,7 +298,7 @@
     )
 }
 
->>>>>>> 447786a3
+/** Props for a {@link StopIcon}. */
 export interface StopIconProps {
     className?: string
 }
