/** @file File containing SVG icon definitions. */
/** TODO [NP]: https://github.com/enso-org/cloud-v2/issues/342
 * These should all be regular `.svg` files rather than React components, but React doesn't include
 * the `svg` files when building for Electron. Once the build scripts have been adapted to allow for
 * for this, the contents of this file should be moved back to standalone SVG files. */

// =================
// === Constants ===
// =================

<<<<<<< HEAD
/** Path data for the SVG icons used in app. */
export const PATHS = {
    /** Path data for the `@` icon SVG. */
    at: `M16 12a4 4 0 10-8 0 4 4 0 008 0zm0 0v1.5a2.5 2.5 0 005 0V12a9 9 0 10-9 9m4.5-1.206a8.959 \
8.959 0 01-4.5 1.207`,
    /** Path data for the lock icon SVG. */
    lock: `M12 15v2m-6 4h12a2 2 0 002-2v-6a2 2 0 00-2-2H6a2 2 0 00-2 2v6a2 2 0 002 2zm10-10V7a4 4 \
0 00-8 0v4h8z`,
    /** Path data for the "right arrow" icon SVG. */
    rightArrow: 'M13 9l3 3m0 0l-3 3m3-3H8m13 0a9 9 0 11-18 0 9 9 0 0118 0z',
    /** Path data for the "create account" icon SVG. */
    createAccount:
        'M18 9v3m0 0v3m0-3h3m-3 0h-3m-2-5a4 4 0 11-8 0 4 4 0 018 0zM3 20a6 6 0 0112 0v1H3v-1z',
    /** Path data for the "go back" icon SVG. */
    goBack: 'M11 16l-4-4m0 0l4-4m-4 4h14m-5 4v1a3 3 0 01-3 3H6a3 3 0 01-3-3V7a3 3 0 013-3h7a3 3 0 013 3v1',
} as const
=======
export const AT = (
    <Svg path="M16 12a4 4 0 10-8 0 4 4 0 008 0zm0 0v1.5a2.5 2.5 0 005 0V12a9 9 0 10-9 9m4.5-1.206a8.959 8.959 0 01-4.5 1.207" />
)

export const LOCK = (
    <Svg path="M12 15v2m-6 4h12a2 2 0 002-2v-6a2 2 0 00-2-2H6a2 2 0 00-2 2v6a2 2 0 002 2zm10-10V7a4 4 0 00-8 0v4h8z" />
)

export const RIGHT_ARROW = <Svg path="M13 9l3 3m0 0l-3 3m3-3H8m13 0a9 9 0 11-18 0 9 9 0 0118 0z" />

export const CREATE_ACCOUNT = (
    <Svg path="M18 9v3m0 0v3m0-3h3m-3 0h-3m-2-5a4 4 0 11-8 0 4 4 0 018 0zM3 20a6 6 0 0112 0v1H3v-1z" />
)

export const GO_BACK = (
    <Svg path="M11 16l-4-4m0 0l4-4m-4 4h14m-5 4v1a3 3 0 01-3 3H6a3 3 0 01-3-3V7a3 3 0 013-3h7a3 3 0 013 3v1" />
)
>>>>>>> 135b9fc4

// ===================================
// === SVGs with custom formatting ===
// ===================================

/** Icon used to indicate a warning. */
export const EXCLAMATION_ICON = (
    <svg width={18} height={18} viewBox="0 0 18 18" fill="none" xmlns="http://www.w3.org/2000/svg">
        <path
            fill="#f9fafb"
            fillOpacity={0.7}
            fillRule="evenodd"
            d="M9 0A9 9 0 1 1 9 18 9 9 0 1 1 9 0M7.5 3.5H10.5L10 10.5H8L7.5 3.5ZM8 12L10 12 10 14 8 14"
        />
    </svg>
)

/** Icon representing a file being uploaded. */
export const UPLOAD_ICON = (
    <svg width={24} height={24} viewBox="0 0 24 24" fill="none" xmlns="http://www.w3.org/2000/svg">
        <rect
            x={3}
            y={14}
            width={12}
            height={17}
            rx={2}
            transform="rotate(-90 3 14)"
            fill="currentColor"
            fillOpacity={0.2}
        />
        <path
            d="M11.5 21C10.6716 21 10 20.3284 10 19.5L10 11L13 11L13 19.5C13 20.33 12.33 21 11.5 21Z"
            fill="currentColor"
        />
        <path d="M7 11L11.5 5L16 11L7 11Z" fill="currentColor" />
    </svg>
)

/** Icon representing a file being downloaded. */
export const DOWNLOAD_ICON = (
    <svg width={24} height={24} viewBox="0 0 24 24" fill="none" xmlns="http://www.w3.org/2000/svg">
        <rect
            x={3}
            y={12}
            width={10}
            height={18}
            rx={2}
            transform="rotate(-90 3 12)"
            fill="currentColor"
            fillOpacity={0.2}
        />
        <path
            d="M11.5 7C12.33 7 13 7.67 13 8.5L13 15L10 15L10 8.5C10 7.67 10.67 7 11.5 7Z"
            fill="currentColor"
        />
        <path d="M16 15L11.5 21L7.00003 15L16 15Z" fill="currentColor" />
    </svg>
)

/** Icon representing a directory. */
export const DIRECTORY_ICON = (
    <svg width={24} height={24} viewBox="-2 -2 20 20">
        <path
            d="M0 7h16v6a2 2 0 0 1-2 2H2a2 2 0 0 1-2-2V7Zm0-4h14a2 2 0 0 1 2 2v1H0V3Zm0 0c0-1.1.9-2 2-2h4a2 2 0 0 1 2 2H0Z"
            fill="currentColor"
            fillOpacity={0.4}
        />
    </svg>
)

/** Icon representing a secret. */
export const SECRET_ICON = (
    <svg width={24} height={24} viewBox="0 0 24 24">
        <path
            d="M10.3 13a4 4 0 1 1 0-2h10a1 1 0 0 1 1 1v3a1 1 0 0 1-2 0v-2h-2v2a1 1 0 0 1-2 0v-2ZM3.5 12a1 1 0 1 1 2 0a1 1 0 1 1-2 0"
            fill="currentColor"
            fill-rule="evenodd"
        />
    </svg>
)

/** Icon representing a file whose filetype does not have an associated icon. */
export const FILE_ICON = (
    <svg width={24} height={24} viewBox="0 0 24 24" xmlns="http://www.w3.org/2000/svg">
        <path
            d="M6.5 3h8v2a2 2 0 0 0 2 2h2v13a1 1 0 0 1 -1 1h-11a1 1 0 0 1 -1 -1v-16a1 1 0 0 1 1 -1ZM15 3v2a1.5 1.5 0 0 0 1.5 1.5h2"
            fill="currentColor"
        />
    </svg>
)

/** Icon typically indicating that the item on the right is a child of the item on the left. */
export const SMALL_RIGHT_ARROW_ICON = (
    <svg width={8} height={8} viewBox="-1 0 8 8" fill="none" xmlns="http://www.w3.org/2000/svg">
        <path d="m0 0 6 4-6 4V0Z" fill="currentColor" fillOpacity={0.7} />
    </svg>
)

/** Displayed when a project is ready to start. */
export const PLAY_ICON = (
    <svg width={24} height={24} viewBox="0 0 24 24" fill="none" xmlns="http://www.w3.org/2000/svg">
        <path
            d="m10.04 7.34 6 3.85a1 1 0 0 1 0 1.68l-6 3.85a1 1 0 0 1-1.54-.84v-7.7a1 1 0 0 1 1.54-.84Z"
            fill="currentColor"
        />
        <rect
            x={1.5}
            y={1.5}
            width={21}
            height={21}
            rx={10.5}
            stroke="#3E515F"
            strokeOpacity={0.1}
            strokeWidth={3}
        />
    </svg>
)

/** Displayed when a project is ready for opening an IDE. */
export const ARROW_UP_ICON = (
    <svg width={24} height={24} viewBox="0 0 24 24" fill="none" xmlns="http://www.w3.org/2000/svg">
        <rect
            width={21}
            height={21}
            x={1.5}
            y={1.5}
            rx={10.5}
            stroke="currentColor"
            strokeOpacity={0.1}
            strokeWidth={3}
        />
        <path d="M12 17a1.5 1.5 0 0 1-1.5-1.5V12h3v3.5A1.5 1.5 0 0 1 12 17Z" fill="currentColor" />
        <path
            d="M8.943 12a1 1 0 0 1-.814-1.581l3.057-4.28a1 1 0 0 1 1.628 0l3.056 4.28A1 1 0 0 1 15.057 12H8.943Z"
            fill="currentColor"
        />
    </svg>
)

// ===========
// === Svg ===
// ===========

/** Props for the `Svg` component. */
interface Props {
    path: string
}

/** Component for rendering SVG icons.
 *
 * @param props - Extra props for the SVG path. The `props.data` field in particular contains the
 * SVG path data. */
function Svg(props: Props) {
    return (
        <svg
            className="h-6 w-6"
            fill="none"
            strokeLinecap="round"
            strokeLinejoin="round"
            strokeWidth="2"
            viewBox="0 0 24 24"
            stroke="currentColor"
        >
            <path d={props.path} />
        </svg>
    )
}<|MERGE_RESOLUTION|>--- conflicted
+++ resolved
@@ -8,24 +8,6 @@
 // === Constants ===
 // =================
 
-<<<<<<< HEAD
-/** Path data for the SVG icons used in app. */
-export const PATHS = {
-    /** Path data for the `@` icon SVG. */
-    at: `M16 12a4 4 0 10-8 0 4 4 0 008 0zm0 0v1.5a2.5 2.5 0 005 0V12a9 9 0 10-9 9m4.5-1.206a8.959 \
-8.959 0 01-4.5 1.207`,
-    /** Path data for the lock icon SVG. */
-    lock: `M12 15v2m-6 4h12a2 2 0 002-2v-6a2 2 0 00-2-2H6a2 2 0 00-2 2v6a2 2 0 002 2zm10-10V7a4 4 \
-0 00-8 0v4h8z`,
-    /** Path data for the "right arrow" icon SVG. */
-    rightArrow: 'M13 9l3 3m0 0l-3 3m3-3H8m13 0a9 9 0 11-18 0 9 9 0 0118 0z',
-    /** Path data for the "create account" icon SVG. */
-    createAccount:
-        'M18 9v3m0 0v3m0-3h3m-3 0h-3m-2-5a4 4 0 11-8 0 4 4 0 018 0zM3 20a6 6 0 0112 0v1H3v-1z',
-    /** Path data for the "go back" icon SVG. */
-    goBack: 'M11 16l-4-4m0 0l4-4m-4 4h14m-5 4v1a3 3 0 01-3 3H6a3 3 0 01-3-3V7a3 3 0 013-3h7a3 3 0 013 3v1',
-} as const
-=======
 export const AT = (
     <Svg path="M16 12a4 4 0 10-8 0 4 4 0 008 0zm0 0v1.5a2.5 2.5 0 005 0V12a9 9 0 10-9 9m4.5-1.206a8.959 8.959 0 01-4.5 1.207" />
 )
@@ -43,7 +25,6 @@
 export const GO_BACK = (
     <Svg path="M11 16l-4-4m0 0l4-4m-4 4h14m-5 4v1a3 3 0 01-3 3H6a3 3 0 01-3-3V7a3 3 0 013-3h7a3 3 0 013 3v1" />
 )
->>>>>>> 135b9fc4
 
 // ===================================
 // === SVGs with custom formatting ===
