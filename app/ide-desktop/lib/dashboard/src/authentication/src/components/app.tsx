/** @file File containing the {@link App} React component, which is the entrypoint into our React
 * application.
 *
 * # Providers
 *
 * The {@link App} component is responsible for defining the global context used by child
 * components. For example, it defines a {@link toast.Toaster}, which is used to display temporary
 * notifications to the user. These global components are defined at the top of the {@link App} so
 * that they are available to all of the child components.
 *
 * The {@link App} also defines various providers (e.g., {@link authProvider.AuthProvider}).
 * Providers are a React-specific concept that allows components to access global state without
 * having to pass it down through the component tree. For example, the
 * {@link authProvider.AuthProvider} wraps the entire application, and provides the context
 * necessary for child components to use the {@link authProvider.useAuth} hook. The
 * {@link authProvider.useAuth} hook lets child components access the user's authentication session
 * (i.e., email, username, etc.) and it also provides methods for signing the user in, etc.
 *
 * Providers consist of a provider component that wraps the application, a context object defined
 * by the provider component, and a hook that can be used by child components to access the context.
 * All of the providers are initialized here, at the {@link App} component to ensure that they are
 * available to all of the child components.
 *
 * # Routes and Authentication
 *
 * The {@link AppRouter} component defines the layout of the application, in terms of navigation. It
 * consists of a list of {@link router.Route}s, as well as the HTTP pathnames that the
 * {@link router.Route}s can be accessed by.
 *
 * The {@link router.Route}s are grouped by authorization level. Some routes are
 * accessed by unauthenticated (i.e., not signed in) users. Some routes are accessed by partially
 * authenticated users (c.f. {@link authProvider.PartialUserSession}). That is, users who have
 * signed up but who have not completed email verification or set a username. The remaining
 * {@link router.Route}s require fully authenticated users (c.f.
 * {@link authProvider.FullUserSession}). */

import * as React from 'react'
import * as router from 'react-router-dom'
import * as toastify from 'react-toastify'

import * as detect from 'enso-common/src/detect'

import * as authServiceModule from '../authentication/service'
import * as hooks from '../hooks'
import * as localBackend from '../dashboard/localBackend'

import * as authProvider from '../authentication/providers/auth'
import * as backendProvider from '../providers/backend'
import * as loggerProvider from '../providers/logger'
import * as modalProvider from '../providers/modal'
import * as sessionProvider from '../authentication/providers/session'

import ConfirmRegistration from '../authentication/components/confirmRegistration'
import Dashboard from '../dashboard/components/dashboard'
import ForgotPassword from '../authentication/components/forgotPassword'
import Login from '../authentication/components/login'
import Registration from '../authentication/components/registration'
import ResetPassword from '../authentication/components/resetPassword'
import SetUsername from '../authentication/components/setUsername'

// =================
// === Constants ===
// =================

/** Path to the root of the app (i.e., the Cloud dashboard). */
export const DASHBOARD_PATH = '/'
/** Path to the login page. */
export const LOGIN_PATH = '/login'
/** Path to the registration page. */
export const REGISTRATION_PATH = '/registration'
/** Path to the confirm registration page. */
export const CONFIRM_REGISTRATION_PATH = '/confirmation'
/** Path to the forgot password page. */
export const FORGOT_PASSWORD_PATH = '/forgot-password'
/** Path to the reset password page. */
export const RESET_PASSWORD_PATH = '/password-reset'
/** Path to the set username page. */
export const SET_USERNAME_PATH = '/set-username'
/** A {@link RegExp} matching all paths. */
export const ALL_PATHS_REGEX = new RegExp(
    `(?:${DASHBOARD_PATH}|${LOGIN_PATH}|${REGISTRATION_PATH}|${CONFIRM_REGISTRATION_PATH}|` +
        `${FORGOT_PASSWORD_PATH}|${RESET_PASSWORD_PATH}|${SET_USERNAME_PATH})$`
)

// ======================
// === getMainPageUrl ===
// ======================

/** Returns the URL to the main page. This is the current URL, with the current route removed. */
function getMainPageUrl() {
    const mainPageUrl = new URL(window.location.href)
    mainPageUrl.pathname = mainPageUrl.pathname.replace(ALL_PATHS_REGEX, '')
    return mainPageUrl
}

// ===========
// === App ===
// ===========

/** Global configuration for the `App` component. */
export interface AppProps {
    logger: loggerProvider.Logger
    /** Whether the application may have the local backend running. */
    supportsLocalBackend: boolean
    /** If true, the app can only be used in offline mode. */
    isAuthenticationDisabled: boolean
    /** Whether the application supports deep links. This is only true when using
     * the installed app on macOS and Windows. */
    supportsDeepLinks: boolean
    /** Whether the dashboard should be rendered. */
    shouldShowDashboard: boolean
    /** The name of the project to open on startup, if any. */
    initialProjectName: string | null
    onAuthenticated: () => void
    appRunner: AppRunner
}

/** Component called by the parent module, returning the root React component for this
 * package.
 *
 * This component handles all the initialization and rendering of the app, and manages the app's
 * routes. It also initializes an `AuthProvider` that will be used by the rest of the app. */
function App(props: AppProps) {
    // This is a React component even though it does not contain JSX.
    // eslint-disable-next-line no-restricted-syntax
    const Router = detect.isRunningInElectron() ? router.MemoryRouter : router.BrowserRouter
    /** Note that the `Router` must be the parent of the `AuthProvider`, because the `AuthProvider`
     * will redirect the user between the login/register pages and the dashboard. */
    return (
        <>
<<<<<<< HEAD
            <toastify.ToastContainer position="top-center" theme="light" />
            <Router>
=======
            <toast.Toaster toastOptions={{ style: { maxWidth: '100%' } }} position="top-center" />
            <Router basename={getMainPageUrl().pathname}>
>>>>>>> 251f00ec
                <AppRouter {...props} />
            </Router>
        </>
    )
}

// =================
// === AppRouter ===
// =================

/** Router definition for the app.
 *
 * The only reason the {@link AppRouter} component is separate from the {@link App} component is
 * because the {@link AppRouter} relies on React hooks, which can't be used in the same React
 * component as the component that defines the provider. */
function AppRouter(props: AppProps) {
    const {
        logger,
        supportsLocalBackend,
        isAuthenticationDisabled,
        shouldShowDashboard,
        onAuthenticated,
    } = props
    const navigate = hooks.useNavigate()
    if (IS_DEV_MODE) {
        // @ts-expect-error This is used exclusively for debugging.
        window.navigate = navigate
    }
    const mainPageUrl = getMainPageUrl()
    const authService = React.useMemo(() => {
        const authConfig = { navigate, ...props }
        return authServiceModule.initAuthService(authConfig)
    }, [navigate, props])
    const userSession = authService.cognito.userSession.bind(authService.cognito)
    const registerAuthEventListener = authService.registerAuthEventListener
    const initialBackend: backendProvider.AnyBackendAPI = isAuthenticationDisabled
        ? new localBackend.LocalBackend()
        : // This is safe, because the backend is always set by the authentication flow.
          // eslint-disable-next-line @typescript-eslint/no-non-null-assertion
          null!
    const routes = (
        <router.Routes>
            <React.Fragment>
                {/* Login & registration pages are visible to unauthenticated users. */}
                <router.Route element={<authProvider.GuestLayout />}>
                    <router.Route path={REGISTRATION_PATH} element={<Registration />} />
                    <router.Route path={LOGIN_PATH} element={<Login />} />
                </router.Route>
                {/* Protected pages are visible to authenticated users. */}
                <router.Route element={<authProvider.ProtectedLayout />}>
                    <router.Route
                        path={DASHBOARD_PATH}
                        element={shouldShowDashboard && <Dashboard {...props} />}
                    />
                </router.Route>
                {/* Semi-protected pages are visible to users currently registering. */}
                <router.Route element={<authProvider.SemiProtectedLayout />}>
                    <router.Route path={SET_USERNAME_PATH} element={<SetUsername />} />
                </router.Route>
                {/* Other pages are visible to unauthenticated and authenticated users. */}
                <router.Route path={CONFIRM_REGISTRATION_PATH} element={<ConfirmRegistration />} />
                <router.Route path={FORGOT_PASSWORD_PATH} element={<ForgotPassword />} />
                <router.Route path={RESET_PASSWORD_PATH} element={<ResetPassword />} />
            </React.Fragment>
        </router.Routes>
    )
    return (
        <loggerProvider.LoggerProvider logger={logger}>
            <sessionProvider.SessionProvider
                mainPageUrl={mainPageUrl}
                userSession={userSession}
                registerAuthEventListener={registerAuthEventListener}
            >
                <backendProvider.BackendProvider initialBackend={initialBackend}>
                    <authProvider.AuthProvider
                        shouldStartInOfflineMode={isAuthenticationDisabled}
                        supportsLocalBackend={supportsLocalBackend}
                        authService={authService}
                        onAuthenticated={onAuthenticated}
                    >
                        <modalProvider.ModalProvider>{routes}</modalProvider.ModalProvider>
                    </authProvider.AuthProvider>
                </backendProvider.BackendProvider>
            </sessionProvider.SessionProvider>
        </loggerProvider.LoggerProvider>
    )
}

export default App<|MERGE_RESOLUTION|>--- conflicted
+++ resolved
@@ -128,13 +128,8 @@
      * will redirect the user between the login/register pages and the dashboard. */
     return (
         <>
-<<<<<<< HEAD
             <toastify.ToastContainer position="top-center" theme="light" />
-            <Router>
-=======
-            <toast.Toaster toastOptions={{ style: { maxWidth: '100%' } }} position="top-center" />
             <Router basename={getMainPageUrl().pathname}>
->>>>>>> 251f00ec
                 <AppRouter {...props} />
             </Router>
         </>
