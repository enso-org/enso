/** @file File containing the {@link App} React component, which is the entrypoint into our React
 * application.
 *
 * # Providers
 *
 * The {@link App} component is responsible for defining the global context used by child
 * components. For example, it defines a {@link toast.Toaster}, which is used to display temporary
 * notifications to the user. These global components are defined at the top of the {@link App} so
 * that they are available to all of the child components.
 *
 * The {@link App} also defines various providers (e.g., {@link authProvider.AuthProvider}).
 * Providers are a React-specific concept that allows components to access global state without
 * having to pass it down through the component tree. For example, the
 * {@link authProvider.AuthProvider} wraps the entire application, and provides the context
 * necessary for child components to use the {@link authProvider.useAuth} hook. The
 * {@link authProvider.useAuth} hook lets child components access the user's authentication session
 * (i.e., email, username, etc.) and it also provides methods for signing the user in, etc.
 *
 * Providers consist of a provider component that wraps the application, a context object defined
 * by the provider component, and a hook that can be used by child components to access the context.
 * All of the providers are initialized here, at the {@link App} component to ensure that they are
 * available to all of the child components.
 *
 * # Routes and Authentication
 *
 * The {@link AppRouter} component defines the layout of the application, in terms of navigation. It
 * consists of a list of {@link router.Route}s, as well as the HTTP pathnames that the
 * {@link router.Route}s can be accessed by.
 *
 * The {@link router.Route}s are grouped by authorization level. Some routes are
 * accessed by unauthenticated (i.e., not signed in) users. Some routes are accessed by partially
 * authenticated users (c.f. {@link authProvider.PartialUserSession}). That is, users who have
 * signed up but who have not completed email verification or set a username. The remaining
 * {@link router.Route}s require fully authenticated users (c.f.
 * {@link authProvider.FullUserSession}). */

import * as react from 'react'
import * as router from 'react-router-dom'
import * as toast from 'react-hot-toast'

import * as authService from '../authentication/service'
<<<<<<< HEAD
import * as detect from '../detect'
=======
import * as platformModule from '../platform'
>>>>>>> 7f7e5a81

import * as authProvider from '../authentication/providers/auth'
import * as backendProvider from '../providers/backend'
import * as loggerProvider from '../providers/logger'
import * as modalProvider from '../providers/modal'
import * as sessionProvider from '../authentication/providers/session'

import ConfirmRegistration from '../authentication/components/confirmRegistration'
import Dashboard from '../dashboard/components/dashboard'
import ForgotPassword from '../authentication/components/forgotPassword'
import Login from '../authentication/components/login'
import Registration from '../authentication/components/registration'
import ResetPassword from '../authentication/components/resetPassword'
import SetUsername from '../authentication/components/setUsername'

// =================
// === Constants ===
// =================

/** Path to the root of the app (i.e., the Cloud dashboard). */
export const DASHBOARD_PATH = '/'
/** Path to the login page. */
export const LOGIN_PATH = '/login'
/** Path to the registration page. */
export const REGISTRATION_PATH = '/registration'
/** Path to the confirm registration page. */
export const CONFIRM_REGISTRATION_PATH = '/confirmation'
/** Path to the forgot password page. */
export const FORGOT_PASSWORD_PATH = '/forgot-password'
/** Path to the reset password page. */
export const RESET_PASSWORD_PATH = '/password-reset'
/** Path to the set username page. */
export const SET_USERNAME_PATH = '/set-username'

// ===========
// === App ===
// ===========

/** Global configuration for the `App` component. */
export interface AppProps {
    logger: loggerProvider.Logger
    /** Whether the application may have the local backend running. */
    supportsLocalBackend: boolean
    /** Whether the application supports deep links. This is only true when using
     * the installed app on macOS and Windows. */
    supportsDeepLinks: boolean
    /** Whether the dashboard should be rendered. */
    showDashboard: boolean
    onAuthenticated: () => void
    appRunner: AppRunner
}

/** Component called by the parent module, returning the root React component for this
 * package.
 *
 * This component handles all the initialization and rendering of the app, and manages the app's
 * routes. It also initializes an `AuthProvider` that will be used by the rest of the app. */
function App(props: AppProps) {
    // This is a React component even though it does not contain JSX.
    // eslint-disable-next-line no-restricted-syntax
    const Router = detect.isRunningInElectron() ? router.MemoryRouter : router.BrowserRouter
    /** Note that the `Router` must be the parent of the `AuthProvider`, because the `AuthProvider`
     * will redirect the user between the login/register pages and the dashboard. */
    return (
        <>
            <toast.Toaster position="top-center" reverseOrder={false} />
            <Router>
                <AppRouter {...props} />
            </Router>
        </>
    )
}

// =================
// === AppRouter ===
// =================

/** Router definition for the app.
 *
 * The only reason the {@link AppRouter} component is separate from the {@link App} component is
 * because the {@link AppRouter} relies on React hooks, which can't be used in the same React
 * component as the component that defines the provider. */
function AppRouter(props: AppProps) {
    const { logger, showDashboard, onAuthenticated } = props
    const navigate = router.useNavigate()
    // FIXME[sb]: After platform detection for Electron is merged in, `IS_DEV_MODE` should be
    // set to true on `ide watch`.
    if (IS_DEV_MODE) {
        // @ts-expect-error This is used exclusively for debugging.
        window.navigate = navigate
    }
    const mainPageUrl = new URL(window.location.href)
    const memoizedAuthService = react.useMemo(() => {
        const authConfig = { navigate, ...props }
        return authService.initAuthService(authConfig)
    }, [navigate, props])
    const userSession = memoizedAuthService.cognito.userSession.bind(memoizedAuthService.cognito)
    const registerAuthEventListener = memoizedAuthService.registerAuthEventListener
    const routes = (
        <router.Routes>
            <react.Fragment>
                {/* Login & registration pages are visible to unauthenticated users. */}
                <router.Route element={<authProvider.GuestLayout />}>
                    <router.Route path={REGISTRATION_PATH} element={<Registration />} />
                    <router.Route path={LOGIN_PATH} element={<Login />} />
                </router.Route>
                {/* Protected pages are visible to authenticated users. */}
                <router.Route element={<authProvider.ProtectedLayout />}>
                    <router.Route
                        path={DASHBOARD_PATH}
                        element={showDashboard && <Dashboard {...props} />}
                    />
                </router.Route>
                {/* Semi-protected pages are visible to users currently registering. */}
                <router.Route element={<authProvider.SemiProtectedLayout />}>
                    <router.Route path={SET_USERNAME_PATH} element={<SetUsername />} />
                </router.Route>
                {/* Other pages are visible to unauthenticated and authenticated users. */}
                <router.Route path={CONFIRM_REGISTRATION_PATH} element={<ConfirmRegistration />} />
                <router.Route path={FORGOT_PASSWORD_PATH} element={<ForgotPassword />} />
                <router.Route path={RESET_PASSWORD_PATH} element={<ResetPassword />} />
            </react.Fragment>
        </router.Routes>
    )
    return (
        <loggerProvider.LoggerProvider logger={logger}>
            <sessionProvider.SessionProvider
                mainPageUrl={mainPageUrl}
                userSession={userSession}
                registerAuthEventListener={registerAuthEventListener}
            >
                {/* This is safe, because the backend is always set by the authentication flow. */}
                {/* eslint-disable-next-line @typescript-eslint/no-non-null-assertion */}
                <backendProvider.BackendProvider initialBackend={null!}>
                    <authProvider.AuthProvider
                        authService={memoizedAuthService}
                        onAuthenticated={onAuthenticated}
                    >
                        <modalProvider.ModalProvider>{routes}</modalProvider.ModalProvider>
                    </authProvider.AuthProvider>
                </backendProvider.BackendProvider>
            </sessionProvider.SessionProvider>
        </loggerProvider.LoggerProvider>
    )
}

export default App<|MERGE_RESOLUTION|>--- conflicted
+++ resolved
@@ -39,11 +39,7 @@
 import * as toast from 'react-hot-toast'
 
 import * as authService from '../authentication/service'
-<<<<<<< HEAD
 import * as detect from '../detect'
-=======
-import * as platformModule from '../platform'
->>>>>>> 7f7e5a81
 
 import * as authProvider from '../authentication/providers/auth'
 import * as backendProvider from '../providers/backend'
