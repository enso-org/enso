--- conflicted
+++ resolved
@@ -132,12 +132,7 @@
      * will redirect the user between the login/register pages and the dashboard. */
     return (
         <>
-<<<<<<< HEAD
-            <toast.Toaster
-                toastOptions={{ className: 'react-hot-toast', style: { maxWidth: '100%' } }}
-=======
             <toastify.ToastContainer
->>>>>>> 5d6f9023
                 position="top-center"
                 theme="light"
                 closeOnClick={false}
