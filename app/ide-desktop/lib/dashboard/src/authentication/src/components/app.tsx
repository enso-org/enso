--- conflicted
+++ resolved
@@ -158,11 +158,7 @@
         // @ts-expect-error This is used exclusively for debugging.
         window.navigate = navigate
     }
-<<<<<<< HEAD
     const mainPageUrl = getMainPageUrl()
-=======
-    const mainPageUrl = new URL(window.location.href)
->>>>>>> e7a03122
     const authService = React.useMemo(() => {
         const authConfig = { navigate, ...props }
         return authServiceModule.initAuthService(authConfig)
