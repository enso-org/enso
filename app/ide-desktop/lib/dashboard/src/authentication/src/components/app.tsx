/** @file File containing the {@link App} React component, which is the entrypoint into our React
 * application.
 *
 * # Providers
 *
 * The {@link App} component is responsible for defining the global context used by child
 * components. For example, it defines a {@link toast.Toaster}, which is used to display temporary
 * notifications to the user. These global components are defined at the top of the {@link App} so
 * that they are available to all of the child components.
 *
 * The {@link App} also defines various providers (e.g., {@link authProvider.AuthProvider}).
 * Providers are a React-specific concept that allows components to access global state without
 * having to pass it down through the component tree. For example, the
 * {@link authProvider.AuthProvider} wraps the entire application, and provides the context
 * necessary for child components to use the {@link authProvider.useAuth} hook. The
 * {@link authProvider.useAuth} hook lets child components access the user's authentication session
 * (i.e., email, username, etc.) and it also provides methods for signing the user in, etc.
 *
 * Providers consist of a provider component that wraps the application, a context object defined
 * by the provider component, and a hook that can be used by child components to access the context.
 * All of the providers are initialized here, at the {@link App} component to ensure that they are
 * available to all of the child components.
 *
 * # Routes and Authentication
 *
 * The {@link AppRouter} component defines the layout of the application, in terms of navigation. It
 * consists of a list of {@link router.Route}s, as well as the HTTP pathnames that the
 * {@link router.Route}s can be accessed by.
 *
 * The {@link router.Route}s are grouped by authorization level. Some routes are
 * accessed by unauthenticated (i.e., not signed in) users. Some routes are accessed by partially
 * authenticated users (c.f. {@link authProvider.PartialUserSession}). That is, users who have
 * signed up but who have not completed email verification or set a username. The remaining
 * {@link router.Route}s require fully authenticated users (c.f.
 * {@link authProvider.FullUserSession}). */

import * as React from 'react'
import * as router from 'react-router-dom'
import * as toastify from 'react-toastify'

import * as detect from 'enso-common/src/detect'

import * as authServiceModule from '../authentication/service'
import * as backend from '../dashboard/backend'
import * as hooks from '../hooks'
import * as localBackend from '../dashboard/localBackend'
import * as shortcutsModule from '../dashboard/shortcuts'

import * as authProvider from '../authentication/providers/auth'
import * as backendProvider from '../providers/backend'
import * as localStorageProvider from '../providers/localStorage'
import * as loggerProvider from '../providers/logger'
import * as modalProvider from '../providers/modal'
import * as sessionProvider from '../authentication/providers/session'
import * as shortcutsProvider from '../providers/shortcuts'

import ConfirmRegistration from '../authentication/components/confirmRegistration'
import Dashboard from '../dashboard/components/dashboard'
import EnterOfflineMode from '../authentication/components/enterOfflineMode'
import ForgotPassword from '../authentication/components/forgotPassword'
import Login from '../authentication/components/login'
import Registration from '../authentication/components/registration'
import ResetPassword from '../authentication/components/resetPassword'
import SetUsername from '../authentication/components/setUsername'

// =================
// === Constants ===
// =================

/** Path to the root of the app (i.e., the Cloud dashboard). */
export const DASHBOARD_PATH = '/'
/** Path to the login page. */
export const LOGIN_PATH = '/login'
/** Path to the registration page. */
export const REGISTRATION_PATH = '/registration'
/** Path to the confirm registration page. */
export const CONFIRM_REGISTRATION_PATH = '/confirmation'
/** Path to the forgot password page. */
export const FORGOT_PASSWORD_PATH = '/forgot-password'
/** Path to the reset password page. */
export const RESET_PASSWORD_PATH = '/password-reset'
/** Path to the set username page. */
export const SET_USERNAME_PATH = '/set-username'
/** Path to the offline mode entrypoint. */
export const ENTER_OFFLINE_MODE_PATH = '/offline'
/** A {@link RegExp} matching all paths. */
export const ALL_PATHS_REGEX = new RegExp(
    `(?:${DASHBOARD_PATH}|${LOGIN_PATH}|${REGISTRATION_PATH}|${CONFIRM_REGISTRATION_PATH}|` +
        `${FORGOT_PASSWORD_PATH}|${RESET_PASSWORD_PATH}|${SET_USERNAME_PATH})$`
)

// ======================
// === getMainPageUrl ===
// ======================

/** Returns the URL to the main page. This is the current URL, with the current route removed. */
function getMainPageUrl() {
    const mainPageUrl = new URL(window.location.href)
    mainPageUrl.pathname = mainPageUrl.pathname.replace(ALL_PATHS_REGEX, '')
    return mainPageUrl
}

// ===========
// === App ===
// ===========

/** Global configuration for the `App` component. */
export interface AppProps {
    logger: loggerProvider.Logger
    /** Whether the application may have the local backend running. */
    supportsLocalBackend: boolean
    /** If true, the app can only be used in offline mode. */
    isAuthenticationDisabled: boolean
    /** Whether the application supports deep links. This is only true when using
     * the installed app on macOS and Windows. */
    supportsDeepLinks: boolean
    /** Whether the dashboard should be rendered. */
    shouldShowDashboard: boolean
    /** The name of the project to open on startup, if any. */
    initialProjectName: string | null
<<<<<<< HEAD
    onAuthenticated: () => void
    projectManagerUrl: string | null
=======
    onAuthenticated: (accessToken: string | null) => void
>>>>>>> e035b2d5
    appRunner: AppRunner
}

/** Component called by the parent module, returning the root React component for this
 * package.
 *
 * This component handles all the initialization and rendering of the app, and manages the app's
 * routes. It also initializes an `AuthProvider` that will be used by the rest of the app. */
export default function App(props: AppProps) {
    // This is a React component even though it does not contain JSX.
    // eslint-disable-next-line no-restricted-syntax
    const Router = detect.isRunningInElectron() ? router.MemoryRouter : router.BrowserRouter
    /** Note that the `Router` must be the parent of the `AuthProvider`, because the `AuthProvider`
     * will redirect the user between the login/register pages and the dashboard. */
    return (
        <>
            <toastify.ToastContainer
                position="top-center"
                theme="light"
                closeOnClick={false}
                draggable={false}
                toastClassName="text-sm leading-170 bg-frame-selected rounded-2xl backdrop-blur-3xl"
                transition={toastify.Zoom}
            />
            <Router basename={getMainPageUrl().pathname}>
                <AppRouter {...props} />
            </Router>
        </>
    )
}

// =================
// === AppRouter ===
// =================

/** Router definition for the app.
 *
 * The only reason the {@link AppRouter} component is separate from the {@link App} component is
 * because the {@link AppRouter} relies on React hooks, which can't be used in the same React
 * component as the component that defines the provider. */
function AppRouter(props: AppProps) {
    const {
        logger,
        supportsLocalBackend,
        isAuthenticationDisabled,
        shouldShowDashboard,
        onAuthenticated,
        projectManagerUrl,
    } = props
    const navigate = hooks.useNavigate()
    if (IS_DEV_MODE) {
        // @ts-expect-error This is used exclusively for debugging.
        window.navigate = navigate
    }
    const [shortcuts] = React.useState(() => shortcutsModule.ShortcutRegistry.createWithDefaults())
    React.useEffect(() => {
        const onKeyDown = (event: KeyboardEvent) => {
            if (shortcuts.handleKeyboardEvent(event)) {
                event.preventDefault()
            }
        }
        document.body.addEventListener('keydown', onKeyDown)
        return () => {
            document.body.removeEventListener('keydown', onKeyDown)
        }
    }, [shortcuts])
    const mainPageUrl = getMainPageUrl()
    const authService = React.useMemo(() => {
        const authConfig = { navigate, ...props }
        return authServiceModule.initAuthService(authConfig)
    }, [navigate, props])
    const userSession = authService.cognito.userSession.bind(authService.cognito)
    const registerAuthEventListener = authService.registerAuthEventListener
    const initialBackend: backend.Backend = isAuthenticationDisabled
<<<<<<< HEAD
        ? new localBackend.LocalBackend(projectManagerUrl)
=======
        ? new localBackend.LocalBackend(null)
>>>>>>> e035b2d5
        : // This is safe, because the backend is always set by the authentication flow.
          // eslint-disable-next-line @typescript-eslint/no-non-null-assertion
          null!
    const routes = (
        <router.Routes>
            <React.Fragment>
                {/* Login & registration pages are visible to unauthenticated users. */}
                <router.Route element={<authProvider.GuestLayout />}>
                    <router.Route path={REGISTRATION_PATH} element={<Registration />} />
                    <router.Route path={LOGIN_PATH} element={<Login />} />
                </router.Route>
                {/* Protected pages are visible to authenticated users. */}
                <router.Route element={<authProvider.ProtectedLayout />}>
                    <router.Route
                        path={DASHBOARD_PATH}
                        element={shouldShowDashboard && <Dashboard {...props} />}
                    />
                </router.Route>
                {/* Semi-protected pages are visible to users currently registering. */}
                <router.Route element={<authProvider.SemiProtectedLayout />}>
                    <router.Route path={SET_USERNAME_PATH} element={<SetUsername />} />
                </router.Route>
                {/* Other pages are visible to unauthenticated and authenticated users. */}
                <router.Route path={CONFIRM_REGISTRATION_PATH} element={<ConfirmRegistration />} />
                <router.Route path={FORGOT_PASSWORD_PATH} element={<ForgotPassword />} />
                <router.Route path={RESET_PASSWORD_PATH} element={<ResetPassword />} />
                <router.Route path={ENTER_OFFLINE_MODE_PATH} element={<EnterOfflineMode />} />
            </React.Fragment>
        </router.Routes>
    )
    /** {@link backendProvider.BackendProvider} depends on
     * {@link localStorageProvider.LocalStorageProvider}. */
    return (
        <loggerProvider.LoggerProvider logger={logger}>
            <sessionProvider.SessionProvider
                mainPageUrl={mainPageUrl}
                userSession={userSession}
                registerAuthEventListener={registerAuthEventListener}
            >
<<<<<<< HEAD
                <backendProvider.BackendProvider initialBackend={initialBackend}>
                    <authProvider.AuthProvider
                        shouldStartInOfflineMode={isAuthenticationDisabled}
                        supportsLocalBackend={supportsLocalBackend}
                        authService={authService}
                        onAuthenticated={onAuthenticated}
                        projectManagerUrl={projectManagerUrl}
                    >
                        <modalProvider.ModalProvider>
                            <shortcutsProvider.ShortcutsProvider shortcuts={shortcuts}>
                                {routes}
                            </shortcutsProvider.ShortcutsProvider>
                        </modalProvider.ModalProvider>
                    </authProvider.AuthProvider>
                </backendProvider.BackendProvider>
=======
                <localStorageProvider.LocalStorageProvider>
                    <backendProvider.BackendProvider initialBackend={initialBackend}>
                        <authProvider.AuthProvider
                            shouldStartInOfflineMode={isAuthenticationDisabled}
                            supportsLocalBackend={supportsLocalBackend}
                            authService={authService}
                            onAuthenticated={onAuthenticated}
                        >
                            <modalProvider.ModalProvider>
                                <shortcutsProvider.ShortcutsProvider shortcuts={shortcuts}>
                                    {routes}
                                </shortcutsProvider.ShortcutsProvider>
                            </modalProvider.ModalProvider>
                        </authProvider.AuthProvider>
                    </backendProvider.BackendProvider>
                </localStorageProvider.LocalStorageProvider>
>>>>>>> e035b2d5
            </sessionProvider.SessionProvider>
        </loggerProvider.LoggerProvider>
    )
}<|MERGE_RESOLUTION|>--- conflicted
+++ resolved
@@ -118,12 +118,8 @@
     shouldShowDashboard: boolean
     /** The name of the project to open on startup, if any. */
     initialProjectName: string | null
-<<<<<<< HEAD
-    onAuthenticated: () => void
+    onAuthenticated: (accessToken: string | null) => void
     projectManagerUrl: string | null
-=======
-    onAuthenticated: (accessToken: string | null) => void
->>>>>>> e035b2d5
     appRunner: AppRunner
 }
 
@@ -198,11 +194,7 @@
     const userSession = authService.cognito.userSession.bind(authService.cognito)
     const registerAuthEventListener = authService.registerAuthEventListener
     const initialBackend: backend.Backend = isAuthenticationDisabled
-<<<<<<< HEAD
-        ? new localBackend.LocalBackend(projectManagerUrl)
-=======
-        ? new localBackend.LocalBackend(null)
->>>>>>> e035b2d5
+        ? new localBackend.LocalBackend(projectManagerUrl, null)
         : // This is safe, because the backend is always set by the authentication flow.
           // eslint-disable-next-line @typescript-eslint/no-non-null-assertion
           null!
@@ -242,23 +234,6 @@
                 userSession={userSession}
                 registerAuthEventListener={registerAuthEventListener}
             >
-<<<<<<< HEAD
-                <backendProvider.BackendProvider initialBackend={initialBackend}>
-                    <authProvider.AuthProvider
-                        shouldStartInOfflineMode={isAuthenticationDisabled}
-                        supportsLocalBackend={supportsLocalBackend}
-                        authService={authService}
-                        onAuthenticated={onAuthenticated}
-                        projectManagerUrl={projectManagerUrl}
-                    >
-                        <modalProvider.ModalProvider>
-                            <shortcutsProvider.ShortcutsProvider shortcuts={shortcuts}>
-                                {routes}
-                            </shortcutsProvider.ShortcutsProvider>
-                        </modalProvider.ModalProvider>
-                    </authProvider.AuthProvider>
-                </backendProvider.BackendProvider>
-=======
                 <localStorageProvider.LocalStorageProvider>
                     <backendProvider.BackendProvider initialBackend={initialBackend}>
                         <authProvider.AuthProvider
@@ -266,6 +241,7 @@
                             supportsLocalBackend={supportsLocalBackend}
                             authService={authService}
                             onAuthenticated={onAuthenticated}
+                            projectManagerUrl={projectManagerUrl}
                         >
                             <modalProvider.ModalProvider>
                                 <shortcutsProvider.ShortcutsProvider shortcuts={shortcuts}>
@@ -275,7 +251,6 @@
                         </authProvider.AuthProvider>
                     </backendProvider.BackendProvider>
                 </localStorageProvider.LocalStorageProvider>
->>>>>>> e035b2d5
             </sessionProvider.SessionProvider>
         </loggerProvider.LoggerProvider>
     )
