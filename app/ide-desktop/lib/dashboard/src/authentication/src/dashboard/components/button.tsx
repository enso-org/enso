--- conflicted
+++ resolved
@@ -17,19 +17,11 @@
     const { active = false, disabled = false, image, error, onClick } = props
 
     return (
-<<<<<<< HEAD
         <SvgMask
-            {...(error != null ? { title: error } : {})}
             src={image}
+            {...(disabled && error != null ? { title: error } : {})}
             className={`${active && !disabled ? '' : 'opacity-50'} ${
-                disabled ? 'cursor-not-allowed' : 'cursor-pointer hover:opacity-100 cursor-pointer'
-=======
-        <button
-            disabled={disabled}
-            {...(disabled && error != null ? { title: error } : {})}
-            className={`cursor-pointer disabled:cursor-default disabled:opacity-50 disabled:cursor-not-allowed hover:opacity-100 ${
-                active ? '' : 'opacity-50'
->>>>>>> 4fe399fe
+                !disabled ? 'cursor-pointer hover:opacity-100 cursor-pointer' : 'cursor-not-allowed'
             }`}
             onClick={onClick}
         />
