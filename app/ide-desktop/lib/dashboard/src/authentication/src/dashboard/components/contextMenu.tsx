--- conflicted
+++ resolved
@@ -24,14 +24,10 @@
 /** A context menu that opens at the current mouse position. */
 function ContextMenu(props: React.PropsWithChildren<ContextMenuProps>) {
     const { children, event } = props
-<<<<<<< HEAD
     const contextMenuRef = React.useRef<HTMLDivElement>(null)
-=======
-    const contextMenuRef = react.useRef<HTMLDivElement>(null)
-    const [top, setTop] = react.useState(event.pageY)
+    const [top, setTop] = React.useState(event.pageY)
     // This must be the original height before the returned element affects the `scrollHeight`.
-    const [bodyHeight] = react.useState(document.body.scrollHeight)
->>>>>>> 86724cb7
+    const [bodyHeight] = React.useState(document.body.scrollHeight)
 
     React.useEffect(() => {
         if (contextMenuRef.current != null) {
