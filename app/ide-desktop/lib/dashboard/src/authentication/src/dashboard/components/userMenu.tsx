/** @file The UserMenu component provides a dropdown menu of user actions and settings. */
import * as React from 'react'

import DefaultUserIcon from 'enso-assets/default_user.svg'

import * as app from '../../components/app'
import * as auth from '../../authentication/providers/auth'
import * as hooks from '../../hooks'
import * as modalProvider from '../../providers/modal'
import * as shortcuts from '../shortcuts'

import ChangePasswordModal from './changePasswordModal'
import MenuEntry from './menuEntry'
import Modal from './modal'

// ================
// === UserMenu ===
// ================

/** Props for a {@link UserMenu}. */
export interface UserMenuProps {
    onSignOut: () => void
}

/** Handling the UserMenuItem click event logic and displaying its content. */
export default function UserMenu(props: UserMenuProps) {
    const { onSignOut } = props
    const navigate = hooks.useNavigate()
    const { signOut } = auth.useAuth()
    const { accessToken, organization } = auth.useNonPartialUserSession()
    const { setModal } = modalProvider.useSetModal()

    // The shape of the JWT payload is statically known.
    // eslint-disable-next-line @typescript-eslint/no-unsafe-assignment
    const username: string | null =
        // eslint-disable-next-line @typescript-eslint/no-unsafe-member-access, @typescript-eslint/no-non-null-assertion
        accessToken != null ? JSON.parse(atob(accessToken.split('.')[1]!)).username : null
    const canChangePassword = username != null ? !/^Github_|^Google_/.test(username) : false

    return (
<<<<<<< HEAD
        <div
            className="absolute bg-frame-selected backdrop-blur-3xl right-2.25 top-11 z-1 flex flex-col rounded-2xl "
            onClick={event => {
                event.stopPropagation()
            }}
        >
            {organization != null ? (
                <>
                    <UserMenuItem>
                        Signed in as <span className="font-bold">{organization.name}</span>
                    </UserMenuItem>
                    <UserMenuItem disabled onClick={goToProfile}>
                        Your profile
                    </UserMenuItem>
                    {canChangePassword && (
                        <UserMenuItem
                            onClick={() => {
                                setModal(<ChangePasswordModal />)
                            }}
                        >
                            Change your password
                        </UserMenuItem>
                    )}
                    <UserMenuItem
                        onClick={() => {
                            onSignOut()
                            // Wait until React has switched back to drive view, before signing out.
                            window.setTimeout(() => {
                                void signOut()
                            }, 0)
                        }}
                    >
                        Sign out
                    </UserMenuItem>
                </>
            ) : (
                <>
                    <UserMenuItem>You are not signed in.</UserMenuItem>
                    <UserMenuItem onClick={goToLoginPage}>Login</UserMenuItem>
                </>
            )}
        </div>
=======
        <Modal className="absolute overflow-hidden bg-dim w-full h-full z-10">
            <div
                className="absolute flex flex-col bg-frame-selected backdrop-blur-3xl rounded-2xl gap-3 right-2.25 top-2.25 w-51.5 px-2 py-2.25"
                onClick={event => {
                    event.stopPropagation()
                }}
            >
                {organization != null ? (
                    <>
                        <div className="flex items-center gap-3 px-1">
                            <img src={DefaultUserIcon} height={28} width={28} />
                            <span className="leading-170 h-6 py-px">{organization.name}</span>
                        </div>
                        <div className="flex flex-col">
                            {canChangePassword && (
                                <MenuEntry
                                    action={shortcuts.KeyboardAction.changeYourPassword}
                                    paddingClassName="p-1"
                                    doAction={() => {
                                        setModal(<ChangePasswordModal />)
                                    }}
                                />
                            )}
                            <MenuEntry
                                action={shortcuts.KeyboardAction.signOut}
                                paddingClassName="p-1"
                                doAction={() => {
                                    onSignOut()
                                    // Wait until React has switched back to drive view, before signing out.
                                    window.setTimeout(() => {
                                        void signOut()
                                    }, 0)
                                }}
                            />
                        </div>
                    </>
                ) : (
                    <>
                        <div className="flex items-center h-7">
                            <span className="leading-170 h-6 py-px">You are not signed in.</span>
                        </div>
                        <div className="flex flex-col">
                            <MenuEntry
                                action={shortcuts.KeyboardAction.signIn}
                                paddingClassName="py-1"
                                doAction={() => {
                                    navigate(app.LOGIN_PATH)
                                }}
                            />
                        </div>
                    </>
                )}
            </div>
        </Modal>
>>>>>>> a2946d2d
    )
}<|MERGE_RESOLUTION|>--- conflicted
+++ resolved
@@ -38,50 +38,6 @@
     const canChangePassword = username != null ? !/^Github_|^Google_/.test(username) : false
 
     return (
-<<<<<<< HEAD
-        <div
-            className="absolute bg-frame-selected backdrop-blur-3xl right-2.25 top-11 z-1 flex flex-col rounded-2xl "
-            onClick={event => {
-                event.stopPropagation()
-            }}
-        >
-            {organization != null ? (
-                <>
-                    <UserMenuItem>
-                        Signed in as <span className="font-bold">{organization.name}</span>
-                    </UserMenuItem>
-                    <UserMenuItem disabled onClick={goToProfile}>
-                        Your profile
-                    </UserMenuItem>
-                    {canChangePassword && (
-                        <UserMenuItem
-                            onClick={() => {
-                                setModal(<ChangePasswordModal />)
-                            }}
-                        >
-                            Change your password
-                        </UserMenuItem>
-                    )}
-                    <UserMenuItem
-                        onClick={() => {
-                            onSignOut()
-                            // Wait until React has switched back to drive view, before signing out.
-                            window.setTimeout(() => {
-                                void signOut()
-                            }, 0)
-                        }}
-                    >
-                        Sign out
-                    </UserMenuItem>
-                </>
-            ) : (
-                <>
-                    <UserMenuItem>You are not signed in.</UserMenuItem>
-                    <UserMenuItem onClick={goToLoginPage}>Login</UserMenuItem>
-                </>
-            )}
-        </div>
-=======
         <Modal className="absolute overflow-hidden bg-dim w-full h-full z-10">
             <div
                 className="absolute flex flex-col bg-frame-selected backdrop-blur-3xl rounded-2xl gap-3 right-2.25 top-2.25 w-51.5 px-2 py-2.25"
@@ -136,6 +92,5 @@
                 )}
             </div>
         </Modal>
->>>>>>> a2946d2d
     )
 }