--- conflicted
+++ resolved
@@ -28,28 +28,6 @@
     const [name, setName] = react.useState<string | null>(null)
     const [template, setTemplate] = react.useState<string | null>(null)
 
-<<<<<<< HEAD
-    const onSubmit = async (event: react.FormEvent) => {
-        event.preventDefault()
-        if (name == null) {
-            toast.error('Please provide a project name.')
-        } else {
-            unsetModal()
-            await toast
-                .promise(
-                    backend.createProject({
-                        parentDirectoryId: directoryId,
-                        projectName: name,
-                        projectTemplateName: template,
-                    }),
-                    {
-                        loading: 'Creating project...',
-                        success: 'Sucessfully created project.',
-                        error: error.unsafeIntoErrorMessage,
-                    }
-                )
-                .then(onSuccess)
-=======
     if (backend.platform === platform.Platform.desktop) {
         return <></>
     } else {
@@ -74,7 +52,6 @@
                     )
                     .then(onSuccess)
             }
->>>>>>> 38212786
         }
 
         return (
