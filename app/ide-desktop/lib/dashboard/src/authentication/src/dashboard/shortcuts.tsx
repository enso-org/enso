--- conflicted
+++ resolved
@@ -148,8 +148,8 @@
 /** Create a mapping from {@link KeyboardAction} to `T`. */
 function makeKeyboardActionMap<T>(make: (action: KeyboardAction) => T): Record<KeyboardAction, T> {
     return {
-<<<<<<< HEAD
         [KeyboardAction.open]: make(KeyboardAction.open),
+        [KeyboardAction.close]: make(KeyboardAction.close),
         [KeyboardAction.uploadToCloud]: make(KeyboardAction.uploadToCloud),
         [KeyboardAction.rename]: make(KeyboardAction.rename),
         [KeyboardAction.snapshot]: make(KeyboardAction.snapshot),
@@ -172,30 +172,6 @@
         [KeyboardAction.changeYourPassword]: make(KeyboardAction.changeYourPassword),
         [KeyboardAction.signIn]: make(KeyboardAction.signIn),
         [KeyboardAction.signOut]: make(KeyboardAction.signOut),
-=======
-        [KeyboardAction.open]: make(),
-        [KeyboardAction.close]: make(),
-        [KeyboardAction.uploadToCloud]: make(),
-        [KeyboardAction.rename]: make(),
-        [KeyboardAction.snapshot]: make(),
-        [KeyboardAction.moveToTrash]: make(),
-        [KeyboardAction.moveAllToTrash]: make(),
-        [KeyboardAction.share]: make(),
-        [KeyboardAction.label]: make(),
-        [KeyboardAction.duplicate]: make(),
-        [KeyboardAction.copy]: make(),
-        [KeyboardAction.cut]: make(),
-        [KeyboardAction.download]: make(),
-        [KeyboardAction.uploadFiles]: make(),
-        [KeyboardAction.newProject]: make(),
-        [KeyboardAction.newFolder]: make(),
-        [KeyboardAction.newDataConnector]: make(),
-        [KeyboardAction.closeModal]: make(),
-        [KeyboardAction.cancelEditName]: make(),
-        [KeyboardAction.changeYourPassword]: make(),
-        [KeyboardAction.signIn]: make(),
-        [KeyboardAction.signOut]: make(),
->>>>>>> e0ef0a25
     }
 }
 
