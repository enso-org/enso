--- conflicted
+++ resolved
@@ -75,11 +75,6 @@
         queuedAssetEvents,
         query,
         setQuery,
-<<<<<<< HEAD
-        labels,
-        setLabels,
-=======
->>>>>>> 62393669
         setSuggestions,
         projectStartupInfo,
         assetListEvents,
@@ -106,11 +101,7 @@
             localStorage.get(localStorageModule.LocalStorageKey.driveCategory) ??
             categorySwitcher.Category.home
     )
-<<<<<<< HEAD
-    // const [currentLabels, setCurrentLabels] = React.useState<backendModule.LabelName[] | null>(null)
-=======
     const [labels, setLabels] = React.useState<backendModule.Label[]>([])
->>>>>>> 62393669
     const [newLabelNames, setNewLabelNames] = React.useState(new Set<backendModule.LabelName>())
     const [deletedLabelNames, setDeletedLabelNames] = React.useState(
         new Set<backendModule.LabelName>()
