--- conflicted
+++ resolved
@@ -134,7 +134,6 @@
         })
     }, [/* should never change */ dispatchAssetListEvent])
 
-<<<<<<< HEAD
     const doCreateLabel = React.useCallback(
         async (value: string, color: backendModule.LChColor) => {
             const placeholderLabel: backendModule.Label = {
@@ -174,7 +173,8 @@
             }
         },
         [backend, /* should never change */ toastAndLog]
-=======
+    )
+
     const doCreateDataConnector = React.useCallback(
         (name: string, value: string) => {
             dispatchAssetListEvent({
@@ -186,7 +186,6 @@
             })
         },
         [/* should never change */ dispatchAssetListEvent]
->>>>>>> 11997e93
     )
 
     React.useEffect(() => {
