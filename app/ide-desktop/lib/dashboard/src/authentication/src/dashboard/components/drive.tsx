/** @file The directory header bar and directory item listing. */
import * as React from 'react'

import * as common from 'enso-common'

import * as appInfo from '../../appInfo'
import * as assetEventModule from '../events/assetEvent'
import * as assetListEventModule from '../events/assetListEvent'
import type * as assetQuery from '../../assetQuery'
import * as authProvider from '../../authentication/providers/auth'
import * as backendModule from '../backend'
import * as backendProvider from '../../providers/backend'
import * as hooks from '../../hooks'
import * as localStorageModule from '../localStorage'
import * as localStorageProvider from '../../providers/localStorage'
import * as modalProvider from '../../providers/modal'
import * as uniqueString from '../../uniqueString'

import * as app from '../../components/app'
import type * as assetSearchBar from './assetSearchBar'
import type * as assetSettingsPanel from './assetSettingsPanel'
import * as pageSwitcher from './pageSwitcher'
import type * as spinner from './spinner'
import CategorySwitcher, * as categorySwitcher from './categorySwitcher'
import AssetsTable from './assetsTable'
import DriveBar from './driveBar'
import Labels from './labels'

// =============
// === Drive ===
// =============

/** Props for a {@link Drive}. */
export interface DriveProps {
    supportsLocalBackend: boolean
    hidden: boolean
    page: pageSwitcher.Page
    initialProjectName: string | null
    /** These events will be dispatched the next time the assets list is refreshed, rather than
     * immediately. */
    queuedAssetEvents: assetEventModule.AssetEvent[]
    assetListEvents: assetListEventModule.AssetListEvent[]
    dispatchAssetListEvent: (directoryEvent: assetListEventModule.AssetListEvent) => void
    assetEvents: assetEventModule.AssetEvent[]
    dispatchAssetEvent: (directoryEvent: assetEventModule.AssetEvent) => void
    query: assetQuery.AssetQuery
    setQuery: React.Dispatch<React.SetStateAction<assetQuery.AssetQuery>>
    labels: backendModule.Label[]
    setLabels: React.Dispatch<React.SetStateAction<backendModule.Label[]>>
    setSuggestions: (suggestions: assetSearchBar.Suggestion[]) => void
    projectStartupInfo: backendModule.ProjectStartupInfo | null
    setAssetSettingsPanelProps: React.Dispatch<
        React.SetStateAction<assetSettingsPanel.AssetSettingsPanelRequiredProps | null>
    >
    doCreateProject: (templateId: string | null) => void
    doOpenEditor: (
        project: backendModule.ProjectAsset,
        setProject: React.Dispatch<React.SetStateAction<backendModule.ProjectAsset>>,
        switchPage: boolean
    ) => void
    doCloseEditor: (project: backendModule.ProjectAsset) => void
    loadingProjectManagerDidFail: boolean
    isListingRemoteDirectoryWhileOffline: boolean
    isListingLocalDirectoryAndWillFail: boolean
    isListingRemoteDirectoryAndWillFail: boolean
}

/** Contains directory path and directory contents (projects, folders, secrets and files). */
export default function Drive(props: DriveProps) {
    const {
        supportsLocalBackend,
        hidden,
        page,
        initialProjectName,
        queuedAssetEvents,
        query,
        setQuery,
        labels,
        setLabels,
        setSuggestions,
        projectStartupInfo,
        assetListEvents,
        dispatchAssetListEvent,
        assetEvents,
        dispatchAssetEvent,
        setAssetSettingsPanelProps,
        doOpenEditor,
        doCloseEditor,
        loadingProjectManagerDidFail,
        isListingRemoteDirectoryWhileOffline,
        isListingLocalDirectoryAndWillFail,
        isListingRemoteDirectoryAndWillFail,
    } = props
    const navigate = hooks.useNavigate()
    const { organization } = authProvider.useNonPartialUserSession()
    const { backend } = backendProvider.useBackend()
    const { localStorage } = localStorageProvider.useLocalStorage()
    const { modalRef } = modalProvider.useModalRef()
    const toastAndLog = hooks.useToastAndLog()
    const [isFileBeingDragged, setIsFileBeingDragged] = React.useState(false)
    const [category, setCategory] = React.useState(
        () =>
            localStorage.get(localStorageModule.LocalStorageKey.driveCategory) ??
            categorySwitcher.Category.home
    )
<<<<<<< HEAD
    const [labels, setLabels] = React.useState<backendModule.Label[]>([])
=======
    // const [currentLabels, setCurrentLabels] = React.useState<backendModule.LabelName[] | null>(null)
>>>>>>> 49835500
    const [newLabelNames, setNewLabelNames] = React.useState(new Set<backendModule.LabelName>())
    const [deletedLabelNames, setDeletedLabelNames] = React.useState(
        new Set<backendModule.LabelName>()
    )
    const allLabels = React.useMemo(
        () => new Map(labels.map(label => [label.value, label])),
        [labels]
    )
    const rootDirectoryId = React.useMemo(
        () => backend.rootDirectoryId(organization),
        [backend, organization]
    )
    const isCloud = backend.type === backendModule.BackendType.remote

    React.useEffect(() => {
        if (modalRef.current != null) {
            setIsFileBeingDragged(false)
        }
    }, [/* should never change */ modalRef])

    React.useEffect(() => {
        const onBlur = () => {
            setIsFileBeingDragged(false)
        }
        window.addEventListener('blur', onBlur)
        return () => {
            window.removeEventListener('blur', onBlur)
        }
    }, [])

    React.useEffect(() => {
        void (async () => {
            if (
                backend.type !== backendModule.BackendType.local &&
                organization?.isEnabled === true
            ) {
                setLabels(await backend.listTags())
            }
        })()
    }, [backend, organization?.isEnabled, /* should never change */ setLabels])

    const doUploadFiles = React.useCallback(
        (files: File[]) => {
            if (backend.type !== backendModule.BackendType.local && organization == null) {
                // This should never happen, however display a nice error message in case it does.
                toastAndLog('Files cannot be uploaded while offline')
            } else {
                dispatchAssetListEvent({
                    type: assetListEventModule.AssetListEventType.uploadFiles,
                    parentKey: rootDirectoryId,
                    parentId: rootDirectoryId,
                    files,
                })
            }
        },
        [
            backend,
            organization,
            rootDirectoryId,
            toastAndLog,
            /* should never change */ dispatchAssetListEvent,
        ]
    )

    const doCreateProject = React.useCallback(
        (
            templateId: string | null,
            onSpinnerStateChange?: (state: spinner.SpinnerState) => void
        ) => {
            dispatchAssetListEvent({
                type: assetListEventModule.AssetListEventType.newProject,
                parentKey: rootDirectoryId,
                parentId: rootDirectoryId,
                templateId: templateId ?? null,
                onSpinnerStateChange: onSpinnerStateChange ?? null,
            })
        },
        [rootDirectoryId, /* should never change */ dispatchAssetListEvent]
    )

    const doCreateDirectory = React.useCallback(() => {
        dispatchAssetListEvent({
            type: assetListEventModule.AssetListEventType.newFolder,
            parentKey: rootDirectoryId,
            parentId: rootDirectoryId,
        })
    }, [rootDirectoryId, /* should never change */ dispatchAssetListEvent])

    const doCreateLabel = React.useCallback(
        async (value: string, color: backendModule.LChColor) => {
            const newLabelName = backendModule.LabelName(value)
            const placeholderLabel: backendModule.Label = {
                id: backendModule.TagId(uniqueString.uniqueString()),
                value: newLabelName,
                color,
            }
            setNewLabelNames(labelNames => new Set([...labelNames, newLabelName]))
            setLabels(oldLabels => [...oldLabels, placeholderLabel])
            try {
                const newLabel = await backend.createTag({ value, color })
                setLabels(oldLabels =>
                    oldLabels.map(oldLabel =>
                        oldLabel.id === placeholderLabel.id ? newLabel : oldLabel
                    )
                )
            } catch (error) {
                toastAndLog(null, error)
                setLabels(oldLabels =>
                    oldLabels.filter(oldLabel => oldLabel.id !== placeholderLabel.id)
                )
            }
            setNewLabelNames(
                labelNames =>
                    new Set([...labelNames].filter(labelName => labelName !== newLabelName))
            )
        },
        [backend, /* should never change */ toastAndLog, /* should never change */ setLabels]
    )

    const doDeleteLabel = React.useCallback(
        async (id: backendModule.TagId, value: backendModule.LabelName) => {
            setDeletedLabelNames(oldNames => new Set([...oldNames, value]))
            setQuery(oldQuery => oldQuery.deleteFromEveryTerm({ labels: [value] }))
            try {
                await backend.deleteTag(id, value)
                dispatchAssetEvent({
                    type: assetEventModule.AssetEventType.deleteLabel,
                    labelName: value,
                })
                setLabels(oldLabels => oldLabels.filter(oldLabel => oldLabel.id !== id))
            } catch (error) {
                toastAndLog(null, error)
            }
            setDeletedLabelNames(
                oldNames => new Set([...oldNames].filter(oldValue => oldValue !== value))
            )
        },
        [
            backend,
            /* should never change */ setQuery,
            /* should never change */ dispatchAssetEvent,
            /* should never change */ toastAndLog,
            /* should never change */ setLabels,
        ]
    )

    const doCreateDataConnector = React.useCallback(
        (name: string, value: string) => {
            dispatchAssetListEvent({
                type: assetListEventModule.AssetListEventType.newDataConnector,
                parentKey: rootDirectoryId,
                parentId: rootDirectoryId,
                name,
                value,
            })
        },
        [rootDirectoryId, /* should never change */ dispatchAssetListEvent]
    )

    React.useEffect(() => {
        const onDragEnter = (event: DragEvent) => {
            if (
                modalRef.current == null &&
                page === pageSwitcher.Page.drive &&
                category === categorySwitcher.Category.home &&
                event.dataTransfer?.types.includes('Files') === true
            ) {
                setIsFileBeingDragged(true)
            }
        }
        document.body.addEventListener('dragenter', onDragEnter)
        return () => {
            document.body.removeEventListener('dragenter', onDragEnter)
        }
    }, [page, category, /* should never change */ modalRef])

    return isListingRemoteDirectoryWhileOffline ? (
        <div className={`grow grid place-items-center mx-2 ${hidden ? 'hidden' : ''}`}>
            <div className="flex flex-col gap-4">
                <div className="text-base text-center">You are not logged in.</div>
                <button
                    className="text-base text-white bg-help rounded-full self-center leading-170 h-8 py-px w-16"
                    onClick={() => {
                        navigate(app.LOGIN_PATH)
                    }}
                >
                    Login
                </button>
            </div>
        </div>
    ) : isListingLocalDirectoryAndWillFail ? (
        <div className={`grow grid place-items-center mx-2 ${hidden ? 'hidden' : ''}`}>
            <div className="text-base text-center">
                Could not connect to the Project Manager. Please try restarting{' '}
                {common.PRODUCT_NAME}, or manually launching the Project Manager.
            </div>
        </div>
    ) : isListingRemoteDirectoryAndWillFail ? (
        <div className={`grow grid place-items-center mx-2 ${hidden ? 'hidden' : ''}`}>
            <div className="flex flex-col gap-4 text-base text-center">
                Upgrade your plan to use {common.PRODUCT_NAME} Cloud.
                <a
                    className="block self-center whitespace-nowrap text-base text-white bg-help rounded-full leading-170 h-8 py-px px-2 w-min"
                    href="https://enso.org/pricing"
                >
                    Upgrade
                </a>
                {!supportsLocalBackend && (
                    <button
                        className="block self-center whitespace-nowrap text-base text-white bg-help rounded-full leading-170 h-8 py-px px-2 w-min"
                        onClick={async () => {
                            const downloadUrl = await appInfo.getDownloadUrl()
                            if (downloadUrl == null) {
                                toastAndLog('Could not find a download link for the current OS')
                            } else {
                                window.open(downloadUrl, '_blank')
                            }
                        }}
                    >
                        Download Free Edition
                    </button>
                )}
            </div>
        </div>
    ) : (
        <div
            data-testid="drive-view"
            className={`flex flex-col flex-1 overflow-hidden gap-2.5 px-3.25 mt-8 ${
                hidden ? 'hidden' : ''
            }`}
        >
            <div className="flex flex-col self-start gap-3">
                <h1 className="text-xl font-bold h-9.5 pl-1.5">
                    {backend.type === backendModule.BackendType.remote
                        ? 'Cloud Drive'
                        : 'Local Drive'}
                </h1>
                <DriveBar
                    category={category}
                    doCreateProject={doCreateProject}
                    doUploadFiles={doUploadFiles}
                    doCreateDirectory={doCreateDirectory}
                    doCreateDataConnector={doCreateDataConnector}
                    dispatchAssetEvent={dispatchAssetEvent}
                />
            </div>
            <div className="flex flex-1 gap-3 overflow-hidden">
                {backend.type === backendModule.BackendType.remote && (
                    <div className="flex flex-col gap-4 py-1">
                        <CategorySwitcher
                            category={category}
                            setCategory={setCategory}
                            dispatchAssetEvent={dispatchAssetEvent}
                        />
                        <Labels
                            labels={labels}
                            query={query}
                            setQuery={setQuery}
                            doCreateLabel={doCreateLabel}
                            doDeleteLabel={doDeleteLabel}
                            newLabelNames={newLabelNames}
                            deletedLabelNames={deletedLabelNames}
                        />
                    </div>
                )}
                <AssetsTable
                    query={query}
                    setQuery={setQuery}
                    category={category}
                    allLabels={allLabels}
                    setSuggestions={setSuggestions}
                    initialProjectName={initialProjectName}
                    projectStartupInfo={projectStartupInfo}
                    deletedLabelNames={deletedLabelNames}
                    queuedAssetEvents={queuedAssetEvents}
                    assetEvents={assetEvents}
                    dispatchAssetEvent={dispatchAssetEvent}
                    assetListEvents={assetListEvents}
                    dispatchAssetListEvent={dispatchAssetListEvent}
                    setAssetSettingsPanelProps={setAssetSettingsPanelProps}
                    doOpenIde={doOpenEditor}
                    doCloseIde={doCloseEditor}
                    doCreateLabel={doCreateLabel}
                    loadingProjectManagerDidFail={loadingProjectManagerDidFail}
                    isListingRemoteDirectoryWhileOffline={isListingRemoteDirectoryWhileOffline}
                    isListingLocalDirectoryAndWillFail={isListingLocalDirectoryAndWillFail}
                    isListingRemoteDirectoryAndWillFail={isListingRemoteDirectoryAndWillFail}
                />
            </div>
            {isFileBeingDragged && organization != null && isCloud ? (
                <div
                    className="text-white text-lg fixed w-screen h-screen inset-0 bg-primary bg-opacity-75 backdrop-blur-xs grid place-items-center z-3"
                    onDragLeave={() => {
                        setIsFileBeingDragged(false)
                    }}
                    onDragOver={event => {
                        event.preventDefault()
                    }}
                    onDrop={event => {
                        event.preventDefault()
                        setIsFileBeingDragged(false)
                        dispatchAssetListEvent({
                            type: assetListEventModule.AssetListEventType.uploadFiles,
                            parentKey: rootDirectoryId,
                            parentId: rootDirectoryId,
                            files: Array.from(event.dataTransfer.files),
                        })
                    }}
                >
                    Drop to upload files.
                </div>
            ) : null}
        </div>
    )
}<|MERGE_RESOLUTION|>--- conflicted
+++ resolved
@@ -75,8 +75,6 @@
         queuedAssetEvents,
         query,
         setQuery,
-        labels,
-        setLabels,
         setSuggestions,
         projectStartupInfo,
         assetListEvents,
@@ -103,11 +101,7 @@
             localStorage.get(localStorageModule.LocalStorageKey.driveCategory) ??
             categorySwitcher.Category.home
     )
-<<<<<<< HEAD
     const [labels, setLabels] = React.useState<backendModule.Label[]>([])
-=======
-    // const [currentLabels, setCurrentLabels] = React.useState<backendModule.LabelName[] | null>(null)
->>>>>>> 49835500
     const [newLabelNames, setNewLabelNames] = React.useState(new Set<backendModule.LabelName>())
     const [deletedLabelNames, setDeletedLabelNames] = React.useState(
         new Set<backendModule.LabelName>()
