--- conflicted
+++ resolved
@@ -21,25 +21,18 @@
     supportsLocalBackend: boolean
     page: pageSwitcher.Page
     setPage: (page: pageSwitcher.Page) => void
-<<<<<<< HEAD
-=======
     projectAsset: backendModule.ProjectAsset | null
     setProjectAsset: React.Dispatch<React.SetStateAction<backendModule.ProjectAsset>> | null
-    asset: backendModule.Asset | null
->>>>>>> 13969abc
     isEditorDisabled: boolean
     setBackendType: (backendType: backendModule.BackendType) => void
     isHelpChatOpen: boolean
     setIsHelpChatOpen: (isHelpChatOpen: boolean) => void
     query: string
     setQuery: (value: string) => void
-<<<<<<< HEAD
     canToggleSettingsPanel: boolean
     isSettingsPanelVisible: boolean
     setIsSettingsPanelVisible: React.Dispatch<React.SetStateAction<boolean>>
-=======
     doRemoveSelf: () => void
->>>>>>> 13969abc
     onSignOut: () => void
 }
 
@@ -50,25 +43,18 @@
         supportsLocalBackend,
         page,
         setPage,
-<<<<<<< HEAD
-=======
         projectAsset,
         setProjectAsset,
-        asset,
->>>>>>> 13969abc
         isEditorDisabled,
         setBackendType,
         isHelpChatOpen,
         setIsHelpChatOpen,
         query,
         setQuery,
-<<<<<<< HEAD
         canToggleSettingsPanel,
         isSettingsPanelVisible,
         setIsSettingsPanelVisible,
-=======
         doRemoveSelf,
->>>>>>> 13969abc
         onSignOut,
     } = props
     const searchRef = React.useRef<HTMLInputElement>(null)
@@ -123,7 +109,6 @@
                     <div className="grow" />
                 </>
             )}
-<<<<<<< HEAD
             {!isSettingsPanelVisible && (
                 <div className="flex gap-2">
                     <AssetInfoBar
@@ -132,26 +117,16 @@
                         setIsSettingsPanelVisible={setIsSettingsPanelVisible}
                     />
                     <UserBar
+                        page={page}
                         isHelpChatOpen={isHelpChatOpen}
                         setIsHelpChatOpen={setIsHelpChatOpen}
+                        projectAsset={projectAsset}
+                        setProjectAsset={setProjectAsset}
+                        doRemoveSelf={doRemoveSelf}
                         onSignOut={onSignOut}
                     />
                 </div>
             )}
-=======
-            <div className="flex gap-2">
-                <AssetInfoBar asset={asset} />
-                <UserBar
-                    page={page}
-                    isHelpChatOpen={isHelpChatOpen}
-                    setIsHelpChatOpen={setIsHelpChatOpen}
-                    projectAsset={projectAsset}
-                    setProjectAsset={setProjectAsset}
-                    doRemoveSelf={doRemoveSelf}
-                    onSignOut={onSignOut}
-                />
-            </div>
->>>>>>> 13969abc
         </div>
     )
 }