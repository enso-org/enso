/** @file The top-bar of dashboard. */
import * as React from 'react'

import FindIcon from 'enso-assets/find.svg'

<<<<<<< HEAD
import type * as backendModule from '../backend'
=======
import * as backendModule from '../backend'
import * as shortcuts from '../shortcuts'
>>>>>>> e0ef0a25

import PageSwitcher, * as pageSwitcher from './pageSwitcher'
import AssetInfoBar from './assetInfoBar'
import BackendSwitcher from './backendSwitcher'
import UserBar from './userBar'

// ==============
// === TopBar ===
// ==============

/** Props for a {@link TopBar}. */
export interface TopBarProps {
    /** Whether the application may have the local backend running. */
    supportsLocalBackend: boolean
    page: pageSwitcher.Page
    setPage: (page: pageSwitcher.Page) => void
    projectAsset: backendModule.ProjectAsset | null
    setProjectAsset: React.Dispatch<React.SetStateAction<backendModule.ProjectAsset>> | null
    asset: backendModule.Asset | null
    isEditorDisabled: boolean
    setBackendType: (backendType: backendModule.BackendType) => void
    isHelpChatOpen: boolean
    setIsHelpChatOpen: (isHelpChatOpen: boolean) => void
    query: string
    setQuery: (value: string) => void
    doRemoveSelf: () => void
    onSignOut: () => void
}

/** The {@link TopBarProps.setQuery} parameter is used to communicate with the parent component,
 * because `searchVal` may change parent component's project list. */
export default function TopBar(props: TopBarProps) {
    const {
        supportsLocalBackend,
        page,
        setPage,
        projectAsset,
        setProjectAsset,
        asset,
        isEditorDisabled,
        setBackendType,
        isHelpChatOpen,
        setIsHelpChatOpen,
        query,
        setQuery,
        doRemoveSelf,
        onSignOut,
    } = props
    const searchRef = React.useRef<HTMLInputElement>(null)

    React.useEffect(() => {
        const onKeyDown = (event: KeyboardEvent) => {
            // Allow `alt` key to be pressed in case it is being used to enter special characters.
            if (
                !(event.target instanceof HTMLInputElement) &&
                (!(event.target instanceof HTMLElement) || !event.target.isContentEditable) &&
                shortcuts.isTextInputEvent(event)
            ) {
                searchRef.current?.focus()
            }
        }
        document.addEventListener('keydown', onKeyDown)
        return () => {
            document.removeEventListener('keydown', onKeyDown)
        }
    }, [])

    return (
        <div className="relative flex ml-4.75 mr-2.25 mt-2.25 h-8 gap-6 z-1">
            <PageSwitcher page={page} setPage={setPage} isEditorDisabled={isEditorDisabled} />
            {supportsLocalBackend && page !== pageSwitcher.Page.editor && (
                <BackendSwitcher setBackendType={setBackendType} />
            )}
            <div className="grow" />
            {page !== pageSwitcher.Page.editor && (
                <>
                    <div className="search-bar absolute flex items-center text-primary bg-frame rounded-full -translate-x-1/2 gap-2.5 left-1/2 h-8 w-98.25 px-2">
                        <label htmlFor="search">
                            <img src={FindIcon} className="opacity-80" />
                        </label>
                        <input
                            ref={searchRef}
                            type="text"
                            size={1}
                            id="search"
                            placeholder="Type to search for projects, data connectors, users, and more."
                            value={query}
                            onChange={event => {
                                setQuery(event.target.value)
                            }}
                            className="grow bg-transparent leading-5 h-6 py-px"
                        />
                    </div>
                    <div className="grow" />
                </>
            )}
            <div className="flex gap-2">
                <AssetInfoBar asset={asset} />
                <UserBar
                    page={page}
                    isHelpChatOpen={isHelpChatOpen}
                    setIsHelpChatOpen={setIsHelpChatOpen}
                    projectAsset={projectAsset}
                    setProjectAsset={setProjectAsset}
                    doRemoveSelf={doRemoveSelf}
                    onSignOut={onSignOut}
                />
            </div>
        </div>
    )
}<|MERGE_RESOLUTION|>--- conflicted
+++ resolved
@@ -3,12 +3,8 @@
 
 import FindIcon from 'enso-assets/find.svg'
 
-<<<<<<< HEAD
 import type * as backendModule from '../backend'
-=======
-import * as backendModule from '../backend'
 import * as shortcuts from '../shortcuts'
->>>>>>> e0ef0a25
 
 import PageSwitcher, * as pageSwitcher from './pageSwitcher'
 import AssetInfoBar from './assetInfoBar'
