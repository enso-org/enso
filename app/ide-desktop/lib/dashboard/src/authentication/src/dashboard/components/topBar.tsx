/** @file The top-bar of dashboard. */
import * as React from 'react'

import FindIcon from 'enso-assets/find.svg'

import type * as backendModule from '../backend'
import * as shortcuts from '../shortcuts'

import PageSwitcher, * as pageSwitcher from './pageSwitcher'
import AssetInfoBar from './assetInfoBar'
import BackendSwitcher from './backendSwitcher'
import UserBar from './userBar'

// ==============
// === TopBar ===
// ==============

/** Props for a {@link TopBar}. */
export interface TopBarProps {
    /** Whether the application may have the local backend running. */
    supportsLocalBackend: boolean
    page: pageSwitcher.Page
    setPage: (page: pageSwitcher.Page) => void
    projectAsset: backendModule.ProjectAsset | null
    setProjectAsset: React.Dispatch<React.SetStateAction<backendModule.ProjectAsset>> | null
    isEditorDisabled: boolean
    setBackendType: (backendType: backendModule.BackendType) => void
    isHelpChatOpen: boolean
    setIsHelpChatOpen: (isHelpChatOpen: boolean) => void
    query: string
    setQuery: (value: string) => void
    canToggleSettingsPanel: boolean
    isSettingsPanelVisible: boolean
    setIsSettingsPanelVisible: React.Dispatch<React.SetStateAction<boolean>>
    doRemoveSelf: () => void
    onSignOut: () => void
}

/** The {@link TopBarProps.setQuery} parameter is used to communicate with the parent component,
 * because `searchVal` may change parent component's project list. */
export default function TopBar(props: TopBarProps) {
    const {
        supportsLocalBackend,
        page,
        setPage,
        projectAsset,
        setProjectAsset,
        isEditorDisabled,
        setBackendType,
        isHelpChatOpen,
        setIsHelpChatOpen,
        query,
        setQuery,
        canToggleSettingsPanel,
        isSettingsPanelVisible,
        setIsSettingsPanelVisible,
        doRemoveSelf,
        onSignOut,
    } = props
    const searchRef = React.useRef<HTMLInputElement>(null)

    React.useEffect(() => {
        const onKeyDown = (event: KeyboardEvent) => {
            // Allow `alt` key to be pressed in case it is being used to enter special characters.
            if (
                !(event.target instanceof HTMLInputElement) &&
                (!(event.target instanceof HTMLElement) || !event.target.isContentEditable) &&
                shortcuts.isTextInputEvent(event)
            ) {
                searchRef.current?.focus()
            }
        }
        document.addEventListener('keydown', onKeyDown)
        return () => {
            document.removeEventListener('keydown', onKeyDown)
        }
    }, [])

    return (
        <div
            className={`relative flex ml-4.75 mr-2.25 h-8 gap-6 z-3 ${
                page !== pageSwitcher.Page.home ? 'mt-2.25' : 'my-2.25'
            }`}
        >
            <PageSwitcher page={page} setPage={setPage} isEditorDisabled={isEditorDisabled} />
            {supportsLocalBackend && page !== pageSwitcher.Page.editor && (
                <BackendSwitcher setBackendType={setBackendType} />
            )}
            <div className="grow" />
            {page !== pageSwitcher.Page.editor && (
                <>
                    <div className="search-bar absolute flex items-center text-primary bg-frame rounded-full -translate-x-1/2 gap-2.5 left-1/2 h-8 w-98.25 min-w-31.5 px-2">
                        <label htmlFor="search">
                            <img src={FindIcon} className="opacity-80" />
                        </label>
                        <input
                            ref={searchRef}
                            type="text"
                            size={1}
                            id="search"
                            placeholder="Type to search for projects, data connectors, users, and more."
                            value={query}
                            onChange={event => {
                                setQuery(event.target.value)
                            }}
                            className="grow bg-transparent leading-5 h-6 py-px"
                        />
                    </div>
                    <div className="grow" />
                </>
            )}
<<<<<<< HEAD
            {!isSettingsPanelVisible && (
                <div className="flex gap-2">
                    <AssetInfoBar
                        canToggleSettingsPanel={canToggleSettingsPanel}
                        isSettingsPanelVisible={isSettingsPanelVisible}
                        setIsSettingsPanelVisible={setIsSettingsPanelVisible}
                    />
                    <UserBar
                        page={page}
                        isHelpChatOpen={isHelpChatOpen}
                        setIsHelpChatOpen={setIsHelpChatOpen}
                        projectAsset={projectAsset}
                        setProjectAsset={setProjectAsset}
                        doRemoveSelf={doRemoveSelf}
                        onSignOut={onSignOut}
                    />
                </div>
            )}
=======
            <div className="flex gap-2">
                <AssetInfoBar asset={asset} />
                <UserBar
                    supportsLocalBackend={supportsLocalBackend}
                    page={page}
                    isHelpChatOpen={isHelpChatOpen}
                    setIsHelpChatOpen={setIsHelpChatOpen}
                    projectAsset={projectAsset}
                    setProjectAsset={setProjectAsset}
                    doRemoveSelf={doRemoveSelf}
                    onSignOut={onSignOut}
                />
            </div>
>>>>>>> dd28517d
        </div>
    )
}<|MERGE_RESOLUTION|>--- conflicted
+++ resolved
@@ -109,7 +109,6 @@
                     <div className="grow" />
                 </>
             )}
-<<<<<<< HEAD
             {!isSettingsPanelVisible && (
                 <div className="flex gap-2">
                     <AssetInfoBar
@@ -118,6 +117,7 @@
                         setIsSettingsPanelVisible={setIsSettingsPanelVisible}
                     />
                     <UserBar
+                        supportsLocalBackend={supportsLocalBackend}
                         page={page}
                         isHelpChatOpen={isHelpChatOpen}
                         setIsHelpChatOpen={setIsHelpChatOpen}
@@ -128,21 +128,6 @@
                     />
                 </div>
             )}
-=======
-            <div className="flex gap-2">
-                <AssetInfoBar asset={asset} />
-                <UserBar
-                    supportsLocalBackend={supportsLocalBackend}
-                    page={page}
-                    isHelpChatOpen={isHelpChatOpen}
-                    setIsHelpChatOpen={setIsHelpChatOpen}
-                    projectAsset={projectAsset}
-                    setProjectAsset={setProjectAsset}
-                    doRemoveSelf={doRemoveSelf}
-                    onSignOut={onSignOut}
-                />
-            </div>
->>>>>>> dd28517d
         </div>
     )
 }