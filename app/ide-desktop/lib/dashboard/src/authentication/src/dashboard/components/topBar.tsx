--- conflicted
+++ resolved
@@ -16,15 +16,10 @@
     projectName: string | null
     tab: dashboard.Tab
     toggleTab: () => void
-<<<<<<< HEAD
     backendPlatform: platformModule.Platform
     setBackendPlatform: (backendPlatform: platformModule.Platform) => void
-    searchVal: string
-    setSearchVal: (searchVal: string) => void
-=======
     query: string
     setQuery: (value: string) => void
->>>>>>> 3d045a7c
 }
 
 /**
@@ -32,7 +27,6 @@
  * because `searchVal` may change parent component's project list.
  */
 function TopBar(props: TopBarProps) {
-<<<<<<< HEAD
     const {
         platform,
         projectName,
@@ -40,12 +34,9 @@
         toggleTab,
         backendPlatform,
         setBackendPlatform,
-        searchVal,
-        setSearchVal,
+        query,
+        setQuery,
     } = props
-=======
-    const { projectName, tab, toggleTab, query, setQuery } = props
->>>>>>> 3d045a7c
     const { setModal } = modalProvider.useSetModal()
 
     return (
