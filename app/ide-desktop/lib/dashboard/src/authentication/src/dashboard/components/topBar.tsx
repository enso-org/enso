/** @file The top-bar of dashboard. */
import * as React from 'react'

import BarsIcon from 'enso-assets/bars.svg'
import CloudIcon from 'enso-assets/cloud.svg'
import ComputerIcon from 'enso-assets/computer.svg'
import DefaultUserIcon from 'enso-assets/default_user.svg'
import MagnifyingGlassIcon from 'enso-assets/magnifying_glass.svg'
import SpeechBubbleIcon from 'enso-assets/speech_bubble.svg'

import * as backendModule from '../backend'
import * as dashboard from './dashboard'

import * as backendProvider from '../../providers/backend'
import * as modalProvider from '../../providers/modal'

import UserMenu from './userMenu'

// =================
// === Constants ===
// =================

/** A {@link RegExp} that matches {@link KeyboardEvent.code}s corresponding to non-printable
 * keys. */
const SPECIAL_CHARACTER_KEYCODE_REGEX = /^[A-Z][a-z]/

// ==============
// === TopBar ===
// ==============

/** Props for a {@link TopBar}. */
export interface TopBarProps {
    /** Whether the application may have the local backend running. */
    supportsLocalBackend: boolean
    projectName: string | null
    tab: dashboard.Tab
    toggleTab: () => void
    setBackendType: (backendType: backendModule.BackendType) => void
    query: string
    setQuery: (value: string) => void
}

/** The {@link TopBarProps.setQuery} parameter is used to communicate with the parent component,
 * because `searchVal` may change parent component's project list. */
function TopBar(props: TopBarProps) {
    const { supportsLocalBackend, projectName, tab, toggleTab, setBackendType, query, setQuery } =
        props
    const [isUserMenuVisible, setIsUserMenuVisible] = React.useState(false)
    const { modal } = modalProvider.useModal()
    const { setModal, unsetModal } = modalProvider.useSetModal()
    const { backend } = backendProvider.useBackend()
    // This is INCORRECT, but SAFE, as its value is guaranteed to be set by the time any hooks run.
    // eslint-disable-next-line @typescript-eslint/no-non-null-assertion
    const searchRef = react.useRef<HTMLInputElement>(null!)

    React.useEffect(() => {
        if (!modal) {
            setIsUserMenuVisible(false)
        }
    }, [modal])

    React.useEffect(() => {
        if (isUserMenuVisible) {
            setModal(() => <UserMenu />)
        } else {
            unsetModal()
        }
    }, [isUserMenuVisible, setModal, unsetModal])

    react.useEffect(() => {
        const onKeyPress = (event: KeyboardEvent) => {
            // Allow `alt` key to be pressed in case it is being used to enter special characters.
            if (
                !event.ctrlKey &&
                !event.shiftKey &&
                !event.metaKey &&
                !SPECIAL_CHARACTER_KEYCODE_REGEX.test(event.key)
            ) {
                searchRef.current.focus()
            }
        }
        document.addEventListener('keypress', onKeyPress)
        return () => {
            document.removeEventListener('keypress', onKeyPress)
        }
    }, [])

    return (
        <div className="flex mx-2 h-8">
            {supportsLocalBackend && (
                <div className="bg-gray-100 rounded-full flex flex-row flex-nowrap p-1.5">
                    <button
                        onClick={() => {
                            setBackendType(backendModule.BackendType.local)
                        }}
                        className={`${
                            backend.type === backendModule.BackendType.local
                                ? 'bg-white shadow-soft'
                                : 'opacity-50'
                        } rounded-full px-1.5 py-1`}
                    >
                        <img src={ComputerIcon} />
                    </button>
                    <button
                        onClick={() => {
                            setBackendType(backendModule.BackendType.remote)
                        }}
                        className={`${
                            backend.type === backendModule.BackendType.remote
                                ? 'bg-white shadow-soft'
                                : 'opacity-50'
                        } rounded-full px-1.5 py-1`}
                    >
                        <img src={CloudIcon} />
                    </button>
                </div>
            )}
            <div
<<<<<<< HEAD
                className={`flex items-center bg-label rounded-full px-1 mx-2 w-39 ${
=======
                className={`flex items-center bg-label rounded-full pl-1 pr-2.5 mx-2 ${
>>>>>>> 724a7885
                    projectName != null ? 'cursor-pointer' : 'opacity-50'
                }`}
                onClick={toggleTab}
            >
                <span
                    className={`flex-1 opacity-50 overflow-hidden transition-width whitespace-nowrap ${
                        tab === dashboard.Tab.dashboard ? 'm-2' : 'grow-0 w-0'
                    }`}
                >
                    {projectName ?? 'Dashboard'}
                </span>
                <div className="bg-white shadow-soft rounded-full px-1.5 py-1">
                    <img src={BarsIcon} />
                </div>
                <span
                    className={`flex-1 opacity-50 overflow-hidden transition-width whitespace-nowrap leading-5 py-0.5 ${
                        tab === dashboard.Tab.ide ? 'm-2' : 'grow-0 w-0'
                    }`}
                >
                    {projectName ?? 'No project open'}
                </span>
            </div>
            <div className="flex flex-nowrap flex-1 grow-0 bg-label items-center rounded-full gap-2.5 pl-2.75 pr-3.25 mx-2">
                <img src={MagnifyingGlassIcon} />
                <input
                    ref={searchRef}
                    type="text"
                    size={1}
                    placeholder="Click here or start typing to search for projects, data connectors, users, and more ..."
                    value={query}
                    onKeyDown={event => {
                        if (event.key === 'Escape') {
                            event.stopPropagation()
                            event.currentTarget.blur()
                            setQuery('')
                            event.currentTarget.value = ''
                        } else if (event.key === 'Enter') {
                            event.stopPropagation()
                            event.currentTarget.blur()
                        }
                    }}
                    onChange={event => {
                        setQuery(event.target.value)
                    }}
                    className="flex grow-0 bg-transparent w-118.25 leading-5 py-0.5"
                />
            </div>
            {/* Padding. */}
            <div className="grow" />
            <a
                href="https://discord.gg/enso"
                target="_blank"
                rel="noreferrer"
<<<<<<< HEAD
                className="flex items-center text-white bg-help rounded-full pl-2.5 pr-2.25 mx-1.25"
=======
                className="flex items-center bg-help rounded-full px-2.5 text-white mx-2"
>>>>>>> 724a7885
            >
                <span className="whitespace-nowrap my-0.5">help chat</span>
                {/* Spacing. */}
                <div className="w-2" />
                <img src={SpeechBubbleIcon} />
            </a>
            {/* User profile and menu. */}
            <div className="transform w-8 mx-2.75">
                <div
                    onClick={event => {
                        event.stopPropagation()
                        setIsUserMenuVisible(!isUserMenuVisible)
                    }}
                    className="rounded-full w-8 h-8 bg-cover cursor-pointer"
                >
                    <img src={DefaultUserIcon} />
                </div>
            </div>
        </div>
    )
}

export default TopBar<|MERGE_RESOLUTION|>--- conflicted
+++ resolved
@@ -51,7 +51,7 @@
     const { backend } = backendProvider.useBackend()
     // This is INCORRECT, but SAFE, as its value is guaranteed to be set by the time any hooks run.
     // eslint-disable-next-line @typescript-eslint/no-non-null-assertion
-    const searchRef = react.useRef<HTMLInputElement>(null!)
+    const searchRef = React.useRef<HTMLInputElement>(null!)
 
     React.useEffect(() => {
         if (!modal) {
@@ -67,7 +67,7 @@
         }
     }, [isUserMenuVisible, setModal, unsetModal])
 
-    react.useEffect(() => {
+    React.useEffect(() => {
         const onKeyPress = (event: KeyboardEvent) => {
             // Allow `alt` key to be pressed in case it is being used to enter special characters.
             if (
@@ -116,11 +116,7 @@
                 </div>
             )}
             <div
-<<<<<<< HEAD
                 className={`flex items-center bg-label rounded-full px-1 mx-2 w-39 ${
-=======
-                className={`flex items-center bg-label rounded-full pl-1 pr-2.5 mx-2 ${
->>>>>>> 724a7885
                     projectName != null ? 'cursor-pointer' : 'opacity-50'
                 }`}
                 onClick={toggleTab}
@@ -174,11 +170,7 @@
                 href="https://discord.gg/enso"
                 target="_blank"
                 rel="noreferrer"
-<<<<<<< HEAD
                 className="flex items-center text-white bg-help rounded-full pl-2.5 pr-2.25 mx-1.25"
-=======
-                className="flex items-center bg-help rounded-full px-2.5 text-white mx-2"
->>>>>>> 724a7885
             >
                 <span className="whitespace-nowrap my-0.5">help chat</span>
                 {/* Spacing. */}
