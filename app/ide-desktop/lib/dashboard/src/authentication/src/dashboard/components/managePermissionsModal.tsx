/** @file A modal with inputs for user email and permission level. */
import * as React from 'react'
import * as toast from 'react-toastify'

import * as auth from '../../authentication/providers/auth'
import * as backendModule from '../backend'
import * as backendProvider from '../../providers/backend'
import * as hooks from '../../hooks'
import * as modalProvider from '../../providers/modal'

import Autocomplete from './autocomplete'
import Modal from './modal'
import PermissionSelector from './permissionSelector'
import UserPermissions from './userPermissions'

// =================
// === Constants ===
// =================

/** The vertical offset of the {@link PermissionTypeSelector} from its parent element, for the
 * input to invite new users. */
const TYPE_SELECTOR_Y_OFFSET_PX = 32

// ==============================
// === ManagePermissionsModal ===
// ==============================

/** Props for a {@link ManagePermissionsModal}. */
export interface ManagePermissionsModalProps<
    Asset extends backendModule.AnyAsset = backendModule.AnyAsset
> {
    item: Asset
    setItem: React.Dispatch<React.SetStateAction<Asset>>
    self: backendModule.UserPermission
    /** Remove the current user's permissions from this asset. This MUST be a prop because it should
     * change the assets list. */
    doRemoveSelf: () => void
    /** If this is `null`, this modal will be centered. */
    eventTarget: HTMLElement | null
}

/** A modal with inputs for user email and permission level.
 * @throws {Error} when the current backend is the local backend, or when the user is offline.
 * This should never happen, as this modal should not be accessible in either case. */
export default function ManagePermissionsModal<
    Asset extends backendModule.AnyAsset = backendModule.AnyAsset
>(props: ManagePermissionsModalProps<Asset>) {
    const { item, setItem, self, doRemoveSelf, eventTarget } = props
    const { organization } = auth.useNonPartialUserSession()
    const { backend } = backendProvider.useBackend()
    const { unsetModal } = modalProvider.useSetModal()
    const toastAndLog = hooks.useToastAndLog()
    const [permissions, setPermissions] = React.useState(item.permissions ?? [])
    const [users, setUsers] = React.useState<backendModule.SimpleUser[]>([])
    const [email, setEmail] = React.useState<string | null>(null)
    const [action, setAction] = React.useState(backendModule.PermissionAction.view)
    const emailValidityRef = React.useRef<HTMLInputElement>(null)
    const position = React.useMemo(() => eventTarget?.getBoundingClientRect(), [eventTarget])
    const editablePermissions = React.useMemo(
        () =>
            self.permission === backendModule.PermissionAction.own
                ? permissions
                : permissions.filter(
                      permission => permission.permission !== backendModule.PermissionAction.own
                  ),
        [permissions, self.permission]
    )
    const usernamesOfUsersWithPermission = React.useMemo(
        () => new Set(item.permissions?.map(userPermission => userPermission.user.userName)),
        [item.permissions]
    )
    const emailsOfUsersWithPermission = React.useMemo(
        () =>
            new Set<string>(
                item.permissions?.map(userPermission => userPermission.user.userEmail)
            ),
        [item.permissions]
    )
    const isOnlyOwner = React.useMemo(
        () =>
            self.permission === backendModule.PermissionAction.own &&
            permissions.every(
                permission =>
                    permission.permission !== backendModule.PermissionAction.own ||
                    permission.user.userEmail === organization?.email
            ),
        [organization?.email, permissions, self.permission]
    )

    React.useEffect(() => {
        setItem(oldItem => ({ ...oldItem, permissions }))
    }, [permissions, /* should never change */ setItem])

    if (backend.type === backendModule.BackendType.local || organization == null) {
        // This should never happen - the local backend does not have the "shared with" column,
        // and `organization` is absent only when offline - in which case the user should only
        // be able to access the local backend.
        // This MUST be an error, otherwise the hooks below are considered as conditionally called.
        throw new Error('Cannot share projects on the local backend.')
    } else {
        const listedUsers = hooks.useAsyncEffect([], () => backend.listUsers(), [])
        const allUsers = React.useMemo(
            () =>
                listedUsers.filter(
                    listedUser =>
                        !usernamesOfUsersWithPermission.has(listedUser.name) &&
                        !emailsOfUsersWithPermission.has(listedUser.email)
                ),
            [emailsOfUsersWithPermission, usernamesOfUsersWithPermission, listedUsers]
        )
        const willInviteNewUser = React.useMemo(() => {
            if (users.length !== 0) {
                return false
            } else if (email == null || email === '') {
                return true
            } else {
                const lowercase = email.toLowerCase()
                return (
                    lowercase !== '' &&
                    !usernamesOfUsersWithPermission.has(lowercase) &&
                    !emailsOfUsersWithPermission.has(lowercase) &&
                    !allUsers.some(
                        innerUser =>
                            innerUser.name.toLowerCase() === lowercase ||
                            innerUser.email.toLowerCase() === lowercase
                    )
                )
            }
        }, [
            users.length,
            email,
            emailsOfUsersWithPermission,
            usernamesOfUsersWithPermission,
            allUsers,
        ])

        const doSubmit = async () => {
            if (willInviteNewUser) {
                try {
                    setUsers([])
                    if (email != null) {
                        await backend.inviteUser({
                            organizationId: organization.id,
                            userEmail: backendModule.EmailAddress(email),
                        })
                        toast.toast.success(`You've invited ${email} to join Enso!`)
                    }
                } catch (error) {
                    toastAndLog('Could not invite user', error)
                }
            } else {
                setUsers([])
                const addedUsersPermissions = users.map<backendModule.UserPermission>(newUser => ({
                    user: {
                        organizationId: organization.id,
                        pk: newUser.id,
                        userEmail: newUser.email,
                        userName: newUser.name,
                    },
                    permission: action,
                }))
                const addedUsersPks = new Set(addedUsersPermissions.map(newUser => newUser.user.pk))
                const oldUsersPermissions = permissions.filter(userPermission =>
                    addedUsersPks.has(userPermission.user.pk)
                )
                try {
                    setPermissions(oldPermissions =>
                        [
                            ...oldPermissions.filter(
                                oldUserPermissions => !addedUsersPks.has(oldUserPermissions.user.pk)
                            ),
                            ...addedUsersPermissions,
                        ].sort(backendModule.compareUserPermissions)
                    )
                    await backend.createPermission({
                        userSubjects: addedUsersPermissions.map(
                            userPermissions => userPermissions.user.pk
                        ),
                        resourceId: item.id,
                        action: action,
                    })
                } catch (error) {
                    setPermissions(oldPermissions =>
                        [
                            ...oldPermissions.filter(
                                permission => !addedUsersPks.has(permission.user.pk)
                            ),
                            ...oldUsersPermissions,
                        ].sort(backendModule.compareUserPermissions)
                    )
                    const usernames = addedUsersPermissions.map(
                        userPermissions => userPermissions.user.userName
                    )
                    toastAndLog(`Could not set permissions for ${usernames.join(', ')}`, error)
                }
            }
        }

        const doDelete = async (userToDelete: backendModule.User) => {
            if (userToDelete.pk === self.user.pk) {
                doRemoveSelf()
            } else {
                const oldPermission = permissions.find(
                    userPermission => userPermission.user.pk === userToDelete.pk
                )
                try {
                    setPermissions(oldPermissions =>
                        oldPermissions.filter(
                            oldUserPermissions => oldUserPermissions.user.pk !== userToDelete.pk
                        )
                    )
                    await backend.createPermission({
                        userSubjects: [userToDelete.pk],
                        resourceId: item.id,
                        action: null,
                    })
                } catch (error) {
                    if (oldPermission != null) {
                        setPermissions(oldPermissions =>
                            [...oldPermissions, oldPermission].sort(
                                backendModule.compareUserPermissions
                            )
                        )
                    }
<<<<<<< HEAD
                    toastAndLog(`Unable to set permissions of '${userToDelete.userEmail}'`, error)
=======
                    toastAndLog(`Could not set permissions of '${userToDelete.user_email}'`, error)
>>>>>>> 68768677
                }
            }
        }

        return (
            <Modal
                centered={eventTarget == null}
                className="absolute overflow-hidden bg-dim w-full h-full top-0 left-0 z-1"
            >
                <div
                    tabIndex={-1}
                    style={
                        position != null
                            ? {
                                  left: position.left + window.scrollX,
                                  top: position.top + window.scrollY,
                              }
                            : {}
                    }
                    className="sticky w-115.25"
                    onClick={mouseEvent => {
                        mouseEvent.stopPropagation()
                    }}
                    onContextMenu={mouseEvent => {
                        mouseEvent.stopPropagation()
                        mouseEvent.preventDefault()
                    }}
                    onKeyDown={event => {
                        if (event.key !== 'Escape') {
                            event.stopPropagation()
                        }
                    }}
                >
                    <div className="absolute bg-frame-selected backdrop-blur-3xl rounded-2xl h-full w-full" />
                    <div className="relative flex flex-col rounded-2xl gap-2 p-2">
                        <div>
                            <h2 className="text-sm font-bold">Invite</h2>
                            {/* Space reserved for other tabs. */}
                        </div>
                        <form
                            className="flex gap-1"
                            onSubmit={event => {
                                event.preventDefault()
                                void doSubmit()
                            }}
                        >
                            <div className="flex items-center grow rounded-full border border-black-a10 gap-2 px-1">
                                <PermissionSelector
                                    disabled={willInviteNewUser}
                                    selfPermission={self.permission}
                                    typeSelectorYOffsetPx={TYPE_SELECTOR_Y_OFFSET_PX}
                                    action={backendModule.PermissionAction.view}
                                    assetType={item.type}
                                    onChange={setAction}
                                />
                                <input
                                    readOnly
                                    hidden
                                    ref={emailValidityRef}
                                    type="email"
                                    className="hidden"
                                    value={email ?? ''}
                                />
                                <Autocomplete
                                    multiple
                                    autoFocus
                                    placeholder="Type usernames or emails to search or invite"
                                    type="text"
                                    itemsToString={items =>
                                        items.length === 1 && items[0] != null
                                            ? items[0].email
                                            : `${items.length} users selected`
                                    }
                                    values={users}
                                    setValues={setUsers}
                                    items={allUsers}
                                    itemToKey={user => user.id}
                                    itemToString={user => `${user.name} (${user.email})`}
                                    matches={(user, text) =>
                                        user.email.toLowerCase().includes(text.toLowerCase()) ||
                                        user.name.toLowerCase().includes(text.toLowerCase())
                                    }
                                    className="grow"
                                    inputClassName="bg-transparent leading-170 h-6 py-px"
                                    text={email}
                                    setText={setEmail}
                                />
                            </div>
                            <button
                                type="submit"
                                disabled={
                                    users.length === 0 ||
                                    (email != null && emailsOfUsersWithPermission.has(email)) ||
                                    (willInviteNewUser &&
                                        emailValidityRef.current?.validity.valid !== true)
                                }
                                className="text-tag-text bg-invite rounded-full px-2 py-1 disabled:opacity-30"
                            >
                                <div className="h-6 py-0.5">
                                    {willInviteNewUser ? 'Invite' : 'Share'}
                                </div>
                            </button>
                        </form>
                        <div className="overflow-auto pl-1 pr-12 max-h-80">
                            {editablePermissions.map(userPermissions => (
                                <div
                                    key={userPermissions.user.pk}
                                    className="flex items-center h-8"
                                >
                                    <UserPermissions
                                        asset={item}
                                        self={self}
                                        isOnlyOwner={isOnlyOwner}
                                        userPermission={userPermissions}
                                        setUserPermission={newUserPermission => {
                                            setPermissions(oldPermissions =>
                                                oldPermissions.map(oldUserPermission =>
                                                    oldUserPermission.user.pk ===
                                                    newUserPermission.user.pk
                                                        ? newUserPermission
                                                        : oldUserPermission
                                                )
                                            )
                                            if (newUserPermission.user.pk === self.user.pk) {
                                                // This must run only after the permissions have
                                                // been updated through `setItem`.
                                                setTimeout(() => {
                                                    unsetModal()
                                                }, 0)
                                            }
                                        }}
                                        doDelete={userToDelete => {
                                            if (userToDelete.pk === self.user.pk) {
                                                unsetModal()
                                            }
                                            void doDelete(userToDelete)
                                        }}
                                    />
                                </div>
                            ))}
                        </div>
                    </div>
                </div>
            </Modal>
        )
    }
}<|MERGE_RESOLUTION|>--- conflicted
+++ resolved
@@ -71,9 +71,7 @@
     )
     const emailsOfUsersWithPermission = React.useMemo(
         () =>
-            new Set<string>(
-                item.permissions?.map(userPermission => userPermission.user.userEmail)
-            ),
+            new Set<string>(item.permissions?.map(userPermission => userPermission.user.userEmail)),
         [item.permissions]
     )
     const isOnlyOwner = React.useMemo(
@@ -222,11 +220,7 @@
                             )
                         )
                     }
-<<<<<<< HEAD
-                    toastAndLog(`Unable to set permissions of '${userToDelete.userEmail}'`, error)
-=======
-                    toastAndLog(`Could not set permissions of '${userToDelete.user_email}'`, error)
->>>>>>> 68768677
+                    toastAndLog(`Could not set permissions of '${userToDelete.userEmail}'`, error)
                 }
             }
         }
