--- conflicted
+++ resolved
@@ -57,14 +57,9 @@
 export type ProjectId = newtype.Newtype<string, 'ProjectId'>
 /** A name of a project. */
 export type ProjectName = newtype.Newtype<string, 'ProjectName'>
-<<<<<<< HEAD
-/** A value containing a date and a UTC time. */
-export type UTCDateTime = newtype.Newtype<string, 'UTCDateTime'>
-=======
 /** The newtype's `TypeName` is intentionally different from the name of this type alias,
  * to match the backend's newtype. */
 export type UTCDateTime = newtype.Newtype<string, 'Rfc3339DateTime'>
->>>>>>> 447786a3
 
 /** Details for a project. */
 export interface ProjectMetadata {
