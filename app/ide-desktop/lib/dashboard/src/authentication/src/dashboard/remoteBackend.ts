--- conflicted
+++ resolved
@@ -317,20 +317,12 @@
                 return []
             } else if (query.parentId != null) {
                 return this.throw(
-<<<<<<< HEAD
-                    `Unable to list folder ${
-=======
                     `Could not list folder ${
->>>>>>> 704ddff6
                         title != null ? `'${title}'` : `with ID '${query.parentId}'`
                     }.`
                 )
             } else {
-<<<<<<< HEAD
-                return this.throw('Unable to list root folder.')
-=======
                 return this.throw('Could not list root folder.')
->>>>>>> 704ddff6
             }
         } else {
             return (await response.json()).assets
@@ -364,11 +356,7 @@
             body
         )
         if (!responseIsSuccessful(response)) {
-<<<<<<< HEAD
-            return this.throw(`Unable to create folder with name '${body.title}'.`)
-=======
             return this.throw(`Could not create folder with name '${body.title}'.`)
->>>>>>> 704ddff6
         } else {
             return await response.json()
         }
@@ -388,11 +376,7 @@
         )
         if (!responseIsSuccessful(response)) {
             return this.throw(
-<<<<<<< HEAD
-                `Unable to update folder ${
-=======
                 `Could not update folder ${
->>>>>>> 704ddff6
                     title != null ? `'${title}'` : `with ID '${directoryId}'`
                 }.`
             )
@@ -408,11 +392,7 @@
         const response = await this.delete(deleteDirectoryPath(directoryId))
         if (!responseIsSuccessful(response)) {
             return this.throw(
-<<<<<<< HEAD
-                `Unable to delete folder ${
-=======
                 `Could not delete folder ${
->>>>>>> 704ddff6
                     title != null ? `'${title}'` : `with ID '${directoryId}'`
                 }.`
             )
