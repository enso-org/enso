/** @file Module containing the API client for the Cloud backend API.
 *
 * Each exported function in the {@link RemoteBackend} in this module corresponds to
 * an API endpoint. The functions are asynchronous and return a {@link Promise} that resolves to
 * the response from the API. */
import * as backend from './backend'
import * as config from '../config'
import * as http from '../http'
import * as loggerProvider from '../providers/logger'
import * as newtype from '../newtype'

// =================
// === Constants ===
// =================

/** HTTP status indicating that the request was successful. */
const STATUS_SUCCESS_FIRST = 200
/** HTTP status indicating that the request was successful. */
const STATUS_SUCCESS_LAST = 299
/** HTTP status indicating that the server encountered a fatal exception. */
const STATUS_SERVER_ERROR = 500

/** Default HTTP body for an "open project" request. */
const DEFAULT_OPEN_PROJECT_BODY: backend.OpenProjectRequestBody = {
    forceCreate: false,
}

// ========================
// === Helper functions ===
// ========================

/** Returns true if and only if a response has a success HTTP status code (200-299). */
function responseIsSuccessful(response: Response) {
    return response.status >= STATUS_SUCCESS_FIRST && response.status <= STATUS_SUCCESS_LAST
}

// =============
// === Paths ===
// =============

/** Relative HTTP path to the "list users" endpoint of the Cloud backend API. */
const LIST_USERS_PATH = 'users'
/** Relative HTTP path to the "set username" endpoint of the Cloud backend API. */
const CREATE_USER_PATH = 'users'
<<<<<<< HEAD
/** Relative HTTP path to the "invite user" endpoint of the Cloud backend API. */
const INVITE_USER_PATH = 'users/invite'
/** Relative HTTP path to the "create permission" endpoint of the Cloud backend API. */
const CREATE_PERMISSION_PATH = 'permissions'
=======
/** Relative HTTP path to the "set username" endpoint of the Cloud backend API. */
const INVITE_USER_PATH = 'users/invite'
>>>>>>> b243a5f5
/** Relative HTTP path to the "get user" endpoint of the Cloud backend API. */
const USERS_ME_PATH = 'users/me'
/** Relative HTTP path to the "list directory" endpoint of the Cloud backend API. */
const LIST_DIRECTORY_PATH = 'directories'
/** Relative HTTP path to the "create directory" endpoint of the Cloud backend API. */
const CREATE_DIRECTORY_PATH = 'directories'
/** Relative HTTP path to the "list projects" endpoint of the Cloud backend API. */
const LIST_PROJECTS_PATH = 'projects'
/** Relative HTTP path to the "create project" endpoint of the Cloud backend API. */
const CREATE_PROJECT_PATH = 'projects'
/** Relative HTTP path to the "list files" endpoint of the Cloud backend API. */
const LIST_FILES_PATH = 'files'
/** Relative HTTP path to the "upload file" endpoint of the Cloud backend API. */
const UPLOAD_FILE_PATH = 'files'
/** Relative HTTP path to the "create secret" endpoint of the Cloud backend API. */
const CREATE_SECRET_PATH = 'secrets'
/** Relative HTTP path to the "list secrets" endpoint of the Cloud backend API. */
const LIST_SECRETS_PATH = 'secrets'
/** Relative HTTP path to the "create tag" endpoint of the Cloud backend API. */
const CREATE_TAG_PATH = 'tags'
/** Relative HTTP path to the "list tags" endpoint of the Cloud backend API. */
const LIST_TAGS_PATH = 'tags'
/** Relative HTTP path to the "list versions" endpoint of the Cloud backend API. */
const LIST_VERSIONS_PATH = 'versions'
/** Relative HTTP path to the "close project" endpoint of the Cloud backend API. */
function closeProjectPath(projectId: backend.ProjectId) {
    return `projects/${projectId}/close`
}
/** Relative HTTP path to the "get project details" endpoint of the Cloud backend API. */
function getProjectDetailsPath(projectId: backend.ProjectId) {
    return `projects/${projectId}`
}
/** Relative HTTP path to the "open project" endpoint of the Cloud backend API. */
function openProjectPath(projectId: backend.ProjectId) {
    return `projects/${projectId}/open`
}
/** Relative HTTP path to the "project update" endpoint of the Cloud backend API. */
function projectUpdatePath(projectId: backend.ProjectId) {
    return `projects/${projectId}`
}
/** Relative HTTP path to the "delete project" endpoint of the Cloud backend API. */
function deleteProjectPath(projectId: backend.ProjectId) {
    return `projects/${projectId}`
}
/** Relative HTTP path to the "check resources" endpoint of the Cloud backend API. */
function checkResourcesPath(projectId: backend.ProjectId) {
    return `projects/${projectId}/resources`
}
/** Relative HTTP path to the "delete file" endpoint of the Cloud backend API. */
function deleteFilePath(fileId: backend.FileId) {
    return `files/${fileId}`
}
/** Relative HTTP path to the "get project" endpoint of the Cloud backend API. */
function getSecretPath(secretId: backend.SecretId) {
    return `secrets/${secretId}`
}
/** Relative HTTP path to the "delete secret" endpoint of the Cloud backend API. */
function deleteSecretPath(secretId: backend.SecretId) {
    return `secrets/${secretId}`
}
/** Relative HTTP path to the "delete tag" endpoint of the Cloud backend API. */
function deleteTagPath(tagId: backend.TagId) {
    return `secrets/${tagId}`
}

// =============
// === Types ===
// =============

/** HTTP response body for the "list users" endpoint. */
interface ListUsersResponseBody {
    users: backend.SimpleUser[]
}

/** HTTP response body for the "list projects" endpoint. */
interface ListDirectoryResponseBody {
    assets: backend.BaseAsset[]
}

/** HTTP response body for the "list projects" endpoint. */
interface ListProjectsResponseBody {
    projects: backend.ListedProjectRaw[]
}

/** HTTP response body for the "list files" endpoint. */
interface ListFilesResponseBody {
    files: backend.File[]
}

/** HTTP response body for the "list secrets" endpoint. */
interface ListSecretsResponseBody {
    secrets: backend.SecretInfo[]
}

/** HTTP response body for the "list tag" endpoint. */
interface ListTagsResponseBody {
    tags: backend.Tag[]
}

/** HTTP response body for the "list versions" endpoint. */
interface ListVersionsResponseBody {
    versions: [backend.Version, ...backend.Version[]]
}

// =====================
// === RemoteBackend ===
// =====================

/** Class for sending requests to the Cloud backend API endpoints. */
export class RemoteBackend implements backend.Backend {
    readonly type = backend.BackendType.remote

    /** Create a new instance of the {@link RemoteBackend} API client.
     *
     * @throws An error if the `Authorization` header is not set on the given `client`. */
    constructor(
        private readonly client: http.Client,
        private readonly logger: loggerProvider.Logger
    ) {
        // All of our API endpoints are authenticated, so we expect the `Authorization` header to be
        // set.
        if (!this.client.defaultHeaders.has('Authorization')) {
            return this.throw('Authorization header not set.')
        } else {
            return
        }
    }

    /** Log an error message and throws an {@link Error} with the specified message.
     * @throws {Error} Always. */
    throw(message: string): never {
        this.logger.error(message)
        throw new Error(message)
    }

<<<<<<< HEAD
    /** Return a list of all users in the same organization. */
    async listUsers(): Promise<backend.SimpleUser[]> {
        const response = await this.get<ListUsersResponseBody>(LIST_USERS_PATH)
        if (!responseIsSuccessful(response)) {
            return this.throw(`Unable to list users in the organization.`)
        } else {
            return (await response.json()).users
        }
    }

    /** Set the username of the current user. */
=======
    /** Set the username and parent organization of the current user. */
>>>>>>> b243a5f5
    async createUser(body: backend.CreateUserRequestBody): Promise<backend.UserOrOrganization> {
        const response = await this.post<backend.UserOrOrganization>(CREATE_USER_PATH, body)
        if (!responseIsSuccessful(response)) {
            return this.throw('Unable to create user.')
        } else {
            return await response.json()
        }
    }

    /** Set the username of the current user. */
    async inviteUser(body: backend.InviteUserRequestBody): Promise<void> {
        const response = await this.post(INVITE_USER_PATH, body)
        if (!responseIsSuccessful(response)) {
            return this.throw(`Unable to invite user with email '${body.userEmail}'.`)
        } else {
            return
        }
    }

    /** Invite a new user to the organization by email. */
    async inviteUser(body: backend.InviteUserRequestBody): Promise<void> {
        const response = await this.post<backend.UserOrOrganization>(INVITE_USER_PATH, body)
        if (!responseIsSuccessful(response)) {
            return this.throw(`Unable to invite user with email '${body.userEmail}'.`)
        } else {
            return
        }
    }

    /** Adds a permission for a specific user on a specific asset. */
    async createPermission(body: backend.CreatePermissionRequestBody): Promise<void> {
        const response = await this.post<backend.UserOrOrganization>(CREATE_PERMISSION_PATH, body)
        if (!responseIsSuccessful(response)) {
            return this.throw(`Unable to add permission.`)
        } else {
            return
        }
    }

    /** Return organization info for the current user.
     *
     * @returns `null` if any status code other than 200 OK was received. */
    async usersMe(): Promise<backend.UserOrOrganization | null> {
        const response = await this.get<backend.UserOrOrganization>(USERS_ME_PATH)
        if (!responseIsSuccessful(response)) {
            return null
        } else {
            return await response.json()
        }
    }

    /** Return a list of assets in a directory.
     *
     * @throws An error if any status code other than 200 OK was received. */
    async listDirectory(query: backend.ListDirectoryRequestParams): Promise<backend.Asset[]> {
        const response = await this.get<ListDirectoryResponseBody>(
            LIST_DIRECTORY_PATH +
                '?' +
                new URLSearchParams({
                    // eslint-disable-next-line @typescript-eslint/naming-convention
                    ...(query.parentId ? { parent_id: query.parentId } : {}),
                }).toString()
        )
        if (!responseIsSuccessful(response)) {
            if (response.status === STATUS_SERVER_ERROR) {
                // The directory is probably empty.
                return []
            } else if (query.parentId) {
                return this.throw(`Unable to list directory with ID '${query.parentId}'.`)
            } else {
                return this.throw('Unable to list root directory.')
            }
        } else {
            return (await response.json()).assets.map(
                // This type assertion is safe; it is only needed to convert `type` to a newtype.
                // eslint-disable-next-line no-restricted-syntax
                asset => ({ ...asset, type: asset.id.match(/^(.+?)-/)?.[1] } as backend.Asset)
            )
        }
    }

    /** Create a directory.
     *
     * @throws An error if any status code other than 200 OK was received. */
    async createDirectory(body: backend.CreateDirectoryRequestBody): Promise<backend.Directory> {
        const response = await this.post<backend.Directory>(CREATE_DIRECTORY_PATH, body)
        if (!responseIsSuccessful(response)) {
            return this.throw(`Unable to create directory with name '${body.title}'.`)
        } else {
            return await response.json()
        }
    }

    /** Return a list of projects belonging to the current user.
     *
     * @throws An error if any status code other than 200 OK was received. */
    async listProjects(): Promise<backend.ListedProject[]> {
        const response = await this.get<ListProjectsResponseBody>(LIST_PROJECTS_PATH)
        if (!responseIsSuccessful(response)) {
            return this.throw('Unable to list projects.')
        } else {
            return (await response.json()).projects.map(project => ({
                ...project,
                jsonAddress:
                    project.address != null
                        ? newtype.asNewtype<backend.Address>(`${project.address}json`)
                        : null,
                binaryAddress:
                    project.address != null
                        ? newtype.asNewtype<backend.Address>(`${project.address}binary`)
                        : null,
            }))
        }
    }

    /** Create a project.
     *
     * @throws An error if any status code other than 200 OK was received. */
    async createProject(body: backend.CreateProjectRequestBody): Promise<backend.CreatedProject> {
        const response = await this.post<backend.CreatedProject>(CREATE_PROJECT_PATH, body)
        if (!responseIsSuccessful(response)) {
            return this.throw(`Unable to create project with name '${body.projectName}'.`)
        } else {
            return await response.json()
        }
    }

    /** Close a project.
     *
     * @throws An error if any status code other than 200 OK was received. */
    async closeProject(projectId: backend.ProjectId): Promise<void> {
        const response = await this.post(closeProjectPath(projectId), {})
        if (!responseIsSuccessful(response)) {
            return this.throw(`Unable to close project with ID '${projectId}'.`)
        } else {
            return
        }
    }

    /** Return details for a project.
     *
     * @throws An error if any status code other than 200 OK was received. */
    async getProjectDetails(projectId: backend.ProjectId): Promise<backend.Project> {
        const response = await this.get<backend.ProjectRaw>(getProjectDetailsPath(projectId))
        if (!responseIsSuccessful(response)) {
            return this.throw(`Unable to get details of project with ID '${projectId}'.`)
        } else {
            const project = await response.json()
            return {
                ...project,
                jsonAddress:
                    project.address != null
                        ? newtype.asNewtype<backend.Address>(`${project.address}json`)
                        : null,
                binaryAddress:
                    project.address != null
                        ? newtype.asNewtype<backend.Address>(`${project.address}binary`)
                        : null,
            }
        }
    }

    /** Prepare a project for execution.
     *
     * @throws An error if any status code other than 200 OK was received. */
    async openProject(
        projectId: backend.ProjectId,
        body: backend.OpenProjectRequestBody = DEFAULT_OPEN_PROJECT_BODY
    ): Promise<void> {
        const response = await this.post(openProjectPath(projectId), body)
        if (!responseIsSuccessful(response)) {
            return this.throw(`Unable to open project with ID '${projectId}'.`)
        } else {
            return
        }
    }

    /** Update the name or AMI of a project.
     *
     * @throws An error if any status code other than 200 OK was received. */
    async projectUpdate(
        projectId: backend.ProjectId,
        body: backend.ProjectUpdateRequestBody
    ): Promise<backend.UpdatedProject> {
        const response = await this.put<backend.UpdatedProject>(projectUpdatePath(projectId), body)
        if (!responseIsSuccessful(response)) {
            return this.throw(`Unable to update project with ID '${projectId}'.`)
        } else {
            return await response.json()
        }
    }

    /** Delete a project.
     *
     * @throws An error if any status code other than 200 OK was received. */
    async deleteProject(projectId: backend.ProjectId): Promise<void> {
        const response = await this.delete(deleteProjectPath(projectId))
        if (!responseIsSuccessful(response)) {
            return this.throw(`Unable to delete project with ID '${projectId}'.`)
        } else {
            return
        }
    }

    /** Return the resource usage of a project.
     *
     * @throws An error if any status code other than 200 OK was received. */
    async checkResources(projectId: backend.ProjectId): Promise<backend.ResourceUsage> {
        const response = await this.get<backend.ResourceUsage>(checkResourcesPath(projectId))
        if (!responseIsSuccessful(response)) {
            return this.throw(`Unable to get resource usage for project with ID '${projectId}'.`)
        } else {
            return await response.json()
        }
    }

    /** Return a list of files accessible by the current user.
     *
     * @throws An error if any status code other than 200 OK was received. */
    async listFiles(): Promise<backend.File[]> {
        const response = await this.get<ListFilesResponseBody>(LIST_FILES_PATH)
        if (!responseIsSuccessful(response)) {
            return this.throw('Unable to list files.')
        } else {
            return (await response.json()).files
        }
    }

    /** Upload a file.
     *
     * @throws An error if any status code other than 200 OK was received. */
    async uploadFile(
        params: backend.UploadFileRequestParams,
        body: Blob
    ): Promise<backend.FileInfo> {
        const response = await this.postBase64<backend.FileInfo>(
            UPLOAD_FILE_PATH +
                '?' +
                new URLSearchParams({
                    /* eslint-disable @typescript-eslint/naming-convention */
                    ...(params.fileName ? { file_name: params.fileName } : {}),
                    ...(params.fileId ? { file_id: params.fileId } : {}),
                    ...(params.parentDirectoryId
                        ? { parent_directory_id: params.parentDirectoryId }
                        : {}),
                    /* eslint-enable @typescript-eslint/naming-convention */
                }).toString(),
            body
        )
        if (!responseIsSuccessful(response)) {
            if (params.fileName) {
                return this.throw(`Unable to upload file with name '${params.fileName}'.`)
            } else if (params.fileId) {
                return this.throw(`Unable to upload file with ID '${params.fileId}'.`)
            } else {
                return this.throw('Unable to upload file.')
            }
        } else {
            return await response.json()
        }
    }

    /** Delete a file.
     *
     * @throws An error if any status code other than 200 OK was received. */
    async deleteFile(fileId: backend.FileId): Promise<void> {
        const response = await this.delete(deleteFilePath(fileId))
        if (!responseIsSuccessful(response)) {
            return this.throw(`Unable to delete file with ID '${fileId}'.`)
        } else {
            return
        }
    }

    /** Create a secret environment variable.
     *
     * @throws An error if any status code other than 200 OK was received. */
    async createSecret(body: backend.CreateSecretRequestBody): Promise<backend.SecretAndInfo> {
        const response = await this.post<backend.SecretAndInfo>(CREATE_SECRET_PATH, body)
        if (!responseIsSuccessful(response)) {
            return this.throw(`Unable to create secret with name '${body.secretName}'.`)
        } else {
            return await response.json()
        }
    }

    /** Return a secret environment variable.
     *
     * @throws An error if any status code other than 200 OK was received. */
    async getSecret(secretId: backend.SecretId): Promise<backend.Secret> {
        const response = await this.get<backend.Secret>(getSecretPath(secretId))
        if (!responseIsSuccessful(response)) {
            return this.throw(`Unable to get secret with ID '${secretId}'.`)
        } else {
            return await response.json()
        }
    }

    /** Return the secret environment variables accessible by the user.
     *
     * @throws An error if any status code other than 200 OK was received. */
    async listSecrets(): Promise<backend.SecretInfo[]> {
        const response = await this.get<ListSecretsResponseBody>(LIST_SECRETS_PATH)
        if (!responseIsSuccessful(response)) {
            return this.throw('Unable to list secrets.')
        } else {
            return (await response.json()).secrets
        }
    }

    /** Delete a secret environment variable.
     *
     * @throws An error if any status code other than 200 OK was received. */
    async deleteSecret(secretId: backend.SecretId): Promise<void> {
        const response = await this.delete(deleteSecretPath(secretId))
        if (!responseIsSuccessful(response)) {
            return this.throw(`Unable to delete secret with ID '${secretId}'.`)
        } else {
            return
        }
    }

    /** Create a file tag or project tag.
     *
     * @throws An error if any status code other than 200 OK was received. */
    async createTag(body: backend.CreateTagRequestBody): Promise<backend.TagInfo> {
        const response = await this.post<backend.TagInfo>(CREATE_TAG_PATH, {
            /* eslint-disable @typescript-eslint/naming-convention */
            tag_name: body.name,
            tag_value: body.value,
            object_type: body.objectType,
            object_id: body.objectId,
            /* eslint-enable @typescript-eslint/naming-convention */
        })
        if (!responseIsSuccessful(response)) {
            return this.throw(`Unable to create create tag with name '${body.name}'.`)
        } else {
            return await response.json()
        }
    }

    /** Return file tags or project tags accessible by the user.
     *
     * @throws An error if any status code other than 200 OK was received. */
    async listTags(params: backend.ListTagsRequestParams): Promise<backend.Tag[]> {
        const response = await this.get<ListTagsResponseBody>(
            LIST_TAGS_PATH +
                '?' +
                new URLSearchParams({
                    // eslint-disable-next-line @typescript-eslint/naming-convention
                    tag_type: params.tagType,
                }).toString()
        )
        if (!responseIsSuccessful(response)) {
            return this.throw(`Unable to list tags of type '${params.tagType}'.`)
        } else {
            return (await response.json()).tags
        }
    }

    /** Delete a secret environment variable.
     *
     * @throws An error if any status code other than 200 OK was received. */
    async deleteTag(tagId: backend.TagId): Promise<void> {
        const response = await this.delete(deleteTagPath(tagId))
        if (!responseIsSuccessful(response)) {
            return this.throw(`Unable to delete tag with ID '${tagId}'.`)
        } else {
            return
        }
    }

    /** Return list of backend or IDE versions.
     *
     * @throws An error if any status code other than 200 OK was received. */
    async listVersions(
        params: backend.ListVersionsRequestParams
    ): Promise<[backend.Version, ...backend.Version[]]> {
        const response = await this.get<ListVersionsResponseBody>(
            LIST_VERSIONS_PATH +
                '?' +
                new URLSearchParams({
                    // eslint-disable-next-line @typescript-eslint/naming-convention
                    version_type: params.versionType,
                    default: String(params.default),
                }).toString()
        )
        if (!responseIsSuccessful(response)) {
            return this.throw(`Unable to list versions of type '${params.versionType}'.`)
        } else {
            return (await response.json()).versions
        }
    }

    /** Send an HTTP GET request to the given path. */
    private get<T = void>(path: string) {
        return this.client.get<T>(`${config.ACTIVE_CONFIG.apiUrl}/${path}`)
    }

    /** Send a JSON HTTP POST request to the given path. */
    private post<T = void>(path: string, payload: object) {
        return this.client.post<T>(`${config.ACTIVE_CONFIG.apiUrl}/${path}`, payload)
    }

    /** Send a binary HTTP POST request to the given path. */
    private postBase64<T = void>(path: string, payload: Blob) {
        return this.client.postBase64<T>(`${config.ACTIVE_CONFIG.apiUrl}/${path}`, payload)
    }

    /** Send a JSON HTTP PUT request to the given path. */
    private put<T = void>(path: string, payload: object) {
        return this.client.put<T>(`${config.ACTIVE_CONFIG.apiUrl}/${path}`, payload)
    }

    /** Send an HTTP DELETE request to the given path. */
    private delete<T = void>(path: string) {
        return this.client.delete<T>(`${config.ACTIVE_CONFIG.apiUrl}/${path}`)
    }
}<|MERGE_RESOLUTION|>--- conflicted
+++ resolved
@@ -42,15 +42,10 @@
 const LIST_USERS_PATH = 'users'
 /** Relative HTTP path to the "set username" endpoint of the Cloud backend API. */
 const CREATE_USER_PATH = 'users'
-<<<<<<< HEAD
 /** Relative HTTP path to the "invite user" endpoint of the Cloud backend API. */
 const INVITE_USER_PATH = 'users/invite'
 /** Relative HTTP path to the "create permission" endpoint of the Cloud backend API. */
 const CREATE_PERMISSION_PATH = 'permissions'
-=======
-/** Relative HTTP path to the "set username" endpoint of the Cloud backend API. */
-const INVITE_USER_PATH = 'users/invite'
->>>>>>> b243a5f5
 /** Relative HTTP path to the "get user" endpoint of the Cloud backend API. */
 const USERS_ME_PATH = 'users/me'
 /** Relative HTTP path to the "list directory" endpoint of the Cloud backend API. */
@@ -186,7 +181,6 @@
         throw new Error(message)
     }
 
-<<<<<<< HEAD
     /** Return a list of all users in the same organization. */
     async listUsers(): Promise<backend.SimpleUser[]> {
         const response = await this.get<ListUsersResponseBody>(LIST_USERS_PATH)
@@ -197,10 +191,7 @@
         }
     }
 
-    /** Set the username of the current user. */
-=======
     /** Set the username and parent organization of the current user. */
->>>>>>> b243a5f5
     async createUser(body: backend.CreateUserRequestBody): Promise<backend.UserOrOrganization> {
         const response = await this.post<backend.UserOrOrganization>(CREATE_USER_PATH, body)
         if (!responseIsSuccessful(response)) {
@@ -210,19 +201,9 @@
         }
     }
 
-    /** Set the username of the current user. */
+    /** Invite a new user to the organization by email. */
     async inviteUser(body: backend.InviteUserRequestBody): Promise<void> {
         const response = await this.post(INVITE_USER_PATH, body)
-        if (!responseIsSuccessful(response)) {
-            return this.throw(`Unable to invite user with email '${body.userEmail}'.`)
-        } else {
-            return
-        }
-    }
-
-    /** Invite a new user to the organization by email. */
-    async inviteUser(body: backend.InviteUserRequestBody): Promise<void> {
-        const response = await this.post<backend.UserOrOrganization>(INVITE_USER_PATH, body)
         if (!responseIsSuccessful(response)) {
             return this.throw(`Unable to invite user with email '${body.userEmail}'.`)
         } else {
