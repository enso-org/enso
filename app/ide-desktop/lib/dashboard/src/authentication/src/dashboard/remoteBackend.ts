/** @file Module containing the API client for the Cloud backend API.
 *
 * Each exported function in the {@link RemoteBackend} in this module corresponds to
 * an API endpoint. The functions are asynchronous and return a {@link Promise} that resolves to
 * the response from the API. */
import * as detect from 'enso-common/src/detect'

import * as backendModule from './backend'
import * as config from '../config'
import * as errorModule from '../error'
import type * as http from '../http'
import type * as loggerProvider from '../providers/logger'
import * as remoteBackendPaths from './remoteBackendPaths'

// =================
// === Constants ===
// =================

/** HTTP status indicating that the request was successful. */
const STATUS_SUCCESS_FIRST = 200
/** HTTP status indicating that the request was successful. */
const STATUS_SUCCESS_LAST = 299
/** HTTP status indicating that the server encountered a fatal exception. */
const STATUS_SERVER_ERROR = 500

/** The number of milliseconds in one day. */
const ONE_DAY_MS = 86_400_000

/** Default HTTP body for an "open project" request. */
const DEFAULT_OPEN_PROJECT_BODY: backendModule.OpenProjectRequestBody = {
    forceCreate: false,
    executeAsync: false,
}

// ============================
// === responseIsSuccessful ===
// ============================

/** Whether a response has a success HTTP status code (200-299). */
function responseIsSuccessful(response: Response) {
    return response.status >= STATUS_SUCCESS_FIRST && response.status <= STATUS_SUCCESS_LAST
}

// ===============================
// === waitUntilProjectIsReady ===
// ===============================

/** The interval between requests checking whether the IDE is ready. */
const CHECK_STATUS_INTERVAL_MS = 5000

/** Return a {@link Promise} that resolves only when a project is ready to open. */
export async function waitUntilProjectIsReady(
    backend: backendModule.Backend,
    item: backendModule.ProjectAsset,
    abortController: AbortController = new AbortController()
) {
    let project = await backend.getProjectDetails(item.id, item.title)
    if (!backendModule.DOES_PROJECT_STATE_INDICATE_VM_EXISTS[project.state.type]) {
        await backend.openProject(item.id, null, item.title)
    }
    let nextCheckTimestamp = 0
    while (
        !abortController.signal.aborted &&
        project.state.type !== backendModule.ProjectState.opened
    ) {
        await new Promise<void>(resolve => {
            const delayMs = nextCheckTimestamp - Number(new Date())
            setTimeout(resolve, Math.max(0, delayMs))
        })
        nextCheckTimestamp = Number(new Date()) + CHECK_STATUS_INTERVAL_MS
        project = await backend.getProjectDetails(item.id, item.title)
    }
}

// =============
<<<<<<< HEAD
=======
// === Paths ===
// =============

/** Relative HTTP path to the "list users" endpoint of the Cloud backend API. */
const LIST_USERS_PATH = 'users'
/** Relative HTTP path to the "set username" endpoint of the Cloud backend API. */
const CREATE_USER_PATH = 'users'
/** Relative HTTP path to the "invite user" endpoint of the Cloud backend API. */
const INVITE_USER_PATH = 'users/invite'
/** Relative HTTP path to the "create permission" endpoint of the Cloud backend API. */
const CREATE_PERMISSION_PATH = 'permissions'
/** Relative HTTP path to the "get user" endpoint of the Cloud backend API. */
const USERS_ME_PATH = 'users/me'
/** Relative HTTP path to the "list directory" endpoint of the Cloud backend API. */
const LIST_DIRECTORY_PATH = 'directories'
/** Relative HTTP path to the "create directory" endpoint of the Cloud backend API. */
const CREATE_DIRECTORY_PATH = 'directories'
/** Relative HTTP path to the "undo delete asset" endpoint of the Cloud backend API. */
const UNDO_DELETE_ASSET_PATH = 'assets'
/** Relative HTTP path to the "list projects" endpoint of the Cloud backend API. */
const LIST_PROJECTS_PATH = 'projects'
/** Relative HTTP path to the "create project" endpoint of the Cloud backend API. */
const CREATE_PROJECT_PATH = 'projects'
/** Relative HTTP path to the "list files" endpoint of the Cloud backend API. */
const LIST_FILES_PATH = 'files'
/** Relative HTTP path to the "upload file" endpoint of the Cloud backend API. */
const UPLOAD_FILE_PATH = 'files'
/** Relative HTTP path to the "create secret" endpoint of the Cloud backend API. */
const CREATE_SECRET_PATH = 'secrets'
/** Relative HTTP path to the "list secrets" endpoint of the Cloud backend API. */
const LIST_SECRETS_PATH = 'secrets'
/** Relative HTTP path to the "create tag" endpoint of the Cloud backend API. */
const CREATE_TAG_PATH = 'tags'
/** Relative HTTP path to the "list tags" endpoint of the Cloud backend API. */
const LIST_TAGS_PATH = 'tags'
/** Relative HTTP path to the "list versions" endpoint of the Cloud backend API. */
const LIST_VERSIONS_PATH = 'versions'
/** Relative HTTP path to the "delete asset" endpoint of the Cloud backend API. */
function deleteAssetPath(assetId: backendModule.AssetId) {
    return `assets/${assetId}`
}
/** Relative HTTP path to the "update directory" endpoint of the Cloud backend API. */
function updateDirectoryPath(directoryId: backendModule.DirectoryId) {
    return `directories/${directoryId}`
}
/** Relative HTTP path to the "close project" endpoint of the Cloud backend API. */
function closeProjectPath(projectId: backendModule.ProjectId) {
    return `projects/${projectId}/close`
}
/** Relative HTTP path to the "get project details" endpoint of the Cloud backend API. */
function getProjectDetailsPath(projectId: backendModule.ProjectId) {
    return `projects/${projectId}`
}
/** Relative HTTP path to the "open project" endpoint of the Cloud backend API. */
function openProjectPath(projectId: backendModule.ProjectId) {
    return `projects/${projectId}/open`
}
/** Relative HTTP path to the "project update" endpoint of the Cloud backend API. */
function projectUpdatePath(projectId: backendModule.ProjectId) {
    return `projects/${projectId}`
}
/** Relative HTTP path to the "check resources" endpoint of the Cloud backend API. */
function checkResourcesPath(projectId: backendModule.ProjectId) {
    return `projects/${projectId}/resources`
}
/** Relative HTTP path to the "get project" endpoint of the Cloud backend API. */
function getSecretPath(secretId: backendModule.SecretId) {
    return `secrets/${secretId}`
}
/** Relative HTTP path to the "delete tag" endpoint of the Cloud backend API. */
function deleteTagPath(tagId: backendModule.TagId) {
    return `secrets/${tagId}`
}

// =============
>>>>>>> 657be61c
// === Types ===
// =============

/** HTTP response body for the "list users" endpoint. */
export interface ListUsersResponseBody {
    users: backendModule.SimpleUser[]
}

/** HTTP response body for the "list projects" endpoint. */
export interface ListDirectoryResponseBody {
    assets: backendModule.AnyAsset[]
}

/** HTTP response body for the "list projects" endpoint. */
export interface ListProjectsResponseBody {
    projects: backendModule.ListedProjectRaw[]
}

/** HTTP response body for the "list files" endpoint. */
export interface ListFilesResponseBody {
    files: backendModule.File[]
}

/** HTTP response body for the "list secrets" endpoint. */
export interface ListSecretsResponseBody {
    secrets: backendModule.SecretInfo[]
}

/** HTTP response body for the "list tag" endpoint. */
export interface ListTagsResponseBody {
    tags: backendModule.Tag[]
}

/** HTTP response body for the "list versions" endpoint. */
export interface ListVersionsResponseBody {
    versions: [backendModule.Version, ...backendModule.Version[]]
}

// =====================
// === RemoteBackend ===
// =====================

/** Information for a cached default version. */
interface DefaultVersionInfo {
    version: backendModule.VersionNumber
    lastUpdatedEpochMs: number
}

/** Class for sending requests to the Cloud backend API endpoints. */
export class RemoteBackend extends backendModule.Backend {
    readonly type = backendModule.BackendType.remote
    protected defaultVersions: Partial<Record<backendModule.VersionType, DefaultVersionInfo>> = {}

    /** Create a new instance of the {@link RemoteBackend} API client.
     *
     * @throws An error if the `Authorization` header is not set on the given `client`. */
    constructor(
        private readonly client: http.Client,
        private readonly logger: loggerProvider.Logger
    ) {
        super()
        // All of our API endpoints are authenticated, so we expect the `Authorization` header to be
        // set.
        if (!this.client.defaultHeaders.has('Authorization')) {
            return this.throw('Authorization header not set.')
        } else {
            if (detect.IS_DEV_MODE) {
                // @ts-expect-error This exists only for debugging purposes. It does not have types
                // because it MUST NOT be used in this codebase.
                window.remoteBackend = this
            }
            return
        }
    }

    /** Log an error message and throws an {@link Error} with the specified message.
     * @throws {Error} Always. */
    throw(message: string): never {
        this.logger.error(message)
        throw new Error(message)
    }

    /** Return the root directory id for the given user. */
    override rootDirectoryId(
        user: backendModule.UserOrOrganization | null
    ): backendModule.DirectoryId {
        return backendModule.DirectoryId(
            // `user` is only null when the user is offline, in which case the remote backend cannot
            // be accessed anyway.
            user != null
                ? user.id.replace(/^organization-/, `${backendModule.AssetType.directory}-`)
                : ''
        )
    }

    /** Return a list of all users in the same organization. */
<<<<<<< HEAD
    async listUsers(): Promise<backendModule.SimpleUser[]> {
        const response = await this.get<ListUsersResponseBody>(remoteBackendPaths.LIST_USERS_PATH)
=======
    override async listUsers(): Promise<backendModule.SimpleUser[]> {
        const response = await this.get<ListUsersResponseBody>(LIST_USERS_PATH)
>>>>>>> 657be61c
        if (!responseIsSuccessful(response)) {
            return this.throw(`Could not list users in the organization.`)
        } else {
            return (await response.json()).users
        }
    }

    /** Set the username and parent organization of the current user. */
    override async createUser(
        body: backendModule.CreateUserRequestBody
    ): Promise<backendModule.UserOrOrganization> {
        const response = await this.post<backendModule.UserOrOrganization>(
            remoteBackendPaths.CREATE_USER_PATH,
            body
        )
        if (!responseIsSuccessful(response)) {
            return this.throw('Could not create user.')
        } else {
            return await response.json()
        }
    }

    /** Invite a new user to the organization by email. */
<<<<<<< HEAD
    async inviteUser(body: backendModule.InviteUserRequestBody): Promise<void> {
        const response = await this.post(remoteBackendPaths.INVITE_USER_PATH, body)
=======
    override async inviteUser(body: backendModule.InviteUserRequestBody): Promise<void> {
        const response = await this.post(INVITE_USER_PATH, body)
>>>>>>> 657be61c
        if (!responseIsSuccessful(response)) {
            return this.throw(`Could not invite user '${body.userEmail}'.`)
        } else {
            return
        }
    }

    /** Adds a permission for a specific user on a specific asset. */
    override async createPermission(
        body: backendModule.CreatePermissionRequestBody
    ): Promise<void> {
        const response = await this.post<backendModule.UserOrOrganization>(
            remoteBackendPaths.CREATE_PERMISSION_PATH,
            body
        )
        if (!responseIsSuccessful(response)) {
            return this.throw(`Could not set permissions.`)
        } else {
            return
        }
    }

    /** Return organization info for the current user.
     *
     * @returns `null` if a non-successful status code (not 200-299) was received. */
<<<<<<< HEAD
    async usersMe(): Promise<backendModule.UserOrOrganization | null> {
        const response = await this.get<backendModule.UserOrOrganization>(
            remoteBackendPaths.USERS_ME_PATH
        )
=======
    override async usersMe(): Promise<backendModule.UserOrOrganization | null> {
        const response = await this.get<backendModule.UserOrOrganization>(USERS_ME_PATH)
>>>>>>> 657be61c
        if (!responseIsSuccessful(response)) {
            return null
        } else {
            return await response.json()
        }
    }

    /** Return a list of assets in a directory.
     *
     * @throws An error if a non-successful status code (not 200-299) was received. */
    override async listDirectory(
        query: backendModule.ListDirectoryRequestParams,
        title: string | null
    ): Promise<backendModule.AnyAsset[]> {
        const response = await this.get<ListDirectoryResponseBody>(
            remoteBackendPaths.LIST_DIRECTORY_PATH +
                '?' +
                new URLSearchParams({
                    // eslint-disable-next-line @typescript-eslint/naming-convention
                    ...(query.parentId != null ? { parent_id: query.parentId } : {}),
                    // eslint-disable-next-line @typescript-eslint/naming-convention
                    ...(query.filterBy != null ? { filter_by: query.filterBy } : {}),
                    // eslint-disable-next-line @typescript-eslint/naming-convention
                    ...(query.recentProjects ? { recent_projects: String(true) } : {}),
                }).toString()
        )
        if (!responseIsSuccessful(response)) {
            if (response.status === STATUS_SERVER_ERROR) {
                // The directory is probably empty.
                return []
            } else if (query.parentId != null) {
                return this.throw(
                    `Could not list folder ${
                        title != null ? `'${title}'` : `with ID '${query.parentId}'`
                    }.`
                )
            } else {
                return this.throw('Could not list root folder.')
            }
        } else {
            return (await response.json()).assets
                .map(
                    asset =>
                        // This type assertion is safe; it is only needed to convert `type` to a
                        // newtype.
                        // eslint-disable-next-line no-restricted-syntax
                        ({
                            ...asset,
                            type: asset.id.match(/^(.+?)-/)?.[1],
                        }) as backendModule.AnyAsset
                )
                .map(asset => ({
                    ...asset,
                    permissions: [...(asset.permissions ?? [])].sort(
                        backendModule.compareUserPermissions
                    ),
                }))
        }
    }

    /** Create a directory.
     *
     * @throws An error if a non-successful status code (not 200-299) was received. */
    override async createDirectory(
        body: backendModule.CreateDirectoryRequestBody
    ): Promise<backendModule.CreatedDirectory> {
        const response = await this.post<backendModule.CreatedDirectory>(
            remoteBackendPaths.CREATE_DIRECTORY_PATH,
            body
        )
        if (!responseIsSuccessful(response)) {
            return this.throw(`Could not create folder with name '${body.title}'.`)
        } else {
            return await response.json()
        }
    }

    /** Change the name of a directory.
     *
     * @throws An error if a non-successful status code (not 200-299) was received. */
    override async updateDirectory(
        directoryId: backendModule.DirectoryId,
        body: backendModule.UpdateDirectoryRequestBody,
        title: string | null
    ) {
        const response = await this.put<backendModule.UpdatedDirectory>(
            remoteBackendPaths.updateDirectoryPath(directoryId),
            body
        )
        if (!responseIsSuccessful(response)) {
            return this.throw(
                `Could not update folder ${
                    title != null ? `'${title}'` : `with ID '${directoryId}'`
                }.`
            )
        } else {
            return await response.json()
        }
    }

    /** Delete an arbitrary asset.
     *
     * @throws An error if a non-successful status code (not 200-299) was received. */
<<<<<<< HEAD
    async deleteDirectory(directoryId: backendModule.DirectoryId, title: string | null) {
        const response = await this.delete(remoteBackendPaths.deleteDirectoryPath(directoryId))
=======
    override async deleteAsset(assetId: backendModule.AssetId, title: string | null) {
        const response = await this.delete(deleteAssetPath(assetId))
>>>>>>> 657be61c
        if (!responseIsSuccessful(response)) {
            return this.throw(
                `Unable to delete ${title != null ? `'${title}'` : `asset with ID '${assetId}'`}.`
            )
        } else {
            return
        }
    }

    /** Restore an arbitrary asset from the trash.
     *
     * @throws An error if a non-successful status code (not 200-299) was received. */
    override async undoDeleteAsset(
        assetId: backendModule.AssetId,
        title: string | null
    ): Promise<void> {
        const response = await this.patch(UNDO_DELETE_ASSET_PATH, { assetId })
        if (!responseIsSuccessful(response)) {
            return this.throw(
                `Unable to restore ${
                    title != null ? `'${title}'` : `asset with ID '${assetId}'`
                } from Trash.`
            )
        } else {
            return
        }
    }

    /** Return a list of projects belonging to the current user.
     *
     * @throws An error if a non-successful status code (not 200-299) was received. */
<<<<<<< HEAD
    async listProjects(): Promise<backendModule.ListedProject[]> {
        const response = await this.get<ListProjectsResponseBody>(
            remoteBackendPaths.LIST_PROJECTS_PATH
        )
=======
    override async listProjects(): Promise<backendModule.ListedProject[]> {
        const response = await this.get<ListProjectsResponseBody>(LIST_PROJECTS_PATH)
>>>>>>> 657be61c
        if (!responseIsSuccessful(response)) {
            return this.throw('Could not list projects.')
        } else {
            return (await response.json()).projects.map(project => ({
                ...project,
                jsonAddress:
                    project.address != null
                        ? backendModule.Address(`${project.address}json`)
                        : null,
                binaryAddress:
                    project.address != null
                        ? backendModule.Address(`${project.address}binary`)
                        : null,
            }))
        }
    }

    /** Create a project.
     *
     * @throws An error if a non-successful status code (not 200-299) was received. */
    override async createProject(
        body: backendModule.CreateProjectRequestBody
    ): Promise<backendModule.CreatedProject> {
        const response = await this.post<backendModule.CreatedProject>(
            remoteBackendPaths.CREATE_PROJECT_PATH,
            body
        )
        if (!responseIsSuccessful(response)) {
            return this.throw(`Could not create project with name '${body.projectName}'.`)
        } else {
            return await response.json()
        }
    }

    /** Close a project.
     *
     * @throws An error if a non-successful status code (not 200-299) was received. */
<<<<<<< HEAD
    async closeProject(projectId: backendModule.ProjectId, title: string | null): Promise<void> {
        const response = await this.post(remoteBackendPaths.closeProjectPath(projectId), {})
=======
    override async closeProject(
        projectId: backendModule.ProjectId,
        title: string | null
    ): Promise<void> {
        const response = await this.post(closeProjectPath(projectId), {})
>>>>>>> 657be61c
        if (!responseIsSuccessful(response)) {
            return this.throw(
                `Could not close project ${
                    title != null ? `'${title}'` : `with ID '${projectId}'`
                }.`
            )
        } else {
            return
        }
    }

    /** Return details for a project.
     *
     * @throws An error if a non-successful status code (not 200-299) was received. */
    override async getProjectDetails(
        projectId: backendModule.ProjectId,
        title: string | null
    ): Promise<backendModule.Project> {
        const response = await this.get<backendModule.ProjectRaw>(
            remoteBackendPaths.getProjectDetailsPath(projectId)
        )
        if (!responseIsSuccessful(response)) {
            return this.throw(
                `Could not get details of project ${
                    title != null ? `'${title}'` : `with ID '${projectId}'`
                }.`
            )
        } else {
            const project = await response.json()
            const ideVersion =
                project.ide_version ?? (await this.getDefaultVersion(backendModule.VersionType.ide))
            return {
                ...project,
                ideVersion,
                engineVersion: project.engine_version,
                jsonAddress:
                    project.address != null
                        ? backendModule.Address(`${project.address}json`)
                        : null,
                binaryAddress:
                    project.address != null
                        ? backendModule.Address(`${project.address}binary`)
                        : null,
            }
        }
    }

    /** Prepare a project for execution.
     *
     * @throws An error if a non-successful status code (not 200-299) was received. */
    override async openProject(
        projectId: backendModule.ProjectId,
        body: backendModule.OpenProjectRequestBody | null,
        title: string | null
    ): Promise<void> {
        const response = await this.post(
            remoteBackendPaths.openProjectPath(projectId),
            body ?? DEFAULT_OPEN_PROJECT_BODY
        )
        if (!responseIsSuccessful(response)) {
            return this.throw(
                `Could not open project ${title != null ? `'${title}'` : `with ID '${projectId}'`}.`
            )
        } else {
            return
        }
    }

    /** Update the name or AMI of a project.
     *
     * @throws An error if a non-successful status code (not 200-299) was received. */
    override async projectUpdate(
        projectId: backendModule.ProjectId,
        body: backendModule.ProjectUpdateRequestBody,
        title: string | null
    ): Promise<backendModule.UpdatedProject> {
        const response = await this.put<backendModule.UpdatedProject>(
            remoteBackendPaths.projectUpdatePath(projectId),
            body
        )
        if (!responseIsSuccessful(response)) {
            return this.throw(
                `Could not update project ${
                    title != null ? `'${title}'` : `with ID '${projectId}'`
                }.`
            )
        } else {
            return await response.json()
        }
    }

<<<<<<< HEAD
    /** Delete a project.
     *
     * @throws An error if a non-successful status code (not 200-299) was received. */
    async deleteProject(projectId: backendModule.ProjectId, title: string | null): Promise<void> {
        const response = await this.delete(remoteBackendPaths.deleteProjectPath(projectId))
        if (!responseIsSuccessful(response)) {
            return this.throw(
                `Could not delete project ${
                    title != null ? `'${title}'` : `with ID '${projectId}'`
                }.`
            )
        } else {
            return
        }
    }

=======
>>>>>>> 657be61c
    /** Return the resource usage of a project.
     *
     * @throws An error if a non-successful status code (not 200-299) was received. */
    override async checkResources(
        projectId: backendModule.ProjectId,
        title: string | null
    ): Promise<backendModule.ResourceUsage> {
        const response = await this.get<backendModule.ResourceUsage>(
            remoteBackendPaths.checkResourcesPath(projectId)
        )
        if (!responseIsSuccessful(response)) {
            return this.throw(
                `Could not get resource usage for project ${
                    title != null ? `'${title}'` : `with ID '${projectId}'`
                }.`
            )
        } else {
            return await response.json()
        }
    }

    /** Return a list of files accessible by the current user.
     *
     * @throws An error if a non-successful status code (not 200-299) was received. */
<<<<<<< HEAD
    async listFiles(): Promise<backendModule.File[]> {
        const response = await this.get<ListFilesResponseBody>(remoteBackendPaths.LIST_FILES_PATH)
=======
    override async listFiles(): Promise<backendModule.File[]> {
        const response = await this.get<ListFilesResponseBody>(LIST_FILES_PATH)
>>>>>>> 657be61c
        if (!responseIsSuccessful(response)) {
            return this.throw('Could not list files.')
        } else {
            return (await response.json()).files
        }
    }

    /** Upload a file.
     *
     * @throws An error if a non-successful status code (not 200-299) was received. */
    override async uploadFile(
        params: backendModule.UploadFileRequestParams,
        body: Blob
    ): Promise<backendModule.FileInfo> {
        const response = await this.postBinary<backendModule.FileInfo>(
            remoteBackendPaths.UPLOAD_FILE_PATH +
                '?' +
                new URLSearchParams({
                    /* eslint-disable @typescript-eslint/naming-convention */
                    ...(params.fileName != null ? { file_name: params.fileName } : {}),
                    ...(params.fileId != null ? { file_id: params.fileId } : {}),
                    ...(params.parentDirectoryId
                        ? { parent_directory_id: params.parentDirectoryId }
                        : {}),
                    /* eslint-enable @typescript-eslint/naming-convention */
                }).toString(),
            body
        )
        if (!responseIsSuccessful(response)) {
            let suffix = '.'
            try {
                const error = errorModule.tryGetError<unknown>(await response.json())
                if (error != null) {
                    suffix = `: ${error}`
                }
            } catch {
                // Ignored.
            }
            if (params.fileName != null) {
                return this.throw(`Could not upload file with name '${params.fileName}'${suffix}`)
            } else if (params.fileId != null) {
                return this.throw(`Could not upload file with ID '${params.fileId}'${suffix}`)
            } else {
                return this.throw(`Could not upload file${suffix}`)
            }
        } else {
            return await response.json()
        }
    }

<<<<<<< HEAD
    /** Delete a file.
     *
     * @throws An error if a non-successful status code (not 200-299) was received. */
    async deleteFile(fileId: backendModule.FileId, title: string | null): Promise<void> {
        const response = await this.delete(remoteBackendPaths.deleteFilePath(fileId))
        if (!responseIsSuccessful(response)) {
            return this.throw(
                `Could not delete file ${title != null ? `'${title}'` : `with ID '${fileId}'`}.`
            )
        } else {
            return
        }
    }

=======
>>>>>>> 657be61c
    /** Create a secret environment variable.
     *
     * @throws An error if a non-successful status code (not 200-299) was received. */
    override async createSecret(
        body: backendModule.CreateSecretRequestBody
    ): Promise<backendModule.SecretAndInfo> {
        const response = await this.post<backendModule.SecretAndInfo>(
            remoteBackendPaths.CREATE_SECRET_PATH,
            body
        )
        if (!responseIsSuccessful(response)) {
            return this.throw(`Could not create secret with name '${body.secretName}'.`)
        } else {
            return await response.json()
        }
    }

    /** Return a secret environment variable.
     *
     * @throws An error if a non-successful status code (not 200-299) was received. */
    override async getSecret(
        secretId: backendModule.SecretId,
        title: string | null
    ): Promise<backendModule.Secret> {
        const response = await this.get<backendModule.Secret>(
            remoteBackendPaths.getSecretPath(secretId)
        )
        if (!responseIsSuccessful(response)) {
            return this.throw(
                `Could not get secret ${title != null ? `'${title}'` : `with ID '${secretId}'`}.`
            )
        } else {
            return await response.json()
        }
    }

    /** Return the secret environment variables accessible by the user.
     *
     * @throws An error if a non-successful status code (not 200-299) was received. */
<<<<<<< HEAD
    async listSecrets(): Promise<backendModule.SecretInfo[]> {
        const response = await this.get<ListSecretsResponseBody>(
            remoteBackendPaths.LIST_SECRETS_PATH
        )
=======
    override async listSecrets(): Promise<backendModule.SecretInfo[]> {
        const response = await this.get<ListSecretsResponseBody>(LIST_SECRETS_PATH)
>>>>>>> 657be61c
        if (!responseIsSuccessful(response)) {
            return this.throw('Could not list secrets.')
        } else {
            return (await response.json()).secrets
        }
    }

<<<<<<< HEAD
    /** Delete a secret environment variable.
     *
     * @throws An error if a non-successful status code (not 200-299) was received. */
    async deleteSecret(secretId: backendModule.SecretId, title: string | null): Promise<void> {
        const response = await this.delete(remoteBackendPaths.deleteSecretPath(secretId))
        if (!responseIsSuccessful(response)) {
            return this.throw(
                `Could not delete secret ${title != null ? `'${title}'` : `with ID '${secretId}'`}.`
            )
        } else {
            return
        }
    }

    /** Create a file tag or project tag.
     *
     * @throws An error if a non-successful status code (not 200-299) was received. */
    async createTag(body: backendModule.CreateTagRequestBody): Promise<backendModule.TagInfo> {
        const response = await this.post<backendModule.TagInfo>(
            remoteBackendPaths.CREATE_TAG_PATH,
            {
                /* eslint-disable @typescript-eslint/naming-convention */
                tag_name: body.name,
                tag_value: body.value,
                object_type: body.objectType,
                object_id: body.objectId,
                /* eslint-enable @typescript-eslint/naming-convention */
            }
        )
=======
    /** Create a file tag or project tag.
     *
     * @throws An error if a non-successful status code (not 200-299) was received. */
    override async createTag(
        body: backendModule.CreateTagRequestBody
    ): Promise<backendModule.TagInfo> {
        const response = await this.post<backendModule.TagInfo>(CREATE_TAG_PATH, {
            /* eslint-disable @typescript-eslint/naming-convention */
            tag_name: body.name,
            tag_value: body.value,
            object_type: body.objectType,
            object_id: body.objectId,
            /* eslint-enable @typescript-eslint/naming-convention */
        })
>>>>>>> 657be61c
        if (!responseIsSuccessful(response)) {
            return this.throw(`Could not create create tag with name '${body.name}'.`)
        } else {
            return await response.json()
        }
    }

    /** Return file tags or project tags accessible by the user.
     *
     * @throws An error if a non-successful status code (not 200-299) was received. */
    override async listTags(
        params: backendModule.ListTagsRequestParams
    ): Promise<backendModule.Tag[]> {
        const response = await this.get<ListTagsResponseBody>(
            remoteBackendPaths.LIST_TAGS_PATH +
                '?' +
                new URLSearchParams({
                    // eslint-disable-next-line @typescript-eslint/naming-convention
                    tag_type: params.tagType,
                }).toString()
        )
        if (!responseIsSuccessful(response)) {
            return this.throw(`Could not list tags of type '${params.tagType}'.`)
        } else {
            return (await response.json()).tags
        }
    }

    /** Delete a secret environment variable.
     *
     * @throws An error if a non-successful status code (not 200-299) was received. */
<<<<<<< HEAD
    async deleteTag(tagId: backendModule.TagId): Promise<void> {
        const response = await this.delete(remoteBackendPaths.deleteTagPath(tagId))
=======
    override async deleteTag(tagId: backendModule.TagId): Promise<void> {
        const response = await this.delete(deleteTagPath(tagId))
>>>>>>> 657be61c
        if (!responseIsSuccessful(response)) {
            return this.throw(`Could not delete tag with ID '${tagId}'.`)
        } else {
            return
        }
    }

    /** Return list of backend or IDE versions.
     *
     * @throws An error if a non-successful status code (not 200-299) was received. */
    override async listVersions(
        params: backendModule.ListVersionsRequestParams
    ): Promise<backendModule.Version[]> {
        const response = await this.get<ListVersionsResponseBody>(
            remoteBackendPaths.LIST_VERSIONS_PATH +
                '?' +
                new URLSearchParams({
                    // eslint-disable-next-line @typescript-eslint/naming-convention
                    version_type: params.versionType,
                    default: String(params.default),
                }).toString()
        )
        if (!responseIsSuccessful(response)) {
            return this.throw(`Could not list versions of type '${params.versionType}'.`)
        } else {
            return (await response.json()).versions
        }
    }

    /** Get the default version given the type of version (IDE or backend). */
    protected async getDefaultVersion(versionType: backendModule.VersionType) {
        const cached = this.defaultVersions[versionType]
        const nowEpochMs = Number(new Date())
        if (cached != null && nowEpochMs - cached.lastUpdatedEpochMs < ONE_DAY_MS) {
            return cached.version
        } else {
            const version = (
                await this.listVersions({
                    versionType,
                    default: true,
                })
            )[0]?.number
            if (version == null) {
                return this.throw(`No default ${versionType} version found.`)
            } else {
                const info: DefaultVersionInfo = {
                    version,
                    lastUpdatedEpochMs: nowEpochMs,
                }
                this.defaultVersions[versionType] = info
                return info.version
            }
        }
    }

    /** Send an HTTP GET request to the given path. */
    private get<T = void>(path: string) {
        return this.client.get<T>(`${config.ACTIVE_CONFIG.apiUrl}/${path}`)
    }

    /** Send a JSON HTTP POST request to the given path. */
    private post<T = void>(path: string, payload: object) {
        return this.client.post<T>(`${config.ACTIVE_CONFIG.apiUrl}/${path}`, payload)
    }

    /** Send a binary HTTP POST request to the given path. */
    private postBinary<T = void>(path: string, payload: Blob) {
        return this.client.postBinary<T>(`${config.ACTIVE_CONFIG.apiUrl}/${path}`, payload)
    }

    /** Send a JSON HTTP PATCH request to the given path. */
    private patch<T = void>(path: string, payload: object) {
        return this.client.patch<T>(`${config.ACTIVE_CONFIG.apiUrl}/${path}`, payload)
    }

    /** Send a JSON HTTP PUT request to the given path. */
    private put<T = void>(path: string, payload: object) {
        return this.client.put<T>(`${config.ACTIVE_CONFIG.apiUrl}/${path}`, payload)
    }

    /** Send an HTTP DELETE request to the given path. */
    private delete<T = void>(path: string) {
        return this.client.delete<T>(`${config.ACTIVE_CONFIG.apiUrl}/${path}`)
    }
}<|MERGE_RESOLUTION|>--- conflicted
+++ resolved
@@ -73,84 +73,6 @@
 }
 
 // =============
-<<<<<<< HEAD
-=======
-// === Paths ===
-// =============
-
-/** Relative HTTP path to the "list users" endpoint of the Cloud backend API. */
-const LIST_USERS_PATH = 'users'
-/** Relative HTTP path to the "set username" endpoint of the Cloud backend API. */
-const CREATE_USER_PATH = 'users'
-/** Relative HTTP path to the "invite user" endpoint of the Cloud backend API. */
-const INVITE_USER_PATH = 'users/invite'
-/** Relative HTTP path to the "create permission" endpoint of the Cloud backend API. */
-const CREATE_PERMISSION_PATH = 'permissions'
-/** Relative HTTP path to the "get user" endpoint of the Cloud backend API. */
-const USERS_ME_PATH = 'users/me'
-/** Relative HTTP path to the "list directory" endpoint of the Cloud backend API. */
-const LIST_DIRECTORY_PATH = 'directories'
-/** Relative HTTP path to the "create directory" endpoint of the Cloud backend API. */
-const CREATE_DIRECTORY_PATH = 'directories'
-/** Relative HTTP path to the "undo delete asset" endpoint of the Cloud backend API. */
-const UNDO_DELETE_ASSET_PATH = 'assets'
-/** Relative HTTP path to the "list projects" endpoint of the Cloud backend API. */
-const LIST_PROJECTS_PATH = 'projects'
-/** Relative HTTP path to the "create project" endpoint of the Cloud backend API. */
-const CREATE_PROJECT_PATH = 'projects'
-/** Relative HTTP path to the "list files" endpoint of the Cloud backend API. */
-const LIST_FILES_PATH = 'files'
-/** Relative HTTP path to the "upload file" endpoint of the Cloud backend API. */
-const UPLOAD_FILE_PATH = 'files'
-/** Relative HTTP path to the "create secret" endpoint of the Cloud backend API. */
-const CREATE_SECRET_PATH = 'secrets'
-/** Relative HTTP path to the "list secrets" endpoint of the Cloud backend API. */
-const LIST_SECRETS_PATH = 'secrets'
-/** Relative HTTP path to the "create tag" endpoint of the Cloud backend API. */
-const CREATE_TAG_PATH = 'tags'
-/** Relative HTTP path to the "list tags" endpoint of the Cloud backend API. */
-const LIST_TAGS_PATH = 'tags'
-/** Relative HTTP path to the "list versions" endpoint of the Cloud backend API. */
-const LIST_VERSIONS_PATH = 'versions'
-/** Relative HTTP path to the "delete asset" endpoint of the Cloud backend API. */
-function deleteAssetPath(assetId: backendModule.AssetId) {
-    return `assets/${assetId}`
-}
-/** Relative HTTP path to the "update directory" endpoint of the Cloud backend API. */
-function updateDirectoryPath(directoryId: backendModule.DirectoryId) {
-    return `directories/${directoryId}`
-}
-/** Relative HTTP path to the "close project" endpoint of the Cloud backend API. */
-function closeProjectPath(projectId: backendModule.ProjectId) {
-    return `projects/${projectId}/close`
-}
-/** Relative HTTP path to the "get project details" endpoint of the Cloud backend API. */
-function getProjectDetailsPath(projectId: backendModule.ProjectId) {
-    return `projects/${projectId}`
-}
-/** Relative HTTP path to the "open project" endpoint of the Cloud backend API. */
-function openProjectPath(projectId: backendModule.ProjectId) {
-    return `projects/${projectId}/open`
-}
-/** Relative HTTP path to the "project update" endpoint of the Cloud backend API. */
-function projectUpdatePath(projectId: backendModule.ProjectId) {
-    return `projects/${projectId}`
-}
-/** Relative HTTP path to the "check resources" endpoint of the Cloud backend API. */
-function checkResourcesPath(projectId: backendModule.ProjectId) {
-    return `projects/${projectId}/resources`
-}
-/** Relative HTTP path to the "get project" endpoint of the Cloud backend API. */
-function getSecretPath(secretId: backendModule.SecretId) {
-    return `secrets/${secretId}`
-}
-/** Relative HTTP path to the "delete tag" endpoint of the Cloud backend API. */
-function deleteTagPath(tagId: backendModule.TagId) {
-    return `secrets/${tagId}`
-}
-
-// =============
->>>>>>> 657be61c
 // === Types ===
 // =============
 
@@ -247,13 +169,8 @@
     }
 
     /** Return a list of all users in the same organization. */
-<<<<<<< HEAD
-    async listUsers(): Promise<backendModule.SimpleUser[]> {
+    override async listUsers(): Promise<backendModule.SimpleUser[]> {
         const response = await this.get<ListUsersResponseBody>(remoteBackendPaths.LIST_USERS_PATH)
-=======
-    override async listUsers(): Promise<backendModule.SimpleUser[]> {
-        const response = await this.get<ListUsersResponseBody>(LIST_USERS_PATH)
->>>>>>> 657be61c
         if (!responseIsSuccessful(response)) {
             return this.throw(`Could not list users in the organization.`)
         } else {
@@ -277,13 +194,8 @@
     }
 
     /** Invite a new user to the organization by email. */
-<<<<<<< HEAD
-    async inviteUser(body: backendModule.InviteUserRequestBody): Promise<void> {
+    override async inviteUser(body: backendModule.InviteUserRequestBody): Promise<void> {
         const response = await this.post(remoteBackendPaths.INVITE_USER_PATH, body)
-=======
-    override async inviteUser(body: backendModule.InviteUserRequestBody): Promise<void> {
-        const response = await this.post(INVITE_USER_PATH, body)
->>>>>>> 657be61c
         if (!responseIsSuccessful(response)) {
             return this.throw(`Could not invite user '${body.userEmail}'.`)
         } else {
@@ -309,15 +221,10 @@
     /** Return organization info for the current user.
      *
      * @returns `null` if a non-successful status code (not 200-299) was received. */
-<<<<<<< HEAD
-    async usersMe(): Promise<backendModule.UserOrOrganization | null> {
+    override async usersMe(): Promise<backendModule.UserOrOrganization | null> {
         const response = await this.get<backendModule.UserOrOrganization>(
             remoteBackendPaths.USERS_ME_PATH
         )
-=======
-    override async usersMe(): Promise<backendModule.UserOrOrganization | null> {
-        const response = await this.get<backendModule.UserOrOrganization>(USERS_ME_PATH)
->>>>>>> 657be61c
         if (!responseIsSuccessful(response)) {
             return null
         } else {
@@ -421,13 +328,8 @@
     /** Delete an arbitrary asset.
      *
      * @throws An error if a non-successful status code (not 200-299) was received. */
-<<<<<<< HEAD
-    async deleteDirectory(directoryId: backendModule.DirectoryId, title: string | null) {
-        const response = await this.delete(remoteBackendPaths.deleteDirectoryPath(directoryId))
-=======
     override async deleteAsset(assetId: backendModule.AssetId, title: string | null) {
-        const response = await this.delete(deleteAssetPath(assetId))
->>>>>>> 657be61c
+        const response = await this.delete(remoteBackendPaths.deleteAssetPath(assetId))
         if (!responseIsSuccessful(response)) {
             return this.throw(
                 `Unable to delete ${title != null ? `'${title}'` : `asset with ID '${assetId}'`}.`
@@ -444,7 +346,7 @@
         assetId: backendModule.AssetId,
         title: string | null
     ): Promise<void> {
-        const response = await this.patch(UNDO_DELETE_ASSET_PATH, { assetId })
+        const response = await this.patch(remoteBackendPaths.UNDO_DELETE_ASSET_PATH, { assetId })
         if (!responseIsSuccessful(response)) {
             return this.throw(
                 `Unable to restore ${
@@ -459,15 +361,10 @@
     /** Return a list of projects belonging to the current user.
      *
      * @throws An error if a non-successful status code (not 200-299) was received. */
-<<<<<<< HEAD
-    async listProjects(): Promise<backendModule.ListedProject[]> {
+    override async listProjects(): Promise<backendModule.ListedProject[]> {
         const response = await this.get<ListProjectsResponseBody>(
             remoteBackendPaths.LIST_PROJECTS_PATH
         )
-=======
-    override async listProjects(): Promise<backendModule.ListedProject[]> {
-        const response = await this.get<ListProjectsResponseBody>(LIST_PROJECTS_PATH)
->>>>>>> 657be61c
         if (!responseIsSuccessful(response)) {
             return this.throw('Could not list projects.')
         } else {
@@ -505,16 +402,11 @@
     /** Close a project.
      *
      * @throws An error if a non-successful status code (not 200-299) was received. */
-<<<<<<< HEAD
-    async closeProject(projectId: backendModule.ProjectId, title: string | null): Promise<void> {
-        const response = await this.post(remoteBackendPaths.closeProjectPath(projectId), {})
-=======
     override async closeProject(
         projectId: backendModule.ProjectId,
         title: string | null
     ): Promise<void> {
-        const response = await this.post(closeProjectPath(projectId), {})
->>>>>>> 657be61c
+        const response = await this.post(remoteBackendPaths.closeProjectPath(projectId), {})
         if (!responseIsSuccessful(response)) {
             return this.throw(
                 `Could not close project ${
@@ -606,25 +498,6 @@
         }
     }
 
-<<<<<<< HEAD
-    /** Delete a project.
-     *
-     * @throws An error if a non-successful status code (not 200-299) was received. */
-    async deleteProject(projectId: backendModule.ProjectId, title: string | null): Promise<void> {
-        const response = await this.delete(remoteBackendPaths.deleteProjectPath(projectId))
-        if (!responseIsSuccessful(response)) {
-            return this.throw(
-                `Could not delete project ${
-                    title != null ? `'${title}'` : `with ID '${projectId}'`
-                }.`
-            )
-        } else {
-            return
-        }
-    }
-
-=======
->>>>>>> 657be61c
     /** Return the resource usage of a project.
      *
      * @throws An error if a non-successful status code (not 200-299) was received. */
@@ -649,13 +522,8 @@
     /** Return a list of files accessible by the current user.
      *
      * @throws An error if a non-successful status code (not 200-299) was received. */
-<<<<<<< HEAD
-    async listFiles(): Promise<backendModule.File[]> {
+    override async listFiles(): Promise<backendModule.File[]> {
         const response = await this.get<ListFilesResponseBody>(remoteBackendPaths.LIST_FILES_PATH)
-=======
-    override async listFiles(): Promise<backendModule.File[]> {
-        const response = await this.get<ListFilesResponseBody>(LIST_FILES_PATH)
->>>>>>> 657be61c
         if (!responseIsSuccessful(response)) {
             return this.throw('Could not list files.')
         } else {
@@ -706,23 +574,6 @@
         }
     }
 
-<<<<<<< HEAD
-    /** Delete a file.
-     *
-     * @throws An error if a non-successful status code (not 200-299) was received. */
-    async deleteFile(fileId: backendModule.FileId, title: string | null): Promise<void> {
-        const response = await this.delete(remoteBackendPaths.deleteFilePath(fileId))
-        if (!responseIsSuccessful(response)) {
-            return this.throw(
-                `Could not delete file ${title != null ? `'${title}'` : `with ID '${fileId}'`}.`
-            )
-        } else {
-            return
-        }
-    }
-
-=======
->>>>>>> 657be61c
     /** Create a secret environment variable.
      *
      * @throws An error if a non-successful status code (not 200-299) was received. */
@@ -762,15 +613,10 @@
     /** Return the secret environment variables accessible by the user.
      *
      * @throws An error if a non-successful status code (not 200-299) was received. */
-<<<<<<< HEAD
-    async listSecrets(): Promise<backendModule.SecretInfo[]> {
+    override async listSecrets(): Promise<backendModule.SecretInfo[]> {
         const response = await this.get<ListSecretsResponseBody>(
             remoteBackendPaths.LIST_SECRETS_PATH
         )
-=======
-    override async listSecrets(): Promise<backendModule.SecretInfo[]> {
-        const response = await this.get<ListSecretsResponseBody>(LIST_SECRETS_PATH)
->>>>>>> 657be61c
         if (!responseIsSuccessful(response)) {
             return this.throw('Could not list secrets.')
         } else {
@@ -778,25 +624,12 @@
         }
     }
 
-<<<<<<< HEAD
-    /** Delete a secret environment variable.
-     *
-     * @throws An error if a non-successful status code (not 200-299) was received. */
-    async deleteSecret(secretId: backendModule.SecretId, title: string | null): Promise<void> {
-        const response = await this.delete(remoteBackendPaths.deleteSecretPath(secretId))
-        if (!responseIsSuccessful(response)) {
-            return this.throw(
-                `Could not delete secret ${title != null ? `'${title}'` : `with ID '${secretId}'`}.`
-            )
-        } else {
-            return
-        }
-    }
-
     /** Create a file tag or project tag.
      *
      * @throws An error if a non-successful status code (not 200-299) was received. */
-    async createTag(body: backendModule.CreateTagRequestBody): Promise<backendModule.TagInfo> {
+    override async createTag(
+        body: backendModule.CreateTagRequestBody
+    ): Promise<backendModule.TagInfo> {
         const response = await this.post<backendModule.TagInfo>(
             remoteBackendPaths.CREATE_TAG_PATH,
             {
@@ -808,22 +641,6 @@
                 /* eslint-enable @typescript-eslint/naming-convention */
             }
         )
-=======
-    /** Create a file tag or project tag.
-     *
-     * @throws An error if a non-successful status code (not 200-299) was received. */
-    override async createTag(
-        body: backendModule.CreateTagRequestBody
-    ): Promise<backendModule.TagInfo> {
-        const response = await this.post<backendModule.TagInfo>(CREATE_TAG_PATH, {
-            /* eslint-disable @typescript-eslint/naming-convention */
-            tag_name: body.name,
-            tag_value: body.value,
-            object_type: body.objectType,
-            object_id: body.objectId,
-            /* eslint-enable @typescript-eslint/naming-convention */
-        })
->>>>>>> 657be61c
         if (!responseIsSuccessful(response)) {
             return this.throw(`Could not create create tag with name '${body.name}'.`)
         } else {
@@ -855,13 +672,8 @@
     /** Delete a secret environment variable.
      *
      * @throws An error if a non-successful status code (not 200-299) was received. */
-<<<<<<< HEAD
-    async deleteTag(tagId: backendModule.TagId): Promise<void> {
+    override async deleteTag(tagId: backendModule.TagId): Promise<void> {
         const response = await this.delete(remoteBackendPaths.deleteTagPath(tagId))
-=======
-    override async deleteTag(tagId: backendModule.TagId): Promise<void> {
-        const response = await this.delete(deleteTagPath(tagId))
->>>>>>> 657be61c
         if (!responseIsSuccessful(response)) {
             return this.throw(`Could not delete tag with ID '${tagId}'.`)
         } else {
