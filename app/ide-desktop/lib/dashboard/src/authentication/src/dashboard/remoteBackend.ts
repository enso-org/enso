/** @file Module containing the API client for the Cloud backend API.
 *
 * Each exported function in the {@link RemoteBackend} in this module corresponds to
 * an API endpoint. The functions are asynchronous and return a {@link Promise} that resolves to
 * the response from the API. */
import * as backendModule from './backend'
import * as config from '../config'
import * as errorModule from '../error'
import * as http from '../http'
import * as loggerProvider from '../providers/logger'

// =================
// === Constants ===
// =================

/** HTTP status indicating that the request was successful. */
const STATUS_SUCCESS_FIRST = 200
/** HTTP status indicating that the request was successful. */
const STATUS_SUCCESS_LAST = 299
/** HTTP status indicating that the server encountered a fatal exception. */
const STATUS_SERVER_ERROR = 500

/** The number of milliseconds in one day. */
const ONE_DAY_MS = 86_400_000

/** Default HTTP body for an "open project" request. */
const DEFAULT_OPEN_PROJECT_BODY: backendModule.OpenProjectRequestBody = {
    forceCreate: false,
    executeAsync: false,
}

// ============================
// === responseIsSuccessful ===
// ============================

/** Whether a response has a success HTTP status code (200-299). */
function responseIsSuccessful(response: Response) {
    return response.status >= STATUS_SUCCESS_FIRST && response.status <= STATUS_SUCCESS_LAST
}

// ===============================
// === waitUntilProjectIsReady ===
// ===============================

/** The interval between requests checking whether the IDE is ready. */
const CHECK_STATUS_INTERVAL_MS = 5000

/** Return a {@link Promise} that resolves only when a project is ready to open. */
export async function waitUntilProjectIsReady(
    backend: backendModule.Backend,
    item: backendModule.ProjectAsset,
    abortController: AbortController = new AbortController()
) {
    let project = await backend.getProjectDetails(item.id, item.title)
    if (!backendModule.DOES_PROJECT_STATE_INDICATE_VM_EXISTS[project.state.type]) {
        await backend.openProject(item.id, null, item.title)
    }
    let nextCheckTimestamp = 0
    while (
        !abortController.signal.aborted &&
        project.state.type !== backendModule.ProjectState.opened
    ) {
        await new Promise<void>(resolve => {
            const delayMs = nextCheckTimestamp - Number(new Date())
            setTimeout(resolve, Math.max(0, delayMs))
        })
        nextCheckTimestamp = Number(new Date()) + CHECK_STATUS_INTERVAL_MS
        project = await backend.getProjectDetails(item.id, item.title)
    }
}

// =============
// === Paths ===
// =============

/** Relative HTTP path to the "list users" endpoint of the Cloud backend API. */
const LIST_USERS_PATH = 'users'
/** Relative HTTP path to the "set username" endpoint of the Cloud backend API. */
const CREATE_USER_PATH = 'users'
/** Relative HTTP path to the "invite user" endpoint of the Cloud backend API. */
const INVITE_USER_PATH = 'users/invite'
/** Relative HTTP path to the "create permission" endpoint of the Cloud backend API. */
const CREATE_PERMISSION_PATH = 'permissions'
/** Relative HTTP path to the "get user" endpoint of the Cloud backend API. */
const USERS_ME_PATH = 'users/me'
/** Relative HTTP path to the "list directory" endpoint of the Cloud backend API. */
const LIST_DIRECTORY_PATH = 'directories'
/** Relative HTTP path to the "create directory" endpoint of the Cloud backend API. */
const CREATE_DIRECTORY_PATH = 'directories'
/** Relative HTTP path to the "list projects" endpoint of the Cloud backend API. */
const LIST_PROJECTS_PATH = 'projects'
/** Relative HTTP path to the "create project" endpoint of the Cloud backend API. */
const CREATE_PROJECT_PATH = 'projects'
/** Relative HTTP path to the "list files" endpoint of the Cloud backend API. */
const LIST_FILES_PATH = 'files'
/** Relative HTTP path to the "upload file" endpoint of the Cloud backend API. */
const UPLOAD_FILE_PATH = 'files'
/** Relative HTTP path to the "create secret" endpoint of the Cloud backend API. */
const CREATE_SECRET_PATH = 'secrets'
/** Relative HTTP path to the "list secrets" endpoint of the Cloud backend API. */
const LIST_SECRETS_PATH = 'secrets'
/** Relative HTTP path to the "create tag" endpoint of the Cloud backend API. */
const CREATE_TAG_PATH = 'tags'
/** Relative HTTP path to the "list tags" endpoint of the Cloud backend API. */
const LIST_TAGS_PATH = 'tags'
/** Relative HTTP path to the "list versions" endpoint of the Cloud backend API. */
const LIST_VERSIONS_PATH = 'versions'
/** Relative HTTP path to the "update directory" endpoint of the Cloud backend API. */
function updateDirectoryPath(directoryId: backendModule.DirectoryId) {
    return `directories/${directoryId}`
}
/** Relative HTTP path to the "delete directory" endpoint of the Cloud backend API. */
function deleteDirectoryPath(directoryId: backendModule.DirectoryId) {
    return `directories/${directoryId}`
}
/** Relative HTTP path to the "close project" endpoint of the Cloud backend API. */
function closeProjectPath(projectId: backendModule.ProjectId) {
    return `projects/${projectId}/close`
}
/** Relative HTTP path to the "get project details" endpoint of the Cloud backend API. */
function getProjectDetailsPath(projectId: backendModule.ProjectId) {
    return `projects/${projectId}`
}
/** Relative HTTP path to the "open project" endpoint of the Cloud backend API. */
function openProjectPath(projectId: backendModule.ProjectId) {
    return `projects/${projectId}/open`
}
/** Relative HTTP path to the "project update" endpoint of the Cloud backend API. */
function projectUpdatePath(projectId: backendModule.ProjectId) {
    return `projects/${projectId}`
}
/** Relative HTTP path to the "delete project" endpoint of the Cloud backend API. */
function deleteProjectPath(projectId: backendModule.ProjectId) {
    return `projects/${projectId}`
}
/** Relative HTTP path to the "check resources" endpoint of the Cloud backend API. */
function checkResourcesPath(projectId: backendModule.ProjectId) {
    return `projects/${projectId}/resources`
}
/** Relative HTTP path to the "delete file" endpoint of the Cloud backend API. */
function deleteFilePath(fileId: backendModule.FileId) {
    return `files/${fileId}`
}
/** Relative HTTP path to the "get project" endpoint of the Cloud backend API. */
function getSecretPath(secretId: backendModule.SecretId) {
    return `secrets/${secretId}`
}
/** Relative HTTP path to the "delete secret" endpoint of the Cloud backend API. */
function deleteSecretPath(secretId: backendModule.SecretId) {
    return `secrets/${secretId}`
}
/** Relative HTTP path to the "delete tag" endpoint of the Cloud backend API. */
function deleteTagPath(tagId: backendModule.TagId) {
    return `secrets/${tagId}`
}

// =============
// === Types ===
// =============

/** HTTP response body for the "list users" endpoint. */
interface ListUsersResponseBody {
    users: backendModule.SimpleUser[]
}

/** HTTP response body for the "list projects" endpoint. */
interface ListDirectoryResponseBody {
    assets: backendModule.AnyAsset[]
}

/** HTTP response body for the "list projects" endpoint. */
interface ListProjectsResponseBody {
    projects: backendModule.ListedProjectRaw[]
}

/** HTTP response body for the "list files" endpoint. */
interface ListFilesResponseBody {
    files: backendModule.File[]
}

/** HTTP response body for the "list secrets" endpoint. */
interface ListSecretsResponseBody {
    secrets: backendModule.SecretInfo[]
}

/** HTTP response body for the "list tag" endpoint. */
interface ListTagsResponseBody {
    tags: backendModule.Tag[]
}

/** HTTP response body for the "list versions" endpoint. */
interface ListVersionsResponseBody {
    versions: [backendModule.Version, ...backendModule.Version[]]
}

// =====================
// === RemoteBackend ===
// =====================

/** Information for a cached default version. */
interface DefaultVersionInfo {
    version: backendModule.VersionNumber
    lastUpdatedEpochMs: number
}

/** Class for sending requests to the Cloud backend API endpoints. */
export class RemoteBackend extends backendModule.Backend {
    readonly type = backendModule.BackendType.remote
    protected defaultVersions: Partial<Record<backendModule.VersionType, DefaultVersionInfo>> = {}

    /** Create a new instance of the {@link RemoteBackend} API client.
     *
     * @throws An error if the `Authorization` header is not set on the given `client`. */
    constructor(
        private readonly client: http.Client,
        private readonly logger: loggerProvider.Logger
    ) {
        super()
        // All of our API endpoints are authenticated, so we expect the `Authorization` header to be
        // set.
        if (!this.client.defaultHeaders.has('Authorization')) {
            return this.throw('Authorization header not set.')
        } else {
            if (IS_DEV_MODE) {
                // @ts-expect-error This exists only for debugging purposes. It does not have types
                // because it MUST NOT be used in this codebase.
                window.remoteBackend = this
            }
            return
        }
    }

    /** Log an error message and throws an {@link Error} with the specified message.
     * @throws {Error} Always. */
    throw(message: string): never {
        this.logger.error(message)
        throw new Error(message)
    }

    /** Return the root directory id for the given user. */
    override rootDirectoryId(
        user: backendModule.UserOrOrganization | null
    ): backendModule.DirectoryId {
        return backendModule.DirectoryId(
            // `user` is only null when the user is offline, in which case the remote backend cannot
            // be accessed anyway.
            user != null
                ? user.id.replace(/^organization-/, `${backendModule.AssetType.directory}-`)
                : ''
        )
    }

    /** Return a list of all users in the same organization. */
    async listUsers(): Promise<backendModule.SimpleUser[]> {
        const response = await this.get<ListUsersResponseBody>(LIST_USERS_PATH)
        if (!responseIsSuccessful(response)) {
            return this.throw(`Could not list users in the organization.`)
        } else {
            return (await response.json()).users
        }
    }

    /** Set the username and parent organization of the current user. */
    async createUser(
        body: backendModule.CreateUserRequestBody
    ): Promise<backendModule.UserOrOrganization> {
        const response = await this.post<backendModule.UserOrOrganization>(CREATE_USER_PATH, body)
        if (!responseIsSuccessful(response)) {
            return this.throw('Could not create user.')
        } else {
            return await response.json()
        }
    }

    /** Invite a new user to the organization by email. */
    async inviteUser(body: backendModule.InviteUserRequestBody): Promise<void> {
        const response = await this.post(INVITE_USER_PATH, body)
        if (!responseIsSuccessful(response)) {
            return this.throw(`Could not invite user '${body.userEmail}'.`)
        } else {
            return
        }
    }

    /** Adds a permission for a specific user on a specific asset. */
    async createPermission(body: backendModule.CreatePermissionRequestBody): Promise<void> {
        const response = await this.post<backendModule.UserOrOrganization>(
            CREATE_PERMISSION_PATH,
            body
        )
        if (!responseIsSuccessful(response)) {
            return this.throw(`Could not set permissions.`)
        } else {
            return
        }
    }

    /** Return organization info for the current user.
     *
     * @returns `null` if a non-successful status code (not 200-299) was received. */
    async usersMe(): Promise<backendModule.UserOrOrganization | null> {
        const response = await this.get<backendModule.UserOrOrganization>(USERS_ME_PATH)
        if (!responseIsSuccessful(response)) {
            return null
        } else {
            return await response.json()
        }
    }

    /** Return a list of assets in a directory.
     *
     * @throws An error if a non-successful status code (not 200-299) was received. */
    async listDirectory(
        query: backendModule.ListDirectoryRequestParams,
        title: string | null
    ): Promise<backendModule.AnyAsset[]> {
        const response = await this.get<ListDirectoryResponseBody>(
            LIST_DIRECTORY_PATH +
                '?' +
                new URLSearchParams({
                    // eslint-disable-next-line @typescript-eslint/naming-convention
                    ...(query.parentId != null ? { parent_id: query.parentId } : {}),
                }).toString()
        )
        if (!responseIsSuccessful(response)) {
            if (response.status === STATUS_SERVER_ERROR) {
                // The directory is probably empty.
                return []
            } else if (query.parentId != null) {
                return this.throw(
                    `Could not list folder ${
                        title != null ? `'${title}'` : `with ID '${query.parentId}'`
                    }.`
                )
            } else {
                return this.throw('Could not list root folder.')
            }
        } else {
            return (await response.json()).assets
                .map(
                    asset =>
                        // This type assertion is safe; it is only needed to convert `type` to a
                        // newtype.
                        // eslint-disable-next-line no-restricted-syntax
                        ({
                            ...asset,
                            type: asset.id.match(/^(.+?)-/)?.[1],
                        } as backendModule.AnyAsset)
                )
                .map(asset => ({
                    ...asset,
                    permissions: [...(asset.permissions ?? [])].sort(
                        backendModule.compareUserPermissions
                    ),
                }))
        }
    }

    /** Create a directory.
     *
     * @throws An error if a non-successful status code (not 200-299) was received. */
    async createDirectory(
        body: backendModule.CreateDirectoryRequestBody
    ): Promise<backendModule.CreatedDirectory> {
        const response = await this.post<backendModule.CreatedDirectory>(
            CREATE_DIRECTORY_PATH,
            body
        )
        if (!responseIsSuccessful(response)) {
            return this.throw(`Could not create folder with name '${body.title}'.`)
        } else {
            return await response.json()
        }
    }

    /** Change the name of a directory.
     *
     * @throws An error if a non-successful status code (not 200-299) was received. */
    async updateDirectory(
        directoryId: backendModule.DirectoryId,
        body: backendModule.UpdateDirectoryRequestBody,
        title: string | null
    ) {
        const response = await this.put<backendModule.UpdatedDirectory>(
            updateDirectoryPath(directoryId),
            body
        )
        if (!responseIsSuccessful(response)) {
            return this.throw(
                `Could not update folder ${
                    title != null ? `'${title}'` : `with ID '${directoryId}'`
                }.`
            )
        } else {
            return await response.json()
        }
    }

    /** Change the name of a directory.
     *
     * @throws An error if a non-successful status code (not 200-299) was received. */
    async deleteDirectory(directoryId: backendModule.DirectoryId, title: string | null) {
        const response = await this.delete(deleteDirectoryPath(directoryId))
        if (!responseIsSuccessful(response)) {
            return this.throw(
                `Could not delete folder ${
                    title != null ? `'${title}'` : `with ID '${directoryId}'`
                }.`
            )
        } else {
            return
        }
    }

    /** Return a list of projects belonging to the current user.
     *
     * @throws An error if a non-successful status code (not 200-299) was received. */
    async listProjects(): Promise<backendModule.ListedProject[]> {
        const response = await this.get<ListProjectsResponseBody>(LIST_PROJECTS_PATH)
        if (!responseIsSuccessful(response)) {
            return this.throw('Could not list projects.')
        } else {
            return (await response.json()).projects.map(project => ({
                ...project,
                jsonAddress:
                    project.address != null
                        ? backendModule.Address(`${project.address}json`)
                        : null,
                binaryAddress:
                    project.address != null
                        ? backendModule.Address(`${project.address}binary`)
                        : null,
            }))
        }
    }

    /** Create a project.
     *
     * @throws An error if a non-successful status code (not 200-299) was received. */
    async createProject(
        body: backendModule.CreateProjectRequestBody
    ): Promise<backendModule.CreatedProject> {
        const response = await this.post<backendModule.CreatedProject>(CREATE_PROJECT_PATH, body)
        if (!responseIsSuccessful(response)) {
            return this.throw(`Could not create project with name '${body.projectName}'.`)
        } else {
            return await response.json()
        }
    }

    /** Close a project.
     *
     * @throws An error if a non-successful status code (not 200-299) was received. */
    async closeProject(projectId: backendModule.ProjectId, title: string | null): Promise<void> {
        const response = await this.post(closeProjectPath(projectId), {})
        if (!responseIsSuccessful(response)) {
            return this.throw(
                `Could not close project ${
                    title != null ? `'${title}'` : `with ID '${projectId}'`
                }.`
            )
        } else {
            return
        }
    }

    /** Return details for a project.
     *
     * @throws An error if a non-successful status code (not 200-299) was received. */
    async getProjectDetails(
        projectId: backendModule.ProjectId,
        title: string | null
    ): Promise<backendModule.Project> {
        const response = await this.get<backendModule.ProjectRaw>(getProjectDetailsPath(projectId))
        if (!responseIsSuccessful(response)) {
            return this.throw(
                `Could not get details of project ${
                    title != null ? `'${title}'` : `with ID '${projectId}'`
                }.`
            )
        } else {
            const project = await response.json()
            const ideVersion =
<<<<<<< HEAD
                project.ideVersion ??
                (
                    await this.listVersions({
                        versionType: backend.VersionType.ide,
                        default: true,
                    })
                )[0]?.number
            if (ideVersion == null) {
                return this.throw('No IDE version found')
            } else {
                return {
                    ...project,
                    ideVersion,
                    engineVersion: project.engineVersion,
                    jsonAddress:
                        project.address != null ? backend.Address(`${project.address}json`) : null,
                    binaryAddress:
                        project.address != null
                            ? backend.Address(`${project.address}binary`)
                            : null,
                }
=======
                project.ide_version ?? (await this.getDefaultVersion(backendModule.VersionType.ide))
            return {
                ...project,
                ideVersion,
                engineVersion: project.engine_version,
                jsonAddress:
                    project.address != null
                        ? backendModule.Address(`${project.address}json`)
                        : null,
                binaryAddress:
                    project.address != null
                        ? backendModule.Address(`${project.address}binary`)
                        : null,
>>>>>>> 68768677
            }
        }
    }

    /** Prepare a project for execution.
     *
     * @throws An error if a non-successful status code (not 200-299) was received. */
    async openProject(
        projectId: backendModule.ProjectId,
        body: backendModule.OpenProjectRequestBody | null,
        title: string | null
    ): Promise<void> {
        const response = await this.post(
            openProjectPath(projectId),
            body ?? DEFAULT_OPEN_PROJECT_BODY
        )
        if (!responseIsSuccessful(response)) {
            return this.throw(
                `Could not open project ${title != null ? `'${title}'` : `with ID '${projectId}'`}.`
            )
        } else {
            return
        }
    }

    /** Update the name or AMI of a project.
     *
     * @throws An error if a non-successful status code (not 200-299) was received. */
    async projectUpdate(
        projectId: backendModule.ProjectId,
        body: backendModule.ProjectUpdateRequestBody,
        title: string | null
    ): Promise<backendModule.UpdatedProject> {
        const response = await this.put<backendModule.UpdatedProject>(
            projectUpdatePath(projectId),
            body
        )
        if (!responseIsSuccessful(response)) {
            return this.throw(
                `Could not update project ${
                    title != null ? `'${title}'` : `with ID '${projectId}'`
                }.`
            )
        } else {
            return await response.json()
        }
    }

    /** Delete a project.
     *
     * @throws An error if a non-successful status code (not 200-299) was received. */
    async deleteProject(projectId: backendModule.ProjectId, title: string | null): Promise<void> {
        const response = await this.delete(deleteProjectPath(projectId))
        if (!responseIsSuccessful(response)) {
            return this.throw(
                `Could not delete project ${
                    title != null ? `'${title}'` : `with ID '${projectId}'`
                }.`
            )
        } else {
            return
        }
    }

    /** Return the resource usage of a project.
     *
     * @throws An error if a non-successful status code (not 200-299) was received. */
    async checkResources(
        projectId: backendModule.ProjectId,
        title: string | null
    ): Promise<backendModule.ResourceUsage> {
        const response = await this.get<backendModule.ResourceUsage>(checkResourcesPath(projectId))
        if (!responseIsSuccessful(response)) {
            return this.throw(
                `Could not get resource usage for project ${
                    title != null ? `'${title}'` : `with ID '${projectId}'`
                }.`
            )
        } else {
            return await response.json()
        }
    }

    /** Return a list of files accessible by the current user.
     *
     * @throws An error if a non-successful status code (not 200-299) was received. */
    async listFiles(): Promise<backendModule.File[]> {
        const response = await this.get<ListFilesResponseBody>(LIST_FILES_PATH)
        if (!responseIsSuccessful(response)) {
            return this.throw('Could not list files.')
        } else {
            return (await response.json()).files
        }
    }

    /** Upload a file.
     *
     * @throws An error if a non-successful status code (not 200-299) was received. */
    async uploadFile(
        params: backendModule.UploadFileRequestParams,
        body: Blob
    ): Promise<backendModule.FileInfo> {
        const response = await this.postBinary<backendModule.FileInfo>(
            UPLOAD_FILE_PATH +
                '?' +
                new URLSearchParams({
                    /* eslint-disable @typescript-eslint/naming-convention */
                    ...(params.fileName != null ? { file_name: params.fileName } : {}),
                    ...(params.fileId != null ? { file_id: params.fileId } : {}),
                    ...(params.parentDirectoryId
                        ? { parent_directory_id: params.parentDirectoryId }
                        : {}),
                    /* eslint-enable @typescript-eslint/naming-convention */
                }).toString(),
            body
        )
        if (!responseIsSuccessful(response)) {
            let suffix = '.'
            try {
                const error = errorModule.tryGetError<unknown>(await response.json())
                if (error != null) {
                    suffix = `: ${error}`
                }
            } catch {
                // Ignored.
            }
            if (params.fileName != null) {
                return this.throw(`Could not upload file with name '${params.fileName}'${suffix}`)
            } else if (params.fileId != null) {
                return this.throw(`Could not upload file with ID '${params.fileId}'${suffix}`)
            } else {
                return this.throw(`Could not upload file${suffix}`)
            }
        } else {
            return await response.json()
        }
    }

    /** Delete a file.
     *
     * @throws An error if a non-successful status code (not 200-299) was received. */
    async deleteFile(fileId: backendModule.FileId, title: string | null): Promise<void> {
        const response = await this.delete(deleteFilePath(fileId))
        if (!responseIsSuccessful(response)) {
            return this.throw(
                `Could not delete file ${title != null ? `'${title}'` : `with ID '${fileId}'`}.`
            )
        } else {
            return
        }
    }

    /** Create a secret environment variable.
     *
     * @throws An error if a non-successful status code (not 200-299) was received. */
    async createSecret(
        body: backendModule.CreateSecretRequestBody
    ): Promise<backendModule.SecretAndInfo> {
        const response = await this.post<backendModule.SecretAndInfo>(CREATE_SECRET_PATH, body)
        if (!responseIsSuccessful(response)) {
            return this.throw(`Could not create secret with name '${body.secretName}'.`)
        } else {
            return await response.json()
        }
    }

    /** Return a secret environment variable.
     *
     * @throws An error if a non-successful status code (not 200-299) was received. */
    async getSecret(
        secretId: backendModule.SecretId,
        title: string | null
    ): Promise<backendModule.Secret> {
        const response = await this.get<backendModule.Secret>(getSecretPath(secretId))
        if (!responseIsSuccessful(response)) {
            return this.throw(
                `Could not get secret ${title != null ? `'${title}'` : `with ID '${secretId}'`}.`
            )
        } else {
            return await response.json()
        }
    }

    /** Return the secret environment variables accessible by the user.
     *
     * @throws An error if a non-successful status code (not 200-299) was received. */
    async listSecrets(): Promise<backendModule.SecretInfo[]> {
        const response = await this.get<ListSecretsResponseBody>(LIST_SECRETS_PATH)
        if (!responseIsSuccessful(response)) {
            return this.throw('Could not list secrets.')
        } else {
            return (await response.json()).secrets
        }
    }

    /** Delete a secret environment variable.
     *
     * @throws An error if a non-successful status code (not 200-299) was received. */
    async deleteSecret(secretId: backendModule.SecretId, title: string | null): Promise<void> {
        const response = await this.delete(deleteSecretPath(secretId))
        if (!responseIsSuccessful(response)) {
            return this.throw(
                `Could not delete secret ${title != null ? `'${title}'` : `with ID '${secretId}'`}.`
            )
        } else {
            return
        }
    }

    /** Create a file tag or project tag.
     *
     * @throws An error if a non-successful status code (not 200-299) was received. */
    async createTag(body: backendModule.CreateTagRequestBody): Promise<backendModule.TagInfo> {
        const response = await this.post<backendModule.TagInfo>(CREATE_TAG_PATH, {
            /* eslint-disable @typescript-eslint/naming-convention */
            tag_name: body.name,
            tag_value: body.value,
            object_type: body.objectType,
            object_id: body.objectId,
            /* eslint-enable @typescript-eslint/naming-convention */
        })
        if (!responseIsSuccessful(response)) {
            return this.throw(`Could not create create tag with name '${body.name}'.`)
        } else {
            return await response.json()
        }
    }

    /** Return file tags or project tags accessible by the user.
     *
     * @throws An error if a non-successful status code (not 200-299) was received. */
    async listTags(params: backendModule.ListTagsRequestParams): Promise<backendModule.Tag[]> {
        const response = await this.get<ListTagsResponseBody>(
            LIST_TAGS_PATH +
                '?' +
                new URLSearchParams({
                    // eslint-disable-next-line @typescript-eslint/naming-convention
                    tag_type: params.tagType,
                }).toString()
        )
        if (!responseIsSuccessful(response)) {
            return this.throw(`Could not list tags of type '${params.tagType}'.`)
        } else {
            return (await response.json()).tags
        }
    }

    /** Delete a secret environment variable.
     *
     * @throws An error if a non-successful status code (not 200-299) was received. */
    async deleteTag(tagId: backendModule.TagId): Promise<void> {
        const response = await this.delete(deleteTagPath(tagId))
        if (!responseIsSuccessful(response)) {
            return this.throw(`Could not delete tag with ID '${tagId}'.`)
        } else {
            return
        }
    }

    /** Return list of backend or IDE versions.
     *
     * @throws An error if a non-successful status code (not 200-299) was received. */
    async listVersions(
        params: backendModule.ListVersionsRequestParams
    ): Promise<backendModule.Version[]> {
        const response = await this.get<ListVersionsResponseBody>(
            LIST_VERSIONS_PATH +
                '?' +
                new URLSearchParams({
                    // eslint-disable-next-line @typescript-eslint/naming-convention
                    version_type: params.versionType,
                    default: String(params.default),
                }).toString()
        )
        if (!responseIsSuccessful(response)) {
            return this.throw(`Could not list versions of type '${params.versionType}'.`)
        } else {
            return (await response.json()).versions
        }
    }

    /** Get the default version given the type of version (IDE or backend). */
    protected async getDefaultVersion(versionType: backendModule.VersionType) {
        const cached = this.defaultVersions[versionType]
        const nowEpochMs = Number(new Date())
        if (cached != null && nowEpochMs - cached.lastUpdatedEpochMs < ONE_DAY_MS) {
            return cached.version
        } else {
            const version = (
                await this.listVersions({
                    versionType,
                    default: true,
                })
            )[0]?.number
            if (version == null) {
                throw new Error(`No default ${versionType} version found.`)
            } else {
                const info: DefaultVersionInfo = {
                    version,
                    lastUpdatedEpochMs: nowEpochMs,
                }
                this.defaultVersions[versionType] = info
                return info.version
            }
        }
    }

    /** Send an HTTP GET request to the given path. */
    private get<T = void>(path: string) {
        return this.client.get<T>(`${config.ACTIVE_CONFIG.apiUrl}/${path}`)
    }

    /** Send a JSON HTTP POST request to the given path. */
    private post<T = void>(path: string, payload: object) {
        return this.client.post<T>(`${config.ACTIVE_CONFIG.apiUrl}/${path}`, payload)
    }

    /** Send a binary HTTP POST request to the given path. */
    private postBinary<T = void>(path: string, payload: Blob) {
        return this.client.postBinary<T>(`${config.ACTIVE_CONFIG.apiUrl}/${path}`, payload)
    }

    /** Send a JSON HTTP PUT request to the given path. */
    private put<T = void>(path: string, payload: object) {
        return this.client.put<T>(`${config.ACTIVE_CONFIG.apiUrl}/${path}`, payload)
    }

    /** Send an HTTP DELETE request to the given path. */
    private delete<T = void>(path: string) {
        return this.client.delete<T>(`${config.ACTIVE_CONFIG.apiUrl}/${path}`)
    }
}<|MERGE_RESOLUTION|>--- conflicted
+++ resolved
@@ -481,34 +481,11 @@
         } else {
             const project = await response.json()
             const ideVersion =
-<<<<<<< HEAD
-                project.ideVersion ??
-                (
-                    await this.listVersions({
-                        versionType: backend.VersionType.ide,
-                        default: true,
-                    })
-                )[0]?.number
-            if (ideVersion == null) {
-                return this.throw('No IDE version found')
-            } else {
-                return {
-                    ...project,
-                    ideVersion,
-                    engineVersion: project.engineVersion,
-                    jsonAddress:
-                        project.address != null ? backend.Address(`${project.address}json`) : null,
-                    binaryAddress:
-                        project.address != null
-                            ? backend.Address(`${project.address}binary`)
-                            : null,
-                }
-=======
-                project.ide_version ?? (await this.getDefaultVersion(backendModule.VersionType.ide))
+                project.ideVersion ?? (await this.getDefaultVersion(backendModule.VersionType.ide))
             return {
                 ...project,
                 ideVersion,
-                engineVersion: project.engine_version,
+                engineVersion: project.engineVersion,
                 jsonAddress:
                     project.address != null
                         ? backendModule.Address(`${project.address}json`)
@@ -517,7 +494,6 @@
                     project.address != null
                         ? backendModule.Address(`${project.address}binary`)
                         : null,
->>>>>>> 68768677
             }
         }
     }
