--- conflicted
+++ resolved
@@ -206,14 +206,10 @@
                 }).toString()
         )
         if (!responseIsSuccessful(response)) {
-<<<<<<< HEAD
-            if (query.parentId != null) {
-=======
             if (response.status === STATUS_SERVER_ERROR) {
                 // The directory is probably empty.
                 return []
-            } else if (query.parentId) {
->>>>>>> b4d0a40c
+            } else if (query.parentId != null) {
                 return this.throw(`Unable to list directory with ID '${query.parentId}'.`)
             } else {
                 return this.throw('Unable to list root directory.')
