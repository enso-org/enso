/** @file Module containing the API client for the Cloud backend API.
 *
 * Each exported function in the {@link RemoteBackend} in this module corresponds to
 * an API endpoint. The functions are asynchronous and return a {@link Promise} that resolves to
 * the response from the API. */
import * as backend from './backend'
import * as config from '../config'
import * as http from '../http'
import * as loggerProvider from '../providers/logger'

// =================
// === Constants ===
// =================

/** HTTP status indicating that the request was successful. */
const STATUS_SUCCESS_FIRST = 200
/** HTTP status indicating that the request was successful. */
const STATUS_SUCCESS_LAST = 299
/** HTTP status indicating that the server encountered a fatal exception. */
const STATUS_SERVER_ERROR = 500

/** Default HTTP body for an "open project" request. */
const DEFAULT_OPEN_PROJECT_BODY: backend.OpenProjectRequestBody = {
    forceCreate: false,
}

// ========================
// === Helper functions ===
// ========================

/** Returns true if and only if a response has a success HTTP status code (200-299). */
function responseIsSuccessful(response: Response) {
    return response.status >= STATUS_SUCCESS_FIRST && response.status <= STATUS_SUCCESS_LAST
}

// =============
// === Paths ===
// =============

/** Relative HTTP path to the "set username" endpoint of the Cloud backend API. */
const CREATE_USER_PATH = 'users'
/** Relative HTTP path to the "get user" endpoint of the Cloud backend API. */
const USERS_ME_PATH = 'users/me'
/** Relative HTTP path to the "list directory" endpoint of the Cloud backend API. */
const LIST_DIRECTORY_PATH = 'directories'
/** Relative HTTP path to the "create directory" endpoint of the Cloud backend API. */
const CREATE_DIRECTORY_PATH = 'directories'
/** Relative HTTP path to the "list projects" endpoint of the Cloud backend API. */
const LIST_PROJECTS_PATH = 'projects'
/** Relative HTTP path to the "create project" endpoint of the Cloud backend API. */
const CREATE_PROJECT_PATH = 'projects'
/** Relative HTTP path to the "list files" endpoint of the Cloud backend API. */
const LIST_FILES_PATH = 'files'
/** Relative HTTP path to the "upload file" endpoint of the Cloud backend API. */
const UPLOAD_FILE_PATH = 'files'
/** Relative HTTP path to the "create secret" endpoint of the Cloud backend API. */
const CREATE_SECRET_PATH = 'secrets'
/** Relative HTTP path to the "list secrets" endpoint of the Cloud backend API. */
const LIST_SECRETS_PATH = 'secrets'
/** Relative HTTP path to the "create tag" endpoint of the Cloud backend API. */
const CREATE_TAG_PATH = 'tags'
/** Relative HTTP path to the "list tags" endpoint of the Cloud backend API. */
const LIST_TAGS_PATH = 'tags'
/** Relative HTTP path to the "list versions" endpoint of the Cloud backend API. */
const LIST_VERSIONS_PATH = 'versions'
/** Relative HTTP path to the "update directory" endpoint of the Cloud backend API. */
function updateDirectoryPath(directoryId: backend.DirectoryId) {
    return `directories/${directoryId}`
}
/** Relative HTTP path to the "delete directory" endpoint of the Cloud backend API. */
function deleteDirectoryPath(directoryId: backend.DirectoryId) {
    return `directories/${directoryId}`
}
/** Relative HTTP path to the "close project" endpoint of the Cloud backend API. */
function closeProjectPath(projectId: backend.ProjectId) {
    return `projects/${projectId}/close`
}
/** Relative HTTP path to the "get project details" endpoint of the Cloud backend API. */
function getProjectDetailsPath(projectId: backend.ProjectId) {
    return `projects/${projectId}`
}
/** Relative HTTP path to the "open project" endpoint of the Cloud backend API. */
function openProjectPath(projectId: backend.ProjectId) {
    return `projects/${projectId}/open`
}
/** Relative HTTP path to the "project update" endpoint of the Cloud backend API. */
function projectUpdatePath(projectId: backend.ProjectId) {
    return `projects/${projectId}`
}
/** Relative HTTP path to the "delete project" endpoint of the Cloud backend API. */
function deleteProjectPath(projectId: backend.ProjectId) {
    return `projects/${projectId}`
}
/** Relative HTTP path to the "check resources" endpoint of the Cloud backend API. */
function checkResourcesPath(projectId: backend.ProjectId) {
    return `projects/${projectId}/resources`
}
/** Relative HTTP path to the "delete file" endpoint of the Cloud backend API. */
function deleteFilePath(fileId: backend.FileId) {
    return `files/${fileId}`
}
/** Relative HTTP path to the "get project" endpoint of the Cloud backend API. */
function getSecretPath(secretId: backend.SecretId) {
    return `secrets/${secretId}`
}
/** Relative HTTP path to the "delete secret" endpoint of the Cloud backend API. */
function deleteSecretPath(secretId: backend.SecretId) {
    return `secrets/${secretId}`
}
/** Relative HTTP path to the "delete tag" endpoint of the Cloud backend API. */
function deleteTagPath(tagId: backend.TagId) {
    return `secrets/${tagId}`
}

// =============
// === Types ===
// =============

/** HTTP response body for the "list projects" endpoint. */
interface ListDirectoryResponseBody {
    assets: backend.BaseAsset[]
}

/** HTTP response body for the "list projects" endpoint. */
interface ListProjectsResponseBody {
    projects: backend.ListedProjectRaw[]
}

/** HTTP response body for the "list files" endpoint. */
interface ListFilesResponseBody {
    files: backend.File[]
}

/** HTTP response body for the "list secrets" endpoint. */
interface ListSecretsResponseBody {
    secrets: backend.SecretInfo[]
}

/** HTTP response body for the "list tag" endpoint. */
interface ListTagsResponseBody {
    tags: backend.Tag[]
}

/** HTTP response body for the "list versions" endpoint. */
interface ListVersionsResponseBody {
    versions: [backend.Version, ...backend.Version[]]
}

// =====================
// === RemoteBackend ===
// =====================

/** Class for sending requests to the Cloud backend API endpoints. */
export class RemoteBackend implements backend.Backend {
    readonly type = backend.BackendType.remote

    /** Create a new instance of the {@link RemoteBackend} API client.
     *
     * @throws An error if the `Authorization` header is not set on the given `client`. */
    constructor(
        private readonly client: http.Client,
        private readonly logger: loggerProvider.Logger
    ) {
        // All of our API endpoints are authenticated, so we expect the `Authorization` header to be
        // set.
        if (!this.client.defaultHeaders.has('Authorization')) {
            return this.throw('Authorization header not set.')
        } else {
            if (IS_DEV_MODE) {
                // @ts-expect-error This exists only for debugging purposes. It does not have types
                // because it MUST NOT be used in this codebase.
                window.remoteBackend = this
            }
            return
        }
    }

    /** Log an error message and throws an {@link Error} with the specified message.
     * @throws {Error} Always. */
    throw(message: string): never {
        this.logger.error(message)
        throw new Error(message)
    }

    /** Set the username of the current user. */
    async createUser(body: backend.CreateUserRequestBody): Promise<backend.UserOrOrganization> {
        const response = await this.post<backend.UserOrOrganization>(CREATE_USER_PATH, body)
        return await response.json()
    }

    /** Return organization info for the current user.
     *
     * @returns `null` if a non-successful status code (not 200-299) was received. */
    async usersMe(): Promise<backend.UserOrOrganization | null> {
        const response = await this.get<backend.UserOrOrganization>(USERS_ME_PATH)
        if (!responseIsSuccessful(response)) {
            return null
        } else {
            return await response.json()
        }
    }

    /** Return a list of assets in a directory.
     *
     * @throws An error if a non-successful status code (not 200-299) was received. */
    async listDirectory(
        query: backend.ListDirectoryRequestParams,
        title: string | null
    ): Promise<backend.Asset[]> {
        const response = await this.get<ListDirectoryResponseBody>(
            LIST_DIRECTORY_PATH +
                '?' +
                new URLSearchParams({
                    // eslint-disable-next-line @typescript-eslint/naming-convention
                    ...(query.parentId != null ? { parent_id: query.parentId } : {}),
                }).toString()
        )
        if (!responseIsSuccessful(response)) {
<<<<<<< HEAD
            if (query.parentId != null) {
                return this.throw(
                    `Unable to list directory ${
                        title != null ? `'${title}'` : `with ID '${query.parentId}'`
                    }.`
                )
=======
            if (response.status === STATUS_SERVER_ERROR) {
                // The directory is probably empty.
                return []
            } else if (query.parentId != null) {
                return this.throw(`Unable to list directory with ID '${query.parentId}'.`)
>>>>>>> 7930a3c6
            } else {
                return this.throw('Unable to list root directory.')
            }
        } else {
            return (await response.json()).assets.map(
                // This type assertion is safe; it is only needed to convert `type` to a newtype.
                // eslint-disable-next-line no-restricted-syntax
                asset => ({ ...asset, type: asset.id.match(/^(.+?)-/)?.[1] } as backend.Asset)
            )
        }
    }

    /** Create a directory.
     *
     * @throws An error if a non-successful status code (not 200-299) was received. */
    async createDirectory(
        body: backend.CreateDirectoryRequestBody
    ): Promise<backend.CreatedDirectory> {
        const response = await this.post<backend.CreatedDirectory>(CREATE_DIRECTORY_PATH, body)
        if (!responseIsSuccessful(response)) {
            return this.throw(`Unable to create directory with name '${body.title}'.`)
        } else {
            return await response.json()
        }
    }

    /** Change the name of a directory.
     *
     * @throws An error if a non-successful status code (not 200-299) was received. */
    async updateDirectory(
        directoryId: backend.DirectoryId,
        body: backend.UpdateDirectoryRequestBody,
        title: string | null
    ) {
        const response = await this.put<backend.UpdatedDirectory>(
            updateDirectoryPath(directoryId),
            body
        )
        if (!responseIsSuccessful(response)) {
            return this.throw(
                `Unable to update directory ${
                    title != null ? `'${title}'` : `with ID '${directoryId}'`
                }.`
            )
        } else {
            return await response.json()
        }
    }

    /** Change the name of a directory.
     *
     * @throws An error if a non-successful status code (not 200-299) was received. */
    async deleteDirectory(directoryId: backend.DirectoryId, title: string | null) {
        const response = await this.delete(deleteDirectoryPath(directoryId))
        if (!responseIsSuccessful(response)) {
            return this.throw(
                `Unable to delete directory ${
                    title != null ? `'${title}'` : `with ID '${directoryId}'`
                }.`
            )
        } else {
            return
        }
    }

    /** Return a list of projects belonging to the current user.
     *
     * @throws An error if a non-successful status code (not 200-299) was received. */
    async listProjects(): Promise<backend.ListedProject[]> {
        const response = await this.get<ListProjectsResponseBody>(LIST_PROJECTS_PATH)
        if (!responseIsSuccessful(response)) {
            return this.throw('Unable to list projects.')
        } else {
            return (await response.json()).projects.map(project => ({
                ...project,
                jsonAddress:
                    project.address != null ? backend.Address(`${project.address}json`) : null,
                binaryAddress:
                    project.address != null ? backend.Address(`${project.address}binary`) : null,
            }))
        }
    }

    /** Create a project.
     *
     * @throws An error if a non-successful status code (not 200-299) was received. */
    async createProject(body: backend.CreateProjectRequestBody): Promise<backend.CreatedProject> {
        const response = await this.post<backend.CreatedProject>(CREATE_PROJECT_PATH, body)
        if (!responseIsSuccessful(response)) {
            return this.throw(`Unable to create project with name '${body.projectName}'.`)
        } else {
            return await response.json()
        }
    }

    /** Close a project.
     *
     * @throws An error if a non-successful status code (not 200-299) was received. */
    async closeProject(projectId: backend.ProjectId, title: string | null): Promise<void> {
        const response = await this.post(closeProjectPath(projectId), {})
        if (!responseIsSuccessful(response)) {
            return this.throw(
                `Unable to close project ${
                    title != null ? `'${title}'` : `with ID '${projectId}'`
                }.`
            )
        } else {
            return
        }
    }

    /** Return details for a project.
     *
     * @throws An error if a non-successful status code (not 200-299) was received. */
    async getProjectDetails(
        projectId: backend.ProjectId,
        title: string | null
    ): Promise<backend.Project> {
        const response = await this.get<backend.ProjectRaw>(getProjectDetailsPath(projectId))
        if (!responseIsSuccessful(response)) {
            return this.throw(
                `Unable to get details of project ${
                    title != null ? `'${title}'` : `with ID '${projectId}'`
                }.`
            )
        } else {
            const project = await response.json()
            return {
                ...project,
                jsonAddress:
                    project.address != null ? backend.Address(`${project.address}json`) : null,
                binaryAddress:
                    project.address != null ? backend.Address(`${project.address}binary`) : null,
            }
        }
    }

    /** Prepare a project for execution.
     *
     * @throws An error if a non-successful status code (not 200-299) was received. */
    async openProject(
        projectId: backend.ProjectId,
        body: backend.OpenProjectRequestBody | null,
        title: string | null
    ): Promise<void> {
        const response = await this.post(
            openProjectPath(projectId),
            body ?? DEFAULT_OPEN_PROJECT_BODY
        )
        if (!responseIsSuccessful(response)) {
            return this.throw(
                `Unable to open project ${title != null ? `'${title}'` : `with ID '${projectId}'`}.`
            )
        } else {
            return
        }
    }

    /** Update the name or AMI of a project.
     *
     * @throws An error if a non-successful status code (not 200-299) was received. */
    async projectUpdate(
        projectId: backend.ProjectId,
        body: backend.ProjectUpdateRequestBody,
        title: string | null
    ): Promise<backend.UpdatedProject> {
        const response = await this.put<backend.UpdatedProject>(projectUpdatePath(projectId), body)
        if (!responseIsSuccessful(response)) {
            return this.throw(
                `Unable to update project ${
                    title != null ? `'${title}'` : `with ID '${projectId}'`
                }.`
            )
        } else {
            return await response.json()
        }
    }

    /** Delete a project.
     *
     * @throws An error if a non-successful status code (not 200-299) was received. */
    async deleteProject(projectId: backend.ProjectId, title: string | null): Promise<void> {
        const response = await this.delete(deleteProjectPath(projectId))
        if (!responseIsSuccessful(response)) {
            return this.throw(
                `Unable to delete project ${
                    title != null ? `'${title}'` : `with ID '${projectId}'`
                }.`
            )
        } else {
            return
        }
    }

    /** Return the resource usage of a project.
     *
     * @throws An error if a non-successful status code (not 200-299) was received. */
    async checkResources(
        projectId: backend.ProjectId,
        title: string | null
    ): Promise<backend.ResourceUsage> {
        const response = await this.get<backend.ResourceUsage>(checkResourcesPath(projectId))
        if (!responseIsSuccessful(response)) {
            return this.throw(
                `Unable to get resource usage for project ${
                    title != null ? `'${title}'` : `with ID '${projectId}'`
                }.`
            )
        } else {
            return await response.json()
        }
    }

    /** Return a list of files accessible by the current user.
     *
     * @throws An error if a non-successful status code (not 200-299) was received. */
    async listFiles(): Promise<backend.File[]> {
        const response = await this.get<ListFilesResponseBody>(LIST_FILES_PATH)
        if (!responseIsSuccessful(response)) {
            return this.throw('Unable to list files.')
        } else {
            return (await response.json()).files
        }
    }

    /** Upload a file.
     *
     * @throws An error if a non-successful status code (not 200-299) was received. */
    async uploadFile(
        params: backend.UploadFileRequestParams,
        body: Blob
    ): Promise<backend.FileInfo> {
        const response = await this.postBase64<backend.FileInfo>(
            UPLOAD_FILE_PATH +
                '?' +
                new URLSearchParams({
                    /* eslint-disable @typescript-eslint/naming-convention */
                    ...(params.fileName != null ? { file_name: params.fileName } : {}),
                    ...(params.fileId != null ? { file_id: params.fileId } : {}),
                    ...(params.parentDirectoryId
                        ? { parent_directory_id: params.parentDirectoryId }
                        : {}),
                    /* eslint-enable @typescript-eslint/naming-convention */
                }).toString(),
            body
        )
        if (!responseIsSuccessful(response)) {
            if (params.fileName != null) {
                return this.throw(`Unable to upload file with name '${params.fileName}'.`)
            } else if (params.fileId != null) {
                return this.throw(`Unable to upload file with ID '${params.fileId}'.`)
            } else {
                return this.throw('Unable to upload file.')
            }
        } else {
            return await response.json()
        }
    }

    /** Delete a file.
     *
     * @throws An error if a non-successful status code (not 200-299) was received. */
    async deleteFile(fileId: backend.FileId, title: string | null): Promise<void> {
        const response = await this.delete(deleteFilePath(fileId))
        if (!responseIsSuccessful(response)) {
            return this.throw(
                `Unable to delete file ${title != null ? `'${title}'` : `with ID '${fileId}'`}.`
            )
        } else {
            return
        }
    }

    /** Create a secret environment variable.
     *
     * @throws An error if a non-successful status code (not 200-299) was received. */
    async createSecret(body: backend.CreateSecretRequestBody): Promise<backend.SecretAndInfo> {
        const response = await this.post<backend.SecretAndInfo>(CREATE_SECRET_PATH, body)
        if (!responseIsSuccessful(response)) {
            return this.throw(`Unable to create secret with name '${body.secretName}'.`)
        } else {
            return await response.json()
        }
    }

    /** Return a secret environment variable.
     *
     * @throws An error if a non-successful status code (not 200-299) was received. */
    async getSecret(secretId: backend.SecretId, title: string | null): Promise<backend.Secret> {
        const response = await this.get<backend.Secret>(getSecretPath(secretId))
        if (!responseIsSuccessful(response)) {
            return this.throw(
                `Unable to get secret ${title != null ? `'${title}'` : `with ID '${secretId}'`}.`
            )
        } else {
            return await response.json()
        }
    }

    /** Return the secret environment variables accessible by the user.
     *
     * @throws An error if a non-successful status code (not 200-299) was received. */
    async listSecrets(): Promise<backend.SecretInfo[]> {
        const response = await this.get<ListSecretsResponseBody>(LIST_SECRETS_PATH)
        if (!responseIsSuccessful(response)) {
            return this.throw('Unable to list secrets.')
        } else {
            return (await response.json()).secrets
        }
    }

    /** Delete a secret environment variable.
     *
     * @throws An error if a non-successful status code (not 200-299) was received. */
    async deleteSecret(secretId: backend.SecretId, title: string | null): Promise<void> {
        const response = await this.delete(deleteSecretPath(secretId))
        if (!responseIsSuccessful(response)) {
            return this.throw(
                `Unable to delete secret ${title != null ? `'${title}'` : `with ID '${secretId}'`}.`
            )
        } else {
            return
        }
    }

    /** Create a file tag or project tag.
     *
     * @throws An error if a non-successful status code (not 200-299) was received. */
    async createTag(body: backend.CreateTagRequestBody): Promise<backend.TagInfo> {
        const response = await this.post<backend.TagInfo>(CREATE_TAG_PATH, {
            /* eslint-disable @typescript-eslint/naming-convention */
            tag_name: body.name,
            tag_value: body.value,
            object_type: body.objectType,
            object_id: body.objectId,
            /* eslint-enable @typescript-eslint/naming-convention */
        })
        if (!responseIsSuccessful(response)) {
            return this.throw(`Unable to create create tag with name '${body.name}'.`)
        } else {
            return await response.json()
        }
    }

    /** Return file tags or project tags accessible by the user.
     *
     * @throws An error if a non-successful status code (not 200-299) was received. */
    async listTags(params: backend.ListTagsRequestParams): Promise<backend.Tag[]> {
        const response = await this.get<ListTagsResponseBody>(
            LIST_TAGS_PATH +
                '?' +
                new URLSearchParams({
                    // eslint-disable-next-line @typescript-eslint/naming-convention
                    tag_type: params.tagType,
                }).toString()
        )
        if (!responseIsSuccessful(response)) {
            return this.throw(`Unable to list tags of type '${params.tagType}'.`)
        } else {
            return (await response.json()).tags
        }
    }

    /** Delete a secret environment variable.
     *
     * @throws An error if a non-successful status code (not 200-299) was received. */
    async deleteTag(tagId: backend.TagId): Promise<void> {
        const response = await this.delete(deleteTagPath(tagId))
        if (!responseIsSuccessful(response)) {
            return this.throw(`Unable to delete tag with ID '${tagId}'.`)
        } else {
            return
        }
    }

    /** Return list of backend or IDE versions.
     *
     * @throws An error if a non-successful status code (not 200-299) was received. */
    async listVersions(
        params: backend.ListVersionsRequestParams
    ): Promise<[backend.Version, ...backend.Version[]]> {
        const response = await this.get<ListVersionsResponseBody>(
            LIST_VERSIONS_PATH +
                '?' +
                new URLSearchParams({
                    // eslint-disable-next-line @typescript-eslint/naming-convention
                    version_type: params.versionType,
                    default: String(params.default),
                }).toString()
        )
        if (!responseIsSuccessful(response)) {
            return this.throw(`Unable to list versions of type '${params.versionType}'.`)
        } else {
            return (await response.json()).versions
        }
    }

    /** Send an HTTP GET request to the given path. */
    private get<T = void>(path: string) {
        return this.client.get<T>(`${config.ACTIVE_CONFIG.apiUrl}/${path}`)
    }

    /** Send a JSON HTTP POST request to the given path. */
    private post<T = void>(path: string, payload: object) {
        return this.client.post<T>(`${config.ACTIVE_CONFIG.apiUrl}/${path}`, payload)
    }

    /** Send a binary HTTP POST request to the given path. */
    private postBase64<T = void>(path: string, payload: Blob) {
        return this.client.postBase64<T>(`${config.ACTIVE_CONFIG.apiUrl}/${path}`, payload)
    }

    /** Send a JSON HTTP PUT request to the given path. */
    private put<T = void>(path: string, payload: object) {
        return this.client.put<T>(`${config.ACTIVE_CONFIG.apiUrl}/${path}`, payload)
    }

    /** Send an HTTP DELETE request to the given path. */
    private delete<T = void>(path: string) {
        return this.client.delete<T>(`${config.ACTIVE_CONFIG.apiUrl}/${path}`)
    }
}<|MERGE_RESOLUTION|>--- conflicted
+++ resolved
@@ -216,20 +216,15 @@
                 }).toString()
         )
         if (!responseIsSuccessful(response)) {
-<<<<<<< HEAD
-            if (query.parentId != null) {
+            if (response.status === STATUS_SERVER_ERROR) {
+                // The directory is probably empty.
+                return []
+            } else if (query.parentId != null) {
                 return this.throw(
                     `Unable to list directory ${
                         title != null ? `'${title}'` : `with ID '${query.parentId}'`
                     }.`
                 )
-=======
-            if (response.status === STATUS_SERVER_ERROR) {
-                // The directory is probably empty.
-                return []
-            } else if (query.parentId != null) {
-                return this.throw(`Unable to list directory with ID '${query.parentId}'.`)
->>>>>>> 7930a3c6
             } else {
                 return this.throw('Unable to list root directory.')
             }
