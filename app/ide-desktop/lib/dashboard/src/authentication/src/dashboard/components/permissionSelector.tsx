--- conflicted
+++ resolved
@@ -1,12 +1,8 @@
 /** @file A selector for all possible permissions. */
 import * as React from 'react'
 
-<<<<<<< HEAD
 import type * as backend from '../backend'
-=======
-import * as backend from '../backend'
-import * as permissions from '../permissions'
->>>>>>> 2ad19a53
+import type * as permissions from '../permissions'
 import * as permissionsModule from '../permissions'
 
 import Modal from './modal'
@@ -39,21 +35,12 @@
     /** Overrides the vertical offset of the {@link PermissionTypeSelector}. */
     typeSelectorYOffsetPx?: number
     error?: string | null
-<<<<<<< HEAD
-    selfPermission: permissionsModule.PermissionAction
-    /** If this prop changes, the internal state will be updated too. */
-    action: permissionsModule.PermissionAction
-    assetType: backend.AssetType
-    className?: string
-    onChange: (action: permissionsModule.PermissionAction) => void
-=======
     selfPermission: permissions.PermissionAction
     /** If this prop changes, the internal state will be updated too. */
     action: permissions.PermissionAction
     assetType: backend.AssetType
     className?: string
     onChange: (action: permissions.PermissionAction) => void
->>>>>>> 2ad19a53
     doDelete?: () => void
 }
 
@@ -75,11 +62,7 @@
     const [TheChild, setTheChild] = React.useState<(() => JSX.Element) | null>()
     const permission = permissionsModule.FROM_PERMISSION_ACTION[action]
 
-<<<<<<< HEAD
-    const setAction = (newAction: permissionsModule.PermissionAction) => {
-=======
     const setAction = (newAction: permissions.PermissionAction) => {
->>>>>>> 2ad19a53
         setActionRaw(newAction)
         onChange(newAction)
     }
