--- conflicted
+++ resolved
@@ -31,11 +31,10 @@
     const { project, appRunner } = props
     const { backend } = backendProvider.useBackend()
 
-<<<<<<< HEAD
     let hasEffectRun = false
 
     React.useEffect(() => {
-        // This is a hack to work around the IDE WASM not playing nicely with React Strict mode.
+        // This is a hack to work around the IDE WASM not playing nicely with React Strict Mode.
         // This is unavoidable as the WASM must fully set up to be able to properly drop its assets,
         // but React re-executes this side-effect faster tha the WASM can do so.
         if (hasEffectRun) {
@@ -44,9 +43,6 @@
         }
         // eslint-disable-next-line react-hooks/exhaustive-deps
         hasEffectRun = true
-=======
-    React.useEffect(() => {
->>>>>>> e7a03122
         void (async () => {
             const ideVersion =
                 project.ideVersion?.value ??
@@ -141,15 +137,9 @@
             }
         })()
         // The backend MUST NOT be a dependency, since the IDE should only be recreated when a new
-<<<<<<< HEAD
         // project is opened, and a local project does not exist on the cloud and vice versa.
         // eslint-disable-next-line react-hooks/exhaustive-deps
     }, [project, /* should never change */ appRunner])
-=======
-        // project is opened.
-        // eslint-disable-next-line react-hooks/exhaustive-deps
-    }, [appRunner, project])
->>>>>>> e7a03122
 
     return <></>
 }
