/** @file An interactive button displaying the status of a project. */
import * as react from 'react'
import toast from 'react-hot-toast'

import * as backendModule from '../backend'
import * as backendProvider from '../../providers/backend'
import * as localBackend from '../localBackend'
import * as platform from '../../platform'
import * as svg from '../../components/svg'

// =============
// === Types ===
// =============

/** The state of the spinner. It should go from initial, to loading, to done. */
enum SpinnerState {
    initial = 'initial',
    loading = 'loading',
    done = 'done',
}

// =================
// === Constants ===
// =================

const LOADING_MESSAGE =
    'Your environment is being created. It will take some time, please be patient.'
/** The interval between requests checking whether the IDE is ready. */
const CHECK_STATUS_INTERVAL_MS = 5000
/** The interval between requests checking whether the VM is ready. */
const CHECK_RESOURCES_INTERVAL_MS = 1000
/** The fallback project state, when it is set to `null` before it is first set. */
const DEFAULT_PROJECT_STATE = backendModule.ProjectState.created
/** The corresponding {@link SpinnerState} for each {@link backendModule.ProjectState}. */
const SPINNER_STATE: Record<backendModule.ProjectState, SpinnerState> = {
    [backendModule.ProjectState.closed]: SpinnerState.initial,
    [backendModule.ProjectState.created]: SpinnerState.initial,
    [backendModule.ProjectState.new]: SpinnerState.initial,
    [backendModule.ProjectState.openInProgress]: SpinnerState.loading,
    [backendModule.ProjectState.opened]: SpinnerState.done,
}

const SPINNER_CSS_CLASSES: Record<SpinnerState, string> = {
    [SpinnerState.initial]: 'dasharray-5 ease-linear',
    [SpinnerState.loading]: 'dasharray-75 duration-90000 ease-linear',
    [SpinnerState.done]: 'dasharray-100 duration-1000 ease-in',
} as const

// =================
// === Component ===
// =================

/** Props for a {@link ProjectActionButton}. */
export interface ProjectActionButtonProps {
    project: backendModule.Asset<backendModule.AssetType.project>
    appRunner: AppRunner | null
    /** Whether this Project should open immediately. */
    shouldOpenImmediately: boolean
    /** Whether this Project should cancel opening immediately.
     * This would happen if another project is being opened immediately instead. */
    shouldCancelOpeningImmediately: boolean
    onClose: () => void
    openIde: () => void
}

/** An interactive button displaying the status of a project. */
function ProjectActionButton(props: ProjectActionButtonProps) {
    const {
        project,
        onClose,
        shouldOpenImmediately,
        shouldCancelOpeningImmediately,
        appRunner,
        openIde,
    } = props
    const { backend } = backendProvider.useBackend()

    const [state, setState] = react.useState<backendModule.ProjectState | null>(null)
    const [isCheckingStatus, setIsCheckingStatus] = react.useState(false)
    const [isCheckingResources, setIsCheckingResources] = react.useState(false)
    const [spinnerState, setSpinnerState] = react.useState(SpinnerState.done)
    const [shouldOpenWhenReady, setShouldOpenWhenReady] = react.useState(false)
    const [toastId, setToastId] = react.useState<string | null>(null)

    react.useEffect(() => {
        // Ensure that the previous spinner state is visible for at least one frame.
        requestAnimationFrame(() => {
            setSpinnerState(SPINNER_STATE[state ?? DEFAULT_PROJECT_STATE])
        })
    }, [state])

    react.useEffect(() => {
        if (toastId != null && state !== backendModule.ProjectState.openInProgress) {
            toast.dismiss(toastId)
        }
    }, [state])

    react.useEffect(() => {
<<<<<<< HEAD
        void (async () => {
            const projectDetails = await backend.getProjectDetails(project.id)
            switch (projectDetails.state.type) {
                case backendModule.ProjectState.openInProgress:
                    setState(projectDetails.state.type)
                    setIsCheckingStatus(true)
                    break
                case backendModule.ProjectState.opened:
                    setState(backendModule.ProjectState.openInProgress)
                    setIsCheckingResources(true)
                    break
                default:
                    // Some functions below set the state to something different to
                    // the backend state. In that case, the state should not be overridden.
                    setState(previousState => previousState ?? projectDetails.state.type)
                    break
            }
        })()
=======
        switch (project.projectState.type) {
            case backendModule.ProjectState.opened:
                setState(backendModule.ProjectState.openInProgress)
                setSpinnerState(SpinnerState.initial)
                setIsCheckingResources(true)
                break
            case backendModule.ProjectState.openInProgress:
                setState(backendModule.ProjectState.openInProgress)
                setSpinnerState(SpinnerState.initial)
                setIsCheckingStatus(true)
                break
            default:
                setState(project.projectState.type)
                break
        }
>>>>>>> 4cbd5f45
    }, [])

    react.useEffect(() => {
        // `shouldOpenImmediately` (set to `true` for the relevant project) takes precedence over
        // `shouldCancelOpeningImmediately` (set to `true` for all projects, including the relevant
        // project).
        if (shouldOpenImmediately) {
            setShouldOpenWhenReady(true)
            switch (state) {
                case backendModule.ProjectState.opened: {
                    setIsCheckingResources(true)
                    break
                }
                case backendModule.ProjectState.openInProgress: {
                    setIsCheckingStatus(true)
                    break
                }
                default: {
                    void openProject()
                    break
                }
            }
        } else if (shouldCancelOpeningImmediately) {
            setShouldOpenWhenReady(false)
        }
    }, [shouldOpenImmediately, shouldCancelOpeningImmediately])

    react.useEffect(() => {
        if (shouldOpenWhenReady && state === backendModule.ProjectState.opened) {
            openIde()
            setShouldOpenWhenReady(false)
        }
    }, [shouldOpenWhenReady, state])

    react.useEffect(() => {
        if (
            backend.platform === platform.Platform.desktop &&
            project.id !== localBackend.LocalBackend.currentlyOpeningProjectId
        ) {
            setIsCheckingResources(false)
            setIsCheckingStatus(false)
            setState(backendModule.ProjectState.closed)
        }
    }, [project, state, localBackend.LocalBackend.currentlyOpeningProjectId])

    react.useEffect(() => {
        if (!isCheckingStatus) {
            return
        } else {
            let handle: number | null = null
            let continuePolling = true
            let previousTimestamp = 0
            const checkProjectStatus = async () => {
                try {
                    const response = await backend.getProjectDetails(project.id)
                    handle = null
                    if (
                        continuePolling &&
                        response.state.type === backendModule.ProjectState.opened
                    ) {
                        continuePolling = false
                        setIsCheckingStatus(false)
                        setIsCheckingResources(true)
                    }
                } finally {
                    if (continuePolling) {
                        const nowTimestamp = Number(new Date())
                        const delay = CHECK_STATUS_INTERVAL_MS - (nowTimestamp - previousTimestamp)
                        previousTimestamp = nowTimestamp
                        handle = window.setTimeout(
                            () => void checkProjectStatus(),
                            Math.max(0, delay)
                        )
                    }
                }
            }
            void checkProjectStatus()
            return () => {
                continuePolling = false
                if (handle != null) {
                    clearTimeout(handle)
                }
            }
        }
    }, [isCheckingStatus])

    react.useEffect(() => {
        if (!isCheckingResources) {
            return
        } else {
            let handle: number | null = null
            let continuePolling = true
            let previousTimestamp = 0
            const checkProjectResources = async () => {
                if (backend.platform === platform.Platform.desktop) {
                    setState(backendModule.ProjectState.opened)
                    setIsCheckingResources(false)
                } else {
                    try {
                        // This call will error if the VM is not ready yet.
                        await backend.checkResources(project.id)
                        handle = null
                        if (continuePolling) {
                            continuePolling = false
                            setState(backendModule.ProjectState.opened)
                            setIsCheckingResources(false)
                        }
                    } catch {
                        if (continuePolling) {
                            const nowTimestamp = Number(new Date())
                            const delay =
                                CHECK_RESOURCES_INTERVAL_MS - (nowTimestamp - previousTimestamp)
                            previousTimestamp = nowTimestamp
                            handle = window.setTimeout(
                                () => void checkProjectResources(),
                                Math.max(0, delay)
                            )
                        }
                    }
                }
            }
            void checkProjectResources()
            return () => {
                continuePolling = false
                if (handle != null) {
                    clearTimeout(handle)
                }
            }
        }
    }, [isCheckingResources])

    const closeProject = () => {
        setState(backendModule.ProjectState.closed)
        appRunner?.stopApp()
        void backend.closeProject(project.id)
        setIsCheckingStatus(false)
        setIsCheckingResources(false)
        onClose()
    }

    const openProject = async () => {
        setState(backendModule.ProjectState.openInProgress)
        switch (backend.platform) {
            case platform.Platform.cloud:
                await backend.openProject(project.id)
                setToastId(toast.loading(LOADING_MESSAGE))
                setIsCheckingStatus(true)
                break
            case platform.Platform.desktop:
                await backend.openProject(project.id)
                setState(backendModule.ProjectState.opened)
                break
        }
    }

    switch (state) {
        case null:
        case backendModule.ProjectState.created:
        case backendModule.ProjectState.new:
        case backendModule.ProjectState.closed:
            return (
                <button
                    onClick={async () => {
                        setShouldOpenWhenReady(true)
                        await openProject()
                    }}
                >
                    {svg.PLAY_ICON}
                </button>
            )
        case backendModule.ProjectState.openInProgress:
            return (
                <button onClick={closeProject}>
                    <svg.StopIcon className={SPINNER_CSS_CLASSES[spinnerState]} />
                </button>
            )
        case backendModule.ProjectState.opened:
            return (
                <>
                    <button onClick={closeProject}>
                        <svg.StopIcon className={SPINNER_CSS_CLASSES[spinnerState]} />
                    </button>
                    <button onClick={openIde}>{svg.ARROW_UP_ICON}</button>
                </>
            )
    }
}

export default ProjectActionButton<|MERGE_RESOLUTION|>--- conflicted
+++ resolved
@@ -96,26 +96,6 @@
     }, [state])
 
     react.useEffect(() => {
-<<<<<<< HEAD
-        void (async () => {
-            const projectDetails = await backend.getProjectDetails(project.id)
-            switch (projectDetails.state.type) {
-                case backendModule.ProjectState.openInProgress:
-                    setState(projectDetails.state.type)
-                    setIsCheckingStatus(true)
-                    break
-                case backendModule.ProjectState.opened:
-                    setState(backendModule.ProjectState.openInProgress)
-                    setIsCheckingResources(true)
-                    break
-                default:
-                    // Some functions below set the state to something different to
-                    // the backend state. In that case, the state should not be overridden.
-                    setState(previousState => previousState ?? projectDetails.state.type)
-                    break
-            }
-        })()
-=======
         switch (project.projectState.type) {
             case backendModule.ProjectState.opened:
                 setState(backendModule.ProjectState.openInProgress)
@@ -128,10 +108,11 @@
                 setIsCheckingStatus(true)
                 break
             default:
-                setState(project.projectState.type)
-                break
-        }
->>>>>>> 4cbd5f45
+                // Some functions below set the state to something different to
+                // the backend state. In that case, the state should not be overridden.
+                setState(previousState => previousState ?? project.projectState.type)
+                break
+        }
     }, [])
 
     react.useEffect(() => {
