--- conflicted
+++ resolved
@@ -131,22 +131,7 @@
         }
     }, [isCheckingResources])
 
-<<<<<<< HEAD
-    react.useEffect(() => {
-        void (async () => {
-            const projectDetails = await backend.getProjectDetails(project.id)
-            setState(projectDetails.state.type)
-            if (projectDetails.state.type === backendModule.ProjectState.openInProgress) {
-                setSpinnerState(SpinnerState.initial)
-                setIsCheckingStatus(true)
-            }
-        })()
-    }, [])
-
     const closeProject = () => {
-=======
-    function closeProject() {
->>>>>>> 069fcf39
         setState(backendModule.ProjectState.closed)
         appRunner?.stopApp()
         void backend.closeProject(project.id)
