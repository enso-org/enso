--- conflicted
+++ resolved
@@ -118,32 +118,23 @@
     const { backend } = backendProvider.useBackend()
     const { unsetModal } = modalProvider.useSetModal()
 
-<<<<<<< HEAD
-    const [state, setState] = React.useState<backendModule.ProjectState | null>(null)
-    const [isCheckingStatus, setIsCheckingStatus] = React.useState(false)
-    const [isCheckingResources, setIsCheckingResources] = React.useState(false)
-    const [spinnerState, setSpinnerState] = React.useState(SpinnerState.initial)
-    const [shouldOpenWhenReady, setShouldOpenWhenReady] = React.useState(false)
-    const [toastId, setToastId] = React.useState<string | null>(null)
-=======
     const shouldCheckIfActuallyOpen =
         backend.type === backendModule.BackendType.remote &&
         (project.projectState.type === backendModule.ProjectState.opened ||
             project.projectState.type === backendModule.ProjectState.openInProgress)
 
-    const [state, setState] = react.useState(() => {
+    const [state, setState] = React.useState(() => {
         if (shouldCheckIfActuallyOpen) {
             return backendModule.ProjectState.created
         } else {
             return project.projectState.type
         }
     })
-    const [isCheckingStatus, setIsCheckingStatus] = react.useState(false)
-    const [isCheckingResources, setIsCheckingResources] = react.useState(false)
-    const [spinnerState, setSpinnerState] = react.useState(SPINNER_STATE[state])
-    const [shouldOpenWhenReady, setShouldOpenWhenReady] = react.useState(false)
-    const [toastId, setToastId] = react.useState<string | null>(null)
->>>>>>> b4d0a40c
+    const [isCheckingStatus, setIsCheckingStatus] = React.useState(false)
+    const [isCheckingResources, setIsCheckingResources] = React.useState(false)
+    const [spinnerState, setSpinnerState] = React.useState(SPINNER_STATE[state])
+    const [shouldOpenWhenReady, setShouldOpenWhenReady] = React.useState(false)
+    const [toastId, setToastId] = React.useState<string | null>(null)
 
     React.useEffect(() => {
         if (toastId != null) {
@@ -168,30 +159,12 @@
         }
     }, [state, toastId])
 
-<<<<<<< HEAD
-    React.useEffect(() => {
-        switch (project.projectState.type) {
-            case backendModule.ProjectState.opened:
-                setState(backendModule.ProjectState.openInProgress)
-                setIsCheckingResources(true)
-                break
-            case backendModule.ProjectState.openInProgress:
-                setState(backendModule.ProjectState.openInProgress)
-                setIsCheckingStatus(true)
-                break
-            default:
-                // Some functions below set the state to something different to
-                // the backend state. In that case, the state should not be overridden.
-                setState(oldState => oldState ?? project.projectState.type)
-                break
-=======
-    react.useEffect(() => {
+    React.useEffect(() => {
         if (shouldCheckIfActuallyOpen) {
             setState(backendModule.ProjectState.openInProgress)
             setIsCheckingResources(true)
->>>>>>> b4d0a40c
-        }
-    }, [project.projectState.type])
+        }
+    }, [shouldCheckIfActuallyOpen])
 
     const openProject = React.useCallback(async () => {
         setState(backendModule.ProjectState.openInProgress)
