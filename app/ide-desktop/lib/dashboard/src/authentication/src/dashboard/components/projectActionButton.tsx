/** @file An interactive button displaying the status of a project. */
import * as react from 'react'

import * as backendModule from '../backend'
import * as backendProvider from '../../providers/backend'
import * as platform from '../../platform'
import * as svg from '../../components/svg'

// =============
// === Types ===
// =============

/** The state of the spinner. It should go from initial, to loading, to done. */
enum SpinnerState {
    initial = 'initial',
    loading = 'loading',
    done = 'done',
}

// =================
// === Constants ===
// =================

/** The interval between requests checking whether the IDE is ready. */
const CHECK_STATUS_INTERVAL_MS = 5000
/** The interval between requests checking whether the VM is ready. */
const CHECK_RESOURCES_INTERVAL_MS = 1000

const SPINNER_CSS_CLASSES: Record<SpinnerState, string> = {
    [SpinnerState.initial]: 'dasharray-5 ease-linear',
    [SpinnerState.loading]: 'dasharray-75 duration-90000 ease-linear',
    [SpinnerState.done]: 'dasharray-100 duration-1000 ease-in',
} as const

// =================
// === Component ===
// =================

/** Props for a {@link ProjectActionButton}. */
export interface ProjectActionButtonProps {
    project: backendModule.Asset<backendModule.AssetType.project>
    appRunner: AppRunner | null
    onClose: () => void
    openIde: () => void
}

/** An interactive button displaying the status of a project. */
function ProjectActionButton(props: ProjectActionButtonProps) {
    const { project, onClose, appRunner, openIde } = props
    const { backend } = backendProvider.useBackend()

    const [state, setState] = react.useState(backendModule.ProjectState.created)
    const [isCheckingStatus, setIsCheckingStatus] = react.useState(false)
    const [isCheckingResources, setIsCheckingResources] = react.useState(false)
    const [spinnerState, setSpinnerState] = react.useState(SpinnerState.done)

    react.useEffect(() => {
        if (!isCheckingStatus) {
            return
        } else {
            const checkProjectStatus = async () => {
                const response = await backend.getProjectDetails(project.id)
                if (response.state.type === backendModule.ProjectState.opened) {
                    setIsCheckingStatus(false)
                    setIsCheckingResources(true)
                } else {
                    setState(response.state.type)
                }
            }
            const handle = window.setInterval(
                () => void checkProjectStatus(),
                CHECK_STATUS_INTERVAL_MS
            )
            return () => {
                clearInterval(handle)
            }
        }
    }, [isCheckingStatus])

    react.useEffect(() => {
        if (!isCheckingResources) {
            return
        } else {
            const checkProjectResources = async () => {
                if (!('checkResources' in backend)) {
                    setState(backendModule.ProjectState.opened)
                    setIsCheckingResources(false)
                    setSpinnerState(SpinnerState.done)
                } else {
                    try {
                        // This call will error if the VM is not ready yet.
                        await backend.checkResources(project.id)
                        setState(backendModule.ProjectState.opened)
                        setIsCheckingResources(false)
                        setSpinnerState(SpinnerState.done)
                    } catch {
                        // Ignored.
                    }
                }
            }
            const handle = window.setInterval(
                () => void checkProjectResources(),
                CHECK_RESOURCES_INTERVAL_MS
            )
            return () => {
                clearInterval(handle)
            }
        }
    }, [isCheckingResources])

    react.useEffect(() => {
        void (async () => {
            const projectDetails = await backend.getProjectDetails(project.id)
            setState(projectDetails.state.type)
            if (projectDetails.state.type === backendModule.ProjectState.openInProgress) {
                setSpinnerState(SpinnerState.initial)
                setIsCheckingStatus(true)
            }
        })()
    }, [])

<<<<<<< HEAD
    const closeProject = () => {
        setState(backend.ProjectState.closed)
        void backendService.closeProject(project.id)

        reactDom.unstable_batchedUpdates(() => {
            setCheckStatusInterval(null)
            if (checkStatusInterval != null) {
                clearInterval(checkStatusInterval)
            }
        })
    }

    const openProject = () => {
        setState(backend.ProjectState.openInProgress)
=======
    function closeProject() {
        setState(backendModule.ProjectState.closed)
        appRunner?.stopApp()
        void backend.closeProject(project.id)
        setIsCheckingStatus(false)
        onClose()
    }

    async function openProject() {
        setState(backendModule.ProjectState.openInProgress)
>>>>>>> 38212786
        setSpinnerState(SpinnerState.initial)
        // The `setTimeout` is required so that the completion percentage goes from
        // the `initial` fraction to the `loading` fraction,
        // rather than starting at the `loading` fraction.
        setTimeout(() => {
            setSpinnerState(SpinnerState.loading)
        }, 0)
        switch (backend.platform) {
            case platform.Platform.cloud:
                await backend.openProject(project.id)
                setIsCheckingStatus(true)
                break
            case platform.Platform.desktop:
                await backend.openProject(project.id)
                setState(backendModule.ProjectState.opened)
                setSpinnerState(SpinnerState.done)
                break
        }
    }

    switch (state) {
        case backendModule.ProjectState.created:
        case backendModule.ProjectState.new:
        case backendModule.ProjectState.closed:
            return <button onClick={openProject}>{svg.PLAY_ICON}</button>
        case backendModule.ProjectState.openInProgress:
            return (
                <button onClick={closeProject}>
                    <svg.StopIcon className={SPINNER_CSS_CLASSES[spinnerState]} />
                </button>
            )
        case backendModule.ProjectState.opened:
            return (
                <>
                    <button onClick={closeProject}>
                        <svg.StopIcon className={SPINNER_CSS_CLASSES[spinnerState]} />
                    </button>
                    <button onClick={openIde}>{svg.ARROW_UP_ICON}</button>
                </>
            )
    }
}

export default ProjectActionButton<|MERGE_RESOLUTION|>--- conflicted
+++ resolved
@@ -119,23 +119,7 @@
         })()
     }, [])
 
-<<<<<<< HEAD
     const closeProject = () => {
-        setState(backend.ProjectState.closed)
-        void backendService.closeProject(project.id)
-
-        reactDom.unstable_batchedUpdates(() => {
-            setCheckStatusInterval(null)
-            if (checkStatusInterval != null) {
-                clearInterval(checkStatusInterval)
-            }
-        })
-    }
-
-    const openProject = () => {
-        setState(backend.ProjectState.openInProgress)
-=======
-    function closeProject() {
         setState(backendModule.ProjectState.closed)
         appRunner?.stopApp()
         void backend.closeProject(project.id)
@@ -143,9 +127,8 @@
         onClose()
     }
 
-    async function openProject() {
+    const openProject = async () => {
         setState(backendModule.ProjectState.openInProgress)
->>>>>>> 38212786
         setSpinnerState(SpinnerState.initial)
         // The `setTimeout` is required so that the completion percentage goes from
         // the `initial` fraction to the `loading` fraction,
