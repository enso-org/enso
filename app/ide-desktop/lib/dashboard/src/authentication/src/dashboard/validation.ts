/** @file Validation patterns for text inputs. */

/** Regex pattern for valid AWS Cognito passwords. */
export const PASSWORD_PATTERN =
    '(?=.*[0-9])(?=.*[A-Z])(?=.*[a-z])(?=.*[ ^$*.\\[\\]\\{\\}\\(\\)?"!@#%&\\/,><\':;\\|_~`=+\\-])' +
    '[0-9A-Za-z ^$*.\\[\\]\\{\\}\\(\\)?"!@#%&\\/,><\':;\\|_~`=+\\-]{6,256}'
/** Human readable explanation of password requirements. */
export const PASSWORD_TITLE =
    'Your password must include numbers, letters (both lowercase and uppercase) and symbols, ' +
    'and must be between 6 and 256 characters long.'

<<<<<<< HEAD
/** Regex pattern for valid names for local projects. */
export const LOCAL_PROJECT_NAME_PATTERN = '[A-Z][a-z]*(?:_\\d+|_[A-Z][a-z]*)*'
/** Human readable explanation of project name restrictions for local projects. */
export const LOCAL_PROJECT_NAME_TITLE =
    'Project names must be in Upper_Snake_Case. (Numbers (_0, _1) are also allowed.)'
=======
/** Regex pattern used by the backend for validating the previous password,
 * when changing password. */
export const PREVIOUS_PASSWORD_PATTERN = '^[\\S]+.*[\\S]+$'
/** Human readable explanation of password requirements. */
export const PREVIOUS_PASSWORD_TITLE =
    'Your password must neither start nor end with whitespace, and must contain ' +
    'at least two characters.'
>>>>>>> 86724cb7
<|MERGE_RESOLUTION|>--- conflicted
+++ resolved
@@ -9,13 +9,6 @@
     'Your password must include numbers, letters (both lowercase and uppercase) and symbols, ' +
     'and must be between 6 and 256 characters long.'
 
-<<<<<<< HEAD
-/** Regex pattern for valid names for local projects. */
-export const LOCAL_PROJECT_NAME_PATTERN = '[A-Z][a-z]*(?:_\\d+|_[A-Z][a-z]*)*'
-/** Human readable explanation of project name restrictions for local projects. */
-export const LOCAL_PROJECT_NAME_TITLE =
-    'Project names must be in Upper_Snake_Case. (Numbers (_0, _1) are also allowed.)'
-=======
 /** Regex pattern used by the backend for validating the previous password,
  * when changing password. */
 export const PREVIOUS_PASSWORD_PATTERN = '^[\\S]+.*[\\S]+$'
@@ -23,4 +16,9 @@
 export const PREVIOUS_PASSWORD_TITLE =
     'Your password must neither start nor end with whitespace, and must contain ' +
     'at least two characters.'
->>>>>>> 86724cb7
+
+/** Regex pattern for valid names for local projects. */
+export const LOCAL_PROJECT_NAME_PATTERN = '[A-Z][a-z]*(?:_\\d+|_[A-Z][a-z]*)*'
+/** Human readable explanation of project name restrictions for local projects. */
+export const LOCAL_PROJECT_NAME_TITLE =
+    'Project names must be in Upper_Snake_Case. (Numbers (_0, _1) are also allowed.)'