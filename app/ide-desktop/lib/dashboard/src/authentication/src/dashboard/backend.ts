/** @file Type definitions common between all backends. */

import * as dateTime from './dateTime'
import * as newtype from '../newtype'

// =============
// === Types ===
// =============

/** The {@link Backend} variant. If a new variant is created, it should be added to this enum. */
export enum BackendType {
    local = 'local',
    remote = 'remote',
}

// These are constructor functions that construct values of the type they are named after.
/* eslint-disable @typescript-eslint/no-redeclare */

/** Unique identifier for a user/organization. */
export type UserOrOrganizationId = newtype.Newtype<string, 'UserOrOrganizationId'>
/** Create a {@link UserOrOrganizationId}. */
export const UserOrOrganizationId = newtype.newtypeConstructor<UserOrOrganizationId>()

/** Unique identifier for a directory. */
export type DirectoryId = newtype.Newtype<string, 'DirectoryId'>
/** Create a {@link DirectoryId}. */
export const DirectoryId = newtype.newtypeConstructor<DirectoryId>()

/** Unique identifier for a user's project. */
export type ProjectId = newtype.Newtype<string, 'ProjectId'>
/** Create a {@link ProjectId}. */
export const ProjectId = newtype.newtypeConstructor<ProjectId>()

/** Unique identifier for an uploaded file. */
export type FileId = newtype.Newtype<string, 'FileId'>
/** Create a {@link FileId}. */
export const FileId = newtype.newtypeConstructor<FileId>()

/** Unique identifier for a secret environment variable. */
export type SecretId = newtype.Newtype<string, 'SecretId'>
/** Create a {@link SecretId}. */
export const SecretId = newtype.newtypeConstructor<SecretId>()

/** Unique identifier for an arbitrary asset */
export type AssetId = DirectoryId | FileId | ProjectId | SecretId

/** Unique identifier for a file tag or project tag. */
export type TagId = newtype.Newtype<string, 'TagId'>
/** Create a {@link TagId}. */
export const TagId = newtype.newtypeConstructor<TagId>()

/** A URL. */
export type Address = newtype.Newtype<string, 'Address'>
/** Create an {@link Address}. */
export const Address = newtype.newtypeConstructor<Address>()

/** An email address. */
export type EmailAddress = newtype.Newtype<string, 'EmailAddress'>
/** Create an {@link EmailAddress}. */
export const EmailAddress = newtype.newtypeConstructor<EmailAddress>()

/** An AWS S3 file path. */
export type S3FilePath = newtype.Newtype<string, 'S3FilePath'>
/** Create an {@link S3FilePath}. */
export const S3FilePath = newtype.newtypeConstructor<S3FilePath>()

/** An AWS machine configuration. */
export type Ami = newtype.Newtype<string, 'Ami'>
/** Create an {@link Ami}. */
export const Ami = newtype.newtypeConstructor<Ami>()

/** An AWS user ID. */
export type Subject = newtype.Newtype<string, 'Subject'>
/** Create a {@link Subject}. */
export const Subject = newtype.newtypeConstructor<Subject>()

/* eslint-enable @typescript-eslint/no-redeclare */

/** A user/organization in the application. These are the primary owners of a project. */
export interface UserOrOrganization {
    id: UserOrOrganizationId
    name: string
    email: EmailAddress
    /** If `false`, this account is awaiting acceptance from an admin, and endpoints other than
     * `usersMe` will not work. */
    isEnabled: boolean
}

/** A `Directory` returned by `createDirectory`. */
export interface CreatedDirectory {
    id: DirectoryId
    parentId: DirectoryId
    title: string
}

/** Possible states that a project can be in. */
export enum ProjectState {
    created = 'Created',
    new = 'New',
    openInProgress = 'OpenInProgress',
    opened = 'Opened',
    closed = 'Closed',
}

/** Wrapper around a project state value. */
export interface ProjectStateType {
    type: ProjectState
}

/** Common `Project` fields returned by all `Project`-related endpoints.  */
export interface BaseProject {
    organizationId: string
    projectId: ProjectId
    name: string
}

/** A `Project` returned by `createProject`. */
export interface CreatedProject extends BaseProject {
    state: ProjectStateType
    packageName: string
}

/** A `Project` returned by the `listProjects` endpoint. */
export interface ListedProjectRaw extends CreatedProject {
    address: Address | null
}

/** A `Project` returned by `listProjects`. */
export interface ListedProject extends CreatedProject {
    binaryAddress: Address | null
    jsonAddress: Address | null
}

/** A `Project` returned by `updateProject`. */
export interface UpdatedProject extends BaseProject {
    ami: Ami | null
    ideVersion: VersionNumber | null
    engineVersion: VersionNumber | null
}

/** A user/organization's project containing and/or currently executing code. */
export interface ProjectRaw extends ListedProjectRaw {
    ideVersion: VersionNumber | null
    engineVersion: VersionNumber | null
}

/** A user/organization's project containing and/or currently executing code. */
export interface Project extends ListedProject {
    ideVersion: VersionNumber | null
    engineVersion: VersionNumber | null
}

/** Metadata describing an uploaded file. */
export interface File {
    // eslint-disable-next-line @typescript-eslint/naming-convention
    file_id: FileId
    // eslint-disable-next-line @typescript-eslint/naming-convention
    file_name: string | null
    path: S3FilePath
}

/** Metadata uniquely identifying an uploaded file. */
export interface FileInfo {
    /* TODO: Should potentially be S3FilePath,
     * but it's just string on the backend. */
    path: string
    id: FileId
}

/** A secret environment variable. */
export interface Secret {
    id: SecretId
    value: string
}

/** A secret environment variable and metadata uniquely identifying it. */
export interface SecretAndInfo {
    id: SecretId
    name: string
    value: string
}

/** Metadata uniquely identifying a secret environment variable. */
export interface SecretInfo {
    name: string
    id: SecretId
}

/** The type of asset a specific tag can be applied to. */
export enum TagObjectType {
    file = 'File',
    project = 'Project',
}

/** A file tag or project tag. */
export interface Tag {
    /* eslint-disable @typescript-eslint/naming-convention */
    organization_id: UserOrOrganizationId
    id: TagId
    name: string
    value: string
    object_type: TagObjectType
    object_id: string
    /* eslint-enable @typescript-eslint/naming-convention */
}

/** Metadata uniquely identifying a file tag or project tag. */
export interface TagInfo {
    id: TagId
    name: string
    value: string
}

/** Type of application that a {@link Version} applies to.
 *
 * We keep track of both backend and IDE versions, so that we can update the two independently.
 * However the format of the version numbers is the same for both, so we can use the same type for
 * both. We just need this enum to disambiguate. */
export enum VersionType {
    backend = 'Backend',
    ide = 'Ide',
}

/** Stability of an IDE or backend version. */
export enum VersionLifecycle {
    stable = 'Stable',
    releaseCandidate = 'ReleaseCandidate',
    nightly = 'Nightly',
    development = 'Development',
}

/** Version number of an IDE or backend. */
export interface VersionNumber {
    value: string
    lifecycle: VersionLifecycle
}

/** A version describing a release of the backend or IDE. */
export interface Version {
    number: VersionNumber
    ami: Ami | null
    created: dateTime.Rfc3339DateTime
    // This does not follow our naming convention because it's defined this way in the backend,
    // so we need to match it.
    // eslint-disable-next-line @typescript-eslint/naming-convention
    version_type: VersionType
}

/** Resource usage of a VM. */
export interface ResourceUsage {
    /** Percentage of memory used. */
    memory: number
    /** Percentage of CPU time used since boot. */
    cpu: number
    /** Percentage of disk space used. */
    storage: number
}

/** Metadata uniquely identifying a user. */
export interface User {
    /* eslint-disable @typescript-eslint/naming-convention */
    pk: Subject
    user_name: string
    user_email: EmailAddress
    organization_id: UserOrOrganizationId
    /* eslint-enable @typescript-eslint/naming-convention */
}

/** Metadata uniquely identifying a user inside an organization.
 * This is similar to {@link User}, but without `organization_id`. */
export interface SimpleUser {
    id: Subject
    name: string
    email: EmailAddress
}

/** Backend representation of user permission types. */
export enum PermissionAction {
    own = 'Own',
    execute = 'Execute',
    edit = 'Edit',
    view = 'View',
}

/** User permission for a specific user. */
export interface UserPermission {
    user: User
    permission: PermissionAction
}

<<<<<<< HEAD
/** The type returned from the "update directory" endpoint. */
export interface UpdatedDirectory {
    id: DirectoryId
    parentId: DirectoryId
    title: string
=======
/** User permissions for a specific user. This is only returned by
 * {@link groupPermissionsByUser}. */
export interface UserPermissions {
    user: User
    permissions: PermissionAction[]
>>>>>>> 1d77f7cd
}

/** Metadata uniquely identifying a directory entry.
 * These can be Projects, Files, Secrets, or other directories. */
export interface BaseAsset {
    id: AssetId
    title: string
    modifiedAt: dateTime.Rfc3339DateTime | null
    /** This is defined as a generic {@link AssetId} in the backend, however it is more convenient
     * (and currently safe) to assume it is always a {@link DirectoryId}. */
    parentId: DirectoryId
    permissions: UserPermission[] | null
}

/** All possible types of directory entries. */
export enum AssetType {
    project = 'project',
    file = 'file',
    secret = 'secret',
    directory = 'directory',
}

/** The corresponding ID newtype for each {@link AssetType}. */
export interface IdType {
    [AssetType.project]: ProjectId
    [AssetType.file]: FileId
    [AssetType.secret]: SecretId
    [AssetType.directory]: DirectoryId
}

/** Metadata uniquely identifying a directory entry.
 * These can be Projects, Files, Secrets, or other directories. */
export interface Asset<Type extends AssetType = AssetType> extends BaseAsset {
    type: Type
    id: IdType[Type]
    projectState: Type extends AssetType.project ? ProjectStateType : null
}

/** A convenience alias for {@link Asset}<{@link AssetType.project}>. */
export interface ProjectAsset extends Asset<AssetType.project> {}

/** A convenience alias for {@link Asset}<{@link AssetType.directory}>. */
export interface DirectoryAsset extends Asset<AssetType.directory> {}

/** A convenience alias for {@link Asset}<{@link AssetType.secret}>. */
export interface SecretAsset extends Asset<AssetType.secret> {}

/** A convenience alias for {@link Asset}<{@link AssetType.file}>. */
export interface FileAsset extends Asset<AssetType.file> {}

/** The type returned from the "create directory" endpoint. */
export interface Directory extends DirectoryAsset {}

// =================
// === Constants ===
// =================

export const ASSET_TYPE_NAME: Record<AssetType, string> = {
    [AssetType.project]: 'project',
    [AssetType.directory]: 'folder',
    [AssetType.secret]: 'secret',
    [AssetType.file]: 'file',
} as const

// =================
// === Endpoints ===
// =================

/** HTTP request body for the "set username" endpoint. */
export interface CreateUserRequestBody {
    userName: string
    userEmail: EmailAddress
    organizationId: UserOrOrganizationId | null
}

/** HTTP request body for the "invite user" endpoint. */
export interface InviteUserRequestBody {
    organizationId: UserOrOrganizationId
    userEmail: EmailAddress
}

/** HTTP request body for the "create permission" endpoint. */
export interface CreatePermissionRequestBody {
    userSubjects: Subject[]
    resourceId: AssetId
    actions: PermissionAction[]
}

/** HTTP request body for the "create directory" endpoint. */
export interface CreateDirectoryRequestBody {
    title: string
    parentId: DirectoryId | null
}

/** HTTP request body for the "update directory" endpoint. */
export interface UpdateDirectoryRequestBody {
    title: string
}

/** HTTP request body for the "create project" endpoint. */
export interface CreateProjectRequestBody {
    projectName: string
    projectTemplateName: string | null
    parentDirectoryId: DirectoryId | null
}

/** HTTP request body for the "project update" endpoint.
 * Only updates of the `projectName` or `ami` are allowed. */
export interface ProjectUpdateRequestBody {
    projectName: string | null
    ami: Ami | null
    ideVersion: VersionNumber | null
}

/** HTTP request body for the "open project" endpoint. */
export interface OpenProjectRequestBody {
    forceCreate: boolean
}

/** HTTP request body for the "create secret" endpoint. */
export interface CreateSecretRequestBody {
    secretName: string
    secretValue: string
    parentDirectoryId: DirectoryId | null
}

/** HTTP request body for the "create tag" endpoint. */
export interface CreateTagRequestBody {
    name: string
    value: string
    objectType: TagObjectType
    objectId: string
}

/** URL query string parameters for the "list directory" endpoint. */
export interface ListDirectoryRequestParams {
    parentId: string | null
}

/** URL query string parameters for the "upload file" endpoint. */
export interface UploadFileRequestParams {
    fileId: string | null
    fileName: string | null
    parentDirectoryId: DirectoryId | null
}

/** URL query string parameters for the "list tags" endpoint. */
export interface ListTagsRequestParams {
    tagType: TagObjectType
}

/** URL query string parameters for the "list versions" endpoint. */
export interface ListVersionsRequestParams {
    versionType: VersionType
    default: boolean
}

// ===================
// === Type guards ===
// ===================

/** A type guard that returns whether an {@link Asset} is a specific type of asset. */
export function assetIsType<Type extends AssetType>(type: Type) {
    return (asset: Asset): asset is Asset<Type> => asset.type === type
}

<<<<<<< HEAD
// These are functions, and so their names should be camelCase.
/* eslint-disable no-restricted-syntax */
/** A type guard that returns whether an {@link Asset} is a {@link ProjectAsset}. */
export const assetIsProject = assetIsType(AssetType.project)
/** A type guard that returns whether an {@link Asset} is a {@link DirectoryAsset}. */
export const assetIsDirectory = assetIsType(AssetType.directory)
/** A type guard that returns whether an {@link Asset} is a {@link SecretAsset}. */
export const assetIsSecret = assetIsType(AssetType.secret)
/** A type guard that returns whether an {@link Asset} is a {@link FileAsset}. */
export const assetIsFile = assetIsType(AssetType.file)
/* eslint-disable no-restricted-syntax */

// =======================
// === rootDirectoryId ===
// =======================

/** Return the id of the root directory for a user or organization. */
export function rootDirectoryId(userOrOrganizationId: UserOrOrganizationId) {
    return DirectoryId(userOrOrganizationId.replace(/^organization-/, `${AssetType.directory}-`))
}

// ==================
// === getAssetId ===
// ==================

/** A convenience function to get the `id` of an {@link Asset}.
 * This is useful to avoid React re-renders as it is not re-created on each function call. */
export function getAssetId<Type extends AssetType>(asset: Asset<Type>) {
    return asset.id
=======
// ==============================
// === groupPermissionsByUser ===
// ==============================

/** Converts an array of {@link UserPermission}s to an array of {@link UserPermissions}. */
export function groupPermissionsByUser(permissions: UserPermission[]) {
    const users: UserPermissions[] = []
    const userMap: Record<Subject, UserPermissions> = {}
    for (const permission of permissions) {
        const existingUser = userMap[permission.user.pk]
        if (existingUser != null) {
            existingUser.permissions.push(permission.permission)
        } else {
            const newUser: UserPermissions = {
                user: permission.user,
                permissions: [permission.permission],
            }
            users.push(newUser)
            userMap[permission.user.pk] = newUser
        }
    }
    return users
>>>>>>> 1d77f7cd
}

// ===============
// === Backend ===
// ===============

/** Interface for sending requests to a backend that manages assets and runs projects. */
export interface Backend {
    readonly type: BackendType

    /** Return a list of all users in the same organization. */
    listUsers: () => Promise<SimpleUser[]>
    /** Set the username of the current user. */
    createUser: (body: CreateUserRequestBody) => Promise<UserOrOrganization>
    /** Invite a new user to the organization by email. */
    inviteUser: (body: InviteUserRequestBody) => Promise<void>
    /** Adds a permission for a specific user on a specific asset. */
    createPermission: (body: CreatePermissionRequestBody) => Promise<void>
    /** Return user details for the current user. */
    usersMe: () => Promise<UserOrOrganization | null>
    /** Return a list of assets in a directory. */
    listDirectory: (query: ListDirectoryRequestParams, title: string | null) => Promise<Asset[]>
    /** Create a directory. */
    createDirectory: (body: CreateDirectoryRequestBody) => Promise<CreatedDirectory>
    /** Change the name of a directory. */
    updateDirectory: (
        directoryId: DirectoryId,
        body: UpdateDirectoryRequestBody,
        title: string | null
    ) => Promise<UpdatedDirectory>
    /** Delete a directory. */
    deleteDirectory: (directoryId: DirectoryId, title: string | null) => Promise<void>
    /** Return a list of projects belonging to the current user. */
    listProjects: () => Promise<ListedProject[]>
    /** Create a project for the current user. */
    createProject: (body: CreateProjectRequestBody) => Promise<CreatedProject>
    /** Close the project identified by the given project ID. */
    closeProject: (projectId: ProjectId, title: string | null) => Promise<void>
    /** Return project details for the specified project ID. */
    getProjectDetails: (projectId: ProjectId, title: string | null) => Promise<Project>
    /** Set a project to an open state. */
    openProject: (
        projectId: ProjectId,
        body: OpenProjectRequestBody | null,
        title: string | null
    ) => Promise<void>
    projectUpdate: (
        projectId: ProjectId,
        body: ProjectUpdateRequestBody,
        title: string | null
    ) => Promise<UpdatedProject>
    /** Delete a project. */
    deleteProject: (projectId: ProjectId, title: string | null) => Promise<void>
    /** Return project memory, processor and storage usage. */
    checkResources: (projectId: ProjectId, title: string | null) => Promise<ResourceUsage>
    /** Return a list of files accessible by the current user. */
    listFiles: () => Promise<File[]>
    /** Upload a file. */
    uploadFile: (params: UploadFileRequestParams, body: Blob) => Promise<FileInfo>
    /** Delete a file. */
    deleteFile: (fileId: FileId, title: string | null) => Promise<void>
    /** Create a secret environment variable. */
    createSecret: (body: CreateSecretRequestBody) => Promise<SecretAndInfo>
    /** Return a secret environment variable. */
    getSecret: (secretId: SecretId, title: string | null) => Promise<Secret>
    /** Return the secret environment variables accessible by the user. */
    listSecrets: () => Promise<SecretInfo[]>
    /** Delete a secret environment variable. */
    deleteSecret: (secretId: SecretId, title: string | null) => Promise<void>
    /** Create a file tag or project tag. */
    createTag: (body: CreateTagRequestBody) => Promise<TagInfo>
    /** Return file tags or project tags accessible by the user. */
    listTags: (params: ListTagsRequestParams) => Promise<Tag[]>
    /** Delete a file tag or project tag. */
    deleteTag: (tagId: TagId) => Promise<void>
    /** Return a list of backend or IDE versions. */
    listVersions: (params: ListVersionsRequestParams) => Promise<[Version, ...Version[]]>
}<|MERGE_RESOLUTION|>--- conflicted
+++ resolved
@@ -288,19 +288,18 @@
     permission: PermissionAction
 }
 
-<<<<<<< HEAD
+/** User permissions for a specific user. This is only returned by
+ * {@link groupPermissionsByUser}. */
+export interface UserPermissions {
+    user: User
+    permissions: PermissionAction[]
+}
+
 /** The type returned from the "update directory" endpoint. */
 export interface UpdatedDirectory {
     id: DirectoryId
     parentId: DirectoryId
     title: string
-=======
-/** User permissions for a specific user. This is only returned by
- * {@link groupPermissionsByUser}. */
-export interface UserPermissions {
-    user: User
-    permissions: PermissionAction[]
->>>>>>> 1d77f7cd
 }
 
 /** Metadata uniquely identifying a directory entry.
@@ -467,7 +466,6 @@
     return (asset: Asset): asset is Asset<Type> => asset.type === type
 }
 
-<<<<<<< HEAD
 // These are functions, and so their names should be camelCase.
 /* eslint-disable no-restricted-syntax */
 /** A type guard that returns whether an {@link Asset} is a {@link ProjectAsset}. */
@@ -497,7 +495,8 @@
  * This is useful to avoid React re-renders as it is not re-created on each function call. */
 export function getAssetId<Type extends AssetType>(asset: Asset<Type>) {
     return asset.id
-=======
+}
+
 // ==============================
 // === groupPermissionsByUser ===
 // ==============================
@@ -520,7 +519,6 @@
         }
     }
     return users
->>>>>>> 1d77f7cd
 }
 
 // ===============
