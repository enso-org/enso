--- conflicted
+++ resolved
@@ -25,15 +25,9 @@
 
     return (
         <div
-<<<<<<< HEAD
-            className={`inset-0 bg-primary ${
+            className={`inset-0 bg-primary z-10 ${
                 centered ? 'fixed w-screen h-screen grid place-items-center' : ''
             } ${className ?? ''}`}
-=======
-            className={`inset-0 bg-primary z-10 ${
-                centered ? 'fixed w-screen h-screen grid place-items-center ' : ''
-            }${className ?? ''}`}
->>>>>>> 59329bd5
             onClick={event => {
                 if (event.currentTarget === event.target && getSelection()?.type !== 'Range') {
                     event.stopPropagation()
