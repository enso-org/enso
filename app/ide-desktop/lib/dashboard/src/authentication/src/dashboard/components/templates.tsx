--- conflicted
+++ resolved
@@ -111,15 +111,8 @@
             className="h-40 cursor-pointer"
         >
             <div className="flex h-full w-full border-dashed-custom rounded-2xl text-primary">
-<<<<<<< HEAD
                 <div className="m-auto text-center">
-                    <div className="inline-block">
-                        <img src={PlusCircledIcon} />
-                    </div>
-=======
-                <div className="flex flex-col text-center items-center m-auto">
-                    <img src={PlusCircledIcon} />
->>>>>>> d1332946
+                    <img className="inline-block" src={PlusCircledIcon} />
                     <p className="font-semibold text-sm">New empty project</p>
                 </div>
             </div>
