--- conflicted
+++ resolved
@@ -84,13 +84,9 @@
         >
             <div className="flex h-full w-full border-dashed-custom rounded-2xl text-primary">
                 <div className="m-auto text-center">
-<<<<<<< HEAD
-                    <div className="inline-block">{svg.CIRCLED_PLUS_ICON}</div>
-=======
-                    <button>
+                    <div className="inline-block">
                         <img src={PlusCircledIcon} />
-                    </button>
->>>>>>> b9cd1df4
+                    </div>
                     <p className="font-semibold text-sm">New empty project</p>
                 </div>
             </div>
