--- conflicted
+++ resolved
@@ -38,16 +38,11 @@
 // === Constants ===
 // =================
 
-<<<<<<< HEAD
 /** The number of pixels the header bar should shrink when the extra tab selector is visible. */
 const TABLE_HEADER_WIDTH_SHRINKAGE_PX = 274
-/** The value returned when {@link Array.findIndex} fails. */
-const NOT_FOUND = -1
-=======
 /** A value that represents that the first argument is less than the second argument, in a
  * sorting function. */
 const COMPARE_LESS_THAN = -1
->>>>>>> f3f2f06b
 /** The user-facing name of this asset type. */
 const ASSET_TYPE_NAME = 'item'
 /** The user-facing plural name of this asset type. */
@@ -76,40 +71,6 @@
 // === insertAssetTreeNodeChildren ===
 // ===================================
 
-<<<<<<< HEAD
-/** Insert assets into the assets list at the correct position, removing a "This folder is empty"
- * placeholder asset, if one exists. */
-function splicedAssets(
-    oldAssets: backendModule.AnyAsset[],
-    assetsToInsert: backendModule.AnyAsset[],
-    parentKey: backendModule.DirectoryId | null,
-    parentId: backendModule.DirectoryId,
-    assetType: backendModule.AssetType
-) {
-    const typeOrder = backendModule.ASSET_TYPE_ORDER[assetType]
-    const newAssets = Array.from(oldAssets)
-    const insertIndex = oldAssets.findIndex(
-        item => item.parentId === parentId && backendModule.ASSET_TYPE_ORDER[item.type] >= typeOrder
-    )
-    let lastChildIndex = oldAssets.length
-    if (insertIndex === NOT_FOUND) {
-        let child = oldAssets[lastChildIndex - 1]
-        while (child != null && child.parentId !== parentId) {
-            lastChildIndex -= 1
-            child = oldAssets[lastChildIndex - 1]
-        }
-    }
-    const firstChild = oldAssets[insertIndex]
-    const numberOfItemsToRemove = firstChild?.type === backendModule.AssetType.specialEmpty ? 1 : 0
-    newAssets.splice(
-        insertIndex === NOT_FOUND
-            ? lastChildIndex !== 0
-                ? lastChildIndex
-                : oldAssets.findIndex(asset => asset.id === parentKey) + 1
-            : insertIndex,
-        numberOfItemsToRemove,
-        ...assetsToInsert
-=======
 /** Return a list of nodes, plus new nodes created from a list of assets.
  * The list of children MUST be all of one specific asset type. */
 function insertChildrenIntoAssetTreeNodeArray(
@@ -122,234 +83,9 @@
         nodes.filter(node => node.item.type !== backendModule.AssetType.specialEmpty),
         children.map(asset => assetTreeNode.assetTreeNodeFromAsset(asset, depth)),
         innerItem => backendModule.ASSET_TYPE_ORDER[innerItem.item.type] >= typeOrder
->>>>>>> f3f2f06b
     )
 }
 
-<<<<<<< HEAD
-// ================
-// === AssetRow ===
-// ================
-
-/** Props for an {@link AssetRow}. */
-export interface AssetRowProps<T extends backendModule.AnyAsset>
-    extends tableRow.TableRowProps<T, AssetsTableState, AssetRowState, T['id']> {}
-
-/** A row containing a {@link backendModule.ProjectAsset}.
- * @throws {Error} when `item` is not a {@link backendModule.ProjectAsset}. */
-function AssetRow(props: AssetRowProps<backendModule.AnyAsset>) {
-    const {
-        keyProp: key,
-        item: rawItem,
-        initialRowState,
-        hidden,
-        selected,
-        allowContextMenu,
-        onContextMenu,
-        state,
-        columns,
-    } = props
-    const { assetEvents, dispatchAssetListEvent, getDepth } = state
-    const { backend } = backendProvider.useBackend()
-    const { setModal } = modalProvider.useSetModal()
-    const { user } = authProvider.useNonPartialUserSession()
-    const toastAndLog = hooks.useToastAndLog()
-    const [item, setItem] = React.useState(rawItem)
-    const [presence, setPresence] = React.useState(presenceModule.Presence.present)
-    const [rowState, setRowState] = React.useState<AssetRowState>(() => ({
-        ...initialRowState,
-        setPresence,
-    }))
-
-    React.useEffect(() => {
-        setItem(rawItem)
-    }, [rawItem])
-
-    const doDelete = React.useCallback(async () => {
-        setPresence(presenceModule.Presence.deleting)
-        if (item.type === backendModule.AssetType.directory) {
-            dispatchAssetListEvent({
-                type: assetListEventModule.AssetListEventType.closeFolder,
-                id: item.id,
-                // This is SAFE, as this asset is already known to be a directory.
-                // eslint-disable-next-line no-restricted-syntax
-                key: key as backendModule.DirectoryId,
-            })
-        }
-        try {
-            if (
-                item.type === backendModule.AssetType.project &&
-                backend.type === backendModule.BackendType.local
-            ) {
-                if (
-                    item.projectState.type !== backendModule.ProjectState.placeholder &&
-                    item.projectState.type !== backendModule.ProjectState.closed
-                ) {
-                    await backend.openProject(item.id, null, item.title)
-                }
-                try {
-                    await backend.closeProject(item.id, item.title)
-                } catch {
-                    // Ignored. The project was already closed.
-                }
-            }
-            await backend.deleteAsset(item)
-            dispatchAssetListEvent({
-                type: assetListEventModule.AssetListEventType.delete,
-                id: key,
-            })
-        } catch (error) {
-            setPresence(presenceModule.Presence.present)
-            toastAndLog(`Unable to delete ${backendModule.ASSET_TYPE_NAME[item.type]}`, error)
-        }
-    }, [backend, dispatchAssetListEvent, item, key, toastAndLog])
-
-    hooks.useEventHandler(assetEvents, async event => {
-        switch (event.type) {
-            // These events are handled in the specific NameColumn files.
-            case assetEventModule.AssetEventType.newProject:
-            case assetEventModule.AssetEventType.newFolder:
-            case assetEventModule.AssetEventType.uploadFiles:
-            case assetEventModule.AssetEventType.newSecret:
-            case assetEventModule.AssetEventType.openProject:
-            case assetEventModule.AssetEventType.closeProject:
-            case assetEventModule.AssetEventType.cancelOpeningAllProjects: {
-                break
-            }
-            case assetEventModule.AssetEventType.deleteMultiple: {
-                if (event.ids.has(key)) {
-                    await doDelete()
-                }
-                break
-            }
-            case assetEventModule.AssetEventType.downloadSelected: {
-                if (selected) {
-                    download.download(
-                        './api/project-manager/' + `projects/${item.id}/enso-project`,
-                        `${item.title}.enso-project`
-                    )
-                }
-                break
-            }
-            case assetEventModule.AssetEventType.removeSelf: {
-                // This is not triggered from the asset list, so it uses `item.id` instead of `key`.
-                if (event.id === item.id && user != null) {
-                    setPresence(presenceModule.Presence.deleting)
-                    try {
-                        await backend.createPermission({
-                            action: null,
-                            resourceId: item.id,
-                            userSubjects: [user.id],
-                        })
-                        dispatchAssetListEvent({
-                            type: assetListEventModule.AssetListEventType.delete,
-                            id: key,
-                        })
-                    } catch (error) {
-                        setPresence(presenceModule.Presence.present)
-                        toastAndLog(
-                            `Unable to delete ${backendModule.ASSET_TYPE_NAME[item.type]}`,
-                            error
-                        )
-                    }
-                }
-                break
-            }
-        }
-    })
-
-    switch (item.type) {
-        case backendModule.AssetType.directory:
-        case backendModule.AssetType.project:
-        case backendModule.AssetType.file:
-        case backendModule.AssetType.secret: {
-            return (
-                <>
-                    <TableRow
-                        className={presenceModule.CLASS_NAME[presence]}
-                        {...props}
-                        hidden={hidden || presence === presenceModule.Presence.deleting}
-                        onContextMenu={(innerProps, event) => {
-                            if (allowContextMenu) {
-                                event.preventDefault()
-                                event.stopPropagation()
-                                onContextMenu?.(innerProps, event)
-                                setModal(
-                                    <AssetContextMenu
-                                        innerProps={innerProps}
-                                        event={event}
-                                        eventTarget={event.currentTarget}
-                                        doDelete={doDelete}
-                                    />
-                                )
-                            } else {
-                                onContextMenu?.(innerProps, event)
-                            }
-                        }}
-                        item={item}
-                        setItem={setItem}
-                        initialRowState={rowState}
-                        setRowState={setRowState}
-                    />
-                    {selected &&
-                        allowContextMenu &&
-                        presence !== presenceModule.Presence.deleting && (
-                            // This is a copy of the context menu, since the context menu registers keyboard
-                            // shortcut handlers. This is a bit of a hack, however it is preferable to duplicating
-                            // the entire context menu (once for the keyboard actions, once for the JSX).
-                            <AssetContextMenu
-                                hidden
-                                innerProps={{
-                                    key,
-                                    item,
-                                    setItem,
-                                    state,
-                                    rowState,
-                                    setRowState,
-                                }}
-                                event={{ pageX: 0, pageY: 0 }}
-                                eventTarget={null}
-                                doDelete={doDelete}
-                            />
-                        )}
-                </>
-            )
-        }
-        case backendModule.AssetType.specialLoading: {
-            return hidden ? null : (
-                <tr>
-                    <td colSpan={columns.length} className="rounded-rows-skip-level border-r p-0">
-                        <div
-                            className={`flex justify-center rounded-full h-8 py-1 ${indent.indentClass(
-                                getDepth(key)
-                            )}`}
-                        >
-                            <StatelessSpinner
-                                size={24}
-                                state={statelessSpinner.SpinnerState.loadingMedium}
-                            />
-                        </div>
-                    </td>
-                </tr>
-            )
-        }
-        case backendModule.AssetType.specialEmpty: {
-            return hidden ? null : (
-                <tr>
-                    <td colSpan={columns.length} className="rounded-rows-skip-level border-r p-0">
-                        <div
-                            className={`flex items-center rounded-full h-8 py-2 ${indent.indentClass(
-                                getDepth(key)
-                            )}`}
-                        >
-                            <img src={BlankIcon} />
-                            {EMPTY_DIRECTORY_PLACEHOLDER}
-                        </div>
-                    </td>
-                </tr>
-            )
-        }
-=======
 /** Return a directory, with new children added into its list of children.
  * The list of children MUST be all of one specific asset type. */
 function insertAssetTreeNodeChildren(
@@ -366,7 +102,6 @@
             children,
             newDepth
         ),
->>>>>>> f3f2f06b
     }
 }
 
@@ -376,14 +111,10 @@
 
 /** State passed through from a {@link AssetsTable} to every cell. */
 export interface AssetsTableState {
-<<<<<<< HEAD
-=======
-    appRunner: AppRunner | null
     sortColumn: columnModule.SortableColumn | null
     setSortColumn: (column: columnModule.SortableColumn | null) => void
     sortDirection: sorting.SortDirection | null
     setSortDirection: (sortDirection: sorting.SortDirection | null) => void
->>>>>>> f3f2f06b
     assetEvents: assetEventModule.AssetEvent[]
     dispatchAssetEvent: (event: assetEventModule.AssetEvent) => void
     dispatchAssetListEvent: (event: assetListEventModule.AssetListEvent) => void
@@ -417,47 +148,28 @@
 
 /** Props for a {@link AssetsTable}. */
 export interface AssetsTableProps {
-<<<<<<< HEAD
-    items: backendModule.AnyAsset[]
-    filter: ((item: backendModule.AnyAsset) => boolean) | null
-    isLoading: boolean
-=======
-    appRunner: AppRunner | null
     query: string
     initialProjectName: string | null
->>>>>>> f3f2f06b
     assetEvents: assetEventModule.AssetEvent[]
     dispatchAssetEvent: (event: assetEventModule.AssetEvent) => void
     assetListEvents: assetListEventModule.AssetListEvent[]
     dispatchAssetListEvent: (event: assetListEventModule.AssetListEvent) => void
-<<<<<<< HEAD
     doOpenIde: (
         project: backendModule.ProjectAsset,
         setProject: React.Dispatch<React.SetStateAction<backendModule.ProjectAsset>>
     ) => void
     doCloseIde: (project: backendModule.ProjectAsset) => void
-=======
-    doOpenIde: (project: backendModule.ProjectAsset) => void
-    doCloseIde: () => void
     loadingProjectManagerDidFail: boolean
     isListingRemoteDirectoryWhileOffline: boolean
     isListingLocalDirectoryAndWillFail: boolean
     isListingRemoteDirectoryAndWillFail: boolean
->>>>>>> f3f2f06b
 }
 
 /** The table of project assets. */
 export default function AssetsTable(props: AssetsTableProps) {
     const {
-<<<<<<< HEAD
-        items: rawItems,
-        filter,
-        isLoading,
-=======
-        appRunner,
         query,
         initialProjectName,
->>>>>>> f3f2f06b
         assetEvents,
         dispatchAssetEvent,
         assetListEvents,
@@ -483,12 +195,8 @@
     const [sortColumn, setSortColumn] = React.useState<columnModule.SortableColumn | null>(null)
     const [sortDirection, setSortDirection] = React.useState<sorting.SortDirection | null>(null)
     const [selectedKeys, setSelectedKeys] = React.useState(() => new Set<backendModule.AssetId>())
-<<<<<<< HEAD
-    // Items in the root directory have a depth of 0.
-    const itemDepthsRef = React.useRef(new Map<backendModule.AssetId, number>())
     const scrollContainerRef = React.useRef<HTMLDivElement>(null)
     const headerRowRef = React.useRef<HTMLTableRowElement>(null)
-=======
     const [nameOfProjectToImmediatelyOpen, setNameOfProjectToImmediatelyOpen] =
         React.useState(initialProjectName)
     const nodeMap = React.useMemo(
@@ -639,7 +347,6 @@
         },
         [accessToken, organization, backend]
     )
->>>>>>> f3f2f06b
 
     React.useEffect(() => {
         setInitialized(true)
@@ -694,35 +401,6 @@
         }
     }, [extraColumns, initialized, /* should never change */ localStorage])
 
-<<<<<<< HEAD
-    const getDepth = React.useCallback(
-        (id: backendModule.AssetId) => itemDepthsRef.current.get(id) ?? 0,
-        []
-    )
-
-    React.useEffect(() => {
-        setItems(rawItems)
-    }, [rawItems])
-
-    React.useEffect(() => {
-        // Remove unused keys.
-        const oldDepths = itemDepthsRef.current
-        itemDepthsRef.current = new Map(
-            items.map(backendModule.getAssetId).flatMap(key => {
-                const depth = oldDepths.get(key)
-                return depth != null ? [[key, depth]] : []
-            })
-        )
-        // eslint-disable-next-line @typescript-eslint/no-magic-numbers
-        itemDepthsRef.current.set(backend.rootDirectoryId(organization), -1)
-    }, [items, backend, organization])
-
-    const expandedDirectoriesRef = React.useRef(new Set<backendModule.DirectoryId>())
-    React.useEffect(() => {
-        expandedDirectoriesRef.current = new Set()
-    }, [backend])
-=======
->>>>>>> f3f2f06b
     const directoryListAbortControllersRef = React.useRef(
         new Map<backendModule.DirectoryId, AbortController>()
     )
@@ -741,26 +419,6 @@
                     )
                 )
             } else {
-<<<<<<< HEAD
-                const childDepth = getDepth(key) + 1
-                set.add(directoryId)
-                const loadingAssetId = backendModule.LoadingAssetId(uniqueString.uniqueString())
-                setItems(
-                    array.splicedAfter(
-                        items,
-                        [
-                            {
-                                type: backendModule.AssetType.specialLoading,
-                                title: '',
-                                id: loadingAssetId,
-                                modifiedAt: dateTime.toRfc3339(new Date()),
-                                parentId: directoryId,
-                                permissions: [],
-                                projectState: null,
-                            },
-                        ],
-                        item => item.id === key
-=======
                 setAssetTree(oldAssetTree =>
                     assetTreeNode.assetTreeMap(oldAssetTree, item =>
                         item.key !== key
@@ -774,10 +432,8 @@
                                       ),
                                   ],
                               }
->>>>>>> f3f2f06b
                     )
                 )
-                itemDepthsRef.current.set(loadingAssetId, childDepth)
                 void (async () => {
                     const abortController = new AbortController()
                     directoryListAbortControllersRef.current.set(directoryId, abortController)
@@ -868,7 +524,7 @@
                     id: backendModule.DirectoryId(uniqueString.uniqueString()),
                     title,
                     modifiedAt: dateTime.toRfc3339(new Date()),
-                    parentId,
+                    parentId: event.parentId ?? backend.rootDirectoryId(organization),
                     permissions: permissions.tryGetSingletonOwnerPermission(organization, user),
                     projectState: null,
                     type: backendModule.AssetType.directory,
@@ -880,22 +536,6 @@
                 ) {
                     doToggleDirectoryExpansion(event.parentId, event.parentKey)
                 }
-<<<<<<< HEAD
-                setItems(oldItems =>
-                    splicedAssets(
-                        oldItems,
-                        [placeholderItem],
-                        event.parentKey,
-                        placeholderItem.parentId,
-                        placeholderItem.type
-                    )
-                )
-                itemDepthsRef.current.set(
-                    placeholderItem.id,
-                    event.parentKey != null
-                        ? (itemDepthsRef.current.get(event.parentKey) ?? 0) + 1
-                        : 0
-=======
                 setAssetTree(oldAssetTree =>
                     event.parentKey == null
                         ? insertChildrenIntoAssetTreeNodeArray(oldAssetTree, [placeholderItem], 0)
@@ -904,7 +544,6 @@
                                   ? item
                                   : insertAssetTreeNodeChildren(item, [placeholderItem])
                           )
->>>>>>> f3f2f06b
                 )
                 dispatchAssetEvent({
                     type: assetEventModule.AssetEventType.newFolder,
@@ -931,22 +570,6 @@
                 ) {
                     doToggleDirectoryExpansion(event.parentId, event.parentKey)
                 }
-<<<<<<< HEAD
-                setItems(oldItems =>
-                    splicedAssets(
-                        oldItems,
-                        [placeholderItem],
-                        event.parentKey,
-                        placeholderItem.parentId,
-                        placeholderItem.type
-                    )
-                )
-                itemDepthsRef.current.set(
-                    placeholderItem.id,
-                    event.parentKey != null
-                        ? (itemDepthsRef.current.get(event.parentKey) ?? 0) + 1
-                        : 0
-=======
                 setAssetTree(oldAssetTree =>
                     event.parentKey == null
                         ? insertChildrenIntoAssetTreeNodeArray(oldAssetTree, [placeholderItem], 0)
@@ -955,7 +578,6 @@
                                   ? item
                                   : insertAssetTreeNodeChildren(item, [placeholderItem])
                           )
->>>>>>> f3f2f06b
                 )
                 dispatchAssetEvent({
                     type: assetEventModule.AssetEventType.newProject,
@@ -999,33 +621,6 @@
                 ) {
                     doToggleDirectoryExpansion(event.parentId, event.parentKey)
                 }
-<<<<<<< HEAD
-                setItems(oldItems =>
-                    splicedAssets(
-                        splicedAssets(
-                            oldItems,
-                            placeholderFiles,
-                            event.parentKey,
-                            parentId,
-                            backendModule.AssetType.file
-                        ),
-                        placeholderProjects,
-                        event.parentKey,
-                        parentId,
-                        backendModule.AssetType.directory
-                    )
-                )
-                const depth =
-                    event.parentKey != null
-                        ? (itemDepthsRef.current.get(event.parentKey) ?? 0) + 1
-                        : 0
-                for (const file of placeholderFiles) {
-                    itemDepthsRef.current.set(file.id, depth)
-                }
-                for (const project of placeholderProjects) {
-                    itemDepthsRef.current.set(project.id, depth)
-                }
-=======
                 setAssetTree(oldAssetTree =>
                     event.parentKey == null
                         ? insertChildrenIntoAssetTreeNodeArray(
@@ -1046,7 +641,6 @@
                                     )
                           )
                 )
->>>>>>> f3f2f06b
                 dispatchAssetEvent({
                     type: assetEventModule.AssetEventType.uploadFiles,
                     files: new Map(
@@ -1078,22 +672,6 @@
                 ) {
                     doToggleDirectoryExpansion(event.parentId, event.parentKey)
                 }
-<<<<<<< HEAD
-                setItems(oldItems =>
-                    splicedAssets(
-                        oldItems,
-                        [placeholderItem],
-                        event.parentKey,
-                        placeholderItem.parentId,
-                        placeholderItem.type
-                    )
-                )
-                itemDepthsRef.current.set(
-                    placeholderItem.id,
-                    event.parentKey != null
-                        ? (itemDepthsRef.current.get(event.parentKey) ?? 0) + 1
-                        : 0
-=======
                 setAssetTree(oldAssetTree =>
                     event.parentKey == null
                         ? insertChildrenIntoAssetTreeNodeArray(oldAssetTree, [placeholderItem], 0)
@@ -1102,7 +680,6 @@
                                   ? item
                                   : insertAssetTreeNodeChildren(item, [placeholderItem])
                           )
->>>>>>> f3f2f06b
                 )
                 dispatchAssetEvent({
                     type: assetEventModule.AssetEventType.newSecret,
@@ -1125,7 +702,7 @@
                 break
             }
             case assetListEventModule.AssetListEventType.closeFolder: {
-                if (expandedDirectoriesRef.current.has(event.key)) {
+                if (nodeMap.get(event.key)?.children != null) {
                     doToggleDirectoryExpansion(event.id, event.key)
                 }
                 break
@@ -1157,14 +734,10 @@
     const state = React.useMemo(
         // The type MUST be here to trigger excess property errors at typecheck time.
         (): AssetsTableState => ({
-<<<<<<< HEAD
-=======
-            appRunner,
             sortColumn,
             setSortColumn,
             sortDirection,
             setSortDirection,
->>>>>>> f3f2f06b
             assetEvents,
             dispatchAssetEvent,
             dispatchAssetListEvent,
@@ -1174,12 +747,8 @@
             doCloseIde,
         }),
         [
-<<<<<<< HEAD
-=======
-            appRunner,
             sortColumn,
             sortDirection,
->>>>>>> f3f2f06b
             assetEvents,
             doOpenManually,
             doOpenIde,
@@ -1229,11 +798,7 @@
                     scrollContainerRef={scrollContainerRef}
                     headerRowRef={headerRowRef}
                     rowComponent={AssetRow}
-<<<<<<< HEAD
-                    items={items}
-=======
                     items={displayItems}
->>>>>>> f3f2f06b
                     filter={filter}
                     isLoading={isLoading}
                     state={state}
