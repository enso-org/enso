/** @file Table displaying a list of projects. */
import * as React from 'react'
import * as toast from 'react-toastify'

import * as array from '../array'
import * as assetEventModule from '../events/assetEvent'
import * as assetListEventModule from '../events/assetListEvent'
import type * as assetQuery from '../../assetQuery'
import * as assetTreeNode from '../assetTreeNode'
import * as backendModule from '../backend'
import * as columnModule from '../column'
import * as dateTime from '../dateTime'
import * as drag from '../drag'
import * as hooks from '../../hooks'
import * as localStorageModule from '../localStorage'
import * as localStorageProvider from '../../providers/localStorage'
import * as permissions from '../permissions'
import * as set from '../set'
import * as shortcutsModule from '../shortcuts'
import * as shortcutsProvider from '../../providers/shortcuts'
import * as sorting from '../sorting'
import * as string from '../../string'
import * as uniqueString from '../../uniqueString'
import type * as visibilityModule from '../visibility'

import * as authProvider from '../../authentication/providers/auth'
import * as backendProvider from '../../providers/backend'
import * as modalProvider from '../../providers/modal'

import type * as assetSettingsPanel from './assetSettingsPanel'
import * as categorySwitcher from './categorySwitcher'
import AssetNameColumn from './assetNameColumn'
import AssetRow from './assetRow'
import Button from './button'
import ConfirmDeleteModal from './confirmDeleteModal'
import ContextMenu from './contextMenu'
import ContextMenus from './contextMenus'
import DragModal from './dragModal'
import GlobalContextMenu from './globalContextMenu'
import MenuEntry from './menuEntry'
import Table from './table'

// =================
// === Constants ===
// =================

/** The number of pixels the header bar should shrink when the extra column selector is visible. */
const TABLE_HEADER_WIDTH_SHRINKAGE_PX = 116
/** A value that represents that the first argument is less than the second argument, in a
 * sorting function. */
const COMPARE_LESS_THAN = -1
/** The user-facing name of this asset type. */
const ASSET_TYPE_NAME = 'item'
/** The user-facing plural name of this asset type. */
const ASSET_TYPE_NAME_PLURAL = 'items'
// This is a function, even though it is not syntactically a function.
// eslint-disable-next-line no-restricted-syntax
const pluralize = string.makePluralize(ASSET_TYPE_NAME, ASSET_TYPE_NAME_PLURAL)
/** The default placeholder row. */
const PLACEHOLDER = (
    <span className="opacity-75">
        You have no files. Go ahead and create one using the buttons above, or open a template from
        the home screen.
    </span>
)
/** A placeholder row for when a query (text or labels) is active. */
const QUERY_PLACEHOLDER = <span className="opacity-75">No files match the current filters.</span>
/** The placeholder row for the Trash category. */
const TRASH_PLACEHOLDER = <span className="opacity-75 px-1.5">Your trash is empty.</span>
/** Placeholder row for directories that are empty. */
export const EMPTY_DIRECTORY_PLACEHOLDER = (
    <span className="px-2 opacity-75">This folder is empty.</span>
)

/** The {@link RegExp} matching a directory name following the default naming convention. */
const DIRECTORY_NAME_REGEX = /^New_Folder_(?<directoryIndex>\d+)$/
/** The default prefix of an automatically generated directory. */
const DIRECTORY_NAME_DEFAULT_PREFIX = 'New_Folder_'

// ===================================
// === insertAssetTreeNodeChildren ===
// ===================================

/** Return a list of nodes, plus new nodes created from a list of assets.
 * The list of children MUST be all of one specific asset type. */
function insertChildrenIntoAssetTreeNodeArray(
    nodes: assetTreeNode.AssetTreeNode[],
    children: backendModule.AnyAsset[],
    directoryKey: backendModule.AssetId | null,
    directoryId: backendModule.DirectoryId | null,
    depth: number
) {
    const typeOrder = children[0] != null ? backendModule.ASSET_TYPE_ORDER[children[0].type] : 0
    return array.splicedBefore(
        nodes.filter(node => node.item.type !== backendModule.AssetType.specialEmpty),
        children.map(asset =>
            assetTreeNode.assetTreeNodeFromAsset(asset, directoryKey, directoryId, depth)
        ),
        innerItem => backendModule.ASSET_TYPE_ORDER[innerItem.item.type] >= typeOrder
    )
}

/** Return a directory, with new children added into its list of children.
 * The list of children MUST be all of one specific asset type. */
function insertAssetTreeNodeChildren(
    item: assetTreeNode.AssetTreeNode,
    children: backendModule.AnyAsset[],
    directoryKey: backendModule.AssetId | null,
    directoryId: backendModule.DirectoryId | null
): assetTreeNode.AssetTreeNode {
    const newDepth = item.depth + 1
    return {
        ...item,
        children: insertChildrenIntoAssetTreeNodeArray(
            (item.children ?? []).filter(
                node => node.item.type !== backendModule.AssetType.specialEmpty
            ),
            children,
            directoryKey,
            directoryId,
            newDepth
        ),
    }
}

// =============================
// === Category to filter by ===
// =============================

const CATEGORY_TO_FILTER_BY: Record<categorySwitcher.Category, backendModule.FilterBy | null> = {
    [categorySwitcher.Category.recent]: null,
    [categorySwitcher.Category.drafts]: null,
    [categorySwitcher.Category.home]: backendModule.FilterBy.active,
    [categorySwitcher.Category.root]: null,
    [categorySwitcher.Category.trash]: backendModule.FilterBy.trashed,
}

// ===================
// === AssetsTable ===
// ===================

/** State passed through from a {@link AssetsTable} to every cell. */
export interface AssetsTableState {
    numberOfSelectedItems: number
    category: categorySwitcher.Category
    labels: Map<backendModule.LabelName, backendModule.Label>
    deletedLabelNames: Set<backendModule.LabelName>
    hasCopyData: boolean
    sortColumn: columnModule.SortableColumn | null
    setSortColumn: (column: columnModule.SortableColumn | null) => void
    sortDirection: sorting.SortDirection | null
    setSortDirection: (sortDirection: sorting.SortDirection | null) => void
    query: assetQuery.AssetQuery
    setQuery: React.Dispatch<React.SetStateAction<assetQuery.AssetQuery>>
    dispatchAssetListEvent: (event: assetListEventModule.AssetListEvent) => void
    assetEvents: assetEventModule.AssetEvent[]
    dispatchAssetEvent: (event: assetEventModule.AssetEvent) => void
    setAssetSettingsPanelProps: React.Dispatch<
        React.SetStateAction<assetSettingsPanel.AssetSettingsPanelRequiredProps | null>
    >
    topLevelAssets: Readonly<React.MutableRefObject<assetTreeNode.AssetTreeNode[]>>
    nodeMap: Readonly<
        React.MutableRefObject<ReadonlyMap<backendModule.AssetId, assetTreeNode.AssetTreeNode>>
    >
    doToggleDirectoryExpansion: (
        directoryId: backendModule.DirectoryId,
        key: backendModule.AssetId,
        title?: string | null,
        override?: boolean
    ) => void
    /** Called when the project is opened via the `ProjectActionButton`. */
    doOpenManually: (projectId: backendModule.ProjectId) => void
    doOpenIde: (
        project: backendModule.ProjectAsset,
        setProject: React.Dispatch<React.SetStateAction<backendModule.ProjectAsset>>,
        switchPage: boolean
    ) => void
    doCloseIde: (project: backendModule.ProjectAsset) => void
    doCreateLabel: (value: string, color: backendModule.LChColor) => Promise<void>
    doCut: () => void
    doPaste: (
        newParentKey: backendModule.AssetId | null,
        newParentId: backendModule.DirectoryId | null
    ) => void
}

/** Data associated with a {@link AssetRow}, used for rendering. */
export interface AssetRowState {
    setVisibility: (visibility: visibilityModule.Visibility) => void
    isEditingName: boolean
    temporarilyAddedLabels: ReadonlySet<backendModule.LabelName>
    temporarilyRemovedLabels: ReadonlySet<backendModule.LabelName>
}

/** The default {@link AssetRowState} associated with a {@link AssetRow}. */
export const INITIAL_ROW_STATE = Object.freeze<AssetRowState>({
    setVisibility: () => {
        // Ignored. This MUST be replaced by the row component. It should also update `visibility`.
    },
    isEditingName: false,
    temporarilyAddedLabels: set.EMPTY,
    temporarilyRemovedLabels: set.EMPTY,
})

/** Props for a {@link AssetsTable}. */
export interface AssetsTableProps {
    query: assetQuery.AssetQuery
    setQuery: React.Dispatch<React.SetStateAction<assetQuery.AssetQuery>>
    category: categorySwitcher.Category
    allLabels: Map<backendModule.LabelName, backendModule.Label>
    initialProjectName: string | null
    projectStartupInfo: backendModule.ProjectStartupInfo | null
    deletedLabelNames: Set<backendModule.LabelName>
    /** These events will be dispatched the next time the assets list is refreshed, rather than
     * immediately. */
    queuedAssetEvents: assetEventModule.AssetEvent[]
    assetListEvents: assetListEventModule.AssetListEvent[]
    dispatchAssetListEvent: (event: assetListEventModule.AssetListEvent) => void
    assetEvents: assetEventModule.AssetEvent[]
    dispatchAssetEvent: (event: assetEventModule.AssetEvent) => void
    setAssetSettingsPanelProps: React.Dispatch<
        React.SetStateAction<assetSettingsPanel.AssetSettingsPanelRequiredProps | null>
    >
    doOpenIde: (
        project: backendModule.ProjectAsset,
        setProject: React.Dispatch<React.SetStateAction<backendModule.ProjectAsset>>,
        switchPage: boolean
    ) => void
    doCloseIde: (project: backendModule.ProjectAsset) => void
    doCreateLabel: (value: string, color: backendModule.LChColor) => Promise<void>
    loadingProjectManagerDidFail: boolean
    isListingRemoteDirectoryWhileOffline: boolean
    isListingLocalDirectoryAndWillFail: boolean
    isListingRemoteDirectoryAndWillFail: boolean
}

/** The table of project assets. */
export default function AssetsTable(props: AssetsTableProps) {
    const {
        query,
        setQuery,
        category,
        allLabels,
        deletedLabelNames,
        initialProjectName,
        projectStartupInfo,
        queuedAssetEvents: rawQueuedAssetEvents,
        assetListEvents,
        dispatchAssetListEvent,
        setAssetSettingsPanelProps,
        assetEvents,
        dispatchAssetEvent,
        doOpenIde,
        doCloseIde: rawDoCloseIde,
        doCreateLabel,
        loadingProjectManagerDidFail,
        isListingRemoteDirectoryWhileOffline,
        isListingLocalDirectoryAndWillFail,
        isListingRemoteDirectoryAndWillFail,
    } = props
    const { organization, user, accessToken } = authProvider.useNonPartialUserSession()
    const { backend } = backendProvider.useBackend()
    const { setModal, unsetModal } = modalProvider.useSetModal()
    const { localStorage } = localStorageProvider.useLocalStorage()
    const { shortcuts } = shortcutsProvider.useShortcuts()
    const toastAndLog = hooks.useToastAndLog()
    const [initialized, setInitialized] = React.useState(false)
    const [assetTree, setAssetTree] = React.useState<assetTreeNode.AssetTreeNode[]>([])
    const [isLoading, setIsLoading] = React.useState(true)
    const [extraColumns, setExtraColumns] = React.useState(
        () => new Set<columnModule.ExtraColumn>()
    )
    const [sortColumn, setSortColumn] = React.useState<columnModule.SortableColumn | null>(null)
    const [sortDirection, setSortDirection] = React.useState<sorting.SortDirection | null>(null)
    const [selectedKeys, setSelectedKeys] = React.useState(() => new Set<backendModule.AssetId>())
    const [copyData, setCopyData] = React.useState<Set<backendModule.AssetId> | null>(null)
    const [, setQueuedAssetEvents] = React.useState<assetEventModule.AssetEvent[]>([])
    const [, setNameOfProjectToImmediatelyOpen] = React.useState(initialProjectName)
    const scrollContainerRef = React.useRef<HTMLDivElement>(null)
    const headerRowRef = React.useRef<HTMLTableRowElement>(null)
    const assetTreeRef = React.useRef<assetTreeNode.AssetTreeNode[]>([])
    const copyDataRef = React.useRef<Set<backendModule.AssetId> | null>(null)
    const nodeMapRef = React.useRef<
        ReadonlyMap<backendModule.AssetId, assetTreeNode.AssetTreeNode>
    >(new Map<backendModule.AssetId, assetTreeNode.AssetTreeNode>())
    const rootDirectoryId = React.useMemo(
        () => backend.rootDirectoryId(organization),
        [backend, organization]
    )
    const filter = React.useMemo(() => {
        if (query.query === '') {
            return null
        } else {
            return (node: assetTreeNode.AssetTreeNode) => {
                const labels: string[] = node.item.labels ?? []
                const lowercaseName = node.item.title.toLowerCase()
                return (
                    query.labels.every(label => labels.includes(label)) &&
                    query.keywords.every(keyword => lowercaseName.includes(keyword.toLowerCase()))
                )
            }
        }
    }, [query])
    const displayItems = React.useMemo(() => {
        if (sortColumn == null || sortDirection == null) {
            return assetTreeNode.assetTreePreorderTraversal(assetTree, (tree, parent) =>
                parent != null &&
                backendModule.assetIsProject(parent.item) &&
                !parent.isProjectExpanded
                    ? []
                    : tree
            )
        } else {
            const sortDescendingMultiplier = -1
            const multiplier = {
                [sorting.SortDirection.ascending]: 1,
                [sorting.SortDirection.descending]: sortDescendingMultiplier,
            }[sortDirection]
            let compare: (a: assetTreeNode.AssetTreeNode, b: assetTreeNode.AssetTreeNode) => number
            switch (sortColumn) {
                case columnModule.Column.name: {
                    compare = (a, b) =>
                        multiplier *
                        (a.item.title > b.item.title
                            ? 1
                            : a.item.title < b.item.title
                            ? COMPARE_LESS_THAN
                            : 0)

                    break
                }
                case columnModule.Column.modified: {
                    compare = (a, b) =>
                        multiplier *
                        (Number(new Date(a.item.modifiedAt)) - Number(new Date(b.item.modifiedAt)))
                    break
                }
            }
            return assetTreeNode.assetTreePreorderTraversal(assetTree, (tree, parent) =>
                parent != null &&
                backendModule.assetIsProject(parent.item) &&
                !parent.isProjectExpanded
                    ? []
                    : Array.from(tree).sort(compare)
            )
        }
    }, [assetTree, sortColumn, sortDirection])

    React.useEffect(() => {
        if (rawQueuedAssetEvents.length !== 0) {
            setQueuedAssetEvents(oldEvents => [...oldEvents, ...rawQueuedAssetEvents])
        }
    }, [rawQueuedAssetEvents])

    React.useEffect(() => {
        setIsLoading(true)
    }, [backend, category])

    React.useEffect(() => {
        if (backend.type === backendModule.BackendType.local && loadingProjectManagerDidFail) {
            setIsLoading(false)
        }
    }, [loadingProjectManagerDidFail, backend.type])

    React.useEffect(() => {
        assetTreeRef.current = assetTree
        nodeMapRef.current = new Map(
            assetTreeNode.assetTreePreorderTraversal(assetTree).map(asset => [asset.key, asset])
        )
    }, [assetTree])

    React.useEffect(() => {
        copyDataRef.current = copyData
    }, [copyData])

    React.useEffect(() => {
        return shortcuts.registerKeyboardHandlers({
            [shortcutsModule.KeyboardAction.cancelCut]: () => {
                if (copyDataRef.current == null) {
                    return false
                } else {
                    dispatchAssetEvent({
                        type: assetEventModule.AssetEventType.cancelCut,
                        ids: copyDataRef.current,
                    })
                    setCopyData(null)
                    return
                }
            },
        })
    }, [/* should never change */ shortcuts, /* should never change */ dispatchAssetEvent])

    React.useEffect(() => {
        if (isLoading) {
            setNameOfProjectToImmediatelyOpen(initialProjectName)
        } else {
            // The project name here might also be a string with project id, e.g. when opening
            // a project file from explorer on Windows.
            const isInitialProject = (asset: backendModule.AnyAsset) =>
                asset.title === initialProjectName || asset.id === initialProjectName
            const projectToLoad = assetTree
                .map(node => node.item)
                .filter(backendModule.assetIsProject)
                .find(isInitialProject)
            if (projectToLoad != null) {
                dispatchAssetEvent({
                    type: assetEventModule.AssetEventType.openProject,
                    id: projectToLoad.id,
                    shouldAutomaticallySwitchPage: true,
                    runInBackground: false,
                })
            } else {
                toastAndLog(`Could not find project '${initialProjectName}'`)
            }
        }
        // This effect MUST only run when `initialProjectName` is changed.
        // eslint-disable-next-line react-hooks/exhaustive-deps
    }, [initialProjectName])

    const overwriteNodes = React.useCallback(
        (newAssets: backendModule.AnyAsset[]) => {
            // This is required, otherwise we are using an outdated
            // `nameOfProjectToImmediatelyOpen`.
            setNameOfProjectToImmediatelyOpen(oldNameOfProjectToImmediatelyOpen => {
<<<<<<< HEAD
                setTimeout(() => {
                    setInitialized(true)
                    setAssetTree(
                        newAssets.map(asset =>
                            assetTreeNode.assetTreeNodeFromAsset(asset, null, null, 0)
                        )
                    )
                    // The project name here might also be a string with project id, e.g.
                    // when opening a project file from explorer on Windows.
                    const isInitialProject = (asset: backendModule.AnyAsset) =>
                        asset.title === oldNameOfProjectToImmediatelyOpen ||
                        asset.id === oldNameOfProjectToImmediatelyOpen
                    if (oldNameOfProjectToImmediatelyOpen != null) {
                        const projectToLoad = newAssets
                            .filter(backendModule.assetIsProject)
                            .find(isInitialProject)
                        if (projectToLoad != null) {
                            dispatchAssetEvent({
                                type: assetEventModule.AssetEventType.openProject,
                                id: projectToLoad.id,
                                shouldAutomaticallySwitchPage: true,
                                runInBackground: false,
                            })
                        } else {
                            toastAndLog(
                                `Could not find project '${oldNameOfProjectToImmediatelyOpen}'`
                            )
                        }
=======
                setInitialized(true)
                setAssetTree(
                    newAssets.map(asset => ({
                        key: asset.id,
                        item: asset,
                        directoryKey: null,
                        directoryId: null,
                        children: null,
                        depth: 0,
                    }))
                )
                // The project name here might also be a string with project id, e.g.
                // when opening a project file from explorer on Windows.
                const isInitialProject = (asset: backendModule.AnyAsset) =>
                    asset.title === oldNameOfProjectToImmediatelyOpen ||
                    asset.id === oldNameOfProjectToImmediatelyOpen
                if (oldNameOfProjectToImmediatelyOpen != null) {
                    const projectToLoad = newAssets
                        .filter(backendModule.assetIsProject)
                        .find(isInitialProject)
                    if (projectToLoad != null) {
                        dispatchAssetEvent({
                            type: assetEventModule.AssetEventType.openProject,
                            id: projectToLoad.id,
                            shouldAutomaticallySwitchPage: true,
                            runInBackground: false,
                        })
                    } else {
                        toastAndLog(`Could not find project '${oldNameOfProjectToImmediatelyOpen}'`)
>>>>>>> 21d164ec
                    }
                }
                setQueuedAssetEvents(oldQueuedAssetEvents => {
                    if (oldQueuedAssetEvents.length !== 0) {
                        queueMicrotask(() => {
                            for (const event of oldQueuedAssetEvents) {
                                dispatchAssetEvent(event)
                            }
                        })
                    }
                    return []
                })
                return null
            })
        },
        [
            /* should never change */ setNameOfProjectToImmediatelyOpen,
            /* should never change */ dispatchAssetEvent,
            /* should never change */ toastAndLog,
        ]
    )

    React.useEffect(() => {
        if (initialized) {
            overwriteNodes([])
        }
        // `overwriteAssets` is a callback, not a dependency.
        // eslint-disable-next-line react-hooks/exhaustive-deps
    }, [backend, category])

    hooks.useAsyncEffect(
        null,
        async signal => {
            switch (backend.type) {
                case backendModule.BackendType.local: {
                    if (!isListingLocalDirectoryAndWillFail) {
                        const newAssets = await backend.listDirectory(
                            {
                                parentId: null,
                                filterBy: CATEGORY_TO_FILTER_BY[category],
                                recentProjects: category === categorySwitcher.Category.recent,
                                labels: null,
                            },
                            null
                        )
                        if (!signal.aborted) {
                            setIsLoading(false)
                            overwriteNodes(newAssets)
                        }
                    }
                    break
                }
                case backendModule.BackendType.remote: {
                    if (
                        !isListingRemoteDirectoryAndWillFail &&
                        !isListingRemoteDirectoryWhileOffline
                    ) {
                        const queuedDirectoryListings = new Map<
                            backendModule.AssetId,
                            backendModule.AnyAsset[]
                        >()
                        /** An {@link assetTreeNode.AssetTreeNode} with no children. */
                        interface AssetTreeNodeWithNoChildren extends assetTreeNode.AssetTreeNode {
                            children: null
                        }
                        const withChildren = (
                            node: AssetTreeNodeWithNoChildren
                        ): assetTreeNode.AssetTreeNode => {
                            const queuedListing = queuedDirectoryListings.get(node.item.id)
                            if (
                                queuedListing == null ||
                                !backendModule.assetIsDirectory(node.item)
                            ) {
                                return node
                            } else {
                                const directoryAsset = node.item
                                const depth = node.depth + 1
                                return {
                                    ...node,
                                    children: queuedListing.map(asset =>
                                        withChildren({
                                            key: asset.id,
                                            item: asset,
                                            directoryKey: directoryAsset.id,
                                            directoryId: directoryAsset.id,
                                            children: null,
                                            depth,
                                        })
                                    ),
                                }
                            }
                        }
                        for (const entry of nodeMapRef.current.values()) {
                            if (
                                backendModule.assetIsDirectory(entry.item) &&
                                entry.children != null
                            ) {
                                const id = entry.item.id
                                void backend
                                    .listDirectory(
                                        {
                                            parentId: id,
                                            filterBy: CATEGORY_TO_FILTER_BY[category],
                                            recentProjects:
                                                category === categorySwitcher.Category.recent,
                                            labels: null,
                                        },
                                        entry.item.title
                                    )
                                    .then(assets => {
                                        setAssetTree(oldTree => {
                                            let found = signal.aborted
                                            const newTree = signal.aborted
                                                ? oldTree
                                                : assetTreeNode.assetTreeMap(oldTree, oldAsset => {
                                                      if (oldAsset.key === entry.key) {
                                                          found = true
                                                          const depth = oldAsset.depth + 1
                                                          return {
                                                              ...oldAsset,
                                                              children: assets.map(asset =>
                                                                  withChildren({
                                                                      key: asset.id,
                                                                      item: asset,
                                                                      directoryKey: entry.key,
                                                                      directoryId: id,
                                                                      children: null,
                                                                      depth,
                                                                  })
                                                              ),
                                                          }
                                                      } else {
                                                          return oldAsset
                                                      }
                                                  })
                                            if (!found) {
                                                queuedDirectoryListings.set(entry.key, assets)
                                            }
                                            return newTree
                                        })
                                    })
                            }
                        }
                        const newAssets = await backend.listDirectory(
                            {
                                parentId: null,
                                filterBy: CATEGORY_TO_FILTER_BY[category],
                                recentProjects: category === categorySwitcher.Category.recent,
                                labels: null,
                            },
                            null
                        )
                        if (!signal.aborted) {
                            setIsLoading(false)
<<<<<<< HEAD
                            overwriteAssets(
                                newAssets.filter(
                                    asset => asset.projectState?.parentProjectId == null
                                )
                            )
                            const childProjects = newAssets.filter(
                                asset => asset.projectState?.parentProjectId != null
                            )
                            setAssetTree(oldTree => {
                                for (const childProject of childProjects) {
                                    oldTree = assetTreeNode.assetTreeMap(oldTree, node =>
                                        node.item.id !== childProject.projectState?.parentProjectId
                                            ? node
                                            : insertAssetTreeNodeChildren(
                                                  node,
                                                  [childProject],
                                                  null,
                                                  null
                                              )
                                    )
                                }
                                return oldTree
                            })
=======
                            overwriteNodes(newAssets)
>>>>>>> 21d164ec
                        }
                    } else {
                        setIsLoading(false)
                    }
                    break
                }
            }
        },
        [category, accessToken, organization, backend]
    )

    React.useEffect(() => {
        const savedExtraColumns = localStorage.get(localStorageModule.LocalStorageKey.extraColumns)
        if (savedExtraColumns != null) {
            setExtraColumns(new Set(savedExtraColumns))
        }
    }, [/* should never change */ localStorage])

    // Clip the header bar so that the background behind the extra colums selector is visible.
    React.useEffect(() => {
        const headerRow = headerRowRef.current
        const scrollContainer = scrollContainerRef.current
        if (
            backend.type === backendModule.BackendType.remote &&
            headerRow != null &&
            scrollContainer != null
        ) {
            let isClipPathUpdateQueued = false
            const updateClipPath = () => {
                isClipPathUpdateQueued = false
                const rightOffset = `${
                    scrollContainer.clientWidth +
                    scrollContainer.scrollLeft -
                    TABLE_HEADER_WIDTH_SHRINKAGE_PX
                }px`
                headerRow.style.clipPath = `polygon(0 0, ${rightOffset} 0, ${rightOffset} 100%, 0 100%)`
            }
            const onScroll = () => {
                if (!isClipPathUpdateQueued) {
                    isClipPathUpdateQueued = true
                    requestAnimationFrame(updateClipPath)
                }
            }
            updateClipPath()
            const observer = new ResizeObserver(onScroll)
            observer.observe(scrollContainer)
            scrollContainer.addEventListener('scroll', onScroll)
            return () => {
                observer.unobserve(scrollContainer)
                scrollContainer.removeEventListener('scroll', onScroll)
            }
        } else {
            return
        }
    }, [backend.type])

    React.useEffect(() => {
        if (initialized) {
            localStorage.set(
                localStorageModule.LocalStorageKey.extraColumns,
                Array.from(extraColumns)
            )
        }
    }, [extraColumns, initialized, /* should never change */ localStorage])

    React.useEffect(() => {
        if (selectedKeys.size !== 1) {
            setAssetSettingsPanelProps(null)
        }
    }, [selectedKeys.size, /* should never change */ setAssetSettingsPanelProps])

    const directoryListAbortControllersRef = React.useRef(
        new Map<backendModule.DirectoryId, AbortController>()
    )
    const doToggleDirectoryExpansion = React.useCallback(
        (
            directoryId: backendModule.DirectoryId,
            key: backendModule.AssetId,
            title?: string | null,
            override?: boolean
        ) => {
            const directory = nodeMapRef.current.get(key)
            const isExpanded = directory?.children != null
            const shouldExpand = override ?? !isExpanded
            if (shouldExpand === isExpanded) {
                // This is fine, as this is near the top of a very long function.
                // eslint-disable-next-line no-restricted-syntax
                return
            }
            if (!shouldExpand) {
                const abortController = directoryListAbortControllersRef.current.get(directoryId)
                if (abortController != null) {
                    abortController.abort()
                    directoryListAbortControllersRef.current.delete(directoryId)
                }
                setAssetTree(oldAssetTree =>
                    assetTreeNode.assetTreeMap(oldAssetTree, item =>
                        item.key !== key ? item : { ...item, children: null }
                    )
                )
            } else {
                setAssetTree(oldAssetTree =>
                    assetTreeNode.assetTreeMap(oldAssetTree, item =>
                        item.key !== key
                            ? item
                            : {
                                  ...item,
                                  children: [
                                      assetTreeNode.assetTreeNodeFromAsset(
                                          backendModule.createSpecialLoadingAsset(directoryId),
                                          key,
                                          directoryId,
                                          item.depth + 1
                                      ),
                                  ],
                              }
                    )
                )
                void (async () => {
                    const abortController = new AbortController()
                    directoryListAbortControllersRef.current.set(directoryId, abortController)
                    const childAssets = await backend.listDirectory(
                        {
                            parentId: directoryId,
                            filterBy: CATEGORY_TO_FILTER_BY[category],
                            recentProjects: category === categorySwitcher.Category.recent,
                            labels: null,
                        },
                        title ?? null
                    )
                    if (!abortController.signal.aborted) {
                        setAssetTree(oldAssetTree =>
                            assetTreeNode.assetTreeMap(oldAssetTree, item => {
                                if (item.key !== key) {
                                    return item
                                } else {
                                    const initialChildren = item.children?.filter(
                                        child =>
                                            child.item.type !==
                                            backendModule.AssetType.specialLoading
                                    )
                                    const childAssetsMap = new Map(
                                        childAssets.map(asset => [asset.id, asset])
                                    )
                                    for (const child of initialChildren ?? []) {
                                        const newChild = childAssetsMap.get(child.item.id)
                                        if (newChild != null) {
                                            child.item = newChild
                                            childAssetsMap.delete(child.item.id)
                                        }
                                    }
                                    const childAssetNodes = new Map<
                                        backendModule.AssetId,
                                        assetTreeNode.AssetTreeNode
                                    >(
                                        Array.from(childAssetsMap.values(), child => [
                                            child.id,
                                            assetTreeNode.assetTreeNodeFromAsset(
                                                child,
                                                key,
                                                directoryId,
                                                item.depth + 1
                                            ),
                                        ])
                                    )
                                    for (const child of childAssetNodes.values()) {
                                        const parentId = child.item.projectState?.parentProjectId
                                        if (parentId != null) {
                                            const parent = childAssetNodes.get(parentId)
                                            if (parent != null) {
                                                childAssetNodes.set(parentId, {
                                                    ...parent,
                                                    children:
                                                        parent.children == null
                                                            ? [child]
                                                            : [...parent.children, child],
                                                })
                                            } else if (initialChildren != null) {
                                                for (const initialChild of initialChildren) {
                                                    if (initialChild.item.id === parentId) {
                                                        initialChild.children =
                                                            insertChildrenIntoAssetTreeNodeArray(
                                                                initialChild.children ?? [],
                                                                [child.item],
                                                                key,
                                                                directoryId,
                                                                item.depth + 1
                                                            )
                                                    }
                                                }
                                            }
                                            childAssetNodes.delete(child.item.id)
                                        }
                                    }
                                    const specialEmptyAsset: backendModule.SpecialEmptyAsset | null =
                                        (initialChildren != null && initialChildren.length !== 0) ||
                                        childAssetNodes.size !== 0
                                            ? null
                                            : backendModule.createSpecialEmptyAsset(directoryId)
                                    const children =
                                        specialEmptyAsset != null
                                            ? [
                                                  assetTreeNode.assetTreeNodeFromAsset(
                                                      specialEmptyAsset,
                                                      key,
                                                      directoryId,
                                                      item.depth + 1
                                                  ),
                                              ]
                                            : initialChildren == null ||
                                              initialChildren.length === 0
                                            ? [...childAssetNodes.values()]
                                            : [
                                                  ...initialChildren,
                                                  ...childAssetNodes.values(),
                                              ].sort(assetTreeNode.compareAssetTreeNodes)
                                    return {
                                        ...item,
                                        children,
                                    }
                                }
                            })
                        )
                    }
                })()
            }
        },
        [category, backend]
    )

    const getNewProjectName = React.useCallback(
        (templateId: string | null, parentKey: backendModule.DirectoryId | null) => {
            const prefix = `${templateId ?? 'New_Project'}_`
            const projectNameTemplate = new RegExp(`^${prefix}(?<projectIndex>\\d+)$`)
            const siblings =
                parentKey == null ? assetTree : nodeMapRef.current.get(parentKey)?.children ?? []
            const projectIndices = siblings
                .filter(node => backendModule.assetIsProject(node.item))
                .map(node => projectNameTemplate.exec(node.item.title)?.groups?.projectIndex)
                .map(maybeIndex => (maybeIndex != null ? parseInt(maybeIndex, 10) : 0))
            return `${prefix}${Math.max(0, ...projectIndices) + 1}`
        },
        [assetTree, nodeMapRef]
    )

    hooks.useEventHandler(assetListEvents, event => {
        switch (event.type) {
            case assetListEventModule.AssetListEventType.newFolder: {
                const siblings =
                    event.parentKey == null
                        ? assetTree
                        : nodeMapRef.current.get(event.parentKey)?.children ?? []
                const directoryIndices = siblings
                    .filter(node => backendModule.assetIsDirectory(node.item))
                    .map(node => DIRECTORY_NAME_REGEX.exec(node.item.title))
                    .map(match => match?.groups?.directoryIndex)
                    .map(maybeIndex => (maybeIndex != null ? parseInt(maybeIndex, 10) : 0))
                const title = `${DIRECTORY_NAME_DEFAULT_PREFIX}${
                    Math.max(0, ...directoryIndices) + 1
                }`
                const placeholderItem: backendModule.DirectoryAsset = {
                    type: backendModule.AssetType.directory,
                    id: backendModule.DirectoryId(uniqueString.uniqueString()),
                    title,
                    modifiedAt: dateTime.toRfc3339(new Date()),
                    parentId: event.parentId ?? rootDirectoryId,
                    permissions: permissions.tryGetSingletonOwnerPermission(organization, user),
                    projectState: null,
                    labels: [],
                    description: null,
                }
                if (
                    event.parentId != null &&
                    event.parentKey != null &&
                    nodeMapRef.current.get(event.parentKey)?.children == null
                ) {
                    doToggleDirectoryExpansion(event.parentId, event.parentKey)
                }
                setAssetTree(oldAssetTree =>
                    event.parentKey == null
                        ? insertChildrenIntoAssetTreeNodeArray(
                              oldAssetTree,
                              [placeholderItem],
                              event.parentKey,
                              event.parentId,
                              0
                          )
                        : assetTreeNode.assetTreeMap(oldAssetTree, item =>
                              item.key !== event.parentKey
                                  ? item
                                  : insertAssetTreeNodeChildren(
                                        item,
                                        [placeholderItem],
                                        event.parentKey,
                                        event.parentId
                                    )
                          )
                )
                dispatchAssetEvent({
                    type: assetEventModule.AssetEventType.newFolder,
                    placeholderId: placeholderItem.id,
                })
                break
            }
            case assetListEventModule.AssetListEventType.newProject: {
                const projectName = getNewProjectName(event.templateId, event.parentId)
                const dummyId = backendModule.ProjectId(uniqueString.uniqueString())
                const placeholderItem: backendModule.ProjectAsset = {
                    type: backendModule.AssetType.project,
                    id: dummyId,
                    title: projectName,
                    modifiedAt: dateTime.toRfc3339(new Date()),
                    parentId: event.parentId ?? rootDirectoryId,
                    permissions: permissions.tryGetSingletonOwnerPermission(organization, user),
                    projectState: {
                        type: backendModule.ProjectState.placeholder,
                        // eslint-disable-next-line @typescript-eslint/naming-convention
                        volume_id: '',
                        // eslint-disable-next-line @typescript-eslint/naming-convention
                        ...(organization != null ? { opened_by: organization.email } : {}),
                    },
                    labels: [],
                    description: null,
                }
                if (
                    event.parentId != null &&
                    event.parentKey != null &&
                    nodeMapRef.current.get(event.parentKey)?.children == null
                ) {
                    doToggleDirectoryExpansion(event.parentId, event.parentKey)
                }
                setAssetTree(oldAssetTree =>
                    event.parentKey == null
                        ? insertChildrenIntoAssetTreeNodeArray(
                              oldAssetTree,
                              [placeholderItem],
                              event.parentKey,
                              event.parentId,
                              0
                          )
                        : assetTreeNode.assetTreeMap(oldAssetTree, item =>
                              item.key !== event.parentKey
                                  ? item
                                  : insertAssetTreeNodeChildren(
                                        item,
                                        [placeholderItem],
                                        event.parentKey,
                                        event.parentId
                                    )
                          )
                )
                dispatchAssetEvent({
                    type: assetEventModule.AssetEventType.newProject,
                    placeholderId: dummyId,
                    templateId: event.templateId,
                    onSpinnerStateChange: event.onSpinnerStateChange,
                })
                break
            }
            case assetListEventModule.AssetListEventType.uploadFiles: {
                const reversedFiles = Array.from(event.files).reverse()
                const parentId = event.parentId ?? rootDirectoryId
                const placeholderFiles = reversedFiles.filter(backendModule.fileIsNotProject).map(
                    (file): backendModule.FileAsset => ({
                        type: backendModule.AssetType.file,
                        id: backendModule.FileId(uniqueString.uniqueString()),
                        title: file.name,
                        parentId,
                        permissions: permissions.tryGetSingletonOwnerPermission(organization, user),
                        modifiedAt: dateTime.toRfc3339(new Date()),
                        projectState: null,
                        labels: [],
                        description: null,
                    })
                )
                const placeholderProjects = reversedFiles.filter(backendModule.fileIsProject).map(
                    (file): backendModule.ProjectAsset => ({
                        type: backendModule.AssetType.project,
                        id: backendModule.ProjectId(uniqueString.uniqueString()),
                        title: file.name,
                        parentId,
                        permissions: permissions.tryGetSingletonOwnerPermission(organization, user),
                        modifiedAt: dateTime.toRfc3339(new Date()),
                        projectState: {
                            type: backendModule.ProjectState.new,
                            // eslint-disable-next-line @typescript-eslint/naming-convention
                            volume_id: '',
                            // eslint-disable-next-line @typescript-eslint/naming-convention
                            ...(organization != null ? { opened_by: organization.email } : {}),
                        },
                        labels: [],
                        description: null,
                    })
                )
                if (
                    event.parentId != null &&
                    event.parentKey != null &&
                    nodeMapRef.current.get(event.parentKey)?.children == null
                ) {
                    doToggleDirectoryExpansion(event.parentId, event.parentKey)
                }
                setAssetTree(oldAssetTree =>
                    event.parentKey == null
                        ? insertChildrenIntoAssetTreeNodeArray(
                              insertChildrenIntoAssetTreeNodeArray(
                                  oldAssetTree,
                                  placeholderFiles,
                                  event.parentKey,
                                  event.parentId,
                                  0
                              ),
                              placeholderProjects,
                              event.parentKey,
                              event.parentId,
                              0
                          )
                        : assetTreeNode.assetTreeMap(oldAssetTree, item =>
                              item.key !== event.parentKey
                                  ? item
                                  : insertAssetTreeNodeChildren(
                                        insertAssetTreeNodeChildren(
                                            item,
                                            placeholderFiles,
                                            event.parentKey,
                                            event.parentId
                                        ),
                                        placeholderProjects,
                                        event.parentKey,
                                        event.parentId
                                    )
                          )
                )
                dispatchAssetEvent({
                    type: assetEventModule.AssetEventType.uploadFiles,
                    files: new Map(
                        [...placeholderFiles, ...placeholderProjects].map((placeholderItem, i) => [
                            placeholderItem.id,
                            // This is SAFE, as `placeholderItems` is created using a map on
                            // `event.files`.
                            // eslint-disable-next-line @typescript-eslint/no-non-null-assertion
                            event.files[i]!,
                        ])
                    ),
                })
                break
            }
            case assetListEventModule.AssetListEventType.newDataConnector: {
                const placeholderItem: backendModule.SecretAsset = {
                    type: backendModule.AssetType.secret,
                    id: backendModule.SecretId(uniqueString.uniqueString()),
                    title: event.name,
                    modifiedAt: dateTime.toRfc3339(new Date()),
                    parentId: event.parentId ?? rootDirectoryId,
                    permissions: permissions.tryGetSingletonOwnerPermission(organization, user),
                    projectState: null,
                    labels: [],
                    description: null,
                }
                if (
                    event.parentId != null &&
                    event.parentKey != null &&
                    nodeMapRef.current.get(event.parentKey)?.children == null
                ) {
                    doToggleDirectoryExpansion(event.parentId, event.parentKey)
                }
                setAssetTree(oldAssetTree =>
                    event.parentKey == null
                        ? insertChildrenIntoAssetTreeNodeArray(
                              oldAssetTree,
                              [placeholderItem],
                              event.parentKey,
                              event.parentId,
                              0
                          )
                        : assetTreeNode.assetTreeMap(oldAssetTree, item =>
                              item.key !== event.parentKey
                                  ? item
                                  : insertAssetTreeNodeChildren(
                                        item,
                                        [placeholderItem],
                                        event.parentKey,
                                        event.parentId
                                    )
                          )
                )
                dispatchAssetEvent({
                    type: assetEventModule.AssetEventType.newDataConnector,
                    placeholderId: placeholderItem.id,
                    value: event.value,
                })
                break
            }
            case assetListEventModule.AssetListEventType.willDelete: {
                if (selectedKeys.has(event.key)) {
                    setSelectedKeys(oldSelectedKeys => {
                        const newSelectedKeys = new Set(oldSelectedKeys)
                        newSelectedKeys.delete(event.key)
                        return newSelectedKeys
                    })
                }
                break
            }
            case assetListEventModule.AssetListEventType.move: {
                setAssetTree(oldAssetTree => {
                    const withNodeDeleted = assetTreeNode.assetTreeFilter(
                        oldAssetTree,
                        item => item.key !== event.key
                    )
                    return event.newParentKey == null
                        ? insertChildrenIntoAssetTreeNodeArray(
                              withNodeDeleted,
                              [event.item],
                              event.newParentKey,
                              event.newParentId,
                              0
                          )
                        : assetTreeNode.assetTreeMap(withNodeDeleted, item =>
                              item.key !== event.newParentKey || item.children == null
                                  ? item
                                  : insertAssetTreeNodeChildren(
                                        item,
                                        [event.item],
                                        event.newParentKey,
                                        event.newParentId
                                    )
                          )
                })
                break
            }
            case assetListEventModule.AssetListEventType.delete: {
                setAssetTree(oldAssetTree =>
                    assetTreeNode.assetTreeFilter(oldAssetTree, item => item.key !== event.key)
                )
                break
            }
            case assetListEventModule.AssetListEventType.removeSelf: {
                dispatchAssetEvent({
                    type: assetEventModule.AssetEventType.removeSelf,
                    id: event.id,
                })
                break
            }
            case assetListEventModule.AssetListEventType.closeFolder: {
                if (nodeMapRef.current.get(event.key)?.children != null) {
                    doToggleDirectoryExpansion(event.id, event.key)
                }
                break
            }
        }
    })

    const doOpenManually = React.useCallback(
        (projectId: backendModule.ProjectId) => {
            dispatchAssetEvent({
                type: assetEventModule.AssetEventType.openProject,
                id: projectId,
                shouldAutomaticallySwitchPage: true,
                runInBackground: false,
            })
        },
        [/* should never change */ dispatchAssetEvent]
    )

    const doCloseIde = React.useCallback(
        (project: backendModule.ProjectAsset) => {
            if (project.id === projectStartupInfo?.projectAsset.id) {
                dispatchAssetEvent({
                    type: assetEventModule.AssetEventType.cancelOpeningAllProjects,
                })
                rawDoCloseIde(project)
            }
        },
        [projectStartupInfo, rawDoCloseIde, /* should never change */ dispatchAssetEvent]
    )

    const doCut = React.useCallback(() => {
        setSelectedKeys(oldSelectedKeys => {
            queueMicrotask(() => {
                if (copyData != null) {
                    dispatchAssetEvent({
                        type: assetEventModule.AssetEventType.cancelCut,
                        ids: copyData,
                    })
                }
                setCopyData(oldSelectedKeys)
                dispatchAssetEvent({
                    type: assetEventModule.AssetEventType.cut,
                    ids: oldSelectedKeys,
                })
            })
            return new Set()
        })
    }, [copyData, /* should never change */ dispatchAssetEvent])

    const doPaste = React.useCallback(
        (
            newParentKey: backendModule.AssetId | null,
            newParentId: backendModule.DirectoryId | null
        ) => {
            if (copyData != null) {
                if (newParentKey != null && copyData.has(newParentKey)) {
                    toast.toast.error('Cannot paste a folder into itself.')
                } else {
                    setCopyData(null)
                    dispatchAssetEvent({
                        type: assetEventModule.AssetEventType.move,
                        ids: copyData,
                        newParentKey,
                        newParentId,
                    })
                }
            }
        },
        [copyData, /* should never change */ dispatchAssetEvent]
    )

    const doRenderContextMenu = React.useCallback(
        (
            innerSelectedKeys: Set<backendModule.AssetId>,
            event: Pick<React.MouseEvent<Element, MouseEvent>, 'pageX' | 'pageY'>,
            innerSetSelectedKeys: (items: Set<backendModule.AssetId>) => void,
            hidden: boolean
        ) => {
            const pluralized = pluralize(innerSelectedKeys.size)
            // This works because all items are mutated, ensuring their value stays
            // up to date.
            const ownsAllSelectedAssets =
                backend.type === backendModule.BackendType.local ||
                (organization != null &&
                    Array.from(innerSelectedKeys, key => {
                        const userPermissions = nodeMapRef.current.get(key)?.item.permissions
                        const selfPermission = userPermissions?.find(
                            permission => permission.user.user_email === organization.email
                        )
                        return selfPermission?.permission === permissions.PermissionAction.own
                    }).every(isOwner => isOwner))
            // This is not a React component even though it contains JSX.
            // eslint-disable-next-line no-restricted-syntax
            const doDeleteAll = () => {
                if (backend.type === backendModule.BackendType.remote) {
                    unsetModal()
                    dispatchAssetEvent({
                        type: assetEventModule.AssetEventType.delete,
                        ids: innerSelectedKeys,
                    })
                } else {
                    setModal(
                        <ConfirmDeleteModal
                            description={`${innerSelectedKeys.size} selected ${pluralized}`}
                            doDelete={() => {
                                innerSetSelectedKeys(new Set())
                                dispatchAssetEvent({
                                    type: assetEventModule.AssetEventType.delete,
                                    ids: innerSelectedKeys,
                                })
                            }}
                        />
                    )
                }
            }
            // This is not a React component even though it contains JSX.
            // eslint-disable-next-line no-restricted-syntax
            const doRestoreAll = () => {
                unsetModal()
                dispatchAssetEvent({
                    type: assetEventModule.AssetEventType.restore,
                    ids: innerSelectedKeys,
                })
            }
            if (category === categorySwitcher.Category.trash) {
                return innerSelectedKeys.size === 0 ? (
                    <></>
                ) : (
                    <ContextMenus key={uniqueString.uniqueString()} hidden={hidden} event={event}>
                        <ContextMenu hidden={hidden}>
                            <MenuEntry
                                hidden={hidden}
                                action={shortcutsModule.KeyboardAction.restoreAllFromTrash}
                                doAction={doRestoreAll}
                            />
                        </ContextMenu>
                    </ContextMenus>
                )
            } else if (category !== categorySwitcher.Category.home) {
                return null
            } else {
                const deleteAction =
                    backend.type === backendModule.BackendType.local
                        ? shortcutsModule.KeyboardAction.deleteAll
                        : shortcutsModule.KeyboardAction.moveAllToTrash
                return (
                    <ContextMenus key={uniqueString.uniqueString()} hidden={hidden} event={event}>
                        {innerSelectedKeys.size !== 0 && ownsAllSelectedAssets && (
                            <ContextMenu hidden={hidden}>
                                <MenuEntry
                                    hidden={hidden}
                                    action={deleteAction}
                                    doAction={doDeleteAll}
                                />
                                {backend.type !== backendModule.BackendType.local && (
                                    <MenuEntry
                                        hidden={hidden}
                                        action={shortcutsModule.KeyboardAction.cutAll}
                                        doAction={() => {
                                            unsetModal()
                                            doCut()
                                        }}
                                    />
                                )}
                            </ContextMenu>
                        )}
                        <GlobalContextMenu
                            hidden={hidden}
                            hasCopyData={copyData != null}
                            directoryKey={null}
                            directoryId={null}
                            dispatchAssetListEvent={dispatchAssetListEvent}
                            doPaste={doPaste}
                        />
                    </ContextMenus>
                )
            }
        },
        [
            backend.type,
            category,
            copyData,
            doCut,
            doPaste,
            organization,
            /* should never change */ dispatchAssetEvent,
            /* should never change */ dispatchAssetListEvent,
            /* should never change */ setModal,
            /* should never change */ unsetModal,
        ]
    )

    const hiddenContextMenu = React.useMemo(
        () => doRenderContextMenu(selectedKeys, { pageX: 0, pageY: 0 }, setSelectedKeys, true),
        [doRenderContextMenu, selectedKeys]
    )

    const state = React.useMemo(
        // The type MUST be here to trigger excess property errors at typecheck time.
        (): AssetsTableState => ({
            numberOfSelectedItems: selectedKeys.size,
            category,
            labels: allLabels,
            deletedLabelNames,
            hasCopyData: copyData != null,
            sortColumn,
            setSortColumn,
            sortDirection,
            setSortDirection,
            query,
            setQuery,
            assetEvents,
            dispatchAssetEvent,
            dispatchAssetListEvent,
            setAssetSettingsPanelProps,
            topLevelAssets: assetTreeRef,
            nodeMap: nodeMapRef,
            doToggleDirectoryExpansion,
            doOpenManually,
            doOpenIde,
            doCloseIde,
            doCreateLabel,
            doCut,
            doPaste,
        }),
        [
            selectedKeys.size,
            category,
            allLabels,
            deletedLabelNames,
            copyData,
            sortColumn,
            sortDirection,
            assetEvents,
            query,
            doToggleDirectoryExpansion,
            doOpenManually,
            doOpenIde,
            doCloseIde,
            doCreateLabel,
            doCut,
            doPaste,
            /* should never change */ setAssetSettingsPanelProps,
            /* should never change */ setQuery,
            /* should never change */ setSortColumn,
            /* should never change */ setSortDirection,
            /* should never change */ dispatchAssetEvent,
            /* should never change */ dispatchAssetListEvent,
        ]
    )

    return (
        <div ref={scrollContainerRef} className="flex-1 overflow-auto">
            <div className="flex flex-col w-min min-w-full h-full">
                {backend.type !== backendModule.BackendType.local && (
                    <div className="sticky top-0 h-0">
                        <div className="block sticky right-0 ml-auto w-29 px-2 pt-2.25 pb-1.75 z-1">
                            <div className="inline-flex gap-3">
                                {columnModule.EXTRA_COLUMNS.map(column => (
                                    <Button
                                        key={column}
                                        active={extraColumns.has(column)}
                                        image={columnModule.EXTRA_COLUMN_IMAGES[column]}
                                        onClick={event => {
                                            event.stopPropagation()
                                            const newExtraColumns = new Set(extraColumns)
                                            if (extraColumns.has(column)) {
                                                newExtraColumns.delete(column)
                                            } else {
                                                newExtraColumns.add(column)
                                            }
                                            setExtraColumns(newExtraColumns)
                                        }}
                                    />
                                ))}
                            </div>
                        </div>
                    </div>
                )}
                {hiddenContextMenu}
                <Table<
                    assetTreeNode.AssetTreeNode,
                    AssetsTableState,
                    AssetRowState,
                    backendModule.AssetId
                >
                    scrollContainerRef={scrollContainerRef}
                    headerRowRef={headerRowRef}
                    footer={
                        <div
                            className="grow"
                            onDragOver={event => {
                                const payload = drag.ASSET_ROWS.lookup(event)
                                const filtered = payload?.filter(
                                    item => item.asset.parentId !== rootDirectoryId
                                )
                                if (filtered != null && filtered.length > 0) {
                                    event.preventDefault()
                                }
                            }}
                            onDrop={event => {
                                const payload = drag.ASSET_ROWS.lookup(event)
                                const filtered = payload?.filter(
                                    item => item.asset.parentId !== rootDirectoryId
                                )
                                if (filtered != null && filtered.length > 0) {
                                    event.preventDefault()
                                    event.stopPropagation()
                                    unsetModal()
                                    dispatchAssetEvent({
                                        type: assetEventModule.AssetEventType.move,
                                        newParentKey: null,
                                        newParentId: null,
                                        ids: new Set(filtered.map(dragItem => dragItem.asset.id)),
                                    })
                                }
                            }}
                        />
                    }
                    rowComponent={AssetRow}
                    items={displayItems}
                    filter={filter}
                    isLoading={isLoading}
                    state={state}
                    initialRowState={INITIAL_ROW_STATE}
                    getKey={assetTreeNode.getAssetTreeNodeKey}
                    selectedKeys={selectedKeys}
                    setSelectedKeys={setSelectedKeys}
                    placeholder={
                        category === categorySwitcher.Category.trash
                            ? TRASH_PLACEHOLDER
                            : query.query !== ''
                            ? QUERY_PLACEHOLDER
                            : PLACEHOLDER
                    }
                    columns={columnModule.getColumnList(backend.type, extraColumns).map(column => ({
                        id: column,
                        className: columnModule.COLUMN_CSS_CLASS[column],
                        heading: columnModule.COLUMN_HEADING[column],
                        render: columnModule.COLUMN_RENDERER[column],
                    }))}
                    onContextMenu={(innerSelectedKeys, event, innerSetSelectedKeys) => {
                        event.preventDefault()
                        event.stopPropagation()
                        const modal = doRenderContextMenu(
                            innerSelectedKeys,
                            event,
                            innerSetSelectedKeys,
                            false
                        )
                        if (modal != null) {
                            setModal(modal)
                        }
                    }}
                    draggableRows
                    onRowDragStart={event => {
                        setSelectedKeys(oldSelectedKeys => {
                            const nodes = assetTreeNode
                                .assetTreePreorderTraversal(assetTree)
                                .filter(node => oldSelectedKeys.has(node.key))
                            const payload: drag.AssetRowsDragPayload = nodes.map(node => ({
                                key: node.key,
                                asset: node.item,
                            }))
                            drag.setDragImageToBlank(event)
                            drag.ASSET_ROWS.bind(event, payload)
                            queueMicrotask(() => {
                                setModal(
                                    <DragModal
                                        event={event}
                                        className="flex flex-col rounded-2xl bg-frame-selected backdrop-blur-3xl"
                                        doCleanup={() => {
                                            drag.ASSET_ROWS.unbind(payload)
                                        }}
                                    >
                                        {nodes.map(node => (
                                            <AssetNameColumn
                                                key={node.key}
                                                keyProp={node.key}
                                                item={{ ...node, depth: 0 }}
                                                state={state}
                                                // Default states.
                                                isSoleSelectedItem={false}
                                                selected={false}
                                                rowState={INITIAL_ROW_STATE}
                                                // The drag placeholder cannot be interacted with.
                                                setSelected={() => {}}
                                                setItem={() => {}}
                                                setRowState={() => {}}
                                            />
                                        ))}
                                    </DragModal>
                                )
                            })
                            return oldSelectedKeys
                        })
                    }}
                    onRowDragOver={(event, _, key) => {
                        setSelectedKeys(oldSelectedKeys => {
                            const payload = drag.LABELS.lookup(event)
                            if (payload != null) {
                                event.preventDefault()
                                event.stopPropagation()
                                const ids = oldSelectedKeys.has(key)
                                    ? oldSelectedKeys
                                    : new Set([key])
                                let labelsPresent = 0
                                for (const selectedKey of ids) {
                                    const labels = nodeMapRef.current.get(selectedKey)?.item.labels
                                    if (labels != null) {
                                        for (const label of labels) {
                                            if (payload.has(label)) {
                                                labelsPresent += 1
                                            }
                                        }
                                    }
                                }
                                const shouldAdd = labelsPresent * 2 < ids.size * payload.size
                                window.setTimeout(() => {
                                    dispatchAssetEvent({
                                        type: shouldAdd
                                            ? assetEventModule.AssetEventType.temporarilyAddLabels
                                            : assetEventModule.AssetEventType
                                                  .temporarilyRemoveLabels,
                                        ids,
                                        labelNames: payload,
                                    })
                                })
                            }
                            return oldSelectedKeys
                        })
                    }}
                    onRowDragEnd={() => {
                        setSelectedKeys(oldSelectedKeys => {
                            window.setTimeout(() => {
                                dispatchAssetEvent({
                                    type: assetEventModule.AssetEventType.temporarilyAddLabels,
                                    ids: oldSelectedKeys,
                                    labelNames: set.EMPTY,
                                })
                            })
                            return oldSelectedKeys
                        })
                    }}
                    onRowDrop={(event, _, key) => {
                        setSelectedKeys(oldSelectedKeys => {
                            const ids = oldSelectedKeys.has(key) ? oldSelectedKeys : new Set([key])
                            const payload = drag.LABELS.lookup(event)
                            if (payload != null) {
                                event.preventDefault()
                                event.stopPropagation()
                                let labelsPresent = 0
                                for (const selectedKey of ids) {
                                    const labels = nodeMapRef.current.get(selectedKey)?.item.labels
                                    if (labels != null) {
                                        for (const label of labels) {
                                            if (payload.has(label)) {
                                                labelsPresent += 1
                                            }
                                        }
                                    }
                                }
                                const shouldAdd = labelsPresent * 2 < ids.size * payload.size
                                window.setTimeout(() => {
                                    dispatchAssetEvent({
                                        type: shouldAdd
                                            ? assetEventModule.AssetEventType.addLabels
                                            : assetEventModule.AssetEventType.removeLabels,
                                        ids,
                                        labelNames: payload,
                                    })
                                })
                            } else {
                                window.setTimeout(() => {
                                    dispatchAssetEvent({
                                        type: assetEventModule.AssetEventType.temporarilyAddLabels,
                                        ids,
                                        labelNames: set.EMPTY,
                                    })
                                })
                            }
                            return oldSelectedKeys
                        })
                    }}
                    onDragLeave={event => {
                        const payload = drag.LABELS.lookup(event)
                        if (
                            payload != null &&
                            event.relatedTarget instanceof Node &&
                            !event.currentTarget.contains(event.relatedTarget)
                        ) {
                            setSelectedKeys(oldSelectedKeys => {
                                window.setTimeout(() => {
                                    dispatchAssetEvent({
                                        type: assetEventModule.AssetEventType.temporarilyAddLabels,
                                        ids: oldSelectedKeys,
                                        labelNames: set.EMPTY,
                                    })
                                })
                                return oldSelectedKeys
                            })
                        }
                    }}
                />
            </div>
        </div>
    )
}<|MERGE_RESOLUTION|>--- conflicted
+++ resolved
@@ -422,36 +422,6 @@
             // This is required, otherwise we are using an outdated
             // `nameOfProjectToImmediatelyOpen`.
             setNameOfProjectToImmediatelyOpen(oldNameOfProjectToImmediatelyOpen => {
-<<<<<<< HEAD
-                setTimeout(() => {
-                    setInitialized(true)
-                    setAssetTree(
-                        newAssets.map(asset =>
-                            assetTreeNode.assetTreeNodeFromAsset(asset, null, null, 0)
-                        )
-                    )
-                    // The project name here might also be a string with project id, e.g.
-                    // when opening a project file from explorer on Windows.
-                    const isInitialProject = (asset: backendModule.AnyAsset) =>
-                        asset.title === oldNameOfProjectToImmediatelyOpen ||
-                        asset.id === oldNameOfProjectToImmediatelyOpen
-                    if (oldNameOfProjectToImmediatelyOpen != null) {
-                        const projectToLoad = newAssets
-                            .filter(backendModule.assetIsProject)
-                            .find(isInitialProject)
-                        if (projectToLoad != null) {
-                            dispatchAssetEvent({
-                                type: assetEventModule.AssetEventType.openProject,
-                                id: projectToLoad.id,
-                                shouldAutomaticallySwitchPage: true,
-                                runInBackground: false,
-                            })
-                        } else {
-                            toastAndLog(
-                                `Could not find project '${oldNameOfProjectToImmediatelyOpen}'`
-                            )
-                        }
-=======
                 setInitialized(true)
                 setAssetTree(
                     newAssets.map(asset => ({
@@ -461,6 +431,7 @@
                         directoryId: null,
                         children: null,
                         depth: 0,
+                        isProjectExpanded: false,
                     }))
                 )
                 // The project name here might also be a string with project id, e.g.
@@ -481,7 +452,6 @@
                         })
                     } else {
                         toastAndLog(`Could not find project '${oldNameOfProjectToImmediatelyOpen}'`)
->>>>>>> 21d164ec
                     }
                 }
                 setQueuedAssetEvents(oldQueuedAssetEvents => {
@@ -569,6 +539,7 @@
                                             directoryId: directoryAsset.id,
                                             children: null,
                                             depth,
+                                            isProjectExpanded: false,
                                         })
                                     ),
                                 }
@@ -610,6 +581,7 @@
                                                                       directoryId: id,
                                                                       children: null,
                                                                       depth,
+                                                                      isProjectExpanded: false,
                                                                   })
                                                               ),
                                                           }
@@ -636,8 +608,7 @@
                         )
                         if (!signal.aborted) {
                             setIsLoading(false)
-<<<<<<< HEAD
-                            overwriteAssets(
+                            overwriteNodes(
                                 newAssets.filter(
                                     asset => asset.projectState?.parentProjectId == null
                                 )
@@ -660,9 +631,6 @@
                                 }
                                 return oldTree
                             })
-=======
-                            overwriteNodes(newAssets)
->>>>>>> 21d164ec
                         }
                     } else {
                         setIsLoading(false)
