--- conflicted
+++ resolved
@@ -89,23 +89,12 @@
         keyProp: key,
         item: rawItem,
         initialRowState,
-<<<<<<< HEAD
         selected,
         allowContextMenu,
         state,
-=======
-        state: {
-            assetEvents,
-            dispatchAssetEvent,
-            dispatchAssetListEvent,
-            markItemAsHidden,
-            markItemAsVisible,
-            getDepth,
-        },
->>>>>>> fe160ac2
     } = props
     const {
-        assetEvent,
+        assetEvents,
         dispatchAssetEvent,
         dispatchAssetListEvent,
         markItemAsHidden,
