/** @file Table displaying a list of projects. */
import * as React from 'react'
import * as toast from 'react-toastify'

import * as array from '../array'
import * as assetEventModule from '../events/assetEvent'
import * as assetListEventModule from '../events/assetListEvent'
import * as assetTreeNode from '../assetTreeNode'
import * as backendModule from '../backend'
import * as columnModule from '../column'
import * as dateTime from '../dateTime'
import * as drag from '../drag'
import * as hooks from '../../hooks'
import * as localStorageModule from '../localStorage'
import * as localStorageProvider from '../../providers/localStorage'
import * as permissions from '../permissions'
import * as set from '../set'
import * as shortcutsModule from '../shortcuts'
import * as shortcutsProvider from '../../providers/shortcuts'
import * as sorting from '../sorting'
import * as string from '../../string'
import * as style from '../style'
import * as uniqueString from '../../uniqueString'
import type * as visibilityModule from '../visibility'

import * as authProvider from '../../authentication/providers/auth'
import * as backendProvider from '../../providers/backend'
import * as modalProvider from '../../providers/modal'

<<<<<<< HEAD
import * as assetSettingsPanel from './assetSettingsPanel'
=======
import * as categorySwitcher from './categorySwitcher'
import AssetNameColumn from './assetNameColumn'
>>>>>>> 13969abc
import AssetRow from './assetRow'
import Button from './button'
import ConfirmDeleteModal from './confirmDeleteModal'
import ContextMenu from './contextMenu'
import ContextMenus from './contextMenus'
import DragModal from './dragModal'
import GlobalContextMenu from './globalContextMenu'
import MenuEntry from './menuEntry'
import Table from './table'

// =================
// === Constants ===
// =================

/** The number of pixels the header bar should shrink when the extra tab selector is visible. */
const TABLE_HEADER_WIDTH_SHRINKAGE_PX = 274
/** A value that represents that the first argument is less than the second argument, in a
 * sorting function. */
const COMPARE_LESS_THAN = -1
/** The user-facing name of this asset type. */
const ASSET_TYPE_NAME = 'item'
/** The user-facing plural name of this asset type. */
const ASSET_TYPE_NAME_PLURAL = 'items'
// This is a function, even though it is not syntactically a function.
// eslint-disable-next-line no-restricted-syntax
const pluralize = string.makePluralize(ASSET_TYPE_NAME, ASSET_TYPE_NAME_PLURAL)
/** The default placeholder row. */
const PLACEHOLDER = (
    <span className="opacity-75">
        You have no files. Go ahead and create one using the buttons above, or open a template from
        the home screen.
    </span>
)
/** A placeholder row for when a query (text or labels) is active. */
const QUERY_PLACEHOLDER = <span className="opacity-75">No files match the current filters.</span>
/** The placeholder row for the Trash category. */
const TRASH_PLACEHOLDER = <span className="opacity-75 px-1.5">Your trash is empty.</span>
/** Placeholder row for directories that are empty. */
export const EMPTY_DIRECTORY_PLACEHOLDER = (
    <span className="px-2 opacity-75">This folder is empty.</span>
)

/** The {@link RegExp} matching a directory name following the default naming convention. */
const DIRECTORY_NAME_REGEX = /^New_Folder_(?<directoryIndex>\d+)$/
/** The default prefix of an automatically generated directory. */
const DIRECTORY_NAME_DEFAULT_PREFIX = 'New_Folder_'

// ===================================
// === insertAssetTreeNodeChildren ===
// ===================================

/** Return a list of nodes, plus new nodes created from a list of assets.
 * The list of children MUST be all of one specific asset type. */
function insertChildrenIntoAssetTreeNodeArray(
    nodes: assetTreeNode.AssetTreeNode[],
    children: backendModule.AnyAsset[],
    directoryKey: backendModule.AssetId | null,
    directoryId: backendModule.DirectoryId | null,
    depth: number
) {
    const typeOrder = children[0] != null ? backendModule.ASSET_TYPE_ORDER[children[0].type] : 0
    return array.splicedBefore(
        nodes.filter(node => node.item.type !== backendModule.AssetType.specialEmpty),
        children.map(asset =>
            assetTreeNode.assetTreeNodeFromAsset(asset, directoryKey, directoryId, depth)
        ),
        innerItem => backendModule.ASSET_TYPE_ORDER[innerItem.item.type] >= typeOrder
    )
}

/** Return a directory, with new children added into its list of children.
 * The list of children MUST be all of one specific asset type. */
function insertAssetTreeNodeChildren(
    item: assetTreeNode.AssetTreeNode,
    children: backendModule.AnyAsset[],
    directoryKey: backendModule.AssetId | null,
    directoryId: backendModule.DirectoryId | null
): assetTreeNode.AssetTreeNode {
    const newDepth = item.depth + 1
    return {
        ...item,
        children: insertChildrenIntoAssetTreeNodeArray(
            (item.children ?? []).filter(
                node => node.item.type !== backendModule.AssetType.specialEmpty
            ),
            children,
            directoryKey,
            directoryId,
            newDepth
        ),
    }
}

// =============================
// === Category to filter by ===
// =============================

const CATEGORY_TO_FILTER_BY: Record<categorySwitcher.Category, backendModule.FilterBy | null> = {
    [categorySwitcher.Category.recent]: null,
    [categorySwitcher.Category.drafts]: null,
    [categorySwitcher.Category.home]: backendModule.FilterBy.active,
    [categorySwitcher.Category.root]: null,
    [categorySwitcher.Category.trash]: backendModule.FilterBy.trashed,
}

// ===================
// === AssetsTable ===
// ===================

/** State passed through from a {@link AssetsTable} to every cell. */
export interface AssetsTableState {
    numberOfSelectedItems: number
    category: categorySwitcher.Category
    labels: Map<backendModule.LabelName, backendModule.Label>
    deletedLabelNames: Set<backendModule.LabelName>
    hasCopyData: boolean
    sortColumn: columnModule.SortableColumn | null
    setSortColumn: (column: columnModule.SortableColumn | null) => void
    sortDirection: sorting.SortDirection | null
    setSortDirection: (sortDirection: sorting.SortDirection | null) => void
    dispatchAssetListEvent: (event: assetListEventModule.AssetListEvent) => void
    assetEvents: assetEventModule.AssetEvent[]
    dispatchAssetEvent: (event: assetEventModule.AssetEvent) => void
<<<<<<< HEAD
    dispatchAssetListEvent: (event: assetListEventModule.AssetListEvent) => void
    setAssetSettingsPanelProps: React.Dispatch<
        React.SetStateAction<assetSettingsPanel.AssetSettingsPanelRequiredProps | null>
=======
    topLevelAssets: Readonly<React.MutableRefObject<assetTreeNode.AssetTreeNode[]>>
    nodeMap: Readonly<
        React.MutableRefObject<ReadonlyMap<backendModule.AssetId, assetTreeNode.AssetTreeNode>>
>>>>>>> 13969abc
    >
    doToggleDirectoryExpansion: (
        directoryId: backendModule.DirectoryId,
        key: backendModule.AssetId,
        title?: string
    ) => void
    /** Called when the project is opened via the {@link ProjectActionButton}. */
    doOpenManually: (projectId: backendModule.ProjectId) => void
    doOpenIde: (
        project: backendModule.ProjectAsset,
        setProject: React.Dispatch<React.SetStateAction<backendModule.ProjectAsset>>,
        switchPage: boolean
    ) => void
    doCloseIde: (project: backendModule.ProjectAsset) => void
    doCreateLabel: (value: string, color: backendModule.LChColor) => Promise<void>
    doCut: () => void
    doPaste: (
        newParentKey: backendModule.AssetId | null,
        newParentId: backendModule.DirectoryId | null
    ) => void
}

/** Data associated with a {@link AssetRow}, used for rendering. */
export interface AssetRowState {
    setVisibility: (visibility: visibilityModule.Visibility) => void
    isEditingName: boolean
    temporarilyAddedLabels: ReadonlySet<backendModule.LabelName>
    temporarilyRemovedLabels: ReadonlySet<backendModule.LabelName>
}

/** The default {@link AssetRowState} associated with a {@link AssetRow}. */
export const INITIAL_ROW_STATE = Object.freeze<AssetRowState>({
    setVisibility: () => {
        // Ignored. This MUST be replaced by the row component. It should also update `visibility`.
    },
    isEditingName: false,
    temporarilyAddedLabels: set.EMPTY,
    temporarilyRemovedLabels: set.EMPTY,
})

/** Props for a {@link AssetsTable}. */
export interface AssetsTableProps {
    query: string
    category: categorySwitcher.Category
    allLabels: Map<backendModule.LabelName, backendModule.Label>
    currentLabels: backendModule.LabelName[] | null
    initialProjectName: string | null
    projectStartupInfo: backendModule.ProjectStartupInfo | null
    deletedLabelNames: Set<backendModule.LabelName>
    /** These events will be dispatched the next time the assets list is refreshed, rather than
     * immediately. */
    queuedAssetEvents: assetEventModule.AssetEvent[]
    assetListEvents: assetListEventModule.AssetListEvent[]
    dispatchAssetListEvent: (event: assetListEventModule.AssetListEvent) => void
<<<<<<< HEAD
    setAssetSettingsPanelProps: React.Dispatch<
        React.SetStateAction<assetSettingsPanel.AssetSettingsPanelRequiredProps | null>
    >
    doOpenIde: (project: backendModule.ProjectAsset) => void
    doCloseIde: () => void
=======
    assetEvents: assetEventModule.AssetEvent[]
    dispatchAssetEvent: (event: assetEventModule.AssetEvent) => void
    doOpenIde: (
        project: backendModule.ProjectAsset,
        setProject: React.Dispatch<React.SetStateAction<backendModule.ProjectAsset>>,
        switchPage: boolean
    ) => void
    doCloseIde: (project: backendModule.ProjectAsset) => void
    doCreateLabel: (value: string, color: backendModule.LChColor) => Promise<void>
>>>>>>> 13969abc
    loadingProjectManagerDidFail: boolean
    isListingRemoteDirectoryWhileOffline: boolean
    isListingLocalDirectoryAndWillFail: boolean
    isListingRemoteDirectoryAndWillFail: boolean
}

/** The table of project assets. */
export default function AssetsTable(props: AssetsTableProps) {
    const {
        query,
        category,
        allLabels,
        currentLabels,
        deletedLabelNames,
        initialProjectName,
        projectStartupInfo,
        queuedAssetEvents: rawQueuedAssetEvents,
        assetListEvents,
        dispatchAssetListEvent,
<<<<<<< HEAD
        setAssetSettingsPanelProps,
=======
        assetEvents,
        dispatchAssetEvent,
>>>>>>> 13969abc
        doOpenIde,
        doCloseIde: rawDoCloseIde,
        doCreateLabel,
        loadingProjectManagerDidFail,
        isListingRemoteDirectoryWhileOffline,
        isListingLocalDirectoryAndWillFail,
        isListingRemoteDirectoryAndWillFail,
    } = props
    const { organization, user, accessToken } = authProvider.useNonPartialUserSession()
    const { backend } = backendProvider.useBackend()
    const { setModal, unsetModal } = modalProvider.useSetModal()
    const { localStorage } = localStorageProvider.useLocalStorage()
    const { shortcuts } = shortcutsProvider.useShortcuts()
    const toastAndLog = hooks.useToastAndLog()
    const [initialized, setInitialized] = React.useState(false)
    const [assetTree, setAssetTree] = React.useState<assetTreeNode.AssetTreeNode[]>([])
    const [isLoading, setIsLoading] = React.useState(true)
    const [extraColumns, setExtraColumns] = React.useState(
        () => new Set<columnModule.ExtraColumn>()
    )
    const [sortColumn, setSortColumn] = React.useState<columnModule.SortableColumn | null>(null)
    const [sortDirection, setSortDirection] = React.useState<sorting.SortDirection | null>(null)
    const [selectedKeys, setSelectedKeys] = React.useState(() => new Set<backendModule.AssetId>())
    const [copyData, setCopyData] = React.useState<Set<backendModule.AssetId> | null>(null)
    const [, setQueuedAssetEvents] = React.useState<assetEventModule.AssetEvent[]>([])
    const [, setNameOfProjectToImmediatelyOpen] = React.useState(initialProjectName)
    const scrollContainerRef = React.useRef<HTMLDivElement>(null)
    const headerRowRef = React.useRef<HTMLTableRowElement>(null)
    const assetTreeRef = React.useRef<assetTreeNode.AssetTreeNode[]>([])
    const copyDataRef = React.useRef<Set<backendModule.AssetId> | null>(null)
    const nodeMapRef = React.useRef<
        ReadonlyMap<backendModule.AssetId, assetTreeNode.AssetTreeNode>
    >(new Map<backendModule.AssetId, assetTreeNode.AssetTreeNode>())
    const rootDirectoryId = React.useMemo(
        () => backend.rootDirectoryId(organization),
        [backend, organization]
    )
    const filter = React.useMemo(() => {
        if (query === '') {
            return null
        } else {
            const regex = new RegExp(string.regexEscape(query), 'i')
            return (node: assetTreeNode.AssetTreeNode) => regex.test(node.item.title)
        }
    }, [query])
    const displayItems = React.useMemo(() => {
        if (sortColumn == null || sortDirection == null) {
            return assetTreeNode.assetTreePreorderTraversal(assetTree)
        } else {
            const sortDescendingMultiplier = -1
            const multiplier = {
                [sorting.SortDirection.ascending]: 1,
                [sorting.SortDirection.descending]: sortDescendingMultiplier,
            }[sortDirection]
            let compare: (a: assetTreeNode.AssetTreeNode, b: assetTreeNode.AssetTreeNode) => number
            switch (sortColumn) {
                case columnModule.Column.name: {
                    compare = (a, b) =>
                        multiplier *
                        (a.item.title > b.item.title
                            ? 1
                            : a.item.title < b.item.title
                            ? COMPARE_LESS_THAN
                            : 0)

                    break
                }
                case columnModule.Column.modified: {
                    compare = (a, b) =>
                        multiplier *
                        (Number(new Date(a.item.modifiedAt)) - Number(new Date(b.item.modifiedAt)))
                    break
                }
            }
            return assetTreeNode.assetTreePreorderTraversal(assetTree, tree =>
                Array.from(tree).sort(compare)
            )
        }
    }, [assetTree, sortColumn, sortDirection])

    React.useEffect(() => {
        if (rawQueuedAssetEvents.length !== 0) {
            setQueuedAssetEvents(oldEvents => [...oldEvents, ...rawQueuedAssetEvents])
        }
    }, [rawQueuedAssetEvents])

    React.useEffect(() => {
        setIsLoading(true)
    }, [backend, category])

    React.useEffect(() => {
        if (backend.type === backendModule.BackendType.local && loadingProjectManagerDidFail) {
            setIsLoading(false)
        }
    }, [loadingProjectManagerDidFail, backend.type])

    React.useEffect(() => {
        assetTreeRef.current = assetTree
        nodeMapRef.current = new Map(
            assetTreeNode.assetTreePreorderTraversal(assetTree).map(asset => [asset.key, asset])
        )
    }, [assetTree])

    React.useEffect(() => {
        copyDataRef.current = copyData
    }, [copyData])

    React.useEffect(() => {
        return shortcuts.registerKeyboardHandlers({
            [shortcutsModule.KeyboardAction.cancelCut]: () => {
                if (copyDataRef.current == null) {
                    return false
                } else {
                    dispatchAssetEvent({
                        type: assetEventModule.AssetEventType.cancelCut,
                        ids: copyDataRef.current,
                    })
                    setCopyData(null)
                    return
                }
            },
        })
    }, [/* should never change */ shortcuts, /* should never change */ dispatchAssetEvent])

    React.useEffect(() => {
        if (isLoading) {
            setNameOfProjectToImmediatelyOpen(initialProjectName)
        } else {
            // The project name here might also be a string with project id, e.g. when opening
            // a project file from explorer on Windows.
            const isInitialProject = (asset: backendModule.AnyAsset) =>
                asset.title === initialProjectName || asset.id === initialProjectName
            const projectToLoad = assetTree
                .map(node => node.item)
                .filter(backendModule.assetIsProject)
                .find(isInitialProject)
            if (projectToLoad != null) {
                dispatchAssetEvent({
                    type: assetEventModule.AssetEventType.openProject,
                    id: projectToLoad.id,
                    shouldAutomaticallySwitchPage: true,
                    runInBackground: false,
                })
            } else {
                toastAndLog(`Could not find project '${initialProjectName}'`)
            }
        }
        // This effect MUST only run when `initialProjectName` is changed.
        // eslint-disable-next-line react-hooks/exhaustive-deps
    }, [initialProjectName])

    const overwriteNodes = React.useCallback(
        (newAssets: backendModule.AnyAsset[]) => {
            // This is required, otherwise we are using an outdated
            // `nameOfProjectToImmediatelyOpen`.
            setNameOfProjectToImmediatelyOpen(oldNameOfProjectToImmediatelyOpen => {
                setTimeout(() => {
                    setInitialized(true)
                    setAssetTree(
                        newAssets.map(asset => ({
                            key: asset.id,
                            item: asset,
                            directoryKey: null,
                            directoryId: null,
                            children: null,
                            depth: 0,
                        }))
                    )
                    // The project name here might also be a string with project id, e.g.
                    // when opening a project file from explorer on Windows.
                    const isInitialProject = (asset: backendModule.AnyAsset) =>
                        asset.title === oldNameOfProjectToImmediatelyOpen ||
                        asset.id === oldNameOfProjectToImmediatelyOpen
                    if (oldNameOfProjectToImmediatelyOpen != null) {
                        const projectToLoad = newAssets
                            .filter(backendModule.assetIsProject)
                            .find(isInitialProject)
                        if (projectToLoad != null) {
                            dispatchAssetEvent({
                                type: assetEventModule.AssetEventType.openProject,
                                id: projectToLoad.id,
                                shouldAutomaticallySwitchPage: true,
                                runInBackground: false,
                            })
                        } else {
                            toastAndLog(
                                `Could not find project '${oldNameOfProjectToImmediatelyOpen}'`
                            )
                        }
                    }
                    setQueuedAssetEvents(oldQueuedAssetEvents => {
                        if (oldQueuedAssetEvents.length !== 0) {
                            window.setTimeout(() => {
                                for (const event of oldQueuedAssetEvents) {
                                    dispatchAssetEvent(event)
                                }
                            }, 0)
                        }
                        return []
                    })
                }, 0)
                return null
            })
        },
        [
            /* should never change */ setNameOfProjectToImmediatelyOpen,
            /* should never change */ dispatchAssetEvent,
            /* should never change */ toastAndLog,
        ]
    )

    React.useEffect(() => {
        if (initialized) {
            overwriteNodes([])
        }
        // `overwriteAssets` is a callback, not a dependency.
        // eslint-disable-next-line react-hooks/exhaustive-deps
    }, [backend, category])

    hooks.useAsyncEffect(
        null,
        async signal => {
            switch (backend.type) {
                case backendModule.BackendType.local: {
                    if (!isListingLocalDirectoryAndWillFail) {
                        const newAssets = await backend.listDirectory(
                            {
                                parentId: null,
                                filterBy: CATEGORY_TO_FILTER_BY[category],
                                recentProjects: category === categorySwitcher.Category.recent,
                                labels: currentLabels,
                            },
                            null
                        )
                        if (!signal.aborted) {
                            setIsLoading(false)
                            overwriteNodes(newAssets)
                        }
                    }
                    break
                }
                case backendModule.BackendType.remote: {
                    if (
                        !isListingRemoteDirectoryAndWillFail &&
                        !isListingRemoteDirectoryWhileOffline
                    ) {
                        const queuedDirectoryListings = new Map<
                            backendModule.AssetId,
                            backendModule.AnyAsset[]
                        >()
                        /** An {@link assetTreeNode.AssetTreeNode} with no children. */
                        interface AssetTreeNodeWithNoChildren extends assetTreeNode.AssetTreeNode {
                            children: null
                        }
                        const withChildren = (
                            node: AssetTreeNodeWithNoChildren
                        ): assetTreeNode.AssetTreeNode => {
                            const queuedListing = queuedDirectoryListings.get(node.item.id)
                            if (
                                queuedListing == null ||
                                !backendModule.assetIsDirectory(node.item)
                            ) {
                                return node
                            } else {
                                const directoryAsset = node.item
                                const depth = node.depth + 1
                                return {
                                    ...node,
                                    children: queuedListing.map(asset =>
                                        withChildren({
                                            key: asset.id,
                                            item: asset,
                                            directoryKey: directoryAsset.id,
                                            directoryId: directoryAsset.id,
                                            children: null,
                                            depth,
                                        })
                                    ),
                                }
                            }
                        }
                        for (const entry of nodeMapRef.current.values()) {
                            if (
                                backendModule.assetIsDirectory(entry.item) &&
                                entry.children != null
                            ) {
                                const id = entry.item.id
                                void backend
                                    .listDirectory(
                                        {
                                            parentId: id,
                                            filterBy: CATEGORY_TO_FILTER_BY[category],
                                            recentProjects:
                                                category === categorySwitcher.Category.recent,
                                            labels: currentLabels,
                                        },
                                        entry.item.title
                                    )
                                    .then(assets => {
                                        setAssetTree(oldTree => {
                                            let found = signal.aborted
                                            const newTree = signal.aborted
                                                ? oldTree
                                                : assetTreeNode.assetTreeMap(oldTree, oldAsset => {
                                                      if (oldAsset.key === entry.key) {
                                                          found = true
                                                          const depth = oldAsset.depth + 1
                                                          return {
                                                              ...oldAsset,
                                                              children: assets.map(asset =>
                                                                  withChildren({
                                                                      key: asset.id,
                                                                      item: asset,
                                                                      directoryKey: entry.key,
                                                                      directoryId: id,
                                                                      children: null,
                                                                      depth,
                                                                  })
                                                              ),
                                                          }
                                                      } else {
                                                          return oldAsset
                                                      }
                                                  })
                                            if (!found) {
                                                queuedDirectoryListings.set(entry.key, assets)
                                            }
                                            return newTree
                                        })
                                    })
                            }
                        }
                        const newAssets = await backend.listDirectory(
                            {
                                parentId: null,
                                filterBy: CATEGORY_TO_FILTER_BY[category],
                                recentProjects: category === categorySwitcher.Category.recent,
                                labels: currentLabels,
                            },
                            null
                        )
                        if (!signal.aborted) {
                            setIsLoading(false)
                            overwriteNodes(newAssets)
                        }
                    } else {
                        setIsLoading(false)
                    }
                    break
                }
            }
        },
        [category, currentLabels, accessToken, organization, backend]
    )

    React.useEffect(() => {
        const savedExtraColumns = localStorage.get(localStorageModule.LocalStorageKey.extraColumns)
        if (savedExtraColumns != null) {
            setExtraColumns(new Set(savedExtraColumns))
        }
    }, [/* should never change */ localStorage])

    // Clip the header bar so that the background behind the extra colums selector is visible.
    React.useEffect(() => {
        const headerRow = headerRowRef.current
        const scrollContainer = scrollContainerRef.current
        if (
            backend.type === backendModule.BackendType.remote &&
            headerRow != null &&
            scrollContainer != null
        ) {
            let isClipPathUpdateQueued = false
            const updateClipPath = () => {
                isClipPathUpdateQueued = false
                const hasVerticalScrollbar =
                    scrollContainer.scrollHeight > scrollContainer.clientHeight
                const shrinkage =
                    TABLE_HEADER_WIDTH_SHRINKAGE_PX +
                    (hasVerticalScrollbar ? style.SCROLLBAR_WIDTH_PX : 0)
                const rightOffset = `calc(100vw - ${shrinkage}px + ${scrollContainer.scrollLeft}px)`
                headerRow.style.clipPath = `polygon(0 0, ${rightOffset} 0, ${rightOffset} 100%, 0 100%)`
            }
            const onScroll = () => {
                if (!isClipPathUpdateQueued) {
                    isClipPathUpdateQueued = true
                    requestAnimationFrame(updateClipPath)
                }
            }
            updateClipPath()
            scrollContainer.addEventListener('scroll', onScroll)
            return () => {
                scrollContainer.removeEventListener('scroll', onScroll)
            }
        } else {
            return
        }
    }, [backend.type])

    React.useEffect(() => {
        if (initialized) {
            localStorage.set(
                localStorageModule.LocalStorageKey.extraColumns,
                Array.from(extraColumns)
            )
        }
    }, [extraColumns, initialized, /* should never change */ localStorage])

    React.useEffect(() => {
        if (selectedKeys.size !== 1) {
            setAssetSettingsPanelProps(null)
        }
    }, [selectedKeys.size, /* should never change */ setAssetSettingsPanelProps])

    const directoryListAbortControllersRef = React.useRef(
        new Map<backendModule.DirectoryId, AbortController>()
    )
    const doToggleDirectoryExpansion = React.useCallback(
        (directoryId: backendModule.DirectoryId, key: backendModule.AssetId, title?: string) => {
            const directory = nodeMapRef.current.get(key)
            if (directory?.children != null) {
                const abortController = directoryListAbortControllersRef.current.get(directoryId)
                if (abortController != null) {
                    abortController.abort()
                    directoryListAbortControllersRef.current.delete(directoryId)
                }
                setAssetTree(oldAssetTree =>
                    assetTreeNode.assetTreeMap(oldAssetTree, item =>
                        item.key !== key ? item : { ...item, children: null }
                    )
                )
            } else {
                setAssetTree(oldAssetTree =>
                    assetTreeNode.assetTreeMap(oldAssetTree, item =>
                        item.key !== key
                            ? item
                            : {
                                  ...item,
                                  children: [
                                      assetTreeNode.assetTreeNodeFromAsset(
                                          backendModule.createSpecialLoadingAsset(directoryId),
                                          key,
                                          directoryId,
                                          item.depth + 1
                                      ),
                                  ],
                              }
                    )
                )
                void (async () => {
                    const abortController = new AbortController()
                    directoryListAbortControllersRef.current.set(directoryId, abortController)
                    const childAssets = await backend.listDirectory(
                        {
                            parentId: directoryId,
                            filterBy: CATEGORY_TO_FILTER_BY[category],
                            recentProjects: category === categorySwitcher.Category.recent,
                            labels: currentLabels,
                        },
                        title ?? null
                    )
                    if (!abortController.signal.aborted) {
                        setAssetTree(oldAssetTree =>
                            assetTreeNode.assetTreeMap(oldAssetTree, item => {
                                if (item.key !== key) {
                                    return item
                                } else {
                                    const initialChildren = item.children?.filter(
                                        child =>
                                            child.item.type !==
                                            backendModule.AssetType.specialLoading
                                    )
                                    const childAssetsMap = new Map(
                                        childAssets.map(asset => [asset.id, asset])
                                    )
                                    for (const child of initialChildren ?? []) {
                                        const newChild = childAssetsMap.get(child.item.id)
                                        if (newChild != null) {
                                            child.item = newChild
                                            childAssetsMap.delete(child.item.id)
                                        }
                                    }
                                    const childAssetNodes = Array.from(
                                        childAssetsMap.values(),
                                        child =>
                                            assetTreeNode.assetTreeNodeFromAsset(
                                                child,
                                                key,
                                                directoryId,
                                                item.depth + 1
                                            )
                                    )
                                    const specialEmptyAsset: backendModule.SpecialEmptyAsset | null =
                                        (initialChildren != null && initialChildren.length !== 0) ||
                                        childAssetNodes.length !== 0
                                            ? null
                                            : backendModule.createSpecialEmptyAsset(directoryId)
                                    const children =
                                        specialEmptyAsset != null
                                            ? [
                                                  assetTreeNode.assetTreeNodeFromAsset(
                                                      specialEmptyAsset,
                                                      key,
                                                      directoryId,
                                                      item.depth + 1
                                                  ),
                                              ]
                                            : initialChildren == null ||
                                              initialChildren.length === 0
                                            ? childAssetNodes
                                            : [...initialChildren, ...childAssetNodes].sort(
                                                  assetTreeNode.compareAssetTreeNodes
                                              )
                                    return {
                                        ...item,
                                        children,
                                    }
                                }
                            })
                        )
                    }
                })()
            }
        },
        [category, currentLabels, backend]
    )

    const getNewProjectName = React.useCallback(
        (templateId: string | null, parentKey: backendModule.DirectoryId | null) => {
            const prefix = `${templateId ?? 'New_Project'}_`
            const projectNameTemplate = new RegExp(`^${prefix}(?<projectIndex>\\d+)$`)
            const siblings =
                parentKey == null ? assetTree : nodeMapRef.current.get(parentKey)?.children ?? []
            const projectIndices = siblings
                .filter(node => backendModule.assetIsProject(node.item))
                .map(node => projectNameTemplate.exec(node.item.title)?.groups?.projectIndex)
                .map(maybeIndex => (maybeIndex != null ? parseInt(maybeIndex, 10) : 0))
            return `${prefix}${Math.max(0, ...projectIndices) + 1}`
        },
        [assetTree, nodeMapRef]
    )

    hooks.useEventHandler(assetListEvents, event => {
        switch (event.type) {
            case assetListEventModule.AssetListEventType.newFolder: {
                const siblings =
                    event.parentKey == null
                        ? assetTree
                        : nodeMapRef.current.get(event.parentKey)?.children ?? []
                const directoryIndices = siblings
                    .filter(node => backendModule.assetIsDirectory(node.item))
                    .map(node => DIRECTORY_NAME_REGEX.exec(node.item.title))
                    .map(match => match?.groups?.directoryIndex)
                    .map(maybeIndex => (maybeIndex != null ? parseInt(maybeIndex, 10) : 0))
                const title = `${DIRECTORY_NAME_DEFAULT_PREFIX}${
                    Math.max(0, ...directoryIndices) + 1
                }`
                const placeholderItem: backendModule.DirectoryAsset = {
                    type: backendModule.AssetType.directory,
                    id: backendModule.DirectoryId(uniqueString.uniqueString()),
                    title,
                    modifiedAt: dateTime.toRfc3339(new Date()),
                    parentId: event.parentId ?? rootDirectoryId,
                    permissions: permissions.tryGetSingletonOwnerPermission(organization, user),
                    projectState: null,
                    labels: [],
                }
                if (
                    event.parentId != null &&
                    event.parentKey != null &&
                    nodeMapRef.current.get(event.parentKey)?.children == null
                ) {
                    doToggleDirectoryExpansion(event.parentId, event.parentKey)
                }
                setAssetTree(oldAssetTree =>
                    event.parentKey == null
                        ? insertChildrenIntoAssetTreeNodeArray(
                              oldAssetTree,
                              [placeholderItem],
                              event.parentKey,
                              event.parentId,
                              0
                          )
                        : assetTreeNode.assetTreeMap(oldAssetTree, item =>
                              item.key !== event.parentKey
                                  ? item
                                  : insertAssetTreeNodeChildren(
                                        item,
                                        [placeholderItem],
                                        event.parentKey,
                                        event.parentId
                                    )
                          )
                )
                dispatchAssetEvent({
                    type: assetEventModule.AssetEventType.newFolder,
                    placeholderId: placeholderItem.id,
                })
                break
            }
            case assetListEventModule.AssetListEventType.newProject: {
                const projectName = getNewProjectName(event.templateId, event.parentId)
                const dummyId = backendModule.ProjectId(uniqueString.uniqueString())
                const placeholderItem: backendModule.ProjectAsset = {
                    type: backendModule.AssetType.project,
                    id: dummyId,
                    title: projectName,
                    modifiedAt: dateTime.toRfc3339(new Date()),
                    parentId: event.parentId ?? rootDirectoryId,
                    permissions: permissions.tryGetSingletonOwnerPermission(organization, user),
                    projectState: {
                        type: backendModule.ProjectState.placeholder,
                        // eslint-disable-next-line @typescript-eslint/naming-convention
                        volume_id: '',
                        // eslint-disable-next-line @typescript-eslint/naming-convention
                        ...(organization != null ? { opened_by: organization.email } : {}),
                    },
                    labels: [],
                }
                if (
                    event.parentId != null &&
                    event.parentKey != null &&
                    nodeMapRef.current.get(event.parentKey)?.children == null
                ) {
                    doToggleDirectoryExpansion(event.parentId, event.parentKey)
                }
                setAssetTree(oldAssetTree =>
                    event.parentKey == null
                        ? insertChildrenIntoAssetTreeNodeArray(
                              oldAssetTree,
                              [placeholderItem],
                              event.parentKey,
                              event.parentId,
                              0
                          )
                        : assetTreeNode.assetTreeMap(oldAssetTree, item =>
                              item.key !== event.parentKey
                                  ? item
                                  : insertAssetTreeNodeChildren(
                                        item,
                                        [placeholderItem],
                                        event.parentKey,
                                        event.parentId
                                    )
                          )
                )
                dispatchAssetEvent({
                    type: assetEventModule.AssetEventType.newProject,
                    placeholderId: dummyId,
                    templateId: event.templateId,
                    onSpinnerStateChange: event.onSpinnerStateChange,
                })
                break
            }
            case assetListEventModule.AssetListEventType.uploadFiles: {
                const reversedFiles = Array.from(event.files).reverse()
                const parentId = event.parentId ?? rootDirectoryId
                const placeholderFiles = reversedFiles.filter(backendModule.fileIsNotProject).map(
                    (file): backendModule.FileAsset => ({
                        type: backendModule.AssetType.file,
                        id: backendModule.FileId(uniqueString.uniqueString()),
                        title: file.name,
                        parentId,
                        permissions: permissions.tryGetSingletonOwnerPermission(organization, user),
                        modifiedAt: dateTime.toRfc3339(new Date()),
                        projectState: null,
                        labels: [],
                    })
                )
                const placeholderProjects = reversedFiles.filter(backendModule.fileIsProject).map(
                    (file): backendModule.ProjectAsset => ({
                        type: backendModule.AssetType.project,
                        id: backendModule.ProjectId(uniqueString.uniqueString()),
                        title: file.name,
                        parentId,
                        permissions: permissions.tryGetSingletonOwnerPermission(organization, user),
                        modifiedAt: dateTime.toRfc3339(new Date()),
                        projectState: {
                            type: backendModule.ProjectState.new,
                            // eslint-disable-next-line @typescript-eslint/naming-convention
                            volume_id: '',
                            // eslint-disable-next-line @typescript-eslint/naming-convention
                            ...(organization != null ? { opened_by: organization.email } : {}),
                        },
                        labels: [],
                    })
                )
                if (
                    event.parentId != null &&
                    event.parentKey != null &&
                    nodeMapRef.current.get(event.parentKey)?.children == null
                ) {
                    doToggleDirectoryExpansion(event.parentId, event.parentKey)
                }
                setAssetTree(oldAssetTree =>
                    event.parentKey == null
                        ? insertChildrenIntoAssetTreeNodeArray(
                              insertChildrenIntoAssetTreeNodeArray(
                                  oldAssetTree,
                                  placeholderFiles,
                                  event.parentKey,
                                  event.parentId,
                                  0
                              ),
                              placeholderProjects,
                              event.parentKey,
                              event.parentId,
                              0
                          )
                        : assetTreeNode.assetTreeMap(oldAssetTree, item =>
                              item.key !== event.parentKey
                                  ? item
                                  : insertAssetTreeNodeChildren(
                                        insertAssetTreeNodeChildren(
                                            item,
                                            placeholderFiles,
                                            event.parentKey,
                                            event.parentId
                                        ),
                                        placeholderProjects,
                                        event.parentKey,
                                        event.parentId
                                    )
                          )
                )
                dispatchAssetEvent({
                    type: assetEventModule.AssetEventType.uploadFiles,
                    files: new Map(
                        [...placeholderFiles, ...placeholderProjects].map((placeholderItem, i) => [
                            placeholderItem.id,
                            // This is SAFE, as `placeholderItems` is created using a map on
                            // `event.files`.
                            // eslint-disable-next-line @typescript-eslint/no-non-null-assertion
                            event.files[i]!,
                        ])
                    ),
                })
                break
            }
            case assetListEventModule.AssetListEventType.newDataConnector: {
                const placeholderItem: backendModule.SecretAsset = {
                    type: backendModule.AssetType.secret,
                    id: backendModule.SecretId(uniqueString.uniqueString()),
                    title: event.name,
                    modifiedAt: dateTime.toRfc3339(new Date()),
                    parentId: event.parentId ?? rootDirectoryId,
                    permissions: permissions.tryGetSingletonOwnerPermission(organization, user),
                    projectState: null,
                    labels: [],
                }
                if (
                    event.parentId != null &&
                    event.parentKey != null &&
                    nodeMapRef.current.get(event.parentKey)?.children == null
                ) {
                    doToggleDirectoryExpansion(event.parentId, event.parentKey)
                }
                setAssetTree(oldAssetTree =>
                    event.parentKey == null
                        ? insertChildrenIntoAssetTreeNodeArray(
                              oldAssetTree,
                              [placeholderItem],
                              event.parentKey,
                              event.parentId,
                              0
                          )
                        : assetTreeNode.assetTreeMap(oldAssetTree, item =>
                              item.key !== event.parentKey
                                  ? item
                                  : insertAssetTreeNodeChildren(
                                        item,
                                        [placeholderItem],
                                        event.parentKey,
                                        event.parentId
                                    )
                          )
                )
                dispatchAssetEvent({
                    type: assetEventModule.AssetEventType.newDataConnector,
                    placeholderId: placeholderItem.id,
                    value: event.value,
                })
                break
            }
            case assetListEventModule.AssetListEventType.willDelete: {
                if (selectedKeys.has(event.key)) {
                    setSelectedKeys(oldSelectedKeys => {
                        const newSelectedKeys = new Set(oldSelectedKeys)
                        newSelectedKeys.delete(event.key)
                        return newSelectedKeys
                    })
                }
                break
            }
            case assetListEventModule.AssetListEventType.move: {
                setAssetTree(oldAssetTree => {
                    const withNodeDeleted = assetTreeNode.assetTreeFilter(
                        oldAssetTree,
                        item => item.key !== event.key
                    )
                    return event.newParentKey == null
                        ? insertChildrenIntoAssetTreeNodeArray(
                              withNodeDeleted,
                              [event.item],
                              event.newParentKey,
                              event.newParentId,
                              0
                          )
                        : assetTreeNode.assetTreeMap(withNodeDeleted, item =>
                              item.key !== event.newParentKey || item.children == null
                                  ? item
                                  : insertAssetTreeNodeChildren(
                                        item,
                                        [event.item],
                                        event.newParentKey,
                                        event.newParentId
                                    )
                          )
                })
                break
            }
            case assetListEventModule.AssetListEventType.delete: {
                setAssetTree(oldAssetTree =>
                    assetTreeNode.assetTreeFilter(oldAssetTree, item => item.key !== event.key)
                )
                break
            }
            case assetListEventModule.AssetListEventType.removeSelf: {
                dispatchAssetEvent({
                    type: assetEventModule.AssetEventType.removeSelf,
                    id: event.id,
                })
                break
            }
            case assetListEventModule.AssetListEventType.closeFolder: {
                if (nodeMapRef.current.get(event.key)?.children != null) {
                    doToggleDirectoryExpansion(event.id, event.key)
                }
                break
            }
        }
    })

    const doOpenManually = React.useCallback(
        (projectId: backendModule.ProjectId) => {
            dispatchAssetEvent({
                type: assetEventModule.AssetEventType.openProject,
                id: projectId,
                shouldAutomaticallySwitchPage: true,
                runInBackground: false,
            })
        },
        [/* should never change */ dispatchAssetEvent]
    )

    const doCloseIde = React.useCallback(
        (project: backendModule.ProjectAsset) => {
            if (project.id === projectStartupInfo?.projectAsset.id) {
                dispatchAssetEvent({
                    type: assetEventModule.AssetEventType.cancelOpeningAllProjects,
                })
                rawDoCloseIde(project)
            }
        },
        [projectStartupInfo, rawDoCloseIde, /* should never change */ dispatchAssetEvent]
    )

    const doCut = React.useCallback(() => {
        setSelectedKeys(oldSelectedKeys => {
            queueMicrotask(() => {
                if (copyData != null) {
                    dispatchAssetEvent({
                        type: assetEventModule.AssetEventType.cancelCut,
                        ids: copyData,
                    })
                }
                setCopyData(oldSelectedKeys)
                dispatchAssetEvent({
                    type: assetEventModule.AssetEventType.cut,
                    ids: oldSelectedKeys,
                })
            })
            return new Set()
        })
    }, [copyData, /* should never change */ dispatchAssetEvent])

    const doPaste = React.useCallback(
        (
            newParentKey: backendModule.AssetId | null,
            newParentId: backendModule.DirectoryId | null
        ) => {
            if (copyData != null) {
                if (newParentKey != null && copyData.has(newParentKey)) {
                    toast.toast.error('Cannot paste a folder into itself.')
                } else {
                    setCopyData(null)
                    dispatchAssetEvent({
                        type: assetEventModule.AssetEventType.move,
                        ids: copyData,
                        newParentKey,
                        newParentId,
                    })
                }
            }
        },
        [copyData, /* should never change */ dispatchAssetEvent]
    )

    const doRenderContextMenu = React.useCallback(
        (
            innerSelectedKeys: Set<backendModule.AssetId>,
            event: Pick<React.MouseEvent<Element, MouseEvent>, 'pageX' | 'pageY'>,
            innerSetSelectedKeys: (items: Set<backendModule.AssetId>) => void,
            hidden: boolean
        ) => {
            const pluralized = pluralize(innerSelectedKeys.size)
            // This works because all items are mutated, ensuring their value stays
            // up to date.
            const ownsAllSelectedAssets =
                backend.type === backendModule.BackendType.local ||
                (organization != null &&
                    Array.from(innerSelectedKeys, key => {
                        const userPermissions = nodeMapRef.current.get(key)?.item.permissions
                        const selfPermission = userPermissions?.find(
                            permission => permission.user.user_email === organization.email
                        )
                        return selfPermission?.permission === permissions.PermissionAction.own
                    }).every(isOwner => isOwner))
            // This is not a React component even though it contains JSX.
            // eslint-disable-next-line no-restricted-syntax
            const doDeleteAll = () => {
                if (backend.type === backendModule.BackendType.remote) {
                    unsetModal()
                    dispatchAssetEvent({
                        type: assetEventModule.AssetEventType.delete,
                        ids: innerSelectedKeys,
                    })
                } else {
                    setModal(
                        <ConfirmDeleteModal
                            description={`${innerSelectedKeys.size} selected ${pluralized}`}
                            doDelete={() => {
                                innerSetSelectedKeys(new Set())
                                dispatchAssetEvent({
                                    type: assetEventModule.AssetEventType.delete,
                                    ids: innerSelectedKeys,
                                })
                            }}
                        />
                    )
                }
            }
            // This is not a React component even though it contains JSX.
            // eslint-disable-next-line no-restricted-syntax
            const doRestoreAll = () => {
                unsetModal()
                dispatchAssetEvent({
                    type: assetEventModule.AssetEventType.restore,
                    ids: innerSelectedKeys,
                })
            }
            if (category === categorySwitcher.Category.trash) {
                return innerSelectedKeys.size === 0 ? (
                    <></>
                ) : (
                    <ContextMenus key={uniqueString.uniqueString()} hidden={hidden} event={event}>
                        <ContextMenu hidden={hidden}>
                            <MenuEntry
                                hidden={hidden}
                                action={shortcutsModule.KeyboardAction.restoreAllFromTrash}
                                doAction={doRestoreAll}
                            />
                        </ContextMenu>
                    </ContextMenus>
                )
            } else {
                const deleteAction =
                    backend.type === backendModule.BackendType.local
                        ? shortcutsModule.KeyboardAction.deleteAll
                        : shortcutsModule.KeyboardAction.moveAllToTrash
                return (
                    <ContextMenus key={uniqueString.uniqueString()} hidden={hidden} event={event}>
                        {innerSelectedKeys.size !== 0 && ownsAllSelectedAssets && (
                            <ContextMenu hidden={hidden}>
                                <MenuEntry
                                    hidden={hidden}
                                    action={deleteAction}
                                    doAction={doDeleteAll}
                                />
                                {backend.type !== backendModule.BackendType.local && (
                                    <MenuEntry
                                        hidden={hidden}
                                        action={shortcutsModule.KeyboardAction.cutAll}
                                        doAction={() => {
                                            unsetModal()
                                            doCut()
                                        }}
                                    />
                                )}
                            </ContextMenu>
                        )}
                        <GlobalContextMenu
                            hidden={hidden}
                            hasCopyData={copyData != null}
                            directoryKey={null}
                            directoryId={null}
                            dispatchAssetListEvent={dispatchAssetListEvent}
                            doPaste={doPaste}
                        />
                    </ContextMenus>
                )
            }
        },
        [
            backend.type,
            category,
            copyData,
            doCut,
            doPaste,
            organization,
            /* should never change */ dispatchAssetEvent,
            /* should never change */ dispatchAssetListEvent,
            /* should never change */ setModal,
            /* should never change */ unsetModal,
        ]
    )

    const hiddenContextMenu = React.useMemo(
        () => doRenderContextMenu(selectedKeys, { pageX: 0, pageY: 0 }, setSelectedKeys, true),
        [doRenderContextMenu, selectedKeys]
    )

    const state = React.useMemo(
        // The type MUST be here to trigger excess property errors at typecheck time.
        (): AssetsTableState => ({
            numberOfSelectedItems: selectedKeys.size,
            category,
            labels: allLabels,
            deletedLabelNames,
            hasCopyData: copyData != null,
            sortColumn,
            setSortColumn,
            sortDirection,
            setSortDirection,
            assetEvents,
            dispatchAssetEvent,
            dispatchAssetListEvent,
<<<<<<< HEAD
            setAssetSettingsPanelProps,
=======
            topLevelAssets: assetTreeRef,
            nodeMap: nodeMapRef,
>>>>>>> 13969abc
            doToggleDirectoryExpansion,
            doOpenManually,
            doOpenIde,
            doCloseIde,
            doCreateLabel,
            doCut,
            doPaste,
        }),
        [
            selectedKeys.size,
            category,
            allLabels,
            deletedLabelNames,
            copyData,
            sortColumn,
            sortDirection,
            assetEvents,
            doToggleDirectoryExpansion,
            doOpenManually,
            doOpenIde,
            doCloseIde,
<<<<<<< HEAD
            doToggleDirectoryExpansion,
            /* should never change */ setAssetSettingsPanelProps,
=======
            doCreateLabel,
            doCut,
            doPaste,
>>>>>>> 13969abc
            /* should never change */ setSortColumn,
            /* should never change */ setSortDirection,
            /* should never change */ dispatchAssetEvent,
            /* should never change */ dispatchAssetListEvent,
        ]
    )

    return (
        <div ref={scrollContainerRef} className="flex-1 overflow-auto">
            <div className="flex flex-col w-min min-w-full h-full">
                {backend.type !== backendModule.BackendType.local && (
                    <div className="sticky top-0 h-0">
                        <div className="block sticky right-0 ml-auto w-29 p-2 z-1">
                            <div className="inline-flex gap-3">
                                {columnModule.EXTRA_COLUMNS.map(column => (
                                    <Button
                                        key={column}
                                        active={extraColumns.has(column)}
                                        image={columnModule.EXTRA_COLUMN_IMAGES[column]}
                                        onClick={() => {
                                            const newExtraColumns = new Set(extraColumns)
                                            if (extraColumns.has(column)) {
                                                newExtraColumns.delete(column)
                                            } else {
                                                newExtraColumns.add(column)
                                            }
                                            setExtraColumns(newExtraColumns)
                                        }}
                                    />
                                ))}
                            </div>
                        </div>
                    </div>
                )}
                {hiddenContextMenu}
                <Table<
                    assetTreeNode.AssetTreeNode,
                    AssetsTableState,
                    AssetRowState,
                    backendModule.AssetId
                >
                    scrollContainerRef={scrollContainerRef}
                    headerRowRef={headerRowRef}
                    footer={
                        <div
                            className="grow"
                            onDragOver={event => {
                                const payload = drag.ASSET_ROWS.lookup(event)
                                const filtered = payload?.filter(
                                    item => item.asset.parentId !== rootDirectoryId
                                )
                                if (filtered != null && filtered.length > 0) {
                                    event.preventDefault()
                                }
                            }}
                            onDrop={event => {
                                const payload = drag.ASSET_ROWS.lookup(event)
                                const filtered = payload?.filter(
                                    item => item.asset.parentId !== rootDirectoryId
                                )
                                if (filtered != null && filtered.length > 0) {
                                    event.preventDefault()
                                    event.stopPropagation()
                                    unsetModal()
                                    dispatchAssetEvent({
                                        type: assetEventModule.AssetEventType.move,
                                        newParentKey: null,
                                        newParentId: null,
                                        ids: new Set(filtered.map(dragItem => dragItem.asset.id)),
                                    })
                                }
                            }}
                        />
                    }
                    rowComponent={AssetRow}
                    items={displayItems}
                    filter={filter}
                    isLoading={isLoading}
                    state={state}
                    initialRowState={INITIAL_ROW_STATE}
                    getKey={assetTreeNode.getAssetTreeNodeKey}
                    selectedKeys={selectedKeys}
                    setSelectedKeys={setSelectedKeys}
                    placeholder={
                        category === categorySwitcher.Category.trash
                            ? TRASH_PLACEHOLDER
                            : query !== '' || currentLabels != null
                            ? QUERY_PLACEHOLDER
                            : PLACEHOLDER
                    }
                    columns={columnModule.getColumnList(backend.type, extraColumns).map(column => ({
                        id: column,
                        className: columnModule.COLUMN_CSS_CLASS[column],
                        heading: columnModule.COLUMN_HEADING[column],
                        render: columnModule.COLUMN_RENDERER[column],
                    }))}
                    onContextMenu={(innerSelectedKeys, event, innerSetSelectedKeys) => {
                        event.preventDefault()
                        event.stopPropagation()
                        setModal(
                            doRenderContextMenu(
                                innerSelectedKeys,
                                event,
                                innerSetSelectedKeys,
                                false
                            )
                        )
                    }}
                    draggableRows
                    onRowDragStart={event => {
                        setSelectedKeys(oldSelectedKeys => {
                            const nodes = assetTreeNode
                                .assetTreePreorderTraversal(assetTree)
                                .filter(node => oldSelectedKeys.has(node.key))
                            const payload: drag.AssetRowsDragPayload = nodes.map(node => ({
                                key: node.key,
                                asset: node.item,
                            }))
                            drag.setDragImageToBlank(event)
                            drag.ASSET_ROWS.bind(event, payload)
                            queueMicrotask(() => {
                                setModal(
                                    <DragModal
                                        event={event}
                                        className="flex flex-col bg-frame rounded-2xl bg-frame-selected backdrop-blur-3xl"
                                        doCleanup={() => {
                                            drag.ASSET_ROWS.unbind(payload)
                                        }}
                                    >
                                        {nodes.map(node => (
                                            <AssetNameColumn
                                                key={node.key}
                                                keyProp={node.key}
                                                item={{ ...node, depth: 0 }}
                                                state={state}
                                                // Default states.
                                                selected={false}
                                                rowState={INITIAL_ROW_STATE}
                                                // The drag placeholder cannot be interacted with.
                                                setSelected={() => {}}
                                                setItem={() => {}}
                                                setRowState={() => {}}
                                            />
                                        ))}
                                    </DragModal>
                                )
                            })
                            return oldSelectedKeys
                        })
                    }}
                    onRowDragOver={(event, _, key) => {
                        setSelectedKeys(oldSelectedKeys => {
                            const payload = drag.LABELS.lookup(event)
                            if (payload != null) {
                                event.preventDefault()
                                event.stopPropagation()
                                const ids = oldSelectedKeys.has(key)
                                    ? oldSelectedKeys
                                    : new Set([key])
                                let labelsPresent = 0
                                for (const selectedKey of ids) {
                                    const labels = nodeMapRef.current.get(selectedKey)?.item.labels
                                    if (labels != null) {
                                        for (const label of labels) {
                                            if (payload.has(label)) {
                                                labelsPresent += 1
                                            }
                                        }
                                    }
                                }
                                const shouldAdd = labelsPresent * 2 < ids.size * payload.size
                                dispatchAssetEvent({
                                    type: shouldAdd
                                        ? assetEventModule.AssetEventType.temporarilyAddLabels
                                        : assetEventModule.AssetEventType.temporarilyRemoveLabels,
                                    ids,
                                    labelNames: payload,
                                })
                            }
                            return oldSelectedKeys
                        })
                    }}
                    onRowDragEnd={() => {
                        setSelectedKeys(oldSelectedKeys => {
                            dispatchAssetEvent({
                                type: assetEventModule.AssetEventType.temporarilyAddLabels,
                                ids: oldSelectedKeys,
                                labelNames: set.EMPTY,
                            })
                            return oldSelectedKeys
                        })
                    }}
                    onRowDrop={(event, _, key) => {
                        setSelectedKeys(oldSelectedKeys => {
                            const ids = oldSelectedKeys.has(key) ? oldSelectedKeys : new Set([key])
                            const payload = drag.LABELS.lookup(event)
                            if (payload != null) {
                                event.preventDefault()
                                event.stopPropagation()
                                let labelsPresent = 0
                                for (const selectedKey of ids) {
                                    const labels = nodeMapRef.current.get(selectedKey)?.item.labels
                                    if (labels != null) {
                                        for (const label of labels) {
                                            if (payload.has(label)) {
                                                labelsPresent += 1
                                            }
                                        }
                                    }
                                }
                                const shouldAdd = labelsPresent * 2 < ids.size * payload.size
                                dispatchAssetEvent({
                                    type: shouldAdd
                                        ? assetEventModule.AssetEventType.addLabels
                                        : assetEventModule.AssetEventType.removeLabels,
                                    ids,
                                    labelNames: payload,
                                })
                            } else {
                                dispatchAssetEvent({
                                    type: assetEventModule.AssetEventType.temporarilyAddLabels,
                                    ids,
                                    labelNames: set.EMPTY,
                                })
                            }
                            return oldSelectedKeys
                        })
                    }}
                    onDragLeave={event => {
                        if (
                            event.relatedTarget instanceof Node &&
                            !event.currentTarget.contains(event.relatedTarget)
                        ) {
                            setSelectedKeys(oldSelectedKeys => {
                                dispatchAssetEvent({
                                    type: assetEventModule.AssetEventType.temporarilyAddLabels,
                                    ids: oldSelectedKeys,
                                    labelNames: set.EMPTY,
                                })
                                return oldSelectedKeys
                            })
                        }
                    }}
                />
            </div>
        </div>
    )
}<|MERGE_RESOLUTION|>--- conflicted
+++ resolved
@@ -27,12 +27,9 @@
 import * as backendProvider from '../../providers/backend'
 import * as modalProvider from '../../providers/modal'
 
-<<<<<<< HEAD
-import * as assetSettingsPanel from './assetSettingsPanel'
-=======
+import type * as assetSettingsPanel from './assetSettingsPanel'
 import * as categorySwitcher from './categorySwitcher'
 import AssetNameColumn from './assetNameColumn'
->>>>>>> 13969abc
 import AssetRow from './assetRow'
 import Button from './button'
 import ConfirmDeleteModal from './confirmDeleteModal'
@@ -156,15 +153,12 @@
     dispatchAssetListEvent: (event: assetListEventModule.AssetListEvent) => void
     assetEvents: assetEventModule.AssetEvent[]
     dispatchAssetEvent: (event: assetEventModule.AssetEvent) => void
-<<<<<<< HEAD
-    dispatchAssetListEvent: (event: assetListEventModule.AssetListEvent) => void
     setAssetSettingsPanelProps: React.Dispatch<
         React.SetStateAction<assetSettingsPanel.AssetSettingsPanelRequiredProps | null>
-=======
+    >
     topLevelAssets: Readonly<React.MutableRefObject<assetTreeNode.AssetTreeNode[]>>
     nodeMap: Readonly<
         React.MutableRefObject<ReadonlyMap<backendModule.AssetId, assetTreeNode.AssetTreeNode>>
->>>>>>> 13969abc
     >
     doToggleDirectoryExpansion: (
         directoryId: backendModule.DirectoryId,
@@ -219,15 +213,11 @@
     queuedAssetEvents: assetEventModule.AssetEvent[]
     assetListEvents: assetListEventModule.AssetListEvent[]
     dispatchAssetListEvent: (event: assetListEventModule.AssetListEvent) => void
-<<<<<<< HEAD
+    assetEvents: assetEventModule.AssetEvent[]
+    dispatchAssetEvent: (event: assetEventModule.AssetEvent) => void
     setAssetSettingsPanelProps: React.Dispatch<
         React.SetStateAction<assetSettingsPanel.AssetSettingsPanelRequiredProps | null>
     >
-    doOpenIde: (project: backendModule.ProjectAsset) => void
-    doCloseIde: () => void
-=======
-    assetEvents: assetEventModule.AssetEvent[]
-    dispatchAssetEvent: (event: assetEventModule.AssetEvent) => void
     doOpenIde: (
         project: backendModule.ProjectAsset,
         setProject: React.Dispatch<React.SetStateAction<backendModule.ProjectAsset>>,
@@ -235,7 +225,6 @@
     ) => void
     doCloseIde: (project: backendModule.ProjectAsset) => void
     doCreateLabel: (value: string, color: backendModule.LChColor) => Promise<void>
->>>>>>> 13969abc
     loadingProjectManagerDidFail: boolean
     isListingRemoteDirectoryWhileOffline: boolean
     isListingLocalDirectoryAndWillFail: boolean
@@ -255,12 +244,9 @@
         queuedAssetEvents: rawQueuedAssetEvents,
         assetListEvents,
         dispatchAssetListEvent,
-<<<<<<< HEAD
         setAssetSettingsPanelProps,
-=======
         assetEvents,
         dispatchAssetEvent,
->>>>>>> 13969abc
         doOpenIde,
         doCloseIde: rawDoCloseIde,
         doCreateLabel,
@@ -1307,12 +1293,9 @@
             assetEvents,
             dispatchAssetEvent,
             dispatchAssetListEvent,
-<<<<<<< HEAD
             setAssetSettingsPanelProps,
-=======
             topLevelAssets: assetTreeRef,
             nodeMap: nodeMapRef,
->>>>>>> 13969abc
             doToggleDirectoryExpansion,
             doOpenManually,
             doOpenIde,
@@ -1334,14 +1317,10 @@
             doOpenManually,
             doOpenIde,
             doCloseIde,
-<<<<<<< HEAD
-            doToggleDirectoryExpansion,
-            /* should never change */ setAssetSettingsPanelProps,
-=======
             doCreateLabel,
             doCut,
             doPaste,
->>>>>>> 13969abc
+            /* should never change */ setAssetSettingsPanelProps,
             /* should never change */ setSortColumn,
             /* should never change */ setSortDirection,
             /* should never change */ dispatchAssetEvent,
@@ -1478,6 +1457,7 @@
                                                 item={{ ...node, depth: 0 }}
                                                 state={state}
                                                 // Default states.
+                                                isSoleSelectedItem={false}
                                                 selected={false}
                                                 rowState={INITIAL_ROW_STATE}
                                                 // The drag placeholder cannot be interacted with.
