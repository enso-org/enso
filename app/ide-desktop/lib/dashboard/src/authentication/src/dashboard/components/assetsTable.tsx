--- conflicted
+++ resolved
@@ -819,11 +819,7 @@
         <div className="flex-1 overflow-auto">
             <div className="flex flex-col w-min min-w-full h-full">
                 <div className="h-0">
-<<<<<<< HEAD
-                    <div className="block sticky right-0 px-2 py-1 ml-auto mt-3 w-29 z-1">
-=======
-                    <div className="block sticky right-0 px-2 py-1 ml-auto mt-3.5 w-29 z-10">
->>>>>>> f1c224e6
+                    <div className="block sticky right-0 px-2 py-1 ml-auto mt-3.5 w-29 z-1">
                         <div className="inline-flex gap-3">
                             {columnModule.EXTRA_COLUMNS.map(column => (
                                 <Button
