--- conflicted
+++ resolved
@@ -1,12 +1,6 @@
 /** @file Table displaying a list of projects. */
 import * as React from 'react'
 import * as toastify from 'react-toastify'
-
-<<<<<<< HEAD
-import * as common from 'enso-common'
-=======
-import BlankIcon from 'enso-assets/blank.svg'
->>>>>>> 2cc35fde
 
 import * as array from '../array'
 import * as assetEventModule from '../events/assetEvent'
@@ -16,13 +10,8 @@
 import * as columnModule from '../column'
 import * as dateTime from '../dateTime'
 import * as hooks from '../../hooks'
-<<<<<<< HEAD
-=======
-import * as indent from '../indent'
 import * as localStorageModule from '../localStorage'
 import * as localStorageProvider from '../../providers/localStorage'
-import * as modalProvider from '../../providers/modal'
->>>>>>> 2cc35fde
 import * as permissions from '../permissions'
 import * as presenceModule from '../presence'
 import * as shortcuts from '../shortcuts'
@@ -48,18 +37,9 @@
 // === Constants ===
 // =================
 
-<<<<<<< HEAD
-/** The `localStorage` key under which the ID of the current directory is stored. */
-const EXTRA_COLUMNS_KEY =
-    common.PRODUCT_NAME.toLowerCase() + '-dashboard-directory-list-extra-columns'
-
 /** A value that represents that the first argument is less than the second argument, in a
  * sorting function. */
 const COMPARE_LESS_THAN = -1
-=======
-/** The value returned when {@link Array.findIndex} fails. */
-const NOT_FOUND = -1
->>>>>>> 2cc35fde
 /** The user-facing name of this asset type. */
 const ASSET_TYPE_NAME = 'item'
 /** The user-facing plural name of this asset type. */
