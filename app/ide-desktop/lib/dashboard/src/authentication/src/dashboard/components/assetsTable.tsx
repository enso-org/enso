--- conflicted
+++ resolved
@@ -43,13 +43,10 @@
 const EXTRA_COLUMNS_KEY =
     common.PRODUCT_NAME.toLowerCase() + '-dashboard-directory-list-extra-columns'
 
-<<<<<<< HEAD
 /** The number of pixels the header bar should shrink when the extra tab selector is visible. */
 const TABLE_HEADER_WIDTH_SHRINKAGE_PX = 142
-=======
 /** The value returned when {@link Array.findIndex} fails. */
 const NOT_FOUND = -1
->>>>>>> f1c224e6
 /** The user-facing name of this asset type. */
 const ASSET_TYPE_NAME = 'item'
 /** The user-facing plural name of this asset type. */
@@ -113,11 +110,7 @@
         keyProp: key,
         item: rawItem,
         initialRowState,
-<<<<<<< HEAD
         hidden,
-        columns,
-=======
->>>>>>> f1c224e6
         selected,
         allowContextMenu,
         onContextMenu,
@@ -225,36 +218,12 @@
         case backendModule.AssetType.project:
         case backendModule.AssetType.file:
         case backendModule.AssetType.secret: {
-<<<<<<< HEAD
             return (
-                <TableRow
-                    className={presenceModule.CLASS_NAME[presence]}
-                    {...props}
-                    hidden={hidden || presence === presenceModule.Presence.deleting}
-                    onContextMenu={(innerProps, event) => {
-                        event.preventDefault()
-                        event.stopPropagation()
-                        setModal(
-                            <AssetContextMenu
-                                innerProps={innerProps}
-                                event={event}
-                                dispatchAssetEvent={dispatchAssetEvent}
-                                doDelete={doDelete}
-                            />
-                        )
-                    }}
-                    item={item}
-                    setItem={setItem}
-                    initialRowState={{ ...initialRowState, setPresence }}
-                />
-=======
-            return presence === presenceModule.Presence.deleting ? (
-                <></>
-            ) : (
                 <>
                     <TableRow
                         className={presenceModule.CLASS_NAME[presence]}
                         {...props}
+                        hidden={hidden || presence === presenceModule.Presence.deleting}
                         onContextMenu={(innerProps, event) => {
                             if (allowContextMenu) {
                                 event.preventDefault()
@@ -277,27 +246,28 @@
                         initialRowState={rowState}
                         setRowState={setRowState}
                     />
-                    {selected && allowContextMenu && (
-                        // This is a copy of the context menu, since the context menu registers keyboard
-                        // shortcut handlers. This is a bit of a hack, however it is preferable to duplicating
-                        // the entire context menu (once for the keyboard actions, once for the JSX).
-                        <AssetContextMenu
-                            hidden
-                            innerProps={{
-                                key,
-                                item,
-                                setItem,
-                                state,
-                                rowState,
-                                setRowState,
-                            }}
-                            event={{ pageX: 0, pageY: 0 }}
-                            eventTarget={null}
-                            doDelete={doDelete}
-                        />
-                    )}
+                    {selected &&
+                        allowContextMenu &&
+                        presence !== presenceModule.Presence.deleting && (
+                            // This is a copy of the context menu, since the context menu registers keyboard
+                            // shortcut handlers. This is a bit of a hack, however it is preferable to duplicating
+                            // the entire context menu (once for the keyboard actions, once for the JSX).
+                            <AssetContextMenu
+                                hidden
+                                innerProps={{
+                                    key,
+                                    item,
+                                    setItem,
+                                    state,
+                                    rowState,
+                                    setRowState,
+                                }}
+                                event={{ pageX: 0, pageY: 0 }}
+                                eventTarget={null}
+                                doDelete={doDelete}
+                            />
+                        )}
                 </>
->>>>>>> f1c224e6
             )
         }
         case backendModule.AssetType.specialLoading: {
@@ -496,15 +466,12 @@
     }, [items, backend, organization])
 
     const expandedDirectoriesRef = React.useRef(new Set<backendModule.DirectoryId>())
-<<<<<<< HEAD
     React.useEffect(() => {
         expandedDirectoriesRef.current = new Set()
     }, [backend])
-=======
     const directoryListAbortControllersRef = React.useRef(
         new Map<backendModule.DirectoryId, AbortController>()
     )
->>>>>>> f1c224e6
     const doToggleDirectoryExpansion = React.useCallback(
         (
             directoryId: backendModule.DirectoryId,
@@ -896,12 +863,11 @@
     )
 
     return (
-<<<<<<< HEAD
         <div ref={scrollContainerRef} className="flex-1 overflow-auto">
-            <div className="flex flex-col w-min min-w-full">
+            <div className="flex flex-col w-min min-w-full h-full">
                 {backend.type !== backendModule.BackendType.local && (
-                    <div className="sticky top-0 h-0">
-                        <div className="block sticky right-0 px-2 py-1 ml-auto mt-3 w-29 z-10">
+                    <div className="h-0">
+                        <div className="block sticky right-0 px-2 py-1 ml-auto mt-3.5 w-29 z-10">
                             <div className="inline-flex gap-3">
                                 {columnModule.EXTRA_COLUMNS.map(column => (
                                     <Button
@@ -920,29 +886,6 @@
                                     />
                                 ))}
                             </div>
-=======
-        <div className="flex-1 overflow-auto">
-            <div className="flex flex-col w-min min-w-full h-full">
-                <div className="h-0">
-                    <div className="block sticky right-0 px-2 py-1 ml-auto mt-3.5 w-29 z-10">
-                        <div className="inline-flex gap-3">
-                            {columnModule.EXTRA_COLUMNS.map(column => (
-                                <Button
-                                    key={column}
-                                    active={extraColumns.has(column)}
-                                    image={columnModule.EXTRA_COLUMN_IMAGES[column]}
-                                    onClick={() => {
-                                        const newExtraColumns = new Set(extraColumns)
-                                        if (extraColumns.has(column)) {
-                                            newExtraColumns.delete(column)
-                                        } else {
-                                            newExtraColumns.add(column)
-                                        }
-                                        setExtraColumns(newExtraColumns)
-                                    }}
-                                />
-                            ))}
->>>>>>> f1c224e6
                         </div>
                     </div>
                 )}
@@ -952,12 +895,9 @@
                     AssetRowState,
                     backendModule.AssetId
                 >
-<<<<<<< HEAD
+                    footer={<tfoot className="h-full"></tfoot>}
                     scrollContainerRef={scrollContainerRef}
                     headerRowRef={headerRowRef}
-=======
-                    footer={<tfoot className="h-full"></tfoot>}
->>>>>>> f1c224e6
                     rowComponent={AssetRow}
                     items={items}
                     filter={filter}
