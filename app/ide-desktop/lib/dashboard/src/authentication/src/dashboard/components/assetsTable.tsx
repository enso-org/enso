--- conflicted
+++ resolved
@@ -38,15 +38,8 @@
 // === Constants ===
 // =================
 
-<<<<<<< HEAD
-=======
-/** The `localStorage` key under which the ID of the current directory is stored. */
-const EXTRA_COLUMNS_KEY =
-    common.PRODUCT_NAME.toLowerCase() + '-dashboard-directory-list-extra-columns'
-
 /** The value returned when {@link Array.findIndex} fails. */
 const NOT_FOUND = -1
->>>>>>> f1c224e6
 /** The user-facing name of this asset type. */
 const ASSET_TYPE_NAME = 'item'
 /** The user-facing plural name of this asset type. */
