--- conflicted
+++ resolved
@@ -573,13 +573,8 @@
                     id: backendModule.DirectoryId(uniqueString.uniqueString()),
                     title,
                     modifiedAt: dateTime.toRfc3339(new Date()),
-<<<<<<< HEAD
                     parentId: event.parentId ?? backend.rootDirectoryId(organization),
-                    permissions: permissions.tryGetSingletonOwnerPermission(organization),
-=======
-                    parentId: event.parentId ?? backendModule.DirectoryId(''),
                     permissions: permissions.tryGetSingletonOwnerPermission(organization, user),
->>>>>>> af0e738d
                     projectState: null,
                     type: backendModule.AssetType.directory,
                 }
@@ -618,13 +613,8 @@
                     id: dummyId,
                     title: projectName,
                     modifiedAt: dateTime.toRfc3339(new Date()),
-<<<<<<< HEAD
                     parentId: event.parentId ?? backend.rootDirectoryId(organization),
-                    permissions: permissions.tryGetSingletonOwnerPermission(organization),
-=======
-                    parentId: event.parentId ?? backendModule.DirectoryId(''),
                     permissions: permissions.tryGetSingletonOwnerPermission(organization, user),
->>>>>>> af0e738d
                     projectState: { type: backendModule.ProjectState.placeholder },
                     type: backendModule.AssetType.project,
                 }
@@ -667,13 +657,8 @@
                         type: backendModule.AssetType.file,
                         id: backendModule.FileId(uniqueString.uniqueString()),
                         title: file.name,
-<<<<<<< HEAD
                         parentId,
-                        permissions: permissions.tryGetSingletonOwnerPermission(organization),
-=======
-                        parentId: event.parentId ?? backendModule.DirectoryId(''),
                         permissions: permissions.tryGetSingletonOwnerPermission(organization, user),
->>>>>>> af0e738d
                         modifiedAt: dateTime.toRfc3339(new Date()),
                         projectState: null,
                     }))
@@ -683,13 +668,8 @@
                         type: backendModule.AssetType.project,
                         id: backendModule.ProjectId(uniqueString.uniqueString()),
                         title: file.name,
-<<<<<<< HEAD
                         parentId,
-                        permissions: permissions.tryGetSingletonOwnerPermission(organization),
-=======
-                        parentId: event.parentId ?? backendModule.DirectoryId(''),
                         permissions: permissions.tryGetSingletonOwnerPermission(organization, user),
->>>>>>> af0e738d
                         modifiedAt: dateTime.toRfc3339(new Date()),
                         projectState: {
                             type: backendModule.ProjectState.new,
@@ -750,13 +730,8 @@
                     id: backendModule.SecretId(uniqueString.uniqueString()),
                     title: event.name,
                     modifiedAt: dateTime.toRfc3339(new Date()),
-<<<<<<< HEAD
                     parentId: event.parentId ?? backend.rootDirectoryId(organization),
-                    permissions: permissions.tryGetSingletonOwnerPermission(organization),
-=======
-                    parentId: event.parentId ?? backendModule.DirectoryId(''),
                     permissions: permissions.tryGetSingletonOwnerPermission(organization, user),
->>>>>>> af0e738d
                     projectState: null,
                     type: backendModule.AssetType.secret,
                 }
