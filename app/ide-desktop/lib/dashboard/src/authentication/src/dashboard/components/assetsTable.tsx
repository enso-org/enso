/** @file Table displaying a list of projects. */
import * as React from 'react'

import BlankIcon from 'enso-assets/blank.svg'

import * as array from '../array'
import * as assetEventModule from '../events/assetEvent'
import * as assetListEventModule from '../events/assetListEvent'
import * as authProvider from '../../authentication/providers/auth'
import * as backendModule from '../backend'
import * as backendProvider from '../../providers/backend'
import * as columnModule from '../column'
import * as dateTime from '../dateTime'
import * as download from '../../download'
import * as hooks from '../../hooks'
import * as indent from '../indent'
import * as localStorageModule from '../localStorage'
import * as localStorageProvider from '../../providers/localStorage'
import * as modalProvider from '../../providers/modal'
import * as permissions from '../permissions'
import * as presenceModule from '../presence'
import * as shortcuts from '../shortcuts'
import * as string from '../../string'
import * as style from '../style'
import * as uniqueString from '../../uniqueString'

import StatelessSpinner, * as statelessSpinner from './statelessSpinner'
import TableRow, * as tableRow from './tableRow'
import AssetContextMenu from './assetContextMenu'
import Button from './button'
import ConfirmDeleteModal from './confirmDeleteModal'
import ContextMenu from './contextMenu'
import ContextMenuEntry from './contextMenuEntry'
import ContextMenus from './contextMenus'
import GlobalContextMenu from './globalContextMenu'
import Table from './table'

// =================
// === Constants ===
// =================

/** The number of pixels the header bar should shrink when the extra tab selector is visible. */
const TABLE_HEADER_WIDTH_SHRINKAGE_PX = 142
/** The value returned when {@link Array.findIndex} fails. */
const NOT_FOUND = -1
/** The user-facing name of this asset type. */
const ASSET_TYPE_NAME = 'item'
/** The user-facing plural name of this asset type. */
const ASSET_TYPE_NAME_PLURAL = 'items'
// This is a function, even though it is not syntactically a function.
// eslint-disable-next-line no-restricted-syntax
const pluralize = string.makePluralize(ASSET_TYPE_NAME, ASSET_TYPE_NAME_PLURAL)
/** Placeholder row. */
const PLACEHOLDER = (
    <span className="opacity-75">
        You have no projects yet. Go ahead and create one using the button above, or open a template
        from the home screen.
    </span>
)
/** Placeholder row for directories that are empty. */
const EMPTY_DIRECTORY_PLACEHOLDER = <span className="px-2 opacity-75">This folder is empty.</span>

/** The {@link RegExp} matching a directory name following the default naming convention. */
const DIRECTORY_NAME_REGEX = /^New_Folder_(?<directoryIndex>\d+)$/
/** The default prefix of an automatically generated directory. */
const DIRECTORY_NAME_DEFAULT_PREFIX = 'New_Folder_'

// =====================
// === splicedAssets ===
// =====================

/** Insert assets into the assets list at the correct position, removing a "This folder is empty"
 * placeholder asset, if one exists. */
function splicedAssets(
    oldAssets: backendModule.AnyAsset[],
    assetsToInsert: backendModule.AnyAsset[],
    parentKey: backendModule.DirectoryId | null,
    parentId: backendModule.DirectoryId,
    assetType: backendModule.AssetType
) {
    const typeOrder = backendModule.ASSET_TYPE_ORDER[assetType]
    const newAssets = Array.from(oldAssets)
    const insertIndex = oldAssets.findIndex(
        item => item.parentId === parentId && backendModule.ASSET_TYPE_ORDER[item.type] >= typeOrder
    )
    let lastChildIndex = oldAssets.length
    if (insertIndex === NOT_FOUND) {
        let child = oldAssets[lastChildIndex - 1]
        while (child != null && child.parentId !== parentId) {
            lastChildIndex -= 1
            child = oldAssets[lastChildIndex - 1]
        }
    }
    const firstChild = oldAssets[insertIndex]
    const numberOfItemsToRemove = firstChild?.type === backendModule.AssetType.specialEmpty ? 1 : 0
    newAssets.splice(
        insertIndex === NOT_FOUND
            ? lastChildIndex !== 0
                ? lastChildIndex
                : oldAssets.findIndex(asset => asset.id === parentKey) + 1
            : insertIndex,
        numberOfItemsToRemove,
        ...assetsToInsert
    )
    return newAssets
}

// ================
// === AssetRow ===
// ================

/** Props for an {@link AssetRow}. */
export interface AssetRowProps<T extends backendModule.AnyAsset>
    extends tableRow.TableRowProps<T, AssetsTableState, AssetRowState, T['id']> {}

/** A row containing a {@link backendModule.ProjectAsset}.
 * @throws {Error} when `item` is not a {@link backendModule.ProjectAsset}. */
function AssetRow(props: AssetRowProps<backendModule.AnyAsset>) {
    const {
        keyProp: key,
        item: rawItem,
        initialRowState,
        hidden,
        selected,
        allowContextMenu,
        onContextMenu,
        state,
        columns,
    } = props
    const { assetEvents, dispatchAssetListEvent, getDepth } = state
    const { backend } = backendProvider.useBackend()
    const { setModal } = modalProvider.useSetModal()
    const { user } = authProvider.useNonPartialUserSession()
    const toastAndLog = hooks.useToastAndLog()
    const [item, setItem] = React.useState(rawItem)
    const [presence, setPresence] = React.useState(presenceModule.Presence.present)
    const [rowState, setRowState] = React.useState<AssetRowState>(() => ({
        ...initialRowState,
        setPresence,
    }))

    React.useEffect(() => {
        setItem(rawItem)
    }, [rawItem])

    const doDelete = React.useCallback(async () => {
        setPresence(presenceModule.Presence.deleting)
        if (item.type === backendModule.AssetType.directory) {
            dispatchAssetListEvent({
                type: assetListEventModule.AssetListEventType.closeFolder,
                id: item.id,
                // This is SAFE, as this asset is already known to be a directory.
                // eslint-disable-next-line no-restricted-syntax
                key: key as backendModule.DirectoryId,
            })
        }
        try {
            if (
                item.type === backendModule.AssetType.project &&
                backend.type === backendModule.BackendType.local
            ) {
                if (
                    item.projectState.type !== backendModule.ProjectState.placeholder &&
                    item.projectState.type !== backendModule.ProjectState.closed
                ) {
                    await backend.openProject(item.id, null, item.title)
                }
                try {
                    await backend.closeProject(item.id, item.title)
                } catch {
                    // Ignored. The project was already closed.
                }
            }
            await backend.deleteAsset(item)
            dispatchAssetListEvent({
                type: assetListEventModule.AssetListEventType.delete,
                id: key,
            })
        } catch (error) {
            setPresence(presenceModule.Presence.present)
            toastAndLog(`Unable to delete ${backendModule.ASSET_TYPE_NAME[item.type]}`, error)
        }
    }, [backend, dispatchAssetListEvent, item, key, toastAndLog])

    hooks.useEventHandler(assetEvents, async event => {
        switch (event.type) {
            // These events are handled in the specific NameColumn files.
            case assetEventModule.AssetEventType.newProject:
            case assetEventModule.AssetEventType.newFolder:
            case assetEventModule.AssetEventType.uploadFiles:
            case assetEventModule.AssetEventType.newSecret:
            case assetEventModule.AssetEventType.openProject:
            case assetEventModule.AssetEventType.closeProject:
            case assetEventModule.AssetEventType.cancelOpeningAllProjects: {
                break
            }
            case assetEventModule.AssetEventType.deleteMultiple: {
                if (event.ids.has(key)) {
                    await doDelete()
                }
                break
            }
            case assetEventModule.AssetEventType.downloadSelected: {
                if (selected) {
                    download.download(
                        './api/project-manager/' + `projects/${item.id}/enso-project`,
                        `${item.title}.enso-project`
                    )
                }
                break
            }
            case assetEventModule.AssetEventType.removeSelf: {
                // This is not triggered from the asset list, so it uses `item.id` instead of `key`.
                if (event.id === item.id && user != null) {
                    setPresence(presenceModule.Presence.deleting)
                    try {
                        await backend.createPermission({
                            action: null,
                            resourceId: item.id,
                            userSubjects: [user.id],
                        })
                        dispatchAssetListEvent({
                            type: assetListEventModule.AssetListEventType.delete,
                            id: key,
                        })
                    } catch (error) {
                        setPresence(presenceModule.Presence.present)
                        toastAndLog(
                            `Unable to delete ${backendModule.ASSET_TYPE_NAME[item.type]}`,
                            error
                        )
                    }
                }
                break
            }
        }
    })

    switch (item.type) {
        case backendModule.AssetType.directory:
        case backendModule.AssetType.project:
        case backendModule.AssetType.file:
        case backendModule.AssetType.secret: {
            return (
                <>
                    <TableRow
                        className={presenceModule.CLASS_NAME[presence]}
                        {...props}
                        hidden={hidden || presence === presenceModule.Presence.deleting}
                        onContextMenu={(innerProps, event) => {
                            if (allowContextMenu) {
                                event.preventDefault()
                                event.stopPropagation()
                                onContextMenu?.(innerProps, event)
                                setModal(
                                    <AssetContextMenu
                                        innerProps={innerProps}
                                        event={event}
                                        eventTarget={event.currentTarget}
                                        doDelete={doDelete}
                                    />
                                )
                            } else {
                                onContextMenu?.(innerProps, event)
                            }
                        }}
                        item={item}
                        setItem={setItem}
                        initialRowState={rowState}
                        setRowState={setRowState}
                    />
                    {selected &&
                        allowContextMenu &&
                        presence !== presenceModule.Presence.deleting && (
                            // This is a copy of the context menu, since the context menu registers keyboard
                            // shortcut handlers. This is a bit of a hack, however it is preferable to duplicating
                            // the entire context menu (once for the keyboard actions, once for the JSX).
                            <AssetContextMenu
                                hidden
                                innerProps={{
                                    key,
                                    item,
                                    setItem,
                                    state,
                                    rowState,
                                    setRowState,
                                }}
                                event={{ pageX: 0, pageY: 0 }}
                                eventTarget={null}
                                doDelete={doDelete}
                            />
                        )}
                </>
            )
        }
        case backendModule.AssetType.specialLoading: {
            return hidden ? null : (
                <tr>
                    <td colSpan={columns.length} className="rounded-rows-skip-level border-r p-0">
                        <div
                            className={`flex justify-center rounded-full h-8 py-1 ${indent.indentClass(
                                getDepth(key)
                            )}`}
                        >
                            <StatelessSpinner
                                size={24}
                                state={statelessSpinner.SpinnerState.loadingMedium}
                            />
                        </div>
                    </td>
                </tr>
            )
        }
        case backendModule.AssetType.specialEmpty: {
            return hidden ? null : (
                <tr>
                    <td colSpan={columns.length} className="rounded-rows-skip-level border-r p-0">
                        <div
                            className={`flex items-center rounded-full h-8 py-2 ${indent.indentClass(
                                getDepth(key)
                            )}`}
                        >
                            <img src={BlankIcon} />
                            {EMPTY_DIRECTORY_PLACEHOLDER}
                        </div>
                    </td>
                </tr>
            )
        }
    }
}

// ===================
// === AssetsTable ===
// ===================

/** State passed through from a {@link AssetsTable} to every cell. */
export interface AssetsTableState {
    assetEvents: assetEventModule.AssetEvent[]
    dispatchAssetEvent: (event: assetEventModule.AssetEvent) => void
    dispatchAssetListEvent: (event: assetListEventModule.AssetListEvent) => void
    getDepth: (id: backendModule.AssetId) => number
    doToggleDirectoryExpansion: (
        directoryId: backendModule.DirectoryId,
        key: backendModule.DirectoryId,
        title?: string
    ) => void
    /** Called when the project is opened via the {@link ProjectActionButton}. */
    doOpenManually: (projectId: backendModule.ProjectId) => void
    doOpenIde: (
        project: backendModule.ProjectAsset,
        setProject: React.Dispatch<React.SetStateAction<backendModule.ProjectAsset>>
    ) => void
    doCloseIde: (project: backendModule.ProjectAsset) => void
}

/** Data associated with a {@link AssetRow}, used for rendering. */
export interface AssetRowState {
    setPresence: (presence: presenceModule.Presence) => void
    isEditingName: boolean
}

/** The default {@link AssetRowState} associated with a {@link AssetRow}. */
export const INITIAL_ROW_STATE: AssetRowState = Object.freeze({
    setPresence: () => {
        // Ignored. This MUST be replaced by the row component. It should also update `presence`.
    },
    isEditingName: false,
})

/** Props for a {@link AssetsTable}. */
export interface AssetsTableProps {
    items: backendModule.AnyAsset[]
    filter: ((item: backendModule.AnyAsset) => boolean) | null
    isLoading: boolean
    assetEvents: assetEventModule.AssetEvent[]
    dispatchAssetEvent: (event: assetEventModule.AssetEvent) => void
    assetListEvents: assetListEventModule.AssetListEvent[]
    dispatchAssetListEvent: (event: assetListEventModule.AssetListEvent) => void
    doOpenIde: (
        project: backendModule.ProjectAsset,
        setProject: React.Dispatch<React.SetStateAction<backendModule.ProjectAsset>>
    ) => void
    doCloseIde: (project: backendModule.ProjectAsset) => void
}

/** The table of project assets. */
export default function AssetsTable(props: AssetsTableProps) {
    const {
        items: rawItems,
        filter,
        isLoading,
        assetEvents,
        dispatchAssetEvent,
        assetListEvents,
        dispatchAssetListEvent,
        doOpenIde,
        doCloseIde: rawDoCloseIde,
    } = props
    const { organization, user } = authProvider.useNonPartialUserSession()
    const { backend } = backendProvider.useBackend()
    const { setModal } = modalProvider.useSetModal()
    const { localStorage } = localStorageProvider.useLocalStorage()
    const [initialized, setInitialized] = React.useState(false)
    const [items, setItems] = React.useState(rawItems)
    const [extraColumns, setExtraColumns] = React.useState(
        () => new Set<columnModule.ExtraColumn>()
    )
    const [selectedKeys, setSelectedKeys] = React.useState(() => new Set<backendModule.AssetId>())
    // Items in the root directory have a depth of 0.
    const itemDepthsRef = React.useRef(new Map<backendModule.AssetId, number>())
    const scrollContainerRef = React.useRef<HTMLDivElement>(null)
    const headerRowRef = React.useRef<HTMLTableRowElement>(null)

    React.useEffect(() => {
        setInitialized(true)
        const savedExtraColumns = localStorage.get(localStorageModule.LocalStorageKey.extraColumns)
        if (savedExtraColumns != null) {
            setExtraColumns(new Set(savedExtraColumns))
        }
    }, [/* should never change */ localStorage])

    // Clip the header bar so that the background behind the extra colums selector is visible.
    React.useEffect(() => {
        const headerRow = headerRowRef.current
        const scrollContainer = scrollContainerRef.current
        if (
            backend.type === backendModule.BackendType.remote &&
            headerRow != null &&
            scrollContainer != null
        ) {
            let isClipPathUpdateQueued = false
            const updateClipPath = () => {
                isClipPathUpdateQueued = false
                const hasVerticalScrollbar =
                    scrollContainer.scrollHeight > scrollContainer.clientHeight
                const shrinkage =
                    TABLE_HEADER_WIDTH_SHRINKAGE_PX +
                    (hasVerticalScrollbar ? style.SCROLLBAR_WIDTH_PX : 0)
                const rightOffset = `calc(100vw - ${shrinkage}px + ${scrollContainer.scrollLeft}px)`
                headerRow.style.clipPath = `polygon(0 0, ${rightOffset} 0, ${rightOffset} 100%, 0 100%)`
            }
            const onScroll = () => {
                if (!isClipPathUpdateQueued) {
                    isClipPathUpdateQueued = true
                    requestAnimationFrame(updateClipPath)
                }
            }
            updateClipPath()
            scrollContainer.addEventListener('scroll', onScroll)
            return () => {
                scrollContainer.removeEventListener('scroll', onScroll)
            }
        } else {
            return
        }
    }, [backend.type])

    React.useEffect(() => {
        // eslint-disable-next-line @typescript-eslint/no-magic-numbers
        itemDepthsRef.current.set(backend.rootDirectoryId(organization), -1)
    }, [backend, organization])

    React.useEffect(() => {
        if (initialized) {
            localStorage.set(
                localStorageModule.LocalStorageKey.extraColumns,
                Array.from(extraColumns)
            )
        }
    }, [extraColumns, initialized, /* should never change */ localStorage])

    const getDepth = React.useCallback(
        (id: backendModule.AssetId) => itemDepthsRef.current.get(id) ?? 0,
        []
    )

    React.useEffect(() => {
        setItems(rawItems)
    }, [rawItems])

    React.useEffect(() => {
        // Remove unused keys.
        const oldDepths = itemDepthsRef.current
        itemDepthsRef.current = new Map(
            items.map(backendModule.getAssetId).flatMap(key => {
                const depth = oldDepths.get(key)
                return depth != null ? [[key, depth]] : []
            })
        )
        // eslint-disable-next-line @typescript-eslint/no-magic-numbers
        itemDepthsRef.current.set(backend.rootDirectoryId(organization), -1)
    }, [items, backend, organization])

    const expandedDirectoriesRef = React.useRef(new Set<backendModule.DirectoryId>())
    React.useEffect(() => {
        expandedDirectoriesRef.current = new Set()
    }, [backend])
    const directoryListAbortControllersRef = React.useRef(
        new Map<backendModule.DirectoryId, AbortController>()
    )
    const doToggleDirectoryExpansion = React.useCallback(
        (
            directoryId: backendModule.DirectoryId,
            key: backendModule.DirectoryId,
            title?: string
        ) => {
            const set = expandedDirectoriesRef.current
            if (set.has(directoryId)) {
                const abortController = directoryListAbortControllersRef.current.get(directoryId)
                if (abortController != null) {
                    abortController.abort()
                    directoryListAbortControllersRef.current.delete(directoryId)
                }
                set.delete(directoryId)
                const foldersToCollapse = new Set([directoryId])
                setItems(
                    items.filter(item => {
                        const shouldKeep = !foldersToCollapse.has(item.parentId)
                        if (item.type === backendModule.AssetType.directory && !shouldKeep) {
                            foldersToCollapse.add(item.id)
                        }
                        return shouldKeep
                    })
                )
            } else {
                const childDepth = getDepth(key) + 1
                set.add(directoryId)
                const loadingAssetId = backendModule.LoadingAssetId(uniqueString.uniqueString())
                setItems(
                    array.splicedAfter(
                        items,
                        [
                            {
                                type: backendModule.AssetType.specialLoading,
                                title: '',
                                id: loadingAssetId,
                                modifiedAt: dateTime.toRfc3339(new Date()),
                                parentId: directoryId,
                                permissions: [],
                                projectState: null,
                            },
                        ],
                        item => item.id === key
                    )
                )
                itemDepthsRef.current.set(loadingAssetId, childDepth)
                void (async () => {
                    const abortController = new AbortController()
                    directoryListAbortControllersRef.current.set(directoryId, abortController)
                    const returnedItems = await backend.listDirectory(
                        { parentId: directoryId },
                        title ?? null
                    )
                    if (!abortController.signal.aborted) {
                        const childItems: backendModule.AnyAsset[] =
                            returnedItems.length !== 0
                                ? returnedItems
                                : [
                                      {
                                          type: backendModule.AssetType.specialEmpty,
                                          title: '',
                                          id: backendModule.EmptyAssetId(
                                              uniqueString.uniqueString()
                                          ),
                                          modifiedAt: dateTime.toRfc3339(new Date()),
                                          parentId: directoryId,
                                          permissions: [],
                                          projectState: null,
                                      },
                                  ]
                        for (const childItem of childItems) {
                            itemDepthsRef.current.set(childItem.id, childDepth)
                        }
                        setItems(oldItems => {
                            let firstChildIndex = oldItems.findIndex(
                                item => item.parentId === directoryId
                            )
                            if (firstChildIndex === NOT_FOUND) {
                                firstChildIndex = oldItems.findIndex(item => item.id === key) + 1
                            }
                            let numberOfChildren = 1
                            while (
                                oldItems[firstChildIndex + numberOfChildren]?.parentId ===
                                directoryId
                            ) {
                                numberOfChildren += 1
                            }
                            const oldChildren = oldItems.slice(
                                firstChildIndex,
                                // Subtract one extra, to exclude the placeholder "loading" asset.
                                firstChildIndex + numberOfChildren - 1
                            )
                            const newChildren =
                                oldChildren.length === 0
                                    ? childItems
                                    : [...oldChildren, ...returnedItems].sort(
                                          backendModule.compareAssets
                                      )
                            const newItems = Array.from(oldItems)
                            newItems.splice(firstChildIndex, numberOfChildren, ...newChildren)
                            return newItems
                        })
                    }
                })()
            }
        },
        [items, backend, getDepth]
    )

    const getNewProjectName = React.useCallback(
        (templateId: string | null, parentId: backendModule.DirectoryId | null) => {
            const prefix = `${templateId ?? 'New_Project'}_`
            const projectNameTemplate = new RegExp(`^${prefix}(?<projectIndex>\\d+)$`)
            const actualParentId = parentId ?? backend.rootDirectoryId(organization)
            const projectIndices = items
                .filter(item => item.parentId === actualParentId)
                .map(project => projectNameTemplate.exec(project.title)?.groups?.projectIndex)
                .map(maybeIndex => (maybeIndex != null ? parseInt(maybeIndex, 10) : 0))
            return `${prefix}${Math.max(0, ...projectIndices) + 1}`
        },
        [items, backend, organization]
    )

    hooks.useEventHandler(assetListEvents, event => {
        switch (event.type) {
            case assetListEventModule.AssetListEventType.newFolder: {
                const parentId = event.parentId ?? backend.rootDirectoryId(organization)
                const directoryIndices = items
                    .filter(item => item.parentId === parentId)
                    .map(item => DIRECTORY_NAME_REGEX.exec(item.title))
                    .map(match => match?.groups?.directoryIndex)
                    .map(maybeIndex => (maybeIndex != null ? parseInt(maybeIndex, 10) : 0))
                const title = `${DIRECTORY_NAME_DEFAULT_PREFIX}${
                    Math.max(0, ...directoryIndices) + 1
                }`
                const placeholderItem: backendModule.DirectoryAsset = {
                    id: backendModule.DirectoryId(uniqueString.uniqueString()),
                    title,
                    modifiedAt: dateTime.toRfc3339(new Date()),
                    parentId,
                    permissions: permissions.tryGetSingletonOwnerPermission(organization, user),
                    projectState: null,
                    type: backendModule.AssetType.directory,
                }
                if (
                    event.parentId != null &&
                    event.parentKey != null &&
                    !expandedDirectoriesRef.current.has(event.parentId)
                ) {
                    doToggleDirectoryExpansion(event.parentId, event.parentKey)
                }
                setItems(oldItems =>
                    splicedAssets(
                        oldItems,
                        [placeholderItem],
                        event.parentKey,
                        placeholderItem.parentId,
                        placeholderItem.type
                    )
                )
                itemDepthsRef.current.set(
                    placeholderItem.id,
                    event.parentKey != null
                        ? (itemDepthsRef.current.get(event.parentKey) ?? 0) + 1
                        : 0
                )
                dispatchAssetEvent({
                    type: assetEventModule.AssetEventType.newFolder,
                    placeholderId: placeholderItem.id,
                })
                break
            }
            case assetListEventModule.AssetListEventType.newProject: {
                const projectName = getNewProjectName(event.templateId, event.parentId)
                const dummyId = backendModule.ProjectId(uniqueString.uniqueString())
                const placeholderItem: backendModule.ProjectAsset = {
                    id: dummyId,
                    title: projectName,
                    modifiedAt: dateTime.toRfc3339(new Date()),
                    parentId: event.parentId ?? backend.rootDirectoryId(organization),
                    permissions: permissions.tryGetSingletonOwnerPermission(organization, user),
                    projectState: { type: backendModule.ProjectState.placeholder },
                    type: backendModule.AssetType.project,
                }
                if (
                    event.parentId != null &&
                    event.parentKey != null &&
                    !expandedDirectoriesRef.current.has(event.parentId)
                ) {
                    doToggleDirectoryExpansion(event.parentId, event.parentKey)
                }
                setItems(oldItems =>
                    splicedAssets(
                        oldItems,
                        [placeholderItem],
                        event.parentKey,
                        placeholderItem.parentId,
                        placeholderItem.type
                    )
                )
                itemDepthsRef.current.set(
                    placeholderItem.id,
                    event.parentKey != null
                        ? (itemDepthsRef.current.get(event.parentKey) ?? 0) + 1
                        : 0
                )
                dispatchAssetEvent({
                    type: assetEventModule.AssetEventType.newProject,
                    placeholderId: dummyId,
                    templateId: event.templateId,
                    onSpinnerStateChange: event.onSpinnerStateChange,
                })
                break
            }
            case assetListEventModule.AssetListEventType.uploadFiles: {
                const reversedFiles = Array.from(event.files).reverse()
                const parentId = event.parentId ?? backend.rootDirectoryId(organization)
                const placeholderFiles: backendModule.FileAsset[] = reversedFiles
                    .filter(backendModule.fileIsNotProject)
                    .map(file => ({
                        type: backendModule.AssetType.file,
                        id: backendModule.FileId(uniqueString.uniqueString()),
                        title: file.name,
                        parentId,
                        permissions: permissions.tryGetSingletonOwnerPermission(organization, user),
                        modifiedAt: dateTime.toRfc3339(new Date()),
                        projectState: null,
                    }))
                const placeholderProjects: backendModule.ProjectAsset[] = reversedFiles
                    .filter(backendModule.fileIsProject)
                    .map(file => ({
                        type: backendModule.AssetType.project,
                        id: backendModule.ProjectId(uniqueString.uniqueString()),
                        title: file.name,
                        parentId,
                        permissions: permissions.tryGetSingletonOwnerPermission(organization, user),
                        modifiedAt: dateTime.toRfc3339(new Date()),
                        projectState: {
                            type: backendModule.ProjectState.new,
                        },
                    }))
                if (
                    event.parentId != null &&
                    event.parentKey != null &&
                    !expandedDirectoriesRef.current.has(event.parentId)
                ) {
                    doToggleDirectoryExpansion(event.parentId, event.parentKey)
                }
                setItems(oldItems =>
                    splicedAssets(
                        splicedAssets(
                            oldItems,
                            placeholderFiles,
                            event.parentKey,
                            parentId,
                            backendModule.AssetType.file
                        ),
                        placeholderProjects,
                        event.parentKey,
                        parentId,
                        backendModule.AssetType.directory
                    )
                )
                const depth =
                    event.parentKey != null
                        ? (itemDepthsRef.current.get(event.parentKey) ?? 0) + 1
                        : 0
                for (const file of placeholderFiles) {
                    itemDepthsRef.current.set(file.id, depth)
                }
                for (const project of placeholderProjects) {
                    itemDepthsRef.current.set(project.id, depth)
                }
                dispatchAssetEvent({
                    type: assetEventModule.AssetEventType.uploadFiles,
                    files: new Map(
                        [...placeholderFiles, ...placeholderProjects].map((placeholderItem, i) => [
                            placeholderItem.id,
                            // This is SAFE, as `placeholderItems` is created using a map on
                            // `event.files`.
                            // eslint-disable-next-line @typescript-eslint/no-non-null-assertion
                            event.files[i]!,
                        ])
                    ),
                })
                break
            }
            case assetListEventModule.AssetListEventType.newSecret: {
                const placeholderItem: backendModule.SecretAsset = {
                    id: backendModule.SecretId(uniqueString.uniqueString()),
                    title: event.name,
                    modifiedAt: dateTime.toRfc3339(new Date()),
                    parentId: event.parentId ?? backend.rootDirectoryId(organization),
                    permissions: permissions.tryGetSingletonOwnerPermission(organization, user),
                    projectState: null,
                    type: backendModule.AssetType.secret,
                }
                if (
                    event.parentId != null &&
                    event.parentKey != null &&
                    !expandedDirectoriesRef.current.has(event.parentId)
                ) {
                    doToggleDirectoryExpansion(event.parentId, event.parentKey)
                }
                setItems(oldItems =>
                    splicedAssets(
                        oldItems,
                        [placeholderItem],
                        event.parentKey,
                        placeholderItem.parentId,
                        placeholderItem.type
                    )
                )
                itemDepthsRef.current.set(
                    placeholderItem.id,
                    event.parentKey != null
                        ? (itemDepthsRef.current.get(event.parentKey) ?? 0) + 1
                        : 0
                )
                dispatchAssetEvent({
                    type: assetEventModule.AssetEventType.newSecret,
                    placeholderId: placeholderItem.id,
                    value: event.value,
                })
                break
            }
            case assetListEventModule.AssetListEventType.delete: {
                setItems(oldItems => oldItems.filter(item => item.id !== event.id))
                itemDepthsRef.current.delete(event.id)
                break
            }
            case assetListEventModule.AssetListEventType.removeSelf: {
                dispatchAssetEvent({
                    type: assetEventModule.AssetEventType.removeSelf,
                    id: event.id,
                })
                break
            }
            case assetListEventModule.AssetListEventType.closeFolder: {
                if (expandedDirectoriesRef.current.has(event.key)) {
                    doToggleDirectoryExpansion(event.id, event.key)
                }
                break
            }
        }
    })

    const doOpenManually = React.useCallback(
        (projectId: backendModule.ProjectId) => {
            dispatchAssetEvent({
                type: assetEventModule.AssetEventType.openProject,
                id: projectId,
            })
        },
        [/* should never change */ dispatchAssetEvent]
    )

    const doCloseIde = React.useCallback(
        (project: backendModule.ProjectAsset) => {
            // FIXME: should not do this if the project is different
            dispatchAssetEvent({
                type: assetEventModule.AssetEventType.cancelOpeningAllProjects,
            })
            rawDoCloseIde(project)
        },
        [rawDoCloseIde, /* should never change */ dispatchAssetEvent]
    )

    const state = React.useMemo(
        // The type MUST be here to trigger excess property errors at typecheck time.
        (): AssetsTableState => ({
            assetEvents,
            dispatchAssetEvent,
            dispatchAssetListEvent,
            getDepth,
            doToggleDirectoryExpansion,
            doOpenManually,
            doOpenIde,
            doCloseIde,
        }),
        [
            assetEvents,
            doOpenManually,
            doOpenIde,
            doCloseIde,
            getDepth,
            doToggleDirectoryExpansion,
            /* should never change */ dispatchAssetEvent,
            /* should never change */ dispatchAssetListEvent,
        ]
    )

    return (
        <div ref={scrollContainerRef} className="flex-1 overflow-auto">
            <div className="flex flex-col w-min min-w-full h-full">
<<<<<<< HEAD
                {backend.type !== backendModule.BackendType.local && (
                    <div className="sticky top-0 h-0">
                        <div className="block sticky right-0 ml-auto mt-1.25 w-29 p-2 z-10">
                            <div className="inline-flex gap-3">
                                {columnModule.EXTRA_COLUMNS.map(column => (
                                    <Button
                                        key={column}
                                        active={extraColumns.has(column)}
                                        image={columnModule.EXTRA_COLUMN_IMAGES[column]}
                                        onClick={() => {
                                            const newExtraColumns = new Set(extraColumns)
                                            if (extraColumns.has(column)) {
                                                newExtraColumns.delete(column)
                                            } else {
                                                newExtraColumns.add(column)
                                            }
                                            setExtraColumns(newExtraColumns)
                                        }}
                                    />
                                ))}
                            </div>
=======
                <div className="h-0">
                    <div className="block sticky right-0 px-2 py-1 ml-auto mt-0.5 w-29 z-1">
                        <div className="inline-flex gap-3">
                            {columnModule.EXTRA_COLUMNS.map(column => (
                                <Button
                                    key={column}
                                    active={extraColumns.has(column)}
                                    image={columnModule.EXTRA_COLUMN_IMAGES[column]}
                                    onClick={() => {
                                        const newExtraColumns = new Set(extraColumns)
                                        if (extraColumns.has(column)) {
                                            newExtraColumns.delete(column)
                                        } else {
                                            newExtraColumns.add(column)
                                        }
                                        setExtraColumns(newExtraColumns)
                                    }}
                                />
                            ))}
>>>>>>> d4e69192
                        </div>
                    </div>
                )}
                <Table<
                    backendModule.AnyAsset,
                    AssetsTableState,
                    AssetRowState,
                    backendModule.AssetId
                >
                    footer={<tfoot className="h-full"></tfoot>}
                    scrollContainerRef={scrollContainerRef}
                    headerRowRef={headerRowRef}
                    rowComponent={AssetRow}
                    items={items}
                    filter={filter}
                    isLoading={isLoading}
                    state={state}
                    initialRowState={INITIAL_ROW_STATE}
                    getKey={backendModule.getAssetId}
                    selectedKeys={selectedKeys}
                    setSelectedKeys={setSelectedKeys}
                    placeholder={PLACEHOLDER}
                    columns={columnModule.getColumnList(backend.type, extraColumns).map(column => ({
                        id: column,
                        className: columnModule.COLUMN_CSS_CLASS[column],
                        heading: columnModule.COLUMN_HEADING[column],
                        render: columnModule.COLUMN_RENDERER[column],
                    }))}
                    onContextMenu={(innerSelectedKeys, event, innerSetSelectedKeys) => {
                        event.preventDefault()
                        event.stopPropagation()
                        const pluralized = pluralize(innerSelectedKeys.size)
                        // This is not a React component even though it contains JSX.
                        // eslint-disable-next-line no-restricted-syntax
                        const doDeleteAll = () => {
                            setModal(
                                <ConfirmDeleteModal
                                    description={`${innerSelectedKeys.size} selected ${pluralized}`}
                                    doDelete={() => {
                                        innerSetSelectedKeys(new Set())
                                        dispatchAssetEvent({
                                            type: assetEventModule.AssetEventType.deleteMultiple,
                                            ids: innerSelectedKeys,
                                        })
                                        return Promise.resolve()
                                    }}
                                />
                            )
                        }
                        setModal(
                            <ContextMenus key={uniqueString.uniqueString()} event={event}>
                                {innerSelectedKeys.size !== 0 && (
                                    <ContextMenu>
                                        <ContextMenuEntry
                                            action={shortcuts.KeyboardAction.moveAllToTrash}
                                            doAction={doDeleteAll}
                                        />
                                    </ContextMenu>
                                )}
                                <GlobalContextMenu
                                    directoryKey={null}
                                    directoryId={null}
                                    dispatchAssetListEvent={dispatchAssetListEvent}
                                />
                            </ContextMenus>
                        )
                    }}
                />
            </div>
        </div>
    )
}<|MERGE_RESOLUTION|>--- conflicted
+++ resolved
@@ -40,7 +40,7 @@
 // =================
 
 /** The number of pixels the header bar should shrink when the extra tab selector is visible. */
-const TABLE_HEADER_WIDTH_SHRINKAGE_PX = 142
+const TABLE_HEADER_WIDTH_SHRINKAGE_PX = 274
 /** The value returned when {@link Array.findIndex} fails. */
 const NOT_FOUND = -1
 /** The user-facing name of this asset type. */
@@ -894,10 +894,9 @@
     return (
         <div ref={scrollContainerRef} className="flex-1 overflow-auto">
             <div className="flex flex-col w-min min-w-full h-full">
-<<<<<<< HEAD
                 {backend.type !== backendModule.BackendType.local && (
                     <div className="sticky top-0 h-0">
-                        <div className="block sticky right-0 ml-auto mt-1.25 w-29 p-2 z-10">
+                        <div className="block sticky right-0 ml-auto w-29 p-2 z-1">
                             <div className="inline-flex gap-3">
                                 {columnModule.EXTRA_COLUMNS.map(column => (
                                     <Button
@@ -916,27 +915,6 @@
                                     />
                                 ))}
                             </div>
-=======
-                <div className="h-0">
-                    <div className="block sticky right-0 px-2 py-1 ml-auto mt-0.5 w-29 z-1">
-                        <div className="inline-flex gap-3">
-                            {columnModule.EXTRA_COLUMNS.map(column => (
-                                <Button
-                                    key={column}
-                                    active={extraColumns.has(column)}
-                                    image={columnModule.EXTRA_COLUMN_IMAGES[column]}
-                                    onClick={() => {
-                                        const newExtraColumns = new Set(extraColumns)
-                                        if (extraColumns.has(column)) {
-                                            newExtraColumns.delete(column)
-                                        } else {
-                                            newExtraColumns.add(column)
-                                        }
-                                        setExtraColumns(newExtraColumns)
-                                    }}
-                                />
-                            ))}
->>>>>>> d4e69192
                         </div>
                     </div>
                 )}
