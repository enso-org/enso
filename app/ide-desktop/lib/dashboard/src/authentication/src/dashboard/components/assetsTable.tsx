/** @file Table displaying a list of projects. */
import * as React from 'react'
import * as toast from 'react-toastify'

import * as array from '../array'
import * as assetEventModule from '../events/assetEvent'
import * as assetListEventModule from '../events/assetListEvent'
import type * as assetQuery from '../../assetQuery'
import * as assetTreeNode from '../assetTreeNode'
import * as backendModule from '../backend'
import * as columnModule from '../column'
import * as dateTime from '../dateTime'
import * as drag from '../drag'
import * as hooks from '../../hooks'
import * as localStorageModule from '../localStorage'
import * as localStorageProvider from '../../providers/localStorage'
import * as permissions from '../permissions'
import * as set from '../set'
import * as shortcutsModule from '../shortcuts'
import * as shortcutsProvider from '../../providers/shortcuts'
import * as sorting from '../sorting'
import * as string from '../../string'
import * as uniqueString from '../../uniqueString'
import type * as visibilityModule from '../visibility'

import * as authProvider from '../../authentication/providers/auth'
import * as backendProvider from '../../providers/backend'
import * as modalProvider from '../../providers/modal'

import type * as assetSettingsPanel from './assetSettingsPanel'
import * as categorySwitcher from './categorySwitcher'
import AssetNameColumn from './assetNameColumn'
import AssetRow from './assetRow'
import Button from './button'
import ConfirmDeleteModal from './confirmDeleteModal'
import ContextMenu from './contextMenu'
import ContextMenus from './contextMenus'
import DragModal from './dragModal'
import GlobalContextMenu from './globalContextMenu'
import MenuEntry from './menuEntry'
import Table from './table'

// =================
// === Constants ===
// =================

/** The number of pixels the header bar should shrink when the extra column selector is visible. */
const TABLE_HEADER_WIDTH_SHRINKAGE_PX = 116
/** A value that represents that the first argument is less than the second argument, in a
 * sorting function. */
const COMPARE_LESS_THAN = -1
/** The user-facing name of this asset type. */
const ASSET_TYPE_NAME = 'item'
/** The user-facing plural name of this asset type. */
const ASSET_TYPE_NAME_PLURAL = 'items'
// This is a function, even though it is not syntactically a function.
// eslint-disable-next-line no-restricted-syntax
const pluralize = string.makePluralize(ASSET_TYPE_NAME, ASSET_TYPE_NAME_PLURAL)
/** The default placeholder row. */
const PLACEHOLDER = (
    <span className="opacity-75">
        You have no files. Go ahead and create one using the buttons above, or open a template from
        the home screen.
    </span>
)
/** A placeholder row for when a query (text or labels) is active. */
const QUERY_PLACEHOLDER = <span className="opacity-75">No files match the current filters.</span>
/** The placeholder row for the Trash category. */
const TRASH_PLACEHOLDER = <span className="opacity-75 px-1.5">Your trash is empty.</span>
/** Placeholder row for directories that are empty. */
export const EMPTY_DIRECTORY_PLACEHOLDER = (
    <span className="px-2 opacity-75">This folder is empty.</span>
)

/** The {@link RegExp} matching a directory name following the default naming convention. */
const DIRECTORY_NAME_REGEX = /^New_Folder_(?<directoryIndex>\d+)$/
/** The default prefix of an automatically generated directory. */
const DIRECTORY_NAME_DEFAULT_PREFIX = 'New_Folder_'

// ===================================
// === insertAssetTreeNodeChildren ===
// ===================================

/** Return a list of nodes, plus new nodes created from a list of assets.
 * The list of children MUST be all of one specific asset type. */
function insertChildrenIntoAssetTreeNodeArray(
    nodes: assetTreeNode.AssetTreeNode[],
    children: backendModule.AnyAsset[],
    directoryKey: backendModule.AssetId | null,
    directoryId: backendModule.DirectoryId | null,
    depth: number
) {
    const typeOrder = children[0] != null ? backendModule.ASSET_TYPE_ORDER[children[0].type] : 0
    return array.splicedBefore(
        nodes.filter(node => node.item.type !== backendModule.AssetType.specialEmpty),
        children.map(asset =>
            assetTreeNode.assetTreeNodeFromAsset(asset, directoryKey, directoryId, depth)
        ),
        innerItem => backendModule.ASSET_TYPE_ORDER[innerItem.item.type] >= typeOrder
    )
}

/** Return a directory, with new children added into its list of children.
 * The list of children MUST be all of one specific asset type. */
function insertAssetTreeNodeChildren(
    item: assetTreeNode.AssetTreeNode,
    children: backendModule.AnyAsset[],
    directoryKey: backendModule.AssetId | null,
    directoryId: backendModule.DirectoryId | null
): assetTreeNode.AssetTreeNode {
    const newDepth = item.depth + 1
    return {
        ...item,
        children: insertChildrenIntoAssetTreeNodeArray(
            (item.children ?? []).filter(
                node => node.item.type !== backendModule.AssetType.specialEmpty
            ),
            children,
            directoryKey,
            directoryId,
            newDepth
        ),
    }
}

// =============================
// === Category to filter by ===
// =============================

const CATEGORY_TO_FILTER_BY: Record<categorySwitcher.Category, backendModule.FilterBy | null> = {
    [categorySwitcher.Category.recent]: null,
    [categorySwitcher.Category.drafts]: null,
    [categorySwitcher.Category.home]: backendModule.FilterBy.active,
    [categorySwitcher.Category.root]: null,
    [categorySwitcher.Category.trash]: backendModule.FilterBy.trashed,
}

// ===================
// === AssetsTable ===
// ===================

/** State passed through from a {@link AssetsTable} to every cell. */
export interface AssetsTableState {
    numberOfSelectedItems: number
    category: categorySwitcher.Category
    labels: Map<backendModule.LabelName, backendModule.Label>
    deletedLabelNames: Set<backendModule.LabelName>
    hasCopyData: boolean
    sortColumn: columnModule.SortableColumn | null
    setSortColumn: (column: columnModule.SortableColumn | null) => void
    sortDirection: sorting.SortDirection | null
    setSortDirection: (sortDirection: sorting.SortDirection | null) => void
    query: assetQuery.AssetQuery
    setQuery: React.Dispatch<React.SetStateAction<assetQuery.AssetQuery>>
    dispatchAssetListEvent: (event: assetListEventModule.AssetListEvent) => void
    assetEvents: assetEventModule.AssetEvent[]
    dispatchAssetEvent: (event: assetEventModule.AssetEvent) => void
    setAssetSettingsPanelProps: React.Dispatch<
        React.SetStateAction<assetSettingsPanel.AssetSettingsPanelRequiredProps | null>
    >
    topLevelAssets: Readonly<React.MutableRefObject<assetTreeNode.AssetTreeNode[]>>
    nodeMap: Readonly<
        React.MutableRefObject<ReadonlyMap<backendModule.AssetId, assetTreeNode.AssetTreeNode>>
    >
    doToggleDirectoryExpansion: (
        directoryId: backendModule.DirectoryId,
        key: backendModule.AssetId,
        title?: string
    ) => void
    /** Called when the project is opened via the `ProjectActionButton`. */
    doOpenManually: (projectId: backendModule.ProjectId) => void
    doOpenIde: (
        project: backendModule.ProjectAsset,
        setProject: React.Dispatch<React.SetStateAction<backendModule.ProjectAsset>>,
        switchPage: boolean
    ) => void
    doCloseIde: (project: backendModule.ProjectAsset) => void
    doCreateLabel: (value: string, color: backendModule.LChColor) => Promise<void>
    doCut: () => void
    doPaste: (
        newParentKey: backendModule.AssetId | null,
        newParentId: backendModule.DirectoryId | null
    ) => void
}

/** Data associated with a {@link AssetRow}, used for rendering. */
export interface AssetRowState {
    setVisibility: (visibility: visibilityModule.Visibility) => void
    isEditingName: boolean
    temporarilyAddedLabels: ReadonlySet<backendModule.LabelName>
    temporarilyRemovedLabels: ReadonlySet<backendModule.LabelName>
}

/** The default {@link AssetRowState} associated with a {@link AssetRow}. */
export const INITIAL_ROW_STATE = Object.freeze<AssetRowState>({
    setVisibility: () => {
        // Ignored. This MUST be replaced by the row component. It should also update `visibility`.
    },
    isEditingName: false,
    temporarilyAddedLabels: set.EMPTY,
    temporarilyRemovedLabels: set.EMPTY,
})

/** Props for a {@link AssetsTable}. */
export interface AssetsTableProps {
    query: assetQuery.AssetQuery
    setQuery: React.Dispatch<React.SetStateAction<assetQuery.AssetQuery>>
    category: categorySwitcher.Category
    allLabels: Map<backendModule.LabelName, backendModule.Label>
    initialProjectName: string | null
    projectStartupInfo: backendModule.ProjectStartupInfo | null
    deletedLabelNames: Set<backendModule.LabelName>
    /** These events will be dispatched the next time the assets list is refreshed, rather than
     * immediately. */
    queuedAssetEvents: assetEventModule.AssetEvent[]
    assetListEvents: assetListEventModule.AssetListEvent[]
    dispatchAssetListEvent: (event: assetListEventModule.AssetListEvent) => void
    assetEvents: assetEventModule.AssetEvent[]
    dispatchAssetEvent: (event: assetEventModule.AssetEvent) => void
    setAssetSettingsPanelProps: React.Dispatch<
        React.SetStateAction<assetSettingsPanel.AssetSettingsPanelRequiredProps | null>
    >
    doOpenIde: (
        project: backendModule.ProjectAsset,
        setProject: React.Dispatch<React.SetStateAction<backendModule.ProjectAsset>>,
        switchPage: boolean
    ) => void
    doCloseIde: (project: backendModule.ProjectAsset) => void
    doCreateLabel: (value: string, color: backendModule.LChColor) => Promise<void>
    loadingProjectManagerDidFail: boolean
    isListingRemoteDirectoryWhileOffline: boolean
    isListingLocalDirectoryAndWillFail: boolean
    isListingRemoteDirectoryAndWillFail: boolean
}

/** The table of project assets. */
export default function AssetsTable(props: AssetsTableProps) {
    const {
        query,
        setQuery,
        category,
        allLabels,
        deletedLabelNames,
        initialProjectName,
        projectStartupInfo,
        queuedAssetEvents: rawQueuedAssetEvents,
        assetListEvents,
        dispatchAssetListEvent,
        setAssetSettingsPanelProps,
        assetEvents,
        dispatchAssetEvent,
        doOpenIde,
        doCloseIde: rawDoCloseIde,
        doCreateLabel,
        loadingProjectManagerDidFail,
        isListingRemoteDirectoryWhileOffline,
        isListingLocalDirectoryAndWillFail,
        isListingRemoteDirectoryAndWillFail,
    } = props
    const { organization, user, accessToken } = authProvider.useNonPartialUserSession()
    const { backend } = backendProvider.useBackend()
    const { setModal, unsetModal } = modalProvider.useSetModal()
    const { localStorage } = localStorageProvider.useLocalStorage()
    const { shortcuts } = shortcutsProvider.useShortcuts()
    const toastAndLog = hooks.useToastAndLog()
    const [initialized, setInitialized] = React.useState(false)
    const [assetTree, setAssetTree] = React.useState<assetTreeNode.AssetTreeNode[]>([])
    const [isLoading, setIsLoading] = React.useState(true)
    const [extraColumns, setExtraColumns] = React.useState(
        () => new Set<columnModule.ExtraColumn>()
    )
    const [sortColumn, setSortColumn] = React.useState<columnModule.SortableColumn | null>(null)
    const [sortDirection, setSortDirection] = React.useState<sorting.SortDirection | null>(null)
    const [selectedKeys, setSelectedKeys] = React.useState(() => new Set<backendModule.AssetId>())
    const [copyData, setCopyData] = React.useState<Set<backendModule.AssetId> | null>(null)
    const [, setQueuedAssetEvents] = React.useState<assetEventModule.AssetEvent[]>([])
    const [, setNameOfProjectToImmediatelyOpen] = React.useState(initialProjectName)
    const scrollContainerRef = React.useRef<HTMLDivElement>(null)
    const headerRowRef = React.useRef<HTMLTableRowElement>(null)
    const assetTreeRef = React.useRef<assetTreeNode.AssetTreeNode[]>([])
    const copyDataRef = React.useRef<Set<backendModule.AssetId> | null>(null)
    const nodeMapRef = React.useRef<
        ReadonlyMap<backendModule.AssetId, assetTreeNode.AssetTreeNode>
    >(new Map<backendModule.AssetId, assetTreeNode.AssetTreeNode>())
    const rootDirectoryId = React.useMemo(
        () => backend.rootDirectoryId(organization),
        [backend, organization]
    )
    const filter = React.useMemo(() => {
        if (query.query === '') {
            return null
        } else {
            return (node: assetTreeNode.AssetTreeNode) => {
                const labels: string[] = node.item.labels ?? []
                const lowercaseName = node.item.title.toLowerCase()
                return (
                    query.labels.every(label => labels.includes(label)) &&
                    query.keywords.every(keyword => lowercaseName.includes(keyword.toLowerCase()))
                )
            }
        }
    }, [query])
    const displayItems = React.useMemo(() => {
        if (sortColumn == null || sortDirection == null) {
            return assetTreeNode.assetTreePreorderTraversal(assetTree)
        } else {
            const sortDescendingMultiplier = -1
            const multiplier = {
                [sorting.SortDirection.ascending]: 1,
                [sorting.SortDirection.descending]: sortDescendingMultiplier,
            }[sortDirection]
            let compare: (a: assetTreeNode.AssetTreeNode, b: assetTreeNode.AssetTreeNode) => number
            switch (sortColumn) {
                case columnModule.Column.name: {
                    compare = (a, b) =>
                        multiplier *
                        (a.item.title > b.item.title
                            ? 1
                            : a.item.title < b.item.title
                            ? COMPARE_LESS_THAN
                            : 0)

                    break
                }
                case columnModule.Column.modified: {
                    compare = (a, b) =>
                        multiplier *
                        (Number(new Date(a.item.modifiedAt)) - Number(new Date(b.item.modifiedAt)))
                    break
                }
            }
            return assetTreeNode.assetTreePreorderTraversal(assetTree, tree =>
                Array.from(tree).sort(compare)
            )
        }
    }, [assetTree, sortColumn, sortDirection])

    React.useEffect(() => {
        if (rawQueuedAssetEvents.length !== 0) {
            setQueuedAssetEvents(oldEvents => [...oldEvents, ...rawQueuedAssetEvents])
        }
    }, [rawQueuedAssetEvents])

    React.useEffect(() => {
        setIsLoading(true)
    }, [backend, category])

    React.useEffect(() => {
        if (backend.type === backendModule.BackendType.local && loadingProjectManagerDidFail) {
            setIsLoading(false)
        }
    }, [loadingProjectManagerDidFail, backend.type])

    React.useEffect(() => {
        assetTreeRef.current = assetTree
        nodeMapRef.current = new Map(
            assetTreeNode.assetTreePreorderTraversal(assetTree).map(asset => [asset.key, asset])
        )
    }, [assetTree])

    React.useEffect(() => {
        copyDataRef.current = copyData
    }, [copyData])

    React.useEffect(() => {
        return shortcuts.registerKeyboardHandlers({
            [shortcutsModule.KeyboardAction.cancelCut]: () => {
                if (copyDataRef.current == null) {
                    return false
                } else {
                    dispatchAssetEvent({
                        type: assetEventModule.AssetEventType.cancelCut,
                        ids: copyDataRef.current,
                    })
                    setCopyData(null)
                    return
                }
            },
        })
    }, [/* should never change */ shortcuts, /* should never change */ dispatchAssetEvent])

    React.useEffect(() => {
        if (isLoading) {
            setNameOfProjectToImmediatelyOpen(initialProjectName)
        } else {
            // The project name here might also be a string with project id, e.g. when opening
            // a project file from explorer on Windows.
            const isInitialProject = (asset: backendModule.AnyAsset) =>
                asset.title === initialProjectName || asset.id === initialProjectName
            const projectToLoad = assetTree
                .map(node => node.item)
                .filter(backendModule.assetIsProject)
                .find(isInitialProject)
            if (projectToLoad != null) {
                dispatchAssetEvent({
                    type: assetEventModule.AssetEventType.openProject,
                    id: projectToLoad.id,
                    shouldAutomaticallySwitchPage: true,
                    runInBackground: false,
                })
            } else {
                toastAndLog(`Could not find project '${initialProjectName}'`)
            }
        }
        // This effect MUST only run when `initialProjectName` is changed.
        // eslint-disable-next-line react-hooks/exhaustive-deps
    }, [initialProjectName])

    const overwriteNodes = React.useCallback(
        (newAssets: backendModule.AnyAsset[]) => {
            // This is required, otherwise we are using an outdated
            // `nameOfProjectToImmediatelyOpen`.
            setNameOfProjectToImmediatelyOpen(oldNameOfProjectToImmediatelyOpen => {
                setInitialized(true)
                setAssetTree(
                    newAssets.map(asset => ({
                        key: asset.id,
                        item: asset,
                        directoryKey: null,
                        directoryId: null,
                        children: null,
                        depth: 0,
                    }))
                )
                // The project name here might also be a string with project id, e.g.
                // when opening a project file from explorer on Windows.
                const isInitialProject = (asset: backendModule.AnyAsset) =>
                    asset.title === oldNameOfProjectToImmediatelyOpen ||
                    asset.id === oldNameOfProjectToImmediatelyOpen
                if (oldNameOfProjectToImmediatelyOpen != null) {
                    const projectToLoad = newAssets
                        .filter(backendModule.assetIsProject)
                        .find(isInitialProject)
                    if (projectToLoad != null) {
                        dispatchAssetEvent({
                            type: assetEventModule.AssetEventType.openProject,
                            id: projectToLoad.id,
                            shouldAutomaticallySwitchPage: true,
                            runInBackground: false,
                        })
                    } else {
                        toastAndLog(`Could not find project '${oldNameOfProjectToImmediatelyOpen}'`)
                    }
                }
                setQueuedAssetEvents(oldQueuedAssetEvents => {
                    if (oldQueuedAssetEvents.length !== 0) {
                        queueMicrotask(() => {
                            for (const event of oldQueuedAssetEvents) {
                                dispatchAssetEvent(event)
                            }
                        })
                    }
                    return []
                })
                return null
            })
        },
        [
            /* should never change */ setNameOfProjectToImmediatelyOpen,
            /* should never change */ dispatchAssetEvent,
            /* should never change */ toastAndLog,
        ]
    )

    React.useEffect(() => {
        if (initialized) {
            overwriteNodes([])
        }
        // `overwriteAssets` is a callback, not a dependency.
        // eslint-disable-next-line react-hooks/exhaustive-deps
    }, [backend, category])

    hooks.useAsyncEffect(
        null,
        async signal => {
            switch (backend.type) {
                case backendModule.BackendType.local: {
                    if (!isListingLocalDirectoryAndWillFail) {
                        const newAssets = await backend.listDirectory(
                            {
                                parentId: null,
                                filterBy: CATEGORY_TO_FILTER_BY[category],
                                recentProjects: category === categorySwitcher.Category.recent,
                                labels: null,
                            },
                            null
                        )
                        if (!signal.aborted) {
                            setIsLoading(false)
                            overwriteNodes(newAssets)
                        }
                    }
                    break
                }
                case backendModule.BackendType.remote: {
                    if (
                        !isListingRemoteDirectoryAndWillFail &&
                        !isListingRemoteDirectoryWhileOffline
                    ) {
                        const queuedDirectoryListings = new Map<
                            backendModule.AssetId,
                            backendModule.AnyAsset[]
                        >()
                        /** An {@link assetTreeNode.AssetTreeNode} with no children. */
                        interface AssetTreeNodeWithNoChildren extends assetTreeNode.AssetTreeNode {
                            children: null
                        }
                        const withChildren = (
                            node: AssetTreeNodeWithNoChildren
                        ): assetTreeNode.AssetTreeNode => {
                            const queuedListing = queuedDirectoryListings.get(node.item.id)
                            if (
                                queuedListing == null ||
                                !backendModule.assetIsDirectory(node.item)
                            ) {
                                return node
                            } else {
                                const directoryAsset = node.item
                                const depth = node.depth + 1
                                return {
                                    ...node,
                                    children: queuedListing.map(asset =>
                                        withChildren({
                                            key: asset.id,
                                            item: asset,
                                            directoryKey: directoryAsset.id,
                                            directoryId: directoryAsset.id,
                                            children: null,
                                            depth,
                                        })
                                    ),
                                }
                            }
                        }
                        for (const entry of nodeMapRef.current.values()) {
                            if (
                                backendModule.assetIsDirectory(entry.item) &&
                                entry.children != null
                            ) {
                                const id = entry.item.id
                                void backend
                                    .listDirectory(
                                        {
                                            parentId: id,
                                            filterBy: CATEGORY_TO_FILTER_BY[category],
                                            recentProjects:
                                                category === categorySwitcher.Category.recent,
                                            labels: null,
                                        },
                                        entry.item.title
                                    )
                                    .then(assets => {
                                        setAssetTree(oldTree => {
                                            let found = signal.aborted
                                            const newTree = signal.aborted
                                                ? oldTree
                                                : assetTreeNode.assetTreeMap(oldTree, oldAsset => {
                                                      if (oldAsset.key === entry.key) {
                                                          found = true
                                                          const depth = oldAsset.depth + 1
                                                          return {
                                                              ...oldAsset,
                                                              children: assets.map(asset =>
                                                                  withChildren({
                                                                      key: asset.id,
                                                                      item: asset,
                                                                      directoryKey: entry.key,
                                                                      directoryId: id,
                                                                      children: null,
                                                                      depth,
                                                                  })
                                                              ),
                                                          }
                                                      } else {
                                                          return oldAsset
                                                      }
                                                  })
                                            if (!found) {
                                                queuedDirectoryListings.set(entry.key, assets)
                                            }
                                            return newTree
                                        })
                                    })
                            }
                        }
                        const newAssets = await backend.listDirectory(
                            {
                                parentId: null,
                                filterBy: CATEGORY_TO_FILTER_BY[category],
                                recentProjects: category === categorySwitcher.Category.recent,
                                labels: null,
                            },
                            null
                        )
                        if (!signal.aborted) {
                            setIsLoading(false)
                            overwriteNodes(newAssets)
                        }
                    } else {
                        setIsLoading(false)
                    }
                    break
                }
            }
        },
        [category, accessToken, organization, backend]
    )

    React.useEffect(() => {
        const savedExtraColumns = localStorage.get(localStorageModule.LocalStorageKey.extraColumns)
        if (savedExtraColumns != null) {
            setExtraColumns(new Set(savedExtraColumns))
        }
    }, [/* should never change */ localStorage])

    // Clip the header bar so that the background behind the extra colums selector is visible.
    React.useEffect(() => {
        const headerRow = headerRowRef.current
        const scrollContainer = scrollContainerRef.current
        if (
            backend.type === backendModule.BackendType.remote &&
            headerRow != null &&
            scrollContainer != null
        ) {
            let isClipPathUpdateQueued = false
            const updateClipPath = () => {
                isClipPathUpdateQueued = false
                const rightOffset = `${
                    scrollContainer.clientWidth +
                    scrollContainer.scrollLeft -
                    TABLE_HEADER_WIDTH_SHRINKAGE_PX
                }px`
                headerRow.style.clipPath = `polygon(0 0, ${rightOffset} 0, ${rightOffset} 100%, 0 100%)`
            }
            const onScroll = () => {
                if (!isClipPathUpdateQueued) {
                    isClipPathUpdateQueued = true
                    requestAnimationFrame(updateClipPath)
                }
            }
            updateClipPath()
            const observer = new ResizeObserver(onScroll)
            observer.observe(scrollContainer)
            scrollContainer.addEventListener('scroll', onScroll)
            return () => {
                observer.unobserve(scrollContainer)
                scrollContainer.removeEventListener('scroll', onScroll)
            }
        } else {
            return
        }
    }, [backend.type])

    React.useEffect(() => {
        if (initialized) {
            localStorage.set(
                localStorageModule.LocalStorageKey.extraColumns,
                Array.from(extraColumns)
            )
        }
    }, [extraColumns, initialized, /* should never change */ localStorage])

    React.useEffect(() => {
        if (selectedKeys.size !== 1) {
            setAssetSettingsPanelProps(null)
        }
    }, [selectedKeys.size, /* should never change */ setAssetSettingsPanelProps])

    const directoryListAbortControllersRef = React.useRef(
        new Map<backendModule.DirectoryId, AbortController>()
    )
    const doToggleDirectoryExpansion = React.useCallback(
        (directoryId: backendModule.DirectoryId, key: backendModule.AssetId, title?: string) => {
            const directory = nodeMapRef.current.get(key)
            if (directory?.children != null) {
                const abortController = directoryListAbortControllersRef.current.get(directoryId)
                if (abortController != null) {
                    abortController.abort()
                    directoryListAbortControllersRef.current.delete(directoryId)
                }
                setAssetTree(oldAssetTree =>
                    assetTreeNode.assetTreeMap(oldAssetTree, item =>
                        item.key !== key ? item : { ...item, children: null }
                    )
                )
            } else {
                setAssetTree(oldAssetTree =>
                    assetTreeNode.assetTreeMap(oldAssetTree, item =>
                        item.key !== key
                            ? item
                            : {
                                  ...item,
                                  children: [
                                      assetTreeNode.assetTreeNodeFromAsset(
                                          backendModule.createSpecialLoadingAsset(directoryId),
                                          key,
                                          directoryId,
                                          item.depth + 1
                                      ),
                                  ],
                              }
                    )
                )
                void (async () => {
                    const abortController = new AbortController()
                    directoryListAbortControllersRef.current.set(directoryId, abortController)
                    const childAssets = await backend.listDirectory(
                        {
                            parentId: directoryId,
                            filterBy: CATEGORY_TO_FILTER_BY[category],
                            recentProjects: category === categorySwitcher.Category.recent,
                            labels: null,
                        },
                        title ?? null
                    )
                    if (!abortController.signal.aborted) {
                        setAssetTree(oldAssetTree =>
                            assetTreeNode.assetTreeMap(oldAssetTree, item => {
                                if (item.key !== key) {
                                    return item
                                } else {
                                    const initialChildren = item.children?.filter(
                                        child =>
                                            child.item.type !==
                                            backendModule.AssetType.specialLoading
                                    )
                                    const childAssetsMap = new Map(
                                        childAssets.map(asset => [asset.id, asset])
                                    )
                                    for (const child of initialChildren ?? []) {
                                        const newChild = childAssetsMap.get(child.item.id)
                                        if (newChild != null) {
                                            child.item = newChild
                                            childAssetsMap.delete(child.item.id)
                                        }
                                    }
                                    const childAssetNodes = Array.from(
                                        childAssetsMap.values(),
                                        child =>
                                            assetTreeNode.assetTreeNodeFromAsset(
                                                child,
                                                key,
                                                directoryId,
                                                item.depth + 1
                                            )
                                    )
                                    const specialEmptyAsset: backendModule.SpecialEmptyAsset | null =
                                        (initialChildren != null && initialChildren.length !== 0) ||
                                        childAssetNodes.length !== 0
                                            ? null
                                            : backendModule.createSpecialEmptyAsset(directoryId)
                                    const children =
                                        specialEmptyAsset != null
                                            ? [
                                                  assetTreeNode.assetTreeNodeFromAsset(
                                                      specialEmptyAsset,
                                                      key,
                                                      directoryId,
                                                      item.depth + 1
                                                  ),
                                              ]
                                            : initialChildren == null ||
                                              initialChildren.length === 0
                                            ? childAssetNodes
                                            : [...initialChildren, ...childAssetNodes].sort(
                                                  assetTreeNode.compareAssetTreeNodes
                                              )
                                    return {
                                        ...item,
                                        children,
                                    }
                                }
                            })
                        )
                    }
                })()
            }
        },
        [category, backend]
    )

    const getNewProjectName = React.useCallback(
        (templateId: string | null, parentKey: backendModule.DirectoryId | null) => {
            const prefix = `${templateId ?? 'New_Project'}_`
            const projectNameTemplate = new RegExp(`^${prefix}(?<projectIndex>\\d+)$`)
            const siblings =
                parentKey == null ? assetTree : nodeMapRef.current.get(parentKey)?.children ?? []
            const projectIndices = siblings
                .filter(node => backendModule.assetIsProject(node.item))
                .map(node => projectNameTemplate.exec(node.item.title)?.groups?.projectIndex)
                .map(maybeIndex => (maybeIndex != null ? parseInt(maybeIndex, 10) : 0))
            return `${prefix}${Math.max(0, ...projectIndices) + 1}`
        },
        [assetTree, nodeMapRef]
    )

    hooks.useEventHandler(assetListEvents, event => {
        switch (event.type) {
            case assetListEventModule.AssetListEventType.newFolder: {
                const siblings =
                    event.parentKey == null
                        ? assetTree
                        : nodeMapRef.current.get(event.parentKey)?.children ?? []
                const directoryIndices = siblings
                    .filter(node => backendModule.assetIsDirectory(node.item))
                    .map(node => DIRECTORY_NAME_REGEX.exec(node.item.title))
                    .map(match => match?.groups?.directoryIndex)
                    .map(maybeIndex => (maybeIndex != null ? parseInt(maybeIndex, 10) : 0))
                const title = `${DIRECTORY_NAME_DEFAULT_PREFIX}${
                    Math.max(0, ...directoryIndices) + 1
                }`
                const placeholderItem: backendModule.DirectoryAsset = {
                    type: backendModule.AssetType.directory,
                    id: backendModule.DirectoryId(uniqueString.uniqueString()),
                    title,
                    modifiedAt: dateTime.toRfc3339(new Date()),
                    parentId: event.parentId ?? rootDirectoryId,
                    permissions: permissions.tryGetSingletonOwnerPermission(organization, user),
                    projectState: null,
                    labels: [],
                    description: null,
                }
                if (
                    event.parentId != null &&
                    event.parentKey != null &&
                    nodeMapRef.current.get(event.parentKey)?.children == null
                ) {
                    doToggleDirectoryExpansion(event.parentId, event.parentKey)
                }
                setAssetTree(oldAssetTree =>
                    event.parentKey == null
                        ? insertChildrenIntoAssetTreeNodeArray(
                              oldAssetTree,
                              [placeholderItem],
                              event.parentKey,
                              event.parentId,
                              0
                          )
                        : assetTreeNode.assetTreeMap(oldAssetTree, item =>
                              item.key !== event.parentKey
                                  ? item
                                  : insertAssetTreeNodeChildren(
                                        item,
                                        [placeholderItem],
                                        event.parentKey,
                                        event.parentId
                                    )
                          )
                )
                dispatchAssetEvent({
                    type: assetEventModule.AssetEventType.newFolder,
                    placeholderId: placeholderItem.id,
                })
                break
            }
            case assetListEventModule.AssetListEventType.newProject: {
                const projectName = getNewProjectName(event.templateId, event.parentId)
                const dummyId = backendModule.ProjectId(uniqueString.uniqueString())
                const placeholderItem: backendModule.ProjectAsset = {
                    type: backendModule.AssetType.project,
                    id: dummyId,
                    title: projectName,
                    modifiedAt: dateTime.toRfc3339(new Date()),
                    parentId: event.parentId ?? rootDirectoryId,
                    permissions: permissions.tryGetSingletonOwnerPermission(organization, user),
                    projectState: {
                        type: backendModule.ProjectState.placeholder,
                        // eslint-disable-next-line @typescript-eslint/naming-convention
                        volume_id: '',
                        // eslint-disable-next-line @typescript-eslint/naming-convention
                        ...(organization != null ? { opened_by: organization.email } : {}),
                    },
                    labels: [],
                    description: null,
                }
                if (
                    event.parentId != null &&
                    event.parentKey != null &&
                    nodeMapRef.current.get(event.parentKey)?.children == null
                ) {
                    doToggleDirectoryExpansion(event.parentId, event.parentKey)
                }
                setAssetTree(oldAssetTree =>
                    event.parentKey == null
                        ? insertChildrenIntoAssetTreeNodeArray(
                              oldAssetTree,
                              [placeholderItem],
                              event.parentKey,
                              event.parentId,
                              0
                          )
                        : assetTreeNode.assetTreeMap(oldAssetTree, item =>
                              item.key !== event.parentKey
                                  ? item
                                  : insertAssetTreeNodeChildren(
                                        item,
                                        [placeholderItem],
                                        event.parentKey,
                                        event.parentId
                                    )
                          )
                )
                dispatchAssetEvent({
                    type: assetEventModule.AssetEventType.newProject,
                    placeholderId: dummyId,
                    templateId: event.templateId,
                    onSpinnerStateChange: event.onSpinnerStateChange,
                })
                break
            }
            case assetListEventModule.AssetListEventType.uploadFiles: {
                const reversedFiles = Array.from(event.files).reverse()
                const parentId = event.parentId ?? rootDirectoryId
                const placeholderFiles = reversedFiles.filter(backendModule.fileIsNotProject).map(
                    (file): backendModule.FileAsset => ({
                        type: backendModule.AssetType.file,
                        id: backendModule.FileId(uniqueString.uniqueString()),
                        title: file.name,
                        parentId,
                        permissions: permissions.tryGetSingletonOwnerPermission(organization, user),
                        modifiedAt: dateTime.toRfc3339(new Date()),
                        projectState: null,
                        labels: [],
                        description: null,
                    })
                )
                const placeholderProjects = reversedFiles.filter(backendModule.fileIsProject).map(
                    (file): backendModule.ProjectAsset => ({
                        type: backendModule.AssetType.project,
                        id: backendModule.ProjectId(uniqueString.uniqueString()),
                        title: file.name,
                        parentId,
                        permissions: permissions.tryGetSingletonOwnerPermission(organization, user),
                        modifiedAt: dateTime.toRfc3339(new Date()),
                        projectState: {
                            type: backendModule.ProjectState.new,
                            // eslint-disable-next-line @typescript-eslint/naming-convention
                            volume_id: '',
                            // eslint-disable-next-line @typescript-eslint/naming-convention
                            ...(organization != null ? { opened_by: organization.email } : {}),
                        },
                        labels: [],
                        description: null,
                    })
                )
                if (
                    event.parentId != null &&
                    event.parentKey != null &&
                    nodeMapRef.current.get(event.parentKey)?.children == null
                ) {
                    doToggleDirectoryExpansion(event.parentId, event.parentKey)
                }
                setAssetTree(oldAssetTree =>
                    event.parentKey == null
                        ? insertChildrenIntoAssetTreeNodeArray(
                              insertChildrenIntoAssetTreeNodeArray(
                                  oldAssetTree,
                                  placeholderFiles,
                                  event.parentKey,
                                  event.parentId,
                                  0
                              ),
                              placeholderProjects,
                              event.parentKey,
                              event.parentId,
                              0
                          )
                        : assetTreeNode.assetTreeMap(oldAssetTree, item =>
                              item.key !== event.parentKey
                                  ? item
                                  : insertAssetTreeNodeChildren(
                                        insertAssetTreeNodeChildren(
                                            item,
                                            placeholderFiles,
                                            event.parentKey,
                                            event.parentId
                                        ),
                                        placeholderProjects,
                                        event.parentKey,
                                        event.parentId
                                    )
                          )
                )
                dispatchAssetEvent({
                    type: assetEventModule.AssetEventType.uploadFiles,
                    files: new Map(
                        [...placeholderFiles, ...placeholderProjects].map((placeholderItem, i) => [
                            placeholderItem.id,
                            // This is SAFE, as `placeholderItems` is created using a map on
                            // `event.files`.
                            // eslint-disable-next-line @typescript-eslint/no-non-null-assertion
                            event.files[i]!,
                        ])
                    ),
                })
                break
            }
            case assetListEventModule.AssetListEventType.newDataConnector: {
                const placeholderItem: backendModule.SecretAsset = {
                    type: backendModule.AssetType.secret,
                    id: backendModule.SecretId(uniqueString.uniqueString()),
                    title: event.name,
                    modifiedAt: dateTime.toRfc3339(new Date()),
                    parentId: event.parentId ?? rootDirectoryId,
                    permissions: permissions.tryGetSingletonOwnerPermission(organization, user),
                    projectState: null,
                    labels: [],
                    description: null,
                }
                if (
                    event.parentId != null &&
                    event.parentKey != null &&
                    nodeMapRef.current.get(event.parentKey)?.children == null
                ) {
                    doToggleDirectoryExpansion(event.parentId, event.parentKey)
                }
                setAssetTree(oldAssetTree =>
                    event.parentKey == null
                        ? insertChildrenIntoAssetTreeNodeArray(
                              oldAssetTree,
                              [placeholderItem],
                              event.parentKey,
                              event.parentId,
                              0
                          )
                        : assetTreeNode.assetTreeMap(oldAssetTree, item =>
                              item.key !== event.parentKey
                                  ? item
                                  : insertAssetTreeNodeChildren(
                                        item,
                                        [placeholderItem],
                                        event.parentKey,
                                        event.parentId
                                    )
                          )
                )
                dispatchAssetEvent({
                    type: assetEventModule.AssetEventType.newDataConnector,
                    placeholderId: placeholderItem.id,
                    value: event.value,
                })
                break
            }
            case assetListEventModule.AssetListEventType.willDelete: {
                if (selectedKeys.has(event.key)) {
                    setSelectedKeys(oldSelectedKeys => {
                        const newSelectedKeys = new Set(oldSelectedKeys)
                        newSelectedKeys.delete(event.key)
                        return newSelectedKeys
                    })
                }
                break
            }
            case assetListEventModule.AssetListEventType.move: {
                setAssetTree(oldAssetTree => {
                    const withNodeDeleted = assetTreeNode.assetTreeFilter(
                        oldAssetTree,
                        item => item.key !== event.key
                    )
                    return event.newParentKey == null
                        ? insertChildrenIntoAssetTreeNodeArray(
                              withNodeDeleted,
                              [event.item],
                              event.newParentKey,
                              event.newParentId,
                              0
                          )
                        : assetTreeNode.assetTreeMap(withNodeDeleted, item =>
                              item.key !== event.newParentKey || item.children == null
                                  ? item
                                  : insertAssetTreeNodeChildren(
                                        item,
                                        [event.item],
                                        event.newParentKey,
                                        event.newParentId
                                    )
                          )
                })
                break
            }
            case assetListEventModule.AssetListEventType.delete: {
                setAssetTree(oldAssetTree =>
                    assetTreeNode.assetTreeFilter(oldAssetTree, item => item.key !== event.key)
                )
                break
            }
            case assetListEventModule.AssetListEventType.removeSelf: {
                dispatchAssetEvent({
                    type: assetEventModule.AssetEventType.removeSelf,
                    id: event.id,
                })
                break
            }
            case assetListEventModule.AssetListEventType.closeFolder: {
                if (nodeMapRef.current.get(event.key)?.children != null) {
                    doToggleDirectoryExpansion(event.id, event.key)
                }
                break
            }
        }
    })

    const doOpenManually = React.useCallback(
        (projectId: backendModule.ProjectId) => {
            dispatchAssetEvent({
                type: assetEventModule.AssetEventType.openProject,
                id: projectId,
                shouldAutomaticallySwitchPage: true,
                runInBackground: false,
            })
        },
        [/* should never change */ dispatchAssetEvent]
    )

    const doCloseIde = React.useCallback(
        (project: backendModule.ProjectAsset) => {
            if (project.id === projectStartupInfo?.projectAsset.id) {
                dispatchAssetEvent({
                    type: assetEventModule.AssetEventType.cancelOpeningAllProjects,
                })
                rawDoCloseIde(project)
            }
        },
        [projectStartupInfo, rawDoCloseIde, /* should never change */ dispatchAssetEvent]
    )

    const doCut = React.useCallback(() => {
        setSelectedKeys(oldSelectedKeys => {
            queueMicrotask(() => {
                if (copyData != null) {
                    dispatchAssetEvent({
                        type: assetEventModule.AssetEventType.cancelCut,
                        ids: copyData,
                    })
                }
                setCopyData(oldSelectedKeys)
                dispatchAssetEvent({
                    type: assetEventModule.AssetEventType.cut,
                    ids: oldSelectedKeys,
                })
            })
            return new Set()
        })
    }, [copyData, /* should never change */ dispatchAssetEvent])

    const doPaste = React.useCallback(
        (
            newParentKey: backendModule.AssetId | null,
            newParentId: backendModule.DirectoryId | null
        ) => {
            if (copyData != null) {
                if (newParentKey != null && copyData.has(newParentKey)) {
                    toast.toast.error('Cannot paste a folder into itself.')
                } else {
                    setCopyData(null)
                    dispatchAssetEvent({
                        type: assetEventModule.AssetEventType.move,
                        ids: copyData,
                        newParentKey,
                        newParentId,
                    })
                }
            }
        },
        [copyData, /* should never change */ dispatchAssetEvent]
    )

    const doRenderContextMenu = React.useCallback(
        (
            innerSelectedKeys: Set<backendModule.AssetId>,
            event: Pick<React.MouseEvent<Element, MouseEvent>, 'pageX' | 'pageY'>,
            innerSetSelectedKeys: (items: Set<backendModule.AssetId>) => void,
            hidden: boolean
        ) => {
            const pluralized = pluralize(innerSelectedKeys.size)
            // This works because all items are mutated, ensuring their value stays
            // up to date.
            const ownsAllSelectedAssets =
                backend.type === backendModule.BackendType.local ||
                (organization != null &&
                    Array.from(innerSelectedKeys, key => {
                        const userPermissions = nodeMapRef.current.get(key)?.item.permissions
                        const selfPermission = userPermissions?.find(
                            permission => permission.user.user_email === organization.email
                        )
                        return selfPermission?.permission === permissions.PermissionAction.own
                    }).every(isOwner => isOwner))
            // This is not a React component even though it contains JSX.
            // eslint-disable-next-line no-restricted-syntax
            const doDeleteAll = () => {
                if (backend.type === backendModule.BackendType.remote) {
                    unsetModal()
                    dispatchAssetEvent({
                        type: assetEventModule.AssetEventType.delete,
                        ids: innerSelectedKeys,
                    })
                } else {
                    setModal(
                        <ConfirmDeleteModal
                            description={`${innerSelectedKeys.size} selected ${pluralized}`}
                            doDelete={() => {
                                innerSetSelectedKeys(new Set())
                                dispatchAssetEvent({
                                    type: assetEventModule.AssetEventType.delete,
                                    ids: innerSelectedKeys,
                                })
                            }}
                        />
                    )
                }
            }
            // This is not a React component even though it contains JSX.
            // eslint-disable-next-line no-restricted-syntax
            const doRestoreAll = () => {
                unsetModal()
                dispatchAssetEvent({
                    type: assetEventModule.AssetEventType.restore,
                    ids: innerSelectedKeys,
                })
            }
            if (category === categorySwitcher.Category.trash) {
                return innerSelectedKeys.size === 0 ? (
                    <></>
                ) : (
                    <ContextMenus key={uniqueString.uniqueString()} hidden={hidden} event={event}>
                        <ContextMenu hidden={hidden}>
                            <MenuEntry
                                hidden={hidden}
                                action={shortcutsModule.KeyboardAction.restoreAllFromTrash}
                                doAction={doRestoreAll}
                            />
                        </ContextMenu>
                    </ContextMenus>
                )
            } else if (category !== categorySwitcher.Category.home) {
                return null
            } else {
                const deleteAction =
                    backend.type === backendModule.BackendType.local
                        ? shortcutsModule.KeyboardAction.deleteAll
                        : shortcutsModule.KeyboardAction.moveAllToTrash
                return (
                    <ContextMenus key={uniqueString.uniqueString()} hidden={hidden} event={event}>
                        {innerSelectedKeys.size !== 0 && ownsAllSelectedAssets && (
                            <ContextMenu hidden={hidden}>
                                <MenuEntry
                                    hidden={hidden}
                                    action={deleteAction}
                                    doAction={doDeleteAll}
                                />
                                {backend.type !== backendModule.BackendType.local && (
                                    <MenuEntry
                                        hidden={hidden}
                                        action={shortcutsModule.KeyboardAction.cutAll}
                                        doAction={() => {
                                            unsetModal()
                                            doCut()
                                        }}
                                    />
                                )}
                            </ContextMenu>
                        )}
                        <GlobalContextMenu
                            hidden={hidden}
                            hasCopyData={copyData != null}
                            directoryKey={null}
                            directoryId={null}
                            dispatchAssetListEvent={dispatchAssetListEvent}
                            doPaste={doPaste}
                        />
                    </ContextMenus>
                )
            }
        },
        [
            backend.type,
            category,
            copyData,
            doCut,
            doPaste,
            organization,
            /* should never change */ dispatchAssetEvent,
            /* should never change */ dispatchAssetListEvent,
            /* should never change */ setModal,
            /* should never change */ unsetModal,
        ]
    )

    const hiddenContextMenu = React.useMemo(
        () => doRenderContextMenu(selectedKeys, { pageX: 0, pageY: 0 }, setSelectedKeys, true),
        [doRenderContextMenu, selectedKeys]
    )

    const state = React.useMemo(
        // The type MUST be here to trigger excess property errors at typecheck time.
        (): AssetsTableState => ({
            numberOfSelectedItems: selectedKeys.size,
            category,
            labels: allLabels,
            deletedLabelNames,
            hasCopyData: copyData != null,
            sortColumn,
            setSortColumn,
            sortDirection,
            setSortDirection,
            query,
            setQuery,
            assetEvents,
            dispatchAssetEvent,
            dispatchAssetListEvent,
            setAssetSettingsPanelProps,
            topLevelAssets: assetTreeRef,
            nodeMap: nodeMapRef,
            doToggleDirectoryExpansion,
            doOpenManually,
            doOpenIde,
            doCloseIde,
            doCreateLabel,
            doCut,
            doPaste,
        }),
        [
            selectedKeys.size,
            category,
            allLabels,
            deletedLabelNames,
            copyData,
            sortColumn,
            sortDirection,
            assetEvents,
            query,
            doToggleDirectoryExpansion,
            doOpenManually,
            doOpenIde,
            doCloseIde,
            doCreateLabel,
            doCut,
            doPaste,
<<<<<<< HEAD
            /* should never change */ setAssetSettingsPanelProps,
=======
            /* should never change */ setQuery,
>>>>>>> 534bece5
            /* should never change */ setSortColumn,
            /* should never change */ setSortDirection,
            /* should never change */ dispatchAssetEvent,
            /* should never change */ dispatchAssetListEvent,
        ]
    )

    return (
        <div ref={scrollContainerRef} className="flex-1 overflow-auto">
            <div className="flex flex-col w-min min-w-full h-full">
                {backend.type !== backendModule.BackendType.local && (
                    <div className="sticky top-0 h-0">
                        <div className="block sticky right-0 ml-auto w-29 px-2 pt-2.25 pb-1.75 z-1">
                            <div className="inline-flex gap-3">
                                {columnModule.EXTRA_COLUMNS.map(column => (
                                    <Button
                                        key={column}
                                        active={extraColumns.has(column)}
                                        image={columnModule.EXTRA_COLUMN_IMAGES[column]}
                                        onClick={event => {
                                            event.stopPropagation()
                                            const newExtraColumns = new Set(extraColumns)
                                            if (extraColumns.has(column)) {
                                                newExtraColumns.delete(column)
                                            } else {
                                                newExtraColumns.add(column)
                                            }
                                            setExtraColumns(newExtraColumns)
                                        }}
                                    />
                                ))}
                            </div>
                        </div>
                    </div>
                )}
                {hiddenContextMenu}
                <Table<
                    assetTreeNode.AssetTreeNode,
                    AssetsTableState,
                    AssetRowState,
                    backendModule.AssetId
                >
                    scrollContainerRef={scrollContainerRef}
                    headerRowRef={headerRowRef}
                    footer={
                        <div
                            className="grow"
                            onDragOver={event => {
                                const payload = drag.ASSET_ROWS.lookup(event)
                                const filtered = payload?.filter(
                                    item => item.asset.parentId !== rootDirectoryId
                                )
                                if (filtered != null && filtered.length > 0) {
                                    event.preventDefault()
                                }
                            }}
                            onDrop={event => {
                                const payload = drag.ASSET_ROWS.lookup(event)
                                const filtered = payload?.filter(
                                    item => item.asset.parentId !== rootDirectoryId
                                )
                                if (filtered != null && filtered.length > 0) {
                                    event.preventDefault()
                                    event.stopPropagation()
                                    unsetModal()
                                    dispatchAssetEvent({
                                        type: assetEventModule.AssetEventType.move,
                                        newParentKey: null,
                                        newParentId: null,
                                        ids: new Set(filtered.map(dragItem => dragItem.asset.id)),
                                    })
                                }
                            }}
                        />
                    }
                    rowComponent={AssetRow}
                    items={displayItems}
                    filter={filter}
                    isLoading={isLoading}
                    state={state}
                    initialRowState={INITIAL_ROW_STATE}
                    getKey={assetTreeNode.getAssetTreeNodeKey}
                    selectedKeys={selectedKeys}
                    setSelectedKeys={setSelectedKeys}
                    placeholder={
                        category === categorySwitcher.Category.trash
                            ? TRASH_PLACEHOLDER
                            : query.query !== ''
                            ? QUERY_PLACEHOLDER
                            : PLACEHOLDER
                    }
                    columns={columnModule.getColumnList(backend.type, extraColumns).map(column => ({
                        id: column,
                        className: columnModule.COLUMN_CSS_CLASS[column],
                        heading: columnModule.COLUMN_HEADING[column],
                        render: columnModule.COLUMN_RENDERER[column],
                    }))}
                    onContextMenu={(innerSelectedKeys, event, innerSetSelectedKeys) => {
                        event.preventDefault()
                        event.stopPropagation()
                        const modal = doRenderContextMenu(
                            innerSelectedKeys,
                            event,
                            innerSetSelectedKeys,
                            false
                        )
                        if (modal != null) {
                            setModal(modal)
                        }
                    }}
                    draggableRows
                    onRowDragStart={event => {
                        setSelectedKeys(oldSelectedKeys => {
                            const nodes = assetTreeNode
                                .assetTreePreorderTraversal(assetTree)
                                .filter(node => oldSelectedKeys.has(node.key))
                            const payload: drag.AssetRowsDragPayload = nodes.map(node => ({
                                key: node.key,
                                asset: node.item,
                            }))
                            drag.setDragImageToBlank(event)
                            drag.ASSET_ROWS.bind(event, payload)
                            queueMicrotask(() => {
                                setModal(
                                    <DragModal
                                        event={event}
                                        className="flex flex-col rounded-2xl bg-frame-selected backdrop-blur-3xl"
                                        doCleanup={() => {
                                            drag.ASSET_ROWS.unbind(payload)
                                        }}
                                    >
                                        {nodes.map(node => (
                                            <AssetNameColumn
                                                key={node.key}
                                                keyProp={node.key}
                                                item={{ ...node, depth: 0 }}
                                                state={state}
                                                // Default states.
                                                isSoleSelectedItem={false}
                                                selected={false}
                                                rowState={INITIAL_ROW_STATE}
                                                // The drag placeholder cannot be interacted with.
                                                setSelected={() => {}}
                                                setItem={() => {}}
                                                setRowState={() => {}}
                                            />
                                        ))}
                                    </DragModal>
                                )
                            })
                            return oldSelectedKeys
                        })
                    }}
                    onRowDragOver={(event, _, key) => {
                        setSelectedKeys(oldSelectedKeys => {
                            const payload = drag.LABELS.lookup(event)
                            if (payload != null) {
                                event.preventDefault()
                                event.stopPropagation()
                                const ids = oldSelectedKeys.has(key)
                                    ? oldSelectedKeys
                                    : new Set([key])
                                let labelsPresent = 0
                                for (const selectedKey of ids) {
                                    const labels = nodeMapRef.current.get(selectedKey)?.item.labels
                                    if (labels != null) {
                                        for (const label of labels) {
                                            if (payload.has(label)) {
                                                labelsPresent += 1
                                            }
                                        }
                                    }
                                }
                                const shouldAdd = labelsPresent * 2 < ids.size * payload.size
                                dispatchAssetEvent({
                                    type: shouldAdd
                                        ? assetEventModule.AssetEventType.temporarilyAddLabels
                                        : assetEventModule.AssetEventType.temporarilyRemoveLabels,
                                    ids,
                                    labelNames: payload,
                                })
                            }
                            return oldSelectedKeys
                        })
                    }}
                    onRowDragEnd={() => {
                        setSelectedKeys(oldSelectedKeys => {
                            dispatchAssetEvent({
                                type: assetEventModule.AssetEventType.temporarilyAddLabels,
                                ids: oldSelectedKeys,
                                labelNames: set.EMPTY,
                            })
                            return oldSelectedKeys
                        })
                    }}
                    onRowDrop={(event, _, key) => {
                        setSelectedKeys(oldSelectedKeys => {
                            const ids = oldSelectedKeys.has(key) ? oldSelectedKeys : new Set([key])
                            const payload = drag.LABELS.lookup(event)
                            if (payload != null) {
                                event.preventDefault()
                                event.stopPropagation()
                                let labelsPresent = 0
                                for (const selectedKey of ids) {
                                    const labels = nodeMapRef.current.get(selectedKey)?.item.labels
                                    if (labels != null) {
                                        for (const label of labels) {
                                            if (payload.has(label)) {
                                                labelsPresent += 1
                                            }
                                        }
                                    }
                                }
                                const shouldAdd = labelsPresent * 2 < ids.size * payload.size
                                dispatchAssetEvent({
                                    type: shouldAdd
                                        ? assetEventModule.AssetEventType.addLabels
                                        : assetEventModule.AssetEventType.removeLabels,
                                    ids,
                                    labelNames: payload,
                                })
                            } else {
                                dispatchAssetEvent({
                                    type: assetEventModule.AssetEventType.temporarilyAddLabels,
                                    ids,
                                    labelNames: set.EMPTY,
                                })
                            }
                            return oldSelectedKeys
                        })
                    }}
                    onDragLeave={event => {
                        const payload = drag.LABELS.lookup(event)
                        if (
                            payload != null &&
                            event.relatedTarget instanceof Node &&
                            !event.currentTarget.contains(event.relatedTarget)
                        ) {
                            setSelectedKeys(oldSelectedKeys => {
                                queueMicrotask(() => {
                                    dispatchAssetEvent({
                                        type: assetEventModule.AssetEventType.temporarilyAddLabels,
                                        ids: oldSelectedKeys,
                                        labelNames: set.EMPTY,
                                    })
                                })
                                return oldSelectedKeys
                            })
                        }
                    }}
                />
            </div>
        </div>
    )
}<|MERGE_RESOLUTION|>--- conflicted
+++ resolved
@@ -1336,11 +1336,8 @@
             doCreateLabel,
             doCut,
             doPaste,
-<<<<<<< HEAD
             /* should never change */ setAssetSettingsPanelProps,
-=======
             /* should never change */ setQuery,
->>>>>>> 534bece5
             /* should never change */ setSortColumn,
             /* should never change */ setSortDirection,
             /* should never change */ dispatchAssetEvent,
