/** @file Module containing the API client for the Cloud backend API.
 *
 * Each exported function in the {@link Backend} in this module corresponds to an API endpoint. The
 * functions are asynchronous and return a `Promise` that resolves to the response from the API. */
import * as http from "../http";
import * as config from "../config";
import * as loggerProvider from "../providers/logger";

// =================
// === Constants ===
// =================

/** Default HTTP body for an "open project" request. */
const DEFAULT_OPEN_PROJECT_BODY: OpenProjectRequestBody = {
  forceCreate: false,
};

/** Relative HTTP path to the "set username" endpoint of the Cloud backend API. */
const SET_USER_NAME_PATH = "users";
/** Relative HTTP path to the "get user" endpoint of the Cloud backend API. */
const GET_USER_PATH = "users/me";
/** Relative HTTP path to the "list projects" endpoint of the Cloud backend API. */
const LIST_PROJECTS_PATH = "projects";
/** Relative HTTP path to the "create project" endpoint of the Cloud backend API. */
const CREATE_PROJECT_PATH = "projects";
/** Relative HTTP path to the "close project" endpoint of the Cloud backend API. */
const closeProjectPath = (projectId: ProjectId) =>
  `projects/${projectId}/close`;
/** Relative HTTP path to the "get project" endpoint of the Cloud backend API. */
const getProjectPath = (projectId: ProjectId) => `projects/${projectId}`;
/** Relative HTTP path to the "open project" endpoint of the Cloud backend API. */
const openProjectPath = (projectId: ProjectId) => `projects/${projectId}/open`;

// =============
// === Types ===
// =============

/** Unique identifier for a user's project. */
export type ProjectId = string;

/** A user/organization in the application. These are the primary owners of a project. */
export interface Organization {
  id: string;
  userEmail: string;
  name: string;
}

/** Type of application that a {@link Version} applies to.
 *
 * We keep track of both backend and IDE versions, so that we can update the two independently.
 * However the format of the version numbers is the same for both, so we can use the same type for
 * both. We just need this enum to disambiguate. */
export enum VersionType {
  backend = "Backend",
  ide = "Ide",
}

/** A version describing a release of the backend or IDE. */
export interface Version {
  versionType: VersionType;
  ami: string | undefined;
  created: string;
  /** This field name does not follow the naming convention. This field name is snake case on the
   * backend. The case must match here for JSON deserialization to work. */
  // eslint-disable-next-line @typescript-eslint/naming-convention
  version_number: string;
}

/** Possible states that a project can be in. */
export enum ProjectState {
  created = "Created",
  new = "New",
  openInProgress = "OpenInProgress",
  opened = "Opened",
  closed = "Closed",
}

/** Wrapper around a project state value. */
export interface ProjectStateType {
  type: ProjectState;
}

/** A user/organization's project containing and/or currently executing code. */
export interface Project {
  organizationId: string;
  projectId: ProjectId;
  name: string;
  state: ProjectStateType;
  packageName: string;
  address: string | null;
  ami: string | null;
  ideVersion: Version | null;
  engineVersion: Version | null;
}

// =================
// === Endpoints ===
// =================

/** HTTP request body for the "set username" endpoint. */
export interface SetUsernameRequestBody {
    userName: string;
    userEmail: string;
}

/** HTTP response body for the "list projects" endpoint. */
interface ListProjectsResponseBody {
  projects: Project[];
}

/** HTTP request body for the "create project" endpoint. */
export type CreateProjectRequestBody = {
  projectName: string;
  projectTemplateName: string | undefined;
};

/** HTTP request body for the "open project" endpoint. */
export type OpenProjectRequestBody = {
  forceCreate: boolean;
};

// ===============
// === Backend ===
// ===============

/** Class for sending requests to the Cloud backend API endpoints. */
export class Backend {
  private client: http.Client;
  private logger: loggerProvider.Logger;

  /** Creates a new instance of the {@link Backend} API client.
   *
   * @throws An error if the `Authorization` header is not set on the given `client`. */
  constructor(client: http.Client, logger: loggerProvider.Logger) {
    this.client = client;
    this.logger = logger;
    /** All of our API endpoints are authenticated, so we expect the `Authorization` header to be
     * set. */
    if (!this.client.defaultHeaders?.has("Authorization")) {
      throw new Error("Authorization header not set.");
    }
<<<<<<< HEAD

    /** Returns a {@link RequestBuilder} for an HTTP GET request to the given path. */
    get = (path: string) => this.client.get(`${config.ACTIVE_CONFIG.apiUrl}/${path}`);

    /** Returns a {@link RequestBuilder} for an HTTP POST request to the given path. */
    post = (path: string) => this.client.post(`${config.ACTIVE_CONFIG.apiUrl}/${path}`);

    /** Logs the error that occurred and throws a new one with a more user-friendly message. */
    errorHandler = (message: string) => (error: Error) => {
        this.logger.error(error.message);
        throw new Error(message);
    };

    /** Sets the username of the current user, on the Cloud backend API. */
    setUsername = (body: SetUsernameRequestBody): Promise<Organization> =>
        this.post(SET_USER_NAME_PATH)
            .json(body)
            .send()
            .then((response) => response.model());

    /** Returns organization info for the current user, from the Cloud backend API.
     *
     * @returns `null` if status code 401 or 404 was received. */
    getUser = (): Promise<Organization | null> =>
        this.get(GET_USER_PATH)
            .send()
            .then((response) => {
                if (response.status() === 401 || response.status() === 404) {
                    return null;
                }

                return response.model<Organization>();
            });

    /** Returns a list of projects belonging to the current user, from the Cloud backend API. */
    listProjects = (): Promise<Project[]> =>
        this.get(LIST_PROJECTS_PATH)
            .send()
            .then(async (response) => {
                if (response.status() == 401 || response.status() == 404) {
                    return [];
                }

                const model = await response.model<ListProjectsResponseBody>();
                return model.projects;
            });

    /** Creates a project for the current user, on the Cloud backend API.
     *
     * @throws An error if a 401 or 404 status code was received. */
    createProject = async (body: CreateProjectRequestBody): Promise<Project> => {
        const request = this.post(CREATE_PROJECT_PATH).json(body);
        const response = await request.send();

        if (response.status() == 401 || response.status() == 404) {
            throw new Error("Unable to create project.");
=======
  }

  /** Returns a {@link RequestBuilder} for an HTTP GET request to the given path. */
  get = (path: string) =>
    this.client.get(`${config.ACTIVE_CONFIG.apiUrl}/${path}`);

  /** Returns a {@link RequestBuilder} for an HTTP POST request to the given path. */
  post = (path: string) =>
    this.client.post(`${config.ACTIVE_CONFIG.apiUrl}/${path}`);

  /** Logs the error that occurred and throws a new one with a more user-friendly message. */
  errorHandler = (message: string) => (error: Error) => {
    this.logger.error(error.message);
    throw new Error(message);
  };

  /** Returns organization info for the current user, from the Cloud backend API.
   *
   * @returns `null` if status code 401 or 404 was received. */
  getUser = (): Promise<Organization | null> =>
    this.get(GET_USER_PATH)
      .send()
      .then((response) => {
        if (response.status() === 401 || response.status() === 404) {
          return null;
        }
        return response.model<Organization>();
      });

  /** Returns a list of projects belonging to the current user, from the Cloud backend API. */
  listProjects = (): Promise<Project[]> =>
    this.get(LIST_PROJECTS_PATH)
      .send()
      .then(async (response) => {
        if (response.status() === 401 || response.status() === 404) {
          return [];
>>>>>>> ba173ab0
        }

        const model = await response.model<ListProjectsResponseBody>();
        return model.projects;
      });

  /** Creates a project for the current user, on the Cloud backend API.
   *
   * @throws An error if a 401 or 404 status code was received. */
  createProject = async (body: CreateProjectRequestBody): Promise<Project> => {
    const request = this.post(CREATE_PROJECT_PATH).json(body);
    const response = await request.send();

    if (response.status() === 401 || response.status() === 404) {
      throw new Error("Unable to create project.");
    }

    return response.model<Project>();
  };

  /** Closes the project identified by the given project ID, on the Cloud backend API.
   *
   * @throws An error if a 401 or 404 status code was received. */
  closeProject = async (projectId: ProjectId): Promise<void> => {
    const path = closeProjectPath(projectId);
    const request = this.post(path);
    const response = await request.send();

    if (response.status() === 401 || response.status() === 404) {
      throw new Error("Unable to close project.");
    }
  };

  /** Returns project details for the specified project ID, from the Cloud backend API.
   *
   * @throws An error if a 401 or 404 status code was received. */
  getProject = async (projectId: ProjectId): Promise<Project> => {
    const path = getProjectPath(projectId);
    const request = this.get(path);
    const response = await request.send();

    if (response.status() === 401 || response.status() === 404) {
      throw new Error("Unable to get project details.");
    }

    return response.model<Project>();
  };

  /** Sets project to an open state, on the Cloud backend API.
   *
   * @throws An error if a 401 or 404 status code was received. */
  openProject = async (
    projectId: ProjectId,
    body: OpenProjectRequestBody = DEFAULT_OPEN_PROJECT_BODY
  ): Promise<void> => {
    const path = openProjectPath(projectId);
    const request = this.get(path).json(body);
    const response = await request.send();

    if (response.status() === 401 || response.status() === 404) {
      throw new Error("Unable to open project.");
    }
  };
}

// =====================
// === createBackend ===
// =====================

/** Shorthand method for creating a new instance of the backend API, along with the necessary
 * headers. */
/* TODO [NP]: https://github.com/enso-org/cloud-v2/issues/343
 * This is a hack to quickly create the backend in the format we want, until we get the provider
 * working. This should be removed entirely in favour of creating the backend once and using it from
 * the context. */
export const createBackend = (
  accessToken: string,
  logger: loggerProvider.Logger
): Backend => {
  const headers = new Headers();
  headers.append("Authorization", `Bearer ${accessToken}`);
  const client = new http.Client();
  client.defaultHeaders = headers;
  return new Backend(client, logger);
};<|MERGE_RESOLUTION|>--- conflicted
+++ resolved
@@ -98,7 +98,7 @@
 // =================
 
 /** HTTP request body for the "set username" endpoint. */
-export interface SetUsernameRequestBody {
+export type SetUsernameRequestBody = {
     userName: string;
     userEmail: string;
 }
@@ -139,64 +139,6 @@
     if (!this.client.defaultHeaders?.has("Authorization")) {
       throw new Error("Authorization header not set.");
     }
-<<<<<<< HEAD
-
-    /** Returns a {@link RequestBuilder} for an HTTP GET request to the given path. */
-    get = (path: string) => this.client.get(`${config.ACTIVE_CONFIG.apiUrl}/${path}`);
-
-    /** Returns a {@link RequestBuilder} for an HTTP POST request to the given path. */
-    post = (path: string) => this.client.post(`${config.ACTIVE_CONFIG.apiUrl}/${path}`);
-
-    /** Logs the error that occurred and throws a new one with a more user-friendly message. */
-    errorHandler = (message: string) => (error: Error) => {
-        this.logger.error(error.message);
-        throw new Error(message);
-    };
-
-    /** Sets the username of the current user, on the Cloud backend API. */
-    setUsername = (body: SetUsernameRequestBody): Promise<Organization> =>
-        this.post(SET_USER_NAME_PATH)
-            .json(body)
-            .send()
-            .then((response) => response.model());
-
-    /** Returns organization info for the current user, from the Cloud backend API.
-     *
-     * @returns `null` if status code 401 or 404 was received. */
-    getUser = (): Promise<Organization | null> =>
-        this.get(GET_USER_PATH)
-            .send()
-            .then((response) => {
-                if (response.status() === 401 || response.status() === 404) {
-                    return null;
-                }
-
-                return response.model<Organization>();
-            });
-
-    /** Returns a list of projects belonging to the current user, from the Cloud backend API. */
-    listProjects = (): Promise<Project[]> =>
-        this.get(LIST_PROJECTS_PATH)
-            .send()
-            .then(async (response) => {
-                if (response.status() == 401 || response.status() == 404) {
-                    return [];
-                }
-
-                const model = await response.model<ListProjectsResponseBody>();
-                return model.projects;
-            });
-
-    /** Creates a project for the current user, on the Cloud backend API.
-     *
-     * @throws An error if a 401 or 404 status code was received. */
-    createProject = async (body: CreateProjectRequestBody): Promise<Project> => {
-        const request = this.post(CREATE_PROJECT_PATH).json(body);
-        const response = await request.send();
-
-        if (response.status() == 401 || response.status() == 404) {
-            throw new Error("Unable to create project.");
-=======
   }
 
   /** Returns a {@link RequestBuilder} for an HTTP GET request to the given path. */
@@ -212,6 +154,13 @@
     this.logger.error(error.message);
     throw new Error(message);
   };
+
+  /** Sets the username of the current user, on the Cloud backend API. */
+  setUsername = (body: SetUsernameRequestBody): Promise<Organization> =>
+    this.post(SET_USER_NAME_PATH)
+      .json(body)
+      .send()
+      .then((response) => response.model());
 
   /** Returns organization info for the current user, from the Cloud backend API.
    *
@@ -233,7 +182,6 @@
       .then(async (response) => {
         if (response.status() === 401 || response.status() === 404) {
           return [];
->>>>>>> ba173ab0
         }
 
         const model = await response.model<ListProjectsResponseBody>();
