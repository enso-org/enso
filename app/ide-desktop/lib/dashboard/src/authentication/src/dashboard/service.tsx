/** @file Module containing the API client for the Cloud backend API.
 *
 * Each exported function in the {@link Backend} in this module corresponds to an API endpoint. The
 * functions are asynchronous and return a `Promise` that resolves to the response from the API. */
import * as http from "../http";
import * as config from "../config";
import * as loggerProvider from "../providers/logger";

// =================
// === Constants ===
// =================

/** Default HTTP body for an "open project" request. */
const DEFAULT_OPEN_PROJECT_BODY: OpenProjectRequestBody = {
    forceCreate: false,
};

/** Relative HTTP path to the "get user" endpoint of the Cloud backend API. */
const GET_USER_PATH = "users/me";
/** Relative HTTP path to the "list projects" endpoint of the Cloud backend API. */
const LIST_PROJECTS_PATH = "projects";
/** Relative HTTP path to the "create project" endpoint of the Cloud backend API. */
const CREATE_PROJECT_PATH = "projects";
/** Relative HTTP path to the "close project" endpoint of the Cloud backend API. */
const closeProjectPath = (projectId: ProjectId) =>
    `projects/${projectId}/close`;
/** Relative HTTP path to the "get project" endpoint of the Cloud backend API. */
const getProjectPath = (projectId: ProjectId) => `projects/${projectId}`;
/** Relative HTTP path to the "open project" endpoint of the Cloud backend API. */
const openProjectPath = (projectId: ProjectId) => `projects/${projectId}/open`;

// =============
// === Types ===
// =============

/** Unique identifier for a user's project. */
export type ProjectId = string;

/** A user/organization in the application. These are the primary owners of a project. */
export interface Organization {
  id: string;
  userEmail: string;
  name: string;
}

<<<<<<< HEAD
/** Type of application that a {@link Version} applies to.
 *
 * We keep track of both backend and IDE versions, so that we can update the two independently.
 * However the format of the version numbers is the same for both, so we can use the same type for
 * both. We just need this enum to disambiguate. */
export enum VersionType {
    backend = "Backend",
    ide = "Ide",
}

/** A version describing a release of the backend or IDE. */
export interface Version {
    versionType: VersionType;
    ami: string | undefined;
    created: string;
    /** This field name does not follow the naming convention. This field name is snake case on the
     * backend. The case must match here for JSON deserialization to work. */
    // eslint-disable-next-line @typescript-eslint/naming-convention
    version_number: string;
}

/** Possible states that a project can be in. */
export enum ProjectState {
    created = "Created",
    new = "New",
    openInProgress = "OpenInProgress",
    opened = "Opened",
    closed = "Closed",
}

/** Wrapper around a project state value. */
export interface ProjectStateType {
    type: ProjectState;
}

/** A user/organization's project containing and/or currently executing code. */
export interface Project {
    organizationId: string;
    projectId: ProjectId;
    name: string;
    state: ProjectStateType;
    packageName: string;
    address: string | null;
    ami: string | null;
    ideVersion: Version | null;
    engineVersion: Version | null;
}



// =================
// === Endpoints ===
// =================

/** HTTP response body for the "list projects" endpoint. */
interface ListProjectsResponseBody {
    projects: Project[];
}

/** HTTP request body for the "create project" endpoint. */
export interface CreateProjectRequestBody {
    projectName: string;
    projectTemplateName: string | undefined;
}

/** HTTP request body for the "open project" endpoint. */
export interface OpenProjectRequestBody {
    forceCreate: boolean;
}



=======
>>>>>>> ccd43176
// ===============
// === Backend ===
// ===============

/** Class for sending requests to the Cloud backend API endpoints. */
export class Backend {
  private client: http.Client;
  private logger: loggerProvider.Logger;

  /** Creates a new instance of the {@link Backend} API client.
   *
   * @throws An error if the `Authorization` header is not set on the given `client`. */
  constructor(client: http.Client, logger: loggerProvider.Logger) {
    this.client = client;
    this.logger = logger;
    /** All of our API endpoints are authenticated, so we expect the `Authorization` header to be
     * set. */
    if (!this.client.defaultHeaders?.has("Authorization")) {
      throw new Error("Authorization header not set.");
    }
<<<<<<< HEAD

    /** Returns a {@link RequestBuilder} for an HTTP GET request to the given path. */
    get = (path: string) => this.client.get(`${config.ACTIVE_CONFIG.apiUrl}/${path}`);

    /** Returns a {@link RequestBuilder} for an HTTP POST request to the given path. */
    post = (path: string) => this.client.post(`${config.ACTIVE_CONFIG.apiUrl}/${path}`);

    /** Logs the error that occurred and throws a new one with a more user-friendly message. */
    errorHandler = (message: string) => (error: Error) => {
        this.logger.error(error.message);
        throw new Error(message);
    };

    /** Returns organization info for the current user, from the Cloud backend API.
     *
     * @returns `null` if status code 401 or 404 was received. */
    getUser = (): Promise<Organization | null> =>
        this.get(GET_USER_PATH)
            .send()
            .then((response) => {
                if (response.status() === 401 || response.status() === 404) {
                    return null;
                }

                return response.model<Organization>();
            });

    /** Returns a list of projects belonging to the current user, from the Cloud backend API. */
    listProjects = (): Promise<Project[]> =>
        this.get(LIST_PROJECTS_PATH)
            .send()
            .then(async (response) => {
                if (response.status() == 401 || response.status() == 404) {
                    return [];
                }

                const model = await response.model<ListProjectsResponseBody>();
                return model.projects;
            });

    /** Creates a project for the current user, on the Cloud backend API.
     *
     * @throws An error if a 401 or 404 status code was received. */
    createProject = async (body: CreateProjectRequestBody): Promise<Project> => {
        const request = this.post(CREATE_PROJECT_PATH).json(body);
        const response = await request.send();

        if (response.status() == 401 || response.status() == 404) {
            throw new Error("Unable to create project.");
        }

        return response.model<Project>();
    };

    /** Closes the project identified by the given project ID, on the Cloud backend API.
     *
     * @throws An error if a 401 or 404 status code was received. */
    closeProject = async (projectId: ProjectId): Promise<void> => {
        const path = closeProjectPath(projectId);
        const request = this.post(path);
        const response = await request.send();

        if (response.status() == 401 || response.status() == 404) {
            throw new Error("Unable to close project.");
        }
    };

    /** Returns project details for the specified project ID, from the Cloud backend API.
     *
     * @throws An error if a 401 or 404 status code was received. */
    getProject = async (projectId: ProjectId): Promise<Project> => {
        const path = getProjectPath(projectId);
        const request = this.get(path);
        const response = await request.send();

        if (response.status() == 401 || response.status() == 404) {
            throw new Error("Unable to get project details.");
        }

        return response.model<Project>();
    };

    /** Sets project to an open state, on the Cloud backend API.
     *
     * @throws An error if a 401 or 404 status code was received. */
    openProject = async (
        projectId: ProjectId,
        body: OpenProjectRequestBody = DEFAULT_OPEN_PROJECT_BODY
    ): Promise<void> => {
        const path = openProjectPath(projectId);
        const request = this.get(path).json(body);
        const response = await request.send();

        if (response.status() == 401 || response.status() == 404) {
            throw new Error("Unable to open project.");
        }
    };
=======
  }

  /** Returns a {@link RequestBuilder} for an HTTP GET request to the given path. */
  get = (path: string) =>
    this.client.get(`${config.ACTIVE_CONFIG.apiUrl}/${path}`);

  /** Returns a {@link RequestBuilder} for an HTTP POST request to the given path. */
  post = (path: string) =>
    this.client.post(`${config.ACTIVE_CONFIG.apiUrl}/${path}`);

  /** Logs the error that occurred and throws a new one with a more user-friendly message. */
  errorHandler = (message: string) => (error: Error) => {
    this.logger.error(error.message);
    throw new Error(message);
  };

  /** Returns organization info for the current user, from the Cloud backend API.
   *
   * @returns `null` if status code 401 or 404 was received. */
  getUser = (): Promise<Organization | null> =>
    this.get(GET_USER_PATH)
      .send()
      .then((response) => {
        if (response.status() === 401 || response.status() === 404) {
          return null;
        }
        return response.model<Organization>();
      });
>>>>>>> ccd43176
}

// =====================
// === createBackend ===
// =====================

/** Shorthand method for creating a new instance of the backend API, along with the necessary
 * headers. */
/* TODO [NP]: https://github.com/enso-org/cloud-v2/issues/343
 * This is a hack to quickly create the backend in the format we want, until we get the provider
 * working. This should be removed entirely in favour of creating the backend once and using it from
 * the context. */
export const createBackend = (
  accessToken: string,
  logger: loggerProvider.Logger
): Backend => {
  const headers = new Headers();
  headers.append("Authorization", `Bearer ${accessToken}`);
  const client = new http.Client();
  client.defaultHeaders = headers;
  return new Backend(client, logger);
};<|MERGE_RESOLUTION|>--- conflicted
+++ resolved
@@ -43,7 +43,6 @@
   name: string;
 }
 
-<<<<<<< HEAD
 /** Type of application that a {@link Version} applies to.
  *
  * We keep track of both backend and IDE versions, so that we can update the two independently.
@@ -104,20 +103,18 @@
 }
 
 /** HTTP request body for the "create project" endpoint. */
-export interface CreateProjectRequestBody {
+export type CreateProjectRequestBody = {
     projectName: string;
     projectTemplateName: string | undefined;
 }
 
 /** HTTP request body for the "open project" endpoint. */
-export interface OpenProjectRequestBody {
+export type OpenProjectRequestBody = {
     forceCreate: boolean;
 }
 
 
 
-=======
->>>>>>> ccd43176
 // ===============
 // === Backend ===
 // ===============
@@ -138,105 +135,6 @@
     if (!this.client.defaultHeaders?.has("Authorization")) {
       throw new Error("Authorization header not set.");
     }
-<<<<<<< HEAD
-
-    /** Returns a {@link RequestBuilder} for an HTTP GET request to the given path. */
-    get = (path: string) => this.client.get(`${config.ACTIVE_CONFIG.apiUrl}/${path}`);
-
-    /** Returns a {@link RequestBuilder} for an HTTP POST request to the given path. */
-    post = (path: string) => this.client.post(`${config.ACTIVE_CONFIG.apiUrl}/${path}`);
-
-    /** Logs the error that occurred and throws a new one with a more user-friendly message. */
-    errorHandler = (message: string) => (error: Error) => {
-        this.logger.error(error.message);
-        throw new Error(message);
-    };
-
-    /** Returns organization info for the current user, from the Cloud backend API.
-     *
-     * @returns `null` if status code 401 or 404 was received. */
-    getUser = (): Promise<Organization | null> =>
-        this.get(GET_USER_PATH)
-            .send()
-            .then((response) => {
-                if (response.status() === 401 || response.status() === 404) {
-                    return null;
-                }
-
-                return response.model<Organization>();
-            });
-
-    /** Returns a list of projects belonging to the current user, from the Cloud backend API. */
-    listProjects = (): Promise<Project[]> =>
-        this.get(LIST_PROJECTS_PATH)
-            .send()
-            .then(async (response) => {
-                if (response.status() == 401 || response.status() == 404) {
-                    return [];
-                }
-
-                const model = await response.model<ListProjectsResponseBody>();
-                return model.projects;
-            });
-
-    /** Creates a project for the current user, on the Cloud backend API.
-     *
-     * @throws An error if a 401 or 404 status code was received. */
-    createProject = async (body: CreateProjectRequestBody): Promise<Project> => {
-        const request = this.post(CREATE_PROJECT_PATH).json(body);
-        const response = await request.send();
-
-        if (response.status() == 401 || response.status() == 404) {
-            throw new Error("Unable to create project.");
-        }
-
-        return response.model<Project>();
-    };
-
-    /** Closes the project identified by the given project ID, on the Cloud backend API.
-     *
-     * @throws An error if a 401 or 404 status code was received. */
-    closeProject = async (projectId: ProjectId): Promise<void> => {
-        const path = closeProjectPath(projectId);
-        const request = this.post(path);
-        const response = await request.send();
-
-        if (response.status() == 401 || response.status() == 404) {
-            throw new Error("Unable to close project.");
-        }
-    };
-
-    /** Returns project details for the specified project ID, from the Cloud backend API.
-     *
-     * @throws An error if a 401 or 404 status code was received. */
-    getProject = async (projectId: ProjectId): Promise<Project> => {
-        const path = getProjectPath(projectId);
-        const request = this.get(path);
-        const response = await request.send();
-
-        if (response.status() == 401 || response.status() == 404) {
-            throw new Error("Unable to get project details.");
-        }
-
-        return response.model<Project>();
-    };
-
-    /** Sets project to an open state, on the Cloud backend API.
-     *
-     * @throws An error if a 401 or 404 status code was received. */
-    openProject = async (
-        projectId: ProjectId,
-        body: OpenProjectRequestBody = DEFAULT_OPEN_PROJECT_BODY
-    ): Promise<void> => {
-        const path = openProjectPath(projectId);
-        const request = this.get(path).json(body);
-        const response = await request.send();
-
-        if (response.status() == 401 || response.status() == 404) {
-            throw new Error("Unable to open project.");
-        }
-    };
-=======
   }
 
   /** Returns a {@link RequestBuilder} for an HTTP GET request to the given path. */
@@ -265,7 +163,78 @@
         }
         return response.model<Organization>();
       });
->>>>>>> ccd43176
+
+  // FIXME [NP]: Remove all these methods and their associated types
+  /** Returns a list of projects belonging to the current user, from the Cloud backend API. */
+  listProjects = (): Promise<Project[]> =>
+    this.get(LIST_PROJECTS_PATH)
+      .send()
+      .then(async (response) => {
+        if (response.status() === 401 || response.status() === 404) {
+          return [];
+        }
+
+        const model = await response.model<ListProjectsResponseBody>();
+        return model.projects;
+      });
+
+  /** Creates a project for the current user, on the Cloud backend API.
+   *
+   * @throws An error if a 401 or 404 status code was received. */
+  createProject = async (body: CreateProjectRequestBody): Promise<Project> => {
+    const request = this.post(CREATE_PROJECT_PATH).json(body);
+    const response = await request.send();
+
+    if (response.status() === 401 || response.status() === 404) {
+      throw new Error("Unable to create project.");
+    }
+
+    return response.model<Project>();
+  };
+
+  /** Closes the project identified by the given project ID, on the Cloud backend API.
+   *
+   * @throws An error if a 401 or 404 status code was received. */
+  closeProject = async (projectId: ProjectId): Promise<void> => {
+    const path = closeProjectPath(projectId);
+    const request = this.post(path);
+    const response = await request.send();
+
+    if (response.status() === 401 || response.status() === 404) {
+      throw new Error("Unable to close project.");
+    }
+  };
+
+  /** Returns project details for the specified project ID, from the Cloud backend API.
+   *
+   * @throws An error if a 401 or 404 status code was received. */
+  getProject = async (projectId: ProjectId): Promise<Project> => {
+    const path = getProjectPath(projectId);
+    const request = this.get(path);
+    const response = await request.send();
+
+    if (response.status() === 401 || response.status() === 404) {
+      throw new Error("Unable to get project details.");
+    }
+
+    return response.model<Project>();
+  };
+
+  /** Sets project to an open state, on the Cloud backend API.
+   *
+   * @throws An error if a 401 or 404 status code was received. */
+  openProject = async (
+    projectId: ProjectId,
+    body: OpenProjectRequestBody = DEFAULT_OPEN_PROJECT_BODY
+  ): Promise<void> => {
+    const path = openProjectPath(projectId);
+    const request = this.get(path).json(body);
+    const response = await request.send();
+
+    if (response.status() === 401 || response.status() === 404) {
+      throw new Error("Unable to open project.");
+    }
+  };
 }
 
 // =====================
