--- conflicted
+++ resolved
@@ -10,24 +10,8 @@
 // === Constants ===
 // =================
 
-/** Default HTTP body for an "open project" request. */
-const DEFAULT_OPEN_PROJECT_BODY: OpenProjectRequestBody = {
-  forceCreate: false,
-};
-
 /** Relative HTTP path to the "get user" endpoint of the Cloud backend API. */
 const GET_USER_PATH = "users/me";
-/** Relative HTTP path to the "list projects" endpoint of the Cloud backend API. */
-const LIST_PROJECTS_PATH = "projects";
-/** Relative HTTP path to the "create project" endpoint of the Cloud backend API. */
-const CREATE_PROJECT_PATH = "projects";
-/** Relative HTTP path to the "close project" endpoint of the Cloud backend API. */
-const closeProjectPath = (projectId: ProjectId) =>
-  `projects/${projectId}/close`;
-/** Relative HTTP path to the "get project" endpoint of the Cloud backend API. */
-const getProjectPath = (projectId: ProjectId) => `projects/${projectId}`;
-/** Relative HTTP path to the "open project" endpoint of the Cloud backend API. */
-const openProjectPath = (projectId: ProjectId) => `projects/${projectId}/open`;
 
 // =============
 // === Types ===
@@ -95,11 +79,6 @@
 // === Endpoints ===
 // =================
 
-/** HTTP response body for the "list projects" endpoint. */
-interface ListProjectsResponseBody {
-  projects: Project[];
-}
-
 /** HTTP request body for the "create project" endpoint. */
 export type CreateProjectRequestBody = {
   projectName: string;
@@ -151,87 +130,6 @@
    *
    * @returns `null` if status code 401 or 404 was received. */
   getUser = (): Promise<Organization | null> =>
-<<<<<<< HEAD
-    this.get(GET_USER_PATH)
-      .send()
-      .then((response) => {
-        if (response.status() === 401 || response.status() === 404) {
-          return null;
-        }
-        return response.model<Organization>();
-      });
-
-  /** Returns a list of projects belonging to the current user, from the Cloud backend API. */
-  listProjects = (): Promise<Project[]> =>
-    this.get(LIST_PROJECTS_PATH)
-      .send()
-      .then(async (response) => {
-        if (response.status() === 401 || response.status() === 404) {
-          return [];
-        }
-
-        const model = await response.model<ListProjectsResponseBody>();
-        return model.projects;
-      });
-
-  /** Creates a project for the current user, on the Cloud backend API.
-   *
-   * @throws An error if a 401 or 404 status code was received. */
-  createProject = async (body: CreateProjectRequestBody): Promise<Project> => {
-    const request = this.post(CREATE_PROJECT_PATH).json(body);
-    const response = await request.send();
-
-    if (response.status() === 401 || response.status() === 404) {
-      throw new Error("Unable to create project.");
-    }
-
-    return response.model<Project>();
-  };
-
-  /** Closes the project identified by the given project ID, on the Cloud backend API.
-   *
-   * @throws An error if a 401 or 404 status code was received. */
-  closeProject = async (projectId: ProjectId): Promise<void> => {
-    const path = closeProjectPath(projectId);
-    const request = this.post(path);
-    const response = await request.send();
-
-    if (response.status() === 401 || response.status() === 404) {
-      throw new Error("Unable to close project.");
-    }
-  };
-
-  /** Returns project details for the specified project ID, from the Cloud backend API.
-   *
-   * @throws An error if a 401 or 404 status code was received. */
-  getProject = async (projectId: ProjectId): Promise<Project> => {
-    const path = getProjectPath(projectId);
-    const request = this.get(path);
-    const response = await request.send();
-
-    if (response.status() === 401 || response.status() === 404) {
-      throw new Error("Unable to get project details.");
-    }
-
-    return response.model<Project>();
-  };
-
-  /** Sets project to an open state, on the Cloud backend API.
-   *
-   * @throws An error if a 401 or 404 status code was received. */
-  openProject = async (
-    projectId: ProjectId,
-    body: OpenProjectRequestBody = DEFAULT_OPEN_PROJECT_BODY
-  ): Promise<void> => {
-    const path = openProjectPath(projectId);
-    const request = this.get(path).json(body);
-    const response = await request.send();
-
-    if (response.status() === 401 || response.status() === 404) {
-      throw new Error("Unable to open project.");
-    }
-  };
-=======
     this.get(GET_USER_PATH).then((response) => {
       if (
         response.status === http.HttpStatus.unauthorized ||
@@ -241,7 +139,6 @@
       }
       return response.json() as Promise<Organization>;
     });
->>>>>>> de6f806e
 }
 
 // =====================
