--- conflicted
+++ resolved
@@ -62,11 +62,8 @@
         columns,
     } = props
     const {
-<<<<<<< HEAD
         doRefresh,
-=======
         visibilities,
->>>>>>> 49835500
         assetEvents,
         dispatchAssetEvent,
         dispatchAssetListEvent,
