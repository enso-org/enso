/** @file A {@link TableRow} for an arbitrary asset. */
import * as React from 'react'

import BlankIcon from 'enso-assets/blank.svg'

import * as assetEventModule from '../events/assetEvent'
import * as assetListEventModule from '../events/assetListEvent'
import * as assetTreeNode from '../assetTreeNode'
import * as authProvider from '../../authentication/providers/auth'
import * as backendModule from '../backend'
import * as backendProvider from '../../providers/backend'
import * as download from '../../download'
import * as drag from '../drag'
import * as errorModule from '../../error'
import * as hooks from '../../hooks'
import * as identity from '../identity'
import * as indent from '../indent'
import * as modalProvider from '../../providers/modal'
import * as set from '../set'
import * as visibilityModule from '../visibility'

import * as assetsTable from './assetsTable'
import type * as tableRow from './tableRow'
import StatelessSpinner, * as statelessSpinner from './statelessSpinner'
import AssetContextMenu from './assetContextMenu'
import TableRow from './tableRow'

// ================
// === AssetRow ===
// ================

/** Props for an {@link AssetRow}. */
export interface AssetRowProps
    extends tableRow.TableRowProps<
        assetTreeNode.AssetTreeNode,
        assetsTable.AssetsTableState,
        assetsTable.AssetRowState,
        backendModule.AssetId
    > {}

/** A row containing an {@link backendModule.AnyAsset}. */
export default function AssetRow(props: AssetRowProps) {
    const {
        keyProp: key,
        item: rawItem,
        initialRowState,
        hidden,
        selected,
<<<<<<< HEAD
        isSoleSelectedItem,
=======
        setSelected,
>>>>>>> 13969abc
        allowContextMenu,
        onContextMenu,
        state,
        columns,
    } = props
<<<<<<< HEAD
    const { assetEvents, dispatchAssetEvent, dispatchAssetListEvent, setAssetSettingsPanelProps } =
        state
=======
    const { assetEvents, dispatchAssetEvent, dispatchAssetListEvent, doCut, doPaste } = state
    const { organization } = authProvider.useNonPartialUserSession()
>>>>>>> 13969abc
    const { backend } = backendProvider.useBackend()
    const { setModal, unsetModal } = modalProvider.useSetModal()
    const { user } = authProvider.useNonPartialUserSession()
    const toastAndLog = hooks.useToastAndLog()
    const [isDraggedOver, setIsDraggedOver] = React.useState(false)
    const [item, setItem] = React.useState(rawItem)
    const asset = item.item
    const [visibility, setVisibility] = React.useState(visibilityModule.Visibility.visible)
    const [rowState, setRowState] = React.useState<assetsTable.AssetRowState>(() => ({
        ...initialRowState,
        setVisibility,
    }))

    React.useEffect(() => {
        setItem(rawItem)
    }, [rawItem])
    React.useEffect(() => {
        // Mutation is HIGHLY INADVISABLE in React, however it is useful here as we want to avoid re-rendering the
        // parent.
        rawItem.item = asset
    }, [asset, rawItem])
    const setAsset = assetTreeNode.useSetAsset(asset, setItem)

    React.useEffect(() => {
        if (selected && visibility !== visibilityModule.Visibility.visible) {
            setSelected(false)
        }
    }, [selected, visibility, /* should never change */ setSelected])

    const doMove = React.useCallback(
        async (
            newParentKey: backendModule.AssetId | null,
            newParentId: backendModule.DirectoryId | null
        ) => {
            // The asset is effectivly being deleted from the current position, and created at the new
            // position, from the viewpoint of the asset list.
            try {
                dispatchAssetListEvent({
                    type: assetListEventModule.AssetListEventType.move,
                    newParentKey,
                    newParentId,
                    key: item.key,
                    item: asset,
                })
                setItem(oldItem => ({
                    ...oldItem,
                    directoryKey: newParentKey,
                    directoryId: newParentId,
                }))
                await backend.updateAsset(
                    asset.id,
                    { parentDirectoryId: newParentId ?? backend.rootDirectoryId(organization) },
                    asset.title
                )
            } catch (error) {
                toastAndLog(`Could not move '${asset.title}'`, error)
                setItem(oldItem => ({
                    ...oldItem,
                    directoryKey: item.directoryKey,
                    directoryId: item.directoryId,
                }))
                // Move the asset back to its original position.
                dispatchAssetListEvent({
                    type: assetListEventModule.AssetListEventType.move,
                    newParentKey: item.directoryKey,
                    newParentId: item.directoryId,
                    key: item.key,
                    item: asset,
                })
            }
        },
        [
            backend,
            organization,
            asset,
            item.directoryId,
            item.directoryKey,
            item.key,
            /* should never change */ toastAndLog,
            /* should never change */ dispatchAssetListEvent,
        ]
    )

    React.useEffect(() => {
        if (isSoleSelectedItem) {
            setAssetSettingsPanelProps({ item, setItem, dispatchAssetEvent })
        }
    }, [
        item,
        isSoleSelectedItem,
        /* should never change */ setAssetSettingsPanelProps,
        /* should never change */ dispatchAssetEvent,
    ])

    const doDelete = React.useCallback(async () => {
        setVisibility(visibilityModule.Visibility.hidden)
        if (asset.type === backendModule.AssetType.directory) {
            dispatchAssetListEvent({
                type: assetListEventModule.AssetListEventType.closeFolder,
                id: asset.id,
                // This is SAFE, as this asset is already known to be a directory.
                // eslint-disable-next-line no-restricted-syntax
                key: item.key as backendModule.DirectoryId,
            })
        }
        try {
            dispatchAssetListEvent({
                type: assetListEventModule.AssetListEventType.willDelete,
                key: item.key,
            })
            if (
                asset.type === backendModule.AssetType.project &&
                backend.type === backendModule.BackendType.local
            ) {
                if (
                    asset.projectState.type !== backendModule.ProjectState.placeholder &&
                    asset.projectState.type !== backendModule.ProjectState.closed
                ) {
                    await backend.openProject(asset.id, null, asset.title)
                }
                try {
                    await backend.closeProject(asset.id, asset.title)
                } catch {
                    // Ignored. The project was already closed.
                }
            }
            await backend.deleteAsset(asset.id, asset.title)
            dispatchAssetListEvent({
                type: assetListEventModule.AssetListEventType.delete,
                key: item.key,
            })
        } catch (error) {
            setVisibility(visibilityModule.Visibility.visible)
            toastAndLog(
                errorModule.tryGetMessage(error)?.slice(0, -1) ??
                    `Could not delete ${backendModule.ASSET_TYPE_NAME[asset.type]}`
            )
        }
    }, [
        backend,
        dispatchAssetListEvent,
        asset,
        /* should never change */ item.key,
        /* should never change */ toastAndLog,
    ])

    const doRestore = React.useCallback(async () => {
        // Visually, the asset is deleted from the Trash view.
        setVisibility(visibilityModule.Visibility.hidden)
        try {
            await backend.undoDeleteAsset(asset.id, asset.title)
            dispatchAssetListEvent({
                type: assetListEventModule.AssetListEventType.delete,
                key: item.key,
            })
        } catch (error) {
            setVisibility(visibilityModule.Visibility.visible)
            toastAndLog(`Unable to restore ${backendModule.ASSET_TYPE_NAME[asset.type]}`, error)
        }
    }, [
        backend,
        dispatchAssetListEvent,
        asset,
        /* should never change */ item.key,
        /* should never change */ toastAndLog,
    ])

    hooks.useEventHandler(assetEvents, async event => {
        switch (event.type) {
            // These events are handled in the specific `NameColumn` files.
            case assetEventModule.AssetEventType.newProject:
            case assetEventModule.AssetEventType.newFolder:
            case assetEventModule.AssetEventType.uploadFiles:
            case assetEventModule.AssetEventType.newDataConnector:
            case assetEventModule.AssetEventType.openProject:
            case assetEventModule.AssetEventType.closeProject:
            case assetEventModule.AssetEventType.cancelOpeningAllProjects: {
                break
            }
            case assetEventModule.AssetEventType.cut: {
                if (event.ids.has(item.key)) {
                    setVisibility(visibilityModule.Visibility.faded)
                }
                break
            }
            case assetEventModule.AssetEventType.cancelCut: {
                if (event.ids.has(item.key)) {
                    setVisibility(visibilityModule.Visibility.visible)
                }
                break
            }
            case assetEventModule.AssetEventType.move: {
                if (event.ids.has(item.key)) {
                    setVisibility(visibilityModule.Visibility.visible)
                    await doMove(event.newParentKey, event.newParentId)
                }
                break
            }
            case assetEventModule.AssetEventType.delete: {
                if (event.ids.has(item.key)) {
                    await doDelete()
                }
                break
            }
            case assetEventModule.AssetEventType.restore: {
                if (event.ids.has(item.key)) {
                    await doRestore()
                }
                break
            }
            case assetEventModule.AssetEventType.downloadSelected: {
                if (selected) {
                    download.download(
                        './api/project-manager/' + `projects/${asset.id}/enso-project`,
                        `${asset.title}.enso-project`
                    )
                }
                break
            }
            case assetEventModule.AssetEventType.removeSelf: {
                // This is not triggered from the asset list, so it uses `item.id` instead of `key`.
                if (event.id === asset.id && user != null) {
                    setVisibility(visibilityModule.Visibility.hidden)
                    try {
                        await backend.createPermission({
                            action: null,
                            resourceId: asset.id,
                            userSubjects: [user.id],
                        })
                        dispatchAssetListEvent({
                            type: assetListEventModule.AssetListEventType.delete,
                            key: item.key,
                        })
                    } catch (error) {
                        setVisibility(visibilityModule.Visibility.visible)
                        toastAndLog(null, error)
                    }
                }
                break
            }
            case assetEventModule.AssetEventType.temporarilyAddLabels: {
                const labels = event.ids.has(item.key) ? event.labelNames : set.EMPTY
                setRowState(oldRowState =>
                    oldRowState.temporarilyAddedLabels === labels &&
                    oldRowState.temporarilyRemovedLabels === set.EMPTY
                        ? oldRowState
                        : {
                              ...oldRowState,
                              temporarilyAddedLabels: labels,
                              temporarilyRemovedLabels: set.EMPTY,
                          }
                )
                break
            }
            case assetEventModule.AssetEventType.temporarilyRemoveLabels: {
                const labels = event.ids.has(item.key) ? event.labelNames : set.EMPTY
                setRowState(oldRowState =>
                    oldRowState.temporarilyAddedLabels === set.EMPTY &&
                    oldRowState.temporarilyRemovedLabels === labels
                        ? oldRowState
                        : {
                              ...oldRowState,
                              temporarilyAddedLabels: set.EMPTY,
                              temporarilyRemovedLabels: labels,
                          }
                )
                break
            }
            case assetEventModule.AssetEventType.addLabels: {
                setRowState(oldRowState =>
                    oldRowState.temporarilyAddedLabels === set.EMPTY
                        ? oldRowState
                        : { ...oldRowState, temporarilyAddedLabels: set.EMPTY }
                )
                const labels = asset.labels
                if (
                    event.ids.has(item.key) &&
                    (labels == null || [...event.labelNames].some(label => !labels.includes(label)))
                ) {
                    const newLabels = [
                        ...(labels ?? []),
                        ...[...event.labelNames].filter(label => labels?.includes(label) !== true),
                    ]
                    setAsset(oldAsset => ({ ...oldAsset, labels: newLabels }))
                    try {
                        await backend.associateTag(asset.id, newLabels, asset.title)
                    } catch (error) {
                        setAsset(oldAsset => ({ ...oldAsset, labels }))
                        toastAndLog(null, error)
                    }
                }
                break
            }
            case assetEventModule.AssetEventType.removeLabels: {
                setRowState(oldRowState =>
                    oldRowState.temporarilyAddedLabels === set.EMPTY
                        ? oldRowState
                        : { ...oldRowState, temporarilyAddedLabels: set.EMPTY }
                )
                const labels = asset.labels
                if (
                    event.ids.has(item.key) &&
                    labels != null &&
                    [...event.labelNames].some(label => labels.includes(label))
                ) {
                    const newLabels = labels.filter(label => !event.labelNames.has(label))
                    setAsset(oldAsset => ({ ...oldAsset, labels: newLabels }))
                    try {
                        await backend.associateTag(asset.id, newLabels, asset.title)
                    } catch (error) {
                        setAsset(oldAsset => ({ ...oldAsset, labels }))
                        toastAndLog(null, error)
                    }
                }
                break
            }
            case assetEventModule.AssetEventType.deleteLabel: {
                setAsset(oldAsset => {
                    let found = identity.identity<boolean>(false)
                    const labels =
                        oldAsset.labels?.filter(label => {
                            if (label === event.labelName) {
                                found = true
                                return false
                            } else {
                                return true
                            }
                        }) ?? null
                    return found ? { ...oldAsset, labels } : oldAsset
                })
                break
            }
        }
    })

    const clearDragState = React.useCallback(() => {
        setIsDraggedOver(false)
        setRowState(oldRowState =>
            oldRowState.temporarilyAddedLabels === set.EMPTY
                ? oldRowState
                : { ...oldRowState, temporarilyAddedLabels: set.EMPTY }
        )
    }, [])

    switch (asset.type) {
        case backendModule.AssetType.directory:
        case backendModule.AssetType.project:
        case backendModule.AssetType.file:
        case backendModule.AssetType.secret: {
            return (
                <>
                    <TableRow
                        className={`${visibilityModule.CLASS_NAME[visibility]} ${
                            isDraggedOver ? 'selected' : ''
                        }`}
                        {...props}
                        hidden={hidden || visibility === visibilityModule.Visibility.hidden}
                        onContextMenu={(innerProps, event) => {
                            if (allowContextMenu) {
                                event.preventDefault()
                                event.stopPropagation()
                                onContextMenu?.(innerProps, event)
                                setModal(
                                    <AssetContextMenu
                                        innerProps={innerProps}
                                        event={event}
                                        eventTarget={
                                            event.target instanceof HTMLElement
                                                ? event.target
                                                : event.currentTarget
                                        }
                                        doCut={doCut}
                                        doPaste={doPaste}
                                        doDelete={doDelete}
                                    />
                                )
                            } else {
                                onContextMenu?.(innerProps, event)
                            }
                        }}
                        item={item}
                        setItem={setItem}
                        initialRowState={rowState}
                        setRowState={setRowState}
                        onDragOver={event => {
                            props.onDragOver?.(event)
                            if (item.item.type === backendModule.AssetType.directory) {
                                const payload = drag.ASSET_ROWS.lookup(event)
                                if (
                                    payload != null &&
                                    payload.every(innerItem => innerItem.key !== item.key)
                                ) {
                                    event.preventDefault()
                                    setIsDraggedOver(true)
                                }
                            }
                        }}
                        onDragEnd={event => {
                            clearDragState()
                            props.onDragEnd?.(event)
                        }}
                        onDragLeave={event => {
                            clearDragState()
                            props.onDragLeave?.(event)
                        }}
                        onDrop={event => {
                            props.onDrop?.(event)
                            clearDragState()
                            if (item.item.type === backendModule.AssetType.directory) {
                                const payload = drag.ASSET_ROWS.lookup(event)
                                if (
                                    payload != null &&
                                    payload.every(innerItem => innerItem.key !== item.key)
                                ) {
                                    event.preventDefault()
                                    event.stopPropagation()
                                    unsetModal()
                                    dispatchAssetEvent({
                                        type: assetEventModule.AssetEventType.move,
                                        newParentKey: item.key,
                                        newParentId: item.item.id,
                                        ids: new Set(payload.map(dragItem => dragItem.key)),
                                    })
                                }
                            }
                        }}
                    />
                    {selected &&
                        allowContextMenu &&
                        visibility !== visibilityModule.Visibility.hidden && (
                            // This is a copy of the context menu, since the context menu registers keyboard
                            // shortcut handlers. This is a bit of a hack, however it is preferable to duplicating
                            // the entire context menu (once for the keyboard actions, once for the JSX).
                            <AssetContextMenu
                                hidden
                                innerProps={{
                                    key,
                                    item,
                                    setItem,
                                    state,
                                    rowState,
                                    setRowState,
                                }}
                                event={{ pageX: 0, pageY: 0 }}
                                eventTarget={null}
                                doCut={doCut}
                                doPaste={doPaste}
                                doDelete={doDelete}
                            />
                        )}
                </>
            )
        }
        case backendModule.AssetType.specialLoading: {
            return hidden ? null : (
                <tr>
                    <td colSpan={columns.length} className="rounded-rows-skip-level border-r p-0">
                        <div
                            className={`flex justify-center rounded-full h-8 py-1 ${indent.indentClass(
                                item.depth
                            )}`}
                        >
                            <StatelessSpinner
                                size={24}
                                state={statelessSpinner.SpinnerState.loadingMedium}
                            />
                        </div>
                    </td>
                </tr>
            )
        }
        case backendModule.AssetType.specialEmpty: {
            return hidden ? null : (
                <tr>
                    <td colSpan={columns.length} className="rounded-rows-skip-level border-r p-0">
                        <div
                            className={`flex items-center rounded-full h-8 py-2 ${indent.indentClass(
                                item.depth
                            )}`}
                        >
                            <img src={BlankIcon} />
                            {assetsTable.EMPTY_DIRECTORY_PLACEHOLDER}
                        </div>
                    </td>
                </tr>
            )
        }
    }
}<|MERGE_RESOLUTION|>--- conflicted
+++ resolved
@@ -46,23 +46,22 @@
         initialRowState,
         hidden,
         selected,
-<<<<<<< HEAD
         isSoleSelectedItem,
-=======
         setSelected,
->>>>>>> 13969abc
         allowContextMenu,
         onContextMenu,
         state,
         columns,
     } = props
-<<<<<<< HEAD
-    const { assetEvents, dispatchAssetEvent, dispatchAssetListEvent, setAssetSettingsPanelProps } =
-        state
-=======
-    const { assetEvents, dispatchAssetEvent, dispatchAssetListEvent, doCut, doPaste } = state
+    const {
+        assetEvents,
+        dispatchAssetEvent,
+        dispatchAssetListEvent,
+        setAssetSettingsPanelProps,
+        doCut,
+        doPaste,
+    } = state
     const { organization } = authProvider.useNonPartialUserSession()
->>>>>>> 13969abc
     const { backend } = backendProvider.useBackend()
     const { setModal, unsetModal } = modalProvider.useSetModal()
     const { user } = authProvider.useNonPartialUserSession()
@@ -148,14 +147,9 @@
 
     React.useEffect(() => {
         if (isSoleSelectedItem) {
-            setAssetSettingsPanelProps({ item, setItem, dispatchAssetEvent })
-        }
-    }, [
-        item,
-        isSoleSelectedItem,
-        /* should never change */ setAssetSettingsPanelProps,
-        /* should never change */ dispatchAssetEvent,
-    ])
+            setAssetSettingsPanelProps({ item, setItem })
+        }
+    }, [item, isSoleSelectedItem, /* should never change */ setAssetSettingsPanelProps])
 
     const doDelete = React.useCallback(async () => {
         setVisibility(visibilityModule.Visibility.hidden)
