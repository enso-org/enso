/** @file The directory header bar and directory item listing. */
import * as React from 'react'
import * as toastify from 'react-toastify'

import * as common from 'enso-common'

import * as assetEventModule from '../events/assetEvent'
import * as assetListEventModule from '../events/assetListEvent'
import * as authProvider from '../../authentication/providers/auth'
import * as backendModule from '../backend'
import * as backendProvider from '../../providers/backend'
import * as hooks from '../../hooks'
import * as loggerProvider from '../../providers/logger'
import * as tabModule from '../tab'

import AssetsTable from './assetsTable'
import DriveBar from './driveBar'

// =================
// === Constants ===
// =================

/** The `localStorage` key under which the ID of the current directory is stored. */
const DIRECTORY_STACK_KEY = `${common.PRODUCT_NAME.toLowerCase()}-dashboard-directory-stack`

// ========================
// === Helper functions ===
// ========================

/** Sanitizes a string for use as a regex. */
function regexEscape(string: string) {
    return string.replace(/[\\^$.|?*+()[{]/g, '\\$&')
}

// =====================
// === DirectoryView ===
// =====================

/** Props for a {@link DirectoryView}. */
export interface DirectoryViewProps {
    tab: tabModule.Tab
    initialProjectName: string | null
    nameOfProjectToImmediatelyOpen: string | null
    setNameOfProjectToImmediatelyOpen: (nameOfProjectToImmediatelyOpen: string | null) => void
    directoryId: backendModule.DirectoryId | null
    setDirectoryId: (directoryId: backendModule.DirectoryId) => void
    assetListEvents: assetListEventModule.AssetListEvent[]
    dispatchAssetListEvent: (directoryEvent: assetListEventModule.AssetListEvent) => void
    query: string
    doCreateProject: (templateId: string | null) => void
    doOpenIde: (project: backendModule.ProjectAsset) => void
    doCloseIde: () => void
    appRunner: AppRunner | null
    loadingProjectManagerDidFail: boolean
    isListingRemoteDirectoryWhileOffline: boolean
    isListingLocalDirectoryAndWillFail: boolean
    isListingRemoteDirectoryAndWillFail: boolean
}

/** Contains directory path and directory contents (projects, folders, secrets and files). */
export default function DirectoryView(props: DirectoryViewProps) {
    const {
        tab,
        initialProjectName,
        nameOfProjectToImmediatelyOpen,
        setNameOfProjectToImmediatelyOpen,
        directoryId,
        setDirectoryId,
        query,
        assetListEvents,
        dispatchAssetListEvent,
        doCreateProject,
        doOpenIde,
        doCloseIde,
        appRunner,
        loadingProjectManagerDidFail,
        isListingRemoteDirectoryWhileOffline,
        isListingLocalDirectoryAndWillFail,
        isListingRemoteDirectoryAndWillFail,
    } = props
    const logger = loggerProvider.useLogger()
    const { organization, accessToken } = authProvider.useNonPartialUserSession()
    const { backend } = backendProvider.useBackend()
    const toastAndLog = hooks.useToastAndLog()
    const [initialized, setInitialized] = React.useState(false)
    const [assets, rawSetAssets] = React.useState<backendModule.AnyAsset[]>([])
    const [isLoadingAssets, setIsLoadingAssets] = React.useState(true)
    const [directoryStack, setDirectoryStack] = React.useState<backendModule.DirectoryAsset[]>([])
    const [isFileBeingDragged, setIsFileBeingDragged] = React.useState(false)
    const [assetEvents, dispatchAssetEvent] = hooks.useEvent<assetEventModule.AssetEvent>()

    const assetFilter = React.useMemo(() => {
        if (query === '') {
            return null
        } else {
            const regex = new RegExp(regexEscape(query), 'i')
            return (asset: backendModule.AnyAsset) => regex.test(asset.title)
        }
    }, [query])

    React.useEffect(() => {
        const onBlur = () => {
            setIsFileBeingDragged(false)
        }
        window.addEventListener('blur', onBlur)
        return () => {
            window.removeEventListener('blur', onBlur)
        }
    }, [])

    React.useEffect(() => {
        setIsLoadingAssets(true)
    }, [backend, directoryId])

    React.useEffect(() => {
        if (backend.type === backendModule.BackendType.local && loadingProjectManagerDidFail) {
            setIsLoadingAssets(false)
        }
    }, [loadingProjectManagerDidFail, backend.type])

    React.useEffect(() => {
        const cachedDirectoryStackJson = localStorage.getItem(DIRECTORY_STACK_KEY)
        if (cachedDirectoryStackJson != null) {
            // The JSON was inserted by the code below, so it will always have the right type.
            // eslint-disable-next-line @typescript-eslint/no-unsafe-assignment
            const cachedDirectoryStack: backendModule.DirectoryAsset[] =
                JSON.parse(cachedDirectoryStackJson)
            setDirectoryStack(cachedDirectoryStack)
            const cachedDirectoryId = cachedDirectoryStack[cachedDirectoryStack.length - 1]?.id
            if (cachedDirectoryId) {
                setDirectoryId(cachedDirectoryId)
            }
        }
    }, [setDirectoryId])

    React.useEffect(() => {
        if (
            organization != null &&
            directoryId === backendModule.rootDirectoryId(organization.id)
        ) {
            localStorage.removeItem(DIRECTORY_STACK_KEY)
        } else {
            localStorage.setItem(DIRECTORY_STACK_KEY, JSON.stringify(directoryStack))
        }
    }, [directoryStack, directoryId, organization])

    const setAssets = React.useCallback(
        (newAssets: backendModule.AnyAsset[]) => {
            rawSetAssets(newAssets)
            if (nameOfProjectToImmediatelyOpen != null) {
                const projectToLoad = newAssets.find(
                    projectAsset => projectAsset.title === nameOfProjectToImmediatelyOpen
                )
                if (projectToLoad != null) {
                    dispatchAssetEvent({
                        type: assetEventModule.AssetEventType.openProject,
                        id: projectToLoad.id,
                    })
                }
                setNameOfProjectToImmediatelyOpen(null)
            }
            if (!initialized && initialProjectName != null) {
                setInitialized(true)
                if (!newAssets.some(asset => asset.title === initialProjectName)) {
                    const errorMessage = `No project named '${initialProjectName}' was found.`
                    toastify.toast.error(errorMessage)
                    logger.error(`Error opening project on startup: ${errorMessage}`)
                }
            }
        },
        [
            initialized,
            initialProjectName,
            logger,
            nameOfProjectToImmediatelyOpen,
            /* should never change */ setNameOfProjectToImmediatelyOpen,
            /* should never change */ dispatchAssetEvent,
        ]
    )

    hooks.useAsyncEffect(
        null,
        async signal => {
            switch (backend.type) {
                case backendModule.BackendType.local: {
                    if (!isListingLocalDirectoryAndWillFail) {
                        const newAssets = await backend.listDirectory({ parentId: null }, null)
                        if (!signal.aborted) {
                            setIsLoadingAssets(false)
                            setAssets(newAssets)
                        }
                    }
                    break
                }
                case backendModule.BackendType.remote: {
                    if (
                        !isListingRemoteDirectoryAndWillFail &&
                        !isListingRemoteDirectoryWhileOffline &&
                        directoryId != null
                    ) {
                        const newAssets = await backend.listDirectory(
                            { parentId: directoryId },
                            directoryStack[0]?.title ?? null
                        )
                        if (!signal.aborted) {
                            setIsLoadingAssets(false)
                            setAssets(newAssets)
                        }
                    } else {
                        setIsLoadingAssets(false)
                    }
                    break
                }
            }
        },
        [accessToken, directoryId, backend]
    )

<<<<<<< HEAD
    React.useEffect(() => {
        if (nameOfProjectToImmediatelyOpen != null) {
            const projectToLoad = assets
                .filter(backendModule.assetIsProject)
                .find(projectAsset => projectAsset.title === nameOfProjectToImmediatelyOpen)
            if (projectToLoad != null) {
                dispatchAssetEvent({
                    type: assetEventModule.AssetEventType.openProject,
                    id: projectToLoad.id,
                })
            }
            setNameOfProjectToImmediatelyOpen(null)
        }
        if (!initialized && initialProjectName != null) {
            setInitialized(true)
            if (!assets.some(asset => asset.title === initialProjectName)) {
                const errorMessage = `No project named '${initialProjectName}' was found.`
                toastify.toast.error(errorMessage)
                logger.error(`Error opening project on startup: ${errorMessage}`)
            }
        }
        // `nameOfProjectToImmediatelyOpen` must NOT trigger this effect.
        // eslint-disable-next-line react-hooks/exhaustive-deps
    }, [
        assets,
        initialized,
        initialProjectName,
        logger,
        /* should never change */ setNameOfProjectToImmediatelyOpen,
        /* should never change */ dispatchAssetEvent,
    ])

=======
>>>>>>> c1e24629
    const doUploadFiles = React.useCallback(
        (files: FileList) => {
            if (backend.type === backendModule.BackendType.local) {
                // TODO[sb]: Allow uploading `.enso-project`s
                // https://github.com/enso-org/cloud-v2/issues/510
                toastAndLog('Files cannot be uploaded to the local backend')
            } else if (directoryId == null) {
                // This should never happen, however display a nice error message in case it does.
                toastAndLog('Files cannot be uploaded while offline')
            } else {
                dispatchAssetListEvent({
                    type: assetListEventModule.AssetListEventType.uploadFiles,
                    parentId: directoryId,
                    files,
                })
            }
        },
        [backend.type, directoryId, toastAndLog, /* should never change */ dispatchAssetListEvent]
    )

    const doCreateDirectory = React.useCallback(() => {
        dispatchAssetListEvent({
            type: assetListEventModule.AssetListEventType.newFolder,
            parentId: directoryId,
        })
    }, [directoryId, /* should never change */ dispatchAssetListEvent])

    React.useEffect(() => {
        const onDragEnter = (event: DragEvent) => {
            if (
                tab === tabModule.Tab.dashboard &&
                event.dataTransfer?.types.includes('Files') === true
            ) {
                setIsFileBeingDragged(true)
            }
        }
        document.body.addEventListener('dragenter', onDragEnter)
        return () => {
            document.body.removeEventListener('dragenter', onDragEnter)
        }
    }, [tab])

    return (
        <div className="flex flex-col flex-1 overflow-hidden gap-2.5 px-3.25">
            <div className="flex flex-col self-start gap-3">
                <h1 className="text-xl font-bold h-9.5 pl-1.5">
                    {backend.type === backendModule.BackendType.remote
                        ? 'Cloud Drive'
                        : 'Local Drive'}
                </h1>
                <DriveBar
                    doCreateProject={doCreateProject}
                    doUploadFiles={doUploadFiles}
                    doCreateDirectory={doCreateDirectory}
                />
            </div>
            <AssetsTable
                items={assets}
                filter={assetFilter}
                isLoading={isLoadingAssets}
                appRunner={appRunner}
                assetEvents={assetEvents}
                dispatchAssetEvent={dispatchAssetEvent}
                assetListEvents={assetListEvents}
                dispatchAssetListEvent={dispatchAssetListEvent}
                doOpenIde={doOpenIde}
                doCloseIde={doCloseIde}
            />
            {isFileBeingDragged &&
            directoryId != null &&
            backend.type === backendModule.BackendType.remote ? (
                <div
                    className="text-white text-lg fixed w-screen h-screen inset-0 opacity-0 hover:opacity-100 bg-primary bg-opacity-75 backdrop-blur-none hover:backdrop-blur-xs transition-all grid place-items-center"
                    onDragLeave={() => {
                        setIsFileBeingDragged(false)
                    }}
                    onDragOver={event => {
                        event.preventDefault()
                    }}
                    onDrop={event => {
                        event.preventDefault()
                        setIsFileBeingDragged(false)
                        dispatchAssetListEvent({
                            type: assetListEventModule.AssetListEventType.uploadFiles,
                            parentId: directoryId,
                            files: event.dataTransfer.files,
                        })
                    }}
                >
                    Drop to upload files.
                </div>
            ) : null}
        </div>
    )
}<|MERGE_RESOLUTION|>--- conflicted
+++ resolved
@@ -148,9 +148,9 @@
         (newAssets: backendModule.AnyAsset[]) => {
             rawSetAssets(newAssets)
             if (nameOfProjectToImmediatelyOpen != null) {
-                const projectToLoad = newAssets.find(
-                    projectAsset => projectAsset.title === nameOfProjectToImmediatelyOpen
-                )
+                const projectToLoad = newAssets
+                    .filter(backendModule.assetIsProject)
+                    .find(projectAsset => projectAsset.title === nameOfProjectToImmediatelyOpen)
                 if (projectToLoad != null) {
                     dispatchAssetEvent({
                         type: assetEventModule.AssetEventType.openProject,
@@ -216,41 +216,6 @@
         [accessToken, directoryId, backend]
     )
 
-<<<<<<< HEAD
-    React.useEffect(() => {
-        if (nameOfProjectToImmediatelyOpen != null) {
-            const projectToLoad = assets
-                .filter(backendModule.assetIsProject)
-                .find(projectAsset => projectAsset.title === nameOfProjectToImmediatelyOpen)
-            if (projectToLoad != null) {
-                dispatchAssetEvent({
-                    type: assetEventModule.AssetEventType.openProject,
-                    id: projectToLoad.id,
-                })
-            }
-            setNameOfProjectToImmediatelyOpen(null)
-        }
-        if (!initialized && initialProjectName != null) {
-            setInitialized(true)
-            if (!assets.some(asset => asset.title === initialProjectName)) {
-                const errorMessage = `No project named '${initialProjectName}' was found.`
-                toastify.toast.error(errorMessage)
-                logger.error(`Error opening project on startup: ${errorMessage}`)
-            }
-        }
-        // `nameOfProjectToImmediatelyOpen` must NOT trigger this effect.
-        // eslint-disable-next-line react-hooks/exhaustive-deps
-    }, [
-        assets,
-        initialized,
-        initialProjectName,
-        logger,
-        /* should never change */ setNameOfProjectToImmediatelyOpen,
-        /* should never change */ dispatchAssetEvent,
-    ])
-
-=======
->>>>>>> c1e24629
     const doUploadFiles = React.useCallback(
         (files: FileList) => {
             if (backend.type === backendModule.BackendType.local) {
