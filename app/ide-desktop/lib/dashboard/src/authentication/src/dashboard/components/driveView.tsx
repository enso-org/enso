/** @file The directory header bar and directory item listing. */
import * as React from 'react'

import type * as assetEventModule from '../events/assetEvent'
import * as assetListEventModule from '../events/assetListEvent'
import * as authProvider from '../../authentication/providers/auth'
import * as backendModule from '../backend'
import * as backendProvider from '../../providers/backend'
import * as hooks from '../../hooks'

import * as pageSwitcher from './pageSwitcher'
import type * as spinner from './spinner'
import AssetsTable from './assetsTable'
import CategorySwitcher from './categorySwitcher'
import DriveBar from './driveBar'

// =================
// === DriveView ===
// =================

/** Props for a {@link DriveView}. */
export interface DriveViewProps {
    page: pageSwitcher.Page
    hidden: boolean
    initialProjectName: string | null
    /** These events will be dispatched the next time the assets list is refreshed, rather than
     * immediately. */
    queuedAssetEvents: assetEventModule.AssetEvent[]
    assetListEvents: assetListEventModule.AssetListEvent[]
    dispatchAssetListEvent: (directoryEvent: assetListEventModule.AssetListEvent) => void
    assetEvents: assetEventModule.AssetEvent[]
    dispatchAssetEvent: (directoryEvent: assetEventModule.AssetEvent) => void
    query: string
<<<<<<< HEAD
    doOpenEditor: (project: backendModule.ProjectAsset) => void
=======
    doCreateProject: (templateId: string | null) => void
    doOpenEditor: (project: backendModule.ProjectAsset, switchPage: boolean) => void
>>>>>>> b8edf6a3
    doCloseEditor: () => void
    appRunner: AppRunner | null
    loadingProjectManagerDidFail: boolean
    isListingRemoteDirectoryWhileOffline: boolean
    isListingLocalDirectoryAndWillFail: boolean
    isListingRemoteDirectoryAndWillFail: boolean
}

/** Contains directory path and directory contents (projects, folders, secrets and files). */
export default function DriveView(props: DriveViewProps) {
    const {
        page,
        hidden,
        initialProjectName,
        queuedAssetEvents,
        query,
        assetListEvents,
        dispatchAssetListEvent,
<<<<<<< HEAD
=======
        assetEvents,
        dispatchAssetEvent,
        doCreateProject,
>>>>>>> b8edf6a3
        doOpenEditor,
        doCloseEditor,
        appRunner,
        loadingProjectManagerDidFail,
        isListingRemoteDirectoryWhileOffline,
        isListingLocalDirectoryAndWillFail,
        isListingRemoteDirectoryAndWillFail,
    } = props
    const { organization } = authProvider.useNonPartialUserSession()
    const { backend } = backendProvider.useBackend()
    const toastAndLog = hooks.useToastAndLog()
    const [isFileBeingDragged, setIsFileBeingDragged] = React.useState(false)

    React.useEffect(() => {
        const onBlur = () => {
            setIsFileBeingDragged(false)
        }
        window.addEventListener('blur', onBlur)
        return () => {
            window.removeEventListener('blur', onBlur)
        }
    }, [])

    const doUploadFiles = React.useCallback(
        (files: File[]) => {
            if (backend.type !== backendModule.BackendType.local && organization == null) {
                // This should never happen, however display a nice error message in case it does.
                toastAndLog('Files cannot be uploaded while offline')
            } else {
                dispatchAssetListEvent({
                    type: assetListEventModule.AssetListEventType.uploadFiles,
                    parentKey: null,
                    parentId: null,
                    files,
                })
            }
        },
        [backend, organization, toastAndLog, /* should never change */ dispatchAssetListEvent]
    )

    const doCreateProject = React.useCallback(
        (
            templateId: string | null,
            onSpinnerStateChange?: (state: spinner.SpinnerState) => void
        ) => {
            dispatchAssetListEvent({
                type: assetListEventModule.AssetListEventType.newProject,
                parentKey: null,
                parentId: null,
                templateId: templateId ?? null,
                onSpinnerStateChange: onSpinnerStateChange ?? null,
            })
        },
        [/* should never change */ dispatchAssetListEvent]
    )

    const doCreateDirectory = React.useCallback(() => {
        dispatchAssetListEvent({
            type: assetListEventModule.AssetListEventType.newFolder,
            parentKey: null,
            parentId: null,
        })
    }, [/* should never change */ dispatchAssetListEvent])

    React.useEffect(() => {
        const onDragEnter = (event: DragEvent) => {
            if (
                page === pageSwitcher.Page.drive &&
                event.dataTransfer?.types.includes('Files') === true
            ) {
                setIsFileBeingDragged(true)
            }
        }
        document.body.addEventListener('dragenter', onDragEnter)
        return () => {
            document.body.removeEventListener('dragenter', onDragEnter)
        }
    }, [page])

    return (
        <div
            data-testid="drive-view"
            className={`flex flex-col flex-1 overflow-hidden gap-2.5 px-3.25 ${
                hidden ? 'hidden' : ''
            }`}
        >
            <div className="flex flex-col self-start gap-3">
                <h1 className="text-xl font-bold h-9.5 pl-1.5">
                    {backend.type === backendModule.BackendType.remote
                        ? 'Cloud Drive'
                        : 'Local Drive'}
                </h1>
                <DriveBar
                    doCreateProject={doCreateProject}
                    doUploadFiles={doUploadFiles}
                    doCreateDirectory={doCreateDirectory}
                    dispatchAssetEvent={dispatchAssetEvent}
                />
            </div>
            <div className="flex flex-1 gap-3 overflow-hidden">
                {backend.type === backendModule.BackendType.remote && (
                    <div className="flex flex-col gap-4 py-1">
                        <CategorySwitcher />
                    </div>
                )}
                <AssetsTable
                    query={query}
                    appRunner={appRunner}
                    initialProjectName={initialProjectName}
                    queuedAssetEvents={queuedAssetEvents}
                    assetEvents={assetEvents}
                    dispatchAssetEvent={dispatchAssetEvent}
                    assetListEvents={assetListEvents}
                    dispatchAssetListEvent={dispatchAssetListEvent}
                    doOpenIde={doOpenEditor}
                    doCloseIde={doCloseEditor}
                    loadingProjectManagerDidFail={loadingProjectManagerDidFail}
                    isListingRemoteDirectoryWhileOffline={isListingRemoteDirectoryWhileOffline}
                    isListingLocalDirectoryAndWillFail={isListingLocalDirectoryAndWillFail}
                    isListingRemoteDirectoryAndWillFail={isListingRemoteDirectoryAndWillFail}
                />
            </div>
            {isFileBeingDragged &&
            organization != null &&
            backend.type === backendModule.BackendType.remote ? (
                <div
                    className="text-white text-lg fixed w-screen h-screen inset-0 opacity-0 hover:opacity-100 bg-primary bg-opacity-75 backdrop-blur-none hover:backdrop-blur-xs transition-all grid place-items-center"
                    onDragLeave={() => {
                        setIsFileBeingDragged(false)
                    }}
                    onDragOver={event => {
                        event.preventDefault()
                    }}
                    onDrop={event => {
                        event.preventDefault()
                        setIsFileBeingDragged(false)
                        dispatchAssetListEvent({
                            type: assetListEventModule.AssetListEventType.uploadFiles,
                            parentKey: null,
                            parentId: null,
                            files: Array.from(event.dataTransfer.files),
                        })
                    }}
                >
                    Drop to upload files.
                </div>
            ) : null}
        </div>
    )
}<|MERGE_RESOLUTION|>--- conflicted
+++ resolved
@@ -31,12 +31,7 @@
     assetEvents: assetEventModule.AssetEvent[]
     dispatchAssetEvent: (directoryEvent: assetEventModule.AssetEvent) => void
     query: string
-<<<<<<< HEAD
-    doOpenEditor: (project: backendModule.ProjectAsset) => void
-=======
-    doCreateProject: (templateId: string | null) => void
     doOpenEditor: (project: backendModule.ProjectAsset, switchPage: boolean) => void
->>>>>>> b8edf6a3
     doCloseEditor: () => void
     appRunner: AppRunner | null
     loadingProjectManagerDidFail: boolean
@@ -55,12 +50,8 @@
         query,
         assetListEvents,
         dispatchAssetListEvent,
-<<<<<<< HEAD
-=======
         assetEvents,
         dispatchAssetEvent,
-        doCreateProject,
->>>>>>> b8edf6a3
         doOpenEditor,
         doCloseEditor,
         appRunner,
