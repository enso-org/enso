/** @file The directory header bar and directory item listing. */
import * as React from 'react'
import * as toastify from 'react-toastify'

import * as assetEventModule from '../events/assetEvent'
import * as assetListEventModule from '../events/assetListEvent'
import * as authProvider from '../../authentication/providers/auth'
import * as backendModule from '../backend'
import * as backendProvider from '../../providers/backend'
import * as hooks from '../../hooks'
import * as loggerProvider from '../../providers/logger'
import * as string from '../../string'

import * as assetSettingsPanel from './assetSettingsPanel'
import * as pageSwitcher from './pageSwitcher'
import AssetsTable from './assetsTable'
import CategorySwitcher from './categorySwitcher'
import DriveBar from './driveBar'

// =================
// === DriveView ===
// =================

/** Props for a {@link DriveView}. */
export interface DriveViewProps {
    page: pageSwitcher.Page
    hidden: boolean
    initialProjectName: string | null
    assetListEvents: assetListEventModule.AssetListEvent[]
    dispatchAssetListEvent: (directoryEvent: assetListEventModule.AssetListEvent) => void
    query: string
    doCreateProject: (templateId: string | null) => void
    doOpenEditor: (project: backendModule.ProjectAsset) => void
    doCloseEditor: () => void
    appRunner: AppRunner | null
    setAssetSettingsPanelProps: React.Dispatch<
        React.SetStateAction<assetSettingsPanel.AssetSettingsPanelRequiredProps | null>
    >
    loadingProjectManagerDidFail: boolean
    isListingRemoteDirectoryWhileOffline: boolean
    isListingLocalDirectoryAndWillFail: boolean
    isListingRemoteDirectoryAndWillFail: boolean
}

/** Contains directory path and directory contents (projects, folders, secrets and files). */
export default function DriveView(props: DriveViewProps) {
    const {
        page,
        hidden,
        initialProjectName,
        query,
        assetListEvents,
        dispatchAssetListEvent,
        doCreateProject,
        doOpenEditor,
        doCloseEditor,
        appRunner,
        setAssetSettingsPanelProps,
        loadingProjectManagerDidFail,
        isListingRemoteDirectoryWhileOffline,
        isListingLocalDirectoryAndWillFail,
        isListingRemoteDirectoryAndWillFail,
    } = props
    const logger = loggerProvider.useLogger()
    const { organization, accessToken } = authProvider.useNonPartialUserSession()
    const { backend } = backendProvider.useBackend()
    const toastAndLog = hooks.useToastAndLog()
    const [initialized, setInitialized] = React.useState(false)
    const [assets, rawSetAssets] = React.useState<backendModule.AnyAsset[]>([])
    const [isLoadingAssets, setIsLoadingAssets] = React.useState(true)
    const [isFileBeingDragged, setIsFileBeingDragged] = React.useState(false)
    const [assetEvents, dispatchAssetEvent] = hooks.useEvent<assetEventModule.AssetEvent>()
    const [nameOfProjectToImmediatelyOpen, setNameOfProjectToImmediatelyOpen] =
        React.useState(initialProjectName)

    const assetFilter = React.useMemo(() => {
        if (query === '') {
            return null
        } else {
            const regex = new RegExp(string.regexEscape(query), 'i')
            return (asset: backendModule.AnyAsset) => regex.test(asset.title)
        }
    }, [query])

    React.useEffect(() => {
        const onBlur = () => {
            setIsFileBeingDragged(false)
        }
        window.addEventListener('blur', onBlur)
        return () => {
            window.removeEventListener('blur', onBlur)
        }
    }, [])

    React.useEffect(() => {
        setIsLoadingAssets(true)
    }, [backend])

    React.useEffect(() => {
        if (backend.type === backendModule.BackendType.local && loadingProjectManagerDidFail) {
            setIsLoadingAssets(false)
        }
    }, [loadingProjectManagerDidFail, backend.type])

    const setAssets = React.useCallback(
        (newAssets: backendModule.AnyAsset[]) => {
            rawSetAssets(newAssets)
            // The project name here might also be a string with project id, e.g. when opening
            // a project file from explorer on Windows.
            const isInitialProject = (asset: backendModule.AnyAsset) =>
                asset.title === initialProjectName || asset.id === initialProjectName
            if (nameOfProjectToImmediatelyOpen != null) {
                const projectToLoad = newAssets
                    .filter(backendModule.assetIsProject)
                    .find(isInitialProject)
                if (projectToLoad != null) {
                    dispatchAssetEvent({
                        type: assetEventModule.AssetEventType.openProject,
                        id: projectToLoad.id,
                    })
                }
                setNameOfProjectToImmediatelyOpen(null)
            }
            if (!initialized) {
                setInitialized(true)
                if (initialProjectName != null) {
                    if (!newAssets.some(isInitialProject)) {
                        const errorMessage = `No project named '${initialProjectName}' was found.`
                        toastify.toast.error(errorMessage)
                        logger.error(`Error opening project on startup: ${errorMessage}`)
                    }
                }
            }
        },
        [
            initialized,
            initialProjectName,
            logger,
            nameOfProjectToImmediatelyOpen,
            /* should never change */ setNameOfProjectToImmediatelyOpen,
            /* should never change */ dispatchAssetEvent,
        ]
    )

    React.useEffect(() => {
        if (initialized) {
            setAssets([])
        }
        // `setAssets` is a callback, not a dependency. `initialized` is not a dependency either.
        // eslint-disable-next-line react-hooks/exhaustive-deps
    }, [backend])

    hooks.useAsyncEffect(
        null,
        async signal => {
            switch (backend.type) {
                case backendModule.BackendType.local: {
                    if (!isListingLocalDirectoryAndWillFail) {
                        const newAssets = await backend.listDirectory({ parentId: null }, null)
                        if (!signal.aborted) {
                            setIsLoadingAssets(false)
                            setAssets(newAssets)
                        }
                    }
                    break
                }
                case backendModule.BackendType.remote: {
                    if (
                        !isListingRemoteDirectoryAndWillFail &&
                        !isListingRemoteDirectoryWhileOffline
                    ) {
                        const newAssets = await backend.listDirectory({ parentId: null }, null)
                        if (!signal.aborted) {
                            setIsLoadingAssets(false)
                            setAssets(newAssets)
                        }
                    } else {
                        setIsLoadingAssets(false)
                    }
                    break
                }
            }
        },
        [accessToken, organization, backend]
    )

    const doUploadFiles = React.useCallback(
        (files: File[]) => {
            if (backend.type !== backendModule.BackendType.local && organization == null) {
                // This should never happen, however display a nice error message in case it does.
                toastAndLog('Files cannot be uploaded while offline')
            } else {
                dispatchAssetListEvent({
                    type: assetListEventModule.AssetListEventType.uploadFiles,
                    parentKey: null,
                    parentId: null,
                    files,
                })
            }
        },
        [backend, organization, toastAndLog, /* should never change */ dispatchAssetListEvent]
    )

    const doCreateDirectory = React.useCallback(() => {
        dispatchAssetListEvent({
            type: assetListEventModule.AssetListEventType.newFolder,
            parentKey: null,
            parentId: null,
        })
    }, [/* should never change */ dispatchAssetListEvent])

    React.useEffect(() => {
        const onDragEnter = (event: DragEvent) => {
            if (
                page === pageSwitcher.Page.drive &&
                event.dataTransfer?.types.includes('Files') === true
            ) {
                setIsFileBeingDragged(true)
            }
        }
        document.body.addEventListener('dragenter', onDragEnter)
        return () => {
            document.body.removeEventListener('dragenter', onDragEnter)
        }
    }, [page])

    return (
        <div
            className={`flex flex-col flex-1 overflow-hidden gap-2.5 px-3.25 ${
                hidden ? 'hidden' : ''
            }`}
        >
            <div className="flex flex-col self-start gap-3">
                <h1 className="text-xl font-bold h-9.5 pl-1.5">
                    {backend.type === backendModule.BackendType.remote
                        ? 'Cloud Drive'
                        : 'Local Drive'}
                </h1>
                <DriveBar
                    doCreateProject={doCreateProject}
                    doUploadFiles={doUploadFiles}
                    doCreateDirectory={doCreateDirectory}
                    dispatchAssetEvent={dispatchAssetEvent}
                />
            </div>
<<<<<<< HEAD
            <AssetsTable
                items={assets}
                filter={assetFilter}
                isLoading={isLoadingAssets}
                appRunner={appRunner}
                assetEvents={assetEvents}
                dispatchAssetEvent={dispatchAssetEvent}
                assetListEvents={assetListEvents}
                dispatchAssetListEvent={dispatchAssetListEvent}
                setAssetSettingsPanelProps={setAssetSettingsPanelProps}
                doOpenIde={doOpenEditor}
                doCloseIde={doCloseEditor}
            />
=======
            <div className="flex flex-1 gap-3 overflow-hidden">
                {backend.type === backendModule.BackendType.remote && (
                    <div className="flex flex-col gap-4 py-1">
                        <CategorySwitcher />
                    </div>
                )}
                <AssetsTable
                    items={assets}
                    filter={assetFilter}
                    isLoading={isLoadingAssets}
                    appRunner={appRunner}
                    assetEvents={assetEvents}
                    dispatchAssetEvent={dispatchAssetEvent}
                    assetListEvents={assetListEvents}
                    dispatchAssetListEvent={dispatchAssetListEvent}
                    doOpenIde={doOpenEditor}
                    doCloseIde={doCloseEditor}
                />
            </div>
>>>>>>> d4e69192
            {isFileBeingDragged &&
            organization != null &&
            backend.type === backendModule.BackendType.remote ? (
                <div
                    className="text-white text-lg fixed w-screen h-screen inset-0 opacity-0 hover:opacity-100 bg-primary bg-opacity-75 backdrop-blur-none hover:backdrop-blur-xs transition-all grid place-items-center"
                    onDragLeave={() => {
                        setIsFileBeingDragged(false)
                    }}
                    onDragOver={event => {
                        event.preventDefault()
                    }}
                    onDrop={event => {
                        event.preventDefault()
                        setIsFileBeingDragged(false)
                        dispatchAssetListEvent({
                            type: assetListEventModule.AssetListEventType.uploadFiles,
                            parentKey: null,
                            parentId: null,
                            files: Array.from(event.dataTransfer.files),
                        })
                    }}
                >
                    Drop to upload files.
                </div>
            ) : null}
        </div>
    )
}<|MERGE_RESOLUTION|>--- conflicted
+++ resolved
@@ -243,21 +243,6 @@
                     dispatchAssetEvent={dispatchAssetEvent}
                 />
             </div>
-<<<<<<< HEAD
-            <AssetsTable
-                items={assets}
-                filter={assetFilter}
-                isLoading={isLoadingAssets}
-                appRunner={appRunner}
-                assetEvents={assetEvents}
-                dispatchAssetEvent={dispatchAssetEvent}
-                assetListEvents={assetListEvents}
-                dispatchAssetListEvent={dispatchAssetListEvent}
-                setAssetSettingsPanelProps={setAssetSettingsPanelProps}
-                doOpenIde={doOpenEditor}
-                doCloseIde={doCloseEditor}
-            />
-=======
             <div className="flex flex-1 gap-3 overflow-hidden">
                 {backend.type === backendModule.BackendType.remote && (
                     <div className="flex flex-col gap-4 py-1">
@@ -273,11 +258,11 @@
                     dispatchAssetEvent={dispatchAssetEvent}
                     assetListEvents={assetListEvents}
                     dispatchAssetListEvent={dispatchAssetListEvent}
+                    setAssetSettingsPanelProps={setAssetSettingsPanelProps}
                     doOpenIde={doOpenEditor}
                     doCloseIde={doCloseEditor}
                 />
             </div>
->>>>>>> d4e69192
             {isFileBeingDragged &&
             organization != null &&
             backend.type === backendModule.BackendType.remote ? (
