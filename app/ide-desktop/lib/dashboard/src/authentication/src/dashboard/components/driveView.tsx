--- conflicted
+++ resolved
@@ -239,19 +239,6 @@
                     dispatchAssetEvent={dispatchAssetEvent}
                 />
             </div>
-<<<<<<< HEAD
-            <AssetsTable
-                items={assets}
-                filter={assetFilter}
-                isLoading={isLoadingAssets}
-                assetEvents={assetEvents}
-                dispatchAssetEvent={dispatchAssetEvent}
-                assetListEvents={assetListEvents}
-                dispatchAssetListEvent={dispatchAssetListEvent}
-                doOpenIde={doOpenEditor}
-                doCloseIde={doCloseEditor}
-            />
-=======
             <div className="flex flex-1 gap-3 overflow-hidden">
                 {backend.type === backendModule.BackendType.remote && (
                     <div className="flex flex-col gap-4 py-1">
@@ -262,7 +249,6 @@
                     items={assets}
                     filter={assetFilter}
                     isLoading={isLoadingAssets}
-                    appRunner={appRunner}
                     assetEvents={assetEvents}
                     dispatchAssetEvent={dispatchAssetEvent}
                     assetListEvents={assetListEvents}
@@ -271,7 +257,6 @@
                     doCloseIde={doCloseEditor}
                 />
             </div>
->>>>>>> d4e69192
             {isFileBeingDragged &&
             organization != null &&
             backend.type === backendModule.BackendType.remote ? (
