/** @file The directory header bar and directory item listing. */
import * as React from 'react'

import * as assetEventModule from '../events/assetEvent'
import * as assetListEventModule from '../events/assetListEvent'
import * as authProvider from '../../authentication/providers/auth'
import * as backendModule from '../backend'
import * as backendProvider from '../../providers/backend'
import * as hooks from '../../hooks'

import * as pageSwitcher from './pageSwitcher'
import AssetsTable from './assetsTable'
import CategorySwitcher from './categorySwitcher'
import DriveBar from './driveBar'

// =================
// === DriveView ===
// =================

/** Props for a {@link DriveView}. */
export interface DriveViewProps {
    page: pageSwitcher.Page
    hidden: boolean
    initialProjectName: string | null
    assetListEvents: assetListEventModule.AssetListEvent[]
    dispatchAssetListEvent: (directoryEvent: assetListEventModule.AssetListEvent) => void
    query: string
    doCreateProject: (templateId: string | null) => void
    doOpenEditor: (
        project: backendModule.ProjectAsset,
        setProject: React.Dispatch<React.SetStateAction<backendModule.ProjectAsset>>
    ) => void
    doCloseEditor: (project: backendModule.ProjectAsset) => void
    loadingProjectManagerDidFail: boolean
    isListingRemoteDirectoryWhileOffline: boolean
    isListingLocalDirectoryAndWillFail: boolean
    isListingRemoteDirectoryAndWillFail: boolean
}

/** Contains directory path and directory contents (projects, folders, secrets and files). */
export default function DriveView(props: DriveViewProps) {
    const {
        page,
        hidden,
        initialProjectName,
        query,
        assetListEvents,
        dispatchAssetListEvent,
        doCreateProject,
        doOpenEditor,
        doCloseEditor,
        loadingProjectManagerDidFail,
        isListingRemoteDirectoryWhileOffline,
        isListingLocalDirectoryAndWillFail,
        isListingRemoteDirectoryAndWillFail,
    } = props
    const { organization } = authProvider.useNonPartialUserSession()
    const { backend } = backendProvider.useBackend()
    const toastAndLog = hooks.useToastAndLog()
    const [isFileBeingDragged, setIsFileBeingDragged] = React.useState(false)
    const [assetEvents, dispatchAssetEvent] = hooks.useEvent<assetEventModule.AssetEvent>()

    React.useEffect(() => {
        const onBlur = () => {
            setIsFileBeingDragged(false)
        }
        window.addEventListener('blur', onBlur)
        return () => {
            window.removeEventListener('blur', onBlur)
        }
    }, [])

    const doUploadFiles = React.useCallback(
        (files: File[]) => {
            if (backend.type !== backendModule.BackendType.local && organization == null) {
                // This should never happen, however display a nice error message in case it does.
                toastAndLog('Files cannot be uploaded while offline')
            } else {
                dispatchAssetListEvent({
                    type: assetListEventModule.AssetListEventType.uploadFiles,
                    parentKey: null,
                    parentId: null,
                    files,
                })
            }
        },
        [backend, organization, toastAndLog, /* should never change */ dispatchAssetListEvent]
    )

    const doCreateDirectory = React.useCallback(() => {
        dispatchAssetListEvent({
            type: assetListEventModule.AssetListEventType.newFolder,
            parentKey: null,
            parentId: null,
        })
    }, [/* should never change */ dispatchAssetListEvent])

    React.useEffect(() => {
        const onDragEnter = (event: DragEvent) => {
            if (
                page === pageSwitcher.Page.drive &&
                event.dataTransfer?.types.includes('Files') === true
            ) {
                setIsFileBeingDragged(true)
            }
        }
        document.body.addEventListener('dragenter', onDragEnter)
        return () => {
            document.body.removeEventListener('dragenter', onDragEnter)
        }
    }, [page])

    return (
        <div
            className={`flex flex-col flex-1 overflow-hidden gap-2.5 px-3.25 ${
                hidden ? 'hidden' : ''
            }`}
        >
            <div className="flex flex-col self-start gap-3">
                <h1 className="text-xl font-bold h-9.5 pl-1.5">
                    {backend.type === backendModule.BackendType.remote
                        ? 'Cloud Drive'
                        : 'Local Drive'}
                </h1>
                <DriveBar
                    doCreateProject={doCreateProject}
                    doUploadFiles={doUploadFiles}
                    doCreateDirectory={doCreateDirectory}
                    dispatchAssetEvent={dispatchAssetEvent}
                />
            </div>
            <div className="flex flex-1 gap-3 overflow-hidden">
                {backend.type === backendModule.BackendType.remote && (
                    <div className="flex flex-col gap-4 py-1">
                        <CategorySwitcher />
                    </div>
                )}
                <AssetsTable
<<<<<<< HEAD
                    items={assets}
                    filter={assetFilter}
                    isLoading={isLoadingAssets}
=======
                    query={query}
                    appRunner={appRunner}
                    initialProjectName={initialProjectName}
>>>>>>> f3f2f06b
                    assetEvents={assetEvents}
                    dispatchAssetEvent={dispatchAssetEvent}
                    assetListEvents={assetListEvents}
                    dispatchAssetListEvent={dispatchAssetListEvent}
                    doOpenIde={doOpenEditor}
                    doCloseIde={doCloseEditor}
                    loadingProjectManagerDidFail={loadingProjectManagerDidFail}
                    isListingRemoteDirectoryWhileOffline={isListingRemoteDirectoryWhileOffline}
                    isListingLocalDirectoryAndWillFail={isListingLocalDirectoryAndWillFail}
                    isListingRemoteDirectoryAndWillFail={isListingRemoteDirectoryAndWillFail}
                />
            </div>
            {isFileBeingDragged &&
            organization != null &&
            backend.type === backendModule.BackendType.remote ? (
                <div
                    className="text-white text-lg fixed w-screen h-screen inset-0 opacity-0 hover:opacity-100 bg-primary bg-opacity-75 backdrop-blur-none hover:backdrop-blur-xs transition-all grid place-items-center"
                    onDragLeave={() => {
                        setIsFileBeingDragged(false)
                    }}
                    onDragOver={event => {
                        event.preventDefault()
                    }}
                    onDrop={event => {
                        event.preventDefault()
                        setIsFileBeingDragged(false)
                        dispatchAssetListEvent({
                            type: assetListEventModule.AssetListEventType.uploadFiles,
                            parentKey: null,
                            parentId: null,
                            files: Array.from(event.dataTransfer.files),
                        })
                    }}
                >
                    Drop to upload files.
                </div>
            ) : null}
        </div>
    )
}<|MERGE_RESOLUTION|>--- conflicted
+++ resolved
@@ -136,15 +136,8 @@
                     </div>
                 )}
                 <AssetsTable
-<<<<<<< HEAD
-                    items={assets}
-                    filter={assetFilter}
-                    isLoading={isLoadingAssets}
-=======
                     query={query}
-                    appRunner={appRunner}
                     initialProjectName={initialProjectName}
->>>>>>> f3f2f06b
                     assetEvents={assetEvents}
                     dispatchAssetEvent={dispatchAssetEvent}
                     assetListEvents={assetListEvents}
