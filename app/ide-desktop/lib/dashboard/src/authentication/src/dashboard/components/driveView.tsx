/** @file The directory header bar and directory item listing. */
import * as React from 'react'
import * as toastify from 'react-toastify'

import * as assetEventModule from '../events/assetEvent'
import * as assetListEventModule from '../events/assetListEvent'
import * as authProvider from '../../authentication/providers/auth'
import * as backendModule from '../backend'
import * as backendProvider from '../../providers/backend'
import * as hooks from '../../hooks'
import * as loggerProvider from '../../providers/logger'
import * as string from '../../string'

import * as pageSwitcher from './pageSwitcher'
import AssetsTable from './assetsTable'
import DriveBar from './driveBar'

<<<<<<< HEAD
// =====================
// === DirectoryView ===
// =====================
=======
// =================
// === Constants ===
// =================

/** The `localStorage` key under which the ID of the current directory is stored. */
const DIRECTORY_STACK_KEY = `${common.PRODUCT_NAME.toLowerCase()}-dashboard-directory-stack`

// =================
// === DriveView ===
// =================
>>>>>>> 4fe399fe

/** Props for a {@link DriveView}. */
export interface DriveViewProps {
    page: pageSwitcher.Page
    initialProjectName: string | null
    directoryId: backendModule.DirectoryId | null
    assetListEvents: assetListEventModule.AssetListEvent[]
    dispatchAssetListEvent: (directoryEvent: assetListEventModule.AssetListEvent) => void
    query: string
    doCreateProject: (templateId: string | null) => void
    doOpenEditor: (project: backendModule.ProjectAsset) => void
    doCloseEditor: () => void
    appRunner: AppRunner | null
    loadingProjectManagerDidFail: boolean
    isListingRemoteDirectoryWhileOffline: boolean
    isListingLocalDirectoryAndWillFail: boolean
    isListingRemoteDirectoryAndWillFail: boolean
}

/** Contains directory path and directory contents (projects, folders, secrets and files). */
export default function DriveView(props: DriveViewProps) {
    const {
        page,
        initialProjectName,
        directoryId,
        query,
        assetListEvents,
        dispatchAssetListEvent,
        doCreateProject,
        doOpenEditor,
        doCloseEditor,
        appRunner,
        loadingProjectManagerDidFail,
        isListingRemoteDirectoryWhileOffline,
        isListingLocalDirectoryAndWillFail,
        isListingRemoteDirectoryAndWillFail,
    } = props
    const logger = loggerProvider.useLogger()
    const { accessToken } = authProvider.useNonPartialUserSession()
    const { backend } = backendProvider.useBackend()
    const toastAndLog = hooks.useToastAndLog()
    const [initialized, setInitialized] = React.useState(false)
    const [assets, rawSetAssets] = React.useState<backendModule.AnyAsset[]>([])
    const [isLoadingAssets, setIsLoadingAssets] = React.useState(true)
    const [isFileBeingDragged, setIsFileBeingDragged] = React.useState(false)
    const [assetEvents, dispatchAssetEvent] = hooks.useEvent<assetEventModule.AssetEvent>()
    const [nameOfProjectToImmediatelyOpen, setNameOfProjectToImmediatelyOpen] =
        React.useState(initialProjectName)

    const assetFilter = React.useMemo(() => {
        if (query === '') {
            return null
        } else {
            const regex = new RegExp(string.regexEscape(query), 'i')
            return (asset: backendModule.AnyAsset) => regex.test(asset.title)
        }
    }, [query])

    React.useEffect(() => {
        const onBlur = () => {
            setIsFileBeingDragged(false)
        }
        window.addEventListener('blur', onBlur)
        return () => {
            window.removeEventListener('blur', onBlur)
        }
    }, [])

    React.useEffect(() => {
        setIsLoadingAssets(true)
    }, [backend, directoryId])

    React.useEffect(() => {
        if (backend.type === backendModule.BackendType.local && loadingProjectManagerDidFail) {
            setIsLoadingAssets(false)
        }
    }, [loadingProjectManagerDidFail, backend.type])

    const setAssets = React.useCallback(
        (newAssets: backendModule.AnyAsset[]) => {
            rawSetAssets(newAssets)
            if (nameOfProjectToImmediatelyOpen != null) {
                const projectToLoad = newAssets.find(
                    projectAsset => projectAsset.title === nameOfProjectToImmediatelyOpen
                )
                if (projectToLoad != null) {
                    dispatchAssetEvent({
                        type: assetEventModule.AssetEventType.openProject,
                        id: projectToLoad.id,
                    })
                }
                setNameOfProjectToImmediatelyOpen(null)
            }
            if (!initialized && initialProjectName != null) {
                setInitialized(true)
                if (!newAssets.some(asset => asset.title === initialProjectName)) {
                    const errorMessage = `No project named '${initialProjectName}' was found.`
                    toastify.toast.error(errorMessage)
                    logger.error(`Error opening project on startup: ${errorMessage}`)
                }
            }
        },
        [
            initialized,
            initialProjectName,
            logger,
            nameOfProjectToImmediatelyOpen,
            /* should never change */ setNameOfProjectToImmediatelyOpen,
            /* should never change */ dispatchAssetEvent,
        ]
    )

    React.useEffect(() => {
        setAssets([])
        // `setAssets` is a callback, not a dependency.
        // eslint-disable-next-line react-hooks/exhaustive-deps
    }, [backend])

    hooks.useAsyncEffect(
        null,
        async signal => {
            switch (backend.type) {
                case backendModule.BackendType.local: {
                    if (!isListingLocalDirectoryAndWillFail) {
                        const newAssets = await backend.listDirectory({ parentId: null }, null)
                        if (!signal.aborted) {
                            setIsLoadingAssets(false)
                            setAssets(newAssets)
                        }
                    }
                    break
                }
                case backendModule.BackendType.remote: {
                    if (
                        !isListingRemoteDirectoryAndWillFail &&
                        !isListingRemoteDirectoryWhileOffline &&
                        directoryId != null
                    ) {
                        const newAssets = await backend.listDirectory(
                            { parentId: directoryId },
                            null
                        )
                        if (!signal.aborted) {
                            setIsLoadingAssets(false)
                            setAssets(newAssets)
                        }
                    } else {
                        setIsLoadingAssets(false)
                    }
                    break
                }
            }
        },
        [accessToken, directoryId, backend]
    )

    const doUploadFiles = React.useCallback(
        (files: FileList) => {
            if (backend.type === backendModule.BackendType.local) {
                // TODO[sb]: Allow uploading `.enso-project`s
                // https://github.com/enso-org/cloud-v2/issues/510
                toastAndLog('Files cannot be uploaded to the local backend')
            } else if (directoryId == null) {
                // This should never happen, however display a nice error message in case it does.
                toastAndLog('Files cannot be uploaded while offline')
            } else {
                dispatchAssetListEvent({
                    type: assetListEventModule.AssetListEventType.uploadFiles,
                    parentId: directoryId,
                    files,
                })
            }
        },
        [backend.type, directoryId, toastAndLog, /* should never change */ dispatchAssetListEvent]
    )

    const doCreateDirectory = React.useCallback(() => {
        dispatchAssetListEvent({
            type: assetListEventModule.AssetListEventType.createDirectory,
            parentId: directoryId,
        })
    }, [directoryId, /* should never change */ dispatchAssetListEvent])

    React.useEffect(() => {
        const onDragEnter = (event: DragEvent) => {
            if (
                page === pageSwitcher.Page.drive &&
                event.dataTransfer?.types.includes('Files') === true
            ) {
                setIsFileBeingDragged(true)
            }
        }
        document.body.addEventListener('dragenter', onDragEnter)
        return () => {
            document.body.removeEventListener('dragenter', onDragEnter)
        }
    }, [page])

    return (
        <div className="flex flex-col flex-1 overflow-hidden gap-2.5 px-3.25">
            <div className="flex flex-col self-start gap-3">
                <h1 className="text-xl font-bold h-9.5 pl-1.5">
                    {backend.type === backendModule.BackendType.remote
                        ? 'Cloud Drive'
                        : 'Local Drive'}
                </h1>
                <DriveBar
                    doCreateProject={doCreateProject}
                    doUploadFiles={doUploadFiles}
                    doCreateDirectory={doCreateDirectory}
                />
            </div>
            <AssetsTable
                items={assets}
                filter={assetFilter}
                isLoading={isLoadingAssets}
                appRunner={appRunner}
                assetEvents={assetEvents}
                dispatchAssetEvent={dispatchAssetEvent}
                assetListEvents={assetListEvents}
                dispatchAssetListEvent={dispatchAssetListEvent}
                doOpenIde={doOpenEditor}
                doCloseIde={doCloseEditor}
            />
            {isFileBeingDragged &&
            directoryId != null &&
            backend.type === backendModule.BackendType.remote ? (
                <div
                    className="text-white text-lg fixed w-screen h-screen inset-0 opacity-0 hover:opacity-100 bg-primary bg-opacity-75 backdrop-blur-none hover:backdrop-blur-xs transition-all grid place-items-center"
                    onDragLeave={() => {
                        setIsFileBeingDragged(false)
                    }}
                    onDragOver={event => {
                        event.preventDefault()
                    }}
                    onDrop={event => {
                        event.preventDefault()
                        setIsFileBeingDragged(false)
                        dispatchAssetListEvent({
                            type: assetListEventModule.AssetListEventType.uploadFiles,
                            parentId: directoryId,
                            files: event.dataTransfer.files,
                        })
                    }}
                >
                    Drop to upload files.
                </div>
            ) : null}
        </div>
    )
}<|MERGE_RESOLUTION|>--- conflicted
+++ resolved
@@ -15,22 +15,9 @@
 import AssetsTable from './assetsTable'
 import DriveBar from './driveBar'
 
-<<<<<<< HEAD
-// =====================
-// === DirectoryView ===
-// =====================
-=======
-// =================
-// === Constants ===
-// =================
-
-/** The `localStorage` key under which the ID of the current directory is stored. */
-const DIRECTORY_STACK_KEY = `${common.PRODUCT_NAME.toLowerCase()}-dashboard-directory-stack`
-
 // =================
 // === DriveView ===
 // =================
->>>>>>> 4fe399fe
 
 /** Props for a {@link DriveView}. */
 export interface DriveViewProps {
