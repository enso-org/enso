--- conflicted
+++ resolved
@@ -24,24 +24,9 @@
 /** The `localStorage` key under which the ID of the current directory is stored. */
 const DIRECTORY_STACK_KEY = `${common.PRODUCT_NAME.toLowerCase()}-dashboard-directory-stack`
 
-<<<<<<< HEAD
-// ========================
-// === Helper functions ===
-// ========================
-
-/** Sanitizes a string for use as a regex. */
-function regexEscape(string: string) {
-    return string.replace(/[\\^$.|?*+()[{]/g, '\\$&')
-}
-
 // =================
 // === DriveView ===
 // =================
-=======
-// =====================
-// === DirectoryView ===
-// =====================
->>>>>>> cd293054
 
 /** Props for a {@link DriveView}. */
 export interface DriveViewProps {
