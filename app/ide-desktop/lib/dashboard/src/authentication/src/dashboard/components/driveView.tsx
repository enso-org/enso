/** @file The directory header bar and directory item listing. */
import * as React from 'react'
import * as toastify from 'react-toastify'

import * as common from 'enso-common'

import * as assetEventModule from '../events/assetEvent'
import * as assetListEventModule from '../events/assetListEvent'
import * as authProvider from '../../authentication/providers/auth'
import * as backendModule from '../backend'
import * as backendProvider from '../../providers/backend'
import * as hooks from '../../hooks'
import * as loggerProvider from '../../providers/logger'

import * as pageSwitcher from './pageSwitcher'
import AssetsTable from './assetsTable'
import DriveBar from './driveBar'

// =================
// === Constants ===
// =================

/** The `localStorage` key under which the ID of the current directory is stored. */
const DIRECTORY_STACK_KEY = `${common.PRODUCT_NAME.toLowerCase()}-dashboard-directory-stack`

// ========================
// === Helper functions ===
// ========================

/** Sanitizes a string for use as a regex. */
function regexEscape(string: string) {
    return string.replace(/[\\^$.|?*+()[{]/g, '\\$&')
}

// =================
// === DriveView ===
// =================

<<<<<<< HEAD
/** Props for a {@link DriveView}. */
export interface DriveViewProps {
    tab: tabModule.Tab
=======
/** Props for a {@link DirectoryView}. */
export interface DirectoryViewProps {
    page: pageSwitcher.Page
>>>>>>> 7441a9a6
    initialProjectName: string | null
    directoryId: backendModule.DirectoryId | null
    setDirectoryId: (directoryId: backendModule.DirectoryId) => void
    assetListEvents: assetListEventModule.AssetListEvent[]
    dispatchAssetListEvent: (directoryEvent: assetListEventModule.AssetListEvent) => void
    query: string
    doCreateProject: (templateId: string | null) => void
    doOpenEditor: (project: backendModule.ProjectAsset) => void
    doCloseEditor: () => void
    appRunner: AppRunner | null
    loadingProjectManagerDidFail: boolean
    isListingRemoteDirectoryWhileOffline: boolean
    isListingLocalDirectoryAndWillFail: boolean
    isListingRemoteDirectoryAndWillFail: boolean
}

/** Contains directory path and directory contents (projects, folders, secrets and files). */
export default function DriveView(props: DriveViewProps) {
    const {
        page,
        initialProjectName,
        directoryId,
        setDirectoryId,
        query,
        assetListEvents,
        dispatchAssetListEvent,
        doCreateProject,
        doOpenEditor,
        doCloseEditor,
        appRunner,
        loadingProjectManagerDidFail,
        isListingRemoteDirectoryWhileOffline,
        isListingLocalDirectoryAndWillFail,
        isListingRemoteDirectoryAndWillFail,
    } = props
    const logger = loggerProvider.useLogger()
    const { organization, accessToken } = authProvider.useNonPartialUserSession()
    const { backend } = backendProvider.useBackend()
    const toastAndLog = hooks.useToastAndLog()
    const [initialized, setInitialized] = React.useState(false)
    const [assets, rawSetAssets] = React.useState<backendModule.AnyAsset[]>([])
    const [isLoadingAssets, setIsLoadingAssets] = React.useState(true)
    const [directoryStack, setDirectoryStack] = React.useState<backendModule.DirectoryAsset[]>([])
    const [isFileBeingDragged, setIsFileBeingDragged] = React.useState(false)
    const [assetEvents, dispatchAssetEvent] = hooks.useEvent<assetEventModule.AssetEvent>()
    const [nameOfProjectToImmediatelyOpen, setNameOfProjectToImmediatelyOpen] =
        React.useState(initialProjectName)

    const assetFilter = React.useMemo(() => {
        if (query === '') {
            return null
        } else {
            const regex = new RegExp(regexEscape(query), 'i')
            return (asset: backendModule.AnyAsset) => regex.test(asset.title)
        }
    }, [query])

    React.useEffect(() => {
        const onBlur = () => {
            setIsFileBeingDragged(false)
        }
        window.addEventListener('blur', onBlur)
        return () => {
            window.removeEventListener('blur', onBlur)
        }
    }, [])

    React.useEffect(() => {
        setIsLoadingAssets(true)
    }, [backend, directoryId])

    React.useEffect(() => {
        if (backend.type === backendModule.BackendType.local && loadingProjectManagerDidFail) {
            setIsLoadingAssets(false)
        }
    }, [loadingProjectManagerDidFail, backend.type])

    React.useEffect(() => {
        const cachedDirectoryStackJson = localStorage.getItem(DIRECTORY_STACK_KEY)
        if (cachedDirectoryStackJson != null) {
            // The JSON was inserted by the code below, so it will always have the right type.
            // eslint-disable-next-line @typescript-eslint/no-unsafe-assignment
            const cachedDirectoryStack: backendModule.DirectoryAsset[] =
                JSON.parse(cachedDirectoryStackJson)
            setDirectoryStack(cachedDirectoryStack)
            const cachedDirectoryId = cachedDirectoryStack[cachedDirectoryStack.length - 1]?.id
            if (cachedDirectoryId) {
                setDirectoryId(cachedDirectoryId)
            }
        }
    }, [setDirectoryId])

    React.useEffect(() => {
        if (
            organization != null &&
            directoryId === backendModule.rootDirectoryId(organization.id)
        ) {
            localStorage.removeItem(DIRECTORY_STACK_KEY)
        } else {
            localStorage.setItem(DIRECTORY_STACK_KEY, JSON.stringify(directoryStack))
        }
    }, [directoryStack, directoryId, organization])

    const setAssets = React.useCallback(
        (newAssets: backendModule.AnyAsset[]) => {
            rawSetAssets(newAssets)
            if (nameOfProjectToImmediatelyOpen != null) {
                const projectToLoad = newAssets.find(
                    projectAsset => projectAsset.title === nameOfProjectToImmediatelyOpen
                )
                if (projectToLoad != null) {
                    dispatchAssetEvent({
                        type: assetEventModule.AssetEventType.openProject,
                        id: projectToLoad.id,
                    })
                }
                setNameOfProjectToImmediatelyOpen(null)
            }
            if (!initialized && initialProjectName != null) {
                setInitialized(true)
                if (!newAssets.some(asset => asset.title === initialProjectName)) {
                    const errorMessage = `No project named '${initialProjectName}' was found.`
                    toastify.toast.error(errorMessage)
                    logger.error(`Error opening project on startup: ${errorMessage}`)
                }
            }
        },
        [
            initialized,
            initialProjectName,
            logger,
            nameOfProjectToImmediatelyOpen,
            /* should never change */ setNameOfProjectToImmediatelyOpen,
            /* should never change */ dispatchAssetEvent,
        ]
    )

    hooks.useAsyncEffect(
        null,
        async signal => {
            switch (backend.type) {
                case backendModule.BackendType.local: {
                    if (!isListingLocalDirectoryAndWillFail) {
                        const newAssets = await backend.listDirectory({ parentId: null }, null)
                        if (!signal.aborted) {
                            setIsLoadingAssets(false)
                            setAssets(newAssets)
                        }
                    }
                    break
                }
                case backendModule.BackendType.remote: {
                    if (
                        !isListingRemoteDirectoryAndWillFail &&
                        !isListingRemoteDirectoryWhileOffline &&
                        directoryId != null
                    ) {
                        const newAssets = await backend.listDirectory(
                            { parentId: directoryId },
                            directoryStack[0]?.title ?? null
                        )
                        if (!signal.aborted) {
                            setIsLoadingAssets(false)
                            setAssets(newAssets)
                        }
                    } else {
                        setIsLoadingAssets(false)
                    }
                    break
                }
            }
        },
        [accessToken, directoryId, backend]
    )

    const doUploadFiles = React.useCallback(
        (files: FileList) => {
            if (backend.type === backendModule.BackendType.local) {
                // TODO[sb]: Allow uploading `.enso-project`s
                // https://github.com/enso-org/cloud-v2/issues/510
                toastAndLog('Files cannot be uploaded to the local backend')
            } else if (directoryId == null) {
                // This should never happen, however display a nice error message in case it does.
                toastAndLog('Files cannot be uploaded while offline')
            } else {
                dispatchAssetListEvent({
                    type: assetListEventModule.AssetListEventType.uploadFiles,
                    parentId: directoryId,
                    files,
                })
            }
        },
        [backend.type, directoryId, toastAndLog, /* should never change */ dispatchAssetListEvent]
    )

    const doCreateDirectory = React.useCallback(() => {
        dispatchAssetListEvent({
            type: assetListEventModule.AssetListEventType.createDirectory,
            parentId: directoryId,
        })
    }, [directoryId, /* should never change */ dispatchAssetListEvent])

    React.useEffect(() => {
        const onDragEnter = (event: DragEvent) => {
            if (
                page === pageSwitcher.Page.drive &&
                event.dataTransfer?.types.includes('Files') === true
            ) {
                setIsFileBeingDragged(true)
            }
        }
        document.body.addEventListener('dragenter', onDragEnter)
        return () => {
            document.body.removeEventListener('dragenter', onDragEnter)
        }
    }, [page])

    return (
        <div className="flex flex-col flex-1 overflow-hidden gap-2.5 px-3.25">
            <div className="flex flex-col self-start gap-3">
                <h1 className="text-xl font-bold h-9.5 pl-1.5">
                    {backend.type === backendModule.BackendType.remote
                        ? 'Cloud Drive'
                        : 'Local Drive'}
                </h1>
                <DriveBar
                    doCreateProject={doCreateProject}
                    doUploadFiles={doUploadFiles}
                    doCreateDirectory={doCreateDirectory}
                />
            </div>
            <AssetsTable
                items={assets}
                filter={assetFilter}
                isLoading={isLoadingAssets}
                appRunner={appRunner}
                assetEvents={assetEvents}
                dispatchAssetEvent={dispatchAssetEvent}
                assetListEvents={assetListEvents}
                dispatchAssetListEvent={dispatchAssetListEvent}
                doOpenIde={doOpenEditor}
                doCloseIde={doCloseEditor}
            />
            {isFileBeingDragged &&
            directoryId != null &&
            backend.type === backendModule.BackendType.remote ? (
                <div
                    className="text-white text-lg fixed w-screen h-screen inset-0 opacity-0 hover:opacity-100 bg-primary bg-opacity-75 backdrop-blur-none hover:backdrop-blur-xs transition-all grid place-items-center"
                    onDragLeave={() => {
                        setIsFileBeingDragged(false)
                    }}
                    onDragOver={event => {
                        event.preventDefault()
                    }}
                    onDrop={event => {
                        event.preventDefault()
                        setIsFileBeingDragged(false)
                        dispatchAssetListEvent({
                            type: assetListEventModule.AssetListEventType.uploadFiles,
                            parentId: directoryId,
                            files: event.dataTransfer.files,
                        })
                    }}
                >
                    Drop to upload files.
                </div>
            ) : null}
        </div>
    )
}<|MERGE_RESOLUTION|>--- conflicted
+++ resolved
@@ -36,15 +36,9 @@
 // === DriveView ===
 // =================
 
-<<<<<<< HEAD
 /** Props for a {@link DriveView}. */
 export interface DriveViewProps {
-    tab: tabModule.Tab
-=======
-/** Props for a {@link DirectoryView}. */
-export interface DirectoryViewProps {
     page: pageSwitcher.Page
->>>>>>> 7441a9a6
     initialProjectName: string | null
     directoryId: backendModule.DirectoryId | null
     setDirectoryId: (directoryId: backendModule.DirectoryId) => void
