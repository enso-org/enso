/** @file The icon and name of a {@link backendModule.ProjectAsset}. */
import * as React from 'react'

import NetworkIcon from 'enso-assets/network.svg'

import * as assetEventModule from '../events/assetEvent'
import * as assetListEventModule from '../events/assetListEvent'
import * as assetTreeNode from '../assetTreeNode'
import * as authProvider from '../../authentication/providers/auth'
import * as backendModule from '../backend'
import * as backendProvider from '../../providers/backend'
import * as errorModule from '../../error'
import * as eventModule from '../event'
import * as hooks from '../../hooks'
import * as indent from '../indent'
import * as presence from '../presence'
import * as shortcutsModule from '../shortcuts'
import * as shortcutsProvider from '../../providers/shortcuts'
import * as validation from '../validation'

import * as column from '../column'
import EditableSpan from './editableSpan'
import ProjectIcon from './projectIcon'
import SvgMask from '../../authentication/components/svgMask'

// ===================
// === ProjectName ===
// ===================

/** Props for a {@link ProjectNameColumn}. */
export interface ProjectNameColumnProps extends column.AssetColumnProps {}

/** The icon and name of a {@link backendModule.ProjectAsset}.
 * @throws {Error} when the asset is not a {@link backendModule.ProjectAsset}.
 * This should never happen. */
export default function ProjectNameColumn(props: ProjectNameColumnProps) {
    const {
        item,
        setItem,
        selected,
        rowState,
        setRowState,
        state: {
            appRunner,
            assetEvents,
            dispatchAssetEvent,
            dispatchAssetListEvent,
            doOpenManually,
            doOpenIde,
            doCloseIde,
        },
    } = props
    const toastAndLog = hooks.useToastAndLog()
    const { backend } = backendProvider.useBackend()
    const { organization } = authProvider.useNonPartialUserSession()
    const { shortcuts } = shortcutsProvider.useShortcuts()
    const asset = item.item
    if (asset.type !== backendModule.AssetType.project) {
        // eslint-disable-next-line no-restricted-syntax
        throw new Error('`ProjectNameColumn` can only display project assets.')
    }
    const setAsset = assetTreeNode.useSetAsset(asset, setItem)
    const ownPermission =
        asset.permissions?.find(permission => permission.user.user_email === organization?.email) ??
        null
    const canExecute =
        ownPermission != null &&
        backendModule.PERMISSION_ACTION_CAN_EXECUTE[ownPermission.permission]
    const isOtherUserUsingProject = asset.projectState.opened_by !== organization?.email

    const doRename = async (newName: string) => {
        try {
            await backend.projectUpdate(
                asset.id,
                {
                    ami: null,
                    ideVersion: null,
                    projectName: newName,
                },
                asset.title
            )
            return
        } catch (error) {
            toastAndLog(errorModule.tryGetMessage(error) ?? 'Could not rename project.')
            throw error
        }
    }

    hooks.useEventHandler(assetEvents, async event => {
        switch (event.type) {
            case assetEventModule.AssetEventType.newFolder:
            case assetEventModule.AssetEventType.newSecret:
            case assetEventModule.AssetEventType.openProject:
            case assetEventModule.AssetEventType.cancelOpeningAllProjects:
            case assetEventModule.AssetEventType.deleteMultiple:
            case assetEventModule.AssetEventType.downloadSelected:
            case assetEventModule.AssetEventType.removeSelf: {
                // Ignored. Any missing project-related events should be handled by `ProjectIcon`.
                // `deleteMultiple` and `downloadSelected` are handled by `AssetRow`.
                break
            }
            case assetEventModule.AssetEventType.newProject: {
                // This should only run before this project gets replaced with the actual project
                // by this event handler. In both cases `key` will match, so using `key` here
                // is a mistake.
                if (asset.id === event.placeholderId) {
                    rowState.setPresence(presence.Presence.inserting)
                    try {
                        const createdProject = await backend.createProject({
                            parentDirectoryId: asset.parentId,
                            projectName: asset.title,
                            projectTemplateName: event.templateId,
                        })
                        rowState.setPresence(presence.Presence.present)
                        setAsset({
                            ...asset,
                            id: createdProject.projectId,
                            projectState: {
                                ...asset.projectState,
                                type: backendModule.ProjectState.placeholder,
                            },
                        })
                        dispatchAssetEvent({
                            type: assetEventModule.AssetEventType.openProject,
                            id: createdProject.projectId,
                            shouldAutomaticallySwitchPage: true,
                            runInBackground: false,
                        })
                    } catch (error) {
                        dispatchAssetListEvent({
                            type: assetListEventModule.AssetListEventType.delete,
                            key: item.key,
                        })
                        toastAndLog('Error creating new project', error)
                    }
                }
                break
            }
            case assetEventModule.AssetEventType.uploadFiles: {
                const file = event.files.get(item.key)
                if (file != null) {
                    rowState.setPresence(presence.Presence.inserting)
                    try {
                        if (backend.type === backendModule.BackendType.local) {
                            let id: string
                            if (
                                'backendApi' in window &&
                                // This non-standard property is defined in Electron.
                                'path' in file &&
                                typeof file.path === 'string'
                            ) {
                                id = await window.backendApi.importProjectFromPath(file.path)
                            } else {
                                const response = await fetch('./api/upload-project', {
                                    method: 'POST',
                                    // Ideally this would use `file.stream()`, to minimize RAM
                                    // requirements. for uploading large projects. Unfortunately,
                                    // this requires HTTP/2, which is HTTPS-only, so it will not
                                    // work on `http://localhost`.
                                    body: await file.arrayBuffer(),
                                })
                                id = await response.text()
                            }
                            const listedProject = await backend.getProjectDetails(
                                backendModule.ProjectId(id),
                                null
                            )
                            rowState.setPresence(presence.Presence.present)
                            setAsset({
                                ...asset,
                                title: listedProject.packageName,
                                id: backendModule.ProjectId(id),
                            })
                        } else {
                            const fileName = asset.title
                            const title = backendModule.stripProjectExtension(asset.title)
                            setAsset({
                                ...asset,
                                title,
                            })
                            const createdFile = await backend.uploadFile(
                                {
                                    fileId: null,
                                    fileName,
                                    parentDirectoryId: asset.parentId,
                                },
                                file
                            )
                            const project = createdFile.project
                            if (project == null) {
                                throw new Error('The uploaded file was not a project.')
                            } else {
                                rowState.setPresence(presence.Presence.present)
                                setAsset({
                                    ...asset,
                                    title,
                                    id: project.projectId,
                                    projectState: project.state,
                                })
                                return
                            }
                        }
                    } catch (error) {
                        dispatchAssetListEvent({
                            type: assetListEventModule.AssetListEventType.delete,
                            key: item.key,
                        })
                        toastAndLog('Could not upload project', error)
                    }
                }
                break
            }
        }
    })

    return (
        <div
            className={`flex text-left items-center whitespace-nowrap ${indent.indentClass(
                item.depth
            )}`}
            onClick={event => {
                if (
                    !rowState.isEditingName &&
<<<<<<< HEAD
                    shortcuts.matchesMouseAction(shortcutsModule.MouseAction.open, event)
                ) {
=======
                    !isOtherUserUsingProject &&
                    eventModule.isDoubleClick(event)
                ) {
                    // It is a double click; open the project.
>>>>>>> 704ddff6
                    dispatchAssetEvent({
                        type: assetEventModule.AssetEventType.openProject,
                        id: asset.id,
                        shouldAutomaticallySwitchPage: true,
                        runInBackground: false,
                    })
                } else if (
                    !rowState.isEditingName &&
                    shortcuts.matchesMouseAction(shortcutsModule.MouseAction.run, event)
                ) {
                    dispatchAssetEvent({
                        type: assetEventModule.AssetEventType.openProject,
                        id: asset.id,
                        shouldAutomaticallySwitchPage: false,
                        runInBackground: true,
                    })
                } else if (
                    eventModule.isSingleClick(event) &&
                    (selected ||
                        shortcuts.matchesMouseAction(shortcutsModule.MouseAction.editName, event))
                ) {
                    setRowState(oldRowState => ({
                        ...oldRowState,
                        isEditingName: true,
                    }))
                }
            }}
        >
            {!canExecute ? (
                <SvgMask src={NetworkIcon} className="m-1" />
            ) : (
                <ProjectIcon
                    keyProp={item.key}
                    item={asset}
                    setItem={setAsset}
                    assetEvents={assetEvents}
                    doOpenManually={doOpenManually}
                    appRunner={appRunner}
                    openIde={switchPage => {
                        doOpenIde(asset, switchPage)
                    }}
                    onClose={doCloseIde}
                />
            )}
            <EditableSpan
                editable={rowState.isEditingName}
                onSubmit={async newTitle => {
                    setRowState(oldRowState => ({
                        ...oldRowState,
                        isEditingName: false,
                    }))
                    if (newTitle !== asset.title) {
                        const oldTitle = asset.title
                        setAsset(oldItem => ({ ...oldItem, title: newTitle }))
                        try {
                            await doRename(newTitle)
                        } catch {
                            setAsset(oldItem => ({ ...oldItem, title: oldTitle }))
                        }
                    }
                }}
                onCancel={() => {
                    setRowState(oldRowState => ({
                        ...oldRowState,
                        isEditingName: false,
                    }))
                }}
                {...(backend.type === backendModule.BackendType.local
                    ? {
                          inputPattern: validation.LOCAL_PROJECT_NAME_PATTERN,
                          inputTitle: validation.LOCAL_PROJECT_NAME_TITLE,
                      }
                    : {})}
                className={`bg-transparent grow px-2 ${
                    rowState.isEditingName
                        ? 'cursor-text'
                        : canExecute && !isOtherUserUsingProject
                        ? 'cursor-pointer'
                        : ''
                }`}
            >
                {asset.title}
            </EditableSpan>
        </div>
    )
}<|MERGE_RESOLUTION|>--- conflicted
+++ resolved
@@ -221,15 +221,10 @@
             onClick={event => {
                 if (
                     !rowState.isEditingName &&
-<<<<<<< HEAD
+                    !isOtherUserUsingProject &&
                     shortcuts.matchesMouseAction(shortcutsModule.MouseAction.open, event)
                 ) {
-=======
-                    !isOtherUserUsingProject &&
-                    eventModule.isDoubleClick(event)
-                ) {
                     // It is a double click; open the project.
->>>>>>> 704ddff6
                     dispatchAssetEvent({
                         type: assetEventModule.AssetEventType.openProject,
                         id: asset.id,
