--- conflicted
+++ resolved
@@ -72,11 +72,8 @@
             case assetEventModule.AssetEventType.openProject:
             case assetEventModule.AssetEventType.cancelOpeningAllProjects:
             case assetEventModule.AssetEventType.deleteMultiple:
-<<<<<<< HEAD
+            case assetEventModule.AssetEventType.downloadSelected:
             case assetEventModule.AssetEventType.removeSelf: {
-=======
-            case assetEventModule.AssetEventType.downloadSelected: {
->>>>>>> 0e20644e
                 // Ignored. Any missing project-related events should be handled by `ProjectIcon`.
                 // `deleteMultiple` and `downloadSelected` are handled by `AssetRow`.
                 break
