/** @file The icon and name of a {@link backendModule.ProjectAsset}. */
import * as React from 'react'

import NetworkIcon from 'enso-assets/network.svg'

import * as assetEventModule from '../events/assetEvent'
import * as assetListEventModule from '../events/assetListEvent'
import * as assetTreeNode from '../assetTreeNode'
import * as authProvider from '../../authentication/providers/auth'
import * as backendModule from '../backend'
import * as backendProvider from '../../providers/backend'
import * as errorModule from '../../error'
import * as eventModule from '../event'
import * as hooks from '../../hooks'
import * as indent from '../indent'
import * as presence from '../presence'
import * as shortcutsModule from '../shortcuts'
import * as shortcutsProvider from '../../providers/shortcuts'
import * as validation from '../validation'

import * as column from '../column'
import EditableSpan from './editableSpan'
import ProjectIcon from './projectIcon'
import SvgMask from '../../authentication/components/svgMask'

// ===================
// === ProjectName ===
// ===================

/** Props for a {@link ProjectNameColumn}. */
export interface ProjectNameColumnProps extends column.AssetColumnProps {}

/** The icon and name of a {@link backendModule.ProjectAsset}.
 * @throws {Error} when the asset is not a {@link backendModule.ProjectAsset}.
 * This should never happen. */
export default function ProjectNameColumn(props: ProjectNameColumnProps) {
    const {
        item,
        setItem,
        selected,
        rowState,
        setRowState,
        state: {
            assetEvents,
            dispatchAssetEvent,
            dispatchAssetListEvent,
            doOpenManually,
            doOpenIde,
            doCloseIde,
        },
    } = props
    const toastAndLog = hooks.useToastAndLog()
    const { backend } = backendProvider.useBackend()
    const { organization } = authProvider.useNonPartialUserSession()
    const { shortcuts } = shortcutsProvider.useShortcuts()
    const asset = item.item
    if (asset.type !== backendModule.AssetType.project) {
        // eslint-disable-next-line no-restricted-syntax
        throw new Error('`ProjectNameColumn` can only display project assets.')
    }
    const setAsset = assetTreeNode.useSetAsset(asset, setItem)
    const ownPermission =
        asset.permissions?.find(permission => permission.user.user_email === organization?.email) ??
        null
    const isRunning = backendModule.DOES_PROJECT_STATE_INDICATE_VM_EXISTS[asset.projectState.type]
    const canExecute =
        backend.type === backendModule.BackendType.local ||
        (ownPermission != null &&
            backendModule.PERMISSION_ACTION_CAN_EXECUTE[ownPermission.permission])
    const isOtherUserUsingProject =
        backend.type !== backendModule.BackendType.local &&
        asset.projectState.opened_by != null &&
        asset.projectState.opened_by !== organization?.email

    const doRename = async (newName: string) => {
        try {
            await backend.projectUpdate(
                asset.id,
                {
                    ami: null,
                    ideVersion: null,
                    projectName: newName,
                },
                asset.title
            )
            return
        } catch (error) {
            toastAndLog(errorModule.tryGetMessage(error) ?? 'Could not rename project.')
            throw error
        }
    }

    hooks.useEventHandler(assetEvents, async event => {
        switch (event.type) {
            case assetEventModule.AssetEventType.newFolder:
            case assetEventModule.AssetEventType.newSecret:
            case assetEventModule.AssetEventType.openProject:
            case assetEventModule.AssetEventType.closeProject:
            case assetEventModule.AssetEventType.cancelOpeningAllProjects:
            case assetEventModule.AssetEventType.deleteMultiple:
            case assetEventModule.AssetEventType.downloadSelected:
            case assetEventModule.AssetEventType.removeSelf: {
                // Ignored. Any missing project-related events should be handled by `ProjectIcon`.
                // `deleteMultiple` and `downloadSelected` are handled by `AssetRow`.
                break
            }
            case assetEventModule.AssetEventType.newProject: {
                // This should only run before this project gets replaced with the actual project
                // by this event handler. In both cases `key` will match, so using `key` here
                // is a mistake.
                if (asset.id === event.placeholderId) {
                    rowState.setPresence(presence.Presence.inserting)
                    try {
                        const createdProject = await backend.createProject({
                            parentDirectoryId: asset.parentId,
                            projectName: asset.title,
                            projectTemplateName: event.templateId,
                        })
                        rowState.setPresence(presence.Presence.present)
                        setAsset({
                            ...asset,
                            id: createdProject.projectId,
                            projectState: {
                                ...asset.projectState,
                                type: backendModule.ProjectState.placeholder,
                            },
                        })
                        dispatchAssetEvent({
                            type: assetEventModule.AssetEventType.openProject,
                            id: createdProject.projectId,
                            shouldAutomaticallySwitchPage: true,
                            runInBackground: false,
                        })
                    } catch (error) {
                        dispatchAssetListEvent({
                            type: assetListEventModule.AssetListEventType.delete,
                            key: item.key,
                        })
                        toastAndLog('Error creating new project', error)
                    }
                }
                break
            }
            case assetEventModule.AssetEventType.uploadFiles: {
                const file = event.files.get(item.key)
                if (file != null) {
                    rowState.setPresence(presence.Presence.inserting)
                    try {
                        if (backend.type === backendModule.BackendType.local) {
                            let id: string
                            if (
                                'backendApi' in window &&
                                // This non-standard property is defined in Electron.
                                'path' in file &&
                                typeof file.path === 'string'
                            ) {
                                id = await window.backendApi.importProjectFromPath(file.path)
                            } else {
                                const response = await fetch('./api/upload-project', {
                                    method: 'POST',
                                    // Ideally this would use `file.stream()`, to minimize RAM
                                    // requirements. for uploading large projects. Unfortunately,
                                    // this requires HTTP/2, which is HTTPS-only, so it will not
                                    // work on `http://localhost`.
                                    body: await file.arrayBuffer(),
                                })
                                id = await response.text()
                            }
                            const listedProject = await backend.getProjectDetails(
                                backendModule.ProjectId(id),
                                null
                            )
                            rowState.setPresence(presence.Presence.present)
                            setAsset({
                                ...asset,
                                title: listedProject.packageName,
                                id: backendModule.ProjectId(id),
                            })
                        } else {
                            const fileName = asset.title
                            const title = backendModule.stripProjectExtension(asset.title)
                            setAsset({
                                ...asset,
                                title,
                            })
                            const createdFile = await backend.uploadFile(
                                {
                                    fileId: null,
                                    fileName,
                                    parentDirectoryId: asset.parentId,
                                },
                                file
                            )
                            const project = createdFile.project
                            if (project == null) {
                                throw new Error('The uploaded file was not a project.')
                            } else {
                                rowState.setPresence(presence.Presence.present)
                                setAsset({
                                    ...asset,
                                    title,
                                    id: project.projectId,
                                    projectState: project.state,
                                })
                                return
                            }
                        }
                    } catch (error) {
                        dispatchAssetListEvent({
                            type: assetListEventModule.AssetListEventType.delete,
                            key: item.key,
                        })
                        toastAndLog('Could not upload project', error)
                    }
                }
                break
            }
        }
    })

    return (
        <div
            className={`flex text-left items-center whitespace-nowrap rounded-l-full gap-1 px-1.5 py-1 min-w-max ${indent.indentClass(
                item.depth
            )}`}
            onClick={event => {
                if (rowState.isEditingName || isOtherUserUsingProject) {
<<<<<<< HEAD
                    // The project should not be edited in these cases.
                } else if (shortcuts.matchesMouseAction(shortcutsModule.MouseAction.open, event)) {
=======
                    // The project should neither be edited nor opened in these cases.
                } else if (eventModule.isDoubleClick(event)) {
>>>>>>> 50a9b39c
                    // It is a double click; open the project.
                    dispatchAssetEvent({
                        type: assetEventModule.AssetEventType.openProject,
                        id: asset.id,
                        shouldAutomaticallySwitchPage: true,
                        runInBackground: false,
                    })
                } else if (shortcuts.matchesMouseAction(shortcutsModule.MouseAction.run, event)) {
                    dispatchAssetEvent({
                        type: assetEventModule.AssetEventType.openProject,
                        id: asset.id,
                        shouldAutomaticallySwitchPage: false,
                        runInBackground: true,
                    })
                } else if (
                    !isRunning &&
                    eventModule.isSingleClick(event) &&
                    (selected ||
                        shortcuts.matchesMouseAction(shortcutsModule.MouseAction.editName, event))
                ) {
                    setRowState(oldRowState => ({
                        ...oldRowState,
                        isEditingName: true,
                    }))
                }
            }}
        >
            {!canExecute ? (
                <SvgMask src={NetworkIcon} className="m-1" />
            ) : (
                <ProjectIcon
                    keyProp={item.key}
                    item={asset}
                    setItem={setAsset}
                    assetEvents={assetEvents}
                    doOpenManually={doOpenManually}
                    openIde={switchPage => {
                        doOpenIde(asset, setAsset, switchPage)
                    }}
                    onClose={() => {
                        doCloseIde(asset)
                    }}
                />
            )}
            <EditableSpan
                editable={rowState.isEditingName}
                onSubmit={async newTitle => {
                    setRowState(oldRowState => ({
                        ...oldRowState,
                        isEditingName: false,
                    }))
                    if (newTitle !== asset.title) {
                        const oldTitle = asset.title
                        setAsset(oldItem => ({ ...oldItem, title: newTitle }))
                        try {
                            await doRename(newTitle)
                        } catch {
                            setAsset(oldItem => ({ ...oldItem, title: oldTitle }))
                        }
                    }
                }}
                onCancel={() => {
                    setRowState(oldRowState => ({
                        ...oldRowState,
                        isEditingName: false,
                    }))
                }}
                {...(backend.type === backendModule.BackendType.local
                    ? {
                          inputPattern: validation.LOCAL_PROJECT_NAME_PATTERN,
                          inputTitle: validation.LOCAL_PROJECT_NAME_TITLE,
                      }
                    : {})}
                className={`bg-transparent grow leading-170 h-6 px-2 py-px ${
                    rowState.isEditingName
                        ? 'cursor-text'
                        : canExecute && !isOtherUserUsingProject
                        ? 'cursor-pointer'
                        : ''
                }`}
            >
                {asset.title}
            </EditableSpan>
        </div>
    )
}<|MERGE_RESOLUTION|>--- conflicted
+++ resolved
@@ -225,13 +225,8 @@
             )}`}
             onClick={event => {
                 if (rowState.isEditingName || isOtherUserUsingProject) {
-<<<<<<< HEAD
-                    // The project should not be edited in these cases.
+                    // The project should neither be edited nor opened in these cases.
                 } else if (shortcuts.matchesMouseAction(shortcutsModule.MouseAction.open, event)) {
-=======
-                    // The project should neither be edited nor opened in these cases.
-                } else if (eventModule.isDoubleClick(event)) {
->>>>>>> 50a9b39c
                     // It is a double click; open the project.
                     dispatchAssetEvent({
                         type: assetEventModule.AssetEventType.openProject,
