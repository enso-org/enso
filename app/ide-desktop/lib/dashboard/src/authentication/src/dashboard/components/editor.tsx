--- conflicted
+++ resolved
@@ -27,23 +27,15 @@
 
 /** Props for an {@link Editor}. */
 export interface EditorProps {
-<<<<<<< HEAD
     hidden: boolean
-=======
-    visible: boolean
     supportsLocalBackend: boolean
->>>>>>> 93789882
     projectStartupInfo: backendModule.ProjectStartupInfo | null
     appRunner: AppRunner
 }
 
 /** The container that launches the IDE. */
 export default function Editor(props: EditorProps) {
-<<<<<<< HEAD
-    const { hidden, projectStartupInfo, appRunner } = props
-=======
-    const { visible, supportsLocalBackend, projectStartupInfo, appRunner } = props
->>>>>>> 93789882
+    const { hidden, supportsLocalBackend, projectStartupInfo, appRunner } = props
     const toastAndLog = hooks.useToastAndLog()
     const [initialized, setInitialized] = React.useState(supportsLocalBackend)
 
@@ -134,13 +126,6 @@
                     if (supportsLocalBackend) {
                         await runNewProject()
                     } else {
-<<<<<<< HEAD
-                        const [style, script] = await Promise.all([
-                            load.loadStyle(`${assetsRoot}style.css`),
-                            load.loadScript(`${assetsRoot}index.js.gz`),
-                        ])
-                        script.remove()
-=======
                         if (!initialized) {
                             await Promise.all([
                                 load.loadStyle(`${assetsRoot}style.css`),
@@ -148,7 +133,6 @@
                             ])
                             setInitialized(true)
                         }
->>>>>>> 93789882
                         const originalUrl = window.location.href
                         // The URL query contains commandline options when running in the desktop,
                         // which will break the entrypoint for opening a fresh IDE instance.
