--- conflicted
+++ resolved
@@ -150,14 +150,11 @@
                                         topBarOffset: `${TOP_BAR_X_OFFSET_PX}`,
                                     },
                                 },
-<<<<<<< HEAD
-                            },
-                            accessToken,
-                            { projectId: project.projectId, projectSessionId: project.currentSessionId }
-                        )
-=======
                                 accessToken,
-                                { projectId: project.projectId }
+                                {
+                                    projectId: project.projectId,
+                                    projectSessionId: project.currentSessionId,
+                                }
                             )
                         } catch (error) {
                             toastAndLog('Could not open editor', error)
@@ -166,7 +163,6 @@
                             // Restore original URL so that initialization works correctly on refresh.
                             history.replaceState(null, '', originalUrl)
                         }
->>>>>>> 68768677
                     }
                     if (supportsLocalBackend) {
                         await runNewProject()
