/** @file Base form to create an asset.
 * This should never be used directly, but instead should be wrapped in a component
 * that creates a specific asset type. */

import * as React from 'react'

import * as modalProvider from '../../providers/modal'
import * as svg from '../../components/svg'

import Modal from './modal'

// ==================
// === CreateForm ===
// ==================

/** The props that should also be in the wrapper component. */
export interface CreateFormPassthroughProps {
    left: number
    top: number
}

/** `CreateFormPassthroughProps`, plus props that should be defined in the wrapper component. */
export interface CreateFormProps extends CreateFormPassthroughProps, React.PropsWithChildren {
    title: string
    onSubmit: (event: React.FormEvent) => Promise<void>
}

/** A form to create an element. */
function CreateForm(props: CreateFormProps) {
    const { title, left, top, children, onSubmit: innerOnSubmit } = props
    const { unsetModal } = modalProvider.useSetModal()

<<<<<<< HEAD
    async function onSubmit(event: React.FormEvent) {
=======
    const onSubmit = async (event: react.FormEvent) => {
>>>>>>> 62fecfa4
        event.preventDefault()
        await innerOnSubmit(event)
    }

    return (
        <Modal className="absolute overflow-hidden bg-opacity-25 w-full h-full top-0 left-0">
            <form
                style={{ left, top }}
                className="sticky bg-white shadow-soft rounded-lg w-60"
                onSubmit={onSubmit}
                onClick={event => {
                    event.stopPropagation()
                }}
            >
                <button type="button" className="absolute right-0 m-2" onClick={unsetModal}>
                    {svg.CLOSE_ICON}
                </button>
                <h2 className="inline-block font-semibold m-2">{title}</h2>
                {children}
                <input
                    type="submit"
                    className="hover:cursor-pointer inline-block text-white bg-blue-600 rounded-full px-4 py-1 m-2"
                    value="Create"
                />
            </form>
        </Modal>
    )
}

export default CreateForm<|MERGE_RESOLUTION|>--- conflicted
+++ resolved
@@ -30,11 +30,7 @@
     const { title, left, top, children, onSubmit: innerOnSubmit } = props
     const { unsetModal } = modalProvider.useSetModal()
 
-<<<<<<< HEAD
-    async function onSubmit(event: React.FormEvent) {
-=======
-    const onSubmit = async (event: react.FormEvent) => {
->>>>>>> 62fecfa4
+    const onSubmit = async (event: React.FormEvent) => {
         event.preventDefault()
         await innerOnSubmit(event)
     }
