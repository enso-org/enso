/** @file An interactive button indicating the status of a project. */
import * as React from 'react'
import * as toast from 'react-toastify'

import PlayIcon from 'enso-assets/play.svg'
import StopIcon from 'enso-assets/stop.svg'

import * as assetEventModule from '../events/assetEvent'
import * as authProvider from '../../authentication/providers/auth'
import * as backendModule from '../backend'
import * as backendProvider from '../../providers/backend'
import * as errorModule from '../../error'
import * as hooks from '../../hooks'
import * as localStorageModule from '../localStorage'
import * as localStorageProvider from '../../providers/localStorage'
import * as modalProvider from '../../providers/modal'
import * as remoteBackend from '../remoteBackend'

import Spinner, * as spinner from './spinner'
import SvgMask from '../../authentication/components/svgMask'

// =================
// === Constants ===
// =================

/** The size of the icon, in pixels. */
const ICON_SIZE_PX = 24
/** The styles of the icons. */
const ICON_STYLE = { width: ICON_SIZE_PX, height: ICON_SIZE_PX } satisfies React.CSSProperties
const LOADING_MESSAGE =
    'Your environment is being created. It will take some time, please be patient.'
/** The corresponding {@link SpinnerState} for each {@link backendModule.ProjectState},
 * when using the remote backend. */
const REMOTE_SPINNER_STATE: Record<backendModule.ProjectState, spinner.SpinnerState> = {
    [backendModule.ProjectState.closed]: spinner.SpinnerState.initial,
    [backendModule.ProjectState.closing]: spinner.SpinnerState.initial,
    [backendModule.ProjectState.created]: spinner.SpinnerState.initial,
    [backendModule.ProjectState.new]: spinner.SpinnerState.initial,
    [backendModule.ProjectState.placeholder]: spinner.SpinnerState.loadingSlow,
    [backendModule.ProjectState.openInProgress]: spinner.SpinnerState.loadingSlow,
    [backendModule.ProjectState.provisioned]: spinner.SpinnerState.loadingSlow,
    [backendModule.ProjectState.opened]: spinner.SpinnerState.done,
}
/** The corresponding {@link SpinnerState} for each {@link backendModule.ProjectState},
 * when using the local backend. */
const LOCAL_SPINNER_STATE: Record<backendModule.ProjectState, spinner.SpinnerState> = {
    [backendModule.ProjectState.closed]: spinner.SpinnerState.initial,
    [backendModule.ProjectState.closing]: spinner.SpinnerState.initial,
    [backendModule.ProjectState.created]: spinner.SpinnerState.initial,
    [backendModule.ProjectState.new]: spinner.SpinnerState.initial,
    [backendModule.ProjectState.placeholder]: spinner.SpinnerState.loadingMedium,
    [backendModule.ProjectState.openInProgress]: spinner.SpinnerState.loadingMedium,
    [backendModule.ProjectState.provisioned]: spinner.SpinnerState.loadingMedium,
    [backendModule.ProjectState.opened]: spinner.SpinnerState.done,
}

// ===================
// === ProjectIcon ===
// ===================

/** Props for a {@link ProjectIcon}. */
export interface ProjectIconProps {
    keyProp: string
    item: backendModule.ProjectAsset
    setItem: React.Dispatch<React.SetStateAction<backendModule.ProjectAsset>>
    assetEvents: assetEventModule.AssetEvent[]
    /** Called when the project is opened via the {@link ProjectIcon}. */
    doOpenManually: (projectId: backendModule.ProjectId) => void
    onClose: () => void
    openIde: (switchPage: boolean) => void
}

/** An interactive icon indicating the status of a project. */
export default function ProjectIcon(props: ProjectIconProps) {
    const { keyProp: key, item, setItem, assetEvents, doOpenManually, onClose, openIde } = props
    const { backend } = backendProvider.useBackend()
    const { organization } = authProvider.useNonPartialUserSession()
    const { unsetModal } = modalProvider.useSetModal()
    const { localStorage } = localStorageProvider.useLocalStorage()
    const toastAndLog = hooks.useToastAndLog()
    const state = item.projectState.type
    const setState = React.useCallback(
        (stateOrUpdater: React.SetStateAction<backendModule.ProjectState>) => {
            setItem(oldItem => {
                let newState: backendModule.ProjectState
                if (typeof stateOrUpdater === 'function') {
                    newState = stateOrUpdater(oldItem.projectState.type)
                } else {
                    newState = stateOrUpdater
                }
                let newProjectState: backendModule.ProjectStateType = {
                    ...oldItem.projectState,
                    type: newState,
                }
                if (!backendModule.DOES_PROJECT_STATE_INDICATE_VM_EXISTS[newState]) {
                    // eslint-disable-next-line @typescript-eslint/naming-convention, @typescript-eslint/no-unused-vars
                    const { opened_by, ...newProjectState2 } = newProjectState
                    newProjectState = newProjectState2
                } else if (organization != null) {
                    // eslint-disable-next-line @typescript-eslint/naming-convention
                    newProjectState = { ...newProjectState, opened_by: organization.email }
                }
                return {
                    ...oldItem,
                    projectState: newProjectState,
                }
            })
        },
        [organization, /* should never change */ setItem]
    )
    const [spinnerState, setSpinnerState] = React.useState(spinner.SpinnerState.initial)
    const [onSpinnerStateChange, setOnSpinnerStateChange] = React.useState<
        ((state: spinner.SpinnerState | null) => void) | null
    >(null)
    const [shouldOpenWhenReady, setShouldOpenWhenReady] = React.useState(false)
    const [shouldSwitchPage, setShouldSwitchPage] = React.useState(false)
    const [toastId, setToastId] = React.useState<toast.Id | null>(null)
    const [openProjectAbortController, setOpenProjectAbortController] =
        React.useState<AbortController | null>(null)
<<<<<<< HEAD
    const isOtherUserUsingProject =
        backend.type !== backendModule.BackendType.local &&
        item.projectState.opened_by !== organization?.email
=======
    const [closeProjectAbortController, setCloseProjectAbortController] =
        React.useState<AbortController | null>(null)
    const isOtherUserUsingProject = item.projectState.opened_by !== organization?.email
>>>>>>> c558dec3

    const openProject = React.useCallback(async () => {
        closeProjectAbortController?.abort()
        setCloseProjectAbortController(null)
        setState(backendModule.ProjectState.openInProgress)
        try {
            switch (backend.type) {
                case backendModule.BackendType.remote: {
                    if (!backendModule.DOES_PROJECT_STATE_INDICATE_VM_EXISTS[state]) {
                        setToastId(toast.toast.loading(LOADING_MESSAGE))
                        await backend.openProject(item.id, null, item.title)
                    }
                    const abortController = new AbortController()
                    setOpenProjectAbortController(abortController)
                    await remoteBackend.waitUntilProjectIsReady(backend, item, abortController)
                    setToastId(null)
                    if (!abortController.signal.aborted) {
                        setState(oldState =>
                            oldState === backendModule.ProjectState.openInProgress
                                ? backendModule.ProjectState.opened
                                : oldState
                        )
                    }
                    break
                }
                case backendModule.BackendType.local: {
                    await backend.openProject(item.id, null, item.title)
                    setState(oldState =>
                        oldState === backendModule.ProjectState.openInProgress
                            ? backendModule.ProjectState.opened
                            : oldState
                    )
                    break
                }
            }
        } catch (error) {
            const project = await backend.getProjectDetails(item.id, item.title)
            setItem(oldItem => ({
                ...oldItem,
                projectState: project.state,
            }))
            toastAndLog(
                errorModule.tryGetMessage(error)?.slice(0, -1) ??
                    `Could not open project '${item.title}'`
            )
            setState(backendModule.ProjectState.closed)
        }
    }, [
        state,
        backend,
        item,
        closeProjectAbortController,
        /* should never change */ toastAndLog,
        /* should never change */ setState,
        /* should never change */ setItem,
    ])

    React.useEffect(() => {
        setItem(oldItem => ({ ...oldItem, projectState: { ...oldItem.projectState, type: state } }))
    }, [state, /* should never change */ setItem])

    React.useEffect(() => {
        if (toastId != null) {
            return () => {
                toast.toast.dismiss(toastId)
            }
        } else {
            return
        }
    }, [toastId])

    React.useEffect(() => {
        // Ensure that the previous spinner state is visible for at least one frame.
        requestAnimationFrame(() => {
            const newSpinnerState =
                backend.type === backendModule.BackendType.remote
                    ? REMOTE_SPINNER_STATE[state]
                    : LOCAL_SPINNER_STATE[state]
            setSpinnerState(newSpinnerState)
            onSpinnerStateChange?.(
                state === backendModule.ProjectState.closed ? null : newSpinnerState
            )
        })
    }, [state, backend.type, onSpinnerStateChange])

    React.useEffect(() => {
        onSpinnerStateChange?.(spinner.SpinnerState.initial)
        return () => {
            onSpinnerStateChange?.(null)
        }
    }, [onSpinnerStateChange])

    hooks.useEventHandler(assetEvents, event => {
        switch (event.type) {
            case assetEventModule.AssetEventType.newFolder:
            case assetEventModule.AssetEventType.uploadFiles:
            case assetEventModule.AssetEventType.newSecret:
            case assetEventModule.AssetEventType.deleteMultiple:
            case assetEventModule.AssetEventType.downloadSelected:
            case assetEventModule.AssetEventType.removeSelf: {
                // Ignored. Any missing project-related events should be handled by
                // `ProjectNameColumn`. `deleteMultiple` and `downloadSelected` are handled by
                // `AssetRow`.
                break
            }
            case assetEventModule.AssetEventType.openProject: {
                if (event.id !== item.id) {
                    setShouldOpenWhenReady(false)
                    if (!isOtherUserUsingProject) {
                        void closeProject(false)
                    }
                } else {
                    setShouldOpenWhenReady(true)
                    setShouldSwitchPage(event.shouldAutomaticallySwitchPage)
                    void openProject()
                }
                break
            }
            case assetEventModule.AssetEventType.closeProject: {
                if (event.id === item.id) {
                    setShouldOpenWhenReady(false)
                    void closeProject(false)
                }
                break
            }
            case assetEventModule.AssetEventType.cancelOpeningAllProjects: {
                setShouldOpenWhenReady(false)
                onSpinnerStateChange?.(null)
                setOnSpinnerStateChange(null)
                openProjectAbortController?.abort()
                setOpenProjectAbortController(null)
                if (!isOtherUserUsingProject) {
                    void closeProject(false)
                }
                break
            }
            case assetEventModule.AssetEventType.newProject: {
                if (event.placeholderId === key) {
                    setOnSpinnerStateChange(() => event.onSpinnerStateChange)
                } else if (event.onSpinnerStateChange === onSpinnerStateChange) {
                    setOnSpinnerStateChange(null)
                }
                break
            }
        }
    })

    React.useEffect(() => {
        if (shouldOpenWhenReady && state === backendModule.ProjectState.opened) {
            openIde(shouldSwitchPage)
            setShouldOpenWhenReady(false)
        }
        // `openIde` is a callback, not a dependency.
        // eslint-disable-next-line react-hooks/exhaustive-deps
    }, [shouldOpenWhenReady, shouldSwitchPage, state])

    const closeProject = async (triggerOnClose = true) => {
        if (triggerOnClose) {
            onClose()
            localStorage.delete(localStorageModule.LocalStorageKey.projectStartupInfo)
        }
        setToastId(null)
        setShouldOpenWhenReady(false)
        setState(backendModule.ProjectState.closing)
        onSpinnerStateChange?.(null)
        setOnSpinnerStateChange(null)
        openProjectAbortController?.abort()
        setOpenProjectAbortController(null)
        const abortController = new AbortController()
        setCloseProjectAbortController(abortController)
        if (backendModule.DOES_PROJECT_STATE_INDICATE_VM_EXISTS[state]) {
            try {
                if (
                    backend.type === backendModule.BackendType.local &&
                    state === backendModule.ProjectState.openInProgress
                ) {
                    // Projects that are not opened cannot be closed.
                    // This is the only way to wait until the project is open.
                    await backend.openProject(item.id, null, item.title)
                }
                try {
                    await backend.closeProject(item.id, item.title)
                } catch {
                    // Ignored. The project is already closed.
                }
            } finally {
                if (!abortController.signal.aborted) {
                    setState(backendModule.ProjectState.closed)
                }
            }
        }
    }

    switch (state) {
        case null:
        case backendModule.ProjectState.created:
        case backendModule.ProjectState.new:
        case backendModule.ProjectState.closing:
        case backendModule.ProjectState.closed:
            return (
                <button
                    className="w-6 h-6 disabled:opacity-50"
                    onClick={clickEvent => {
                        clickEvent.stopPropagation()
                        unsetModal()
                        doOpenManually(item.id)
                    }}
                >
                    <SvgMask style={ICON_STYLE} src={PlayIcon} />
                </button>
            )
        case backendModule.ProjectState.openInProgress:
        case backendModule.ProjectState.provisioned:
        case backendModule.ProjectState.placeholder:
            return (
                <button
                    disabled={isOtherUserUsingProject}
                    {...(isOtherUserUsingProject
                        ? { title: 'Someone else is using this project.' }
                        : {})}
                    className="w-6 h-6 disabled:opacity-50"
                    onClick={async clickEvent => {
                        clickEvent.stopPropagation()
                        unsetModal()
                        await closeProject()
                    }}
                >
                    <div className="relative h-0">
                        <Spinner size={ICON_SIZE_PX} state={spinnerState} />
                    </div>
                    <SvgMask style={ICON_STYLE} src={StopIcon} />
                </button>
            )
        case backendModule.ProjectState.opened:
            return (
                <>
                    <button
                        disabled={isOtherUserUsingProject}
                        {...(isOtherUserUsingProject
                            ? { title: 'Someone else has this project open.' }
                            : {})}
                        className="w-6 h-6 disabled:opacity-50"
                        onClick={async clickEvent => {
                            clickEvent.stopPropagation()
                            unsetModal()
                            await closeProject()
                        }}
                    >
                        <div className="relative h-0">
                            <Spinner size={24} state={spinnerState} />
                        </div>
                        <SvgMask src={StopIcon} />
                    </button>
                </>
            )
    }
}<|MERGE_RESOLUTION|>--- conflicted
+++ resolved
@@ -117,15 +117,11 @@
     const [toastId, setToastId] = React.useState<toast.Id | null>(null)
     const [openProjectAbortController, setOpenProjectAbortController] =
         React.useState<AbortController | null>(null)
-<<<<<<< HEAD
+    const [closeProjectAbortController, setCloseProjectAbortController] =
+        React.useState<AbortController | null>(null)
     const isOtherUserUsingProject =
         backend.type !== backendModule.BackendType.local &&
         item.projectState.opened_by !== organization?.email
-=======
-    const [closeProjectAbortController, setCloseProjectAbortController] =
-        React.useState<AbortController | null>(null)
-    const isOtherUserUsingProject = item.projectState.opened_by !== organization?.email
->>>>>>> c558dec3
 
     const openProject = React.useCallback(async () => {
         closeProjectAbortController?.abort()
