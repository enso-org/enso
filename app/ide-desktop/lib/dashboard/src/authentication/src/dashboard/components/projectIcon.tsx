/** @file An interactive button indicating the status of a project. */
import * as React from 'react'
import * as toast from 'react-toastify'

import ArrowUpIcon from 'enso-assets/arrow_up.svg'
import PlayIcon from 'enso-assets/play.svg'
import StopIcon from 'enso-assets/stop.svg'

import * as assetEventModule from '../events/assetEvent'
import * as authProvider from '../../authentication/providers/auth'
import * as backendModule from '../backend'
import * as backendProvider from '../../providers/backend'
import * as errorModule from '../../error'
import * as hooks from '../../hooks'
import * as localStorageModule from '../localStorage'
import * as localStorageProvider from '../../providers/localStorage'
import * as modalProvider from '../../providers/modal'
import * as remoteBackend from '../remoteBackend'

import Spinner, * as spinner from './spinner'
import SvgMask from '../../authentication/components/svgMask'

// =================
// === Constants ===
// =================

const LOADING_MESSAGE =
    'Your environment is being created. It will take some time, please be patient.'
/** The corresponding {@link SpinnerState} for each {@link backendModule.ProjectState},
 * when using the remote backend. */
const REMOTE_SPINNER_STATE: Record<backendModule.ProjectState, spinner.SpinnerState> = {
    [backendModule.ProjectState.closed]: spinner.SpinnerState.initial,
    [backendModule.ProjectState.closing]: spinner.SpinnerState.initial,
    [backendModule.ProjectState.created]: spinner.SpinnerState.initial,
    [backendModule.ProjectState.new]: spinner.SpinnerState.initial,
    [backendModule.ProjectState.placeholder]: spinner.SpinnerState.loadingSlow,
    [backendModule.ProjectState.openInProgress]: spinner.SpinnerState.loadingSlow,
    [backendModule.ProjectState.provisioned]: spinner.SpinnerState.loadingSlow,
    [backendModule.ProjectState.opened]: spinner.SpinnerState.done,
}
/** The corresponding {@link SpinnerState} for each {@link backendModule.ProjectState},
 * when using the local backend. */
const LOCAL_SPINNER_STATE: Record<backendModule.ProjectState, spinner.SpinnerState> = {
    [backendModule.ProjectState.closed]: spinner.SpinnerState.initial,
    [backendModule.ProjectState.closing]: spinner.SpinnerState.initial,
    [backendModule.ProjectState.created]: spinner.SpinnerState.initial,
    [backendModule.ProjectState.new]: spinner.SpinnerState.initial,
    [backendModule.ProjectState.placeholder]: spinner.SpinnerState.loadingMedium,
    [backendModule.ProjectState.openInProgress]: spinner.SpinnerState.loadingMedium,
    [backendModule.ProjectState.provisioned]: spinner.SpinnerState.loadingMedium,
    [backendModule.ProjectState.opened]: spinner.SpinnerState.done,
}

// ===================
// === ProjectIcon ===
// ===================

/** Props for a {@link ProjectIcon}. */
export interface ProjectIconProps {
    keyProp: string
    item: backendModule.ProjectAsset
    setItem: React.Dispatch<React.SetStateAction<backendModule.ProjectAsset>>
    assetEvents: assetEventModule.AssetEvent[]
    /** Called when the project is opened via the {@link ProjectIcon}. */
    doOpenManually: (projectId: backendModule.ProjectId) => void
    onClose: () => void
    appRunner: AppRunner | null
    openIde: (switchPage: boolean) => void
}

/** An interactive icon indicating the status of a project. */
export default function ProjectIcon(props: ProjectIconProps) {
    const {
        keyProp: key,
        item,
        setItem,
        assetEvents,
        appRunner,
        doOpenManually,
        onClose,
        openIde,
    } = props
    const { backend } = backendProvider.useBackend()
    const { organization } = authProvider.useNonPartialUserSession()
    const { localStorage } = localStorageProvider.useLocalStorage()
    const { unsetModal } = modalProvider.useSetModal()
    const { localStorage } = localStorageProvider.useLocalStorage()
    const toastAndLog = hooks.useToastAndLog()
    const state = item.projectState.type
    const setState = React.useCallback(
        (stateOrUpdater: React.SetStateAction<backendModule.ProjectState>) => {
            if (typeof stateOrUpdater === 'function') {
                setItem(oldItem => ({
                    ...oldItem,
                    projectState: {
                        ...oldItem.projectState,
                        type: stateOrUpdater(oldItem.projectState.type),
                    },
                }))
            } else {
                setItem(oldItem => ({
                    ...oldItem,
                    projectState: { ...oldItem.projectState, type: stateOrUpdater },
                }))
            }
        },
        [/* should never change */ setItem]
    )
    const [spinnerState, setSpinnerState] = React.useState(spinner.SpinnerState.initial)
    const [onSpinnerStateChange, setOnSpinnerStateChange] = React.useState<
        ((state: spinner.SpinnerState | null) => void) | null
    >(null)
    const [shouldOpenWhenReady, setShouldOpenWhenReady] = React.useState(false)
    const [isRunningInBackground, setIsRunningInBackground] = React.useState(false)
    const [shouldSwitchPage, setShouldSwitchPage] = React.useState(false)
    const [toastId, setToastId] = React.useState<toast.Id | null>(null)
    const [openProjectAbortController, setOpenProjectAbortController] =
        React.useState<AbortController | null>(null)
    const isOtherUserUsingProject = item.projectState.opened_by !== organization?.email

<<<<<<< HEAD
    const openProject = React.useCallback(
        async (shouldRunInBackground: boolean) => {
            setState(backendModule.ProjectState.openInProgress)
            try {
                switch (backend.type) {
                    case backendModule.BackendType.remote: {
                        if (
                            state !== backendModule.ProjectState.openInProgress &&
                            state !== backendModule.ProjectState.opened
                        ) {
                            if (!shouldRunInBackground) {
                                setToastId(toast.toast.loading(LOADING_MESSAGE))
                            }
                            await backend.openProject(
                                item.id,
                                {
                                    forceCreate: false,
                                    executeAsync: shouldRunInBackground,
                                },
                                item.title
                            )
                        }
                        const abortController = new AbortController()
                        setOpenProjectAbortController(abortController)
                        await remoteBackend.waitUntilProjectIsReady(backend, item, abortController)
                        if (!abortController.signal.aborted) {
                            setState(oldState =>
                                oldState === backendModule.ProjectState.openInProgress
                                    ? backendModule.ProjectState.opened
                                    : oldState
                            )
                        }
                        break
                    }
                    case backendModule.BackendType.local: {
                        await backend.openProject(
                            item.id,
                            {
                                forceCreate: false,
                                executeAsync: shouldRunInBackground,
                            },
                            item.title
                        )
=======
    const openProject = React.useCallback(async () => {
        setState(backendModule.ProjectState.openInProgress)
        try {
            switch (backend.type) {
                case backendModule.BackendType.remote: {
                    if (!backendModule.IS_PROJECT_STATE_OPENING_OR_OPENED[state]) {
                        setToastId(toast.toast.loading(LOADING_MESSAGE))
                        await backend.openProject(item.id, null, item.title)
                    }
                    const abortController = new AbortController()
                    setOpenProjectAbortController(abortController)
                    await remoteBackend.waitUntilProjectIsReady(backend, item, abortController)
                    setToastId(null)
                    if (!abortController.signal.aborted) {
>>>>>>> 704ddff6
                        setState(oldState =>
                            oldState === backendModule.ProjectState.openInProgress
                                ? backendModule.ProjectState.opened
                                : oldState
                        )
                        break
                    }
                }
            } catch (error) {
                toastAndLog(`Could not open project '${item.title}'`, error)
                setState(backendModule.ProjectState.closed)
            }
<<<<<<< HEAD
        },
        [
            state,
            backend,
            item,
            /* should never change */ toastAndLog,
            /* should never change */ setState,
        ]
    )

    React.useEffect(() => {
        if (item.projectState.type === backendModule.ProjectState.openInProgress) {
            void openProject(false)
        }
        // This MUST only run once, when the component is initially mounted.
        // eslint-disable-next-line react-hooks/exhaustive-deps
    }, [])

    React.useEffect(() => {
        setItem(oldItem => ({ ...oldItem, projectState: { type: state } }))
=======
        } catch (error) {
            const project = await backend.getProjectDetails(item.id, item.title)
            setItem(oldItem => ({
                ...oldItem,
                projectState: project.state,
            }))
            toastAndLog(
                errorModule.tryGetMessage(error)?.slice(0, -1) ??
                    `Could not open project '${item.title}'`
            )
            setState(backendModule.ProjectState.closed)
        }
    }, [
        state,
        backend,
        item,
        /* should never change */ toastAndLog,
        /* should never change */ setState,
        /* should never change */ setItem,
    ])

    React.useEffect(() => {
        setItem(oldItem => ({ ...oldItem, projectState: { ...oldItem.projectState, type: state } }))
>>>>>>> 704ddff6
    }, [state, /* should never change */ setItem])

    React.useEffect(() => {
        if (toastId != null) {
            return () => {
                toast.toast.dismiss(toastId)
            }
        } else {
            return
        }
    }, [toastId])

    React.useEffect(() => {
        // Ensure that the previous spinner state is visible for at least one frame.
        requestAnimationFrame(() => {
            const newSpinnerState =
                backend.type === backendModule.BackendType.remote
                    ? REMOTE_SPINNER_STATE[state]
                    : LOCAL_SPINNER_STATE[state]
            setSpinnerState(newSpinnerState)
            onSpinnerStateChange?.(
                state === backendModule.ProjectState.closed ? null : newSpinnerState
            )
        })
    }, [state, backend.type, onSpinnerStateChange])

    React.useEffect(() => {
        onSpinnerStateChange?.(spinner.SpinnerState.initial)
        return () => {
            onSpinnerStateChange?.(null)
        }
    }, [onSpinnerStateChange])

    hooks.useEventHandler(assetEvents, event => {
        switch (event.type) {
            case assetEventModule.AssetEventType.newFolder:
            case assetEventModule.AssetEventType.uploadFiles:
            case assetEventModule.AssetEventType.newSecret:
            case assetEventModule.AssetEventType.deleteMultiple:
            case assetEventModule.AssetEventType.downloadSelected:
            case assetEventModule.AssetEventType.removeSelf: {
                // Ignored. Any missing project-related events should be handled by
                // `ProjectNameColumn`. `deleteMultiple` and `downloadSelected` are handled by
                // `AssetRow`.
                break
            }
            case assetEventModule.AssetEventType.openProject: {
                if (event.id !== item.id) {
<<<<<<< HEAD
                    if (!event.runInBackground && !isRunningInBackground) {
                        setShouldOpenWhenReady(false)
=======
                    setShouldOpenWhenReady(false)
                    if (!isOtherUserUsingProject) {
>>>>>>> 704ddff6
                        void closeProject(false)
                    }
                } else {
                    setShouldOpenWhenReady(!event.runInBackground)
                    setShouldSwitchPage(event.shouldAutomaticallySwitchPage)
                    setIsRunningInBackground(event.runInBackground)
                    void openProject(event.runInBackground)
                }
                break
            }
            case assetEventModule.AssetEventType.cancelOpeningAllProjects: {
<<<<<<< HEAD
                if (!isRunningInBackground) {
                    setShouldOpenWhenReady(false)
                    onSpinnerStateChange?.(null)
                    setOnSpinnerStateChange(null)
                    openProjectAbortController?.abort()
                    setOpenProjectAbortController(null)
=======
                setShouldOpenWhenReady(false)
                onSpinnerStateChange?.(null)
                setOnSpinnerStateChange(null)
                openProjectAbortController?.abort()
                setOpenProjectAbortController(null)
                if (!isOtherUserUsingProject) {
>>>>>>> 704ddff6
                    void closeProject(false)
                }
                break
            }
            case assetEventModule.AssetEventType.newProject: {
                if (event.placeholderId === key) {
                    setOnSpinnerStateChange(() => event.onSpinnerStateChange)
                } else if (event.onSpinnerStateChange === onSpinnerStateChange) {
                    setOnSpinnerStateChange(null)
                }
                break
            }
        }
    })

    React.useEffect(() => {
        if (state === backendModule.ProjectState.opened) {
            if (shouldOpenWhenReady) {
                openIde(shouldSwitchPage)
                setShouldOpenWhenReady(false)
            }
        }
    }, [shouldOpenWhenReady, shouldSwitchPage, state, openIde])

    const closeProject = async (triggerOnClose = true) => {
        if (triggerOnClose) {
            onClose()
            localStorage.delete(localStorageModule.LocalStorageKey.projectStartupInfo)
        }
        setToastId(null)
        setShouldOpenWhenReady(false)
        setState(backendModule.ProjectState.closing)
        onSpinnerStateChange?.(null)
        setOnSpinnerStateChange(null)
        appRunner?.stopApp()
        openProjectAbortController?.abort()
        setOpenProjectAbortController(null)
        if (
            state !== backendModule.ProjectState.closing &&
            state !== backendModule.ProjectState.closed
        ) {
            try {
                if (
                    backend.type === backendModule.BackendType.local &&
                    state === backendModule.ProjectState.openInProgress
                ) {
                    // Projects that are not opened cannot be closed.
                    // This is the only way to wait until the project is open.
                    await backend.openProject(item.id, null, item.title)
                }
                try {
                    await backend.closeProject(item.id, item.title)
                } catch {
                    // Ignored. The project is already closed.
                }
            } finally {
                setState(backendModule.ProjectState.closed)
            }
        }
    }

    switch (state) {
        case null:
        case backendModule.ProjectState.created:
        case backendModule.ProjectState.new:
        case backendModule.ProjectState.closing:
        case backendModule.ProjectState.closed:
            return (
                <button
                    className="w-6 disabled:opacity-50"
                    onClick={clickEvent => {
                        clickEvent.stopPropagation()
                        unsetModal()
                        doOpenManually(item.id)
                    }}
                >
                    <SvgMask src={PlayIcon} />
                </button>
            )
        case backendModule.ProjectState.openInProgress:
        case backendModule.ProjectState.provisioned:
        case backendModule.ProjectState.placeholder:
            return (
                <button
                    disabled={isOtherUserUsingProject}
                    {...(isOtherUserUsingProject
                        ? { title: 'Someone else is using this project.' }
                        : {})}
                    className="w-6 disabled:opacity-50"
                    onClick={async clickEvent => {
                        clickEvent.stopPropagation()
                        unsetModal()
                        await closeProject(!isRunningInBackground)
                    }}
                >
                    <div className={`relative h-0 ${isRunningInBackground ? 'text-green' : ''}`}>
                        <Spinner size={24} state={spinnerState} />
                    </div>
                    <SvgMask src={StopIcon} className={isRunningInBackground ? 'text-green' : ''} />
                </button>
            )
        case backendModule.ProjectState.opened:
            return (
                <>
                    <button
                        disabled={isOtherUserUsingProject}
                        {...(isOtherUserUsingProject
                            ? { title: 'Someone else has this project open.' }
                            : {})}
                        className="w-6 disabled:opacity-50"
                        onClick={async clickEvent => {
                            clickEvent.stopPropagation()
                            unsetModal()
                            await closeProject(!isRunningInBackground)
                        }}
                    >
                        <div
                            className={`relative h-0 ${isRunningInBackground ? 'text-green' : ''}`}
                        >
                            <Spinner size={24} state={spinnerState} />
                        </div>
<<<<<<< HEAD
                        <SvgMask
                            src={StopIcon}
                            className={isRunningInBackground ? 'text-green' : ''}
                        />
                    </button>
                    {!isRunningInBackground && (
=======
                        <SvgMask src={StopIcon} />
                    </button>
                    {!isOtherUserUsingProject && (
>>>>>>> 704ddff6
                        <button
                            className="w-6"
                            onClick={clickEvent => {
                                clickEvent.stopPropagation()
                                unsetModal()
                                openIde(true)
                            }}
                        >
                            <SvgMask src={ArrowUpIcon} />
                        </button>
                    )}
                </>
            )
    }
}<|MERGE_RESOLUTION|>--- conflicted
+++ resolved
@@ -82,7 +82,6 @@
     } = props
     const { backend } = backendProvider.useBackend()
     const { organization } = authProvider.useNonPartialUserSession()
-    const { localStorage } = localStorageProvider.useLocalStorage()
     const { unsetModal } = modalProvider.useSetModal()
     const { localStorage } = localStorageProvider.useLocalStorage()
     const toastAndLog = hooks.useToastAndLog()
@@ -118,20 +117,14 @@
         React.useState<AbortController | null>(null)
     const isOtherUserUsingProject = item.projectState.opened_by !== organization?.email
 
-<<<<<<< HEAD
     const openProject = React.useCallback(
         async (shouldRunInBackground: boolean) => {
             setState(backendModule.ProjectState.openInProgress)
             try {
                 switch (backend.type) {
                     case backendModule.BackendType.remote: {
-                        if (
-                            state !== backendModule.ProjectState.openInProgress &&
-                            state !== backendModule.ProjectState.opened
-                        ) {
-                            if (!shouldRunInBackground) {
-                                setToastId(toast.toast.loading(LOADING_MESSAGE))
-                            }
+                        if (!backendModule.IS_PROJECT_STATE_OPENING_OR_OPENED[state]) {
+                            setToastId(toast.toast.loading(LOADING_MESSAGE))
                             await backend.openProject(
                                 item.id,
                                 {
@@ -144,6 +137,7 @@
                         const abortController = new AbortController()
                         setOpenProjectAbortController(abortController)
                         await remoteBackend.waitUntilProjectIsReady(backend, item, abortController)
+                        setToastId(null)
                         if (!abortController.signal.aborted) {
                             setState(oldState =>
                                 oldState === backendModule.ProjectState.openInProgress
@@ -162,22 +156,6 @@
                             },
                             item.title
                         )
-=======
-    const openProject = React.useCallback(async () => {
-        setState(backendModule.ProjectState.openInProgress)
-        try {
-            switch (backend.type) {
-                case backendModule.BackendType.remote: {
-                    if (!backendModule.IS_PROJECT_STATE_OPENING_OR_OPENED[state]) {
-                        setToastId(toast.toast.loading(LOADING_MESSAGE))
-                        await backend.openProject(item.id, null, item.title)
-                    }
-                    const abortController = new AbortController()
-                    setOpenProjectAbortController(abortController)
-                    await remoteBackend.waitUntilProjectIsReady(backend, item, abortController)
-                    setToastId(null)
-                    if (!abortController.signal.aborted) {
->>>>>>> 704ddff6
                         setState(oldState =>
                             oldState === backendModule.ProjectState.openInProgress
                                 ? backendModule.ProjectState.opened
@@ -187,10 +165,17 @@
                     }
                 }
             } catch (error) {
-                toastAndLog(`Could not open project '${item.title}'`, error)
+                const project = await backend.getProjectDetails(item.id, item.title)
+                setItem(oldItem => ({
+                    ...oldItem,
+                    projectState: project.state,
+                }))
+                toastAndLog(
+                    errorModule.tryGetMessage(error)?.slice(0, -1) ??
+                        `Could not open project '${item.title}'`
+                )
                 setState(backendModule.ProjectState.closed)
             }
-<<<<<<< HEAD
         },
         [
             state,
@@ -198,44 +183,12 @@
             item,
             /* should never change */ toastAndLog,
             /* should never change */ setState,
+            /* should never change */ setItem,
         ]
     )
 
     React.useEffect(() => {
-        if (item.projectState.type === backendModule.ProjectState.openInProgress) {
-            void openProject(false)
-        }
-        // This MUST only run once, when the component is initially mounted.
-        // eslint-disable-next-line react-hooks/exhaustive-deps
-    }, [])
-
-    React.useEffect(() => {
-        setItem(oldItem => ({ ...oldItem, projectState: { type: state } }))
-=======
-        } catch (error) {
-            const project = await backend.getProjectDetails(item.id, item.title)
-            setItem(oldItem => ({
-                ...oldItem,
-                projectState: project.state,
-            }))
-            toastAndLog(
-                errorModule.tryGetMessage(error)?.slice(0, -1) ??
-                    `Could not open project '${item.title}'`
-            )
-            setState(backendModule.ProjectState.closed)
-        }
-    }, [
-        state,
-        backend,
-        item,
-        /* should never change */ toastAndLog,
-        /* should never change */ setState,
-        /* should never change */ setItem,
-    ])
-
-    React.useEffect(() => {
         setItem(oldItem => ({ ...oldItem, projectState: { ...oldItem.projectState, type: state } }))
->>>>>>> 704ddff6
     }, [state, /* should never change */ setItem])
 
     React.useEffect(() => {
@@ -284,14 +237,11 @@
             }
             case assetEventModule.AssetEventType.openProject: {
                 if (event.id !== item.id) {
-<<<<<<< HEAD
                     if (!event.runInBackground && !isRunningInBackground) {
                         setShouldOpenWhenReady(false)
-=======
-                    setShouldOpenWhenReady(false)
-                    if (!isOtherUserUsingProject) {
->>>>>>> 704ddff6
-                        void closeProject(false)
+                        if (!isOtherUserUsingProject) {
+                            void closeProject(false)
+                        }
                     }
                 } else {
                     setShouldOpenWhenReady(!event.runInBackground)
@@ -302,22 +252,15 @@
                 break
             }
             case assetEventModule.AssetEventType.cancelOpeningAllProjects: {
-<<<<<<< HEAD
                 if (!isRunningInBackground) {
                     setShouldOpenWhenReady(false)
                     onSpinnerStateChange?.(null)
                     setOnSpinnerStateChange(null)
                     openProjectAbortController?.abort()
                     setOpenProjectAbortController(null)
-=======
-                setShouldOpenWhenReady(false)
-                onSpinnerStateChange?.(null)
-                setOnSpinnerStateChange(null)
-                openProjectAbortController?.abort()
-                setOpenProjectAbortController(null)
-                if (!isOtherUserUsingProject) {
->>>>>>> 704ddff6
-                    void closeProject(false)
+                    if (!isOtherUserUsingProject) {
+                        void closeProject(false)
+                    }
                 }
                 break
             }
@@ -438,18 +381,12 @@
                         >
                             <Spinner size={24} state={spinnerState} />
                         </div>
-<<<<<<< HEAD
                         <SvgMask
                             src={StopIcon}
                             className={isRunningInBackground ? 'text-green' : ''}
                         />
                     </button>
-                    {!isRunningInBackground && (
-=======
-                        <SvgMask src={StopIcon} />
-                    </button>
-                    {!isOtherUserUsingProject && (
->>>>>>> 704ddff6
+                    {!isRunningInBackground && !isOtherUserUsingProject && (
                         <button
                             className="w-6"
                             onClick={clickEvent => {
