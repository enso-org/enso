/** @file An interactive button indicating the status of a project. */
import * as React from 'react'
import * as toast from 'react-toastify'

import PlayIcon from 'enso-assets/play.svg'
import StopIcon from 'enso-assets/stop.svg'

import * as assetEventModule from '../events/assetEvent'
import * as authProvider from '../../authentication/providers/auth'
import * as backendModule from '../backend'
import * as backendProvider from '../../providers/backend'
import * as errorModule from '../../error'
import * as hooks from '../../hooks'
import * as localStorageModule from '../localStorage'
import * as localStorageProvider from '../../providers/localStorage'
import * as modalProvider from '../../providers/modal'
import * as remoteBackend from '../remoteBackend'

import Spinner, * as spinner from './spinner'
import SvgMask from '../../authentication/components/svgMask'

// =================
// === Constants ===
// =================

/** The size of the icon, in pixels. */
const ICON_SIZE_PX = 24
/** The styles of the icons. */
const ICON_STYLE = { width: ICON_SIZE_PX, height: ICON_SIZE_PX } satisfies React.CSSProperties
const LOADING_MESSAGE =
    'Your environment is being created. It will take some time, please be patient.'
/** The corresponding {@link SpinnerState} for each {@link backendModule.ProjectState},
 * when using the remote backend. */
const REMOTE_SPINNER_STATE: Record<backendModule.ProjectState, spinner.SpinnerState> = {
    [backendModule.ProjectState.closed]: spinner.SpinnerState.initial,
    [backendModule.ProjectState.closing]: spinner.SpinnerState.initial,
    [backendModule.ProjectState.created]: spinner.SpinnerState.initial,
    [backendModule.ProjectState.new]: spinner.SpinnerState.initial,
    [backendModule.ProjectState.placeholder]: spinner.SpinnerState.loadingSlow,
    [backendModule.ProjectState.openInProgress]: spinner.SpinnerState.loadingSlow,
    [backendModule.ProjectState.provisioned]: spinner.SpinnerState.loadingSlow,
    [backendModule.ProjectState.opened]: spinner.SpinnerState.done,
}
/** The corresponding {@link SpinnerState} for each {@link backendModule.ProjectState},
 * when using the local backend. */
const LOCAL_SPINNER_STATE: Record<backendModule.ProjectState, spinner.SpinnerState> = {
    [backendModule.ProjectState.closed]: spinner.SpinnerState.initial,
    [backendModule.ProjectState.closing]: spinner.SpinnerState.initial,
    [backendModule.ProjectState.created]: spinner.SpinnerState.initial,
    [backendModule.ProjectState.new]: spinner.SpinnerState.initial,
    [backendModule.ProjectState.placeholder]: spinner.SpinnerState.loadingMedium,
    [backendModule.ProjectState.openInProgress]: spinner.SpinnerState.loadingMedium,
    [backendModule.ProjectState.provisioned]: spinner.SpinnerState.loadingMedium,
    [backendModule.ProjectState.opened]: spinner.SpinnerState.done,
}

// ===================
// === ProjectIcon ===
// ===================

/** Props for a {@link ProjectIcon}. */
export interface ProjectIconProps {
    keyProp: string
    item: backendModule.ProjectAsset
    setItem: React.Dispatch<React.SetStateAction<backendModule.ProjectAsset>>
    assetEvents: assetEventModule.AssetEvent[]
    /** Called when the project is opened via the {@link ProjectIcon}. */
    doOpenManually: (projectId: backendModule.ProjectId) => void
    onClose: () => void
    openIde: (switchPage: boolean) => void
}

/** An interactive icon indicating the status of a project. */
export default function ProjectIcon(props: ProjectIconProps) {
    const { keyProp: key, item, setItem, assetEvents, doOpenManually, onClose, openIde } = props
    const { backend } = backendProvider.useBackend()
    const { organization } = authProvider.useNonPartialUserSession()
    const { localStorage } = localStorageProvider.useLocalStorage()
    const { unsetModal } = modalProvider.useSetModal()
    const { localStorage } = localStorageProvider.useLocalStorage()
    const toastAndLog = hooks.useToastAndLog()
    const state = item.projectState.type
    const setState = React.useCallback(
        (stateOrUpdater: React.SetStateAction<backendModule.ProjectState>) => {
            if (typeof stateOrUpdater === 'function') {
                setItem(oldItem => ({
                    ...oldItem,
                    projectState: {
                        ...oldItem.projectState,
                        type: stateOrUpdater(oldItem.projectState.type),
                    },
                }))
            } else {
                setItem(oldItem => ({
                    ...oldItem,
                    projectState: { ...oldItem.projectState, type: stateOrUpdater },
                }))
            }
        },
        [/* should never change */ setItem]
    )
    const [spinnerState, setSpinnerState] = React.useState(spinner.SpinnerState.initial)
    const [onSpinnerStateChange, setOnSpinnerStateChange] = React.useState<
        ((state: spinner.SpinnerState | null) => void) | null
    >(null)
    const [shouldOpenWhenReady, setShouldOpenWhenReady] = React.useState(false)
    const [shouldSwitchPage, setShouldSwitchPage] = React.useState(false)
    const [toastId, setToastId] = React.useState<toast.Id | null>(null)
    const [openProjectAbortController, setOpenProjectAbortController] =
        React.useState<AbortController | null>(null)
    const isOtherUserUsingProject = item.projectState.opened_by !== organization?.email

    const openProject = React.useCallback(async () => {
        setState(backendModule.ProjectState.openInProgress)
        try {
            switch (backend.type) {
                case backendModule.BackendType.remote: {
                    if (!backendModule.IS_PROJECT_STATE_OPENING_OR_OPENED[state]) {
                        setToastId(toast.toast.loading(LOADING_MESSAGE))
                        await backend.openProject(item.id, null, item.title)
                    }
                    const abortController = new AbortController()
                    setOpenProjectAbortController(abortController)
                    await remoteBackend.waitUntilProjectIsReady(backend, item, abortController)
                    setToastId(null)
                    if (!abortController.signal.aborted) {
                        setState(oldState =>
                            oldState === backendModule.ProjectState.openInProgress
                                ? backendModule.ProjectState.opened
                                : oldState
                        )
                    }
                    break
                }
                case backendModule.BackendType.local: {
                    await backend.openProject(item.id, null, item.title)
                    setState(oldState =>
                        oldState === backendModule.ProjectState.openInProgress
                            ? backendModule.ProjectState.opened
                            : oldState
                    )
                    break
                }
            }
        } catch (error) {
            const project = await backend.getProjectDetails(item.id, item.title)
            setItem(oldItem => ({
                ...oldItem,
                projectState: project.state,
            }))
            toastAndLog(
                errorModule.tryGetMessage(error)?.slice(0, -1) ??
                    `Could not open project '${item.title}'`
            )
            setState(backendModule.ProjectState.closed)
        }
    }, [
        state,
        backend,
        item,
        /* should never change */ toastAndLog,
        /* should never change */ setState,
        /* should never change */ setItem,
    ])

    React.useEffect(() => {
        setItem(oldItem => ({ ...oldItem, projectState: { ...oldItem.projectState, type: state } }))
    }, [state, /* should never change */ setItem])

    React.useEffect(() => {
        if (toastId != null) {
            return () => {
                toast.toast.dismiss(toastId)
            }
        } else {
            return
        }
    }, [toastId])

    React.useEffect(() => {
        // Ensure that the previous spinner state is visible for at least one frame.
        requestAnimationFrame(() => {
            const newSpinnerState =
                backend.type === backendModule.BackendType.remote
                    ? REMOTE_SPINNER_STATE[state]
                    : LOCAL_SPINNER_STATE[state]
            setSpinnerState(newSpinnerState)
            onSpinnerStateChange?.(
                state === backendModule.ProjectState.closed ? null : newSpinnerState
            )
        })
    }, [state, backend.type, onSpinnerStateChange])

    React.useEffect(() => {
        onSpinnerStateChange?.(spinner.SpinnerState.initial)
        return () => {
            onSpinnerStateChange?.(null)
        }
    }, [onSpinnerStateChange])

    hooks.useEventHandler(assetEvents, event => {
        switch (event.type) {
            case assetEventModule.AssetEventType.newFolder:
            case assetEventModule.AssetEventType.uploadFiles:
            case assetEventModule.AssetEventType.newSecret:
            case assetEventModule.AssetEventType.deleteMultiple:
            case assetEventModule.AssetEventType.downloadSelected:
            case assetEventModule.AssetEventType.removeSelf: {
                // Ignored. Any missing project-related events should be handled by
                // `ProjectNameColumn`. `deleteMultiple` and `downloadSelected` are handled by
                // `AssetRow`.
                break
            }
            case assetEventModule.AssetEventType.openProject: {
                if (event.id !== item.id) {
                    setShouldOpenWhenReady(false)
                    if (!isOtherUserUsingProject) {
                        void closeProject(false)
                    }
                } else {
                    setShouldOpenWhenReady(true)
                    setShouldSwitchPage(event.shouldAutomaticallySwitchPage)
                    void openProject()
                }
                break
            }
            case assetEventModule.AssetEventType.closeProject: {
                if (event.id === item.id) {
                    setShouldOpenWhenReady(false)
                    void closeProject(false)
                }
                break
            }
            case assetEventModule.AssetEventType.cancelOpeningAllProjects: {
                setShouldOpenWhenReady(false)
                onSpinnerStateChange?.(null)
                setOnSpinnerStateChange(null)
                openProjectAbortController?.abort()
                setOpenProjectAbortController(null)
                if (!isOtherUserUsingProject) {
                    void closeProject(false)
                }
                break
            }
            case assetEventModule.AssetEventType.newProject: {
                if (event.placeholderId === key) {
                    setOnSpinnerStateChange(() => event.onSpinnerStateChange)
                } else if (event.onSpinnerStateChange === onSpinnerStateChange) {
                    setOnSpinnerStateChange(null)
                }
                break
            }
        }
    })

    React.useEffect(() => {
        if (shouldOpenWhenReady && state === backendModule.ProjectState.opened) {
            openIde(shouldSwitchPage)
            setShouldOpenWhenReady(false)
        }
        // `openIde` is a callback, not a dependency.
        // eslint-disable-next-line react-hooks/exhaustive-deps
    }, [shouldOpenWhenReady, shouldSwitchPage, state])

    const closeProject = async (triggerOnClose = true) => {
        if (triggerOnClose) {
            onClose()
            localStorage.delete(localStorageModule.LocalStorageKey.projectStartupInfo)
        }
        setToastId(null)
        setShouldOpenWhenReady(false)
        setState(backendModule.ProjectState.closing)
        onSpinnerStateChange?.(null)
        setOnSpinnerStateChange(null)
        openProjectAbortController?.abort()
        setOpenProjectAbortController(null)
        if (
            state !== backendModule.ProjectState.closing &&
            state !== backendModule.ProjectState.closed
        ) {
            try {
                if (
                    backend.type === backendModule.BackendType.local &&
                    state === backendModule.ProjectState.openInProgress
                ) {
                    // Projects that are not opened cannot be closed.
                    // This is the only way to wait until the project is open.
                    await backend.openProject(item.id, null, item.title)
                }
                try {
                    await backend.closeProject(item.id, item.title)
                } catch {
                    // Ignored. The project is already closed.
                }
            } finally {
                setState(backendModule.ProjectState.closed)
            }
        }
    }

    switch (state) {
        case null:
        case backendModule.ProjectState.created:
        case backendModule.ProjectState.new:
        case backendModule.ProjectState.closing:
        case backendModule.ProjectState.closed:
            return (
                <button
<<<<<<< HEAD
                    className="h-6"
=======
                    className="w-6 disabled:opacity-50"
>>>>>>> 704ddff6
                    onClick={clickEvent => {
                        clickEvent.stopPropagation()
                        unsetModal()
                        doOpenManually(item.id)
                    }}
                >
                    <SvgMask style={ICON_STYLE} src={PlayIcon} />
                </button>
            )
        case backendModule.ProjectState.openInProgress:
        case backendModule.ProjectState.provisioned:
        case backendModule.ProjectState.placeholder:
            return (
                <button
<<<<<<< HEAD
                    className="h-6"
=======
                    disabled={isOtherUserUsingProject}
                    {...(isOtherUserUsingProject
                        ? { title: 'Someone else is using this project.' }
                        : {})}
                    className="w-6 disabled:opacity-50"
>>>>>>> 704ddff6
                    onClick={async clickEvent => {
                        clickEvent.stopPropagation()
                        unsetModal()
                        await closeProject()
                    }}
                >
                    <div className="relative h-0">
                        <Spinner size={ICON_SIZE_PX} state={spinnerState} />
                    </div>
                    <SvgMask style={ICON_STYLE} src={StopIcon} />
                </button>
            )
        case backendModule.ProjectState.opened:
            return (
<<<<<<< HEAD
                <button
                    className="h-6"
                    onClick={async clickEvent => {
                        clickEvent.stopPropagation()
                        unsetModal()
                        await closeProject()
                    }}
                >
                    <div className="relative h-0">
                        <Spinner size={ICON_SIZE_PX} state={spinnerState} />
                    </div>
                    <SvgMask style={ICON_STYLE} src={StopIcon} />
                </button>
=======
                <>
                    <button
                        disabled={isOtherUserUsingProject}
                        {...(isOtherUserUsingProject
                            ? { title: 'Someone else has this project open.' }
                            : {})}
                        className="w-6 disabled:opacity-50"
                        onClick={async clickEvent => {
                            clickEvent.stopPropagation()
                            unsetModal()
                            await closeProject()
                        }}
                    >
                        <div className="relative h-0">
                            <Spinner size={24} state={spinnerState} />
                        </div>
                        <SvgMask src={StopIcon} />
                    </button>
                    {!isOtherUserUsingProject && (
                        <button
                            className="w-6"
                            onClick={clickEvent => {
                                clickEvent.stopPropagation()
                                unsetModal()
                                openIde(true)
                            }}
                        >
                            <SvgMask src={ArrowUpIcon} />
                        </button>
                    )}
                </>
>>>>>>> 704ddff6
            )
    }
}<|MERGE_RESOLUTION|>--- conflicted
+++ resolved
@@ -75,7 +75,6 @@
     const { keyProp: key, item, setItem, assetEvents, doOpenManually, onClose, openIde } = props
     const { backend } = backendProvider.useBackend()
     const { organization } = authProvider.useNonPartialUserSession()
-    const { localStorage } = localStorageProvider.useLocalStorage()
     const { unsetModal } = modalProvider.useSetModal()
     const { localStorage } = localStorageProvider.useLocalStorage()
     const toastAndLog = hooks.useToastAndLog()
@@ -306,11 +305,7 @@
         case backendModule.ProjectState.closed:
             return (
                 <button
-<<<<<<< HEAD
-                    className="h-6"
-=======
-                    className="w-6 disabled:opacity-50"
->>>>>>> 704ddff6
+                    className="w-6 h-6 disabled:opacity-50"
                     onClick={clickEvent => {
                         clickEvent.stopPropagation()
                         unsetModal()
@@ -325,15 +320,11 @@
         case backendModule.ProjectState.placeholder:
             return (
                 <button
-<<<<<<< HEAD
-                    className="h-6"
-=======
                     disabled={isOtherUserUsingProject}
                     {...(isOtherUserUsingProject
                         ? { title: 'Someone else is using this project.' }
                         : {})}
-                    className="w-6 disabled:opacity-50"
->>>>>>> 704ddff6
+                    className="w-6 h-6 disabled:opacity-50"
                     onClick={async clickEvent => {
                         clickEvent.stopPropagation()
                         unsetModal()
@@ -348,28 +339,13 @@
             )
         case backendModule.ProjectState.opened:
             return (
-<<<<<<< HEAD
-                <button
-                    className="h-6"
-                    onClick={async clickEvent => {
-                        clickEvent.stopPropagation()
-                        unsetModal()
-                        await closeProject()
-                    }}
-                >
-                    <div className="relative h-0">
-                        <Spinner size={ICON_SIZE_PX} state={spinnerState} />
-                    </div>
-                    <SvgMask style={ICON_STYLE} src={StopIcon} />
-                </button>
-=======
                 <>
                     <button
                         disabled={isOtherUserUsingProject}
                         {...(isOtherUserUsingProject
                             ? { title: 'Someone else has this project open.' }
                             : {})}
-                        className="w-6 disabled:opacity-50"
+                        className="w-6 h-6 disabled:opacity-50"
                         onClick={async clickEvent => {
                             clickEvent.stopPropagation()
                             unsetModal()
@@ -381,20 +357,7 @@
                         </div>
                         <SvgMask src={StopIcon} />
                     </button>
-                    {!isOtherUserUsingProject && (
-                        <button
-                            className="w-6"
-                            onClick={clickEvent => {
-                                clickEvent.stopPropagation()
-                                unsetModal()
-                                openIde(true)
-                            }}
-                        >
-                            <SvgMask src={ArrowUpIcon} />
-                        </button>
-                    )}
                 </>
->>>>>>> 704ddff6
             )
     }
 }