--- conflicted
+++ resolved
@@ -31,17 +31,13 @@
 export class LocalBackend implements Partial<backend.Backend> {
     static currentlyOpeningProjectId: backend.ProjectId | null = null
     static currentlyOpenProject: CurrentlyOpenProjectInfo | null = null
-<<<<<<< HEAD
-    readonly platform = platformModule.Platform.desktop
+    readonly type = backend.BackendType.local
     private readonly projectManager: projectManager.ProjectManager
 
+    /** Create a {@link LocalBackend}. */
     constructor(projectManagerUrl: string | null) {
         this.projectManager = projectManager.ProjectManager.default(projectManagerUrl)
     }
-=======
-    readonly type = backend.BackendType.local
-    private readonly projectManager = projectManager.ProjectManager.default()
->>>>>>> 86432b5c
 
     /** Return a list of assets in a directory.
      *
