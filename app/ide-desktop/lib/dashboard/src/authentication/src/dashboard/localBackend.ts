/** @file Module containing the API client for the local backend API.
 *
 * Each exported function in the {@link LocalBackend} in this module corresponds to an API endpoint.
 * The functions are asynchronous and return a {@link Promise} that resolves to the response from
 * the API. */
import * as detect from 'enso-common/src/detect'

import * as backend from './backend'
import * as dateTime from './dateTime'
import * as errorModule from '../error'
import * as projectManager from './projectManager'

// =============================
// === ipWithSocketToAddress ===
// =============================

/** Convert a {@link projectManager.IpWithSocket} to a {@link backend.Address}. */
function ipWithSocketToAddress(ipWithSocket: projectManager.IpWithSocket) {
    return backend.Address(`ws://${ipWithSocket.host}:${ipWithSocket.port}`)
}

// ====================
// === LocalBackend ===
// ====================

/** Class for sending requests to the Project Manager API endpoints.
 * This is used instead of the cloud backend API when managing local projects from the dashboard. */
export class LocalBackend extends backend.Backend {
    static currentlyOpeningProjectId: backend.ProjectId | null = null
    static currentlyOpenProjects = new Map<projectManager.ProjectId, projectManager.OpenProject>()
    readonly type = backend.BackendType.local
    private readonly projectManager: projectManager.ProjectManager

    /** Create a {@link LocalBackend}. */
    constructor(projectManagerUrl: string | null) {
        super()
        this.projectManager = projectManager.ProjectManager.default(projectManagerUrl)
<<<<<<< HEAD
        if (projectStartupInfo?.backendType === backend.BackendType.local) {
            LocalBackend.currentlyOpenProjects.set(projectStartupInfo.project.projectId, {
                projectName: projectManager.ProjectName(projectStartupInfo.project.name),
                // The values are not important; fill with dummy values.
                engineVersion: projectStartupInfo.project.engineVersion?.value ?? '',
                projectNamespace: '',
                languageServerBinaryAddress: { host: '', port: 0 },
                languageServerJsonAddress: { host: '', port: 0 },
            })
        }
        if (detect.IS_DEV_MODE) {
=======
        if (IS_DEV_MODE) {
>>>>>>> 657be61c
            // @ts-expect-error This exists only for debugging purposes. It does not have types
            // because it MUST NOT be used in this codebase.
            window.localBackend = this
        }
    }

    /** Return the root directory id for the given user. */
    override rootDirectoryId(): backend.DirectoryId {
        return backend.DirectoryId('')
    }

    /** Return a list of assets in a directory.
     *
     * @throws An error if the JSON-RPC call fails. */
    override async listDirectory(): Promise<backend.AnyAsset[]> {
        const result = await this.projectManager.listProjects({})
        return result.projects.map(project => ({
            type: backend.AssetType.project,
            id: project.id,
            title: project.name,
            modifiedAt: project.lastOpened ?? project.created,
            parentId: backend.DirectoryId(''),
            permissions: [],
            projectState: {
                type: LocalBackend.currentlyOpenProjects.has(project.id)
                    ? backend.ProjectState.opened
                    : project.id === LocalBackend.currentlyOpeningProjectId
                    ? backend.ProjectState.openInProgress
                    : backend.ProjectState.closed,
                // eslint-disable-next-line @typescript-eslint/naming-convention
                volume_id: '',
            },
        }))
    }

    /** Return a list of projects belonging to the current user.
     *
     * @throws An error if the JSON-RPC call fails. */
    override async listProjects(): Promise<backend.ListedProject[]> {
        const result = await this.projectManager.listProjects({})
        return result.projects.map(project => ({
            name: project.name,
            organizationId: '',
            projectId: project.id,
            packageName: project.name,
            state: {
                type: backend.ProjectState.closed,
                // eslint-disable-next-line @typescript-eslint/naming-convention
                volume_id: '',
            },
            jsonAddress: null,
            binaryAddress: null,
        }))
    }

    /** Create a project.
     *
     * @throws An error if the JSON-RPC call fails. */
    override async createProject(
        body: backend.CreateProjectRequestBody
    ): Promise<backend.CreatedProject> {
        const project = await this.projectManager.createProject({
            name: projectManager.ProjectName(body.projectName),
            ...(body.projectTemplateName != null
                ? { projectTemplate: body.projectTemplateName }
                : {}),
            missingComponentAction: projectManager.MissingComponentAction.install,
        })
        return {
            name: body.projectName,
            organizationId: '',
            projectId: project.projectId,
            packageName: body.projectName,
            state: {
                type: backend.ProjectState.closed,
                // eslint-disable-next-line @typescript-eslint/naming-convention
                volume_id: '',
            },
        }
    }

    /** Close the project identified by the given project ID.
     *
     * @throws An error if the JSON-RPC call fails. */
    override async closeProject(projectId: backend.ProjectId, title: string | null): Promise<void> {
        if (LocalBackend.currentlyOpeningProjectId === projectId) {
            LocalBackend.currentlyOpeningProjectId = null
        }
        LocalBackend.currentlyOpenProjects.delete(projectId)
        try {
            await this.projectManager.closeProject({ projectId })
            return
        } catch (error) {
            throw new Error(
                `Could not close project ${
                    title != null ? `'${title}'` : `with ID '${projectId}'`
                }: ${errorModule.tryGetMessage(error) ?? 'unknown error'}.`
            )
        }
    }

    /** Close the project identified by the given project ID.
     *
     * @throws An error if the JSON-RPC call fails. */
    override async getProjectDetails(
        projectId: backend.ProjectId,
        title: string | null
    ): Promise<backend.Project> {
        const cachedProject = LocalBackend.currentlyOpenProjects.get(projectId)
        if (cachedProject == null) {
            const result = await this.projectManager.listProjects({})
            const project = result.projects.find(listedProject => listedProject.id === projectId)
            const engineVersion = project?.engineVersion
            if (project == null) {
                throw new Error(
                    `Could not get details of project ${
                        title != null ? `'${title}'` : `with ID '${projectId}'`
                    }.`
                )
            } else if (engineVersion == null) {
                throw new Error(`The project '${project.name}' does not have an engine version.`)
            } else {
                return {
                    name: project.name,
                    engineVersion: {
                        lifecycle: backend.detectVersionLifecycle(engineVersion),
                        value: engineVersion,
                    },
                    ideVersion: {
                        lifecycle: backend.detectVersionLifecycle(engineVersion),
                        value: engineVersion,
                    },
                    jsonAddress: null,
                    binaryAddress: null,
                    organizationId: '',
                    packageName: project.name,
                    projectId,
                    state: {
                        type:
                            projectId === LocalBackend.currentlyOpeningProjectId
                                ? backend.ProjectState.openInProgress
                                : project.lastOpened != null
                                ? backend.ProjectState.closed
                                : backend.ProjectState.created,
                        // eslint-disable-next-line @typescript-eslint/naming-convention
                        volume_id: '',
                    },
                }
            }
        } else {
            return {
                name: cachedProject.projectName,
                engineVersion: {
                    lifecycle: backend.detectVersionLifecycle(cachedProject.engineVersion),
                    value: cachedProject.engineVersion,
                },
                ideVersion: {
                    lifecycle: backend.detectVersionLifecycle(cachedProject.engineVersion),
                    value: cachedProject.engineVersion,
                },
                jsonAddress: ipWithSocketToAddress(cachedProject.languageServerJsonAddress),
                binaryAddress: ipWithSocketToAddress(cachedProject.languageServerBinaryAddress),
                organizationId: '',
                packageName: cachedProject.projectName,
                projectId,
                state: {
                    type: backend.ProjectState.opened,
                    // eslint-disable-next-line @typescript-eslint/naming-convention
                    volume_id: '',
                },
            }
        }
    }

    /** Prepare a project for execution.
     *
     * @throws An error if the JSON-RPC call fails. */
    override async openProject(
        projectId: backend.ProjectId,
        _body: backend.OpenProjectRequestBody | null,
        title: string | null
    ): Promise<void> {
        LocalBackend.currentlyOpeningProjectId = projectId
        if (!LocalBackend.currentlyOpenProjects.has(projectId)) {
            try {
                const project = await this.projectManager.openProject({
                    projectId,
                    missingComponentAction: projectManager.MissingComponentAction.install,
                })
                LocalBackend.currentlyOpenProjects.set(projectId, project)
                return
            } catch (error) {
                throw new Error(
                    `Could not open project ${
                        title != null ? `'${title}'` : `with ID '${projectId}'`
                    }: ${errorModule.tryGetMessage(error) ?? 'unknown error'}.`
                )
            } finally {
                LocalBackend.currentlyOpeningProjectId = null
            }
        }
    }

    /** Change the name of a project.
     *
     * @throws An error if the JSON-RPC call fails. */
    override async projectUpdate(
        projectId: backend.ProjectId,
        body: backend.ProjectUpdateRequestBody
    ): Promise<backend.UpdatedProject> {
        if (body.ami != null) {
            throw new Error('Cannot change project AMI on local backend.')
        } else {
            if (body.projectName != null) {
                await this.projectManager.renameProject({
                    projectId,
                    name: projectManager.ProjectName(body.projectName),
                })
            }
            const result = await this.projectManager.listProjects({})
            const project = result.projects.find(listedProject => listedProject.id === projectId)
            const engineVersion = project?.engineVersion
            if (project == null) {
                throw new Error(`The project ID '${projectId}' is invalid.`)
            } else if (engineVersion == null) {
                throw new Error(`The project '${project.name}' does not have an engine version.`)
            } else {
                return {
                    ami: null,
                    engineVersion: {
                        lifecycle: backend.VersionLifecycle.stable,
                        value: engineVersion,
                    },
                    ideVersion: {
                        lifecycle: backend.VersionLifecycle.stable,
                        value: engineVersion,
                    },
                    name: project.name,
                    organizationId: '',
                    projectId,
                }
            }
        }
    }

    /** Delete an arbitrary asset.
     *
     * @throws An error if the JSON-RPC call fails. */
    override async deleteAsset(assetId: backend.AssetId, title: string | null): Promise<void> {
        // This is SAFE, as the only asset type on the local backend is projects.
        // eslint-disable-next-line no-restricted-syntax
        const projectId = assetId as backend.ProjectId
        if (LocalBackend.currentlyOpeningProjectId === projectId) {
            LocalBackend.currentlyOpeningProjectId = null
        }
        LocalBackend.currentlyOpenProjects.delete(projectId)
        try {
            await this.projectManager.deleteProject({ projectId })
            return
        } catch (error) {
            throw new Error(
                `Could not delete project ${
                    title != null ? `'${title}'` : `with ID '${projectId}'`
                }: ${errorModule.tryGetMessage(error) ?? 'unknown error'}.`
            )
        }
    }

    /** Do nothing. This function should never need to be called. */
    override async listVersions(params: backend.ListVersionsRequestParams) {
        const engineVersions = await this.projectManager.listAvailableEngineVersions()
        const engineVersionToVersion = (
            version: projectManager.EngineVersion
        ): backend.Version => ({
            ami: null,
            created: dateTime.toRfc3339(new Date()),
            number: {
                value: version.version,
                lifecycle: backend.detectVersionLifecycle(version.version),
            },
            // The names come from a third-party API and cannot be changed.
            // eslint-disable-next-line @typescript-eslint/naming-convention
            version_type: params.versionType,
        })
        return engineVersions.map(engineVersionToVersion)
    }

    // === Endpoints that intentionally do not work on the Local Backend ===

    /** @throws An error stating that the operation is intentionally unavailable on the local
     * backend. */
    invalidOperation(): never {
        throw new Error('Cannot manage users, folders, files, and secrets on the local backend.')
    }

    /** Do nothing. This function should never need to be called. */
    override undoDeleteAsset(): Promise<void> {
        return this.invalidOperation()
    }

    /** Return an empty array. This function should never need to be called. */
    override listUsers() {
        return Promise.resolve([])
    }

    /** Invalid operation. */
    override createUser() {
        return this.invalidOperation()
    }

    /** Do nothing. This function should never need to be called. */
    override inviteUser() {
        return Promise.resolve()
    }

    /** Do nothing. This function should never need to be called. */
    override createPermission() {
        return Promise.resolve()
    }

    /** Return `null`. This function should never need to be called. */
    override usersMe() {
        return Promise.resolve(null)
    }

    /** Invalid operation. */
    override createDirectory() {
        return this.invalidOperation()
    }

    /** Invalid operation. */
    override updateDirectory() {
        return this.invalidOperation()
    }

    /** Invalid operation. */
    override checkResources() {
        return this.invalidOperation()
    }

    /** Return an empty array. This function should never need to be called. */
    override listFiles() {
        return Promise.resolve([])
    }

    /** Invalid operation. While project bundles can be uploaded to the Project Manager,
     * they are not uploaded as file assets, and hence do not return a {@link backend.FileInfo}. */
    override uploadFile() {
        return this.invalidOperation()
    }

    /** Invalid operation. */
    override createSecret() {
        return this.invalidOperation()
    }

    /** Invalid operation. */
    override getSecret() {
        return this.invalidOperation()
    }

    /** Return an empty array. This function should never need to be called. */
    override listSecrets() {
        return Promise.resolve([])
    }

    /** Invalid operation. */
    override createTag() {
        return this.invalidOperation()
    }

    /** Return an empty array. This function should never need to be called. */
    override listTags() {
        return Promise.resolve([])
    }

    /** Do nothing. This function should never need to be called. */
    override deleteTag() {
        return Promise.resolve()
    }
}<|MERGE_RESOLUTION|>--- conflicted
+++ resolved
@@ -35,21 +35,7 @@
     constructor(projectManagerUrl: string | null) {
         super()
         this.projectManager = projectManager.ProjectManager.default(projectManagerUrl)
-<<<<<<< HEAD
-        if (projectStartupInfo?.backendType === backend.BackendType.local) {
-            LocalBackend.currentlyOpenProjects.set(projectStartupInfo.project.projectId, {
-                projectName: projectManager.ProjectName(projectStartupInfo.project.name),
-                // The values are not important; fill with dummy values.
-                engineVersion: projectStartupInfo.project.engineVersion?.value ?? '',
-                projectNamespace: '',
-                languageServerBinaryAddress: { host: '', port: 0 },
-                languageServerJsonAddress: { host: '', port: 0 },
-            })
-        }
         if (detect.IS_DEV_MODE) {
-=======
-        if (IS_DEV_MODE) {
->>>>>>> 657be61c
             // @ts-expect-error This exists only for debugging purposes. It does not have types
             // because it MUST NOT be used in this codebase.
             window.localBackend = this
