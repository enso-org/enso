--- conflicted
+++ resolved
@@ -67,18 +67,13 @@
     )
     const ownsThisAsset = self?.permission === backendModule.PermissionAction.own
     const managesThisAsset =
-<<<<<<< HEAD
         ownsThisAsset || self?.permission === backendModule.PermissionAction.admin
-=======
-        self?.permission === backendModule.PermissionAction.own ||
-        self?.permission === backendModule.PermissionAction.admin
     const canExecute =
         self?.permission != null && backendModule.PERMISSION_ACTION_CAN_EXECUTE[self.permission]
     const isOtherUserUsingProject =
         backendModule.assetIsProject(asset) &&
         organization != null &&
         asset.projectState.opened_by !== organization.email
->>>>>>> 704ddff6
     const setAsset = React.useCallback(
         (valueOrUpdater: React.SetStateAction<backendModule.AnyAsset>) => {
             if (typeof valueOrUpdater === 'function') {
@@ -202,16 +197,11 @@
                         // No backend support yet.
                     }}
                 />
-<<<<<<< HEAD
-                {ownsThisAsset && (
-=======
-                {managesThisAsset && !isOtherUserUsingProject && (
->>>>>>> 704ddff6
+                {ownsThisAsset && !isOtherUserUsingProject && (
                     <MenuEntry
                         hidden={hidden}
                         action={shortcuts.KeyboardAction.moveToTrash}
                         doAction={() => {
-<<<<<<< HEAD
                             if (backend.type === backendModule.BackendType.remote) {
                                 void doDelete()
                             } else {
@@ -222,14 +212,6 @@
                                     />
                                 )
                             }
-=======
-                            setModal(
-                                <ConfirmDeleteModal
-                                    description={`the ${asset.type} '${asset.title}'`}
-                                    doDelete={doDelete}
-                                />
-                            )
->>>>>>> 704ddff6
                         }}
                     />
                 )}
