/** @file The context menu for an arbitrary {@link backendModule.Asset}. */
import * as React from 'react'
import * as toast from 'react-toastify'

import * as assetEventModule from '../events/assetEvent'
import * as assetTreeNode from '../assetTreeNode'
import * as backendModule from '../backend'
import * as hooks from '../../hooks'
import * as http from '../../http'
import * as remoteBackendModule from '../remoteBackend'
import * as shortcuts from '../shortcuts'

import * as authProvider from '../../authentication/providers/auth'
import * as backendProvider from '../../providers/backend'
import * as loggerProvider from '../../providers/logger'
import * as modalProvider from '../../providers/modal'

import * as assetsTable from './assetsTable'
import * as tableRow from './tableRow'
import ConfirmDeleteModal from './confirmDeleteModal'
import ContextMenu from './contextMenu'
import ContextMenuSeparator from './contextMenuSeparator'
import ContextMenus from './contextMenus'
import GlobalContextMenu from './globalContextMenu'
import ManagePermissionsModal from './managePermissionsModal'
import MenuEntry from './menuEntry'

// ========================
// === AssetContextMenu ===
// ========================

/** Props for a {@link AssetContextMenu}. */
export interface AssetContextMenuProps {
    hidden?: boolean
    innerProps: tableRow.TableRowInnerProps<
        assetTreeNode.AssetTreeNode,
        assetsTable.AssetsTableState,
        assetsTable.AssetRowState
    >
    event: Pick<React.MouseEvent, 'pageX' | 'pageY'>
    eventTarget: HTMLElement | null
    doDelete: () => Promise<void>
}

/** The context menu for an arbitrary {@link backendModule.Asset}. */
export default function AssetContextMenu(props: AssetContextMenuProps) {
    const {
        hidden = false,
        innerProps: {
            item,
            setItem,
            state: { dispatchAssetEvent, dispatchAssetListEvent },
            setRowState,
        },
        event,
        eventTarget,
        doDelete,
    } = props
    const logger = loggerProvider.useLogger()
    const { organization, accessToken } = authProvider.useNonPartialUserSession()
    const { setModal, unsetModal } = modalProvider.useSetModal()
    const { backend } = backendProvider.useBackend()
    const toastAndLog = hooks.useToastAndLog()
    const asset = item.item
    const self = asset.permissions?.find(
        permission => permission.user.user_email === organization?.email
    )
    const managesThisAsset =
        self?.permission === backendModule.PermissionAction.own ||
        self?.permission === backendModule.PermissionAction.admin
    const setAsset = React.useCallback(
        (valueOrUpdater: React.SetStateAction<backendModule.AnyAsset>) => {
            if (typeof valueOrUpdater === 'function') {
                setItem(oldItem => ({
                    ...oldItem,
                    item: valueOrUpdater(oldItem.item),
                }))
            } else {
                setItem(oldItem => ({ ...oldItem, item: valueOrUpdater }))
            }
        },
        [/* should never change */ setItem]
    )
    return (
        <ContextMenus hidden={hidden} key={asset.id} event={event}>
            <ContextMenu hidden={hidden}>
<<<<<<< HEAD
                {item.type === backendModule.AssetType.project && (
                    <MenuEntry
=======
                {asset.type === backendModule.AssetType.project && (
                    <ContextMenuEntry
>>>>>>> f3f2f06b
                        hidden={hidden}
                        action={shortcuts.KeyboardAction.open}
                        doAction={() => {
                            unsetModal()
                            dispatchAssetEvent({
                                type: assetEventModule.AssetEventType.openProject,
                                id: asset.id,
                            })
                        }}
                    />
                )}
                {asset.type === backendModule.AssetType.project &&
                    backend.type === backendModule.BackendType.local && (
                        <MenuEntry
                            hidden={hidden}
                            action={shortcuts.KeyboardAction.uploadToCloud}
                            doAction={async () => {
                                unsetModal()
                                if (accessToken == null) {
                                    toastAndLog('Cannot upload to cloud in offline mode')
                                } else {
                                    try {
                                        const headers = new Headers([
                                            ['Authorization', `Bearer ${accessToken}`],
                                        ])
                                        const client = new http.Client(headers)
                                        const remoteBackend = new remoteBackendModule.RemoteBackend(
                                            client,
                                            logger
                                        )
                                        const projectResponse = await fetch(
                                            `./api/project-manager/projects/${asset.id}/enso-project`
                                        )
                                        // This DOES NOT update the cloud assets list when it
                                        // completes, as the current backend is not the remote
                                        // (cloud) backend. The user may change to the cloud backend
                                        // while this request is in progress, however this is
                                        // uncommon enough that it is not worth the added complexity.
                                        await remoteBackend.uploadFile(
                                            {
                                                fileName: `${asset.title}.enso-project`,
                                                fileId: null,
                                                parentDirectoryId: null,
                                            },
                                            await projectResponse.blob()
                                        )
                                        toast.toast.success(
                                            'Successfully uploaded local project to cloud!'
                                        )
                                    } catch (error) {
                                        toastAndLog(
                                            'Could not upload local project to cloud',
                                            error
                                        )
                                    }
                                }
                            }}
                        />
                    )}
                <MenuEntry
                    hidden={hidden}
                    disabled={
                        asset.type !== backendModule.AssetType.project &&
                        asset.type !== backendModule.AssetType.directory
                    }
                    action={shortcuts.KeyboardAction.rename}
                    doAction={() => {
                        setRowState(oldRowState => ({
                            ...oldRowState,
                            isEditingName: true,
                        }))
                        unsetModal()
                    }}
                />
                <MenuEntry
                    hidden={hidden}
                    disabled
                    action={shortcuts.KeyboardAction.snapshot}
                    doAction={() => {
                        // No backend support yet.
                    }}
                />
                <MenuEntry
                    hidden={hidden}
                    action={shortcuts.KeyboardAction.moveToTrash}
                    doAction={() => {
                        setModal(
                            <ConfirmDeleteModal
                                description={`the ${asset.type} '${asset.title}'`}
                                doDelete={doDelete}
                            />
                        )
                    }}
                />
                <ContextMenuSeparator hidden={hidden} />
                {managesThisAsset && (
                    <MenuEntry
                        hidden={hidden}
                        action={shortcuts.KeyboardAction.share}
                        doAction={() => {
                            setModal(
                                <ManagePermissionsModal
                                    item={asset}
                                    setItem={setAsset}
                                    self={self}
                                    eventTarget={eventTarget}
                                    doRemoveSelf={() => {
                                        dispatchAssetEvent({
                                            type: assetEventModule.AssetEventType.removeSelf,
                                            id: asset.id,
                                        })
                                    }}
                                />
                            )
                        }}
                    />
                )}
                <MenuEntry
                    hidden={hidden}
                    disabled
                    action={shortcuts.KeyboardAction.label}
                    doAction={() => {
                        // No backend support yet.
                    }}
                />
                <ContextMenuSeparator hidden={hidden} />
                <MenuEntry
                    hidden={hidden}
                    disabled
                    action={shortcuts.KeyboardAction.duplicate}
                    doAction={() => {
                        // No backend support yet.
                    }}
                />
                <MenuEntry
                    hidden={hidden}
                    disabled
                    action={shortcuts.KeyboardAction.copy}
                    doAction={() => {
                        // No backend support yet.
                    }}
                />
                <MenuEntry
                    hidden={hidden}
                    disabled
                    action={shortcuts.KeyboardAction.cut}
                    doAction={() => {
                        // No backend support yet.
                    }}
                />
                <MenuEntry
                    hidden={hidden}
                    disabled
                    action={shortcuts.KeyboardAction.download}
                    doAction={() => {
                        // No backend support yet.
                    }}
                />
            </ContextMenu>
            {asset.type === backendModule.AssetType.directory ? (
                <GlobalContextMenu
                    hidden={hidden}
                    // This is SAFE, as this only exists when the item is a directory.
                    // eslint-disable-next-line no-restricted-syntax
                    directoryKey={item.key as backendModule.DirectoryId}
                    directoryId={asset.id}
                    dispatchAssetListEvent={dispatchAssetListEvent}
                />
            ) : null}
        </ContextMenus>
    )
}<|MERGE_RESOLUTION|>--- conflicted
+++ resolved
@@ -84,13 +84,8 @@
     return (
         <ContextMenus hidden={hidden} key={asset.id} event={event}>
             <ContextMenu hidden={hidden}>
-<<<<<<< HEAD
-                {item.type === backendModule.AssetType.project && (
+                {asset.type === backendModule.AssetType.project && (
                     <MenuEntry
-=======
-                {asset.type === backendModule.AssetType.project && (
-                    <ContextMenuEntry
->>>>>>> f3f2f06b
                         hidden={hidden}
                         action={shortcuts.KeyboardAction.open}
                         doAction={() => {
