/** @file The context menu for an arbitrary {@link backendModule.Asset}. */
import * as React from 'react'
import * as toast from 'react-toastify'

import * as assetEventModule from '../events/assetEvent'
import * as assetTreeNode from '../assetTreeNode'
import * as backendModule from '../backend'
import * as hooks from '../../hooks'
import * as http from '../../http'
import * as remoteBackendModule from '../remoteBackend'
import * as shortcuts from '../shortcuts'

import * as authProvider from '../../authentication/providers/auth'
import * as backendProvider from '../../providers/backend'
import * as loggerProvider from '../../providers/logger'
import * as modalProvider from '../../providers/modal'

import * as assetsTable from './assetsTable'
import * as tableRow from './tableRow'
import ConfirmDeleteModal from './confirmDeleteModal'
import ContextMenu from './contextMenu'
import ContextMenuSeparator from './contextMenuSeparator'
import ContextMenus from './contextMenus'
import GlobalContextMenu from './globalContextMenu'
import ManagePermissionsModal from './managePermissionsModal'
import MenuEntry from './menuEntry'

// ========================
// === AssetContextMenu ===
// ========================

/** Props for a {@link AssetContextMenu}. */
export interface AssetContextMenuProps {
    hidden?: boolean
    innerProps: tableRow.TableRowInnerProps<
        assetTreeNode.AssetTreeNode,
        assetsTable.AssetsTableState,
        assetsTable.AssetRowState
    >
    event: Pick<React.MouseEvent, 'pageX' | 'pageY'>
    eventTarget: HTMLElement | null
    doDelete: () => Promise<void>
}

/** The context menu for an arbitrary {@link backendModule.Asset}. */
export default function AssetContextMenu(props: AssetContextMenuProps) {
    const {
        hidden = false,
        innerProps: {
            item,
            setItem,
            state: { dispatchAssetEvent, dispatchAssetListEvent },
            setRowState,
        },
        event,
        eventTarget,
        doDelete,
    } = props
    const logger = loggerProvider.useLogger()
    const { organization, accessToken } = authProvider.useNonPartialUserSession()
    const { setModal, unsetModal } = modalProvider.useSetModal()
    const { backend } = backendProvider.useBackend()
    const toastAndLog = hooks.useToastAndLog()
    const asset = item.item
    const self = asset.permissions?.find(
        permission => permission.user.user_email === organization?.email
    )
    const managesThisAsset =
        self?.permission === backendModule.PermissionAction.own ||
        self?.permission === backendModule.PermissionAction.admin
<<<<<<< HEAD
    const isRunningProject =
        asset.type === backendModule.AssetType.project &&
        (asset.projectState.type === backendModule.ProjectState.openInProgress ||
            asset.projectState.type === backendModule.ProjectState.opened)
=======
    const canExecute =
        self?.permission != null && backendModule.PERMISSION_ACTION_CAN_EXECUTE[self.permission]
    const isOtherUserUsingProject =
        backendModule.assetIsProject(asset) &&
        organization != null &&
        asset.projectState.opened_by !== organization.email
>>>>>>> 704ddff6
    const setAsset = React.useCallback(
        (valueOrUpdater: React.SetStateAction<backendModule.AnyAsset>) => {
            if (typeof valueOrUpdater === 'function') {
                setItem(oldItem => ({
                    ...oldItem,
                    item: valueOrUpdater(oldItem.item),
                }))
            } else {
                setItem(oldItem => ({ ...oldItem, item: valueOrUpdater }))
            }
        },
        [/* should never change */ setItem]
    )

    return (
        <ContextMenus hidden={hidden} key={asset.id} event={event}>
            <ContextMenu hidden={hidden}>
<<<<<<< HEAD
                {asset.type === backendModule.AssetType.project && !isRunningProject && (
                    <MenuEntry
                        hidden={hidden}
                        action={shortcuts.KeyboardAction.open}
                        doAction={() => {
                            unsetModal()
                            dispatchAssetEvent({
                                type: assetEventModule.AssetEventType.openProject,
                                id: asset.id,
                                shouldAutomaticallySwitchPage: true,
                            })
                        }}
                    />
                )}
                {asset.type === backendModule.AssetType.project && isRunningProject && (
                    <MenuEntry
                        hidden={hidden}
                        action={shortcuts.KeyboardAction.close}
                        doAction={() => {
                            unsetModal()
                            dispatchAssetEvent({
                                type: assetEventModule.AssetEventType.closeProject,
                                id: asset.id,
                            })
                        }}
                    />
                )}
=======
                {asset.type === backendModule.AssetType.project &&
                    canExecute &&
                    !isOtherUserUsingProject && (
                        <MenuEntry
                            hidden={hidden}
                            action={shortcuts.KeyboardAction.open}
                            doAction={() => {
                                unsetModal()
                                dispatchAssetEvent({
                                    type: assetEventModule.AssetEventType.openProject,
                                    id: asset.id,
                                    shouldAutomaticallySwitchPage: true,
                                })
                            }}
                        />
                    )}
>>>>>>> 704ddff6
                {asset.type === backendModule.AssetType.project &&
                    backend.type === backendModule.BackendType.local && (
                        <MenuEntry
                            hidden={hidden}
                            action={shortcuts.KeyboardAction.uploadToCloud}
                            doAction={async () => {
                                unsetModal()
                                if (accessToken == null) {
                                    toastAndLog('Cannot upload to cloud in offline mode')
                                } else {
                                    try {
                                        const headers = new Headers([
                                            ['Authorization', `Bearer ${accessToken}`],
                                        ])
                                        const client = new http.Client(headers)
                                        const remoteBackend = new remoteBackendModule.RemoteBackend(
                                            client,
                                            logger
                                        )
                                        const projectResponse = await fetch(
                                            `./api/project-manager/projects/${asset.id}/enso-project`
                                        )
                                        // This DOES NOT update the cloud assets list when it
                                        // completes, as the current backend is not the remote
                                        // (cloud) backend. The user may change to the cloud backend
                                        // while this request is in progress, however this is
                                        // uncommon enough that it is not worth the added complexity.
                                        await remoteBackend.uploadFile(
                                            {
                                                fileName: `${asset.title}.enso-project`,
                                                fileId: null,
                                                parentDirectoryId: null,
                                            },
                                            await projectResponse.blob()
                                        )
                                        toast.toast.success(
                                            'Successfully uploaded local project to cloud!'
                                        )
                                    } catch (error) {
                                        toastAndLog(
                                            'Could not upload local project to cloud',
                                            error
                                        )
                                    }
                                }
                            }}
                        />
                    )}
                {canExecute && !isOtherUserUsingProject && (
                    <MenuEntry
                        hidden={hidden}
                        disabled={
                            asset.type !== backendModule.AssetType.project &&
                            asset.type !== backendModule.AssetType.directory
                        }
                        action={shortcuts.KeyboardAction.rename}
                        doAction={() => {
                            setRowState(oldRowState => ({
                                ...oldRowState,
                                isEditingName: true,
                            }))
                            unsetModal()
                        }}
                    />
                )}
                <MenuEntry
                    hidden={hidden}
                    disabled
                    action={shortcuts.KeyboardAction.snapshot}
                    doAction={() => {
                        // No backend support yet.
                    }}
                />
                {managesThisAsset && !isOtherUserUsingProject && (
                    <MenuEntry
                        hidden={hidden}
                        action={shortcuts.KeyboardAction.moveToTrash}
                        doAction={() => {
                            setModal(
                                <ConfirmDeleteModal
                                    description={`the ${asset.type} '${asset.title}'`}
                                    doDelete={doDelete}
                                />
                            )
                        }}
                    />
                )}
                <ContextMenuSeparator hidden={hidden} />
                {managesThisAsset && (
                    <MenuEntry
                        hidden={hidden}
                        action={shortcuts.KeyboardAction.share}
                        doAction={() => {
                            setModal(
                                <ManagePermissionsModal
                                    item={asset}
                                    setItem={setAsset}
                                    self={self}
                                    eventTarget={eventTarget}
                                    doRemoveSelf={() => {
                                        dispatchAssetEvent({
                                            type: assetEventModule.AssetEventType.removeSelf,
                                            id: asset.id,
                                        })
                                    }}
                                />
                            )
                        }}
                    />
                )}
                <MenuEntry
                    hidden={hidden}
                    disabled
                    action={shortcuts.KeyboardAction.label}
                    doAction={() => {
                        // No backend support yet.
                    }}
                />
                <ContextMenuSeparator hidden={hidden} />
                <MenuEntry
                    hidden={hidden}
                    disabled
                    action={shortcuts.KeyboardAction.duplicate}
                    doAction={() => {
                        // No backend support yet.
                    }}
                />
                <MenuEntry
                    hidden={hidden}
                    disabled
                    action={shortcuts.KeyboardAction.copy}
                    doAction={() => {
                        // No backend support yet.
                    }}
                />
                {!isOtherUserUsingProject && (
                    <MenuEntry
                        hidden={hidden}
                        disabled
                        action={shortcuts.KeyboardAction.cut}
                        doAction={() => {
                            // No backend support yet.
                        }}
                    />
                )}
                <MenuEntry
                    hidden={hidden}
                    disabled
                    action={shortcuts.KeyboardAction.download}
                    doAction={() => {
                        // No backend support yet.
                    }}
                />
            </ContextMenu>
            {asset.type === backendModule.AssetType.directory ? (
                <GlobalContextMenu
                    hidden={hidden}
                    // This is SAFE, as this only exists when the item is a directory.
                    // eslint-disable-next-line no-restricted-syntax
                    directoryKey={item.key as backendModule.DirectoryId}
                    directoryId={asset.id}
                    dispatchAssetListEvent={dispatchAssetListEvent}
                />
            ) : null}
        </ContextMenus>
    )
}<|MERGE_RESOLUTION|>--- conflicted
+++ resolved
@@ -68,19 +68,15 @@
     const managesThisAsset =
         self?.permission === backendModule.PermissionAction.own ||
         self?.permission === backendModule.PermissionAction.admin
-<<<<<<< HEAD
     const isRunningProject =
         asset.type === backendModule.AssetType.project &&
-        (asset.projectState.type === backendModule.ProjectState.openInProgress ||
-            asset.projectState.type === backendModule.ProjectState.opened)
-=======
+        backendModule.IS_PROJECT_STATE_OPENING_OR_OPENED[asset.projectState.type]
     const canExecute =
         self?.permission != null && backendModule.PERMISSION_ACTION_CAN_EXECUTE[self.permission]
     const isOtherUserUsingProject =
         backendModule.assetIsProject(asset) &&
         organization != null &&
         asset.projectState.opened_by !== organization.email
->>>>>>> 704ddff6
     const setAsset = React.useCallback(
         (valueOrUpdater: React.SetStateAction<backendModule.AnyAsset>) => {
             if (typeof valueOrUpdater === 'function') {
@@ -98,37 +94,9 @@
     return (
         <ContextMenus hidden={hidden} key={asset.id} event={event}>
             <ContextMenu hidden={hidden}>
-<<<<<<< HEAD
-                {asset.type === backendModule.AssetType.project && !isRunningProject && (
-                    <MenuEntry
-                        hidden={hidden}
-                        action={shortcuts.KeyboardAction.open}
-                        doAction={() => {
-                            unsetModal()
-                            dispatchAssetEvent({
-                                type: assetEventModule.AssetEventType.openProject,
-                                id: asset.id,
-                                shouldAutomaticallySwitchPage: true,
-                            })
-                        }}
-                    />
-                )}
-                {asset.type === backendModule.AssetType.project && isRunningProject && (
-                    <MenuEntry
-                        hidden={hidden}
-                        action={shortcuts.KeyboardAction.close}
-                        doAction={() => {
-                            unsetModal()
-                            dispatchAssetEvent({
-                                type: assetEventModule.AssetEventType.closeProject,
-                                id: asset.id,
-                            })
-                        }}
-                    />
-                )}
-=======
                 {asset.type === backendModule.AssetType.project &&
                     canExecute &&
+                    !isRunningProject &&
                     !isOtherUserUsingProject && (
                         <MenuEntry
                             hidden={hidden}
@@ -143,7 +111,22 @@
                             }}
                         />
                     )}
->>>>>>> 704ddff6
+                {asset.type === backendModule.AssetType.project &&
+                    canExecute &&
+                    isRunningProject &&
+                    !isOtherUserUsingProject && (
+                        <MenuEntry
+                            hidden={hidden}
+                            action={shortcuts.KeyboardAction.close}
+                            doAction={() => {
+                                unsetModal()
+                                dispatchAssetEvent({
+                                    type: assetEventModule.AssetEventType.closeProject,
+                                    id: asset.id,
+                                })
+                            }}
+                        />
+                    )}
                 {asset.type === backendModule.AssetType.project &&
                     backend.type === backendModule.BackendType.local && (
                         <MenuEntry
