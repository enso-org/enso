--- conflicted
+++ resolved
@@ -255,13 +255,12 @@
     Column,
     (props: tableColumn.TableColumnHeadingProps<assetsTable.AssetsTableState>) => JSX.Element
 > = {
-<<<<<<< HEAD
     [Column.name]: ({ state: { sortColumn, setSortColumn, sortDirection, setSortDirection } }) => {
         const [isHovered, setIsHovered] = React.useState(false)
         const isSortActive = sortColumn === Column.name && sortDirection != null
         return (
             <div
-                className="flex cursor-pointer gap-2"
+                className="flex items-center cursor-pointer gap-2"
                 onMouseEnter={() => {
                     setIsHovered(true)
                 }}
@@ -292,7 +291,7 @@
         const isSortActive = sortColumn === Column.modified && sortDirection != null
         return (
             <div
-                className="flex cursor-pointer gap-2"
+                className="flex items-center cursor-pointer gap-2"
                 onMouseEnter={() => {
                     setIsHovered(true)
                 }}
@@ -308,7 +307,7 @@
                     }
                 }}
             >
-                <img src={TimeIcon} /> {COLUMN_NAME[Column.modified]}
+                <SvgMask src={TimeIcon} /> {COLUMN_NAME[Column.modified]}
                 <img
                     src={isSortActive ? SORT_ICON[sortDirection] : SortAscendingIcon}
                     className={isSortActive ? '' : isHovered ? 'opacity-50' : 'opacity-0'}
@@ -316,14 +315,6 @@
             </div>
         )
     },
-=======
-    [Column.name]: () => <>{COLUMN_NAME[Column.name]}</>,
-    [Column.modified]: () => (
-        <div className="flex items-center gap-2">
-            <SvgMask src={TimeIcon} /> {COLUMN_NAME[Column.modified]}
-        </div>
-    ),
->>>>>>> f1c224e6
     [Column.sharedWith]: () => (
         <div className="flex items-center gap-2">
             <SvgMask src={PeopleIcon} /> {COLUMN_NAME[Column.sharedWith]}
