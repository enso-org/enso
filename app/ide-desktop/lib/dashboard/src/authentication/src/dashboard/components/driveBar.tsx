--- conflicted
+++ resolved
@@ -74,15 +74,11 @@
                         doCreateProject(null)
                     }}
                 >
-<<<<<<< HEAD
-                    <span className="font-semibold whitespace-nowrap leading-5 h-6 py-px">
-=======
                     <span
-                        className={`font-semibold leading-5 h-6 py-px ${
+                        className={`font-semibold whitespace-nowrap leading-5 h-6 py-px ${
                             category === categorySwitcher.Category.trash ? 'opacity-50' : ''
                         }`}
                     >
->>>>>>> 7d80ac12
                         New Project
                     </span>
                 </button>
