/** @file Header menubar for the directory listing, containing information about
 * the current directory and some configuration options. */
import * as React from 'react'

import AddConnectorIcon from 'enso-assets/add_connector.svg'
import AddFolderIcon from 'enso-assets/add_folder.svg'
import DataDownloadIcon from 'enso-assets/data_download.svg'
import DataUploadIcon from 'enso-assets/data_upload.svg'

import * as backendModule from '../backend'
import * as backendProvider from '../../providers/backend'
import Button from './button'

// ================
// === DriveBar ===
// ================

/** Props for a {@link DriveBar}. */
export interface DriveBarProps {
    doCreateProject: (templateId: string | null) => void
    doCreateDirectory: () => void
    doUploadFiles: (files: FileList) => void
}

/** Displays the current directory path and permissions, upload and download buttons,
 * and a column display mode switcher. */
export default function DriveBar(props: DriveBarProps) {
    const { doCreateProject, doCreateDirectory, doUploadFiles: doUploadFilesRaw } = props
    const { backend } = backendProvider.useBackend()
    const uploadFilesRef = React.useRef<HTMLInputElement>(null)

    const doUploadFiles = React.useCallback(
        (event: React.FormEvent<HTMLInputElement>) => {
            if (event.currentTarget.files != null) {
                doUploadFilesRaw(event.currentTarget.files)
            }
        },
        [/* should never change */ doUploadFilesRaw]
    )

    return (
        <div className="flex py-0.5">
            <div className="flex gap-2.5">
                <button
                    className="flex items-center bg-frame-bg rounded-full h-8 px-2.5"
                    onClick={() => {
                        doCreateProject(null)
                    }}
                >
                    <span className="font-semibold leading-5 h-6 py-px">New Project</span>
                </button>
                <div className="flex items-center text-black-a30 bg-frame rounded-full gap-3 h-8 px-3">
                    {backend.type !== backendModule.BackendType.local && (
                        <>
                            <Button active image={AddFolderIcon} onClick={doCreateDirectory} />
                            <Button
<<<<<<< HEAD
                                disabled
                                image={AddConnectorIcon}
=======
                                active
                                disabled
                                image={AddConnectorIcon}
                                error="Not implemented yet."
>>>>>>> ece18537
                                onClick={() => {
                                    // No backend support yet.
                                }}
                            />
                        </>
                    )}
                    <input
                        ref={uploadFilesRef}
                        type="file"
                        multiple
                        id="upload_files_input"
                        name="upload_files_input"
                        className="hidden"
                        onInput={doUploadFiles}
                    />
                    <Button
<<<<<<< HEAD
                        active={backend.type !== backendModule.BackendType.local}
                        disabled={backend.type === backendModule.BackendType.local}
                        image={DataUploadIcon}
=======
                        active
                        disabled={backend.type === backendModule.BackendType.local}
                        image={DataUploadIcon}
                        error="Cannot upload files from the local backend."
>>>>>>> ece18537
                        onClick={() => {
                            uploadFilesRef.current?.click()
                        }}
                    />
                    <Button
<<<<<<< HEAD
                        disabled
                        image={DataDownloadIcon}
=======
                        active
                        disabled
                        image={DataDownloadIcon}
                        error="Not implemented yet."
>>>>>>> ece18537
                        onClick={() => {
                            // No backend support yet.
                        }}
                    />
                </div>
            </div>
        </div>
    )
}<|MERGE_RESOLUTION|>--- conflicted
+++ resolved
@@ -42,7 +42,7 @@
         <div className="flex py-0.5">
             <div className="flex gap-2.5">
                 <button
-                    className="flex items-center bg-frame-bg rounded-full h-8 px-2.5"
+                    className="flex items-center bg-frame rounded-full h-8 px-2.5"
                     onClick={() => {
                         doCreateProject(null)
                     }}
@@ -54,15 +54,10 @@
                         <>
                             <Button active image={AddFolderIcon} onClick={doCreateDirectory} />
                             <Button
-<<<<<<< HEAD
-                                disabled
-                                image={AddConnectorIcon}
-=======
                                 active
                                 disabled
                                 image={AddConnectorIcon}
                                 error="Not implemented yet."
->>>>>>> ece18537
                                 onClick={() => {
                                     // No backend support yet.
                                 }}
@@ -79,30 +74,19 @@
                         onInput={doUploadFiles}
                     />
                     <Button
-<<<<<<< HEAD
-                        active={backend.type !== backendModule.BackendType.local}
-                        disabled={backend.type === backendModule.BackendType.local}
-                        image={DataUploadIcon}
-=======
                         active
                         disabled={backend.type === backendModule.BackendType.local}
                         image={DataUploadIcon}
                         error="Cannot upload files from the local backend."
->>>>>>> ece18537
                         onClick={() => {
                             uploadFilesRef.current?.click()
                         }}
                     />
                     <Button
-<<<<<<< HEAD
-                        disabled
-                        image={DataDownloadIcon}
-=======
                         active
                         disabled
                         image={DataDownloadIcon}
                         error="Not implemented yet."
->>>>>>> ece18537
                         onClick={() => {
                             // No backend support yet.
                         }}
