--- conflicted
+++ resolved
@@ -4,12 +4,8 @@
 
 import CloseIcon from 'enso-assets/close.svg'
 
-<<<<<<< HEAD
-import * as error from '../../error'
-=======
 import * as errorModule from '../../error'
 import * as loggerProvider from '../../providers/logger'
->>>>>>> 251f00ec
 import * as modalProvider from '../../providers/modal'
 
 import Modal from './modal'
@@ -34,23 +30,11 @@
     const onSubmit = () => {
         unsetModal()
         try {
-<<<<<<< HEAD
-            await toastify.toast.promise(doDelete(), {
-                pending: `Deleting ${assetType} '${name}'...`,
-                success: `Deleted ${assetType} '${name}'.`,
-                error: error.render(message => `Error deleting ${assetType} '${name}': ${message}`),
-            })
-        } finally {
-            onComplete()
-=======
             doDelete()
         } catch (error) {
-            const message = `Could not delete ${description}: ${
-                errorModule.tryGetMessage(error) ?? 'unknown error.'
-            }`
-            toast.error(message)
+            const message = errorModule.getMessageOrToString(error)
+            toastify.toast.error(message)
             logger.error(message)
->>>>>>> 251f00ec
         }
     }
 
