/** @file Modal for confirming delete of any type of asset. */
import toast from 'react-hot-toast'

import * as modalProvider from '../../providers/modal'
import * as svg from '../../components/svg'

import Modal from './modal'

// =================
// === Component ===
// =================

export interface ConfirmDeleteModalProps {
    assetType: string
    name: string
    doDelete: () => Promise<void>
    onSuccess: () => void
}

function ConfirmDeleteModal(props: ConfirmDeleteModalProps) {
    const { assetType, name, doDelete, onSuccess } = props
    const { unsetModal } = modalProvider.useSetModal()

<<<<<<< HEAD
    const onSubmit = async () => {
        unsetModal()
        await toast.promise(doDelete(), {
            loading: `Deleting ${assetType}...`,
            success: `Deleted ${assetType}.`,
            error: `Could not delete ${assetType}.`,
        })
        onSuccess()
    }

=======
>>>>>>> b0ce2a8d
    return (
        <Modal centered className="bg-opacity-90">
            <form
                onClick={event => {
                    event.stopPropagation()
                }}
                onSubmit={async event => {
                    event.preventDefault()
                    // Consider not calling `onSubmit()` here to make it harder to accidentally
                    // delete an important asset.
                    await onSubmit()
                }}
                className="relative bg-white shadow-soft rounded-lg w-96 p-2"
            >
                <button type="button" className="absolute right-0 top-0 m-2" onClick={unsetModal}>
                    {svg.CLOSE_ICON}
                </button>
                Are you sure you want to delete the {assetType} '{name}'?
                <div className="m-1">
                    <div
                        className="hover:cursor-pointer inline-block text-white bg-red-500 rounded-full px-4 py-1 m-1"
                        onClick={onSubmit}
                    >
                        Delete
                    </div>
                    <div
                        className="hover:cursor-pointer inline-block bg-gray-200 rounded-full px-4 py-1 m-1"
                        onClick={unsetModal}
                    >
                        Cancel
                    </div>
                </div>
            </form>
        </Modal>
    )
}

export default ConfirmDeleteModal<|MERGE_RESOLUTION|>--- conflicted
+++ resolved
@@ -21,7 +21,6 @@
     const { assetType, name, doDelete, onSuccess } = props
     const { unsetModal } = modalProvider.useSetModal()
 
-<<<<<<< HEAD
     const onSubmit = async () => {
         unsetModal()
         await toast.promise(doDelete(), {
@@ -32,8 +31,6 @@
         onSuccess()
     }
 
-=======
->>>>>>> b0ce2a8d
     return (
         <Modal centered className="bg-opacity-90">
             <form
