/** @file Modal for confirming delete of any type of asset. */
import * as React from 'react'
import toast from 'react-hot-toast'

import CloseIcon from 'enso-assets/close.svg'

import * as errorModule from '../../error'
import * as loggerProvider from '../../providers/logger'
import * as modalProvider from '../../providers/modal'

import Modal from './modal'

// =================
// === Component ===
// =================

/** Props for a {@link ConfirmDeleteModal}. */
export interface ConfirmDeleteModalProps {
    assetType: string
    /** Must fit in the sentence "Are you sure you want to delete <description>"? */
    description: string
    doDelete: () => void
}

/** A modal for confirming the deletion of an asset. */
function ConfirmDeleteModal(props: ConfirmDeleteModalProps) {
    const { assetType, description, doDelete } = props
    const logger = loggerProvider.useLogger()
    const { unsetModal } = modalProvider.useSetModal()

    const onSubmit = () => {
        unsetModal()
        try {
            doDelete()
        } catch (error) {
            const message = `Could not delete ${assetType}: ${
                errorModule.tryGetMessage(error) ?? 'unknown error.'
            }`
            toast.error(message)
            logger.error(message)
        }
    }

    return (
        <Modal centered className="bg-opacity-90">
            <form
                onClick={event => {
                    event.stopPropagation()
                }}
                onSubmit={event => {
                    event.preventDefault()
                    // Consider not calling `onSubmit()` here to make it harder to accidentally
                    // delete an important asset.
                    onSubmit()
                }}
                className="relative bg-white shadow-soft rounded-lg w-96 p-2"
            >
                <div className="flex">
                    {/* Padding. */}
                    <div className="grow" />
                    <button
                        type="button"
                        className="absolute right-0 top-0 m-2"
                        onClick={unsetModal}
                    >
                        <img src={CloseIcon} />
                    </button>
                </div>
<<<<<<< HEAD
                Are you sure you want to delete {description}?
=======
                <div className="m-2">
                    Are you sure you want to delete the {assetType} &lsquo;{name}&rsquo;?
                </div>
>>>>>>> e7a03122
                <div className="m-1">
                    <button
                        type="submit"
                        className="hover:cursor-pointer inline-block text-white bg-red-500 rounded-full px-4 py-1 m-1"
                    >
                        Delete
                    </button>
                    <button
                        type="button"
                        className="hover:cursor-pointer inline-block bg-gray-200 rounded-full px-4 py-1 m-1"
                        onClick={unsetModal}
                    >
                        Cancel
                    </button>
                </div>
            </form>
        </Modal>
    )
}

export default ConfirmDeleteModal<|MERGE_RESOLUTION|>--- conflicted
+++ resolved
@@ -66,13 +66,7 @@
                         <img src={CloseIcon} />
                     </button>
                 </div>
-<<<<<<< HEAD
-                Are you sure you want to delete {description}?
-=======
-                <div className="m-2">
-                    Are you sure you want to delete the {assetType} &lsquo;{name}&rsquo;?
-                </div>
->>>>>>> e7a03122
+                <div className="m-2">Are you sure you want to delete {description}?</div>
                 <div className="m-1">
                     <button
                         type="submit"
