/** @file Modal for confirming delete of any type of asset. */
import * as React from 'react'
<<<<<<< HEAD

=======
>>>>>>> ce4d58da
import toast from 'react-hot-toast'

import * as modalProvider from '../../providers/modal'
import * as svg from '../../components/svg'

import Modal from './modal'

// =================
// === Component ===
// =================

/** Props for a {@link ConfirmDeleteModal}. */
export interface ConfirmDeleteModalProps {
    assetType: string
    /** Must fit in the sentence "Are you sure you want to delete <description>"? */
    description: string
    /** Whether a toast notification indicating progress should be shown.
     * Set this to `false` when showing a custom toast notification. */
    shouldShowToast?: boolean
    doDelete: () => Promise<void>
    onSuccess: () => void
}

/** A modal for confirming the deletion of an asset. */
function ConfirmDeleteModal(props: ConfirmDeleteModalProps) {
    const { assetType, description, shouldShowToast = true, doDelete, onSuccess } = props
    const { unsetModal } = modalProvider.useSetModal()

    const [isSubmitting, setIsSubmitting] = React.useState(false)

    const onSubmit = async () => {
        if (!isSubmitting) {
            try {
                setIsSubmitting(true)
                const deletePromise = doDelete()
                if (!shouldShowToast) {
                    await deletePromise
                } else {
                    await toast.promise(deletePromise, {
                        loading: `Deleting ${assetType}...`,
                        success: `Deleted ${assetType}.`,
                        error: `Could not delete ${assetType}.`,
                    })
                }
                unsetModal()
                onSuccess()
            } finally {
                setIsSubmitting(false)
            }
        }
    }

    return (
        <Modal centered className="bg-opacity-90">
            <form
                onClick={event => {
                    event.stopPropagation()
                }}
                onSubmit={async event => {
                    event.preventDefault()
                    // Consider not calling `onSubmit()` here to make it harder to accidentally
                    // delete an important asset.
                    await onSubmit()
                }}
                className="relative bg-white shadow-soft rounded-lg w-96 p-2"
            >
                <button type="button" className="absolute right-0 top-0 m-2" onClick={unsetModal}>
                    {svg.CLOSE_ICON}
                </button>
<<<<<<< HEAD
                Are you sure you want to delete {description}?
=======
                Are you sure you want to delete the {assetType} &apos;{name}&apos;?
>>>>>>> ce4d58da
                <div className="m-1">
                    <button
                        type="submit"
                        disabled={isSubmitting}
                        className={`hover:cursor-pointer inline-block text-white bg-red-500 rounded-full px-4 py-1 m-1 ${
                            isSubmitting ? 'opacity-50' : ''
                        }`}
                    >
                        Delete
                    </button>
                    <button
                        type="button"
                        disabled={isSubmitting}
                        className={`hover:cursor-pointer inline-block bg-gray-200 rounded-full px-4 py-1 m-1 ${
                            isSubmitting ? 'opacity-50' : ''
                        }`}
                        onClick={unsetModal}
                    >
                        Cancel
                    </button>
                </div>
            </form>
        </Modal>
    )
}

export default ConfirmDeleteModal<|MERGE_RESOLUTION|>--- conflicted
+++ resolved
@@ -1,9 +1,5 @@
 /** @file Modal for confirming delete of any type of asset. */
 import * as React from 'react'
-<<<<<<< HEAD
-
-=======
->>>>>>> ce4d58da
 import toast from 'react-hot-toast'
 
 import * as modalProvider from '../../providers/modal'
@@ -73,11 +69,7 @@
                 <button type="button" className="absolute right-0 top-0 m-2" onClick={unsetModal}>
                     {svg.CLOSE_ICON}
                 </button>
-<<<<<<< HEAD
                 Are you sure you want to delete {description}?
-=======
-                Are you sure you want to delete the {assetType} &apos;{name}&apos;?
->>>>>>> ce4d58da
                 <div className="m-1">
                     <button
                         type="submit"
