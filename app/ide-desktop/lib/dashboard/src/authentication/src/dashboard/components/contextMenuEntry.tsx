--- conflicted
+++ resolved
@@ -8,23 +8,14 @@
 /** Props for a {@link ContextMenuEntry}. */
 export interface ContextMenuEntryProps {
     disabled?: boolean
-<<<<<<< HEAD
+    title?: string
     onClick: (event: React.MouseEvent<HTMLButtonElement>) => void
-=======
-    title?: string
-    onClick: (event: react.MouseEvent<HTMLButtonElement>) => void
->>>>>>> 86724cb7
 }
 
 // This component MUST NOT use `useState` because it is not rendered directly.
 /** An item in a `ContextMenu`. */
-<<<<<<< HEAD
 function ContextMenuEntry(props: React.PropsWithChildren<ContextMenuEntryProps>) {
-    const { children, disabled, onClick } = props
-=======
-function ContextMenuEntry(props: react.PropsWithChildren<ContextMenuEntryProps>) {
     const { children, disabled, title, onClick } = props
->>>>>>> 86724cb7
     return (
         <button
             disabled={disabled}
