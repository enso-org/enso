/** @file Managing the logic and displaying the UI for the password change function. */
import * as react from 'react'

import toast from 'react-hot-toast'

import * as auth from '../../authentication/providers/auth'
import * as modalProvider from '../../providers/modal'
import * as svg from '../../components/svg'

import Modal from './modal'

// ==========================
// === ResetPasswordModal ===
// ==========================

/** A modal for changing the user's password. */
function ChangePasswordModal() {
    const { changePassword } = auth.useAuth()
    const { unsetModal } = modalProvider.useSetModal()

    const [oldPassword, setOldPassword] = react.useState('')
    const [newPassword, setNewPassword] = react.useState('')
    const [confirmNewPassword, setConfirmNewPassword] = react.useState('')

<<<<<<< HEAD
    const handleSubmit = async () => {
=======
    const onSubmit = async () => {
>>>>>>> 38212786
        if (newPassword !== confirmNewPassword) {
            toast.error('Passwords do not match.')
        } else {
            const success = await changePassword(oldPassword, newPassword)
            if (success) {
                unsetModal()
            }
        }
    }

    return (
        <Modal className="bg-opacity-30">
            <div
                onClick={event => {
                    event.stopPropagation()
                }}
                className="flex flex-col bg-white shadow-md px-4 sm:px-6 md:px-8 lg:px-10 py-8 rounded-md w-full max-w-md"
            >
                <div className="font-medium self-center text-xl sm:text-2xl uppercase text-gray-800">
                    Change Your Password
                </div>
                <div className="mt-10">
                    <form
                        onSubmit={async event => {
                            event.preventDefault()
<<<<<<< HEAD
                            await handleSubmit()
=======
                            void onSubmit()
>>>>>>> 38212786
                        }}
                    >
                        <div className="flex flex-col mb-6">
                            <label
                                htmlFor="old_password"
                                className="mb-1 text-xs sm:text-sm tracking-wide text-gray-600"
                            >
                                Old Password:
                            </label>
                            <div className="relative">
                                <div className="inline-flex items-center justify-center absolute left-0 top-0 h-full w-10 text-gray-400">
                                    {svg.LOCK}
                                </div>

                                <input
                                    id="old_password"
                                    type="password"
                                    name="old_password"
                                    placeholder="Old Password"
                                    value={oldPassword}
                                    onChange={event => {
                                        setOldPassword(event.target.value)
                                    }}
                                    className="text-sm sm:text-base placeholder-gray-500 pl-10 pr-4 rounded-lg border border-gray-400 w-full py-2 focus:outline-none focus:border-blue-400"
                                />
                            </div>
                        </div>
                        <div className="flex flex-col mb-6">
                            <label
                                htmlFor="new_password"
                                className="mb-1 text-xs sm:text-sm tracking-wide text-gray-600"
                            >
                                New Password:
                            </label>
                            <div className="relative">
                                <div className="inline-flex items-center justify-center absolute left-0 top-0 h-full w-10 text-gray-400">
                                    {svg.LOCK}
                                </div>

                                <input
                                    id="new_password"
                                    type="password"
                                    name="new_password"
                                    placeholder="New Password"
                                    value={newPassword}
                                    onChange={event => {
                                        setNewPassword(event.target.value)
                                    }}
                                    className="text-sm sm:text-base placeholder-gray-500 pl-10 pr-4 rounded-lg border border-gray-400 w-full py-2 focus:outline-none focus:border-blue-400"
                                />
                            </div>
                        </div>
                        <div className="flex flex-col mb-6">
                            <label
                                htmlFor="new_password_confirm"
                                className="mb-1 text-xs sm:text-sm tracking-wide text-gray-600"
                            >
                                Confirm New Password:
                            </label>
                            <div className="relative">
                                <div className="inline-flex items-center justify-center absolute left-0 top-0 h-full w-10 text-gray-400">
                                    {svg.LOCK}
                                </div>

                                <input
                                    id="confirm_new_password"
                                    type="password"
                                    name="confirm_new_password"
                                    placeholder="Confirm New Password"
                                    value={confirmNewPassword}
                                    onChange={event => {
                                        setConfirmNewPassword(event.target.value)
                                    }}
                                    className="text-sm sm:text-base placeholder-gray-500 pl-10 pr-4 rounded-lg border border-gray-400 w-full py-2 focus:outline-none focus:border-blue-400"
                                />
                            </div>
                        </div>
                        <div className="flex w-full">
                            <button
                                type="submit"
                                className="flex items-center justify-center focus:outline-none text-white text-sm sm:text-base bg-blue-600 hover:bg-blue-700 rounded py-2 w-full transition duration-150 ease-in"
                            >
                                <span className="mr-2 uppercase">Reset</span>
                                <span>{svg.RIGHT_ARROW}</span>
                            </button>
                        </div>
                    </form>
                </div>
            </div>
        </Modal>
    )
}

export default ChangePasswordModal<|MERGE_RESOLUTION|>--- conflicted
+++ resolved
@@ -22,11 +22,7 @@
     const [newPassword, setNewPassword] = react.useState('')
     const [confirmNewPassword, setConfirmNewPassword] = react.useState('')
 
-<<<<<<< HEAD
-    const handleSubmit = async () => {
-=======
     const onSubmit = async () => {
->>>>>>> 38212786
         if (newPassword !== confirmNewPassword) {
             toast.error('Passwords do not match.')
         } else {
@@ -52,11 +48,7 @@
                     <form
                         onSubmit={async event => {
                             event.preventDefault()
-<<<<<<< HEAD
-                            await handleSubmit()
-=======
-                            void onSubmit()
->>>>>>> 38212786
+                            await onSubmit()
                         }}
                     >
                         <div className="flex flex-col mb-6">
