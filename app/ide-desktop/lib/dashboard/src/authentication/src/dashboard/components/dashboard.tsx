--- conflicted
+++ resolved
@@ -244,42 +244,6 @@
                             shortly.
                         </div>
                     </div>
-<<<<<<< HEAD
-                </div>
-            ) : (
-                <>
-                    <Templates onTemplateClick={doCreateProject} />
-                    <DriveView
-                        page={page}
-                        initialProjectName={initialProjectName}
-                        assetListEvents={assetListEvents}
-                        dispatchAssetListEvent={dispatchAssetListEvent}
-                        query={query}
-                        doCreateProject={doCreateProject}
-                        doOpenEditor={openEditor}
-                        doCloseEditor={closeEditor}
-                        appRunner={appRunner}
-                        loadingProjectManagerDidFail={loadingProjectManagerDidFail}
-                        isListingRemoteDirectoryWhileOffline={isListingRemoteDirectoryWhileOffline}
-                        isListingLocalDirectoryAndWillFail={isListingLocalDirectoryAndWillFail}
-                        isListingRemoteDirectoryAndWillFail={isListingRemoteDirectoryAndWillFail}
-                    />
-                </>
-            )}
-            <TheModal />
-            <Editor
-                visible={page === pageSwitcher.Page.editor}
-                project={project}
-                appRunner={appRunner}
-            />
-            {/* `session.accessToken` MUST be present in order for the `Chat` component to work. */}
-            {isHelpChatVisible && session.accessToken != null && (
-                <Chat
-                    isOpen={isHelpChatOpen}
-                    doClose={() => {
-                        setIsHelpChatOpen(false)
-                    }}
-=======
                 ) : (
                     <>
                         <Templates
@@ -290,8 +254,6 @@
                             hidden={page !== pageSwitcher.Page.drive}
                             page={page}
                             initialProjectName={initialProjectName}
-                            directoryId={directoryId}
-                            setDirectoryId={setDirectoryId}
                             assetListEvents={assetListEvents}
                             dispatchAssetListEvent={dispatchAssetListEvent}
                             query={query}
@@ -314,7 +276,6 @@
                     visible={page === pageSwitcher.Page.editor}
                     project={project}
                     appRunner={appRunner}
->>>>>>> 59329bd5
                 />
                 {/* `session.accessToken` MUST be present in order for the `Chat` component to work. */}
                 {isHelpChatVisible && session.accessToken != null && (
