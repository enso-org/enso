/** @file Main dashboard component, responsible for listing user's projects as well as other
 * interactive components. */
import * as React from 'react'

import * as common from 'enso-common'

import * as assetListEventModule from '../events/assetListEvent'
import * as backendModule from '../backend'
import * as hooks from '../../hooks'
import * as http from '../../http'
import * as localBackend from '../localBackend'
import * as projectManager from '../projectManager'
import * as remoteBackendModule from '../remoteBackend'
import * as shortcuts from '../shortcuts'
<<<<<<< HEAD
import * as spinner from './spinner'
=======
import * as tabModule from '../tab'
>>>>>>> 828d160c

import * as authProvider from '../../authentication/providers/auth'
import * as backendProvider from '../../providers/backend'
import * as loggerProvider from '../../providers/logger'
import * as modalProvider from '../../providers/modal'

import * as pageSwitcher from './pageSwitcher'
import Chat, * as chat from './chat'
<<<<<<< HEAD
import DirectoryView from './directoryView'
import Editor from './editor'
=======
import DirectoryView from './driveView'
import Ide from './ide'
>>>>>>> 828d160c
import Templates from './templates'
import TheModal from './theModal'
import TopBar from './topBar'

// =================
// === Dashboard ===
// =================

/** Props for {@link Dashboard}s that are common to all platforms. */
export interface DashboardProps {
    /** Whether the application may have the local backend running. */
    supportsLocalBackend: boolean
    appRunner: AppRunner
    initialProjectName: string | null
}

/** The component that contains the entire UI. */
export default function Dashboard(props: DashboardProps) {
    const { supportsLocalBackend, appRunner, initialProjectName } = props
    const logger = loggerProvider.useLogger()
    const session = authProvider.useNonPartialUserSession()
    const { backend } = backendProvider.useBackend()
    const { setBackend } = backendProvider.useSetBackend()
    const { unsetModal } = modalProvider.useSetModal()
    const [directoryId, setDirectoryId] = React.useState(
        session.organization != null ? backendModule.rootDirectoryId(session.organization.id) : null
    )
    const [query, setQuery] = React.useState('')
    const [isHelpChatOpen, setIsHelpChatOpen] = React.useState(false)
    const [isHelpChatVisible, setIsHelpChatVisible] = React.useState(false)
    const [loadingProjectManagerDidFail, setLoadingProjectManagerDidFail] = React.useState(false)
    const [page, setPage] = React.useState(pageSwitcher.Page.drive)
    const [project, setProject] = React.useState<backendModule.Project | null>(null)
    const [nameOfProjectToImmediatelyOpen, setNameOfProjectToImmediatelyOpen] =
        React.useState(initialProjectName)
    const [assetListEvent, dispatchAssetListEvent] =
        hooks.useEvent<assetListEventModule.AssetListEvent>()

    const isListingLocalDirectoryAndWillFail =
        backend.type === backendModule.BackendType.local && loadingProjectManagerDidFail
    const isListingRemoteDirectoryAndWillFail =
        backend.type === backendModule.BackendType.remote &&
        session.organization?.isEnabled !== true
    const isListingRemoteDirectoryWhileOffline =
        session.type === authProvider.UserSessionType.offline &&
        backend.type === backendModule.BackendType.remote

    React.useEffect(() => {
        unsetModal()
    }, [page, /* should never change */ unsetModal])

    React.useEffect(() => {
        if (
            supportsLocalBackend &&
            session.type !== authProvider.UserSessionType.offline &&
            localStorage.getItem(backendProvider.BACKEND_TYPE_KEY) !==
                backendModule.BackendType.remote
        ) {
            setBackend(new localBackend.LocalBackend())
        }
        // This hook MUST only run once, on mount.
        // eslint-disable-next-line react-hooks/exhaustive-deps
    }, [])

    React.useEffect(() => {
        const goToDrive = () => {
            setPage(pageSwitcher.Page.drive)
        }
        document.addEventListener('show-dashboard', goToDrive)
        return () => {
            document.removeEventListener('show-dashboard', goToDrive)
        }
    }, [])

    React.useEffect(() => {
        // The types come from a third-party API and cannot be changed.
        // eslint-disable-next-line no-restricted-syntax
        let handle: number | undefined
        if (isHelpChatOpen) {
            setIsHelpChatVisible(true)
        } else {
            handle = window.setTimeout(() => {
                setIsHelpChatVisible(false)
            }, chat.ANIMATION_DURATION_MS)
        }
        return () => {
            clearTimeout(handle)
        }
    }, [isHelpChatOpen])

    React.useEffect(() => {
        const onProjectManagerLoadingFailed = () => {
            setLoadingProjectManagerDidFail(true)
        }
        document.addEventListener(
            projectManager.ProjectManagerEvents.loadingFailed,
            onProjectManagerLoadingFailed
        )
        return () => {
            document.removeEventListener(
                projectManager.ProjectManagerEvents.loadingFailed,
                onProjectManagerLoadingFailed
            )
        }
    }, [])

    React.useEffect(() => {
        const onKeyDown = (event: KeyboardEvent) => {
            if (
                shortcuts.SHORTCUT_REGISTRY.matchesKeyboardAction(
                    shortcuts.KeyboardAction.closeModal,
                    event
                )
            ) {
                event.preventDefault()
                unsetModal()
            }
        }
        document.addEventListener('keydown', onKeyDown)
        return () => {
            document.removeEventListener('keydown', onKeyDown)
        }
    }, [unsetModal])

    const setBackendType = React.useCallback(
        (newBackendType: backendModule.BackendType) => {
            if (newBackendType !== backend.type) {
                switch (newBackendType) {
                    case backendModule.BackendType.local:
                        setBackend(new localBackend.LocalBackend())
                        break
                    case backendModule.BackendType.remote: {
                        const headers = new Headers()
                        headers.append('Authorization', `Bearer ${session.accessToken ?? ''}`)
                        const client = new http.Client(headers)
                        setBackend(new remoteBackendModule.RemoteBackend(client, logger))
                        break
                    }
                }
            }
        },
        [backend.type, logger, session.accessToken, setBackend]
    )

    const doCreateProject = React.useCallback(
        (templateId?: string) => {
            dispatchAssetListEvent({
                type: assetListEventModule.AssetListEventType.createProject,
                parentId: directoryId,
                templateId: templateId ?? null,
            })
        },
        [directoryId, /* should never change */ dispatchAssetListEvent]
    )

<<<<<<< HEAD
    const openEditor = React.useCallback(
=======
    const doOpenIde = React.useCallback(
>>>>>>> 828d160c
        async (newProject: backendModule.ProjectAsset) => {
            setPage(pageSwitcher.Page.editor)
            if (project?.projectId !== newProject.id) {
                setProject(await backend.getProjectDetails(newProject.id, newProject.title))
            }
        },
        [backend, project?.projectId, setPage]
    )

<<<<<<< HEAD
    const closeEditor = React.useCallback(() => {
=======
    const doCloseIde = React.useCallback(() => {
>>>>>>> 828d160c
        setProject(null)
    }, [])

    const closeModalIfExists = React.useCallback(() => {
        if (getSelection()?.type !== 'Range') {
            unsetModal()
        }
    }, [/* should never change */ unsetModal])

    return (
        <div
            className={`flex flex-col gap-2 relative select-none text-primary text-xs h-screen pb-2 ${
                page === pageSwitcher.Page.drive ? '' : 'hidden'
            }`}
            onContextMenu={event => {
                event.preventDefault()
                unsetModal()
            }}
            onClick={closeModalIfExists}
        >
            <TopBar
                supportsLocalBackend={supportsLocalBackend}
                projectName={project?.name ?? null}
                page={page}
                setPage={setPage}
                asset={null}
                isEditorDisabled={project == null}
                isHelpChatOpen={isHelpChatOpen}
                setIsHelpChatOpen={setIsHelpChatOpen}
                setBackendType={setBackendType}
                query={query}
                setQuery={setQuery}
            />
            {isListingRemoteDirectoryWhileOffline ? (
                <div className="grow grid place-items-center mx-2">
                    <div className="text-base text-center">
                        You are offline. Please connect to the internet and refresh to access the
                        cloud backend.
                    </div>
                </div>
            ) : isListingLocalDirectoryAndWillFail ? (
                <div className="grow grid place-items-center mx-2">
                    <div className="text-base text-center">
                        Could not connect to the Project Manager. Please try restarting{' '}
                        {common.PRODUCT_NAME}, or manually launching the Project Manager.
                    </div>
                </div>
            ) : isListingRemoteDirectoryAndWillFail ? (
                <div className="grow grid place-items-center mx-2">
                    <div className="text-base text-center">
                        We will review your user details and enable the cloud experience for you
                        shortly.
                    </div>
                </div>
            ) : (
                <>
                    <Templates onTemplateClick={doCreateProject} />
                    <DirectoryView
                        page={page}
                        initialProjectName={initialProjectName}
                        nameOfProjectToImmediatelyOpen={nameOfProjectToImmediatelyOpen}
                        setNameOfProjectToImmediatelyOpen={setNameOfProjectToImmediatelyOpen}
                        directoryId={directoryId}
                        setDirectoryId={setDirectoryId}
                        assetListEvent={assetListEvent}
                        dispatchAssetListEvent={dispatchAssetListEvent}
                        query={query}
<<<<<<< HEAD
                        onOpenEditor={openEditor}
                        onCloseEditor={closeEditor}
=======
                        doCreateProject={doCreateProject}
                        doOpenIde={doOpenIde}
                        doCloseIde={doCloseIde}
>>>>>>> 828d160c
                        appRunner={appRunner}
                        loadingProjectManagerDidFail={loadingProjectManagerDidFail}
                        isListingRemoteDirectoryWhileOffline={isListingRemoteDirectoryWhileOffline}
                        isListingLocalDirectoryAndWillFail={isListingLocalDirectoryAndWillFail}
                        isListingRemoteDirectoryAndWillFail={isListingRemoteDirectoryAndWillFail}
                    />
                </>
            )}
            <TheModal />
            <Editor
                visible={page === pageSwitcher.Page.editor}
                project={project}
                appRunner={appRunner}
            />
            {/* `session.accessToken` MUST be present in order for the `Chat` component to work. */}
            {isHelpChatVisible && session.accessToken != null && (
                <Chat
                    isOpen={isHelpChatOpen}
                    doClose={() => {
                        setIsHelpChatOpen(false)
                    }}
                />
            )}
        </div>
    )
}<|MERGE_RESOLUTION|>--- conflicted
+++ resolved
@@ -12,11 +12,6 @@
 import * as projectManager from '../projectManager'
 import * as remoteBackendModule from '../remoteBackend'
 import * as shortcuts from '../shortcuts'
-<<<<<<< HEAD
-import * as spinner from './spinner'
-=======
-import * as tabModule from '../tab'
->>>>>>> 828d160c
 
 import * as authProvider from '../../authentication/providers/auth'
 import * as backendProvider from '../../providers/backend'
@@ -25,13 +20,8 @@
 
 import * as pageSwitcher from './pageSwitcher'
 import Chat, * as chat from './chat'
-<<<<<<< HEAD
-import DirectoryView from './directoryView'
+import DriveView from './driveView'
 import Editor from './editor'
-=======
-import DirectoryView from './driveView'
-import Ide from './ide'
->>>>>>> 828d160c
 import Templates from './templates'
 import TheModal from './theModal'
 import TopBar from './topBar'
@@ -187,11 +177,7 @@
         [directoryId, /* should never change */ dispatchAssetListEvent]
     )
 
-<<<<<<< HEAD
     const openEditor = React.useCallback(
-=======
-    const doOpenIde = React.useCallback(
->>>>>>> 828d160c
         async (newProject: backendModule.ProjectAsset) => {
             setPage(pageSwitcher.Page.editor)
             if (project?.projectId !== newProject.id) {
@@ -201,11 +187,7 @@
         [backend, project?.projectId, setPage]
     )
 
-<<<<<<< HEAD
     const closeEditor = React.useCallback(() => {
-=======
-    const doCloseIde = React.useCallback(() => {
->>>>>>> 828d160c
         setProject(null)
     }, [])
 
@@ -263,7 +245,7 @@
             ) : (
                 <>
                     <Templates onTemplateClick={doCreateProject} />
-                    <DirectoryView
+                    <DriveView
                         page={page}
                         initialProjectName={initialProjectName}
                         nameOfProjectToImmediatelyOpen={nameOfProjectToImmediatelyOpen}
@@ -273,14 +255,9 @@
                         assetListEvent={assetListEvent}
                         dispatchAssetListEvent={dispatchAssetListEvent}
                         query={query}
-<<<<<<< HEAD
+                        doCreateProject={doCreateProject}
                         onOpenEditor={openEditor}
                         onCloseEditor={closeEditor}
-=======
-                        doCreateProject={doCreateProject}
-                        doOpenIde={doOpenIde}
-                        doCloseIde={doCloseIde}
->>>>>>> 828d160c
                         appRunner={appRunner}
                         loadingProjectManagerDidFail={loadingProjectManagerDidFail}
                         isListingRemoteDirectoryWhileOffline={isListingRemoteDirectoryWhileOffline}
