--- conflicted
+++ resolved
@@ -1,13 +1,13 @@
 /** @file Main dashboard component, responsible for listing user's projects as well as other
  * interactive components. */
 import * as react from 'react'
-<<<<<<< HEAD
 import * as reactDom from 'react-dom'
 
 import * as projectManagerModule from 'enso-content/src/project_manager'
 
 import * as auth from '../../authentication/providers/auth'
 import * as backend from '../service'
+import * as hooks from '../../hooks'
 import * as loggerProvider from '../../providers/logger'
 import * as newtype from '../../newtype'
 import * as platformModule from '../../platform'
@@ -18,6 +18,7 @@
 import Ide from './ide'
 import ProjectActionButton from './projectActionButton'
 import Rows from './rows'
+import TopBar from './topBar'
 
 // =============
 // === Types ===
@@ -176,17 +177,11 @@
 function fileIcon(_extension: string) {
     return svg.FILE_ICON
 }
-=======
-
-import * as hooks from '../../hooks'
-import TopBar from './topBar'
->>>>>>> 6b316e44
 
 // =================
 // === Dashboard ===
 // =================
 
-<<<<<<< HEAD
 interface BaseDashboardProps {
     logger: loggerProvider.Logger
     platform: platformModule.Platform
@@ -207,6 +202,9 @@
     const { logger, platform } = props
     const { accessToken, organization } = auth.useFullUserSession()
     const backendService = backend.createBackend(accessToken, logger)
+
+    // The input value of `TopBar`
+    const [searchVal, setSearchVal] = react.useState('')
 
     const [directoryId, setDirectoryId] = react.useState(rootDirectoryId(organization.id))
     const [directoryStack, setDirectoryStack] = react.useState<
@@ -231,6 +229,13 @@
 
     const directory = directoryStack[directoryStack.length - 1]
     const parentDirectory = directoryStack[directoryStack.length - 2]
+
+    // The purpose of this effect is to enable search action.
+    react.useEffect(() => {
+        return () => {
+            // TODO
+        }
+    }, [searchVal])
 
     /** React components for the name column. */
     const nameRenderers: {
@@ -314,25 +319,10 @@
             })
         })()
     }, [accessToken, directoryId])
-=======
-function Dashboard() {
-    // The input value of TopBar
-    const [searchVal, bindSearchVal] = hooks.useInput('')
-
-    // The purpose of this effect is to enable search action.
-    react.useEffect(() => {
-        return () => {
-            // TODO
-        }
-    }, [searchVal])
->>>>>>> 6b316e44
 
     return (
         <div className="text-primary text-xs">
-            {/* These are placeholders. When implementing a feature,
-             * please replace the appropriate placeholder with the actual element.*/}
-<<<<<<< HEAD
-            <div id="header" />
+            <TopBar searchVal={searchVal} setSearchVal={setSearchVal} />
             <div className={tab === Tab.dashboard ? '' : 'hidden'}>
                 <div id="templates" />
                 <div className="flex flex-row flex-nowrap">
@@ -492,15 +482,8 @@
             <div className={tab === Tab.ide ? '' : 'hidden'}>
                 {project ? <Ide backendService={backendService} project={project} /> : <></>}
             </div>
+            <div id="modal-root" />
         </div>
-=======
-            <TopBar bindSearchVal={bindSearchVal} />
-            <div id="templates" />
-            <div id="drive-header" />
-            <div id="directory-listing" />
-            <div id="modal-root" />
-        </>
->>>>>>> 6b316e44
     )
 }
 
