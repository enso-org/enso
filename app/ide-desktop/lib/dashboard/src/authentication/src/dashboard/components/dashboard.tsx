--- conflicted
+++ resolved
@@ -147,7 +147,6 @@
 
 /** CSS classes for every column. Currently only used to set the widths. */
 const COLUMN_CSS_CLASS: Record<Column, string> = {
-<<<<<<< HEAD
     [Column.name]: 'w-57.5',
     [Column.lastModified]: 'w-36',
     [Column.sharedWith]: 'w-39.5',
@@ -157,17 +156,6 @@
     [Column.usagePlan]: 'w-80',
     [Column.engine]: 'w-20',
     [Column.ide]: 'w-20',
-=======
-    [Column.name]: 'min-w-60',
-    [Column.lastModified]: 'min-w-40',
-    [Column.sharedWith]: 'min-w-36',
-    [Column.docs]: 'min-w-96',
-    [Column.labels]: 'min-w-80',
-    [Column.dataAccess]: 'min-w-96',
-    [Column.usagePlan]: '',
-    [Column.engine]: 'min-w-20',
-    [Column.ide]: 'min-w-20',
->>>>>>> 724a7885
 } as const
 
 /** The list of columns displayed on each `ColumnDisplayMode`. */
@@ -307,11 +295,7 @@
     const [directoryId, setDirectoryId] = React.useState(
         session.organization != null ? rootDirectoryId(session.organization.id) : null
     )
-<<<<<<< HEAD
-    const [path, setPath] = react.useState<
-=======
-    const [directoryStack, setDirectoryStack] = React.useState<
->>>>>>> 724a7885
+    const [path, setPath] = React.useState<
         backendModule.Asset<backendModule.AssetType.directory>[]
     >(() =>
         session.organization == null
@@ -539,11 +523,7 @@
         } else {
             localStorage.setItem(DIRECTORY_STACK_KEY, JSON.stringify(path))
         }
-<<<<<<< HEAD
-    }, [path])
-=======
-    }, [directoryId, directoryStack, session.organization])
->>>>>>> 724a7885
+    }, [path, directoryId, session.organization])
 
     /** React components for the name column. */
     const nameRenderers: {
@@ -1225,7 +1205,7 @@
                                     <div className="bg-gray-100 rounded-l-full rounded-r-full p-1">
                                         <div className="flex flex-nowrap gap-1.75 items-center pl-2 pr-2.5">
                                             {path.slice(0, -1).map((pathDirectory, index) => (
-                                                <>
+                                                <React.Fragment key={pathDirectory.id}>
                                                     <button
                                                         className="rounded-full leading-5 px-1 py-0.5 -mx-1 hover:bg-gray-200"
                                                         onClick={() => {
@@ -1235,7 +1215,7 @@
                                                         {pathDirectory.title}
                                                     </button>
                                                     <img src={ArrowRightSmallIcon} />
-                                                </>
+                                                </React.Fragment>
                                             ))}
                                             <span className="leading-5 my-0.5">
                                                 {directory.title}
@@ -1348,7 +1328,6 @@
                             )}
                         </div>
                     </div>
-<<<<<<< HEAD
                     <div className="flex flex-col flex-1 gap-6 overflow-auto">
                         <Rows<backendModule.Asset<backendModule.AssetType.project>>
                             items={visibleProjectAssets}
@@ -1383,6 +1362,7 @@
                                     setProjectEvent({
                                         type: projectActionButton.ProjectEventType.open,
                                         projectId: projectAsset.id,
+                                        onSpinnerStateChange: null,
                                     })
                                 }
                                 const doOpenAsFolder = () => {
@@ -1489,70 +1469,6 @@
                                                 This directory does not contain any subdirectories
                                                 {query ? ' matching your query' : ''}.
                                             </span>
-=======
-                    {/* Padding. */}
-                    <div className="h-6 mx-2" />
-                    <div className="flex-1 overflow-auto mx-2">
-                        <table className="items-center self-start border-collapse mt-2 whitespace-nowrap">
-                            <tbody>
-                                <tr className="h-10">
-                                    {columnsFor(columnDisplayMode, backend.type).map(column => (
-                                        <td
-                                            key={column}
-                                            className={`block ${COLUMN_CSS_CLASS[column]}`}
-                                        />
-                                    ))}
-                                </tr>
-                                <Rows<backendModule.Asset<backendModule.AssetType.project>>
-                                    items={visibleProjectAssets}
-                                    getKey={projectAsset => projectAsset.id}
-                                    isLoading={isLoadingAssets}
-                                    placeholder={
-                                        <span className="opacity-75">
-                                            You have no projects yet. Go ahead and create one using
-                                            the form above.
-                                        </span>
-                                    }
-                                    columns={columnsFor(columnDisplayMode, backend.type).map(
-                                        column => ({
-                                            id: column,
-                                            heading: ColumnHeading(
-                                                column,
-                                                backendModule.AssetType.project
-                                            ),
-                                            render: renderer(
-                                                column,
-                                                backendModule.AssetType.project
-                                            ),
-                                        })
-                                    )}
-                                    onClick={(projectAsset, event) => {
-                                        event.stopPropagation()
-                                        unsetModal()
-                                        setSelectedAssets(
-                                            event.shiftKey
-                                                ? [...selectedAssets, projectAsset]
-                                                : [projectAsset]
-                                        )
-                                    }}
-                                    onContextMenu={(projectAsset, event) => {
-                                        event.preventDefault()
-                                        event.stopPropagation()
-                                        const doOpenForEditing = () => {
-                                            unsetModal()
-                                            setProjectEvent({
-                                                type: projectActionButton.ProjectEventType.open,
-                                                projectId: projectAsset.id,
-                                                onSpinnerStateChange: null,
-                                            })
-                                        }
-                                        const doOpenAsFolder = () => {
-                                            // TODO[sb]: Implement once backend support is in place.
-                                            // https://github.com/enso-org/cloud-v2/issues/506
-                                            // The following code does not typecheck
-                                            // since `ProjectId`s are not `DirectoryId`s.
-                                            // enterDirectory(projectAsset)
->>>>>>> 724a7885
                                         }
                                         columns={columnsFor(columnDisplayMode, backend.type).map(
                                             column => ({
