--- conflicted
+++ resolved
@@ -1229,64 +1229,17 @@
                             )}
                         </div>
                     </div>
-<<<<<<< HEAD
-                    <table className="items-center self-start border-collapse mt-2 whitespace-nowrap">
-                        <tbody>
-                            <tr className="h-10">
-                                {columnsFor(columnDisplayMode, backend.type).map(column => (
-                                    <td
-                                        key={column}
-                                        className={`block ${COLUMN_CSS_CLASS[column]}`}
-                                    />
-                                ))}
-                            </tr>
-                            <Rows<backendModule.Asset<backendModule.AssetType.project>>
-                                items={visibleProjectAssets}
-                                getKey={projectAsset => projectAsset.id}
-                                isLoading={isLoadingAssets}
-                                placeholder={
-                                    <span className="opacity-75">
-                                        You have no project yet. Go ahead and create one using the
-                                        form above.
-                                    </span>
-                                }
-                                columns={columnsFor(columnDisplayMode, backend.type).map(
-                                    column => ({
-                                        id: column,
-                                        heading: ColumnHeading(
-                                            column,
-                                            backendModule.AssetType.project
-                                        ),
-                                        render: renderer(column, backendModule.AssetType.project),
-                                    })
-                                )}
-                                onClick={(projectAsset, event) => {
-                                    event.stopPropagation()
-                                    unsetModal()
-                                    setSelectedAssets(
-                                        event.shiftKey
-                                            ? [...selectedAssets, projectAsset]
-                                            : [projectAsset]
-                                    )
-                                }}
-                                onContextMenu={(projectAsset, event) => {
-                                    event.preventDefault()
-                                    event.stopPropagation()
-                                    const doOpenForEditing = () => {
-                                        unsetModal()
-                                        setProjectEvent({
-                                            type: projectActionButton.ProjectEventType.open,
-                                            projectId: projectAsset.id,
-                                        })
-=======
                     {/* Padding. */}
                     <div className="h-6 mx-2" />
                     <div className="flex-1 overflow-auto mx-2">
-                        <table className="table-fixed items-center border-collapse mt-2">
+                        <table className="items-center self-start border-collapse mt-2 whitespace-nowrap">
                             <tbody>
-                                <tr className="h-0">
+                                <tr className="h-10">
                                     {columnsFor(columnDisplayMode, backend.type).map(column => (
-                                        <td key={column} className={COLUMN_CSS_CLASS[column]} />
+                                        <td
+                                            key={column}
+                                            className={`block ${COLUMN_CSS_CLASS[column]}`}
+                                        />
                                     ))}
                                 </tr>
                                 <Rows<backendModule.Asset<backendModule.AssetType.project>>
@@ -1298,7 +1251,6 @@
                                             You have no projects yet. Go ahead and create one using
                                             the form above.
                                         </span>
->>>>>>> 8504295e
                                     }
                                     columns={columnsFor(columnDisplayMode, backend.type).map(
                                         column => ({
