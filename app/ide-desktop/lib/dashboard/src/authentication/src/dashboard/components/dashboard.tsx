/** @file Main dashboard component, responsible for listing user's projects as well as other
 * interactive components. */
import * as react from 'react'
import toast from 'react-hot-toast'

import ArrowRightSmallIcon from 'enso-assets/arrow_right_small.svg'
import DefaultUserIcon from 'enso-assets/default_user.svg'
import DirectoryIcon from 'enso-assets/directory.svg'
import DownloadIcon from 'enso-assets/download.svg'
import PlusIcon from 'enso-assets/plus.svg'
import SecretIcon from 'enso-assets/secret.svg'
import UploadIcon from 'enso-assets/upload.svg'

import * as common from 'enso-common'

import * as backendModule from '../backend'
import * as dateTime from '../dateTime'
import * as fileInfo from '../../fileInfo'
import * as hooks from '../../hooks'
import * as http from '../../http'
import * as localBackend from '../localBackend'
import * as newtype from '../../newtype'
import * as projectManager from '../projectManager'
import * as remoteBackendModule from '../remoteBackend'
import * as uploadMultipleFiles from '../../uploadMultipleFiles'

import * as authProvider from '../../authentication/providers/auth'
import * as backendProvider from '../../providers/backend'
import * as loggerProvider from '../../providers/logger'
import * as modalProvider from '../../providers/modal'

import PermissionDisplay, * as permissionDisplay from './permissionDisplay'
import ProjectActionButton, * as projectActionButton from './projectActionButton'
import ContextMenu from './contextMenu'
import ContextMenuEntry from './contextMenuEntry'
import Ide from './ide'
import Rows from './rows'
import Templates from './templates'
import TopBar from './topBar'

import ConfirmDeleteModal from './confirmDeleteModal'
import RenameModal from './renameModal'
import UploadFileModal from './uploadFileModal'

import FileCreateForm from './fileCreateForm'
import SecretCreateForm from './secretCreateForm'

// =============
// === Types ===
// =============

/** Main content of the screen. Only one should be visible at a time. */
export enum Tab {
    dashboard = 'dashboard',
    ide = 'ide',
}

/** Determines which columns are visible. */
enum ColumnDisplayMode {
    /** Show only columns which are ready for release. */
    release = 'release',
    /** Show all columns. */
    all = 'all',
    /** Show only name and metadata. */
    compact = 'compact',
    /** Show only columns relevant to documentation editors. */
    docs = 'docs',
    /** Show only name, metadata, and configuration options. */
    settings = 'settings',
}

/** Column type. */
enum Column {
    name = 'name',
    lastModified = 'last-modified',
    sharedWith = 'shared-with',
    docs = 'docs',
    labels = 'labels',
    dataAccess = 'data-access',
    usagePlan = 'usage-plan',
    engine = 'engine',
    ide = 'ide',
}

/** Values provided to form creation dialogs. */
export interface CreateFormProps {
    left: number
    top: number
    directoryId: backendModule.DirectoryId
    getNewProjectName: (templateId: string | null) => string
    onSuccess: () => void
}

// =================
// === Constants ===
// =================

/** Feature flags to enable or disable experimental features. */
const EXPERIMENTAL = {
    /** A selector that lets the user choose between pre-defined sets of visible columns. */
    columnModeSwitcher: false,
}

/** The `id` attribute of the element into which the IDE will be rendered. */
const IDE_ELEMENT_ID = 'root'
/** The `localStorage` key under which the ID of the current directory is stored. */
const DIRECTORY_STACK_KEY = `${common.PRODUCT_NAME.toLowerCase()}-dashboard-directory-stack`
/** The {@link RegExp} matching a directory name following the default naming convention. */
const DIRECTORY_NAME_REGEX = /^New_Directory_(?<directoryIndex>\d+)$/
/** The default prefix of an automatically generated directory. */
const DIRECTORY_NAME_DEFAULT_PREFIX = 'New_Directory_'

/** English names for the name column. */
const ASSET_TYPE_NAME: Record<backendModule.AssetType, string> = {
    [backendModule.AssetType.project]: 'Projects',
    [backendModule.AssetType.file]: 'Files',
    [backendModule.AssetType.secret]: 'Secrets',
    [backendModule.AssetType.directory]: 'Folders',
} as const

/** Forms to create each asset type. */
const ASSET_TYPE_CREATE_FORM: Record<
    Exclude<
        backendModule.AssetType,
        backendModule.AssetType.directory | backendModule.AssetType.project
    >,
    (props: CreateFormProps) => JSX.Element
> = {
    [backendModule.AssetType.file]: FileCreateForm,
    [backendModule.AssetType.secret]: SecretCreateForm,
}

/** English names for every column except for the name column. */
const COLUMN_NAME: Record<Exclude<Column, Column.name>, string> = {
    [Column.lastModified]: 'Last modified',
    [Column.sharedWith]: 'Shared with',
    [Column.docs]: 'Docs',
    [Column.labels]: 'Labels',
    [Column.dataAccess]: 'Data access',
    [Column.usagePlan]: 'Usage plan',
    [Column.engine]: 'Engine',
    [Column.ide]: 'IDE',
} as const

/** CSS classes for every column. Currently only used to set the widths. */
const COLUMN_CSS_CLASS: Record<Column, string> = {
    [Column.name]: 'w-60',
    [Column.lastModified]: 'w-40',
    [Column.sharedWith]: 'w-36',
    [Column.docs]: 'w-96',
    [Column.labels]: 'w-80',
    [Column.dataAccess]: 'w-96',
    [Column.usagePlan]: '',
    [Column.engine]: 'w-20',
    [Column.ide]: 'w-20',
} as const

/** The corresponding `Permissions` for each backend `PermissionAction`. */
const PERMISSION: Record<backendModule.PermissionAction, permissionDisplay.Permissions> = {
    [backendModule.PermissionAction.own]: { type: permissionDisplay.Permission.owner },
    [backendModule.PermissionAction.execute]: {
        type: permissionDisplay.Permission.regular,
        read: false,
        write: false,
        docsWrite: false,
        exec: true,
    },
    [backendModule.PermissionAction.edit]: {
        type: permissionDisplay.Permission.regular,
        read: false,
        write: true,
        docsWrite: false,
        exec: false,
    },
    [backendModule.PermissionAction.read]: {
        type: permissionDisplay.Permission.regular,
        read: true,
        write: false,
        docsWrite: false,
        exec: false,
    },
}

/** The list of columns displayed on each `ColumnDisplayMode`. */
const COLUMNS_FOR: Record<ColumnDisplayMode, Column[]> = {
    [ColumnDisplayMode.release]: [Column.name, Column.lastModified /*, Column.sharedWith*/],
    [ColumnDisplayMode.all]: [
        Column.name,
        Column.lastModified,
        Column.sharedWith,
        Column.labels,
        Column.dataAccess,
        Column.usagePlan,
        Column.engine,
        Column.ide,
    ],
    [ColumnDisplayMode.compact]: [
        Column.name,
        Column.lastModified,
        Column.sharedWith,
        Column.labels,
        Column.dataAccess,
    ],
    [ColumnDisplayMode.docs]: [Column.name, Column.lastModified, Column.docs],
    [ColumnDisplayMode.settings]: [
        Column.name,
        Column.lastModified,
        Column.usagePlan,
        Column.engine,
        Column.ide,
    ],
}

// ========================
// === Helper functions ===
// ========================

/** Return the id of the root directory for a user or organization. */
function rootDirectoryId(userOrOrganizationId: backendModule.UserOrOrganizationId) {
    return newtype.asNewtype<backendModule.DirectoryId>(
        userOrOrganizationId.replace(/^organization-/, `${backendModule.AssetType.directory}-`)
    )
}

/** Returns the list of columns to be displayed. */
function columnsFor(displayMode: ColumnDisplayMode, backendType: backendModule.BackendType) {
    const columns = COLUMNS_FOR[displayMode]
    return backendType === backendModule.BackendType.local
        ? columns.filter(column => column !== Column.sharedWith)
        : columns
}

/** Sanitizes a string for use as a regex. */
function regexEscape(string: string) {
    return string.replace(/[\\^$.|?*+()[{]/g, '\\$&')
}

// =================
// === Dashboard ===
// =================

/** Props for {@link Dashboard}s that are common to all platforms. */
export interface DashboardProps {
    supportsLocalBackend: boolean
    appRunner: AppRunner
    initialProjectName: string | null
}

// TODO[sb]: Implement rename when clicking name of a selected row.
// There is currently no way to tell whether a row is selected from a column.

/** The component that contains the entire UI. */
function Dashboard(props: DashboardProps) {
    const { supportsLocalBackend, appRunner, initialProjectName } = props

    const logger = loggerProvider.useLogger()
    const session = authProvider.useNonPartialUserSession()
    const { backend } = backendProvider.useBackend()
    const { setBackend } = backendProvider.useSetBackend()
    const { modal } = modalProvider.useModal()
    const { setModal, unsetModal } = modalProvider.useSetModal()

    const [refresh, doRefresh] = hooks.useRefresh()

    const [onDirectoryNextLoaded, setOnDirectoryNextLoaded] = react.useState<
        ((assets: backendModule.Asset[]) => void) | null
    >(() =>
        initialProjectName != null
            ? (assets: backendModule.Asset[]) => {
                  if (
                      !assets.some(
                          asset =>
                              asset.type === backendModule.AssetType.project &&
                              asset.title === initialProjectName
                      )
                  ) {
                      const errorMessage = `No project named '${initialProjectName}' was found.`
                      toast.error(errorMessage)
                      logger.error(`Error opening project on startup: ${errorMessage}`)
                  }
              }
            : null
    )
    const [nameOfProjectToImmediatelyOpen, setNameOfProjectToImmediatelyOpen] =
        react.useState(initialProjectName)
    const [projectEvent, setProjectEvent] = react.useState<projectActionButton.ProjectEvent | null>(
        null
    )
    const [query, setQuery] = react.useState('')
    const [loadingProjectManagerDidFail, setLoadingProjectManagerDidFail] = react.useState(false)
    const [directoryId, setDirectoryId] = react.useState(
        session.organization != null ? rootDirectoryId(session.organization.id) : null
    )
    const [directoryStack, setDirectoryStack] = react.useState<
        backendModule.Asset<backendModule.AssetType.directory>[]
    >([])
    // Defined by the spec as `compact` by default, however it is not ready yet.
    const [columnDisplayMode, setColumnDisplayMode] = react.useState(ColumnDisplayMode.release)
    const [tab, setTab] = react.useState(Tab.dashboard)
    const [project, setProject] = react.useState<backendModule.Project | null>(null)
    const [selectedAssets, setSelectedAssets] = react.useState<backendModule.Asset[]>([])
    const [isFileBeingDragged, setIsFileBeingDragged] = react.useState(false)

    const [isLoadingAssets, setIsLoadingAssets] = react.useState(true)
    const [projectAssets, setProjectAssetsRaw] = react.useState<
        backendModule.Asset<backendModule.AssetType.project>[]
    >([])
    const [directoryAssets, setDirectoryAssetsRaw] = react.useState<
        backendModule.Asset<backendModule.AssetType.directory>[]
    >([])
    const [secretAssets, setSecretAssetsRaw] = react.useState<
        backendModule.Asset<backendModule.AssetType.secret>[]
    >([])
    const [fileAssets, setFileAssetsRaw] = react.useState<
        backendModule.Asset<backendModule.AssetType.file>[]
    >([])
    const [visibleProjectAssets, setVisibleProjectAssets] = react.useState<
        backendModule.Asset<backendModule.AssetType.project>[]
    >([])
    const [visibleDirectoryAssets, setVisibleDirectoryAssets] = react.useState<
        backendModule.Asset<backendModule.AssetType.directory>[]
    >([])
    const [visibleSecretAssets, setVisibleSecretAssets] = react.useState<
        backendModule.Asset<backendModule.AssetType.secret>[]
    >([])
    const [visibleFileAssets, setVisibleFileAssets] = react.useState<
        backendModule.Asset<backendModule.AssetType.file>[]
    >([])
    const [projectDatas, setProjectDatas] = react.useState<
        Record<backendModule.ProjectId, projectActionButton.ProjectData>
    >({})

    const isListingLocalDirectoryAndWillFail =
        backend.type === backendModule.BackendType.local && loadingProjectManagerDidFail
    const isListingRemoteDirectoryAndWillFail =
        backend.type === backendModule.BackendType.remote && !session.organization?.isEnabled
    const isListingRemoteDirectoryWhileOffline =
        session.type === authProvider.UserSessionType.offline &&
        backend.type === backendModule.BackendType.remote
    const directory = directoryStack[directoryStack.length - 1]
    const parentDirectory = directoryStack[directoryStack.length - 2]

    const switchToIdeTab = react.useCallback(() => {
        setTab(Tab.ide)
        const ideElement = document.getElementById(IDE_ELEMENT_ID)
        if (ideElement) {
            ideElement.style.top = ''
            ideElement.style.display = 'absolute'
        }
    }, [])

    const switchToDashboardTab = react.useCallback(() => {
        setTab(Tab.dashboard)
        doRefresh()
        const ideElement = document.getElementById(IDE_ELEMENT_ID)
        if (ideElement) {
            ideElement.style.top = '-100vh'
            ideElement.style.display = 'fixed'
        }
    }, [])

    react.useEffect(() => {
        const onProjectManagerLoadingFailed = () => {
            setLoadingProjectManagerDidFail(true)
        }
        document.addEventListener(
            projectManager.ProjectManagerEvents.loadingFailed,
            onProjectManagerLoadingFailed
        )
        return () => {
            document.removeEventListener(
                projectManager.ProjectManagerEvents.loadingFailed,
                onProjectManagerLoadingFailed
            )
        }
    }, [])

    react.useEffect(() => {
        if (backend.type === backendModule.BackendType.local && loadingProjectManagerDidFail) {
            setIsLoadingAssets(false)
        }
    }, [isLoadingAssets, loadingProjectManagerDidFail, backend.type])

    react.useEffect(() => {
        if (
            supportsLocalBackend &&
            localStorage.getItem(backendProvider.BACKEND_TYPE_KEY) !==
                backendModule.BackendType.remote
        ) {
            setBackend(new localBackend.LocalBackend())
        }
    }, [])

    react.useEffect(() => {
        document.addEventListener('show-dashboard', switchToDashboardTab)
        return () => {
            document.removeEventListener('show-dashboard', switchToDashboardTab)
        }
    }, [])

    react.useEffect(() => {
        if (projectEvent != null) {
            setProjectEvent(null)
        }
    }, [projectEvent])

    const openIde = async (projectId: backendModule.ProjectId) => {
        switchToIdeTab()
        if (project?.projectId !== projectId) {
            setProject(await backend.getProjectDetails(projectId))
        }
    }

    const closeIde = () => {
        setProject(null)
    }

    const setBackendType = (newBackendType: backendModule.BackendType) => {
        if (newBackendType !== backend.type) {
            setIsLoadingAssets(true)
            setProjectAssets([])
            setDirectoryAssets([])
            setSecretAssets([])
            setFileAssets([])
            switch (newBackendType) {
                case backendModule.BackendType.local:
                    setBackend(new localBackend.LocalBackend())
                    break
                case backendModule.BackendType.remote: {
                    const headers = new Headers()
                    headers.append('Authorization', `Bearer ${session.accessToken ?? ''}`)
                    const client = new http.Client(headers)
                    setBackend(new remoteBackendModule.RemoteBackend(client, logger))
                    break
                }
            }
        }
    }

    const setProjectAssets = (
        newProjectAssets: backendModule.Asset<backendModule.AssetType.project>[]
    ) => {
        setProjectAssetsRaw(newProjectAssets)
        const queryRegex = new RegExp(regexEscape(query), 'i')
        setVisibleProjectAssets(newProjectAssets.filter(asset => queryRegex.test(asset.title)))
    }
    const setDirectoryAssets = (
        newDirectoryAssets: backendModule.Asset<backendModule.AssetType.directory>[]
    ) => {
        setDirectoryAssetsRaw(newDirectoryAssets)
        const queryRegex = new RegExp(regexEscape(query), 'i')
        setVisibleDirectoryAssets(newDirectoryAssets.filter(asset => queryRegex.test(asset.title)))
    }
    const setSecretAssets = (
        newSecretAssets: backendModule.Asset<backendModule.AssetType.secret>[]
    ) => {
        setSecretAssetsRaw(newSecretAssets)
        const queryRegex = new RegExp(regexEscape(query), 'i')
        setVisibleSecretAssets(newSecretAssets.filter(asset => queryRegex.test(asset.title)))
    }
    const setFileAssets = (newFileAssets: backendModule.Asset<backendModule.AssetType.file>[]) => {
        setFileAssetsRaw(newFileAssets)
        const queryRegex = new RegExp(regexEscape(query), 'i')
        setVisibleFileAssets(newFileAssets.filter(asset => queryRegex.test(asset.title)))
    }

    const exitDirectory = () => {
        setDirectoryId(
            parentDirectory?.id ??
                (session.organization != null ? rootDirectoryId(session.organization.id) : null)
        )
        setDirectoryStack(
            // eslint-disable-next-line @typescript-eslint/no-magic-numbers
            directoryStack.slice(0, -1)
        )
    }

    const enterDirectory = (
        directoryAsset: backendModule.Asset<backendModule.AssetType.directory>
    ) => {
        setDirectoryId(directoryAsset.id)
        setDirectoryStack([...directoryStack, directoryAsset])
    }

    react.useEffect(() => {
        const cachedDirectoryStackJson = localStorage.getItem(DIRECTORY_STACK_KEY)
        if (cachedDirectoryStackJson) {
            // The JSON was inserted by the code below, so it will always have the right type.
            // eslint-disable-next-line @typescript-eslint/no-unsafe-assignment
            const cachedDirectoryStack: backendModule.Asset<backendModule.AssetType.directory>[] =
                JSON.parse(cachedDirectoryStackJson)
            setDirectoryStack(cachedDirectoryStack)
            const cachedDirectoryId = cachedDirectoryStack[cachedDirectoryStack.length - 1]?.id
            if (cachedDirectoryId) {
                setDirectoryId(cachedDirectoryId)
            }
        }
    }, [])

    react.useEffect(() => {
        if (
            session.organization == null ||
            directoryId === rootDirectoryId(session.organization.id)
        ) {
            localStorage.removeItem(DIRECTORY_STACK_KEY)
        } else {
            localStorage.setItem(DIRECTORY_STACK_KEY, JSON.stringify(directoryStack))
        }
    }, [directoryStack])

    /** React components for the name column. */
    const nameRenderers: {
        [Type in backendModule.AssetType]: (asset: backendModule.Asset<Type>) => JSX.Element
    } = {
        [backendModule.AssetType.project]: projectAsset => (
            <div
                className="flex text-left items-center align-middle whitespace-nowrap"
                onClick={event => {
                    if (event.detail === 2) {
                        // It is a double click; open the project.
                        setProjectEvent({
                            type: projectActionButton.ProjectEventType.open,
                            projectId: projectAsset.id,
                        })
                    } else if (
                        event.ctrlKey &&
                        !event.altKey &&
                        !event.shiftKey &&
                        !event.metaKey
                    ) {
                        setModal(() => (
                            <RenameModal
                                assetType={projectAsset.type}
                                name={projectAsset.title}
                                {...(backend.type === backendModule.BackendType.local
                                    ? {
                                          namePattern: '[A-Z][a-z]*(?:_\\d+|_[A-Z][a-z]*)*',
                                          title:
                                              'Names must be in Upper_Snake_Case. ' +
                                              '(Numbers (_0, _1) are also allowed.)',
                                      }
                                    : {})}
                                // TODO: Wait for backend implementation.
                                doRename={() => Promise.resolve()}
                                onSuccess={doRefresh}
                            />
                        ))
                    }
                }}
            >
                <ProjectActionButton
                    project={projectAsset}
                    projectData={
                        projectDatas[projectAsset.id] ?? projectActionButton.DEFAULT_PROJECT_DATA
                    }
                    setProjectData={newProjectData => {
                        if (typeof newProjectData === 'function') {
                            setProjectDatas(oldProjectDatas => ({
                                ...oldProjectDatas,
                                [projectAsset.id]: newProjectData(
                                    oldProjectDatas[projectAsset.id] ??
                                        projectActionButton.DEFAULT_PROJECT_DATA
                                ),
                            }))
                        } else {
                            setProjectDatas({
                                ...projectDatas,
                                [projectAsset.id]: newProjectData,
                            })
                        }
                    }}
                    appRunner={appRunner}
                    event={projectEvent}
                    doRefresh={doRefresh}
                    doOpenManually={() => {
                        setProjectEvent({
                            type: projectActionButton.ProjectEventType.open,
                            projectId: projectAsset.id,
                        })
                    }}
                    onClose={() => {
                        setProjectEvent({
                            type: projectActionButton.ProjectEventType.cancelOpeningAll,
                        })
                        closeIde()
                    }}
                    openIde={() => openIde(projectAsset.id)}
                />
                <span className="px-2">{projectAsset.title}</span>
            </div>
        ),
        [backendModule.AssetType.directory]: directoryAsset => (
            <div
                className="flex text-left items-center align-middle whitespace-nowrap"
                onClick={event => {
                    if (event.ctrlKey && !event.altKey && !event.shiftKey && !event.metaKey) {
                        setModal(() => (
                            <RenameModal
                                assetType={directoryAsset.type}
                                name={directoryAsset.title}
                                // TODO: Wait for backend implementation.
                                doRename={() => Promise.resolve()}
                                onSuccess={doRefresh}
                            />
                        ))
                    }
                }}
                onDoubleClick={() => {
                    enterDirectory(directoryAsset)
                }}
            >
                <img src={DirectoryIcon} /> <span className="px-2">{directoryAsset.title}</span>
            </div>
        ),
        [backendModule.AssetType.secret]: secret => (
            <div
                className="flex text-left items-center align-middle whitespace-nowrap"
                onClick={event => {
                    if (event.ctrlKey && !event.altKey && !event.shiftKey && !event.metaKey) {
                        setModal(() => (
                            <RenameModal
                                assetType={secret.type}
                                name={secret.title}
                                // FIXME[sb]: Wait for backend implementation.
                                doRename={() => Promise.resolve()}
                                onSuccess={doRefresh}
                            />
                        ))
                    }
                }}
            >
                <img src={SecretIcon} /> <span className="px-2">{secret.title}</span>
            </div>
        ),
        [backendModule.AssetType.file]: file => (
            <div
                className="flex text-left items-center align-middle whitespace-nowrap"
                onClick={event => {
                    if (event.ctrlKey && !event.altKey && !event.shiftKey && !event.metaKey) {
                        setModal(() => (
                            <RenameModal
                                assetType={file.type}
                                name={file.title}
                                // TODO: Wait for backend implementation.
                                doRename={() => Promise.resolve()}
                                onSuccess={doRefresh}
                            />
                        ))
                    }
                }}
            >
                <img src={fileInfo.fileIcon()} /> <span className="px-2">{file.title}</span>
            </div>
        ),
    }

    /** React components for every column except for the name column. */
    // This is not a React component even though it contains JSX.
    // eslint-disable-next-line no-restricted-syntax
    const columnRenderer: Record<
        Exclude<Column, Column.name>,
        (asset: backendModule.Asset) => react.ReactNode
    > = {
        [Column.lastModified]: asset =>
            asset.modifiedAt && <>{dateTime.formatDateTime(new Date(asset.modifiedAt))}</>,
        [Column.sharedWith]: asset => (
            <>
                {(asset.permissions ?? []).map(user => (
                    <PermissionDisplay
                        key={user.user.organization_id}
                        permissions={PERMISSION[user.permission]}
                    >
                        <img src={DefaultUserIcon} />
                    </PermissionDisplay>
                ))}
            </>
        ),
        [Column.docs]: () => <></>,
        [Column.labels]: () => {
            // This is not a React component even though it contains JSX.
            // eslint-disable-next-line no-restricted-syntax, @typescript-eslint/no-unused-vars
            const onContextMenu = (event: react.MouseEvent) => {
                event.preventDefault()
                event.stopPropagation()
                setModal(() => (
                    // This is a placeholder key. It should be replaced with label ID when labels
                    // are implemented.
                    <ContextMenu key={'label'} event={event}>
                        <ContextMenuEntry
                            disabled
                            onClick={() => {
                                // TODO: Wait for backend implementation.
                            }}
                        >
                            Rename label
                        </ContextMenuEntry>
                    </ContextMenu>
                ))
            }
            return <></>
        },
        [Column.dataAccess]: () => <></>,
        [Column.usagePlan]: () => <></>,
        [Column.engine]: () => <></>,
        [Column.ide]: () => <></>,
    }

    const renderer = <Type extends backendModule.AssetType>(column: Column, assetType: Type) => {
        return column === Column.name
            ? // This is type-safe only if we pass enum literals as `assetType`.
              // eslint-disable-next-line no-restricted-syntax
              (nameRenderers[assetType] as (asset: backendModule.Asset<Type>) => JSX.Element)
            : columnRenderer[column]
    }

    /** Heading element for every column. */
    const ColumnHeading = (column: Column, assetType: backendModule.AssetType) =>
        column === Column.name ? (
            <div className="inline-flex">
                {ASSET_TYPE_NAME[assetType]}
                <button
                    className="mx-1"
                    onClick={event => {
                        event.stopPropagation()
                        const buttonPosition =
                            // This type assertion is safe as this event handler is on a button.
                            // eslint-disable-next-line no-restricted-syntax
                            (event.target as HTMLButtonElement).getBoundingClientRect()
                        if (assetType === backendModule.AssetType.project) {
                            void toast.promise(handleCreateProject(null), {
                                loading: 'Creating new empty project...',
                                success: 'Created new empty project.',
                                // This is UNSAFE, as the original function's parameter is of type
                                // `any`.
                                error: (promiseError: Error) =>
                                    `Error creating new empty project: ${promiseError.message}`,
                            })
                        } else if (assetType === backendModule.AssetType.directory) {
                            void toast.promise(handleCreateDirectory(), {
                                loading: 'Creating new directory...',
                                success: 'Created new directory.',
                                // This is UNSAFE, as the original function's parameter is of type
                                // `any`.
                                error: (promiseError: Error) =>
                                    `Error creating new directory: ${promiseError.message}`,
                            })
                        } else {
                            // This is a React component even though it doesn't contain JSX.
                            // eslint-disable-next-line no-restricted-syntax
                            const CreateForm = ASSET_TYPE_CREATE_FORM[assetType]
                            setModal(() => (
                                <CreateForm
                                    left={buttonPosition.left + window.scrollX}
                                    top={buttonPosition.top + window.scrollY}
                                    getNewProjectName={getNewProjectName}
                                    // This is safe; headings are not rendered when there is no
                                    // internet connection.
                                    // eslint-disable-next-line @typescript-eslint/no-non-null-assertion
                                    directoryId={directoryId!}
                                    onSuccess={doRefresh}
                                />
                            ))
                        }
                    }}
                >
<<<<<<< HEAD
                    {svg.CIRCLED_ADD_ICON}
=======
                    <img src={PlusIcon} />
>>>>>>> 74527eaa
                </button>
            </div>
        ) : (
            <>{COLUMN_NAME[column]}</>
        )

    react.useEffect(() => {
        const queryRegex = new RegExp(regexEscape(query), 'i')
        const doesItMatchQuery = (asset: backendModule.Asset) => queryRegex.test(asset.title)
        setVisibleProjectAssets(projectAssets.filter(doesItMatchQuery))
        setVisibleDirectoryAssets(directoryAssets.filter(doesItMatchQuery))
        setVisibleSecretAssets(secretAssets.filter(doesItMatchQuery))
        setVisibleFileAssets(fileAssets.filter(doesItMatchQuery))
    }, [query])

    const setAssets = (assets: backendModule.Asset[]) => {
        const newProjectAssets = assets.filter(
            backendModule.assetIsType(backendModule.AssetType.project)
        )
        const newDirectoryAssets = assets.filter(
            backendModule.assetIsType(backendModule.AssetType.directory)
        )
        const newSecretAssets = assets.filter(
            backendModule.assetIsType(backendModule.AssetType.secret)
        )
        const newFileAssets = assets.filter(backendModule.assetIsType(backendModule.AssetType.file))
        setProjectAssets(newProjectAssets)
        setDirectoryAssets(newDirectoryAssets)
        setSecretAssets(newSecretAssets)
        setFileAssets(newFileAssets)
        if (nameOfProjectToImmediatelyOpen != null) {
            const projectToLoad = newProjectAssets.find(
                projectAsset => projectAsset.title === nameOfProjectToImmediatelyOpen
            )
            if (projectToLoad != null) {
                setProjectEvent({
                    type: projectActionButton.ProjectEventType.open,
                    projectId: projectToLoad.id,
                })
            }
            setNameOfProjectToImmediatelyOpen(null)
        }
        onDirectoryNextLoaded?.(assets)
        setOnDirectoryNextLoaded(null)
    }

    hooks.useAsyncEffect(
        null,
        async signal => {
            switch (backend.type) {
                case backendModule.BackendType.local: {
                    if (!isListingLocalDirectoryAndWillFail) {
                        const assets = await backend.listDirectory()
                        if (!signal.aborted) {
                            setIsLoadingAssets(false)
                            setAssets(assets)
                        }
                    }
                    return
                }
                case backendModule.BackendType.remote: {
                    if (
                        !isListingRemoteDirectoryAndWillFail &&
                        !isListingRemoteDirectoryWhileOffline &&
                        directoryId != null
                    ) {
                        const assets = await backend.listDirectory({ parentId: directoryId })
                        if (!signal.aborted) {
                            setIsLoadingAssets(false)
                            setAssets(assets)
                        }
                    } else {
                        setIsLoadingAssets(false)
                    }
                    return
                }
            }
        },
        [session.accessToken, directoryId, refresh, backend]
    )

    react.useEffect(() => {
        const onBlur = () => {
            setIsFileBeingDragged(false)
        }
        window.addEventListener('blur', onBlur)
        return () => {
            window.removeEventListener('blur', onBlur)
        }
    }, [])

    const handleEscapeKey = (event: react.KeyboardEvent<HTMLDivElement>) => {
        if (
            event.key === 'Escape' &&
            !event.ctrlKey &&
            !event.shiftKey &&
            !event.altKey &&
            !event.metaKey
        ) {
            if (modal) {
                event.preventDefault()
                unsetModal()
            }
        }
    }

    const openDropZone = (event: react.DragEvent<HTMLDivElement>) => {
        if (event.dataTransfer.types.includes('Files')) {
            setIsFileBeingDragged(true)
        }
    }

    const getNewProjectName = (templateName?: string | null): string => {
        const prefix = `${templateName ?? 'New_Project'}_`
        const projectNameTemplate = new RegExp(`^${prefix}(?<projectIndex>\\d+)$`)
        let highestProjectIndex = 0
        for (const projectAsset of projectAssets) {
            const projectIndex = projectNameTemplate.exec(projectAsset.title)?.groups?.projectIndex
            if (projectIndex) {
                highestProjectIndex = Math.max(highestProjectIndex, parseInt(projectIndex, 10))
            }
        }
        return `${prefix}${highestProjectIndex + 1}`
    }

    const handleCreateProject = async (templateId?: string | null) => {
        const projectName = getNewProjectName(templateId)
        const body: backendModule.CreateProjectRequestBody = {
            projectName,
            projectTemplateName: templateId ?? null,
            parentDirectoryId: directoryId,
        }
        await backend.createProject(body)
        // `newProject.projectId` cannot be used directly in a `ProjectEvet` as the project
        // does not yet exist in the project list. Opening the project would work, but the project
        // would display as closed as it would be created after the event is sent.
        setNameOfProjectToImmediatelyOpen(projectName)
        doRefresh()
    }

    const handleCreateDirectory = async () => {
        if (backend.type !== backendModule.BackendType.remote) {
            // This should never happen, but even if it does, it is the caller's responsibility
            // to log, or display this error.
            throw new Error('Folders cannot be created on the local backend.')
        } else {
            const directoryIndices = directoryAssets
                .map(directoryAsset => DIRECTORY_NAME_REGEX.exec(directoryAsset.title))
                .map(match => match?.groups?.directoryIndex)
                .map(maybeIndex => (maybeIndex != null ? parseInt(maybeIndex, 10) : 0))
            const title = `${DIRECTORY_NAME_DEFAULT_PREFIX}${Math.max(...directoryIndices) + 1}`
            setDirectoryAssets([
                {
                    title,
                    type: backendModule.AssetType.directory,
                    id: newtype.asNewtype<backendModule.DirectoryId>(Number(new Date()).toString()),
                    modifiedAt: dateTime.toRfc3339(new Date()),
                    parentId: directoryId ?? newtype.asNewtype<backendModule.DirectoryId>(''),
                    permissions: [],
                    projectState: null,
                },
                ...directoryAssets,
            ])
            await backend.createDirectory({
                parentId: directoryId,
                title,
            })
            doRefresh()
            return
        }
    }

    return (
        <div
            className={`flex flex-col gap-2 relative select-none text-primary text-xs h-screen py-2 ${
                tab === Tab.dashboard ? '' : 'hidden'
            }`}
            onClick={event => {
                if (getSelection()?.type !== 'Range') {
                    unsetModal()
                    if (!event.shiftKey) {
                        setSelectedAssets([])
                    }
                }
            }}
            onKeyDown={handleEscapeKey}
            onDragEnter={openDropZone}
        >
            <TopBar
                supportsLocalBackend={supportsLocalBackend}
                projectName={project?.name ?? null}
                tab={tab}
                toggleTab={() => {
                    if (project && tab === Tab.dashboard) {
                        switchToIdeTab()
                    } else {
                        switchToDashboardTab()
                    }
                }}
                setBackendType={setBackendType}
                query={query}
                setQuery={setQuery}
            />
            {isListingRemoteDirectoryWhileOffline ? (
                <div className="grow grid place-items-center mx-2">
                    <div className="text-base text-center">
                        You are offline. Please connect to the internet and refresh to access the
                        cloud backend.
                    </div>
                </div>
            ) : isListingLocalDirectoryAndWillFail ? (
                <div className="grow grid place-items-center mx-2">
                    <div className="text-base text-center">
                        Could not connect to the Project Manager. Please try restarting{' '}
                        {common.PRODUCT_NAME}, or manually launching the Project Manager.
                    </div>
                </div>
            ) : isListingRemoteDirectoryAndWillFail ? (
                <div className="grow grid place-items-center mx-2">
                    <div className="text-base text-center">
                        We will review your user details and enable the cloud experience for you
                        shortly.
                    </div>
                </div>
            ) : (
                <>
                    <Templates onTemplateClick={handleCreateProject} />
                    <div className="flex flex-row flex-nowrap mx-2">
                        <h1 className="text-xl font-bold mx-4 self-center">Drive</h1>
                        <div className="flex flex-row flex-nowrap mx-4">
                            {backend.type === backendModule.BackendType.remote && (
                                <>
                                    <div className="bg-gray-100 rounded-l-full flex flex-row flex-nowrap items-center p-1 mx-0.5">
                                        {directory && (
                                            <>
                                                <button className="mx-2" onClick={exitDirectory}>
                                                    {parentDirectory?.title ?? '/'}
                                                </button>
                                                <img src={ArrowRightSmallIcon} />
                                            </>
                                        )}
                                        <span className="mx-2">{directory?.title ?? '/'}</span>
                                    </div>
                                    <div className="bg-gray-100 rounded-r-full flex flex-row flex-nowrap items-center mx-0.5">
                                        <div className="m-2">Shared with</div>
                                        <div></div>
                                    </div>
                                </>
                            )}
                            <div className="bg-gray-100 rounded-full flex flex-row flex-nowrap px-1.5 py-1 mx-4">
                                <button
                                    className={`mx-1 ${
                                        backend.type === backendModule.BackendType.local
                                            ? 'opacity-50'
                                            : ''
                                    }`}
                                    disabled={backend.type === backendModule.BackendType.local}
                                    onClick={event => {
                                        event.stopPropagation()
                                        setModal(() => (
                                            <UploadFileModal
                                                // This should never be `null` because of
                                                // the checks above.
                                                // eslint-disable-next-line @typescript-eslint/no-non-null-assertion
                                                directoryId={directoryId!}
                                                onSuccess={doRefresh}
                                            />
                                        ))
                                    }}
                                >
                                    <img src={UploadIcon} />
                                </button>
                                <button
                                    className={`mx-1 opacity-50`}
                                    disabled={true}
                                    onClick={event => {
                                        event.stopPropagation()
                                        unsetModal()
                                        /* TODO */
                                    }}
                                >
                                    <img src={DownloadIcon} />
                                </button>
                            </div>
                            {EXPERIMENTAL.columnModeSwitcher && (
                                <>
                                    <div className="bg-gray-100 rounded-full flex flex-row flex-nowrap p-1.5 mx-4">
                                        <button
                                            className={`${
                                                columnDisplayMode === ColumnDisplayMode.all
                                                    ? 'bg-white shadow-soft'
                                                    : 'opacity-50'
                                            } rounded-full px-1.5`}
                                            onClick={() => {
                                                setColumnDisplayMode(ColumnDisplayMode.all)
                                            }}
                                        >
                                            All
                                        </button>
                                        <button
                                            className={`${
                                                columnDisplayMode === ColumnDisplayMode.compact
                                                    ? 'bg-white shadow-soft'
                                                    : 'opacity-50'
                                            } rounded-full px-1.5`}
                                            onClick={() => {
                                                setColumnDisplayMode(ColumnDisplayMode.compact)
                                            }}
                                        >
                                            Compact
                                        </button>
                                        <button
                                            className={`${
                                                columnDisplayMode === ColumnDisplayMode.docs
                                                    ? 'bg-white shadow-soft'
                                                    : 'opacity-50'
                                            } rounded-full px-1.5`}
                                            onClick={() => {
                                                setColumnDisplayMode(ColumnDisplayMode.docs)
                                            }}
                                        >
                                            Docs
                                        </button>
                                        <button
                                            className={`${
                                                columnDisplayMode === ColumnDisplayMode.settings
                                                    ? 'bg-white shadow-soft'
                                                    : 'opacity-50'
                                            } rounded-full px-1.5`}
                                            onClick={() => {
                                                setColumnDisplayMode(ColumnDisplayMode.settings)
                                            }}
                                        >
                                            Settings
                                        </button>
                                    </div>
                                </>
                            )}
                        </div>
                    </div>
                    {/* Padding. */}
                    <div className="h-6 mx-2" />
                    <div className="flex-1 overflow-auto mx-2">
                        <table className="table-fixed items-center border-collapse mt-2">
                            <tbody>
                                <tr className="h-0">
                                    {columnsFor(columnDisplayMode, backend.type).map(column => (
                                        <td key={column} className={COLUMN_CSS_CLASS[column]} />
                                    ))}
                                </tr>
                                <Rows<backendModule.Asset<backendModule.AssetType.project>>
                                    items={visibleProjectAssets}
                                    getKey={projectAsset => projectAsset.id}
                                    isLoading={isLoadingAssets}
                                    placeholder={
                                        <span className="opacity-75">
                                            You have no projects yet. Go ahead and create one using
                                            the form above.
                                        </span>
                                    }
                                    columns={columnsFor(columnDisplayMode, backend.type).map(
                                        column => ({
                                            id: column,
                                            heading: ColumnHeading(
                                                column,
                                                backendModule.AssetType.project
                                            ),
                                            render: renderer(
                                                column,
                                                backendModule.AssetType.project
                                            ),
                                        })
                                    )}
                                    onClick={(projectAsset, event) => {
                                        event.stopPropagation()
                                        unsetModal()
                                        setSelectedAssets(
                                            event.shiftKey
                                                ? [...selectedAssets, projectAsset]
                                                : [projectAsset]
                                        )
                                    }}
                                    onContextMenu={(projectAsset, event) => {
                                        event.preventDefault()
                                        event.stopPropagation()
                                        const doOpenForEditing = () => {
                                            unsetModal()
                                            setProjectEvent({
                                                type: projectActionButton.ProjectEventType.open,
                                                projectId: projectAsset.id,
                                            })
                                        }
                                        const doOpenAsFolder = () => {
                                            // TODO[sb]: Implement once backend support is in place.
                                            // https://github.com/enso-org/cloud-v2/issues/506
                                            // The following code does not typecheck
                                            // since `ProjectId`s are not `DirectoryId`s.
                                            // enterDirectory(projectAsset)
                                        }
                                        // This is not a React component even though it contains JSX.
                                        // eslint-disable-next-line no-restricted-syntax
                                        const doRename = () => {
                                            setModal(() => (
                                                <RenameModal
                                                    name={projectAsset.title}
                                                    assetType={projectAsset.type}
                                                    {...(backend.type ===
                                                    backendModule.BackendType.local
                                                        ? {
                                                              namePattern:
                                                                  '[A-Z][a-z]*(?:_\\d+|_[A-Z][a-z]*)*',
                                                              title:
                                                                  'Names must be in Upper_Snake_Case. ' +
                                                                  '(Numbers (_0, _1) are also allowed.)',
                                                          }
                                                        : {})}
                                                    doRename={async name => {
                                                        await backend.projectUpdate(
                                                            projectAsset.id,
                                                            {
                                                                ami: null,
                                                                ideVersion: null,
                                                                projectName: name,
                                                            }
                                                        )
                                                    }}
                                                    onSuccess={doRefresh}
                                                />
                                            ))
                                        }
                                        // This is not a React component even though it contains JSX.
                                        // eslint-disable-next-line no-restricted-syntax
                                        const doDelete = () => {
                                            setModal(() => (
                                                <ConfirmDeleteModal
                                                    name={projectAsset.title}
                                                    assetType={projectAsset.type}
                                                    doDelete={() =>
                                                        backend.deleteProject(projectAsset.id)
                                                    }
                                                    onSuccess={doRefresh}
                                                />
                                            ))
                                        }
                                        const isDeleteDisabled =
                                            backend.type === backendModule.BackendType.local &&
                                            (projectDatas[projectAsset.id]?.isRunning ?? false)
                                        setModal(() => (
                                            <ContextMenu key={projectAsset.id} event={event}>
                                                <ContextMenuEntry onClick={doOpenForEditing}>
                                                    Open for editing
                                                </ContextMenuEntry>
                                                {backend.type !==
                                                    backendModule.BackendType.local && (
                                                    <ContextMenuEntry
                                                        disabled
                                                        onClick={doOpenAsFolder}
                                                    >
                                                        Open as folder
                                                    </ContextMenuEntry>
                                                )}
                                                <ContextMenuEntry onClick={doRename}>
                                                    Rename
                                                </ContextMenuEntry>
                                                <ContextMenuEntry
                                                    disabled={isDeleteDisabled}
                                                    {...(isDeleteDisabled
                                                        ? {
                                                              title: 'A running local project cannot be removed.',
                                                          }
                                                        : {})}
                                                    onClick={doDelete}
                                                >
                                                    <span className="text-red-700">Delete</span>
                                                </ContextMenuEntry>
                                            </ContextMenu>
                                        ))
                                    }}
                                />
                                {backend.type === backendModule.BackendType.remote &&
                                    (remoteBackend => (
                                        <>
                                            <tr className="h-10" />
                                            <Rows<
                                                backendModule.Asset<backendModule.AssetType.directory>
                                            >
                                                items={visibleDirectoryAssets}
                                                getKey={directoryAsset => directoryAsset.id}
                                                isLoading={isLoadingAssets}
                                                placeholder={
                                                    <span className="opacity-75">
                                                        This directory does not contain any
                                                        subdirectories
                                                        {query ? ' matching your query' : ''}.
                                                    </span>
                                                }
                                                columns={columnsFor(
                                                    columnDisplayMode,
                                                    backend.type
                                                ).map(column => ({
                                                    id: column,
                                                    heading: ColumnHeading(
                                                        column,
                                                        backendModule.AssetType.directory
                                                    ),
                                                    render: renderer(
                                                        column,
                                                        backendModule.AssetType.directory
                                                    ),
                                                }))}
                                                onClick={(directoryAsset, event) => {
                                                    event.stopPropagation()
                                                    unsetModal()
                                                    setSelectedAssets(
                                                        event.shiftKey
                                                            ? [...selectedAssets, directoryAsset]
                                                            : [directoryAsset]
                                                    )
                                                }}
                                                onContextMenu={(directoryAsset, event) => {
                                                    event.preventDefault()
                                                    event.stopPropagation()
                                                    setModal(() => (
                                                        <ContextMenu
                                                            key={directoryAsset.id}
                                                            event={event}
                                                        ></ContextMenu>
                                                    ))
                                                }}
                                            />
                                            <tr className="h-10" />
                                            <Rows<
                                                backendModule.Asset<backendModule.AssetType.secret>
                                            >
                                                items={visibleSecretAssets}
                                                getKey={secret => secret.id}
                                                isLoading={isLoadingAssets}
                                                placeholder={
                                                    <span className="opacity-75">
                                                        This directory does not contain any secrets
                                                        {query ? ' matching your query' : ''}.
                                                    </span>
                                                }
                                                columns={columnsFor(
                                                    columnDisplayMode,
                                                    backend.type
                                                ).map(column => ({
                                                    id: column,
                                                    heading: ColumnHeading(
                                                        column,
                                                        backendModule.AssetType.secret
                                                    ),
                                                    render: renderer(
                                                        column,
                                                        backendModule.AssetType.secret
                                                    ),
                                                }))}
                                                onClick={(secret, event) => {
                                                    event.stopPropagation()
                                                    unsetModal()
                                                    setSelectedAssets(
                                                        event.shiftKey
                                                            ? [...selectedAssets, secret]
                                                            : [secret]
                                                    )
                                                }}
                                                onContextMenu={(secret, event) => {
                                                    event.preventDefault()
                                                    event.stopPropagation()
                                                    // This is not a React component even though it contains JSX.
                                                    // eslint-disable-next-line no-restricted-syntax
                                                    const doDelete = () => {
                                                        setModal(() => (
                                                            <ConfirmDeleteModal
                                                                name={secret.title}
                                                                assetType={secret.type}
                                                                doDelete={() =>
                                                                    remoteBackend.deleteSecret(
                                                                        secret.id
                                                                    )
                                                                }
                                                                onSuccess={doRefresh}
                                                            />
                                                        ))
                                                    }
                                                    setModal(() => (
                                                        <ContextMenu key={secret.id} event={event}>
                                                            <ContextMenuEntry onClick={doDelete}>
                                                                <span className="text-red-700">
                                                                    Delete
                                                                </span>
                                                            </ContextMenuEntry>
                                                        </ContextMenu>
                                                    ))
                                                }}
                                            />
                                            <tr className="h-10" />
                                            <Rows<backendModule.Asset<backendModule.AssetType.file>>
                                                items={visibleFileAssets}
                                                getKey={file => file.id}
                                                isLoading={isLoadingAssets}
                                                placeholder={
                                                    <span className="opacity-75">
                                                        This directory does not contain any files
                                                        {query ? ' matching your query' : ''}.
                                                    </span>
                                                }
                                                columns={columnsFor(
                                                    columnDisplayMode,
                                                    backend.type
                                                ).map(column => ({
                                                    id: column,
                                                    heading: ColumnHeading(
                                                        column,
                                                        backendModule.AssetType.file
                                                    ),
                                                    render: renderer(
                                                        column,
                                                        backendModule.AssetType.file
                                                    ),
                                                }))}
                                                onClick={(file, event) => {
                                                    event.stopPropagation()
                                                    unsetModal()
                                                    setSelectedAssets(
                                                        event.shiftKey
                                                            ? [...selectedAssets, file]
                                                            : [file]
                                                    )
                                                }}
                                                onContextMenu={(file, event) => {
                                                    event.preventDefault()
                                                    event.stopPropagation()
                                                    const doCopy = () => {
                                                        // TODO: Wait for backend endpoint.
                                                    }
                                                    const doCut = () => {
                                                        // TODO: Wait for backend endpoint.
                                                    }
                                                    // This is not a React component even though it contains JSX.
                                                    // eslint-disable-next-line no-restricted-syntax
                                                    const doDelete = () => {
                                                        setModal(() => (
                                                            <ConfirmDeleteModal
                                                                name={file.title}
                                                                assetType={file.type}
                                                                doDelete={() =>
                                                                    remoteBackend.deleteFile(
                                                                        file.id
                                                                    )
                                                                }
                                                                onSuccess={doRefresh}
                                                            />
                                                        ))
                                                    }
                                                    const doDownload = () => {
                                                        /** TODO: Wait for backend endpoint. */
                                                    }
                                                    setModal(() => (
                                                        <ContextMenu key={file.id} event={event}>
                                                            <ContextMenuEntry
                                                                disabled
                                                                onClick={doCopy}
                                                            >
                                                                Copy
                                                            </ContextMenuEntry>
                                                            <ContextMenuEntry
                                                                disabled
                                                                onClick={doCut}
                                                            >
                                                                Cut
                                                            </ContextMenuEntry>
                                                            <ContextMenuEntry onClick={doDelete}>
                                                                <span className="text-red-700">
                                                                    Delete
                                                                </span>
                                                            </ContextMenuEntry>
                                                            <ContextMenuEntry
                                                                disabled
                                                                onClick={doDownload}
                                                            >
                                                                Download
                                                            </ContextMenuEntry>
                                                        </ContextMenu>
                                                    ))
                                                }}
                                            />
                                        </>
                                    ))(backend)}
                            </tbody>
                        </table>
                    </div>
                    {isFileBeingDragged &&
                    directoryId != null &&
                    backend.type === backendModule.BackendType.remote ? (
                        <div
                            className="text-white text-lg fixed w-screen h-screen inset-0 bg-primary grid place-items-center"
                            onDragLeave={() => {
                                setIsFileBeingDragged(false)
                            }}
                            onDragOver={event => {
                                event.preventDefault()
                            }}
                            onDrop={async event => {
                                event.preventDefault()
                                setIsFileBeingDragged(false)
                                await uploadMultipleFiles.uploadMultipleFiles(
                                    backend,
                                    directoryId,
                                    Array.from(event.dataTransfer.files)
                                )
                                doRefresh()
                            }}
                        >
                            Drop to upload files.
                        </div>
                    ) : null}
                </>
            )}
            {/* This should be just `{modal}`, however TypeScript incorrectly throws an error. */}
            {project && <Ide project={project} appRunner={appRunner} />}
            {modal && <>{modal}</>}
        </div>
    )
}

export default Dashboard<|MERGE_RESOLUTION|>--- conflicted
+++ resolved
@@ -763,11 +763,7 @@
                         }
                     }}
                 >
-<<<<<<< HEAD
-                    {svg.CIRCLED_ADD_ICON}
-=======
                     <img src={PlusIcon} />
->>>>>>> 74527eaa
                 </button>
             </div>
         ) : (
