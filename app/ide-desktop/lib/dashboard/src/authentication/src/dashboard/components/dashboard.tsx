--- conflicted
+++ resolved
@@ -91,7 +91,6 @@
     }, [page, /* should never change */ unsetModal])
 
     React.useEffect(() => {
-<<<<<<< HEAD
         const savedProjectStartupInfo = localStorage.get(
             localStorageModule.LocalStorageKey.projectStartupInfo
         )
@@ -139,7 +138,8 @@
     React.useEffect(() => {
         localStorage.set(localStorageModule.LocalStorageKey.page, page)
     }, [page, /* should never change */ localStorage])
-=======
+
+    React.useEffect(() => {
         const onClick = () => {
             if (getSelection()?.type !== 'Range') {
                 unsetModal()
@@ -150,7 +150,6 @@
             document.removeEventListener('click', onClick)
         }
     }, [/* should never change */ unsetModal])
->>>>>>> 59329bd5
 
     React.useEffect(() => {
         if (
@@ -280,49 +279,6 @@
 
     const driveHiddenClass = page === pageSwitcher.Page.drive ? '' : 'hidden'
     return (
-<<<<<<< HEAD
-        <div
-            className={`flex flex-col gap-2 relative select-none text-primary text-xs h-screen pb-2 ${
-                page === pageSwitcher.Page.drive ? '' : 'hidden'
-            }`}
-            onContextMenu={event => {
-                event.preventDefault()
-                unsetModal()
-            }}
-            onClick={closeModalIfExists}
-        >
-            <TopBar
-                supportsLocalBackend={supportsLocalBackend}
-                page={page}
-                setPage={setPage}
-                asset={null}
-                isEditorDisabled={projectStartupInfo == null}
-                isHelpChatOpen={isHelpChatOpen}
-                setIsHelpChatOpen={setIsHelpChatOpen}
-                setBackendType={setBackendType}
-                query={query}
-                setQuery={setQuery}
-            />
-            {isListingRemoteDirectoryWhileOffline ? (
-                <div className="grow grid place-items-center mx-2">
-                    <div className="flex flex-col gap-4">
-                        <div className="text-base text-center">You are not signed in.</div>
-                        <button
-                            className="text-base text-white bg-help rounded-full self-center leading-170 h-8 py-px w-16"
-                            onClick={() => {
-                                navigate(app.LOGIN_PATH)
-                            }}
-                        >
-                            Login
-                        </button>
-                    </div>
-                </div>
-            ) : isListingLocalDirectoryAndWillFail ? (
-                <div className="grow grid place-items-center mx-2">
-                    <div className="text-base text-center">
-                        Could not connect to the Project Manager. Please try restarting
-                        {common.PRODUCT_NAME}, or manually launching the Project Manager.
-=======
         <>
             <div
                 className={`flex flex-col gap-2 relative select-none text-primary text-xs h-screen pb-2 ${
@@ -335,11 +291,10 @@
             >
                 <TopBar
                     supportsLocalBackend={supportsLocalBackend}
-                    projectName={project?.name ?? null}
                     page={page}
                     setPage={setPage}
                     asset={null}
-                    isEditorDisabled={project == null}
+                    isEditorDisabled={projectStartupInfo == null}
                     isHelpChatOpen={isHelpChatOpen}
                     setIsHelpChatOpen={setIsHelpChatOpen}
                     setBackendType={setBackendType}
@@ -349,7 +304,7 @@
                         if (page === pageSwitcher.Page.editor) {
                             setPage(pageSwitcher.Page.drive)
                         }
-                        setProject(null)
+                        setProjectStartupInfo(null)
                     }}
                 />
                 {isListingRemoteDirectoryWhileOffline ? (
@@ -372,7 +327,6 @@
                             Could not connect to the Project Manager. Please try restarting{' '}
                             {common.PRODUCT_NAME}, or manually launching the Project Manager.
                         </div>
->>>>>>> 59329bd5
                     </div>
                 ) : isListingRemoteDirectoryAndWillFail ? (
                     <div className={`grow grid place-items-center mx-2 ${driveHiddenClass}`}>
@@ -381,43 +335,6 @@
                             shortly.
                         </div>
                     </div>
-<<<<<<< HEAD
-                </div>
-            ) : (
-                <>
-                    <Templates onTemplateClick={doCreateProject} />
-                    <DriveView
-                        page={page}
-                        initialProjectName={initialProjectName}
-                        directoryId={directoryId}
-                        assetListEvents={assetListEvents}
-                        dispatchAssetListEvent={dispatchAssetListEvent}
-                        query={query}
-                        doCreateProject={doCreateProject}
-                        doOpenEditor={openEditor}
-                        doCloseEditor={closeEditor}
-                        appRunner={appRunner}
-                        loadingProjectManagerDidFail={loadingProjectManagerDidFail}
-                        isListingRemoteDirectoryWhileOffline={isListingRemoteDirectoryWhileOffline}
-                        isListingLocalDirectoryAndWillFail={isListingLocalDirectoryAndWillFail}
-                        isListingRemoteDirectoryAndWillFail={isListingRemoteDirectoryAndWillFail}
-                    />
-                </>
-            )}
-            <TheModal />
-            <Editor
-                visible={page === pageSwitcher.Page.editor}
-                projectStartupInfo={projectStartupInfo}
-                appRunner={appRunner}
-            />
-            {/* `session.accessToken` MUST be present in order for the `Chat` component to work. */}
-            {isHelpChatVisible && session.accessToken != null && (
-                <Chat
-                    isOpen={isHelpChatOpen}
-                    doClose={() => {
-                        setIsHelpChatOpen(false)
-                    }}
-=======
                 ) : (
                     <>
                         <Templates
@@ -429,7 +346,6 @@
                             page={page}
                             initialProjectName={initialProjectName}
                             directoryId={directoryId}
-                            setDirectoryId={setDirectoryId}
                             assetListEvents={assetListEvents}
                             dispatchAssetListEvent={dispatchAssetListEvent}
                             query={query}
@@ -450,9 +366,8 @@
                 )}
                 <Editor
                     visible={page === pageSwitcher.Page.editor}
-                    project={project}
+                    projectStartupInfo={projectStartupInfo}
                     appRunner={appRunner}
->>>>>>> 59329bd5
                 />
                 {/* `session.accessToken` MUST be present in order for the `Chat` component to work. */}
                 {isHelpChatVisible && session.accessToken != null && (
