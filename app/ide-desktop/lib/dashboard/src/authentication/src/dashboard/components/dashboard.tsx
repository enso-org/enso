/** @file Main dashboard component, responsible for listing user's projects as well as other
 * interactive components. */
import * as React from 'react'

import * as common from 'enso-common'

import * as backendModule from '../backend'
import * as hooks from '../../hooks'
import * as http from '../../http'
import * as localBackend from '../localBackend'
import * as projectManager from '../projectManager'
import * as remoteBackendModule from '../remoteBackend'
import * as uploadMultipleFiles from '../../uploadMultipleFiles'

import * as authProvider from '../../authentication/providers/auth'
import * as backendProvider from '../../providers/backend'
import * as loggerProvider from '../../providers/logger'
import * as modalProvider from '../../providers/modal'

import DirectoryView from './directoryView'
import Ide from './ide'
import Templates from './templates'
import TopBar from './topBar'

// =============
// === Types ===
// =============

/** Main content of the screen. Only one should be visible at a time. */
export enum Tab {
    dashboard = 'dashboard',
    ide = 'ide',
}

/** Values provided to form creation dialogs. */
export interface CreateFormProps {
    left: number
    top: number
    directoryId: backendModule.DirectoryId
    onSuccess: () => void
}

// =================
// === Constants ===
// =================

/** Feature flags to enable or disable experimental features. */
const EXPERIMENTAL = {
    /** A selector that lets the user choose between pre-defined sets of visible columns. */
    columnDisplayModeSwitcher: false,
}

/** The `id` attribute of the element into which the IDE will be rendered. */
const IDE_ELEMENT_ID = 'root'

// =================
// === Dashboard ===
// =================

/** Props for {@link Dashboard}s that are common to all platforms. */
export interface DashboardProps {
    supportsLocalBackend: boolean
    appRunner: AppRunner
}

// TODO[sb]: Implement rename when clicking name of a selected row.
// There is currently no way to tell whether a row is selected from a column.

/** The component that contains the entire UI. */
function Dashboard(props: DashboardProps) {
    const { supportsLocalBackend, appRunner } = props

    const logger = loggerProvider.useLogger()
    const { accessToken, organization } = authProvider.useFullUserSession()
    const { backend } = backendProvider.useBackend()
    const { setBackend } = backendProvider.useSetBackend()
    const { modal } = modalProvider.useModal()
    const { unsetModal } = modalProvider.useSetModal()

    const [refresh, doRefresh] = hooks.useRefresh()

    const [directoryId, setDirectoryId] = React.useState(
        backendModule.rootDirectoryId(organization.id)
    )
    const [query, setQuery] = React.useState('')
    const [loadingProjectManagerDidFail, setLoadingProjectManagerDidFail] = React.useState(false)
    const [tab, setTab] = React.useState(Tab.dashboard)
    const [project, setProject] = React.useState<backendModule.Project | null>(null)
    const [selectedAssets, setSelectedAssets] = React.useState<backendModule.Asset[]>([])
    const [isFileBeingDragged, setIsFileBeingDragged] = React.useState(false)

    const listingLocalDirectoryAndWillFail =
        backend.type === backendModule.BackendType.local && loadingProjectManagerDidFail
    const listingRemoteDirectoryAndWillFail =
        backend.type === backendModule.BackendType.remote && !organization.isEnabled

    const switchToIdeTab = React.useCallback(() => {
        setTab(Tab.ide)
        const ideElement = document.getElementById(IDE_ELEMENT_ID)
        if (ideElement) {
            ideElement.style.top = ''
            ideElement.style.display = 'absolute'
        }
    }, [])

    const switchToDashboardTab = React.useCallback(() => {
        setTab(Tab.dashboard)
        const ideElement = document.getElementById(IDE_ELEMENT_ID)
        if (ideElement) {
            ideElement.style.top = '-100vh'
            ideElement.style.display = 'fixed'
        }
    }, [])

    const toggleTab = () => {
        if (project && tab === Tab.dashboard) {
            switchToIdeTab()
        } else {
            switchToDashboardTab()
        }
    }

    React.useEffect(() => {
        document.addEventListener('show-dashboard', switchToDashboardTab)
        return () => {
            document.removeEventListener('show-dashboard', switchToDashboardTab)
        }
    }, [switchToDashboardTab])

    React.useEffect(() => {
        const onBlur = () => {
            setIsFileBeingDragged(false)
        }
        window.addEventListener('blur', onBlur)
        return () => {
            window.removeEventListener('blur', onBlur)
        }
    }, [])

    React.useEffect(() => {
        if (supportsLocalBackend) {
            setBackend(new localBackend.LocalBackend())
        }
    }, [setBackend, supportsLocalBackend])

    React.useEffect(() => {
        const onProjectManagerLoadingFailed = () => {
            setLoadingProjectManagerDidFail(true)
        }
        document.addEventListener(
            projectManager.ProjectManagerEvents.loadingFailed,
            onProjectManagerLoadingFailed
        )
        return () => {
            document.removeEventListener(
                projectManager.ProjectManagerEvents.loadingFailed,
                onProjectManagerLoadingFailed
            )
        }
    }, [])

    const handleEscapeKey = (event: React.KeyboardEvent<HTMLDivElement>) => {
        if (
            event.key === 'Escape' &&
            !event.ctrlKey &&
            !event.shiftKey &&
            !event.altKey &&
            !event.metaKey
        ) {
            if (modal) {
                event.preventDefault()
                unsetModal()
            }
        }
    }

    const openDropZone = (event: React.DragEvent<HTMLDivElement>) => {
        if (event.dataTransfer.types.includes('Files')) {
            setIsFileBeingDragged(true)
        }
    }

    const setBackendType = (newBackendType: backendModule.BackendType) => {
        if (newBackendType !== backend.type) {
            switch (newBackendType) {
                case backendModule.BackendType.local:
                    setBackend(new localBackend.LocalBackend())
                    break
                case backendModule.BackendType.remote: {
                    const headers = new Headers()
                    headers.append('Authorization', `Bearer ${accessToken}`)
                    const client = new http.Client(headers)
                    setBackend(new remoteBackendModule.RemoteBackend(client, logger))
                    break
                }
            }
        }
    }

    const getNewProjectName = async (templateId?: string | null) => {
        const prefix = `${templateId ?? 'New_Project'}_`
        const projectNameTemplate = new RegExp(`^${prefix}(?<projectIndex>\\d+)$`)
        let highestProjectIndex = 0
        const projects = await backend.listProjects()
        for (const listedProject of projects) {
            const projectIndex = projectNameTemplate.exec(listedProject.name)?.groups?.projectIndex
            if (projectIndex) {
                highestProjectIndex = Math.max(highestProjectIndex, parseInt(projectIndex, 10))
            }
        }
        return `${prefix}${highestProjectIndex + 1}`
    }

    const handleCreateProject = async (templateId?: string | null) => {
        const projectName = await getNewProjectName(templateId)
        const body: backendModule.CreateProjectRequestBody = {
            projectName,
            projectTemplateName: templateId ?? null,
            parentDirectoryId: directoryId,
        }
        await backend.createProject(body)
        doRefresh()
    }

    const onAssetClick = (asset: backendModule.Asset, event: React.MouseEvent) => {
        event.stopPropagation()
        setSelectedAssets(event.shiftKey ? [...selectedAssets, asset] : [asset])
    }

    const openIde = async (projectAsset: backendModule.ProjectAsset) => {
        setTab(Tab.ide)
        if (project?.projectId !== projectAsset.id) {
            setProject(await backend.getProjectDetails(projectAsset.id))
        }
        const ideElement = document.getElementById(IDE_ELEMENT_ID)
        if (ideElement) {
            ideElement.style.top = ''
            ideElement.style.display = 'absolute'
        }
    }

    const closeIde = () => {
        setProject(null)
    }

    return (
        <div
            className={`flex flex-col relative select-none text-primary text-xs min-h-screen p-2 ${
                tab === Tab.dashboard ? '' : 'hidden'
            }`}
<<<<<<< HEAD
            onClick={unsetModal}
=======
            onClick={event => {
                if (getSelection()?.type !== 'Range') {
                    unsetModal()
                    if (!event.shiftKey) {
                        setSelectedAssets([])
                    }
                }
            }}
>>>>>>> aba5e0f1
            onKeyDown={handleEscapeKey}
            onDragEnter={openDropZone}
        >
            <TopBar
                supportsLocalBackend={supportsLocalBackend}
                projectName={project?.name ?? null}
                tab={tab}
                toggleTab={toggleTab}
                setBackendType={setBackendType}
                query={query}
                setQuery={setQuery}
            />
            {listingLocalDirectoryAndWillFail ? (
                <div className="grow grid place-items-center">
                    <div className="text-base text-center">
                        Could not connect to the Project Manager. Please try restarting{' '}
                        {common.PRODUCT_NAME}, or manually launching the Project Manager.
                    </div>
                </div>
            ) : listingRemoteDirectoryAndWillFail ? (
                <div className="grow grid place-items-center">
                    <div className="text-base text-center">
                        We will review your user details and enable the cloud experience for you
                        shortly.
                    </div>
                </div>
            ) : (
                <>
                    <Templates onTemplateClick={handleCreateProject} />
                    <DirectoryView
                        directoryId={directoryId}
                        setDirectoryId={setDirectoryId}
                        query={query}
                        refresh={refresh}
                        doRefresh={doRefresh}
                        onAssetClick={onAssetClick}
                        onOpenIde={openIde}
                        onCloseIde={closeIde}
                        appRunner={appRunner}
                        loadingProjectManagerDidFail={loadingProjectManagerDidFail}
                        experimentalShowColumnDisplayModeSwitcher={
                            EXPERIMENTAL.columnDisplayModeSwitcher
                        }
                    />
                </>
            )}
            {isFileBeingDragged && backend.type === backendModule.BackendType.remote ? (
                <div
                    className="text-white text-lg fixed w-screen h-screen inset-0 bg-primary grid place-items-center"
                    onDragLeave={() => {
                        setIsFileBeingDragged(false)
                    }}
                    onDragOver={event => {
                        event.preventDefault()
                    }}
                    onDrop={async event => {
                        event.preventDefault()
                        setIsFileBeingDragged(false)
                        await uploadMultipleFiles.uploadMultipleFiles(
                            backend,
                            directoryId,
                            Array.from(event.dataTransfer.files)
                        )
                        doRefresh()
                    }}
                >
                    Drop to upload files.
                </div>
            ) : null}
            {/* This should be just `{modal}`, however TypeScript incorrectly throws an error. */}
            {project && <Ide project={project} appRunner={appRunner} />}
            {modal && <>{modal}</>}
        </div>
    )
}

export default Dashboard<|MERGE_RESOLUTION|>--- conflicted
+++ resolved
@@ -96,6 +96,7 @@
 
     const switchToIdeTab = React.useCallback(() => {
         setTab(Tab.ide)
+        doRefresh()
         const ideElement = document.getElementById(IDE_ELEMENT_ID)
         if (ideElement) {
             ideElement.style.top = ''
@@ -248,9 +249,6 @@
             className={`flex flex-col relative select-none text-primary text-xs min-h-screen p-2 ${
                 tab === Tab.dashboard ? '' : 'hidden'
             }`}
-<<<<<<< HEAD
-            onClick={unsetModal}
-=======
             onClick={event => {
                 if (getSelection()?.type !== 'Range') {
                     unsetModal()
@@ -259,7 +257,6 @@
                     }
                 }
             }}
->>>>>>> aba5e0f1
             onKeyDown={handleEscapeKey}
             onDragEnter={openDropZone}
         >
