--- conflicted
+++ resolved
@@ -392,7 +392,7 @@
                         <button
                             className={`${
                                 columnDisplayMode === ColumnDisplayMode.all
-                                    ? 'bg-white selected-shadow'
+                                    ? 'bg-white shadow-soft'
                                     : 'opacity-50'
                             } rounded-full px-2`}
                             onClick={() => {
@@ -404,7 +404,7 @@
                         <button
                             className={`${
                                 columnDisplayMode === ColumnDisplayMode.compact
-                                    ? 'bg-white selected-shadow'
+                                    ? 'bg-white shadow-soft'
                                     : 'opacity-50'
                             } rounded-full px-2`}
                             onClick={() => {
@@ -416,7 +416,7 @@
                         <button
                             className={`${
                                 columnDisplayMode === ColumnDisplayMode.docs
-                                    ? 'bg-white selected-shadow'
+                                    ? 'bg-white shadow-soft'
                                     : 'opacity-50'
                             } rounded-full px-2`}
                             onClick={() => {
@@ -428,7 +428,7 @@
                         <button
                             className={`${
                                 columnDisplayMode === ColumnDisplayMode.settings
-                                    ? 'bg-white selected-shadow'
+                                    ? 'bg-white shadow-soft'
                                     : 'opacity-50'
                             } rounded-full px-2`}
                             onClick={() => {
@@ -439,7 +439,6 @@
                         </button>
                     </div>
                 </div>
-<<<<<<< HEAD
                 <table className="items-center w-full bg-transparent border-collapse">
                     <tr className="h-8" />
                     <Rows<backend.Asset<backend.AssetType.project>>
@@ -494,77 +493,6 @@
             </div>
             <div className={tab === Tab.ide ? '' : 'hidden'}>
                 {project ? <Ide backendService={backendService} project={project} /> : <></>}
-=======
-                <div className="bg-gray-100 rounded-full flex flex-row flex-nowrap p-2 mx-4">
-                    <button
-                        className="mx-1"
-                        onClick={() => {
-                            /* TODO */
-                        }}
-                    >
-                        {svg.UPLOAD_ICON}
-                    </button>
-                    <button
-                        className="mx-1"
-                        disabled={selectedAssets.length === 0}
-                        onClick={() => {
-                            /* TODO */
-                        }}
-                    >
-                        {svg.DOWNLOAD_ICON}
-                    </button>
-                </div>
-                <div className="bg-gray-100 rounded-full flex flex-row flex-nowrap p-1.5">
-                    <button
-                        className={`${
-                            columnDisplayMode === ColumnDisplayMode.all
-                                ? 'bg-white shadow-soft'
-                                : 'opacity-50'
-                        } rounded-full px-2`}
-                        onClick={() => {
-                            setColumnDisplayMode(ColumnDisplayMode.all)
-                        }}
-                    >
-                        All
-                    </button>
-                    <button
-                        className={`${
-                            columnDisplayMode === ColumnDisplayMode.compact
-                                ? 'bg-white shadow-soft'
-                                : 'opacity-50'
-                        } rounded-full px-2`}
-                        onClick={() => {
-                            setColumnDisplayMode(ColumnDisplayMode.compact)
-                        }}
-                    >
-                        Compact
-                    </button>
-                    <button
-                        className={`${
-                            columnDisplayMode === ColumnDisplayMode.docs
-                                ? 'bg-white shadow-soft'
-                                : 'opacity-50'
-                        } rounded-full px-2`}
-                        onClick={() => {
-                            setColumnDisplayMode(ColumnDisplayMode.docs)
-                        }}
-                    >
-                        Docs
-                    </button>
-                    <button
-                        className={`${
-                            columnDisplayMode === ColumnDisplayMode.settings
-                                ? 'bg-white shadow-soft'
-                                : 'opacity-50'
-                        } rounded-full px-2`}
-                        onClick={() => {
-                            setColumnDisplayMode(ColumnDisplayMode.settings)
-                        }}
-                    >
-                        Settings
-                    </button>
-                </div>
->>>>>>> d6113193
             </div>
         </div>
     )
