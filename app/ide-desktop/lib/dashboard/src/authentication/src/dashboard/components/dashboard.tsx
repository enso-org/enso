--- conflicted
+++ resolved
@@ -1,29 +1,16 @@
 /** @file Main dashboard component, responsible for listing user's projects as well as other
  * interactive components. */
 import * as react from 'react'
-import * as reactDom from 'react-dom'
-
-<<<<<<< HEAD
-import * as auth from '../../authentication/providers/auth'
+
 import * as cloudService from '../cloudService'
-=======
-import * as projectManagerModule from 'enso-content/src/project_manager'
-
-import * as auth from '../../authentication/providers/auth'
-import * as backend from '../service'
-import * as loggerProvider from '../../providers/logger'
-import * as modalProvider from '../../providers/modal'
->>>>>>> 413661b3
 import * as newtype from '../../newtype'
 import * as platformModule from '../../platform'
 import * as svg from '../../components/svg'
 
-<<<<<<< HEAD
+import * as auth from '../../authentication/providers/auth'
 import * as backendProvider from '../../providers/backend'
 import * as modalProvider from '../../providers/modal'
 
-=======
->>>>>>> 413661b3
 import Label, * as label from './label'
 import PermissionDisplay, * as permissionDisplay from './permissionDisplay'
 import Ide from './ide'
@@ -66,19 +53,11 @@
 // =================
 
 /** English names for the name column. */
-<<<<<<< HEAD
 const ASSET_TYPE_NAME: Record<cloudService.AssetType, string> = {
     [cloudService.AssetType.project]: 'Projects',
     [cloudService.AssetType.file]: 'Files',
     [cloudService.AssetType.secret]: 'Secrets',
     [cloudService.AssetType.directory]: 'Folders',
-=======
-const ASSET_TYPE_NAME: Record<backend.AssetType, string> = {
-    [backend.AssetType.project]: 'Projects',
-    [backend.AssetType.file]: 'Files',
-    [backend.AssetType.secret]: 'Secrets',
-    [backend.AssetType.directory]: 'Folders',
->>>>>>> 413661b3
 } as const
 
 /** English names for every column except for the name column. */
@@ -125,17 +104,12 @@
 /** React components for every column except for the name column. */
 const COLUMN_RENDERER: Record<
     Exclude<Column, Column.name>,
-<<<<<<< HEAD
     (project: cloudService.Asset) => JSX.Element
-=======
-    (project: backend.Asset) => JSX.Element
->>>>>>> 413661b3
 > = {
     [Column.lastModified]: () => <>aa</>,
     [Column.sharedWith]: () => <>aa</>,
     [Column.docs]: () => <>aa</>,
     [Column.labels]: () => (
-<<<<<<< HEAD
         <>
             <Label status={label.Status.warning}>outdated version</Label>
             <Label status={label.Status.severeWarning}>low resources</Label>
@@ -171,43 +145,6 @@
             </PermissionDisplay>
         </>
     ),
-=======
-        <>
-            <Label status={label.Status.warning}>outdated version</Label>
-            <Label status={label.Status.severeWarning}>low resources</Label>
-            <Label>do not change</Label>
-        </>
-    ),
-    [Column.dataAccess]: () => (
-        <>
-            <PermissionDisplay permissions={{ type: permissionDisplay.Permission.admin }}>
-                ./user_data
-            </PermissionDisplay>
-            <PermissionDisplay
-                permissions={{
-                    type: permissionDisplay.Permission.regular,
-                    write: true,
-                    read: true,
-                    exec: true,
-                    docsWrite: true,
-                }}
-            >
-                this folder
-            </PermissionDisplay>
-            <PermissionDisplay
-                permissions={{
-                    type: permissionDisplay.Permission.regular,
-                    write: false,
-                    read: false,
-                    exec: false,
-                    docsWrite: false,
-                }}
-            >
-                no access
-            </PermissionDisplay>
-        </>
-    ),
->>>>>>> 413661b3
     [Column.usagePlan]: () => <>aa</>,
     [Column.engine]: () => <>aa</>,
     [Column.ide]: () => <>aa</>,
@@ -218,24 +155,14 @@
 // ========================
 
 /** English names for every column. */
-<<<<<<< HEAD
 function columnName(column: Column, assetType: cloudService.AssetType) {
-=======
-function columnName(column: Column, assetType: backend.AssetType) {
->>>>>>> 413661b3
     return column === Column.name ? ASSET_TYPE_NAME[assetType] : COLUMN_NAME[column]
 }
 
 /** Returns the id of the root directory for a user or organization. */
-<<<<<<< HEAD
 function rootDirectoryId(userOrOrganizationId: cloudService.UserOrOrganizationId) {
     return newtype.asNewtype<cloudService.DirectoryId>(
         userOrOrganizationId.replace(/^organization-/, `${cloudService.AssetType.directory}-`)
-=======
-function rootDirectoryId(userOrOrganizationId: backend.UserOrOrganizationId) {
-    return newtype.asNewtype<backend.DirectoryId>(
-        userOrOrganizationId.replace(/^organization-/, `${backend.AssetType.directory}-`)
->>>>>>> 413661b3
     )
 }
 
@@ -253,7 +180,6 @@
 // === Dashboard ===
 // =================
 
-<<<<<<< HEAD
 export interface DashboardProps {
     platform: platformModule.Platform
 }
@@ -263,29 +189,6 @@
 
     const { accessToken, organization } = auth.useFullUserSession()
     const { backend } = backendProvider.useBackend()
-=======
-interface BaseDashboardProps {
-    logger: loggerProvider.Logger
-    platform: platformModule.Platform
-}
-
-interface DesktopDashboardProps extends BaseDashboardProps {
-    platform: platformModule.Platform.desktop
-    projectManager: projectManagerModule.ProjectManager
-}
-
-interface OtherDashboardProps extends BaseDashboardProps {
-    platform: Exclude<platformModule.Platform, platformModule.Platform.desktop>
-}
-
-export type DashboardProps = DesktopDashboardProps | OtherDashboardProps
-
-function Dashboard(props: DashboardProps) {
-    const { logger, platform } = props
-
-    const { accessToken, organization } = auth.useFullUserSession()
-    const backendService = backend.createBackend(accessToken, logger)
->>>>>>> 413661b3
 
     const { modal } = modalProvider.useModal()
     const { unsetModal } = modalProvider.useSetModal()
@@ -293,7 +196,6 @@
     const [searchVal, setSearchVal] = react.useState('')
     const [directoryId, setDirectoryId] = react.useState(rootDirectoryId(organization.id))
     const [directoryStack, setDirectoryStack] = react.useState<
-<<<<<<< HEAD
         cloudService.Asset<cloudService.AssetType.directory>[]
     >([])
     const [columnDisplayMode, setColumnDisplayMode] = react.useState(ColumnDisplayMode.compact)
@@ -314,26 +216,6 @@
 
     const [tab, setTab] = react.useState(Tab.dashboard)
     const [project, setProject] = react.useState<cloudService.Project | null>(null)
-=======
-        backend.Asset<backend.AssetType.directory>[]
-    >([])
-    const [columnDisplayMode, setColumnDisplayMode] = react.useState(ColumnDisplayMode.compact)
-    const [selectedAssets, setSelectedAssets] = react.useState<backend.Asset[]>([])
-
-    const [projectAssets, setProjectAssets] = react.useState<
-        backend.Asset<backend.AssetType.project>[]
-    >([])
-    const [directoryAssets, setDirectoryAssets] = react.useState<
-        backend.Asset<backend.AssetType.directory>[]
-    >([])
-    const [secretAssets, setSecretAssets] = react.useState<
-        backend.Asset<backend.AssetType.secret>[]
-    >([])
-    const [fileAssets, setFileAssets] = react.useState<backend.Asset<backend.AssetType.file>[]>([])
-
-    const [tab, setTab] = react.useState(Tab.dashboard)
-    const [project, setProject] = react.useState<backend.Project | null>(null)
->>>>>>> 413661b3
 
     const directory = directoryStack[directoryStack.length - 1]
     const parentDirectory = directoryStack[directoryStack.length - 2]
@@ -347,35 +229,21 @@
 
     /** React components for the name column. */
     const nameRenderers: {
-<<<<<<< HEAD
         [Type in cloudService.AssetType]: (asset: cloudService.Asset<Type>) => JSX.Element
     } = {
         [cloudService.AssetType.project]: projectAsset => (
-=======
-        [Type in backend.AssetType]: (asset: backend.Asset<Type>) => JSX.Element
-    } = {
-        [backend.AssetType.project]: projectAsset => (
->>>>>>> 413661b3
             <div className="flex text-left items-center align-middle whitespace-nowrap">
                 <ProjectActionButton
                     project={projectAsset}
                     openIde={async () => {
                         setTab(Tab.ide)
-<<<<<<< HEAD
                         setProject(await backend.getProjectDetails(projectAsset.id))
-=======
-                        setProject(await backendService.getProjectDetails(projectAsset.id))
->>>>>>> 413661b3
                     }}
                 />
                 <span className="px-2">{projectAsset.title}</span>
             </div>
         ),
-<<<<<<< HEAD
         [cloudService.AssetType.directory]: directoryAsset => (
-=======
-        [backend.AssetType.directory]: directoryAsset => (
->>>>>>> 413661b3
             <div
                 className="flex text-left items-center align-middle whitespace-nowrap"
                 onDoubleClick={() => {
@@ -386,39 +254,23 @@
                 {svg.DIRECTORY_ICON} <span className="px-2">{directoryAsset.title}</span>
             </div>
         ),
-<<<<<<< HEAD
         [cloudService.AssetType.secret]: secret => (
-=======
-        [backend.AssetType.secret]: secret => (
->>>>>>> 413661b3
             <div className="flex text-left items-center align-middle whitespace-nowrap">
                 {svg.SECRET_ICON} <span className="px-2">{secret.title}</span>
             </div>
         ),
-<<<<<<< HEAD
         [cloudService.AssetType.file]: file => (
-=======
-        [backend.AssetType.file]: file => (
->>>>>>> 413661b3
             <div className="flex text-left items-center align-middle whitespace-nowrap">
                 {fileIcon(fileExtension(file.title))} <span className="px-2">{file.title}</span>
             </div>
         ),
     }
 
-<<<<<<< HEAD
     const renderer = <Type extends cloudService.AssetType>(column: Column, assetType: Type) => {
         return column === Column.name
             ? // This is type-safe only if we pass enum literals as `assetType`.
               // eslint-disable-next-line no-restricted-syntax
               (nameRenderers[assetType] as (asset: cloudService.Asset<Type>) => JSX.Element)
-=======
-    const renderer = <Type extends backend.AssetType>(column: Column, assetType: Type) => {
-        return column === Column.name
-            ? // This is type-safe only if we pass enum literals as `assetType`.
-              // eslint-disable-next-line no-restricted-syntax
-              (nameRenderers[assetType] as (asset: backend.Asset<Type>) => JSX.Element)
->>>>>>> 413661b3
             : COLUMN_RENDERER[column]
     }
 
@@ -431,68 +283,25 @@
 
     react.useEffect(() => {
         void (async (): Promise<void> => {
-<<<<<<< HEAD
             const assets = await backend.listDirectory({
                 parentId: directoryId,
             })
-            reactDom.unstable_batchedUpdates(() => {
-                setProjectAssets(
-                    assets.filter(cloudService.assetIsType(cloudService.AssetType.project))
-                )
-                setDirectoryAssets(
-                    assets.filter(cloudService.assetIsType(cloudService.AssetType.directory))
-                )
-                setSecretAssets(
-                    assets.filter(cloudService.assetIsType(cloudService.AssetType.secret))
-                )
-                setFileAssets(assets.filter(cloudService.assetIsType(cloudService.AssetType.file)))
-            })
+            setProjectAssets(
+                assets.filter(cloudService.assetIsType(cloudService.AssetType.project))
+            )
+            setDirectoryAssets(
+                assets.filter(cloudService.assetIsType(cloudService.AssetType.directory))
+            )
+            setSecretAssets(assets.filter(cloudService.assetIsType(cloudService.AssetType.secret)))
+            setFileAssets(assets.filter(cloudService.assetIsType(cloudService.AssetType.file)))
         })()
     }, [accessToken, directoryId, backend])
-=======
-            let assets: backend.Asset[]
-
-            switch (platform) {
-                case platformModule.Platform.cloud: {
-                    assets = await backendService.listDirectory({
-                        parentId: directoryId,
-                    })
-                    break
-                }
-                case platformModule.Platform.desktop: {
-                    const result = await props.projectManager.listProjects({})
-                    const localProjects = result.result.projects
-                    assets = []
-                    for (const localProject of localProjects) {
-                        assets.push({
-                            type: backend.AssetType.project,
-                            title: localProject.name,
-                            id: localProject.id,
-                            parentId: '',
-                            permissions: [],
-                        })
-                    }
-                    break
-                }
-            }
-            reactDom.unstable_batchedUpdates(() => {
-                setProjectAssets(assets.filter(backend.assetIsType(backend.AssetType.project)))
-                setDirectoryAssets(assets.filter(backend.assetIsType(backend.AssetType.directory)))
-                setSecretAssets(assets.filter(backend.assetIsType(backend.AssetType.secret)))
-                setFileAssets(assets.filter(backend.assetIsType(backend.AssetType.file)))
-            })
-        })()
-    }, [accessToken, directoryId])
->>>>>>> 413661b3
 
     return (
         <div className="text-primary text-xs" onClick={unsetModal}>
             <div className={tab === Tab.dashboard ? '' : 'hidden'}>
                 <TopBar
-<<<<<<< HEAD
                     platform={platform}
-=======
->>>>>>> 413661b3
                     projectName={project?.name ?? null}
                     tab={tab}
                     toggleTab={() => {
@@ -621,11 +430,7 @@
                 </div>
                 <table className="items-center w-full bg-transparent border-collapse">
                     <tr className="h-8" />
-<<<<<<< HEAD
                     <Rows<cloudService.Asset<cloudService.AssetType.project>>
-=======
-                    <Rows<backend.Asset<backend.AssetType.project>>
->>>>>>> 413661b3
                         items={projectAssets}
                         getKey={proj => proj.id}
                         placeholder={
@@ -636,79 +441,46 @@
                         }
                         columns={COLUMNS_FOR[columnDisplayMode].map(column => ({
                             id: column,
-<<<<<<< HEAD
                             name: columnName(column, cloudService.AssetType.project),
                             render: renderer(column, cloudService.AssetType.project),
                         }))}
                     />
                     <tr className="h-8" />
                     <Rows<cloudService.Asset<cloudService.AssetType.directory>>
-=======
-                            name: columnName(column, backend.AssetType.project),
-                            render: renderer(column, backend.AssetType.project),
-                        }))}
-                    />
-                    <tr className="h-8" />
-                    <Rows<backend.Asset<backend.AssetType.directory>>
->>>>>>> 413661b3
                         items={directoryAssets}
                         getKey={proj => proj.id}
                         placeholder={<>This directory does not contain any subdirectories.</>}
                         columns={COLUMNS_FOR[columnDisplayMode].map(column => ({
                             id: column,
-<<<<<<< HEAD
                             name: columnName(column, cloudService.AssetType.directory),
                             render: renderer(column, cloudService.AssetType.directory),
                         }))}
                     />
                     <tr className="h-8" />
                     <Rows<cloudService.Asset<cloudService.AssetType.secret>>
-=======
-                            name: columnName(column, backend.AssetType.directory),
-                            render: renderer(column, backend.AssetType.directory),
-                        }))}
-                    />
-                    <tr className="h-8" />
-                    <Rows<backend.Asset<backend.AssetType.secret>>
->>>>>>> 413661b3
                         items={secretAssets}
                         getKey={proj => proj.id}
                         placeholder={<>This directory does not contain any secrets.</>}
                         columns={COLUMNS_FOR[columnDisplayMode].map(column => ({
                             id: column,
-<<<<<<< HEAD
                             name: columnName(column, cloudService.AssetType.secret),
                             render: renderer(column, cloudService.AssetType.secret),
                         }))}
                     />
                     <tr className="h-8" />
                     <Rows<cloudService.Asset<cloudService.AssetType.file>>
-=======
-                            name: columnName(column, backend.AssetType.secret),
-                            render: renderer(column, backend.AssetType.secret),
-                        }))}
-                    />
-                    <tr className="h-8" />
-                    <Rows<backend.Asset<backend.AssetType.file>>
->>>>>>> 413661b3
                         items={fileAssets}
                         getKey={proj => proj.id}
                         placeholder={<>This directory does not contain any files.</>}
                         columns={COLUMNS_FOR[columnDisplayMode].map(column => ({
                             id: column,
-<<<<<<< HEAD
                             name: columnName(column, cloudService.AssetType.file),
                             render: renderer(column, cloudService.AssetType.file),
-=======
-                            name: columnName(column, backend.AssetType.file),
-                            render: renderer(column, backend.AssetType.file),
->>>>>>> 413661b3
                         }))}
                     />
                 </table>
             </div>
             <div className={tab === Tab.ide ? '' : 'hidden'}>
-<<<<<<< HEAD
                 {project && (
                     <Ide
                         platform={platform}
@@ -717,9 +489,6 @@
                         setTab={setTab}
                     />
                 )}
-=======
-                {project ? <Ide backendService={backendService} project={project} /> : <></>}
->>>>>>> 413661b3
             </div>
             {modal && <>{modal}</>}
         </div>
