/** @file Main dashboard component, responsible for listing user's projects as well as other
 * interactive components. */
import * as React from 'react'
import toast from 'react-hot-toast'

import ArrowRightSmallIcon from 'enso-assets/arrow_right_small.svg'
import DefaultUserIcon from 'enso-assets/default_user.svg'
import DirectoryIcon from 'enso-assets/directory.svg'
import DownloadIcon from 'enso-assets/download.svg'
import PlusIcon from 'enso-assets/plus.svg'
import SecretIcon from 'enso-assets/secret.svg'
import UploadIcon from 'enso-assets/upload.svg'

import * as common from 'enso-common'

import * as backendModule from '../backend'
import * as dateTime from '../dateTime'
import * as fileInfo from '../../fileInfo'
import * as hooks from '../../hooks'
import * as http from '../../http'
import * as localBackend from '../localBackend'
import * as newtype from '../../newtype'
import * as projectManager from '../projectManager'
import * as remoteBackendModule from '../remoteBackend'
import * as uploadMultipleFiles from '../../uploadMultipleFiles'

import * as authProvider from '../../authentication/providers/auth'
import * as backendProvider from '../../providers/backend'
import * as loggerProvider from '../../providers/logger'
import * as modalProvider from '../../providers/modal'

import PermissionDisplay, * as permissionDisplay from './permissionDisplay'
import ProjectActionButton, * as projectActionButton from './projectActionButton'
import ContextMenu from './contextMenu'
import ContextMenuEntry from './contextMenuEntry'
import Ide from './ide'
import Rows from './rows'
import Templates from './templates'
import TopBar from './topBar'

import ConfirmDeleteModal from './confirmDeleteModal'
import RenameModal from './renameModal'

import FileCreateForm from './fileCreateForm'
import SecretCreateForm from './secretCreateForm'

// =============
// === Types ===
// =============

/** Main content of the screen. Only one should be visible at a time. */
export enum Tab {
    dashboard = 'dashboard',
    ide = 'ide',
}

/** Determines which columns are visible. */
enum ColumnDisplayMode {
    /** Show only columns which are ready for release. */
    release = 'release',
    /** Show all columns. */
    all = 'all',
    /** Show only name and metadata. */
    compact = 'compact',
    /** Show only columns relevant to documentation editors. */
    docs = 'docs',
    /** Show only name, metadata, and configuration options. */
    settings = 'settings',
}

/** Column type. */
enum Column {
    name = 'name',
    lastModified = 'last-modified',
    sharedWith = 'shared-with',
    docs = 'docs',
    labels = 'labels',
    dataAccess = 'data-access',
    usagePlan = 'usage-plan',
    engine = 'engine',
    ide = 'ide',
}

/** Values provided to form creation dialogs. */
export interface CreateFormProps {
    left: number
    top: number
    directoryId: backendModule.DirectoryId
    getNewProjectName: (templateId: string | null) => string
    onSuccess: () => void
}

// =================
// === Constants ===
// =================

/** Feature flags to enable or disable experimental features. */
const EXPERIMENTAL = {
    /** A selector that lets the user choose between pre-defined sets of visible columns. */
    columnModeSwitcher: false,
}

/** The `id` attribute of the element into which the IDE will be rendered. */
const IDE_ELEMENT_ID = 'root'
/** The `localStorage` key under which the ID of the current directory is stored. */
const DIRECTORY_STACK_KEY = `${common.PRODUCT_NAME.toLowerCase()}-dashboard-directory-stack`
/** The {@link RegExp} matching a directory name following the default naming convention. */
const DIRECTORY_NAME_REGEX = /^New_Directory_(?<directoryIndex>\d+)$/
/** The default prefix of an automatically generated directory. */
const DIRECTORY_NAME_DEFAULT_PREFIX = 'New_Directory_'

/** English names for the name column. */
const ASSET_TYPE_NAME: Record<backendModule.AssetType, string> = {
    [backendModule.AssetType.project]: 'Projects',
    [backendModule.AssetType.file]: 'Files',
    [backendModule.AssetType.secret]: 'Secrets',
    [backendModule.AssetType.directory]: 'Folders',
} as const

/** Forms to create each asset type. */
const ASSET_TYPE_CREATE_FORM: Record<
    Exclude<
        backendModule.AssetType,
        backendModule.AssetType.directory | backendModule.AssetType.project
    >,
    (props: CreateFormProps) => JSX.Element
> = {
    [backendModule.AssetType.file]: FileCreateForm,
    [backendModule.AssetType.secret]: SecretCreateForm,
}

/** English names for every column except for the name column. */
const COLUMN_NAME: Record<Exclude<Column, Column.name>, string> = {
    [Column.lastModified]: 'Last modified',
    [Column.sharedWith]: 'Shared with',
    [Column.docs]: 'Docs',
    [Column.labels]: 'Labels',
    [Column.dataAccess]: 'Data access',
    [Column.usagePlan]: 'Usage plan',
    [Column.engine]: 'Engine',
    [Column.ide]: 'IDE',
} as const

/** CSS classes for every column. Currently only used to set the widths. */
const COLUMN_CSS_CLASS: Record<Column, string> = {
    [Column.name]: 'w-60',
    [Column.lastModified]: 'w-40',
    [Column.sharedWith]: 'w-36',
    [Column.docs]: 'w-96',
    [Column.labels]: 'w-80',
    [Column.dataAccess]: 'w-96',
    [Column.usagePlan]: '',
    [Column.engine]: 'w-20',
    [Column.ide]: 'w-20',
} as const

/** The corresponding `Permissions` for each backend `PermissionAction`. */
const PERMISSION: Record<backendModule.PermissionAction, permissionDisplay.Permissions> = {
    [backendModule.PermissionAction.own]: { type: permissionDisplay.Permission.owner },
    [backendModule.PermissionAction.execute]: {
        type: permissionDisplay.Permission.regular,
        read: false,
        write: false,
        docsWrite: false,
        exec: true,
    },
    [backendModule.PermissionAction.edit]: {
        type: permissionDisplay.Permission.regular,
        read: false,
        write: true,
        docsWrite: false,
        exec: false,
    },
    [backendModule.PermissionAction.read]: {
        type: permissionDisplay.Permission.regular,
        read: true,
        write: false,
        docsWrite: false,
        exec: false,
    },
}

/** The list of columns displayed on each `ColumnDisplayMode`. */
const COLUMNS_FOR: Record<ColumnDisplayMode, Column[]> = {
    [ColumnDisplayMode.release]: [Column.name, Column.lastModified /*, Column.sharedWith*/],
    [ColumnDisplayMode.all]: [
        Column.name,
        Column.lastModified,
        Column.sharedWith,
        Column.labels,
        Column.dataAccess,
        Column.usagePlan,
        Column.engine,
        Column.ide,
    ],
    [ColumnDisplayMode.compact]: [
        Column.name,
        Column.lastModified,
        Column.sharedWith,
        Column.labels,
        Column.dataAccess,
    ],
    [ColumnDisplayMode.docs]: [Column.name, Column.lastModified, Column.docs],
    [ColumnDisplayMode.settings]: [
        Column.name,
        Column.lastModified,
        Column.usagePlan,
        Column.engine,
        Column.ide,
    ],
}

// ========================
// === Helper functions ===
// ========================

/** Return the id of the root directory for a user or organization. */
function rootDirectoryId(userOrOrganizationId: backendModule.UserOrOrganizationId) {
    return newtype.asNewtype<backendModule.DirectoryId>(
        userOrOrganizationId.replace(/^organization-/, `${backendModule.AssetType.directory}-`)
    )
}

/** Returns the list of columns to be displayed. */
function columnsFor(displayMode: ColumnDisplayMode, backendType: backendModule.BackendType) {
    const columns = COLUMNS_FOR[displayMode]
    return backendType === backendModule.BackendType.local
        ? columns.filter(column => column !== Column.sharedWith)
        : columns
}

/** Returns a new array, in which the given asset is replaced with a new asset with the new name. */
function arrayWithAssetTitleChanged<T extends backendModule.AssetType>(
    assets: backendModule.Asset<T>[],
    asset: backendModule.Asset<T>,
    newTitle: string
) {
    return assets.map(item => (item === asset ? { ...asset, title: newTitle } : item))
}

/** Returns a new array, in which the given asset is omitted. */
function arrayWithAssetOmitted<T extends backendModule.AssetType>(
    assets: backendModule.Asset<T>[],
    asset: backendModule.Asset<T>
) {
    return assets.filter(item => item !== asset)
}

/** Sanitizes a string for use as a regex. */
function regexEscape(string: string) {
    return string.replace(/[\\^$.|?*+()[{]/g, '\\$&')
}

// =================
// === Dashboard ===
// =================

/** Props for {@link Dashboard}s that are common to all platforms. */
export interface DashboardProps {
    /** Whether the application may have the local backend running. */
    supportsLocalBackend: boolean
    appRunner: AppRunner
    initialProjectName: string | null
}

// TODO[sb]: Implement rename when clicking name of a selected row.
// There is currently no way to tell whether a row is selected from a column.

/** The component that contains the entire UI. */
function Dashboard(props: DashboardProps) {
    const { supportsLocalBackend, appRunner, initialProjectName } = props

    const logger = loggerProvider.useLogger()
    const session = authProvider.useNonPartialUserSession()
    const { backend } = backendProvider.useBackend()
    const { setBackend } = backendProvider.useSetBackend()
    const { modal } = modalProvider.useModal()
    const { setModal, unsetModal } = modalProvider.useSetModal()

    const [refresh, doRefresh] = hooks.useRefresh()

    const [onDirectoryNextLoaded, setOnDirectoryNextLoaded] = React.useState<
        ((assets: backendModule.Asset[]) => void) | null
    >(() =>
        initialProjectName != null
            ? (assets: backendModule.Asset[]) => {
                  if (
                      !assets.some(
                          asset =>
                              asset.type === backendModule.AssetType.project &&
                              asset.title === initialProjectName
                      )
                  ) {
                      const errorMessage = `No project named '${initialProjectName}' was found.`
                      toast.error(errorMessage)
                      logger.error(`Error opening project on startup: ${errorMessage}`)
                  }
              }
            : null
    )
    const [nameOfProjectToImmediatelyOpen, setNameOfProjectToImmediatelyOpen] =
        React.useState(initialProjectName)
    const [projectEvent, setProjectEvent] = React.useState<projectActionButton.ProjectEvent | null>(
        null
    )
    const [query, setQuery] = React.useState('')
    const [loadingProjectManagerDidFail, setLoadingProjectManagerDidFail] = React.useState(false)
    const [directoryId, setDirectoryId] = React.useState(
        session.organization != null ? rootDirectoryId(session.organization.id) : null
    )
    const [directoryStack, setDirectoryStack] = React.useState<
        backendModule.Asset<backendModule.AssetType.directory>[]
    >([])
    // Defined by the spec as `compact` by default, however it is not ready yet.
<<<<<<< HEAD
    const [columnDisplayMode, setColumnDisplayMode] = React.useState(ColumnDisplayMode.release)
    const [tab, setTab] = React.useState(Tab.dashboard)
    const [project, setProject] = React.useState<backendModule.Project | null>(null)
    const [selectedAssets, setSelectedAssets] = React.useState<backendModule.Asset[]>([])
    const [isFileBeingDragged, setIsFileBeingDragged] = React.useState(false)

    const [isLoadingAssets, setIsLoadingAssets] = React.useState(true)
    const [projectAssets, setProjectAssetsRaw] = React.useState<
=======
    const [columnDisplayMode, setColumnDisplayMode] = react.useState(ColumnDisplayMode.release)
    const [tab, setTab] = react.useState(Tab.dashboard)
    const [project, setProject] = react.useState<backendModule.Project | null>(null)
    const [selectedAssets, setSelectedAssets] = react.useState<backendModule.Asset[]>([])
    const [isFileBeingDragged, setIsFileBeingDragged] = react.useState(false)
    const [isScrollBarVisible, setIsScrollBarVisible] = react.useState(false)

    const [isLoadingAssets, setIsLoadingAssets] = react.useState(true)
    const [projectAssets, setProjectAssetsRaw] = react.useState<
>>>>>>> b4d0a40c
        backendModule.Asset<backendModule.AssetType.project>[]
    >([])
    const [directoryAssets, setDirectoryAssetsRaw] = React.useState<
        backendModule.Asset<backendModule.AssetType.directory>[]
    >([])
    const [secretAssets, setSecretAssetsRaw] = React.useState<
        backendModule.Asset<backendModule.AssetType.secret>[]
    >([])
    const [fileAssets, setFileAssetsRaw] = React.useState<
        backendModule.Asset<backendModule.AssetType.file>[]
    >([])
    const [visibleProjectAssets, setVisibleProjectAssets] = React.useState<
        backendModule.Asset<backendModule.AssetType.project>[]
    >([])
    const [visibleDirectoryAssets, setVisibleDirectoryAssets] = React.useState<
        backendModule.Asset<backendModule.AssetType.directory>[]
    >([])
    const [visibleSecretAssets, setVisibleSecretAssets] = React.useState<
        backendModule.Asset<backendModule.AssetType.secret>[]
    >([])
    const [visibleFileAssets, setVisibleFileAssets] = React.useState<
        backendModule.Asset<backendModule.AssetType.file>[]
    >([])
    const [projectDatas, setProjectDatas] = React.useState<
        Record<backendModule.ProjectId, projectActionButton.ProjectData>
    >({})

    const isListingLocalDirectoryAndWillFail =
        backend.type === backendModule.BackendType.local && loadingProjectManagerDidFail
    const isListingRemoteDirectoryAndWillFail =
        backend.type === backendModule.BackendType.remote &&
        session.organization?.isEnabled !== true
    const isListingRemoteDirectoryWhileOffline =
        session.type === authProvider.UserSessionType.offline &&
        backend.type === backendModule.BackendType.remote
    const directory = directoryStack[directoryStack.length - 1]
    const parentDirectory = directoryStack[directoryStack.length - 2]

    const switchToIdeTab = React.useCallback(() => {
        setTab(Tab.ide)
        const ideElement = document.getElementById(IDE_ELEMENT_ID)
        if (ideElement) {
            ideElement.style.top = ''
            ideElement.style.display = 'absolute'
        }
    }, [])

    const switchToDashboardTab = React.useCallback(() => {
        setTab(Tab.dashboard)
        doRefresh()
        const ideElement = document.getElementById(IDE_ELEMENT_ID)
        if (ideElement) {
            ideElement.style.top = '-100vh'
            ideElement.style.display = 'fixed'
        }
    }, [doRefresh])

    React.useEffect(() => {
        const onProjectManagerLoadingFailed = () => {
            setLoadingProjectManagerDidFail(true)
        }
        document.addEventListener(
            projectManager.ProjectManagerEvents.loadingFailed,
            onProjectManagerLoadingFailed
        )
        return () => {
            document.removeEventListener(
                projectManager.ProjectManagerEvents.loadingFailed,
                onProjectManagerLoadingFailed
            )
        }
    }, [])

    React.useEffect(() => {
        if (backend.type === backendModule.BackendType.local && loadingProjectManagerDidFail) {
            setIsLoadingAssets(false)
        }
    }, [isLoadingAssets, loadingProjectManagerDidFail, backend.type])

    React.useEffect(() => {
        if (
            supportsLocalBackend &&
            localStorage.getItem(backendProvider.BACKEND_TYPE_KEY) !==
                backendModule.BackendType.remote
        ) {
            setBackend(new localBackend.LocalBackend())
        }
    }, [setBackend, supportsLocalBackend])

    React.useEffect(() => {
        document.addEventListener('show-dashboard', switchToDashboardTab)
        return () => {
            document.removeEventListener('show-dashboard', switchToDashboardTab)
        }
    }, [switchToDashboardTab])

    React.useEffect(() => {
        if (projectEvent != null) {
            setProjectEvent(null)
        }
    }, [projectEvent])

    const openIde = async (projectId: backendModule.ProjectId) => {
        switchToIdeTab()
        if (project?.projectId !== projectId) {
            setProject(await backend.getProjectDetails(projectId))
        }
    }

    const closeIde = () => {
        setProject(null)
    }

    const setBackendType = (newBackendType: backendModule.BackendType) => {
        if (newBackendType !== backend.type) {
            setIsLoadingAssets(true)
            setProjectAssets([])
            setDirectoryAssets([])
            setSecretAssets([])
            setFileAssets([])
            switch (newBackendType) {
                case backendModule.BackendType.local:
                    setBackend(new localBackend.LocalBackend())
                    break
                case backendModule.BackendType.remote: {
                    const headers = new Headers()
                    headers.append('Authorization', `Bearer ${session.accessToken ?? ''}`)
                    const client = new http.Client(headers)
                    setBackend(new remoteBackendModule.RemoteBackend(client, logger))
                    break
                }
            }
        }
    }

    const setProjectAssets = (
        newProjectAssets: backendModule.Asset<backendModule.AssetType.project>[]
    ) => {
        setProjectAssetsRaw(newProjectAssets)
        const queryRegex = new RegExp(regexEscape(query), 'i')
        setVisibleProjectAssets(newProjectAssets.filter(asset => queryRegex.test(asset.title)))
    }
    const setDirectoryAssets = (
        newDirectoryAssets: backendModule.Asset<backendModule.AssetType.directory>[]
    ) => {
        setDirectoryAssetsRaw(newDirectoryAssets)
        const queryRegex = new RegExp(regexEscape(query), 'i')
        setVisibleDirectoryAssets(newDirectoryAssets.filter(asset => queryRegex.test(asset.title)))
    }
    const setSecretAssets = (
        newSecretAssets: backendModule.Asset<backendModule.AssetType.secret>[]
    ) => {
        setSecretAssetsRaw(newSecretAssets)
        const queryRegex = new RegExp(regexEscape(query), 'i')
        setVisibleSecretAssets(newSecretAssets.filter(asset => queryRegex.test(asset.title)))
    }
    const setFileAssets = (newFileAssets: backendModule.Asset<backendModule.AssetType.file>[]) => {
        setFileAssetsRaw(newFileAssets)
        const queryRegex = new RegExp(regexEscape(query), 'i')
        setVisibleFileAssets(newFileAssets.filter(asset => queryRegex.test(asset.title)))
    }

    const exitDirectory = () => {
        setDirectoryId(
            parentDirectory?.id ??
                (session.organization != null ? rootDirectoryId(session.organization.id) : null)
        )
        setDirectoryStack(
            // eslint-disable-next-line @typescript-eslint/no-magic-numbers
            directoryStack.slice(0, -1)
        )
    }

    const enterDirectory = (
        directoryAsset: backendModule.Asset<backendModule.AssetType.directory>
    ) => {
        setDirectoryId(directoryAsset.id)
        setDirectoryStack([...directoryStack, directoryAsset])
    }

    React.useEffect(() => {
        const cachedDirectoryStackJson = localStorage.getItem(DIRECTORY_STACK_KEY)
        if (cachedDirectoryStackJson != null) {
            // The JSON was inserted by the code below, so it will always have the right type.
            // eslint-disable-next-line @typescript-eslint/no-unsafe-assignment
            const cachedDirectoryStack: backendModule.Asset<backendModule.AssetType.directory>[] =
                JSON.parse(cachedDirectoryStackJson)
            setDirectoryStack(cachedDirectoryStack)
            const cachedDirectoryId = cachedDirectoryStack[cachedDirectoryStack.length - 1]?.id
            if (cachedDirectoryId) {
                setDirectoryId(cachedDirectoryId)
            }
        }
    }, [])

    React.useEffect(() => {
        if (
            session.organization == null ||
            directoryId === rootDirectoryId(session.organization.id)
        ) {
            localStorage.removeItem(DIRECTORY_STACK_KEY)
        } else {
            localStorage.setItem(DIRECTORY_STACK_KEY, JSON.stringify(directoryStack))
        }
    }, [directoryId, directoryStack, session.organization])

    /** React components for the name column. */
    const nameRenderers: {
        [Type in backendModule.AssetType]: (asset: backendModule.Asset<Type>) => JSX.Element
    } = {
        [backendModule.AssetType.project]: projectAsset => (
            <div
                className="flex text-left items-center align-middle whitespace-nowrap"
                onClick={event => {
                    if (event.detail === 2) {
                        // It is a double click; open the project.
                        setProjectEvent({
                            type: projectActionButton.ProjectEventType.open,
                            projectId: projectAsset.id,
                        })
                    } else if (
                        event.ctrlKey &&
                        !event.altKey &&
                        !event.shiftKey &&
                        !event.metaKey
                    ) {
                        setModal(() => (
                            <RenameModal
                                assetType={projectAsset.type}
                                name={projectAsset.title}
                                {...(backend.type === backendModule.BackendType.local
                                    ? {
                                          namePattern: '[A-Z][a-z]*(?:_\\d+|_[A-Z][a-z]*)*',
                                          title:
                                              'Names must be in Upper_Snake_Case. ' +
                                              '(Numbers (_0, _1) are also allowed.)',
                                      }
                                    : {})}
                                doRename={async newName => {
                                    setProjectAssets(
                                        arrayWithAssetTitleChanged(
                                            projectAssets,
                                            projectAsset,
                                            newName
                                        )
                                    )
                                    await backend.projectUpdate(projectAsset.id, {
                                        ami: null,
                                        ideVersion: null,
                                        projectName: newName,
                                    })
                                }}
                                onComplete={doRefresh}
                            />
                        ))
                    }
                }}
            >
                <ProjectActionButton
                    project={projectAsset}
                    projectData={
                        projectDatas[projectAsset.id] ?? projectActionButton.DEFAULT_PROJECT_DATA
                    }
                    setProjectData={newProjectData => {
                        if (typeof newProjectData === 'function') {
                            setProjectDatas(oldProjectDatas => ({
                                ...oldProjectDatas,
                                [projectAsset.id]: newProjectData(
                                    oldProjectDatas[projectAsset.id] ??
                                        projectActionButton.DEFAULT_PROJECT_DATA
                                ),
                            }))
                        } else {
                            setProjectDatas({
                                ...projectDatas,
                                [projectAsset.id]: newProjectData,
                            })
                        }
                    }}
                    appRunner={appRunner}
                    event={projectEvent}
                    doRefresh={doRefresh}
                    doOpenManually={() => {
                        setProjectEvent({
                            type: projectActionButton.ProjectEventType.open,
                            projectId: projectAsset.id,
                        })
                    }}
                    onClose={() => {
                        setProjectEvent({
                            type: projectActionButton.ProjectEventType.cancelOpeningAll,
                        })
                        closeIde()
                    }}
                    openIde={() => openIde(projectAsset.id)}
                />
                <span className="px-2">{projectAsset.title}</span>
            </div>
        ),
        [backendModule.AssetType.directory]: directoryAsset => (
            <div
                className="flex text-left items-center align-middle whitespace-nowrap"
                onClick={event => {
                    if (event.ctrlKey && !event.altKey && !event.shiftKey && !event.metaKey) {
                        setModal(() => (
                            <RenameModal
                                assetType={directoryAsset.type}
                                name={directoryAsset.title}
                                // TODO: Wait for backend implementation.
                                doRename={newName => {
                                    setDirectoryAssets(
                                        arrayWithAssetTitleChanged(
                                            directoryAssets,
                                            directoryAsset,
                                            newName
                                        )
                                    )
                                    return Promise.reject(
                                        'The backend endpoint does not exist yet.'
                                    )
                                }}
                                onComplete={doRefresh}
                            />
                        ))
                    }
                }}
                onDoubleClick={() => {
                    enterDirectory(directoryAsset)
                }}
            >
                <img src={DirectoryIcon} /> <span className="px-2">{directoryAsset.title}</span>
            </div>
        ),
        [backendModule.AssetType.secret]: secret => (
            <div
                className="flex text-left items-center align-middle whitespace-nowrap"
                onClick={event => {
                    if (event.ctrlKey && !event.altKey && !event.shiftKey && !event.metaKey) {
                        setModal(() => (
                            <RenameModal
                                assetType={secret.type}
                                name={secret.title}
                                // FIXME[sb]: Wait for backend implementation.
                                doRename={newName => {
                                    setSecretAssets(
                                        arrayWithAssetTitleChanged(secretAssets, secret, newName)
                                    )
                                    return Promise.reject(
                                        'The backend endpoint does not exist yet.'
                                    )
                                }}
                                onComplete={doRefresh}
                            />
                        ))
                    }
                }}
            >
                <img src={SecretIcon} /> <span className="px-2">{secret.title}</span>
            </div>
        ),
        [backendModule.AssetType.file]: file => (
            <div
                className="flex text-left items-center align-middle whitespace-nowrap"
                onClick={event => {
                    if (event.ctrlKey && !event.altKey && !event.shiftKey && !event.metaKey) {
                        setModal(() => (
                            <RenameModal
                                assetType={file.type}
                                name={file.title}
                                // TODO: Wait for backend implementation.
                                doRename={newName => {
                                    setFileAssets(
                                        arrayWithAssetTitleChanged(fileAssets, file, newName)
                                    )
                                    return Promise.reject(
                                        'The backend endpoint does not exist yet.'
                                    )
                                }}
                                onComplete={doRefresh}
                            />
                        ))
                    }
                }}
            >
                <img src={fileInfo.fileIcon()} /> <span className="px-2">{file.title}</span>
            </div>
        ),
    }

    /** React components for every column except for the name column. */
    // This is not a React component even though it contains JSX.
    // eslint-disable-next-line no-restricted-syntax
    const columnRenderer: Record<
        Exclude<Column, Column.name>,
        (asset: backendModule.Asset) => React.ReactNode
    > = {
        [Column.lastModified]: asset =>
            asset.modifiedAt && <>{dateTime.formatDateTime(new Date(asset.modifiedAt))}</>,
        [Column.sharedWith]: asset => (
            <>
                {(asset.permissions ?? []).map(user => (
                    <PermissionDisplay
                        key={user.user.organization_id}
                        permissions={PERMISSION[user.permission]}
                    >
                        <img src={DefaultUserIcon} height={24} width={24} />
                    </PermissionDisplay>
                ))}
            </>
        ),
        [Column.docs]: () => <></>,
        [Column.labels]: () => {
            // This is not a React component even though it contains JSX.
            // eslint-disable-next-line no-restricted-syntax, @typescript-eslint/no-unused-vars
            const onContextMenu = (event: React.MouseEvent) => {
                event.preventDefault()
                event.stopPropagation()
                setModal(() => (
                    // This is a placeholder key. It should be replaced with label ID when labels
                    // are implemented.
                    <ContextMenu key={'label'} event={event}>
                        <ContextMenuEntry
                            disabled
                            onClick={() => {
                                // TODO: Wait for backend implementation.
                            }}
                        >
                            Rename label
                        </ContextMenuEntry>
                    </ContextMenu>
                ))
            }
            return <></>
        },
        [Column.dataAccess]: () => <></>,
        [Column.usagePlan]: () => <></>,
        [Column.engine]: () => <></>,
        [Column.ide]: () => <></>,
    }

    const renderer = <Type extends backendModule.AssetType>(column: Column, assetType: Type) => {
        return column === Column.name
            ? // This is type-safe only if we pass enum literals as `assetType`.
              // eslint-disable-next-line no-restricted-syntax
              (nameRenderers[assetType] as (asset: backendModule.Asset<Type>) => JSX.Element)
            : columnRenderer[column]
    }

    const uploadFilesFromInput = async (event: React.FormEvent<HTMLInputElement>) => {
        if (backend.type === backendModule.BackendType.local) {
            // TODO[sb]: Allow uploading `.enso-project`s
            // https://github.com/enso-org/cloud-v2/issues/510
            toast.error('Cannot upload files to the local backend.')
        } else if (event.currentTarget.files == null || event.currentTarget.files.length === 0) {
            toast.success('No files selected to upload.')
        } else if (directoryId == null) {
            // This should never happen, however display a nice
            // error message in case it somehow does.
            toast.error('You cannot upload files while offline.')
        } else {
            await uploadMultipleFiles.uploadMultipleFiles(
                backend,
                directoryId,
                Array.from(event.currentTarget.files)
            )
            doRefresh()
        }
    }

    /** Heading element for every column. */
    const ColumnHeading = (column: Column, assetType: backendModule.AssetType) =>
        column === Column.name ? (
            assetType === backendModule.AssetType.file ? (
                <div className="inline-flex">
                    {ASSET_TYPE_NAME[assetType]}
                    <input
                        type="file"
                        id="files_table_upload_files_input"
                        name="files_table_upload_files_input"
                        multiple
                        className="w-0 h-0"
                        onInput={uploadFilesFromInput}
                    />
                    <label htmlFor="files_table_upload_files_input" className="cursor-pointer mx-1">
                        <img src={PlusIcon} />
                    </label>
                </div>
            ) : (
                <div className="inline-flex">
                    {ASSET_TYPE_NAME[assetType]}
                    <button
                        className="mx-1"
                        onClick={event => {
                            event.stopPropagation()
                            const buttonPosition =
                                // This type assertion is safe as this event handler is on a button.
                                // eslint-disable-next-line no-restricted-syntax
                                (event.target as HTMLButtonElement).getBoundingClientRect()
                            if (assetType === backendModule.AssetType.project) {
                                void toast.promise(handleCreateProject(null), {
                                    loading: 'Creating new empty project...',
                                    success: 'Created new empty project.',
                                    // This is UNSAFE, as the original function's parameter is of type
                                    // `any`.
                                    error: (promiseError: Error) =>
                                        `Error creating new empty project: ${promiseError.message}`,
                                })
                            } else if (assetType === backendModule.AssetType.directory) {
                                void toast.promise(handleCreateDirectory(), {
                                    loading: 'Creating new directory...',
                                    success: 'Created new directory.',
                                    // This is UNSAFE, as the original function's parameter is of type
                                    // `any`.
                                    error: (promiseError: Error) =>
                                        `Error creating new directory: ${promiseError.message}`,
                                })
                            } else {
                                // This is a React component even though it doesn't contain JSX.
                                // eslint-disable-next-line no-restricted-syntax
                                const CreateForm = ASSET_TYPE_CREATE_FORM[assetType]
                                setModal(() => (
                                    <CreateForm
                                        left={buttonPosition.left + window.scrollX}
                                        top={buttonPosition.top + window.scrollY}
                                        getNewProjectName={getNewProjectName}
                                        // This is safe; headings are not rendered when there is no
                                        // internet connection.
                                        // eslint-disable-next-line @typescript-eslint/no-non-null-assertion
                                        directoryId={directoryId!}
                                        onSuccess={doRefresh}
                                    />
                                ))
                            }
                        }}
                    >
                        <img src={PlusIcon} />
                    </button>
                </div>
            )
        ) : (
            <>{COLUMN_NAME[column]}</>
        )

    React.useEffect(() => {
        const queryRegex = new RegExp(regexEscape(query), 'i')
        const doesItMatchQuery = (asset: backendModule.Asset) => queryRegex.test(asset.title)
        setVisibleProjectAssets(projectAssets.filter(doesItMatchQuery))
        setVisibleDirectoryAssets(directoryAssets.filter(doesItMatchQuery))
        setVisibleSecretAssets(secretAssets.filter(doesItMatchQuery))
        setVisibleFileAssets(fileAssets.filter(doesItMatchQuery))
    }, [directoryAssets, fileAssets, projectAssets, query, secretAssets])

    react.useLayoutEffect(() => {
        if (isLoadingAssets) {
            document.body.style.overflowY = isScrollBarVisible ? 'scroll' : ''
        } else {
            document.body.style.overflowY = ''
            setIsScrollBarVisible(document.body.scrollHeight > document.body.clientHeight)
        }
    }, [isLoadingAssets, projectAssets, directoryAssets, secretAssets, fileAssets])

    const setAssets = (assets: backendModule.Asset[]) => {
        const newProjectAssets = assets.filter(
            backendModule.assetIsType(backendModule.AssetType.project)
        )
        const newDirectoryAssets = assets.filter(
            backendModule.assetIsType(backendModule.AssetType.directory)
        )
        const newSecretAssets = assets.filter(
            backendModule.assetIsType(backendModule.AssetType.secret)
        )
        const newFileAssets = assets.filter(backendModule.assetIsType(backendModule.AssetType.file))
        setProjectAssets(newProjectAssets)
        setDirectoryAssets(newDirectoryAssets)
        setSecretAssets(newSecretAssets)
        setFileAssets(newFileAssets)
        if (nameOfProjectToImmediatelyOpen != null) {
            const projectToLoad = newProjectAssets.find(
                projectAsset => projectAsset.title === nameOfProjectToImmediatelyOpen
            )
            if (projectToLoad != null) {
                setProjectEvent({
                    type: projectActionButton.ProjectEventType.open,
                    projectId: projectToLoad.id,
                })
            }
            setNameOfProjectToImmediatelyOpen(null)
        }
        onDirectoryNextLoaded?.(assets)
        setOnDirectoryNextLoaded(null)
    }

    hooks.useAsyncEffect(
        null,
        async signal => {
            switch (backend.type) {
                case backendModule.BackendType.local: {
                    if (!isListingLocalDirectoryAndWillFail) {
                        const assets = await backend.listDirectory()
                        if (!signal.aborted) {
                            setIsLoadingAssets(false)
                            setAssets(assets)
                        }
                    }
                    return
                }
                case backendModule.BackendType.remote: {
                    if (
                        !isListingRemoteDirectoryAndWillFail &&
                        !isListingRemoteDirectoryWhileOffline &&
                        directoryId != null
                    ) {
                        const assets = await backend.listDirectory({ parentId: directoryId })
                        if (!signal.aborted) {
                            setIsLoadingAssets(false)
                            setAssets(assets)
                        }
                    } else {
                        setIsLoadingAssets(false)
                    }
                    return
                }
            }
        },
        [session.accessToken, directoryId, refresh, backend]
    )

    React.useEffect(() => {
        const onBlur = () => {
            setIsFileBeingDragged(false)
        }
        window.addEventListener('blur', onBlur)
        return () => {
            window.removeEventListener('blur', onBlur)
        }
    }, [])

    const handleEscapeKey = (event: React.KeyboardEvent<HTMLDivElement>) => {
        if (
            event.key === 'Escape' &&
            !event.ctrlKey &&
            !event.shiftKey &&
            !event.altKey &&
            !event.metaKey
        ) {
            if (modal) {
                event.preventDefault()
                unsetModal()
            }
        }
    }

    const openDropZone = (event: React.DragEvent<HTMLDivElement>) => {
        if (event.dataTransfer.types.includes('Files')) {
            setIsFileBeingDragged(true)
        }
    }

    const getNewProjectName = (templateName?: string | null): string => {
        const prefix = `${templateName ?? 'New_Project'}_`
        const projectNameTemplate = new RegExp(`^${prefix}(?<projectIndex>\\d+)$`)
        let highestProjectIndex = 0
        for (const projectAsset of projectAssets) {
            const projectIndex = projectNameTemplate.exec(projectAsset.title)?.groups?.projectIndex
            if (projectIndex != null) {
                highestProjectIndex = Math.max(highestProjectIndex, parseInt(projectIndex, 10))
            }
        }
        return `${prefix}${highestProjectIndex + 1}`
    }

    const handleCreateProject = async (templateId?: string | null) => {
        const projectName = getNewProjectName(templateId)
        const body: backendModule.CreateProjectRequestBody = {
            projectName,
            projectTemplateName: templateId ?? null,
            parentDirectoryId: directoryId,
        }
        const templateText = templateId != null ? ` from template '${templateId}'` : ''
        setProjectAssets([
            {
                type: backendModule.AssetType.project,
                title: projectName,
                // The ID must be unique in order to be updated correctly in the UI.
                id: newtype.asNewtype<backendModule.ProjectId>(String(Number(new Date()))),
                modifiedAt: dateTime.toRfc3339(new Date()),
                // Falling back to the empty string is okay as this is what the local backend does.
                parentId: directoryId ?? newtype.asNewtype<backendModule.AssetId>(''),
                permissions: [],
                projectState: { type: backendModule.ProjectState.new },
            },
            ...projectAssets,
        ])
        await toast.promise(backend.createProject(body), {
            loading: `Creating project '${projectName}'${templateText}...`,
            success: `Created project '${projectName}'${templateText}.`,
            // This is UNSAFE, as the original function's parameter is of type `any`.
            error: (promiseError: Error) =>
                `Error creating '${projectName}'${templateText}: ${promiseError.message}`,
        })
        // `newProject.projectId` cannot be used directly in a `ProjectEvet` as the project
        // does not yet exist in the project list. Opening the project would work, but the project
        // would display as closed as it would be created after the event is sent.
        setNameOfProjectToImmediatelyOpen(projectName)
        doRefresh()
    }

    const handleCreateDirectory = async () => {
        if (backend.type !== backendModule.BackendType.remote) {
            // This should never happen, but even if it does, it is the caller's responsibility
            // to log, or display this error.
            throw new Error('Folders cannot be created on the local backend.')
        } else {
            const directoryIndices = directoryAssets
                .map(directoryAsset => DIRECTORY_NAME_REGEX.exec(directoryAsset.title))
                .map(match => match?.groups?.directoryIndex)
                .map(maybeIndex => (maybeIndex != null ? parseInt(maybeIndex, 10) : 0))
            const title = `${DIRECTORY_NAME_DEFAULT_PREFIX}${Math.max(0, ...directoryIndices) + 1}`
            setDirectoryAssets([
                {
                    title,
                    type: backendModule.AssetType.directory,
                    id: newtype.asNewtype<backendModule.DirectoryId>(Number(new Date()).toString()),
                    modifiedAt: dateTime.toRfc3339(new Date()),
                    parentId: directoryId ?? newtype.asNewtype<backendModule.DirectoryId>(''),
                    permissions: [],
                    projectState: null,
                },
                ...directoryAssets,
            ])
            await backend.createDirectory({
                parentId: directoryId,
                title,
            })
            doRefresh()
            return
        }
    }

    return (
        <div
            className={`flex flex-col relative select-none text-primary text-xs min-h-screen p-2 ${
                tab === Tab.dashboard ? '' : 'hidden'
            }`}
            onClick={event => {
                if (getSelection()?.type !== 'Range') {
                    unsetModal()
                    if (!event.shiftKey) {
                        setSelectedAssets([])
                    }
                }
            }}
            onKeyDown={handleEscapeKey}
            onDragEnter={openDropZone}
        >
            <TopBar
                supportsLocalBackend={supportsLocalBackend}
                projectName={project?.name ?? null}
                tab={tab}
                toggleTab={() => {
                    if (project && tab === Tab.dashboard) {
                        switchToIdeTab()
                    } else {
                        switchToDashboardTab()
                    }
                }}
                setBackendType={setBackendType}
                query={query}
                setQuery={setQuery}
            />
            {isListingRemoteDirectoryWhileOffline ? (
                <div className="grow grid place-items-center">
                    <div className="text-base text-center">
                        You are offline. Please connect to the internet and refresh to access the
                        cloud backend.
                    </div>
                </div>
            ) : isListingLocalDirectoryAndWillFail ? (
                <div className="grow grid place-items-center">
                    <div className="text-base text-center">
                        Could not connect to the Project Manager. Please try restarting{' '}
                        {common.PRODUCT_NAME}, or manually launching the Project Manager.
                    </div>
                </div>
            ) : isListingRemoteDirectoryAndWillFail ? (
                <div className="grow grid place-items-center">
                    <div className="text-base text-center">
                        We will review your user details and enable the cloud experience for you
                        shortly.
                    </div>
                </div>
            ) : (
                <>
                    <Templates onTemplateClick={handleCreateProject} />
                    <div className="flex flex-row flex-nowrap my-2">
                        <h1 className="text-xl font-bold mx-4 self-center">Drive</h1>
                        <div className="flex flex-row flex-nowrap mx-4">
                            {backend.type === backendModule.BackendType.remote && (
                                <>
                                    <div className="bg-gray-100 rounded-l-full flex flex-row flex-nowrap items-center p-1 mx-0.5">
                                        {directory && (
                                            <>
                                                <button className="mx-2" onClick={exitDirectory}>
                                                    {parentDirectory?.title ?? '/'}
                                                </button>
                                                <img src={ArrowRightSmallIcon} />
                                            </>
                                        )}
                                        <span className="mx-2">{directory?.title ?? '/'}</span>
                                    </div>
                                    <div className="bg-gray-100 rounded-r-full flex flex-row flex-nowrap items-center mx-0.5">
                                        <div className="m-2">Shared with</div>
                                        <div></div>
                                    </div>
                                </>
                            )}
                            <div className="bg-gray-100 rounded-full flex flex-row flex-nowrap px-1.5 py-1 mx-4">
                                <input
                                    type="file"
                                    multiple
                                    disabled={backend.type === backendModule.BackendType.local}
                                    id="upload_files_input"
                                    name="upload_files_input"
                                    className="w-0 h-0"
                                    onInput={uploadFilesFromInput}
                                />
                                <label
                                    htmlFor="upload_files_input"
                                    className={`mx-1 ${
                                        backend.type === backendModule.BackendType.local
                                            ? 'opacity-50'
                                            : 'cursor-pointer'
                                    }`}
                                >
                                    <img src={UploadIcon} />
                                </label>
                                <button
                                    className={`mx-1 opacity-50`}
                                    disabled={true}
                                    onClick={event => {
                                        event.stopPropagation()
                                        unsetModal()
                                        /* TODO */
                                    }}
                                >
                                    <img src={DownloadIcon} />
                                </button>
                            </div>
                            {EXPERIMENTAL.columnModeSwitcher && (
                                <>
                                    <div className="bg-gray-100 rounded-full flex flex-row flex-nowrap p-1.5 mx-4">
                                        <button
                                            className={`${
                                                columnDisplayMode === ColumnDisplayMode.all
                                                    ? 'bg-white shadow-soft'
                                                    : 'opacity-50'
                                            } rounded-full px-1.5`}
                                            onClick={() => {
                                                setColumnDisplayMode(ColumnDisplayMode.all)
                                            }}
                                        >
                                            All
                                        </button>
                                        <button
                                            className={`${
                                                columnDisplayMode === ColumnDisplayMode.compact
                                                    ? 'bg-white shadow-soft'
                                                    : 'opacity-50'
                                            } rounded-full px-1.5`}
                                            onClick={() => {
                                                setColumnDisplayMode(ColumnDisplayMode.compact)
                                            }}
                                        >
                                            Compact
                                        </button>
                                        <button
                                            className={`${
                                                columnDisplayMode === ColumnDisplayMode.docs
                                                    ? 'bg-white shadow-soft'
                                                    : 'opacity-50'
                                            } rounded-full px-1.5`}
                                            onClick={() => {
                                                setColumnDisplayMode(ColumnDisplayMode.docs)
                                            }}
                                        >
                                            Docs
                                        </button>
                                        <button
                                            className={`${
                                                columnDisplayMode === ColumnDisplayMode.settings
                                                    ? 'bg-white shadow-soft'
                                                    : 'opacity-50'
                                            } rounded-full px-1.5`}
                                            onClick={() => {
                                                setColumnDisplayMode(ColumnDisplayMode.settings)
                                            }}
                                        >
                                            Settings
                                        </button>
                                    </div>
                                </>
                            )}
                        </div>
                    </div>
                    <table className="table-fixed items-center border-collapse mt-2 w-0">
                        <tbody>
                            <tr className="h-10">
                                {columnsFor(columnDisplayMode, backend.type).map(column => (
                                    <td key={column} className={COLUMN_CSS_CLASS[column]} />
                                ))}
                            </tr>
                            <Rows<backendModule.Asset<backendModule.AssetType.project>>
                                items={visibleProjectAssets}
                                getKey={projectAsset => projectAsset.id}
                                isLoading={isLoadingAssets}
                                placeholder={
                                    <span className="opacity-75">
                                        You have no project yet. Go ahead and create one using the
                                        form above.
                                    </span>
                                }
                                columns={columnsFor(columnDisplayMode, backend.type).map(
                                    column => ({
                                        id: column,
                                        heading: ColumnHeading(
                                            column,
                                            backendModule.AssetType.project
                                        ),
                                        render: renderer(column, backendModule.AssetType.project),
                                    })
                                )}
                                onClick={(projectAsset, event) => {
                                    event.stopPropagation()
                                    unsetModal()
                                    setSelectedAssets(
                                        event.shiftKey
                                            ? [...selectedAssets, projectAsset]
                                            : [projectAsset]
                                    )
                                }}
                                onContextMenu={(projectAsset, event) => {
                                    event.preventDefault()
                                    event.stopPropagation()
                                    const doOpenForEditing = () => {
                                        unsetModal()
                                        setProjectEvent({
                                            type: projectActionButton.ProjectEventType.open,
                                            projectId: projectAsset.id,
                                        })
                                    }
                                    const doOpenAsFolder = () => {
                                        // FIXME[sb]: Uncomment once backend support
                                        // is in place.
                                        // The following code does not typecheck
                                        // since `ProjectId`s are not `DirectoryId`s.
                                        // enterDirectory(projectAsset)
                                    }
                                    // This is not a React component even though it contains JSX.
                                    // eslint-disable-next-line no-restricted-syntax
                                    const doRename = () => {
                                        setModal(() => (
                                            <RenameModal
                                                name={projectAsset.title}
                                                assetType={projectAsset.type}
                                                {...(backend.type ===
                                                backendModule.BackendType.local
                                                    ? {
                                                          namePattern:
                                                              '[A-Z][a-z]*(?:_\\d+|_[A-Z][a-z]*)*',
                                                          title:
                                                              'Names must be in Upper_Snake_Case. ' +
                                                              '(Numbers (_0, _1) are also allowed.)',
                                                      }
                                                    : {})}
                                                doRename={async newName => {
                                                    setProjectAssets(
                                                        arrayWithAssetTitleChanged(
                                                            projectAssets,
                                                            projectAsset,
                                                            newName
                                                        )
                                                    )
                                                    await backend.projectUpdate(projectAsset.id, {
                                                        ami: null,
                                                        ideVersion: null,
                                                        projectName: newName,
                                                    })
                                                }}
                                                onComplete={doRefresh}
                                            />
                                        ))
                                    }
                                    // This is not a React component even though it contains JSX.
                                    // eslint-disable-next-line no-restricted-syntax
                                    const doDelete = () => {
                                        setModal(() => (
                                            <ConfirmDeleteModal
                                                name={projectAsset.title}
                                                assetType={projectAsset.type}
                                                doDelete={() => {
                                                    setProjectAssets(
                                                        arrayWithAssetOmitted(
                                                            projectAssets,
                                                            projectAsset
                                                        )
                                                    )
                                                    return backend.deleteProject(projectAsset.id)
                                                }}
                                                onComplete={doRefresh}
                                            />
                                        ))
                                    }
                                    const isDisabled =
                                        backend.type === backendModule.BackendType.local &&
                                        (projectDatas[projectAsset.id]?.isRunning ?? false)
                                    setModal(() => (
                                        <ContextMenu key={projectAsset.id} event={event}>
                                            <ContextMenuEntry onClick={doOpenForEditing}>
                                                Open for editing
                                            </ContextMenuEntry>
                                            {backend.type !== backendModule.BackendType.local && (
                                                <ContextMenuEntry disabled onClick={doOpenAsFolder}>
                                                    Open as folder
                                                </ContextMenuEntry>
                                            )}
                                            <ContextMenuEntry onClick={doRename}>
                                                Rename
                                            </ContextMenuEntry>
                                            <ContextMenuEntry
                                                disabled={isDisabled}
                                                {...(isDisabled
                                                    ? {
                                                          title: 'A running local project cannot be removed.',
                                                      }
                                                    : {})}
                                                onClick={doDelete}
                                            >
                                                <span className="text-red-700">Delete</span>
                                            </ContextMenuEntry>
                                        </ContextMenu>
                                    ))
                                }}
                            />
                            {backend.type === backendModule.BackendType.remote &&
                                (remoteBackend => (
                                    <>
                                        <tr className="h-10" />
                                        <Rows<
                                            backendModule.Asset<backendModule.AssetType.directory>
                                        >
                                            items={visibleDirectoryAssets}
                                            getKey={directoryAsset => directoryAsset.id}
                                            isLoading={isLoadingAssets}
                                            placeholder={
                                                <span className="opacity-75">
                                                    This directory does not contain any
                                                    subdirectories
                                                    {query ? ' matching your query' : ''}.
                                                </span>
                                            }
                                            columns={columnsFor(
                                                columnDisplayMode,
                                                backend.type
                                            ).map(column => ({
                                                id: column,
                                                heading: ColumnHeading(
                                                    column,
                                                    backendModule.AssetType.directory
                                                ),
                                                render: renderer(
                                                    column,
                                                    backendModule.AssetType.directory
                                                ),
                                            }))}
                                            onClick={(directoryAsset, event) => {
                                                event.stopPropagation()
                                                unsetModal()
                                                setSelectedAssets(
                                                    event.shiftKey
                                                        ? [...selectedAssets, directoryAsset]
                                                        : [directoryAsset]
                                                )
                                            }}
                                            onContextMenu={(directoryAsset, event) => {
                                                event.preventDefault()
                                                event.stopPropagation()
                                                setModal(() => (
                                                    <ContextMenu
                                                        key={directoryAsset.id}
                                                        event={event}
                                                    ></ContextMenu>
                                                ))
                                            }}
                                        />
                                        <tr className="h-10" />
                                        <Rows<backendModule.Asset<backendModule.AssetType.secret>>
                                            items={visibleSecretAssets}
                                            getKey={secret => secret.id}
                                            isLoading={isLoadingAssets}
                                            placeholder={
                                                <span className="opacity-75">
                                                    This directory does not contain any secrets
                                                    {query ? ' matching your query' : ''}.
                                                </span>
                                            }
                                            columns={columnsFor(
                                                columnDisplayMode,
                                                backend.type
                                            ).map(column => ({
                                                id: column,
                                                heading: ColumnHeading(
                                                    column,
                                                    backendModule.AssetType.secret
                                                ),
                                                render: renderer(
                                                    column,
                                                    backendModule.AssetType.secret
                                                ),
                                            }))}
                                            onClick={(secret, event) => {
                                                event.stopPropagation()
                                                unsetModal()
                                                setSelectedAssets(
                                                    event.shiftKey
                                                        ? [...selectedAssets, secret]
                                                        : [secret]
                                                )
                                            }}
                                            onContextMenu={(secret, event) => {
                                                event.preventDefault()
                                                event.stopPropagation()
                                                // This is not a React component even though it contains JSX.
                                                // eslint-disable-next-line no-restricted-syntax
                                                const doDelete = () => {
                                                    setModal(() => (
                                                        <ConfirmDeleteModal
                                                            name={secret.title}
                                                            assetType={secret.type}
                                                            doDelete={() => {
                                                                setSecretAssets(
                                                                    arrayWithAssetOmitted(
                                                                        secretAssets,
                                                                        secret
                                                                    )
                                                                )
                                                                return remoteBackend.deleteSecret(
                                                                    secret.id
                                                                )
                                                            }}
                                                            onComplete={doRefresh}
                                                        />
                                                    ))
                                                }
                                                setModal(() => (
                                                    <ContextMenu key={secret.id} event={event}>
                                                        <ContextMenuEntry onClick={doDelete}>
                                                            <span className="text-red-700">
                                                                Delete
                                                            </span>
                                                        </ContextMenuEntry>
                                                    </ContextMenu>
                                                ))
                                            }}
                                        />
                                        <tr className="h-10" />
                                        <Rows<backendModule.Asset<backendModule.AssetType.file>>
                                            items={visibleFileAssets}
                                            getKey={file => file.id}
                                            isLoading={isLoadingAssets}
                                            placeholder={
                                                <span className="opacity-75">
                                                    This directory does not contain any files
                                                    {query ? ' matching your query' : ''}.
                                                </span>
                                            }
                                            columns={columnsFor(
                                                columnDisplayMode,
                                                backend.type
                                            ).map(column => ({
                                                id: column,
                                                heading: ColumnHeading(
                                                    column,
                                                    backendModule.AssetType.file
                                                ),
                                                render: renderer(
                                                    column,
                                                    backendModule.AssetType.file
                                                ),
                                            }))}
                                            onClick={(file, event) => {
                                                event.stopPropagation()
                                                unsetModal()
                                                setSelectedAssets(
                                                    event.shiftKey
                                                        ? [...selectedAssets, file]
                                                        : [file]
                                                )
                                            }}
                                            onContextMenu={(file, event) => {
                                                event.preventDefault()
                                                event.stopPropagation()
                                                const doCopy = () => {
                                                    // TODO: Wait for backend endpoint.
                                                }
                                                const doCut = () => {
                                                    // TODO: Wait for backend endpoint.
                                                }
                                                // This is not a React component even though it contains JSX.
                                                // eslint-disable-next-line no-restricted-syntax
                                                const doDelete = () => {
                                                    setModal(() => (
                                                        <ConfirmDeleteModal
                                                            name={file.title}
                                                            assetType={file.type}
                                                            doDelete={() => {
                                                                setFileAssets(
                                                                    arrayWithAssetOmitted(
                                                                        fileAssets,
                                                                        file
                                                                    )
                                                                )
                                                                return remoteBackend.deleteFile(
                                                                    file.id
                                                                )
                                                            }}
                                                            onComplete={doRefresh}
                                                        />
                                                    ))
                                                }
                                                const doDownload = () => {
                                                    /** TODO: Wait for backend endpoint. */
                                                }
                                                setModal(() => (
                                                    <ContextMenu key={file.id} event={event}>
                                                        <ContextMenuEntry disabled onClick={doCopy}>
                                                            Copy
                                                        </ContextMenuEntry>
                                                        <ContextMenuEntry disabled onClick={doCut}>
                                                            Cut
                                                        </ContextMenuEntry>
                                                        <ContextMenuEntry onClick={doDelete}>
                                                            <span className="text-red-700">
                                                                Delete
                                                            </span>
                                                        </ContextMenuEntry>
                                                        <ContextMenuEntry
                                                            disabled
                                                            onClick={doDownload}
                                                        >
                                                            Download
                                                        </ContextMenuEntry>
                                                    </ContextMenu>
                                                ))
                                            }}
                                        />
                                    </>
                                ))(backend)}
                        </tbody>
                    </table>
                    {isFileBeingDragged &&
                    directoryId != null &&
                    backend.type === backendModule.BackendType.remote ? (
                        <div
                            className="text-white text-lg fixed w-screen h-screen inset-0 bg-primary grid place-items-center"
                            onDragLeave={() => {
                                setIsFileBeingDragged(false)
                            }}
                            onDragOver={event => {
                                event.preventDefault()
                            }}
                            onDrop={async event => {
                                event.preventDefault()
                                setIsFileBeingDragged(false)
                                await uploadMultipleFiles.uploadMultipleFiles(
                                    backend,
                                    directoryId,
                                    Array.from(event.dataTransfer.files)
                                )
                                doRefresh()
                            }}
                        >
                            Drop to upload files.
                        </div>
                    ) : null}
                </>
            )}
            {/* This should be just `{modal}`, however TypeScript incorrectly throws an error. */}
            {project && <Ide project={project} appRunner={appRunner} />}
            {modal && <>{modal}</>}
        </div>
    )
}

export default Dashboard<|MERGE_RESOLUTION|>--- conflicted
+++ resolved
@@ -312,26 +312,15 @@
         backendModule.Asset<backendModule.AssetType.directory>[]
     >([])
     // Defined by the spec as `compact` by default, however it is not ready yet.
-<<<<<<< HEAD
     const [columnDisplayMode, setColumnDisplayMode] = React.useState(ColumnDisplayMode.release)
     const [tab, setTab] = React.useState(Tab.dashboard)
     const [project, setProject] = React.useState<backendModule.Project | null>(null)
     const [selectedAssets, setSelectedAssets] = React.useState<backendModule.Asset[]>([])
     const [isFileBeingDragged, setIsFileBeingDragged] = React.useState(false)
+    const [isScrollBarVisible, setIsScrollBarVisible] = React.useState(false)
 
     const [isLoadingAssets, setIsLoadingAssets] = React.useState(true)
     const [projectAssets, setProjectAssetsRaw] = React.useState<
-=======
-    const [columnDisplayMode, setColumnDisplayMode] = react.useState(ColumnDisplayMode.release)
-    const [tab, setTab] = react.useState(Tab.dashboard)
-    const [project, setProject] = react.useState<backendModule.Project | null>(null)
-    const [selectedAssets, setSelectedAssets] = react.useState<backendModule.Asset[]>([])
-    const [isFileBeingDragged, setIsFileBeingDragged] = react.useState(false)
-    const [isScrollBarVisible, setIsScrollBarVisible] = react.useState(false)
-
-    const [isLoadingAssets, setIsLoadingAssets] = react.useState(true)
-    const [projectAssets, setProjectAssetsRaw] = react.useState<
->>>>>>> b4d0a40c
         backendModule.Asset<backendModule.AssetType.project>[]
     >([])
     const [directoryAssets, setDirectoryAssetsRaw] = React.useState<
@@ -884,14 +873,21 @@
         setVisibleFileAssets(fileAssets.filter(doesItMatchQuery))
     }, [directoryAssets, fileAssets, projectAssets, query, secretAssets])
 
-    react.useLayoutEffect(() => {
+    React.useLayoutEffect(() => {
         if (isLoadingAssets) {
             document.body.style.overflowY = isScrollBarVisible ? 'scroll' : ''
         } else {
             document.body.style.overflowY = ''
             setIsScrollBarVisible(document.body.scrollHeight > document.body.clientHeight)
         }
-    }, [isLoadingAssets, projectAssets, directoryAssets, secretAssets, fileAssets])
+    }, [
+        isLoadingAssets,
+        projectAssets,
+        directoryAssets,
+        secretAssets,
+        fileAssets,
+        isScrollBarVisible,
+    ])
 
     const setAssets = (assets: backendModule.Asset[]) => {
         const newProjectAssets = assets.filter(
