--- conflicted
+++ resolved
@@ -50,12 +50,7 @@
 
 /** The component that contains the entire UI. */
 export default function Dashboard(props: DashboardProps) {
-<<<<<<< HEAD
-    const { supportsLocalBackend, appRunner, initialProjectName } = props
-=======
     const { supportsLocalBackend, appRunner, initialProjectName, projectManagerUrl } = props
-    const navigate = hooks.useNavigate()
->>>>>>> aa2f72cb
     const logger = loggerProvider.useLogger()
     const session = authProvider.useNonPartialUserSession()
     const { backend } = backendProvider.useBackend()
