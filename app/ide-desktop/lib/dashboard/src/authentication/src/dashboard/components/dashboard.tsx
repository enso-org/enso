/** @file Main dashboard component, responsible for listing user's projects as well as other
 * interactive components. */
import * as react from 'react'

import * as backendModule from '../backend'
import * as dateTime from '../dateTime'
import * as fileInfo from '../../fileInfo'
import * as hooks from '../../hooks'
import * as http from '../../http'
import * as localBackend from '../localBackend'
import * as newtype from '../../newtype'
import * as platformModule from '../../platform'
import * as remoteBackendModule from '../remoteBackend'
import * as svg from '../../components/svg'
import * as uploadMultipleFiles from '../../uploadMultipleFiles'

import * as auth from '../../authentication/providers/auth'
import * as backendProvider from '../../providers/backend'
import * as loggerProvider from '../../providers/logger'
import * as modalProvider from '../../providers/modal'

import PermissionDisplay, * as permissionDisplay from './permissionDisplay'
import ContextMenu from './contextMenu'
import ContextMenuEntry from './contextMenuEntry'
import Ide from './ide'
import ProjectActionButton from './projectActionButton'
import Rows from './rows'
import Templates from './templates'
import TopBar from './topBar'

import ConfirmDeleteModal from './confirmDeleteModal'
import RenameModal from './renameModal'
import UploadFileModal from './uploadFileModal'

import DirectoryCreateForm from './directoryCreateForm'
import FileCreateForm from './fileCreateForm'
import SecretCreateForm from './secretCreateForm'

// =============
// === Types ===
// =============

/** Main content of the screen. Only one should be visible at a time. */
export enum Tab {
    dashboard = 'dashboard',
    ide = 'ide',
}

/** Determines which columns are visible. */
enum ColumnDisplayMode {
    /** Show only columns which are ready for release. */
    release = 'release',
    /** Show all columns. */
    all = 'all',
    /** Show only name and metadata. */
    compact = 'compact',
    /** Show only columns relevant to documentation editors. */
    docs = 'docs',
    /** Show only name, metadata, and configuration options. */
    settings = 'settings',
}

/** Column type. */
enum Column {
    name = 'name',
    lastModified = 'last-modified',
    sharedWith = 'shared-with',
    docs = 'docs',
    labels = 'labels',
    dataAccess = 'data-access',
    usagePlan = 'usage-plan',
    engine = 'engine',
    ide = 'ide',
}

/** Values provided to form creation dialogs. */
export interface CreateFormProps {
    left: number
    top: number
    directoryId: backendModule.DirectoryId
    onSuccess: () => void
}

// =================
// === Constants ===
// =================

/** Feature flags to enable or disable experimental features. */
const EXPERIMENTAL = {
    /** A selector that lets the user choose between pre-defined sets of visible columns. */
    columnModeSwitcher: false,
}

/** The `id` attribute of the element into which the IDE will be rendered. */
const IDE_ELEMENT_ID = 'root'
/** The `localStorage` key under which the ID of the current directory is stored. */
const DIRECTORY_STACK_KEY = 'enso-dashboard-directory-stack'

/** English names for the name column. */
const ASSET_TYPE_NAME: Record<backendModule.AssetType, string> = {
    [backendModule.AssetType.project]: 'Projects',
    [backendModule.AssetType.file]: 'Files',
    [backendModule.AssetType.secret]: 'Secrets',
    [backendModule.AssetType.directory]: 'Folders',
} as const

/** Forms to create each asset type. */
const ASSET_TYPE_CREATE_FORM: Record<
    Exclude<backendModule.AssetType, backendModule.AssetType.project>,
    (props: CreateFormProps) => JSX.Element
> = {
    [backendModule.AssetType.file]: FileCreateForm,
    [backendModule.AssetType.secret]: SecretCreateForm,
    [backendModule.AssetType.directory]: DirectoryCreateForm,
}

/** English names for every column except for the name column. */
const COLUMN_NAME: Record<Exclude<Column, Column.name>, string> = {
    [Column.lastModified]: 'Last modified',
    [Column.sharedWith]: 'Shared with',
    [Column.docs]: 'Docs',
    [Column.labels]: 'Labels',
    [Column.dataAccess]: 'Data access',
    [Column.usagePlan]: 'Usage plan',
    [Column.engine]: 'Engine',
    [Column.ide]: 'IDE',
} as const

/** CSS classes for every column. Currently only used to set the widths. */
const COLUMN_CSS_CLASS: Record<Column, string> = {
    [Column.name]: 'w-60',
    [Column.lastModified]: 'w-32',
    [Column.sharedWith]: 'w-36',
    [Column.docs]: 'w-96',
    [Column.labels]: 'w-80',
    [Column.dataAccess]: 'w-96',
    [Column.usagePlan]: '',
    [Column.engine]: 'w-20',
    [Column.ide]: 'w-20',
} as const

/** The corresponding `Permissions` for each backend `PermissionAction`. */
const PERMISSION: Record<backendModule.PermissionAction, permissionDisplay.Permissions> = {
    [backendModule.PermissionAction.own]: { type: permissionDisplay.Permission.owner },
    [backendModule.PermissionAction.execute]: {
        type: permissionDisplay.Permission.regular,
        read: false,
        write: false,
        docsWrite: false,
        exec: true,
    },
    [backendModule.PermissionAction.edit]: {
        type: permissionDisplay.Permission.regular,
        read: false,
        write: true,
        docsWrite: false,
        exec: false,
    },
    [backendModule.PermissionAction.read]: {
        type: permissionDisplay.Permission.regular,
        read: true,
        write: false,
        docsWrite: false,
        exec: false,
    },
}

/** The list of columns displayed on each `ColumnDisplayMode`. */
const COLUMNS_FOR: Record<ColumnDisplayMode, Column[]> = {
    [ColumnDisplayMode.release]: [Column.name, Column.lastModified, Column.sharedWith],
    [ColumnDisplayMode.all]: [
        Column.name,
        Column.lastModified,
        Column.sharedWith,
        Column.labels,
        Column.dataAccess,
        Column.usagePlan,
        Column.engine,
        Column.ide,
    ],
    [ColumnDisplayMode.compact]: [
        Column.name,
        Column.lastModified,
        Column.sharedWith,
        Column.labels,
        Column.dataAccess,
    ],
    [ColumnDisplayMode.docs]: [Column.name, Column.lastModified, Column.docs],
    [ColumnDisplayMode.settings]: [
        Column.name,
        Column.lastModified,
        Column.usagePlan,
        Column.engine,
        Column.ide,
    ],
}

// ========================
// === Helper functions ===
// ========================

/** Return the id of the root directory for a user or organization. */
function rootDirectoryId(userOrOrganizationId: backendModule.UserOrOrganizationId) {
    return newtype.asNewtype<backendModule.DirectoryId>(
        userOrOrganizationId.replace(/^organization-/, `${backendModule.AssetType.directory}-`)
    )
}

/** Returns the list of columns to be displayed. */
function columnsFor(displayMode: ColumnDisplayMode, backendPlatform: platformModule.Platform) {
    const columns = COLUMNS_FOR[displayMode]
    return backendPlatform === platformModule.Platform.desktop
        ? columns.filter(column => column !== Column.sharedWith)
        : columns
}

// =================
// === Dashboard ===
// =================

/** Props for {@link Dashboard}s that are common to all platforms. */
export interface DashboardProps {
    platform: platformModule.Platform
    appRunner: AppRunner | null
    initialProjectName: string | null
}

// TODO[sb]: Implement rename when clicking name of a selected row.
// There is currently no way to tell whether a row is selected from a column.

/** The component that contains the entire UI. */
function Dashboard(props: DashboardProps) {
    const { platform, appRunner, initialProjectName } = props

    const logger = loggerProvider.useLogger()
    const { accessToken, organization } = auth.useFullUserSession()
    const { backend } = backendProvider.useBackend()
    const { setBackend } = backendProvider.useSetBackend()
    const { modal } = modalProvider.useModal()
    const { setModal, unsetModal } = modalProvider.useSetModal()

    const [refresh, doRefresh] = hooks.useRefresh()

    const [isInitialized, setIsInitialized] = react.useState(false)
    const [nameOfProjectToImmediatelyOpen, setNameOfProjectToImmediatelyOpen] =
        react.useState(initialProjectName)
    const [query, setQuery] = react.useState('')
    const [directoryId, setDirectoryId] = react.useState(rootDirectoryId(organization.id))
    const [directoryStack, setDirectoryStack] = react.useState<
        backendModule.Asset<backendModule.AssetType.directory>[]
    >([])
    // Defined by the spec as `compact` by default, however it is not ready yet.
    const [columnDisplayMode, setColumnDisplayMode] = react.useState(ColumnDisplayMode.release)
    const [tab, setTab] = react.useState(Tab.dashboard)
    const [project, setProject] = react.useState<backendModule.Project | null>(null)
    const [selectedAssets, setSelectedAssets] = react.useState<backendModule.Asset[]>([])
    const [isFileBeingDragged, setIsFileBeingDragged] = react.useState(false)

    const [isLoadingAssets, setIsLoadingAssets] = react.useState(true)
    const [projectAssets, setProjectAssetsRaw] = react.useState<
        backendModule.Asset<backendModule.AssetType.project>[]
    >([])
    const [directoryAssets, setDirectoryAssetsRaw] = react.useState<
        backendModule.Asset<backendModule.AssetType.directory>[]
    >([])
    const [secretAssets, setSecretAssetsRaw] = react.useState<
        backendModule.Asset<backendModule.AssetType.secret>[]
    >([])
    const [fileAssets, setFileAssetsRaw] = react.useState<
        backendModule.Asset<backendModule.AssetType.file>[]
    >([])
    const [visibleProjectAssets, setVisibleProjectAssets] = react.useState<
        backendModule.Asset<backendModule.AssetType.project>[]
    >([])
    const [visibleDirectoryAssets, setVisibleDirectoryAssets] = react.useState<
        backendModule.Asset<backendModule.AssetType.directory>[]
    >([])
    const [visibleSecretAssets, setVisibleSecretAssets] = react.useState<
        backendModule.Asset<backendModule.AssetType.secret>[]
    >([])
    const [visibleFileAssets, setVisibleFileAssets] = react.useState<
        backendModule.Asset<backendModule.AssetType.file>[]
    >([])

    const directory = directoryStack[directoryStack.length - 1]
    const parentDirectory = directoryStack[directoryStack.length - 2]

    react.useEffect(() => {
        const onKeyDown = (event: KeyboardEvent) => {
            if (
                // On macOS, we need to check for combination of `alt` + `d` which is `∂` (`del`).
                (event.key === 'd' || event.key === '∂') &&
                event.ctrlKey &&
                event.altKey &&
                !event.shiftKey &&
                !event.metaKey
            ) {
                setTab(Tab.dashboard)
                const ideElement = document.getElementById(IDE_ELEMENT_ID)
                if (ideElement) {
                    ideElement.style.top = '-100vh'
                    ideElement.style.display = 'fixed'
                }
            }
        }
        document.addEventListener('keydown', onKeyDown)
        return () => {
            document.removeEventListener('keydown', onKeyDown)
        }
    }, [])

<<<<<<< HEAD
    react.useEffect(() => {
        if (isInitialized) {
            setNameOfProjectToImmediatelyOpen(null)
        }
    }, [isInitialized, nameOfProjectToImmediatelyOpen])

    const openIde = async (projectId: backendModule.ProjectId) => {
        setTab(Tab.ide)
        if (project?.projectId !== projectId) {
            setProject(await backend.getProjectDetails(projectId))
        }
        const ideElement = document.getElementById(IDE_ELEMENT_ID)
        if (ideElement) {
            ideElement.style.top = ''
            ideElement.style.display = 'absolute'
        }
    }

    const setBackendPlatform = (newBackendPlatform: platformModule.Platform) => {
        if (newBackendPlatform !== backend.platform) {
            setIsLoadingAssets(true)
            setProjectAssets([])
            setDirectoryAssets([])
            setSecretAssets([])
            setFileAssets([])
            switch (newBackendPlatform) {
                case platformModule.Platform.desktop:
                    setBackend(new localBackend.LocalBackend())
                    break
                case platformModule.Platform.cloud: {
                    const headers = new Headers()
                    headers.append('Authorization', `Bearer ${accessToken}`)
                    const client = new http.Client(headers)
                    setBackend(new remoteBackendModule.RemoteBackend(client, logger))
                    break
                }
            }
        }
    }

    function setProjectAssets(
=======
    const setProjectAssets = (
>>>>>>> 62fecfa4
        newProjectAssets: backendModule.Asset<backendModule.AssetType.project>[]
    ) => {
        setProjectAssetsRaw(newProjectAssets)
        setVisibleProjectAssets(newProjectAssets.filter(asset => asset.title.includes(query)))
    }
    const setDirectoryAssets = (
        newDirectoryAssets: backendModule.Asset<backendModule.AssetType.directory>[]
    ) => {
        setDirectoryAssetsRaw(newDirectoryAssets)
        setVisibleDirectoryAssets(newDirectoryAssets.filter(asset => asset.title.includes(query)))
    }
    const setSecretAssets = (
        newSecretAssets: backendModule.Asset<backendModule.AssetType.secret>[]
    ) => {
        setSecretAssetsRaw(newSecretAssets)
        setVisibleSecretAssets(newSecretAssets.filter(asset => asset.title.includes(query)))
    }
    const setFileAssets = (newFileAssets: backendModule.Asset<backendModule.AssetType.file>[]) => {
        setFileAssetsRaw(newFileAssets)
        setVisibleFileAssets(newFileAssets.filter(asset => asset.title.includes(query)))
    }

    const exitDirectory = () => {
        setDirectoryId(parentDirectory?.id ?? rootDirectoryId(organization.id))
        setDirectoryStack(
            // eslint-disable-next-line @typescript-eslint/no-magic-numbers
            directoryStack.slice(0, -1)
        )
    }

    const enterDirectory = (
        directoryAsset: backendModule.Asset<backendModule.AssetType.directory>
    ) => {
        setDirectoryId(directoryAsset.id)
        setDirectoryStack([...directoryStack, directoryAsset])
    }

    react.useEffect(() => {
        const cachedDirectoryStackJson = localStorage.getItem(DIRECTORY_STACK_KEY)
        if (cachedDirectoryStackJson) {
            // The JSON was inserted by the code below, so it will always have the right type.
            // eslint-disable-next-line @typescript-eslint/no-unsafe-assignment
            const cachedDirectoryStack: backendModule.Asset<backendModule.AssetType.directory>[] =
                JSON.parse(cachedDirectoryStackJson)
            setDirectoryStack(cachedDirectoryStack)
            const cachedDirectoryId = cachedDirectoryStack[cachedDirectoryStack.length - 1]?.id
            if (cachedDirectoryId) {
                setDirectoryId(cachedDirectoryId)
            }
        }
    }, [])

    react.useEffect(() => {
        if (directoryId === rootDirectoryId(organization.id)) {
            localStorage.removeItem(DIRECTORY_STACK_KEY)
        } else {
            localStorage.setItem(DIRECTORY_STACK_KEY, JSON.stringify(directoryStack))
        }
    }, [directoryStack])

    /** React components for the name column. */
    const nameRenderers: {
        [Type in backendModule.AssetType]: (asset: backendModule.Asset<Type>) => JSX.Element
    } = {
        [backendModule.AssetType.project]: projectAsset => (
            <div
                className="flex text-left items-center align-middle whitespace-nowrap"
                onClick={event => {
                    if (event.detail === 2) {
                        // It is a double click; open the project.
                        setNameOfProjectToImmediatelyOpen(projectAsset.title)
                    } else if (
                        event.ctrlKey &&
                        !event.altKey &&
                        !event.shiftKey &&
                        !event.metaKey
                    ) {
                        setModal(() => (
                            <RenameModal
                                assetType={projectAsset.type}
                                name={projectAsset.title}
                                {...(backend.platform === platformModule.Platform.desktop
                                    ? {
                                          namePattern: '[A-Z][a-z]*(?:_\\d+|_[A-Z][a-z]*)*',
                                          title:
                                              'Names must be in Upper_Snake_Case. ' +
                                              '(Numbers (_0, _1) are also allowed.)',
                                      }
                                    : {})}
                                // TODO: Wait for backend implementation.
                                doRename={() => Promise.resolve()}
                                onSuccess={doRefresh}
                            />
                        ))
                    }
                }}
            >
                <ProjectActionButton
                    project={projectAsset}
                    appRunner={appRunner}
                    shouldOpenImmediately={nameOfProjectToImmediatelyOpen === projectAsset.title}
                    shouldCancelOpeningImmediately={Boolean(nameOfProjectToImmediatelyOpen)}
                    onClose={() => {
                        setProject(null)
                    }}
                    openIde={() => openIde(projectAsset.id)}
                />
                <span className="px-2">{projectAsset.title}</span>
            </div>
        ),
        [backendModule.AssetType.directory]: directoryAsset => (
            <div
                className="flex text-left items-center align-middle whitespace-nowrap"
                onClick={event => {
                    if (event.ctrlKey && !event.altKey && !event.shiftKey && !event.metaKey) {
                        setModal(() => (
                            <RenameModal
                                assetType={directoryAsset.type}
                                name={directoryAsset.title}
                                // TODO: Wait for backend implementation.
                                doRename={() => Promise.resolve()}
                                onSuccess={doRefresh}
                            />
                        ))
                    }
                }}
                onDoubleClick={() => {
                    enterDirectory(directoryAsset)
                }}
            >
                {svg.DIRECTORY_ICON} <span className="px-2">{directoryAsset.title}</span>
            </div>
        ),
        [backendModule.AssetType.secret]: secret => (
            <div
                className="flex text-left items-center align-middle whitespace-nowrap"
                onClick={event => {
                    if (event.ctrlKey && !event.altKey && !event.shiftKey && !event.metaKey) {
                        setModal(() => (
                            <RenameModal
                                assetType={secret.type}
                                name={secret.title}
                                // FIXME[sb]: Wait for backend implementation.
                                doRename={() => Promise.resolve()}
                                onSuccess={doRefresh}
                            />
                        ))
                    }
                }}
            >
                {svg.SECRET_ICON} <span className="px-2">{secret.title}</span>
            </div>
        ),
        [backendModule.AssetType.file]: file => (
            <div
                className="flex text-left items-center align-middle whitespace-nowrap"
                onClick={event => {
                    if (event.ctrlKey && !event.altKey && !event.shiftKey && !event.metaKey) {
                        setModal(() => (
                            <RenameModal
                                assetType={file.type}
                                name={file.title}
                                // TODO: Wait for backend implementation.
                                doRename={() => Promise.resolve()}
                                onSuccess={doRefresh}
                            />
                        ))
                    }
                }}
            >
                {fileInfo.fileIcon(fileInfo.fileExtension(file.title))}{' '}
                <span className="px-2">{file.title}</span>
            </div>
        ),
    }

    /** React components for every column except for the name column. */
    // This is not a React component even though it contains JSX.
    // eslint-disable-next-line no-restricted-syntax
    const columnRenderer: Record<
        Exclude<Column, Column.name>,
        (asset: backendModule.Asset) => react.ReactNode
    > = {
        [Column.lastModified]: asset =>
            asset.modifiedAt && <>{dateTime.formatDateTime(new Date(asset.modifiedAt))}</>,
        [Column.sharedWith]: asset => (
            <>
                {(asset.permissions ?? []).map(user => (
                    <PermissionDisplay
                        key={user.user.organization_id}
                        permissions={PERMISSION[user.permission]}
                    >
                        {svg.DEFAULT_USER_ICON}
                    </PermissionDisplay>
                ))}
            </>
        ),
        [Column.docs]: () => <></>,
        [Column.labels]: () => {
            // This is not a React component even though it contains JSX.
            // eslint-disable-next-line no-restricted-syntax, @typescript-eslint/no-unused-vars
            const onContextMenu = (event: react.MouseEvent) => {
                event.preventDefault()
                event.stopPropagation()
                setModal(() => (
                    <ContextMenu event={event}>
                        <ContextMenuEntry
                            disabled
                            onClick={() => {
                                // TODO: Wait for backend implementation.
                            }}
                        >
                            Rename label
                        </ContextMenuEntry>
                    </ContextMenu>
                ))
            }
            return <></>
        },
        [Column.dataAccess]: () => <></>,
        [Column.usagePlan]: () => <></>,
        [Column.engine]: () => <></>,
        [Column.ide]: () => <></>,
    }

    const renderer = <Type extends backendModule.AssetType>(column: Column, assetType: Type) => {
        return column === Column.name
            ? // This is type-safe only if we pass enum literals as `assetType`.
              // eslint-disable-next-line no-restricted-syntax
              (nameRenderers[assetType] as (asset: backendModule.Asset<Type>) => JSX.Element)
            : columnRenderer[column]
    }

    /** Heading element for every column. */
    const ColumnHeading = (column: Column, assetType: backendModule.AssetType) =>
        column === Column.name ? (
            assetType === backendModule.AssetType.project ? (
                <>{ASSET_TYPE_NAME[assetType]}</>
            ) : (
                <div className="inline-flex">
                    {ASSET_TYPE_NAME[assetType]}
                    <button
                        className="mx-1"
                        onClick={event => {
                            event.stopPropagation()
                            const buttonPosition =
                                // This type assertion is safe as this event handler is on a button.
                                // eslint-disable-next-line no-restricted-syntax
                                (event.target as HTMLButtonElement).getBoundingClientRect()
                            // This is a React component even though it doesn't contain JSX.
                            // eslint-disable-next-line no-restricted-syntax
                            const CreateForm = ASSET_TYPE_CREATE_FORM[assetType]
                            setModal(() => (
                                <CreateForm
                                    left={buttonPosition.left + window.scrollX}
                                    top={buttonPosition.top + window.scrollY}
                                    directoryId={directoryId}
                                    onSuccess={doRefresh}
                                />
                            ))
                        }}
                    >
                        {svg.ADD_ICON}
                    </button>
                </div>
            )
        ) : (
            <>{COLUMN_NAME[column]}</>
        )

    // The purpose of this effect is to enable search action.
    react.useEffect(() => {
        setVisibleProjectAssets(projectAssets.filter(asset => asset.title.includes(query)))
        setVisibleDirectoryAssets(directoryAssets.filter(asset => asset.title.includes(query)))
        setVisibleSecretAssets(secretAssets.filter(asset => asset.title.includes(query)))
        setVisibleFileAssets(fileAssets.filter(asset => asset.title.includes(query)))
    }, [query])

    const setAssets = (assets: backendModule.Asset[]) => {
        const newProjectAssets = assets.filter(
            backendModule.assetIsType(backendModule.AssetType.project)
        )
        const newDirectoryAssets = assets.filter(
            backendModule.assetIsType(backendModule.AssetType.directory)
        )
        const newSecretAssets = assets.filter(
            backendModule.assetIsType(backendModule.AssetType.secret)
        )
        const newFileAssets = assets.filter(backendModule.assetIsType(backendModule.AssetType.file))
        setProjectAssets(newProjectAssets)
        setDirectoryAssets(newDirectoryAssets)
        setSecretAssets(newSecretAssets)
        setFileAssets(newFileAssets)
        setIsInitialized(true)
        if (
            !isInitialized &&
            initialProjectName != null &&
            !newProjectAssets.some(projectAsset => projectAsset.title === initialProjectName)
        ) {
            logger.error(`Startup project '${initialProjectName}' not found.`)
        }
    }

    hooks.useAsyncEffect(
        null,
        async signal => {
            setIsLoadingAssets(true)
            const assets = await backend.listDirectory({ parentId: directoryId })
            if (!signal.aborted) {
                setIsLoadingAssets(false)
                setAssets(assets)
            }
        },
        [accessToken, directoryId, refresh, backend]
    )

    react.useEffect(() => {
        const onBlur = () => {
            setIsFileBeingDragged(false)
        }

        window.addEventListener('blur', onBlur)

        return () => {
            window.removeEventListener('blur', onBlur)
        }
    }, [])

    const handleEscapeKey = (event: react.KeyboardEvent<HTMLDivElement>) => {
        if (
            event.key === 'Escape' &&
            !event.ctrlKey &&
            !event.shiftKey &&
            !event.altKey &&
            !event.metaKey
        ) {
            if (modal) {
                event.preventDefault()
                unsetModal()
            }
        }
    }

    const openDropZone = (event: react.DragEvent<HTMLDivElement>) => {
        if (event.dataTransfer.types.includes('Files')) {
            setIsFileBeingDragged(true)
        }
    }

    const getNewProjectName = (templateName?: string | null): string => {
        const prefix = `${templateName ?? 'New_Project'}_`
        const projectNameTemplate = new RegExp(`^${prefix}(?<projectIndex>\\d+)$`)
        let highestProjectIndex = 0
        for (const projectAsset of projectAssets) {
            let projectIndex = projectNameTemplate.exec(projectAsset.title)?.groups?.projectIndex
            if (projectIndex) {
                highestProjectIndex = Math.max(highestProjectIndex, parseInt(projectIndex, 10))
            }
        }
        return `${prefix}${highestProjectIndex + 1}`
    }

    const handleCreateProject = async (templateId?: string | null) => {
        const projectName = getNewProjectName(templateId)
        const body: backendModule.CreateProjectRequestBody = {
            projectName,
            projectTemplateName: templateId ?? null,
            parentDirectoryId: directoryId,
        }
        await backend.createProject(body)
        doRefresh()
    }

    return (
        <div
            className={`relative select-none text-primary text-xs min-h-screen p-2 ${
                tab === Tab.dashboard ? '' : 'hidden'
            }`}
            onClick={event => {
                unsetModal()
                if (!event.shiftKey) {
                    setSelectedAssets([])
                }
            }}
            onKeyDown={handleEscapeKey}
            onDragEnter={openDropZone}
        >
            <TopBar
                platform={platform}
                projectName={project?.name ?? null}
                tab={tab}
                toggleTab={() => {
                    if (project && tab === Tab.dashboard) {
                        setTab(Tab.ide)
                        const ideElement = document.getElementById(IDE_ELEMENT_ID)
                        if (ideElement) {
                            ideElement.style.top = ''
                            ideElement.style.display = 'absolute'
                        }
                    } else {
                        setTab(Tab.dashboard)
                        const ideElement = document.getElementById(IDE_ELEMENT_ID)
                        if (ideElement) {
                            ideElement.style.top = '-100vh'
                            ideElement.style.display = 'fixed'
                        }
                    }
                }}
                setBackendPlatform={setBackendPlatform}
                query={query}
                setQuery={setQuery}
            />
            <Templates onTemplateClick={handleCreateProject} />
            <div className="flex flex-row flex-nowrap my-2">
                <h1 className="text-xl font-bold mx-4 self-center">Drive</h1>
                <div className="flex flex-row flex-nowrap mx-4">
                    <div className="bg-gray-100 rounded-l-full flex flex-row flex-nowrap items-center p-1 mx-0.5">
                        {directory && (
                            <>
                                <button className="mx-2" onClick={exitDirectory}>
                                    {parentDirectory?.title ?? '/'}
                                </button>
                                {svg.SMALL_RIGHT_ARROW_ICON}
                            </>
                        )}
                        <span className="mx-2">{directory?.title ?? '/'}</span>
                    </div>
                    <div className="bg-gray-100 rounded-r-full flex flex-row flex-nowrap items-center mx-0.5">
                        <div className="m-2">Shared with</div>
                        <div></div>
                    </div>
                    <div className="bg-gray-100 rounded-full flex flex-row flex-nowrap px-1.5 py-1 mx-4">
                        <button
                            className={`mx-1 ${
                                backend.platform === platformModule.Platform.desktop
                                    ? 'opacity-50'
                                    : ''
                            }`}
                            disabled={backend.platform === platformModule.Platform.desktop}
                            onClick={event => {
                                event.stopPropagation()
                                setModal(() => (
                                    <UploadFileModal
                                        directoryId={directoryId}
                                        onSuccess={doRefresh}
                                    />
                                ))
                            }}
                        >
                            {svg.UPLOAD_ICON}
                        </button>
                        <button
                            className={`mx-1 opacity-50`}
                            disabled={true}
                            onClick={event => {
                                event.stopPropagation()
                                /* TODO */
                            }}
                        >
                            {svg.DOWNLOAD_ICON}
                        </button>
                    </div>
                    {EXPERIMENTAL.columnModeSwitcher && (
                        <>
                            <div className="bg-gray-100 rounded-full flex flex-row flex-nowrap p-1.5 mx-4">
                                <button
                                    className={`${
                                        columnDisplayMode === ColumnDisplayMode.all
                                            ? 'bg-white shadow-soft'
                                            : 'opacity-50'
                                    } rounded-full px-1.5`}
                                    onClick={() => {
                                        setColumnDisplayMode(ColumnDisplayMode.all)
                                    }}
                                >
                                    All
                                </button>
                                <button
                                    className={`${
                                        columnDisplayMode === ColumnDisplayMode.compact
                                            ? 'bg-white shadow-soft'
                                            : 'opacity-50'
                                    } rounded-full px-1.5`}
                                    onClick={() => {
                                        setColumnDisplayMode(ColumnDisplayMode.compact)
                                    }}
                                >
                                    Compact
                                </button>
                                <button
                                    className={`${
                                        columnDisplayMode === ColumnDisplayMode.docs
                                            ? 'bg-white shadow-soft'
                                            : 'opacity-50'
                                    } rounded-full px-1.5`}
                                    onClick={() => {
                                        setColumnDisplayMode(ColumnDisplayMode.docs)
                                    }}
                                >
                                    Docs
                                </button>
                                <button
                                    className={`${
                                        columnDisplayMode === ColumnDisplayMode.settings
                                            ? 'bg-white shadow-soft'
                                            : 'opacity-50'
                                    } rounded-full px-1.5`}
                                    onClick={() => {
                                        setColumnDisplayMode(ColumnDisplayMode.settings)
                                    }}
                                >
                                    Settings
                                </button>
                            </div>
                        </>
                    )}
                </div>
            </div>
            <table className="table-fixed items-center border-collapse mt-2">
                <tbody>
                    <tr className="h-10">
                        {columnsFor(columnDisplayMode, backend.platform).map(column => (
                            <td key={column} className={COLUMN_CSS_CLASS[column]} />
                        ))}
                    </tr>
                    <Rows<backendModule.Asset<backendModule.AssetType.project>>
                        items={visibleProjectAssets}
                        getKey={proj => proj.id}
                        isLoading={isLoadingAssets}
                        placeholder={
                            <span className="opacity-75">
                                You have no project yet. Go ahead and create one using the form
                                above.
                            </span>
                        }
                        columns={columnsFor(columnDisplayMode, backend.platform).map(column => ({
                            id: column,
                            heading: ColumnHeading(column, backendModule.AssetType.project),
                            render: renderer(column, backendModule.AssetType.project),
                        }))}
                        onClick={(projectAsset, event) => {
                            event.stopPropagation()
                            setSelectedAssets(
                                event.shiftKey ? [...selectedAssets, projectAsset] : [projectAsset]
                            )
                        }}
                        onContextMenu={(projectAsset, event) => {
                            event.preventDefault()
                            event.stopPropagation()
<<<<<<< HEAD
                            function doOpenForEditing() {
                                unsetModal()
                                setNameOfProjectToImmediatelyOpen(projectAsset.title)
=======
                            const doOpenForEditing = () => {
                                // FIXME[sb]: Switch to IDE tab
                                // once merged with `show-and-open-workspace` branch.
>>>>>>> 62fecfa4
                            }
                            const doOpenAsFolder = () => {
                                // FIXME[sb]: Uncomment once backend support
                                // is in place.
                                // The following code does not typecheck
                                // since `ProjectId`s are not `DirectoryId`s.
                                // enterDirectory(projectAsset)
                            }
                            // This is not a React component even though it contains JSX.
                            // eslint-disable-next-line no-restricted-syntax
                            const doRename = () => {
                                setModal(() => (
                                    <RenameModal
                                        name={projectAsset.title}
                                        assetType={projectAsset.type}
                                        {...(backend.platform === platformModule.Platform.desktop
                                            ? {
                                                  namePattern: '[A-Z][a-z]*(?:_\\d+|_[A-Z][a-z]*)*',
                                                  title:
                                                      'Names must be in Upper_Snake_Case. ' +
                                                      '(Numbers (_0, _1) are also allowed.)',
                                              }
                                            : {})}
                                        doRename={async name => {
                                            await backend.projectUpdate(projectAsset.id, {
                                                ami: null,
                                                ideVersion: null,
                                                projectName: name,
                                            })
                                        }}
                                        onSuccess={doRefresh}
                                    />
                                ))
                            }
                            // This is not a React component even though it contains JSX.
                            // eslint-disable-next-line no-restricted-syntax
                            const doDelete = () => {
                                setModal(() => (
                                    <ConfirmDeleteModal
                                        name={projectAsset.title}
                                        assetType={projectAsset.type}
                                        doDelete={() => backend.deleteProject(projectAsset.id)}
                                        onSuccess={doRefresh}
                                    />
                                ))
                            }
                            setModal(() => (
                                <ContextMenu event={event}>
                                    <ContextMenuEntry onClick={doOpenForEditing}>
                                        Open for editing
                                    </ContextMenuEntry>
                                    <ContextMenuEntry disabled onClick={doOpenAsFolder}>
                                        Open as folder
                                    </ContextMenuEntry>
                                    <ContextMenuEntry onClick={doRename}>Rename</ContextMenuEntry>
                                    <ContextMenuEntry onClick={doDelete}>
                                        <span className="text-red-700">Delete</span>
                                    </ContextMenuEntry>
                                </ContextMenu>
                            ))
                        }}
                    />
                    {backend.platform === platformModule.Platform.cloud &&
                        (remoteBackend => (
                            <>
                                <tr className="h-10" />
                                <Rows<backendModule.Asset<backendModule.AssetType.directory>>
                                    items={visibleDirectoryAssets}
                                    getKey={dir => dir.id}
                                    isLoading={isLoadingAssets}
                                    placeholder={
                                        <span className="opacity-75">
                                            This directory does not contain any subdirectories
                                            {query ? ' matching your query' : ''}.
                                        </span>
                                    }
                                    columns={columnsFor(columnDisplayMode, backend.platform).map(
                                        column => ({
                                            id: column,
                                            heading: ColumnHeading(
                                                column,
                                                backendModule.AssetType.directory
                                            ),
                                            render: renderer(
                                                column,
                                                backendModule.AssetType.directory
                                            ),
                                        })
                                    )}
                                    onClick={(directoryAsset, event) => {
                                        event.stopPropagation()
                                        setSelectedAssets(
                                            event.shiftKey
                                                ? [...selectedAssets, directoryAsset]
                                                : [directoryAsset]
                                        )
                                    }}
                                    onContextMenu={(_directory, event) => {
                                        event.preventDefault()
                                        event.stopPropagation()
                                        setModal(() => <ContextMenu event={event}></ContextMenu>)
                                    }}
                                />
                                <tr className="h-10" />
                                <Rows<backendModule.Asset<backendModule.AssetType.secret>>
                                    items={visibleSecretAssets}
                                    getKey={secret => secret.id}
                                    isLoading={isLoadingAssets}
                                    placeholder={
                                        <span className="opacity-75">
                                            This directory does not contain any secrets
                                            {query ? ' matching your query' : ''}.
                                        </span>
                                    }
                                    columns={columnsFor(columnDisplayMode, backend.platform).map(
                                        column => ({
                                            id: column,
                                            heading: ColumnHeading(
                                                column,
                                                backendModule.AssetType.secret
                                            ),
                                            render: renderer(
                                                column,
                                                backendModule.AssetType.secret
                                            ),
                                        })
                                    )}
                                    onClick={(secret, event) => {
                                        event.stopPropagation()
                                        setSelectedAssets(
                                            event.shiftKey ? [...selectedAssets, secret] : [secret]
                                        )
                                    }}
                                    onContextMenu={(secret, event) => {
                                        event.preventDefault()
                                        event.stopPropagation()
                                        // This is not a React component even though it contains JSX.
                                        // eslint-disable-next-line no-restricted-syntax
                                        const doDelete = () => {
                                            setModal(() => (
                                                <ConfirmDeleteModal
                                                    name={secret.title}
                                                    assetType={secret.type}
                                                    doDelete={() =>
                                                        remoteBackend.deleteSecret(secret.id)
                                                    }
                                                    onSuccess={doRefresh}
                                                />
                                            ))
                                        }
                                        setModal(() => (
                                            <ContextMenu event={event}>
                                                <ContextMenuEntry onClick={doDelete}>
                                                    <span className="text-red-700">Delete</span>
                                                </ContextMenuEntry>
                                            </ContextMenu>
                                        ))
                                    }}
                                />
                                <tr className="h-10" />
                                <Rows<backendModule.Asset<backendModule.AssetType.file>>
                                    items={visibleFileAssets}
                                    getKey={file => file.id}
                                    isLoading={isLoadingAssets}
                                    placeholder={
                                        <span className="opacity-75">
                                            This directory does not contain any files
                                            {query ? ' matching your query' : ''}.
                                        </span>
                                    }
                                    columns={columnsFor(columnDisplayMode, backend.platform).map(
                                        column => ({
                                            id: column,
                                            heading: ColumnHeading(
                                                column,
                                                backendModule.AssetType.file
                                            ),
                                            render: renderer(column, backendModule.AssetType.file),
                                        })
                                    )}
                                    onClick={(file, event) => {
                                        event.stopPropagation()
                                        setSelectedAssets(
                                            event.shiftKey ? [...selectedAssets, file] : [file]
                                        )
                                    }}
                                    onContextMenu={(file, event) => {
                                        event.preventDefault()
                                        event.stopPropagation()
                                        const doCopy = () => {
                                            /** TODO: Wait for backend endpoint. */
                                        }
                                        const doCut = () => {
                                            /** TODO: Wait for backend endpoint. */
                                        }
                                        // This is not a React component even though it contains JSX.
                                        // eslint-disable-next-line no-restricted-syntax
                                        const doDelete = () => {
                                            setModal(() => (
                                                <ConfirmDeleteModal
                                                    name={file.title}
                                                    assetType={file.type}
                                                    doDelete={() =>
                                                        remoteBackend.deleteFile(file.id)
                                                    }
                                                    onSuccess={doRefresh}
                                                />
                                            ))
                                        }
                                        const doDownload = () => {
                                            /** TODO: Wait for backend endpoint. */
                                        }
                                        setModal(() => (
                                            <ContextMenu event={event}>
                                                <ContextMenuEntry disabled onClick={doCopy}>
                                                    Copy
                                                </ContextMenuEntry>
                                                <ContextMenuEntry disabled onClick={doCut}>
                                                    Cut
                                                </ContextMenuEntry>
                                                <ContextMenuEntry onClick={doDelete}>
                                                    <span className="text-red-700">Delete</span>
                                                </ContextMenuEntry>
                                                <ContextMenuEntry disabled onClick={doDownload}>
                                                    Download
                                                </ContextMenuEntry>
                                            </ContextMenu>
                                        ))
                                    }}
                                />
                            </>
                        ))(backend)}
                </tbody>
            </table>
            {isFileBeingDragged && backend.platform === platformModule.Platform.cloud ? (
                <div
                    className="text-white text-lg fixed w-screen h-screen inset-0 bg-primary grid place-items-center"
                    onDragLeave={() => {
                        setIsFileBeingDragged(false)
                    }}
                    onDragOver={event => {
                        event.preventDefault()
                    }}
                    onDrop={async event => {
                        event.preventDefault()
                        setIsFileBeingDragged(false)
                        await uploadMultipleFiles.uploadMultipleFiles(
                            backend,
                            directoryId,
                            Array.from(event.dataTransfer.files)
                        )
                        doRefresh()
                    }}
                >
                    Drop to upload files.
                </div>
            ) : null}
            {/* This should be just `{modal}`, however TypeScript incorrectly throws an error. */}
            {project && <Ide project={project} appRunner={appRunner} />}
            {modal && <>{modal}</>}
        </div>
    )
}

export default Dashboard<|MERGE_RESOLUTION|>--- conflicted
+++ resolved
@@ -309,7 +309,6 @@
         }
     }, [])
 
-<<<<<<< HEAD
     react.useEffect(() => {
         if (isInitialized) {
             setNameOfProjectToImmediatelyOpen(null)
@@ -350,10 +349,7 @@
         }
     }
 
-    function setProjectAssets(
-=======
     const setProjectAssets = (
->>>>>>> 62fecfa4
         newProjectAssets: backendModule.Asset<backendModule.AssetType.project>[]
     ) => {
         setProjectAssetsRaw(newProjectAssets)
@@ -903,15 +899,9 @@
                         onContextMenu={(projectAsset, event) => {
                             event.preventDefault()
                             event.stopPropagation()
-<<<<<<< HEAD
-                            function doOpenForEditing() {
+                            const doOpenForEditing = () => {
                                 unsetModal()
                                 setNameOfProjectToImmediatelyOpen(projectAsset.title)
-=======
-                            const doOpenForEditing = () => {
-                                // FIXME[sb]: Switch to IDE tab
-                                // once merged with `show-and-open-workspace` branch.
->>>>>>> 62fecfa4
                             }
                             const doOpenAsFolder = () => {
                                 // FIXME[sb]: Uncomment once backend support
