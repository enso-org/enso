/** @file Main dashboard component, responsible for listing user's projects as well as other
 * interactive components. */
import * as react from 'react'
import toast from 'react-hot-toast'

import * as common from 'enso-common'

import * as backendModule from '../backend'
import * as dateTime from '../dateTime'
import * as fileInfo from '../../fileInfo'
import * as hooks from '../../hooks'
import * as http from '../../http'
import * as localBackend from '../localBackend'
import * as newtype from '../../newtype'
import * as projectManager from '../projectManager'
import * as remoteBackendModule from '../remoteBackend'
import * as svg from '../../components/svg'
import * as uploadMultipleFiles from '../../uploadMultipleFiles'

import * as auth from '../../authentication/providers/auth'
import * as backendProvider from '../../providers/backend'
import * as loggerProvider from '../../providers/logger'
import * as modalProvider from '../../providers/modal'

import PermissionDisplay, * as permissionDisplay from './permissionDisplay'
import ContextMenu from './contextMenu'
import ContextMenuEntry from './contextMenuEntry'
import Ide from './ide'
import ProjectActionButton from './projectActionButton'
import Rows from './rows'
import Templates from './templates'
import TopBar from './topBar'

import ConfirmDeleteModal from './confirmDeleteModal'
import RenameModal from './renameModal'

import DirectoryCreateForm from './directoryCreateForm'
import FileCreateForm from './fileCreateForm'
import SecretCreateForm from './secretCreateForm'

// =============
// === Types ===
// =============

/** Main content of the screen. Only one should be visible at a time. */
export enum Tab {
    dashboard = 'dashboard',
    ide = 'ide',
}

/** Determines which columns are visible. */
enum ColumnDisplayMode {
    /** Show only columns which are ready for release. */
    release = 'release',
    /** Show all columns. */
    all = 'all',
    /** Show only name and metadata. */
    compact = 'compact',
    /** Show only columns relevant to documentation editors. */
    docs = 'docs',
    /** Show only name, metadata, and configuration options. */
    settings = 'settings',
}

/** Column type. */
enum Column {
    name = 'name',
    lastModified = 'last-modified',
    sharedWith = 'shared-with',
    docs = 'docs',
    labels = 'labels',
    dataAccess = 'data-access',
    usagePlan = 'usage-plan',
    engine = 'engine',
    ide = 'ide',
}

/** Values provided to form creation dialogs. */
export interface CreateFormProps {
    left: number
    top: number
    directoryId: backendModule.DirectoryId
    onSuccess: () => void
}

// =================
// === Constants ===
// =================

/** Feature flags to enable or disable experimental features. */
const EXPERIMENTAL = {
    /** A selector that lets the user choose between pre-defined sets of visible columns. */
    columnModeSwitcher: false,
}

/** The `id` attribute of the element into which the IDE will be rendered. */
const IDE_ELEMENT_ID = 'root'
/** The `localStorage` key under which the ID of the current directory is stored. */
const DIRECTORY_STACK_KEY = 'enso-dashboard-directory-stack'

/** English names for the name column. */
const ASSET_TYPE_NAME: Record<backendModule.AssetType, string> = {
    [backendModule.AssetType.project]: 'Projects',
    [backendModule.AssetType.file]: 'Files',
    [backendModule.AssetType.secret]: 'Secrets',
    [backendModule.AssetType.directory]: 'Folders',
} as const

/** Forms to create each asset type. */
const ASSET_TYPE_CREATE_FORM: Record<
    Exclude<backendModule.AssetType, backendModule.AssetType.project>,
    (props: CreateFormProps) => JSX.Element
> = {
    [backendModule.AssetType.file]: FileCreateForm,
    [backendModule.AssetType.secret]: SecretCreateForm,
    [backendModule.AssetType.directory]: DirectoryCreateForm,
}

/** English names for every column except for the name column. */
const COLUMN_NAME: Record<Exclude<Column, Column.name>, string> = {
    [Column.lastModified]: 'Last modified',
    [Column.sharedWith]: 'Shared with',
    [Column.docs]: 'Docs',
    [Column.labels]: 'Labels',
    [Column.dataAccess]: 'Data access',
    [Column.usagePlan]: 'Usage plan',
    [Column.engine]: 'Engine',
    [Column.ide]: 'IDE',
} as const

/** CSS classes for every column. Currently only used to set the widths. */
const COLUMN_CSS_CLASS: Record<Column, string> = {
    [Column.name]: 'w-60',
    [Column.lastModified]: 'w-40',
    [Column.sharedWith]: 'w-36',
    [Column.docs]: 'w-96',
    [Column.labels]: 'w-80',
    [Column.dataAccess]: 'w-96',
    [Column.usagePlan]: '',
    [Column.engine]: 'w-20',
    [Column.ide]: 'w-20',
} as const

/** The corresponding `Permissions` for each backend `PermissionAction`. */
const PERMISSION: Record<backendModule.PermissionAction, permissionDisplay.Permissions> = {
    [backendModule.PermissionAction.own]: { type: permissionDisplay.Permission.owner },
    [backendModule.PermissionAction.execute]: {
        type: permissionDisplay.Permission.regular,
        read: false,
        write: false,
        docsWrite: false,
        exec: true,
    },
    [backendModule.PermissionAction.edit]: {
        type: permissionDisplay.Permission.regular,
        read: false,
        write: true,
        docsWrite: false,
        exec: false,
    },
    [backendModule.PermissionAction.read]: {
        type: permissionDisplay.Permission.regular,
        read: true,
        write: false,
        docsWrite: false,
        exec: false,
    },
}

/** The list of columns displayed on each `ColumnDisplayMode`. */
const COLUMNS_FOR: Record<ColumnDisplayMode, Column[]> = {
    [ColumnDisplayMode.release]: [Column.name, Column.lastModified, Column.sharedWith],
    [ColumnDisplayMode.all]: [
        Column.name,
        Column.lastModified,
        Column.sharedWith,
        Column.labels,
        Column.dataAccess,
        Column.usagePlan,
        Column.engine,
        Column.ide,
    ],
    [ColumnDisplayMode.compact]: [
        Column.name,
        Column.lastModified,
        Column.sharedWith,
        Column.labels,
        Column.dataAccess,
    ],
    [ColumnDisplayMode.docs]: [Column.name, Column.lastModified, Column.docs],
    [ColumnDisplayMode.settings]: [
        Column.name,
        Column.lastModified,
        Column.usagePlan,
        Column.engine,
        Column.ide,
    ],
}

// ========================
// === Helper functions ===
// ========================

/** Return the id of the root directory for a user or organization. */
function rootDirectoryId(userOrOrganizationId: backendModule.UserOrOrganizationId) {
    return newtype.asNewtype<backendModule.DirectoryId>(
        userOrOrganizationId.replace(/^organization-/, `${backendModule.AssetType.directory}-`)
    )
}

/** Returns the list of columns to be displayed. */
function columnsFor(displayMode: ColumnDisplayMode, backendType: backendModule.BackendType) {
    const columns = COLUMNS_FOR[displayMode]
    return backendType === backendModule.BackendType.local
        ? columns.filter(column => column !== Column.sharedWith)
        : columns
}

/** Returns a new array, in which the given asset is replaced with a new asset with the new name. */
function arrayWithAssetTitleChanged<T extends backendModule.AssetType>(
    assets: backendModule.Asset<T>[],
    asset: backendModule.Asset<T>,
    newTitle: string
) {
    return assets.map(item => (item === asset ? { ...asset, title: newTitle } : item))
}

/** Returns a new array, in which the given asset is omitted. */
function arrayWithAssetOmitted<T extends backendModule.AssetType>(
    assets: backendModule.Asset<T>[],
    asset: backendModule.Asset<T>
) {
    return assets.filter(item => item !== asset)
}

// =================
// === Dashboard ===
// =================

/** Props for {@link Dashboard}s that are common to all platforms. */
export interface DashboardProps {
    supportsLocalBackend: boolean
    appRunner: AppRunner
}

// TODO[sb]: Implement rename when clicking name of a selected row.
// There is currently no way to tell whether a row is selected from a column.

/** The component that contains the entire UI. */
function Dashboard(props: DashboardProps) {
    const { supportsLocalBackend, appRunner } = props

    const logger = loggerProvider.useLogger()
    const session = auth.useNonPartialUserSession()
    const { backend } = backendProvider.useBackend()
    const { setBackend } = backendProvider.useSetBackend()
    const { modal } = modalProvider.useModal()
    const { setModal, unsetModal } = modalProvider.useSetModal()

    const [refresh, doRefresh] = hooks.useRefresh()

    const [query, setQuery] = react.useState('')
    const [loadingProjectManagerDidFail, setLoadingProjectManagerDidFail] = react.useState(false)
    const [directoryId, setDirectoryId] = react.useState(
        session.organization != null ? rootDirectoryId(session.organization.id) : null
    )
    const [directoryStack, setDirectoryStack] = react.useState<
        backendModule.Asset<backendModule.AssetType.directory>[]
    >([])
    // Defined by the spec as `compact` by default, however it is not ready yet.
    const [columnDisplayMode, setColumnDisplayMode] = react.useState(ColumnDisplayMode.release)
    const [tab, setTab] = react.useState(Tab.dashboard)
    const [project, setProject] = react.useState<backendModule.Project | null>(null)
    const [selectedAssets, setSelectedAssets] = react.useState<backendModule.Asset[]>([])
    const [isFileBeingDragged, setIsFileBeingDragged] = react.useState(false)

    const [isLoadingAssets, setIsLoadingAssets] = react.useState(true)
    const [projectAssets, setProjectAssetsRaw] = react.useState<
        backendModule.Asset<backendModule.AssetType.project>[]
    >([])
    const [directoryAssets, setDirectoryAssetsRaw] = react.useState<
        backendModule.Asset<backendModule.AssetType.directory>[]
    >([])
    const [secretAssets, setSecretAssetsRaw] = react.useState<
        backendModule.Asset<backendModule.AssetType.secret>[]
    >([])
    const [fileAssets, setFileAssetsRaw] = react.useState<
        backendModule.Asset<backendModule.AssetType.file>[]
    >([])
    const [visibleProjectAssets, setVisibleProjectAssets] = react.useState<
        backendModule.Asset<backendModule.AssetType.project>[]
    >([])
    const [visibleDirectoryAssets, setVisibleDirectoryAssets] = react.useState<
        backendModule.Asset<backendModule.AssetType.directory>[]
    >([])
    const [visibleSecretAssets, setVisibleSecretAssets] = react.useState<
        backendModule.Asset<backendModule.AssetType.secret>[]
    >([])
    const [visibleFileAssets, setVisibleFileAssets] = react.useState<
        backendModule.Asset<backendModule.AssetType.file>[]
    >([])

    const isListingLocalDirectoryAndWillFail =
        backend.type === backendModule.BackendType.local && loadingProjectManagerDidFail
    const isListingRemoteDirectoryAndWillFail =
        backend.type === backendModule.BackendType.remote && !session.organization?.isEnabled
    const isListingRemoteDirectoryWhileOffline =
        session.type === auth.UserSessionType.offline &&
        backend.type === backendModule.BackendType.remote
    const directory = directoryStack[directoryStack.length - 1]
    const parentDirectory = directoryStack[directoryStack.length - 2]

    const switchToIdeTab = react.useCallback(() => {
        setTab(Tab.ide)
        const ideElement = document.getElementById(IDE_ELEMENT_ID)
        if (ideElement) {
            ideElement.style.top = ''
            ideElement.style.display = 'absolute'
        }
    }, [])

    const switchToDashboardTab = react.useCallback(() => {
        setTab(Tab.dashboard)
        doRefresh()
        const ideElement = document.getElementById(IDE_ELEMENT_ID)
        if (ideElement) {
            ideElement.style.top = '-100vh'
            ideElement.style.display = 'fixed'
        }
    }, [])

    react.useEffect(() => {
        const onProjectManagerLoadingFailed = () => {
            setLoadingProjectManagerDidFail(true)
        }
        document.addEventListener(
            projectManager.ProjectManagerEvents.loadingFailed,
            onProjectManagerLoadingFailed
        )
        return () => {
            document.removeEventListener(
                projectManager.ProjectManagerEvents.loadingFailed,
                onProjectManagerLoadingFailed
            )
        }
    }, [])

    react.useEffect(() => {
        if (backend.type === backendModule.BackendType.local && loadingProjectManagerDidFail) {
            setIsLoadingAssets(false)
        }
    }, [isLoadingAssets, loadingProjectManagerDidFail, backend.type])

    react.useEffect(() => {
        if (supportsLocalBackend) {
            setBackend(new localBackend.LocalBackend())
        }
    }, [])

    react.useEffect(() => {
        document.addEventListener('show-dashboard', switchToDashboardTab)
        return () => {
            document.removeEventListener('show-dashboard', switchToDashboardTab)
        }
    }, [])

    const setProjectAssets = (
        newProjectAssets: backendModule.Asset<backendModule.AssetType.project>[]
    ) => {
        setProjectAssetsRaw(newProjectAssets)
        setVisibleProjectAssets(newProjectAssets.filter(asset => asset.title.includes(query)))
    }
    const setDirectoryAssets = (
        newDirectoryAssets: backendModule.Asset<backendModule.AssetType.directory>[]
    ) => {
        setDirectoryAssetsRaw(newDirectoryAssets)
        setVisibleDirectoryAssets(newDirectoryAssets.filter(asset => asset.title.includes(query)))
    }
    const setSecretAssets = (
        newSecretAssets: backendModule.Asset<backendModule.AssetType.secret>[]
    ) => {
        setSecretAssetsRaw(newSecretAssets)
        setVisibleSecretAssets(newSecretAssets.filter(asset => asset.title.includes(query)))
    }
    const setFileAssets = (newFileAssets: backendModule.Asset<backendModule.AssetType.file>[]) => {
        setFileAssetsRaw(newFileAssets)
        setVisibleFileAssets(newFileAssets.filter(asset => asset.title.includes(query)))
    }

    const exitDirectory = () => {
        setDirectoryId(
            parentDirectory?.id ??
                (session.organization != null ? rootDirectoryId(session.organization.id) : null)
        )
        setDirectoryStack(
            // eslint-disable-next-line @typescript-eslint/no-magic-numbers
            directoryStack.slice(0, -1)
        )
    }

    const enterDirectory = (
        directoryAsset: backendModule.Asset<backendModule.AssetType.directory>
    ) => {
        setDirectoryId(directoryAsset.id)
        setDirectoryStack([...directoryStack, directoryAsset])
    }

    react.useEffect(() => {
        const cachedDirectoryStackJson = localStorage.getItem(DIRECTORY_STACK_KEY)
        if (cachedDirectoryStackJson) {
            // The JSON was inserted by the code below, so it will always have the right type.
            // eslint-disable-next-line @typescript-eslint/no-unsafe-assignment
            const cachedDirectoryStack: backendModule.Asset<backendModule.AssetType.directory>[] =
                JSON.parse(cachedDirectoryStackJson)
            setDirectoryStack(cachedDirectoryStack)
            const cachedDirectoryId = cachedDirectoryStack[cachedDirectoryStack.length - 1]?.id
            if (cachedDirectoryId) {
                setDirectoryId(cachedDirectoryId)
            }
        }
    }, [])

    react.useEffect(() => {
        if (
            session.organization == null ||
            directoryId === rootDirectoryId(session.organization.id)
        ) {
            localStorage.removeItem(DIRECTORY_STACK_KEY)
        } else {
            localStorage.setItem(DIRECTORY_STACK_KEY, JSON.stringify(directoryStack))
        }
    }, [directoryStack])

    /** React components for the name column. */
    const nameRenderers: {
        [Type in backendModule.AssetType]: (asset: backendModule.Asset<Type>) => JSX.Element
    } = {
        [backendModule.AssetType.project]: projectAsset => (
            <div
                className="flex text-left items-center align-middle whitespace-nowrap"
                onClick={event => {
                    if (event.ctrlKey && !event.altKey && !event.shiftKey && !event.metaKey) {
                        setModal(() => (
                            <RenameModal
                                assetType={projectAsset.type}
                                name={projectAsset.title}
                                {...(backend.type === backendModule.BackendType.local
                                    ? {
                                          namePattern: '[A-Z][a-z]*(?:_\\d+|_[A-Z][a-z]*)*',
                                          title:
                                              'Names must be in Upper_Snake_Case. ' +
                                              '(Numbers (_0, _1) are also allowed.)',
                                      }
                                    : {})}
                                doRename={async newName => {
                                    setProjectAssets(
                                        arrayWithAssetTitleChanged(
                                            projectAssets,
                                            projectAsset,
                                            newName
                                        )
                                    )
                                    await backend.projectUpdate(projectAsset.id, {
                                        ami: null,
                                        ideVersion: null,
                                        projectName: newName,
                                    })
                                }}
                                onComplete={doRefresh}
                            />
                        ))
                    }
                }}
            >
                <ProjectActionButton
                    project={projectAsset}
                    appRunner={appRunner}
                    doRefresh={doRefresh}
                    onClose={() => {
                        setProject(null)
                    }}
                    openIde={async () => {
                        switchToIdeTab()
                        if (project?.projectId !== projectAsset.id) {
                            setProject(await backend.getProjectDetails(projectAsset.id))
                        }
                    }}
                />
                <span className="px-2">{projectAsset.title}</span>
            </div>
        ),
        [backendModule.AssetType.directory]: directoryAsset => (
            <div
                className="flex text-left items-center align-middle whitespace-nowrap"
                onClick={event => {
                    if (event.ctrlKey && !event.altKey && !event.shiftKey && !event.metaKey) {
                        setModal(() => (
                            <RenameModal
                                assetType={directoryAsset.type}
                                name={directoryAsset.title}
                                // TODO: Wait for backend implementation.
                                doRename={newName => {
                                    setDirectoryAssets(
                                        arrayWithAssetTitleChanged(
                                            directoryAssets,
                                            directoryAsset,
                                            newName
                                        )
                                    )
                                    return Promise.reject(
                                        'The backend endpoint does not exist yet.'
                                    )
                                }}
                                onComplete={doRefresh}
                            />
                        ))
                    }
                }}
                onDoubleClick={() => {
                    enterDirectory(directoryAsset)
                }}
            >
                {svg.DIRECTORY_ICON} <span className="px-2">{directoryAsset.title}</span>
            </div>
        ),
        [backendModule.AssetType.secret]: secret => (
            <div
                className="flex text-left items-center align-middle whitespace-nowrap"
                onClick={event => {
                    if (event.ctrlKey && !event.altKey && !event.shiftKey && !event.metaKey) {
                        setModal(() => (
                            <RenameModal
                                assetType={secret.type}
                                name={secret.title}
                                // FIXME[sb]: Wait for backend implementation.
                                doRename={newName => {
                                    setSecretAssets(
                                        arrayWithAssetTitleChanged(secretAssets, secret, newName)
                                    )
                                    return Promise.reject(
                                        'The backend endpoint does not exist yet.'
                                    )
                                }}
                                onComplete={doRefresh}
                            />
                        ))
                    }
                }}
            >
                {svg.SECRET_ICON} <span className="px-2">{secret.title}</span>
            </div>
        ),
        [backendModule.AssetType.file]: file => (
            <div
                className="flex text-left items-center align-middle whitespace-nowrap"
                onClick={event => {
                    if (event.ctrlKey && !event.altKey && !event.shiftKey && !event.metaKey) {
                        setModal(() => (
                            <RenameModal
                                assetType={file.type}
                                name={file.title}
                                // TODO: Wait for backend implementation.
                                doRename={newName => {
                                    setFileAssets(
                                        arrayWithAssetTitleChanged(fileAssets, file, newName)
                                    )
                                    return Promise.reject(
                                        'The backend endpoint does not exist yet.'
                                    )
                                }}
                                onComplete={doRefresh}
                            />
                        ))
                    }
                }}
            >
                {fileInfo.fileIcon()} <span className="px-2">{file.title}</span>
            </div>
        ),
    }

    /** React components for every column except for the name column. */
    // This is not a React component even though it contains JSX.
    // eslint-disable-next-line no-restricted-syntax
    const columnRenderer: Record<
        Exclude<Column, Column.name>,
        (asset: backendModule.Asset) => react.ReactNode
    > = {
        [Column.lastModified]: asset =>
            asset.modifiedAt && <>{dateTime.formatDateTime(new Date(asset.modifiedAt))}</>,
        [Column.sharedWith]: asset => (
            <>
                {(asset.permissions ?? []).map(user => (
                    <PermissionDisplay
                        key={user.user.organization_id}
                        permissions={PERMISSION[user.permission]}
                    >
                        {svg.DEFAULT_USER_ICON}
                    </PermissionDisplay>
                ))}
            </>
        ),
        [Column.docs]: () => <></>,
        [Column.labels]: () => {
            // This is not a React component even though it contains JSX.
            // eslint-disable-next-line no-restricted-syntax, @typescript-eslint/no-unused-vars
            const onContextMenu = (event: react.MouseEvent) => {
                event.preventDefault()
                event.stopPropagation()
                setModal(() => (
                    <ContextMenu event={event}>
                        <ContextMenuEntry
                            disabled
                            onClick={() => {
                                // TODO: Wait for backend implementation.
                            }}
                        >
                            Rename label
                        </ContextMenuEntry>
                    </ContextMenu>
                ))
            }
            return <></>
        },
        [Column.dataAccess]: () => <></>,
        [Column.usagePlan]: () => <></>,
        [Column.engine]: () => <></>,
        [Column.ide]: () => <></>,
    }

    const renderer = <Type extends backendModule.AssetType>(column: Column, assetType: Type) => {
        return column === Column.name
            ? // This is type-safe only if we pass enum literals as `assetType`.
              // eslint-disable-next-line no-restricted-syntax
              (nameRenderers[assetType] as (asset: backendModule.Asset<Type>) => JSX.Element)
            : columnRenderer[column]
    }

    /** Heading element for every column. */
    const ColumnHeading = (column: Column, assetType: backendModule.AssetType) =>
        column === Column.name ? (
            assetType === backendModule.AssetType.project ? (
                <>{ASSET_TYPE_NAME[assetType]}</>
            ) : (
                <div className="inline-flex">
                    {ASSET_TYPE_NAME[assetType]}
                    <button
                        className="mx-1"
                        onClick={event => {
                            event.stopPropagation()
                            const buttonPosition =
                                // This type assertion is safe as this event handler is on a button.
                                // eslint-disable-next-line no-restricted-syntax
                                (event.target as HTMLButtonElement).getBoundingClientRect()
                            // This is a React component even though it doesn't contain JSX.
                            // eslint-disable-next-line no-restricted-syntax
                            const CreateForm = ASSET_TYPE_CREATE_FORM[assetType]
                            setModal(() => (
                                <CreateForm
                                    left={buttonPosition.left + window.scrollX}
                                    top={buttonPosition.top + window.scrollY}
                                    // This is safe; headings are not rendered when there is no
                                    // internet connection.
                                    // eslint-disable-next-line @typescript-eslint/no-non-null-assertion
                                    directoryId={directoryId!}
                                    onSuccess={doRefresh}
                                />
                            ))
                        }}
                    >
                        {svg.ADD_ICON}
                    </button>
                </div>
            )
        ) : (
            <>{COLUMN_NAME[column]}</>
        )

    // The purpose of this effect is to enable search action.
    react.useEffect(() => {
        setVisibleProjectAssets(projectAssets.filter(asset => asset.title.includes(query)))
        setVisibleDirectoryAssets(directoryAssets.filter(asset => asset.title.includes(query)))
        setVisibleSecretAssets(secretAssets.filter(asset => asset.title.includes(query)))
        setVisibleFileAssets(fileAssets.filter(asset => asset.title.includes(query)))
    }, [query])

    const setAssets = (assets: backendModule.Asset[]) => {
        const newProjectAssets = assets.filter(
            backendModule.assetIsType(backendModule.AssetType.project)
        )
        const newDirectoryAssets = assets.filter(
            backendModule.assetIsType(backendModule.AssetType.directory)
        )
        const newSecretAssets = assets.filter(
            backendModule.assetIsType(backendModule.AssetType.secret)
        )
        const newFileAssets = assets.filter(backendModule.assetIsType(backendModule.AssetType.file))
        setProjectAssets(newProjectAssets)
        setDirectoryAssets(newDirectoryAssets)
        setSecretAssets(newSecretAssets)
        setFileAssets(newFileAssets)
    }

    hooks.useAsyncEffect(
        null,
        async signal => {
            switch (backend.type) {
                case backendModule.BackendType.local: {
                    if (!isListingLocalDirectoryAndWillFail) {
                        const assets = await backend.listDirectory()
                        if (!signal.aborted) {
                            setIsLoadingAssets(false)
                            setAssets(assets)
                        }
                    }
                    return
                }
                case backendModule.BackendType.remote: {
                    if (
                        !isListingRemoteDirectoryAndWillFail &&
                        !isListingRemoteDirectoryWhileOffline &&
                        directoryId != null
                    ) {
                        const assets = await backend.listDirectory({ parentId: directoryId })
                        if (!signal.aborted) {
                            setIsLoadingAssets(false)
                            setAssets(assets)
                        }
                    } else {
                        setIsLoadingAssets(false)
                    }
                    return
                }
            }
        },
        [session.accessToken, directoryId, refresh, backend]
    )

    react.useEffect(() => {
        const onBlur = () => {
            setIsFileBeingDragged(false)
        }
        window.addEventListener('blur', onBlur)
        return () => {
            window.removeEventListener('blur', onBlur)
        }
    }, [])

    const handleEscapeKey = (event: react.KeyboardEvent<HTMLDivElement>) => {
        if (
            event.key === 'Escape' &&
            !event.ctrlKey &&
            !event.shiftKey &&
            !event.altKey &&
            !event.metaKey
        ) {
            if (modal) {
                event.preventDefault()
                unsetModal()
            }
        }
    }

    const openDropZone = (event: react.DragEvent<HTMLDivElement>) => {
        if (event.dataTransfer.types.includes('Files')) {
            setIsFileBeingDragged(true)
        }
    }

    const getNewProjectName = (templateName?: string | null): string => {
        const prefix = `${templateName ?? 'New_Project'}_`
        const projectNameTemplate = new RegExp(`^${prefix}(?<projectIndex>\\d+)$`)
        let highestProjectIndex = 0
        for (const projectAsset of projectAssets) {
            let projectIndex = projectNameTemplate.exec(projectAsset.title)?.groups?.projectIndex
            if (projectIndex) {
                highestProjectIndex = Math.max(highestProjectIndex, parseInt(projectIndex, 10))
            }
        }
        return `${prefix}${highestProjectIndex + 1}`
    }

    const handleCreateProject = async (templateId?: string | null) => {
        const projectName = getNewProjectName(templateId)
        const body: backendModule.CreateProjectRequestBody = {
            projectName,
            projectTemplateName: templateId ?? null,
            parentDirectoryId: directoryId,
        }
        const templateText = templateId != null ? ` from template '${templateId}'` : ''
        await toast.promise(backend.createProject(body), {
            loading: `Creating project '${projectName}'${templateText}...`,
            success: `Created project '${projectName}'${templateText}.`,
            // This is UNSAFE, as the original function's parameter is of type `any`.
            error: (promiseError: Error) =>
                `Error creating '${projectName}'${templateText}: ${promiseError.message}`,
        })
        setProjectAssets([
            {
                type: backendModule.AssetType.project,
                title: projectName,
                id: newtype.asNewtype<backendModule.ProjectId>(''),
                modifiedAt: dateTime.toRfc3339(new Date()),
                parentId: directoryId,
                permissions: [],
                projectState: { type: backendModule.ProjectState.new },
            },
            ...projectAssets,
        ])
        doRefresh()
    }

    return (
        <div
            className={`flex flex-col relative select-none text-primary text-xs min-h-screen p-2 ${
                tab === Tab.dashboard ? '' : 'hidden'
            }`}
            onClick={event => {
                if (getSelection()?.type !== 'Range') {
                    unsetModal()
                    if (!event.shiftKey) {
                        setSelectedAssets([])
                    }
                }
            }}
            onKeyDown={handleEscapeKey}
            onDragEnter={openDropZone}
        >
            <TopBar
                supportsLocalBackend={supportsLocalBackend}
                projectName={project?.name ?? null}
                tab={tab}
                toggleTab={() => {
                    if (project && tab === Tab.dashboard) {
                        switchToIdeTab()
                    } else {
                        switchToDashboardTab()
                    }
                }}
                setBackendType={newBackendType => {
                    if (newBackendType !== backend.type) {
                        setIsLoadingAssets(true)
                        setProjectAssets([])
                        setDirectoryAssets([])
                        setSecretAssets([])
                        setFileAssets([])
                        switch (newBackendType) {
                            case backendModule.BackendType.local:
                                setBackend(new localBackend.LocalBackend())
                                break
                            case backendModule.BackendType.remote: {
                                const headers = new Headers()
                                // If `accessToken` is null, then there is no internet connection.
                                headers.append(
                                    'Authorization',
                                    `Bearer ${session.accessToken ?? ''}`
                                )
                                const client = new http.Client(headers)
                                setBackend(new remoteBackendModule.RemoteBackend(client, logger))
                                break
                            }
                        }
                    }
                }}
                query={query}
                setQuery={setQuery}
            />
            {isListingRemoteDirectoryWhileOffline ? (
                <div className="grow grid place-items-center">
                    <div className="text-base text-center">
                        You are offline. Please connect to the internet and refresh to access the
                        cloud backend.
                    </div>
                </div>
            ) : isListingLocalDirectoryAndWillFail ? (
                <div className="grow grid place-items-center">
                    <div className="text-base text-center">
                        Could not connect to the Project Manager. Please try restarting{' '}
                        {common.PRODUCT_NAME}, or manually launching the Project Manager.
                    </div>
                </div>
            ) : isListingRemoteDirectoryAndWillFail ? (
                <div className="grow grid place-items-center">
                    <div className="text-base text-center">
                        We will review your user details and enable the cloud experience for you
                        shortly.
                    </div>
                </div>
            ) : (
                <>
                    <Templates onTemplateClick={handleCreateProject} />
                    <div className="flex flex-row flex-nowrap my-2">
                        <h1 className="text-xl font-bold mx-4 self-center">Drive</h1>
                        <div className="flex flex-row flex-nowrap mx-4">
                            {backend.type === backendModule.BackendType.remote && (
                                <>
                                    <div className="bg-gray-100 rounded-l-full flex flex-row flex-nowrap items-center p-1 mx-0.5">
                                        {directory && (
                                            <>
                                                <button className="mx-2" onClick={exitDirectory}>
                                                    {parentDirectory?.title ?? '/'}
                                                </button>
                                                {svg.SMALL_RIGHT_ARROW_ICON}
                                            </>
                                        )}
                                        <span className="mx-2">{directory?.title ?? '/'}</span>
                                    </div>
                                    <div className="bg-gray-100 rounded-r-full flex flex-row flex-nowrap items-center mx-0.5">
                                        <div className="m-2">Shared with</div>
                                        <div></div>
                                    </div>
                                </>
                            )}
                            <div className="bg-gray-100 rounded-full flex flex-row flex-nowrap px-1.5 py-1 mx-4">
                                <input
                                    type="file"
                                    multiple
                                    disabled={backend.type === backendModule.BackendType.local}
                                    id="upload_file_input"
                                    name="upload_file_input"
                                    className="w-0 h-0"
                                    onInput={async event => {
                                        if (backend.type === backendModule.BackendType.local) {
                                            // FIXME[sb]: Allow uploading `.enso-project`s
                                            toast.error('Cannot upload files to the local backend.')
                                        } else if (
                                            event.currentTarget.files == null ||
                                            event.currentTarget.files.length === 0
                                        ) {
                                            toast.success('No files selected to upload.')
                                        } else {
                                            await uploadMultipleFiles.uploadMultipleFiles(
                                                backend,
                                                directoryId,
                                                Array.from(event.currentTarget.files)
                                            )
                                            doRefresh()
                                        }
                                    }}
                                />
                                <label
                                    htmlFor="upload_file_input"
                                    className={`mx-1 ${
                                        backend.type === backendModule.BackendType.local
                                            ? 'opacity-50'
                                            : 'cursor-pointer'
                                    }`}
<<<<<<< HEAD
=======
                                    disabled={backend.type === backendModule.BackendType.local}
                                    onClick={event => {
                                        event.stopPropagation()
                                        setModal(() => (
                                            <UploadFileModal
                                                // This should never be `null` because of
                                                // the checks above.
                                                // eslint-disable-next-line @typescript-eslint/no-non-null-assertion
                                                directoryId={directoryId!}
                                                onSuccess={doRefresh}
                                            />
                                        ))
                                    }}
>>>>>>> cd7cb0bd
                                >
                                    {svg.UPLOAD_ICON}
                                </label>
                                <button
                                    className={`mx-1 opacity-50`}
                                    disabled={true}
                                    onClick={event => {
                                        event.stopPropagation()
                                        unsetModal()
                                        /* TODO */
                                    }}
                                >
                                    {svg.DOWNLOAD_ICON}
                                </button>
                            </div>
                            {EXPERIMENTAL.columnModeSwitcher && (
                                <>
                                    <div className="bg-gray-100 rounded-full flex flex-row flex-nowrap p-1.5 mx-4">
                                        <button
                                            className={`${
                                                columnDisplayMode === ColumnDisplayMode.all
                                                    ? 'bg-white shadow-soft'
                                                    : 'opacity-50'
                                            } rounded-full px-1.5`}
                                            onClick={() => {
                                                setColumnDisplayMode(ColumnDisplayMode.all)
                                            }}
                                        >
                                            All
                                        </button>
                                        <button
                                            className={`${
                                                columnDisplayMode === ColumnDisplayMode.compact
                                                    ? 'bg-white shadow-soft'
                                                    : 'opacity-50'
                                            } rounded-full px-1.5`}
                                            onClick={() => {
                                                setColumnDisplayMode(ColumnDisplayMode.compact)
                                            }}
                                        >
                                            Compact
                                        </button>
                                        <button
                                            className={`${
                                                columnDisplayMode === ColumnDisplayMode.docs
                                                    ? 'bg-white shadow-soft'
                                                    : 'opacity-50'
                                            } rounded-full px-1.5`}
                                            onClick={() => {
                                                setColumnDisplayMode(ColumnDisplayMode.docs)
                                            }}
                                        >
                                            Docs
                                        </button>
                                        <button
                                            className={`${
                                                columnDisplayMode === ColumnDisplayMode.settings
                                                    ? 'bg-white shadow-soft'
                                                    : 'opacity-50'
                                            } rounded-full px-1.5`}
                                            onClick={() => {
                                                setColumnDisplayMode(ColumnDisplayMode.settings)
                                            }}
                                        >
                                            Settings
                                        </button>
                                    </div>
                                </>
                            )}
                        </div>
                    </div>
                    <table className="table-fixed items-center border-collapse mt-2">
                        <tbody>
                            <tr className="h-10">
                                {columnsFor(columnDisplayMode, backend.type).map(column => (
                                    <td key={column} className={COLUMN_CSS_CLASS[column]} />
                                ))}
                            </tr>
                            <Rows<backendModule.Asset<backendModule.AssetType.project>>
                                items={visibleProjectAssets}
                                getKey={proj => proj.id}
                                isLoading={isLoadingAssets}
                                placeholder={
                                    <span className="opacity-75">
                                        You have no project yet. Go ahead and create one using the
                                        form above.
                                    </span>
                                }
                                columns={columnsFor(columnDisplayMode, backend.type).map(
                                    column => ({
                                        id: column,
                                        heading: ColumnHeading(
                                            column,
                                            backendModule.AssetType.project
                                        ),
                                        render: renderer(column, backendModule.AssetType.project),
                                    })
                                )}
                                onClick={(projectAsset, event) => {
                                    event.stopPropagation()
                                    unsetModal()
                                    setSelectedAssets(
                                        event.shiftKey
                                            ? [...selectedAssets, projectAsset]
                                            : [projectAsset]
                                    )
                                }}
                                onContextMenu={(projectAsset, event) => {
                                    event.preventDefault()
                                    event.stopPropagation()
                                    const doOpenForEditing = () => {
                                        // FIXME[sb]: Switch to IDE tab
                                        // once merged with `show-and-open-workspace` branch.
                                    }
                                    const doOpenAsFolder = () => {
                                        // FIXME[sb]: Uncomment once backend support
                                        // is in place.
                                        // The following code does not typecheck
                                        // since `ProjectId`s are not `DirectoryId`s.
                                        // enterDirectory(projectAsset)
                                    }
                                    // This is not a React component even though it contains JSX.
                                    // eslint-disable-next-line no-restricted-syntax
                                    const doRename = () => {
                                        setModal(() => (
                                            <RenameModal
                                                name={projectAsset.title}
                                                assetType={projectAsset.type}
                                                {...(backend.type ===
                                                backendModule.BackendType.local
                                                    ? {
                                                          namePattern:
                                                              '[A-Z][a-z]*(?:_\\d+|_[A-Z][a-z]*)*',
                                                          title:
                                                              'Names must be in Upper_Snake_Case. ' +
                                                              '(Numbers (_0, _1) are also allowed.)',
                                                      }
                                                    : {})}
                                                doRename={async newName => {
                                                    setProjectAssets(
                                                        arrayWithAssetTitleChanged(
                                                            projectAssets,
                                                            projectAsset,
                                                            newName
                                                        )
                                                    )
                                                    await backend.projectUpdate(projectAsset.id, {
                                                        ami: null,
                                                        ideVersion: null,
                                                        projectName: newName,
                                                    })
                                                }}
                                                onComplete={doRefresh}
                                            />
                                        ))
                                    }
                                    // This is not a React component even though it contains JSX.
                                    // eslint-disable-next-line no-restricted-syntax
                                    const doDelete = () => {
                                        setModal(() => (
                                            <ConfirmDeleteModal
                                                name={projectAsset.title}
                                                assetType={projectAsset.type}
                                                doDelete={() => {
                                                    setProjectAssets(
                                                        arrayWithAssetOmitted(
                                                            projectAssets,
                                                            projectAsset
                                                        )
                                                    )
                                                    return backend.deleteProject(projectAsset.id)
                                                }}
                                                onComplete={doRefresh}
                                            />
                                        ))
                                    }
                                    setModal(() => (
                                        <ContextMenu event={event}>
                                            <ContextMenuEntry disabled onClick={doOpenForEditing}>
                                                Open for editing
                                            </ContextMenuEntry>
                                            {backend.type !== backendModule.BackendType.local && (
                                                <ContextMenuEntry disabled onClick={doOpenAsFolder}>
                                                    Open as folder
                                                </ContextMenuEntry>
                                            )}
                                            <ContextMenuEntry onClick={doRename}>
                                                Rename
                                            </ContextMenuEntry>
                                            <ContextMenuEntry onClick={doDelete}>
                                                <span className="text-red-700">Delete</span>
                                            </ContextMenuEntry>
                                        </ContextMenu>
                                    ))
                                }}
                            />
                            {backend.type === backendModule.BackendType.remote &&
                                (remoteBackend => (
                                    <>
                                        <tr className="h-10" />
                                        <Rows<
                                            backendModule.Asset<backendModule.AssetType.directory>
                                        >
                                            items={visibleDirectoryAssets}
                                            getKey={dir => dir.id}
                                            isLoading={isLoadingAssets}
                                            placeholder={
                                                <span className="opacity-75">
                                                    This directory does not contain any
                                                    subdirectories
                                                    {query ? ' matching your query' : ''}.
                                                </span>
                                            }
                                            columns={columnsFor(
                                                columnDisplayMode,
                                                backend.type
                                            ).map(column => ({
                                                id: column,
                                                heading: ColumnHeading(
                                                    column,
                                                    backendModule.AssetType.directory
                                                ),
                                                render: renderer(
                                                    column,
                                                    backendModule.AssetType.directory
                                                ),
                                            }))}
                                            onClick={(directoryAsset, event) => {
                                                event.stopPropagation()
                                                unsetModal()
                                                setSelectedAssets(
                                                    event.shiftKey
                                                        ? [...selectedAssets, directoryAsset]
                                                        : [directoryAsset]
                                                )
                                            }}
                                            onContextMenu={(_directory, event) => {
                                                event.preventDefault()
                                                event.stopPropagation()
                                                setModal(() => (
                                                    <ContextMenu event={event}></ContextMenu>
                                                ))
                                            }}
                                        />
                                        <tr className="h-10" />
                                        <Rows<backendModule.Asset<backendModule.AssetType.secret>>
                                            items={visibleSecretAssets}
                                            getKey={secret => secret.id}
                                            isLoading={isLoadingAssets}
                                            placeholder={
                                                <span className="opacity-75">
                                                    This directory does not contain any secrets
                                                    {query ? ' matching your query' : ''}.
                                                </span>
                                            }
                                            columns={columnsFor(
                                                columnDisplayMode,
                                                backend.type
                                            ).map(column => ({
                                                id: column,
                                                heading: ColumnHeading(
                                                    column,
                                                    backendModule.AssetType.secret
                                                ),
                                                render: renderer(
                                                    column,
                                                    backendModule.AssetType.secret
                                                ),
                                            }))}
                                            onClick={(secret, event) => {
                                                event.stopPropagation()
                                                unsetModal()
                                                setSelectedAssets(
                                                    event.shiftKey
                                                        ? [...selectedAssets, secret]
                                                        : [secret]
                                                )
                                            }}
                                            onContextMenu={(secret, event) => {
                                                event.preventDefault()
                                                event.stopPropagation()
                                                // This is not a React component even though it contains JSX.
                                                // eslint-disable-next-line no-restricted-syntax
                                                const doDelete = () => {
                                                    setModal(() => (
                                                        <ConfirmDeleteModal
                                                            name={secret.title}
                                                            assetType={secret.type}
                                                            doDelete={() => {
                                                                setSecretAssets(
                                                                    arrayWithAssetOmitted(
                                                                        secretAssets,
                                                                        secret
                                                                    )
                                                                )
                                                                return remoteBackend.deleteSecret(
                                                                    secret.id
                                                                )
                                                            }}
                                                            onComplete={doRefresh}
                                                        />
                                                    ))
                                                }
                                                setModal(() => (
                                                    <ContextMenu event={event}>
                                                        <ContextMenuEntry onClick={doDelete}>
                                                            <span className="text-red-700">
                                                                Delete
                                                            </span>
                                                        </ContextMenuEntry>
                                                    </ContextMenu>
                                                ))
                                            }}
                                        />
                                        <tr className="h-10" />
                                        <Rows<backendModule.Asset<backendModule.AssetType.file>>
                                            items={visibleFileAssets}
                                            getKey={file => file.id}
                                            isLoading={isLoadingAssets}
                                            placeholder={
                                                <span className="opacity-75">
                                                    This directory does not contain any files
                                                    {query ? ' matching your query' : ''}.
                                                </span>
                                            }
                                            columns={columnsFor(
                                                columnDisplayMode,
                                                backend.type
                                            ).map(column => ({
                                                id: column,
                                                heading: ColumnHeading(
                                                    column,
                                                    backendModule.AssetType.file
                                                ),
                                                render: renderer(
                                                    column,
                                                    backendModule.AssetType.file
                                                ),
                                            }))}
                                            onClick={(file, event) => {
                                                event.stopPropagation()
                                                unsetModal()
                                                setSelectedAssets(
                                                    event.shiftKey
                                                        ? [...selectedAssets, file]
                                                        : [file]
                                                )
                                            }}
                                            onContextMenu={(file, event) => {
                                                event.preventDefault()
                                                event.stopPropagation()
                                                const doCopy = () => {
                                                    // TODO: Wait for backend endpoint.
                                                }
                                                const doCut = () => {
                                                    // TODO: Wait for backend endpoint.
                                                }
                                                // This is not a React component even though it contains JSX.
                                                // eslint-disable-next-line no-restricted-syntax
                                                const doDelete = () => {
                                                    setModal(() => (
                                                        <ConfirmDeleteModal
                                                            name={file.title}
                                                            assetType={file.type}
                                                            doDelete={() => {
                                                                setFileAssets(
                                                                    arrayWithAssetOmitted(
                                                                        fileAssets,
                                                                        file
                                                                    )
                                                                )
                                                                return remoteBackend.deleteFile(
                                                                    file.id
                                                                )
                                                            }}
                                                            onComplete={doRefresh}
                                                        />
                                                    ))
                                                }
                                                const doDownload = () => {
                                                    /** TODO: Wait for backend endpoint. */
                                                }
                                                setModal(() => (
                                                    <ContextMenu event={event}>
                                                        <ContextMenuEntry disabled onClick={doCopy}>
                                                            Copy
                                                        </ContextMenuEntry>
                                                        <ContextMenuEntry disabled onClick={doCut}>
                                                            Cut
                                                        </ContextMenuEntry>
                                                        <ContextMenuEntry onClick={doDelete}>
                                                            <span className="text-red-700">
                                                                Delete
                                                            </span>
                                                        </ContextMenuEntry>
                                                        <ContextMenuEntry
                                                            disabled
                                                            onClick={doDownload}
                                                        >
                                                            Download
                                                        </ContextMenuEntry>
                                                    </ContextMenu>
                                                ))
                                            }}
                                        />
                                    </>
                                ))(backend)}
                        </tbody>
                    </table>
                    {isFileBeingDragged &&
                    directoryId != null &&
                    backend.type === backendModule.BackendType.remote ? (
                        <div
                            className="text-white text-lg fixed w-screen h-screen inset-0 bg-primary grid place-items-center"
                            onDragLeave={() => {
                                setIsFileBeingDragged(false)
                            }}
                            onDragOver={event => {
                                event.preventDefault()
                            }}
                            onDrop={async event => {
                                event.preventDefault()
                                setIsFileBeingDragged(false)
                                await uploadMultipleFiles.uploadMultipleFiles(
                                    backend,
                                    directoryId,
                                    Array.from(event.dataTransfer.files)
                                )
                                doRefresh()
                            }}
                        >
                            Drop to upload files.
                        </div>
                    ) : null}
                </>
            )}
            {/* This should be just `{modal}`, however TypeScript incorrectly throws an error. */}
            {project && <Ide project={project} appRunner={appRunner} />}
            {modal && <>{modal}</>}
        </div>
    )
}

export default Dashboard<|MERGE_RESOLUTION|>--- conflicted
+++ resolved
@@ -801,7 +801,8 @@
                 title: projectName,
                 id: newtype.asNewtype<backendModule.ProjectId>(''),
                 modifiedAt: dateTime.toRfc3339(new Date()),
-                parentId: directoryId,
+                // Falling back to the empty string is okay as this is what the local backend does.
+                parentId: directoryId ?? newtype.asNewtype<backendModule.AssetId>(''),
                 permissions: [],
                 projectState: { type: backendModule.ProjectState.new },
             },
@@ -928,6 +929,10 @@
                                             event.currentTarget.files.length === 0
                                         ) {
                                             toast.success('No files selected to upload.')
+                                        } else if (directoryId == null) {
+                                            // This should never happen, however display a nice
+                                            // error message in case it somehow does.
+                                            toast.error('You cannot upload files while offline.')
                                         } else {
                                             await uploadMultipleFiles.uploadMultipleFiles(
                                                 backend,
@@ -945,22 +950,6 @@
                                             ? 'opacity-50'
                                             : 'cursor-pointer'
                                     }`}
-<<<<<<< HEAD
-=======
-                                    disabled={backend.type === backendModule.BackendType.local}
-                                    onClick={event => {
-                                        event.stopPropagation()
-                                        setModal(() => (
-                                            <UploadFileModal
-                                                // This should never be `null` because of
-                                                // the checks above.
-                                                // eslint-disable-next-line @typescript-eslint/no-non-null-assertion
-                                                directoryId={directoryId!}
-                                                onSuccess={doRefresh}
-                                            />
-                                        ))
-                                    }}
->>>>>>> cd7cb0bd
                                 >
                                     {svg.UPLOAD_ICON}
                                 </label>
