/** @file Main dashboard component, responsible for listing user's projects as well as other
 * interactive components. */
import * as react from 'react'

import * as backendModule from '../backend'
import * as fileInfo from '../../fileInfo'
import * as hooks from '../../hooks'
import * as http from '../../http'
import * as localBackend from '../localBackend'
import * as newtype from '../../newtype'
import * as platformModule from '../../platform'
import * as remoteBackendModule from '../remoteBackend'
import * as svg from '../../components/svg'
import * as uploadMultipleFiles from '../../uploadMultipleFiles'

import * as auth from '../../authentication/providers/auth'
import * as backendProvider from '../../providers/backend'
import * as loggerProvider from '../../providers/logger'
import * as modalProvider from '../../providers/modal'

import PermissionDisplay, * as permissionDisplay from './permissionDisplay'
import ContextMenu from './contextMenu'
import ContextMenuEntry from './contextMenuEntry'
import Ide from './ide'
import ProjectActionButton from './projectActionButton'
import Rows from './rows'
import Templates from './templates'
import TopBar from './topBar'

import ConfirmDeleteModal from './confirmDeleteModal'
import RenameModal from './renameModal'
import UploadFileModal from './uploadFileModal'

import DirectoryCreateForm from './directoryCreateForm'
import FileCreateForm from './fileCreateForm'
import SecretCreateForm from './secretCreateForm'

// =============
// === Types ===
// =============

/** Main content of the screen. Only one should be visible at a time. */
export enum Tab {
    dashboard = 'dashboard',
    ide = 'ide',
}

enum ColumnDisplayMode {
    /** Show only columns which are ready for release. */
    release = 'release',
    /** Show all columns. */
    all = 'all',
    /** Show only name and metadata. */
    compact = 'compact',
    /** Show only columns relevant to documentation editors. */
    docs = 'docs',
    /** Show only name, metadata, and configuration options. */
    settings = 'settings',
}

/** Column type. */
enum Column {
    name = 'name',
    lastModified = 'last-modified',
    sharedWith = 'shared-with',
    docs = 'docs',
    labels = 'labels',
    dataAccess = 'data-access',
    usagePlan = 'usage-plan',
    engine = 'engine',
    ide = 'ide',
}

/** Values provided to form creation dialogs. */
export interface CreateFormProps {
    left: number
    top: number
    directoryId: backendModule.DirectoryId
    onSuccess: () => void
}

// =================
// === Constants ===
// =================

/** Feature flags to enable or disable experimental features. */
const EXPERIMENTAL = {
    /** A selector that lets the user choose between pre-defined sets of visible columns. */
    columnModeSwitcher: false,
}

/** The `id` attribute of the element into which the IDE will be rendered. */
const IDE_ELEMENT_ID = 'root'
/** The `localStorage` key under which the ID of the current directory is stored. */
const DIRECTORY_STACK_KEY = 'enso-dashboard-directory-stack'

/** English names for the name column. */
const ASSET_TYPE_NAME: Record<backendModule.AssetType, string> = {
    [backendModule.AssetType.project]: 'Projects',
    [backendModule.AssetType.file]: 'Files',
    [backendModule.AssetType.secret]: 'Secrets',
    [backendModule.AssetType.directory]: 'Folders',
} as const

/** Forms to create each asset type. */
const ASSET_TYPE_CREATE_FORM: Record<
    Exclude<backendModule.AssetType, backendModule.AssetType.project>,
    (props: CreateFormProps) => JSX.Element
> = {
    [backendModule.AssetType.file]: FileCreateForm,
    [backendModule.AssetType.secret]: SecretCreateForm,
    [backendModule.AssetType.directory]: DirectoryCreateForm,
}

/** English names for every column except for the name column. */
const COLUMN_NAME: Record<Exclude<Column, Column.name>, string> = {
    [Column.lastModified]: 'Last modified',
    [Column.sharedWith]: 'Shared with',
    [Column.docs]: 'Docs',
    [Column.labels]: 'Labels',
    [Column.dataAccess]: 'Data access',
    [Column.usagePlan]: 'Usage plan',
    [Column.engine]: 'Engine',
    [Column.ide]: 'IDE',
} as const

/** CSS classes for every column. Currently only used to set the widths. */
const COLUMN_CSS_CLASS: Record<Column, string> = {
    [Column.name]: 'w-60',
    [Column.lastModified]: 'w-32',
    [Column.sharedWith]: 'w-36',
    [Column.docs]: 'w-96',
    [Column.labels]: 'w-80',
    [Column.dataAccess]: 'w-96',
    [Column.usagePlan]: '',
    [Column.engine]: 'w-20',
    [Column.ide]: 'w-20',
} as const

/** The corresponding `Permissions` for each backend `PermissionAction`. */
const PERMISSION: Record<backendModule.PermissionAction, permissionDisplay.Permissions> = {
    [backendModule.PermissionAction.own]: { type: permissionDisplay.Permission.owner },
    [backendModule.PermissionAction.execute]: {
        type: permissionDisplay.Permission.regular,
        read: false,
        write: false,
        docsWrite: false,
        exec: true,
    },
    [backendModule.PermissionAction.edit]: {
        type: permissionDisplay.Permission.regular,
        read: false,
        write: true,
        docsWrite: false,
        exec: false,
    },
    [backendModule.PermissionAction.read]: {
        type: permissionDisplay.Permission.regular,
        read: true,
        write: false,
        docsWrite: false,
        exec: false,
    },
}

/** The list of columns displayed on each `ColumnDisplayMode`. */
const COLUMNS_FOR: Record<ColumnDisplayMode, Column[]> = {
    [ColumnDisplayMode.release]: [Column.name, Column.lastModified, Column.sharedWith],
    [ColumnDisplayMode.all]: [
        Column.name,
        Column.lastModified,
        Column.sharedWith,
        Column.labels,
        Column.dataAccess,
        Column.usagePlan,
        Column.engine,
        Column.ide,
    ],
    [ColumnDisplayMode.compact]: [
        Column.name,
        Column.lastModified,
        Column.sharedWith,
        Column.labels,
        Column.dataAccess,
    ],
    [ColumnDisplayMode.docs]: [Column.name, Column.lastModified, Column.docs],
    [ColumnDisplayMode.settings]: [
        Column.name,
        Column.lastModified,
        Column.usagePlan,
        Column.engine,
        Column.ide,
    ],
}

// ========================
// === Helper functions ===
// ========================

/** Returns the id of the root directory for a user or organization. */
function rootDirectoryId(userOrOrganizationId: backendModule.UserOrOrganizationId) {
    return newtype.asNewtype<backendModule.DirectoryId>(
        userOrOrganizationId.replace(/^organization-/, `${backendModule.AssetType.directory}-`)
    )
}

/** Returns the list of columns to be displayed. */
function columnsFor(displayMode: ColumnDisplayMode, backendPlatform: platformModule.Platform) {
    const columns = COLUMNS_FOR[displayMode]
    return backendPlatform === platformModule.Platform.desktop
        ? columns.filter(column => column !== Column.sharedWith)
        : columns
}

// =================
// === Dashboard ===
// =================

export interface DashboardProps {
    platform: platformModule.Platform
    appRunner: AppRunner | null
    initialProjectName: string | null
}

// TODO[sb]: Implement rename when clicking name of a selected row.
// There is currently no way to tell whether a row is selected from a column.

function Dashboard(props: DashboardProps) {
    const { platform, appRunner, initialProjectName } = props

    const logger = loggerProvider.useLogger()
    const { accessToken, organization } = auth.useFullUserSession()
    const { backend } = backendProvider.useBackend()
    const { setBackend } = backendProvider.useSetBackend()
    const { modal } = modalProvider.useModal()
    const { setModal, unsetModal } = modalProvider.useSetModal()

    const [refresh, doRefresh] = hooks.useRefresh()

    const [isInitialized, setIsInitialized] = react.useState(false)
    const [nameOfProjectToImmediatelyOpen, setNameOfProjectToImmediatelyOpen] =
        react.useState(initialProjectName)
    const [query, setQuery] = react.useState('')
    const [directoryId, setDirectoryId] = react.useState(rootDirectoryId(organization.id))
    const [directoryStack, setDirectoryStack] = react.useState<
        backendModule.Asset<backendModule.AssetType.directory>[]
    >([])
    // Defined by the spec as `compact` by default, however it is not ready yet.
    const [columnDisplayMode, setColumnDisplayMode] = react.useState(ColumnDisplayMode.release)
    const [tab, setTab] = react.useState(Tab.dashboard)
    const [project, setProject] = react.useState<backendModule.Project | null>(null)
    const [selectedAssets, setSelectedAssets] = react.useState<backendModule.Asset[]>([])
    const [isFileBeingDragged, setIsFileBeingDragged] = react.useState(false)

    const [isLoadingAssets, setIsLoadingAssets] = react.useState(true)
    const [projectAssets, setProjectAssetsRaw] = react.useState<
        backendModule.Asset<backendModule.AssetType.project>[]
    >([])
    const [directoryAssets, setDirectoryAssetsRaw] = react.useState<
        backendModule.Asset<backendModule.AssetType.directory>[]
    >([])
    const [secretAssets, setSecretAssetsRaw] = react.useState<
        backendModule.Asset<backendModule.AssetType.secret>[]
    >([])
    const [fileAssets, setFileAssetsRaw] = react.useState<
        backendModule.Asset<backendModule.AssetType.file>[]
    >([])
    const [visibleProjectAssets, setVisibleProjectAssets] = react.useState<
        backendModule.Asset<backendModule.AssetType.project>[]
    >([])
    const [visibleDirectoryAssets, setVisibleDirectoryAssets] = react.useState<
        backendModule.Asset<backendModule.AssetType.directory>[]
    >([])
    const [visibleSecretAssets, setVisibleSecretAssets] = react.useState<
        backendModule.Asset<backendModule.AssetType.secret>[]
    >([])
    const [visibleFileAssets, setVisibleFileAssets] = react.useState<
        backendModule.Asset<backendModule.AssetType.file>[]
    >([])

    const directory = directoryStack[directoryStack.length - 1]
    const parentDirectory = directoryStack[directoryStack.length - 2]

    react.useEffect(() => {
        function onKeyDown(event: KeyboardEvent) {
            if (
                // On macOS, we need to check for combination of `alt` + `d` which is `∂` (`del`).
                (event.key === 'd' || event.key === '∂') &&
                event.ctrlKey &&
                event.altKey &&
                !event.shiftKey &&
                !event.metaKey
            ) {
                setTab(Tab.dashboard)
                const ideElement = document.getElementById(IDE_ELEMENT_ID)
                if (ideElement) {
                    ideElement.style.top = '-100vh'
                    ideElement.style.display = 'fixed'
                }
            }
        }
        document.addEventListener('keydown', onKeyDown)
        return () => {
            document.removeEventListener('keydown', onKeyDown)
        }
    }, [])

    react.useEffect(() => {
        if (isInitialized) {
            setNameOfProjectToImmediatelyOpen(null)
        }
    }, [isInitialized, nameOfProjectToImmediatelyOpen])

    const openIde = async (projectId: backendModule.ProjectId) => {
        setTab(Tab.ide)
        if (project?.projectId !== projectId) {
            setProject(await backend.getProjectDetails(projectId))
        }
        const ideElement = document.getElementById(IDE_ELEMENT_ID)
        if (ideElement) {
            ideElement.style.top = ''
            ideElement.style.display = 'absolute'
        }
    }

    const setBackendPlatform = (newBackendPlatform: platformModule.Platform) => {
        if (newBackendPlatform !== backend.platform) {
            setProjectAssets([])
            setDirectoryAssets([])
            setSecretAssets([])
            setFileAssets([])
            switch (newBackendPlatform) {
                case platformModule.Platform.desktop:
                    setBackend(new localBackend.LocalBackend())
                    break
                case platformModule.Platform.cloud: {
                    const headers = new Headers()
                    headers.append('Authorization', `Bearer ${accessToken}`)
                    const client = new http.Client(headers)
                    setBackend(new remoteBackendModule.RemoteBackend(client, logger))
                    break
                }
            }
        }
    }

    function setProjectAssets(
        newProjectAssets: backendModule.Asset<backendModule.AssetType.project>[]
    ) {
        setProjectAssetsRaw(newProjectAssets)
        setVisibleProjectAssets(newProjectAssets.filter(asset => asset.title.includes(query)))
    }
    function setDirectoryAssets(
        newDirectoryAssets: backendModule.Asset<backendModule.AssetType.directory>[]
    ) {
        setDirectoryAssetsRaw(newDirectoryAssets)
        setVisibleDirectoryAssets(newDirectoryAssets.filter(asset => asset.title.includes(query)))
    }
    function setSecretAssets(
        newSecretAssets: backendModule.Asset<backendModule.AssetType.secret>[]
    ) {
        setSecretAssetsRaw(newSecretAssets)
        setVisibleSecretAssets(newSecretAssets.filter(asset => asset.title.includes(query)))
    }
    function setFileAssets(newFileAssets: backendModule.Asset<backendModule.AssetType.file>[]) {
        setFileAssetsRaw(newFileAssets)
        setVisibleFileAssets(newFileAssets.filter(asset => asset.title.includes(query)))
    }

    function exitDirectory() {
        setDirectoryId(parentDirectory?.id ?? rootDirectoryId(organization.id))
        setDirectoryStack(
            // eslint-disable-next-line @typescript-eslint/no-magic-numbers
            directoryStack.slice(0, -1)
        )
    }

    function enterDirectory(
        directoryAsset: backendModule.Asset<backendModule.AssetType.directory>
    ) {
        setDirectoryId(directoryAsset.id)
        setDirectoryStack([...directoryStack, directoryAsset])
    }

    react.useEffect(() => {
        const cachedDirectoryStackJson = localStorage.getItem(DIRECTORY_STACK_KEY)
        if (cachedDirectoryStackJson) {
            // The JSON was inserted by the code below, so it will always have the right type.
            // eslint-disable-next-line @typescript-eslint/no-unsafe-assignment
            const cachedDirectoryStack: backendModule.Asset<backendModule.AssetType.directory>[] =
                JSON.parse(cachedDirectoryStackJson)
            setDirectoryStack(cachedDirectoryStack)
            const cachedDirectoryId = cachedDirectoryStack[cachedDirectoryStack.length - 1]?.id
            if (cachedDirectoryId) {
                setDirectoryId(cachedDirectoryId)
            }
        }
    }, [])

    react.useEffect(() => {
        if (directoryId === rootDirectoryId(organization.id)) {
            localStorage.removeItem(DIRECTORY_STACK_KEY)
        } else {
            localStorage.setItem(DIRECTORY_STACK_KEY, JSON.stringify(directoryStack))
        }
    }, [directoryStack])

    /** React components for the name column. */
    const nameRenderers: {
        [Type in backendModule.AssetType]: (asset: backendModule.Asset<Type>) => JSX.Element
    } = {
        [backendModule.AssetType.project]: projectAsset => (
            <div
                className="flex text-left items-center align-middle whitespace-nowrap"
                onClick={event => {
                    if (event.detail === 2) {
                        // It is a double click; open the project.
                        setNameOfProjectToImmediatelyOpen(projectAsset.title)
                    } else if (
                        event.ctrlKey &&
                        !event.altKey &&
                        !event.shiftKey &&
                        !event.metaKey
                    ) {
                        setModal(() => (
                            <RenameModal
                                assetType={projectAsset.type}
                                name={projectAsset.title}
                                {...(backend.platform === platformModule.Platform.desktop
                                    ? {
                                          namePattern: '[A-Z][a-z]*(?:_\\d+|_[A-Z][a-z]*)*',
                                          title:
                                              'Names must be in Upper_Snake_Case. ' +
                                              '(Numbers (_0, _1) are also allowed.)',
                                      }
                                    : {})}
                                // TODO: Wait for backend implementation.
                                doRename={() => Promise.resolve()}
                                onSuccess={doRefresh}
                            />
                        ))
                    }
                }}
            >
                <ProjectActionButton
                    project={projectAsset}
                    appRunner={appRunner}
                    shouldOpenImmediately={nameOfProjectToImmediatelyOpen === projectAsset.title}
                    shouldCancelOpeningImmediately={Boolean(nameOfProjectToImmediatelyOpen)}
                    onClose={() => {
                        setProject(null)
                    }}
                    openIde={() => openIde(projectAsset.id)}
                />
                <span className="px-2">{projectAsset.title}</span>
            </div>
        ),
        [backendModule.AssetType.directory]: directoryAsset => (
            <div
                className="flex text-left items-center align-middle whitespace-nowrap"
                onClick={event => {
                    if (event.ctrlKey && !event.altKey && !event.shiftKey && !event.metaKey) {
                        setModal(() => (
                            <RenameModal
                                assetType={directoryAsset.type}
                                name={directoryAsset.title}
                                // TODO: Wait for backend implementation.
                                doRename={() => Promise.resolve()}
                                onSuccess={doRefresh}
                            />
                        ))
                    }
                }}
                onDoubleClick={() => {
                    enterDirectory(directoryAsset)
                }}
            >
                {svg.DIRECTORY_ICON} <span className="px-2">{directoryAsset.title}</span>
            </div>
        ),
        [backendModule.AssetType.secret]: secret => (
            <div
                className="flex text-left items-center align-middle whitespace-nowrap"
                onClick={event => {
                    if (event.ctrlKey && !event.altKey && !event.shiftKey && !event.metaKey) {
                        setModal(() => (
                            <RenameModal
                                assetType={secret.type}
                                name={secret.title}
                                // FIXME[sb]: Wait for backend implementation.
                                doRename={() => Promise.resolve()}
                                onSuccess={doRefresh}
                            />
                        ))
                    }
                }}
            >
                {svg.SECRET_ICON} <span className="px-2">{secret.title}</span>
            </div>
        ),
        [backendModule.AssetType.file]: file => (
            <div
                className="flex text-left items-center align-middle whitespace-nowrap"
                onClick={event => {
                    if (event.ctrlKey && !event.altKey && !event.shiftKey && !event.metaKey) {
                        setModal(() => (
                            <RenameModal
                                assetType={file.type}
                                name={file.title}
                                // TODO: Wait for backend implementation.
                                doRename={() => Promise.resolve()}
                                onSuccess={doRefresh}
                            />
                        ))
                    }
                }}
            >
                {fileInfo.fileIcon(fileInfo.fileExtension(file.title))}{' '}
                <span className="px-2">{file.title}</span>
            </div>
        ),
    }

    /** React components for every column except for the name column. */
    const columnRenderer: Record<
        Exclude<Column, Column.name>,
        (asset: backendModule.Asset) => JSX.Element
    > = {
        [Column.lastModified]: () => <></>,
        [Column.sharedWith]: asset => (
            <>
                {(asset.permissions ?? []).map(user => (
                    <PermissionDisplay
                        key={user.user.organization_id}
                        permissions={PERMISSION[user.permission]}
                    >
                        {svg.DEFAULT_USER_ICON}
                    </PermissionDisplay>
                ))}
            </>
        ),
        [Column.docs]: () => <></>,
        [Column.labels]: () => {
            // This is not a React component even though it contains JSX.
            // eslint-disable-next-line no-restricted-syntax, @typescript-eslint/no-unused-vars
            function onContextMenu(event: react.MouseEvent) {
                event.preventDefault()
                event.stopPropagation()
                setModal(() => (
                    <ContextMenu event={event}>
                        <ContextMenuEntry
                            disabled
                            onClick={() => {
                                // TODO: Wait for backend implementation.
                            }}
                        >
                            Rename label
                        </ContextMenuEntry>
                    </ContextMenu>
                ))
            }
            return <></>
        },
        [Column.dataAccess]: () => <></>,
        [Column.usagePlan]: () => <></>,
        [Column.engine]: () => <></>,
        [Column.ide]: () => <></>,
    }

    function renderer<Type extends backendModule.AssetType>(column: Column, assetType: Type) {
        return column === Column.name
            ? // This is type-safe only if we pass enum literals as `assetType`.
              // eslint-disable-next-line no-restricted-syntax
              (nameRenderers[assetType] as (asset: backendModule.Asset<Type>) => JSX.Element)
            : columnRenderer[column]
    }

    /** Heading element for every column. */
    function ColumnHeading(column: Column, assetType: backendModule.AssetType) {
        return column === Column.name ? (
            assetType === backendModule.AssetType.project ? (
                <>{ASSET_TYPE_NAME[assetType]}</>
            ) : (
                <div className="inline-flex">
                    {ASSET_TYPE_NAME[assetType]}
                    <button
                        className="mx-1"
                        onClick={event => {
                            event.stopPropagation()
                            const buttonPosition =
                                // This type assertion is safe as this event handler is on a button.
                                // eslint-disable-next-line no-restricted-syntax
                                (event.target as HTMLButtonElement).getBoundingClientRect()
                            // This is a React component even though it doesn't contain JSX.
                            // eslint-disable-next-line no-restricted-syntax
                            const CreateForm = ASSET_TYPE_CREATE_FORM[assetType]
                            setModal(() => (
                                <CreateForm
                                    left={buttonPosition.left + window.scrollX}
                                    top={buttonPosition.top + window.scrollY}
                                    directoryId={directoryId}
                                    onSuccess={doRefresh}
                                />
                            ))
                        }}
                    >
                        {svg.ADD_ICON}
                    </button>
                </div>
            )
        ) : (
            <>{COLUMN_NAME[column]}</>
        )
    }

    // The purpose of this effect is to enable search action.
    react.useEffect(() => {
        setVisibleProjectAssets(projectAssets.filter(asset => asset.title.includes(query)))
        setVisibleDirectoryAssets(directoryAssets.filter(asset => asset.title.includes(query)))
        setVisibleSecretAssets(secretAssets.filter(asset => asset.title.includes(query)))
        setVisibleFileAssets(fileAssets.filter(asset => asset.title.includes(query)))
    }, [query])

    function setAssets(assets: backendModule.Asset[]) {
        const newProjectAssets = assets.filter(
            backendModule.assetIsType(backendModule.AssetType.project)
        )
        const newDirectoryAssets = assets.filter(
            backendModule.assetIsType(backendModule.AssetType.directory)
        )
        const newSecretAssets = assets.filter(
            backendModule.assetIsType(backendModule.AssetType.secret)
        )
        const newFileAssets = assets.filter(backendModule.assetIsType(backendModule.AssetType.file))
        setProjectAssets(newProjectAssets)
        setDirectoryAssets(newDirectoryAssets)
        setSecretAssets(newSecretAssets)
        setFileAssets(newFileAssets)
        setIsInitialized(true)
        if (
            !isInitialized &&
            initialProjectName != null &&
            !newProjectAssets.some(projectAsset => projectAsset.title === initialProjectName)
        ) {
            logger.error(`Startup project '${initialProjectName}' not found.`)
        }
    }

    hooks.useAsyncEffect(
        null,
        async signal => {
            setIsLoadingAssets(true)
            const assets = await backend.listDirectory({ parentId: directoryId })
            if (!signal.aborted) {
                setIsLoadingAssets(false)
                setAssets(assets)
            }
        },
        [accessToken, directoryId, refresh, backend]
    )

    react.useEffect(() => {
        function onBlur() {
            setIsFileBeingDragged(false)
        }

        window.addEventListener('blur', onBlur)

        return () => {
            window.removeEventListener('blur', onBlur)
        }
    }, [])

    function handleEscapeKey(event: react.KeyboardEvent<HTMLDivElement>) {
        if (
            event.key === 'Escape' &&
            !event.ctrlKey &&
            !event.shiftKey &&
            !event.altKey &&
            !event.metaKey
        ) {
            if (modal) {
                event.preventDefault()
                unsetModal()
            }
        }
    }

    function openDropZone(event: react.DragEvent<HTMLDivElement>) {
        if (event.dataTransfer.types.includes('Files')) {
            setIsFileBeingDragged(true)
        }
    }

    function getNewProjectName(templateName?: string | null): string {
        const prefix = `${templateName ?? 'New_Project'}_`
        const projectNameTemplate = new RegExp(`^${prefix}(?<projectIndex>\\d+)$`)
        let highestProjectIndex = 0
        for (const projectAsset of projectAssets) {
            let projectIndex = projectNameTemplate.exec(projectAsset.title)?.groups?.projectIndex
            if (projectIndex) {
                highestProjectIndex = Math.max(highestProjectIndex, parseInt(projectIndex, 10))
            }
        }
        return `${prefix}${highestProjectIndex + 1}`
    }

    async function handleCreateProject(templateId?: string | null) {
        const projectName = getNewProjectName(templateId)
        const body: backendModule.CreateProjectRequestBody = {
            projectName,
            projectTemplateName: templateId ?? null,
            parentDirectoryId: directoryId,
        }
        const projectAsset = await backend.createProject(body)
        setProjectAssets([
            ...projectAssets,
            {
                type: backendModule.AssetType.project,
                title: projectAsset.name,
                id: projectAsset.projectId,
                parentId: '',
                permissions: [],
            },
        ])
    }

    return (
        <div
            className={`relative select-none text-primary text-xs min-h-screen p-2 ${
                tab === Tab.dashboard ? '' : 'hidden'
            }`}
            onClick={event => {
                unsetModal()
                if (!event.shiftKey) {
                    setSelectedAssets([])
                }
            }}
            onKeyDown={handleEscapeKey}
            onDragEnter={openDropZone}
        >
            <TopBar
                platform={platform}
                projectName={project?.name ?? null}
                tab={tab}
                toggleTab={() => {
                    if (project && tab === Tab.dashboard) {
                        setTab(Tab.ide)
                        const ideElement = document.getElementById(IDE_ELEMENT_ID)
                        if (ideElement) {
                            ideElement.style.top = ''
                            ideElement.style.display = 'absolute'
                        }
                    } else {
                        setTab(Tab.dashboard)
                        const ideElement = document.getElementById(IDE_ELEMENT_ID)
                        if (ideElement) {
                            ideElement.style.top = '-100vh'
                            ideElement.style.display = 'fixed'
                        }
                    }
                }}
<<<<<<< HEAD
                setBackendPlatform={setBackendPlatform}
=======
                setBackendPlatform={newBackendPlatform => {
                    if (newBackendPlatform !== backend.platform) {
                        setIsLoadingAssets(true)
                        setProjectAssets([])
                        setDirectoryAssets([])
                        setSecretAssets([])
                        setFileAssets([])
                        switch (newBackendPlatform) {
                            case platformModule.Platform.desktop:
                                setBackend(new localBackend.LocalBackend())
                                break
                            case platformModule.Platform.cloud: {
                                const headers = new Headers()
                                headers.append('Authorization', `Bearer ${accessToken}`)
                                const client = new http.Client(headers)
                                setBackend(new remoteBackendModule.RemoteBackend(client, logger))
                                break
                            }
                        }
                    }
                }}
>>>>>>> 0055973f
                query={query}
                setQuery={setQuery}
            />
            <Templates onTemplateClick={handleCreateProject} />
            <div className="flex flex-row flex-nowrap my-2">
                <h1 className="text-xl font-bold mx-4 self-center">Drive</h1>
                <div className="flex flex-row flex-nowrap mx-4">
                    <div className="bg-gray-100 rounded-l-full flex flex-row flex-nowrap items-center p-1 mx-0.5">
                        {directory && (
                            <>
                                <button className="mx-2" onClick={exitDirectory}>
                                    {parentDirectory?.title ?? '/'}
                                </button>
                                {svg.SMALL_RIGHT_ARROW_ICON}
                            </>
                        )}
                        <span className="mx-2">{directory?.title ?? '/'}</span>
                    </div>
                    <div className="bg-gray-100 rounded-r-full flex flex-row flex-nowrap items-center mx-0.5">
                        <div className="m-2">Shared with</div>
                        <div></div>
                    </div>
                    <div className="bg-gray-100 rounded-full flex flex-row flex-nowrap px-1.5 py-1 mx-4">
                        <button
                            className={`mx-1 ${
                                backend.platform === platformModule.Platform.desktop
                                    ? 'opacity-50'
                                    : ''
                            }`}
                            disabled={backend.platform === platformModule.Platform.desktop}
                            onClick={event => {
                                event.stopPropagation()
                                setModal(() => (
                                    <UploadFileModal
                                        directoryId={directoryId}
                                        onSuccess={doRefresh}
                                    />
                                ))
                            }}
                        >
                            {svg.UPLOAD_ICON}
                        </button>
                        <button
                            className={`mx-1 opacity-50`}
                            disabled={true}
                            onClick={event => {
                                event.stopPropagation()
                                /* TODO */
                            }}
                        >
                            {svg.DOWNLOAD_ICON}
                        </button>
                    </div>
                    {EXPERIMENTAL.columnModeSwitcher && (
                        <>
                            <div className="bg-gray-100 rounded-full flex flex-row flex-nowrap p-1.5 mx-4">
                                <button
                                    className={`${
                                        columnDisplayMode === ColumnDisplayMode.all
                                            ? 'bg-white shadow-soft'
                                            : 'opacity-50'
                                    } rounded-full px-1.5`}
                                    onClick={() => {
                                        setColumnDisplayMode(ColumnDisplayMode.all)
                                    }}
                                >
                                    All
                                </button>
                                <button
                                    className={`${
                                        columnDisplayMode === ColumnDisplayMode.compact
                                            ? 'bg-white shadow-soft'
                                            : 'opacity-50'
                                    } rounded-full px-1.5`}
                                    onClick={() => {
                                        setColumnDisplayMode(ColumnDisplayMode.compact)
                                    }}
                                >
                                    Compact
                                </button>
                                <button
                                    className={`${
                                        columnDisplayMode === ColumnDisplayMode.docs
                                            ? 'bg-white shadow-soft'
                                            : 'opacity-50'
                                    } rounded-full px-1.5`}
                                    onClick={() => {
                                        setColumnDisplayMode(ColumnDisplayMode.docs)
                                    }}
                                >
                                    Docs
                                </button>
                                <button
                                    className={`${
                                        columnDisplayMode === ColumnDisplayMode.settings
                                            ? 'bg-white shadow-soft'
                                            : 'opacity-50'
                                    } rounded-full px-1.5`}
                                    onClick={() => {
                                        setColumnDisplayMode(ColumnDisplayMode.settings)
                                    }}
                                >
                                    Settings
                                </button>
                            </div>
                        </>
                    )}
                </div>
            </div>
            <table className="table-fixed items-center border-collapse mt-2">
                <tbody>
                    <tr className="h-10">
                        {columnsFor(columnDisplayMode, backend.platform).map(column => (
                            <td key={column} className={COLUMN_CSS_CLASS[column]} />
                        ))}
                    </tr>
                    <Rows<backendModule.Asset<backendModule.AssetType.project>>
                        items={visibleProjectAssets}
                        getKey={proj => proj.id}
                        isLoading={isLoadingAssets}
                        placeholder={
                            <span className="opacity-75">
                                You have no project yet. Go ahead and create one using the form
                                above.
                            </span>
                        }
                        columns={columnsFor(columnDisplayMode, backend.platform).map(column => ({
                            id: column,
                            heading: ColumnHeading(column, backendModule.AssetType.project),
                            render: renderer(column, backendModule.AssetType.project),
                        }))}
                        onClick={(projectAsset, event) => {
                            event.stopPropagation()
                            setSelectedAssets(
                                event.shiftKey ? [...selectedAssets, projectAsset] : [projectAsset]
                            )
                        }}
                        onContextMenu={(projectAsset, event) => {
                            event.preventDefault()
                            event.stopPropagation()
                            function doOpenForEditing() {
                                unsetModal()
                                setNameOfProjectToImmediatelyOpen(projectAsset.title)
                            }
                            function doOpenAsFolder() {
                                // FIXME[sb]: Uncomment once backend support
                                // is in place.
                                // The following code does not typecheck
                                // since `ProjectId`s are not `DirectoryId`s.
                                // enterDirectory(projectAsset)
                            }
                            // This is not a React component even though it contains JSX.
                            // eslint-disable-next-line no-restricted-syntax
                            function doRename() {
                                setModal(() => (
                                    <RenameModal
                                        name={projectAsset.title}
                                        assetType={projectAsset.type}
                                        {...(backend.platform === platformModule.Platform.desktop
                                            ? {
                                                  namePattern: '[A-Z][a-z]*(?:_\\d+|_[A-Z][a-z]*)*',
                                                  title:
                                                      'Names must be in Upper_Snake_Case. ' +
                                                      '(Numbers (_0, _1) are also allowed.)',
                                              }
                                            : {})}
                                        doRename={async name => {
                                            await backend.projectUpdate(projectAsset.id, {
                                                ami: null,
                                                ideVersion: null,
                                                projectName: name,
                                            })
                                        }}
                                        onSuccess={doRefresh}
                                    />
                                ))
                            }
                            // This is not a React component even though it contains JSX.
                            // eslint-disable-next-line no-restricted-syntax
                            function doDelete() {
                                setModal(() => (
                                    <ConfirmDeleteModal
                                        name={projectAsset.title}
                                        assetType={projectAsset.type}
                                        doDelete={() => backend.deleteProject(projectAsset.id)}
                                        onSuccess={doRefresh}
                                    />
                                ))
                            }
                            setModal(() => (
                                <ContextMenu event={event}>
                                    <ContextMenuEntry onClick={doOpenForEditing}>
                                        Open for editing
                                    </ContextMenuEntry>
                                    <ContextMenuEntry disabled onClick={doOpenAsFolder}>
                                        Open as folder
                                    </ContextMenuEntry>
                                    <ContextMenuEntry onClick={doRename}>Rename</ContextMenuEntry>
                                    <ContextMenuEntry onClick={doDelete}>
                                        <span className="text-red-700">Delete</span>
                                    </ContextMenuEntry>
                                </ContextMenu>
                            ))
                        }}
                    />
                    {backend.platform === platformModule.Platform.cloud &&
                        (remoteBackend => (
                            <>
                                <tr className="h-10" />
                                <Rows<backendModule.Asset<backendModule.AssetType.directory>>
                                    items={visibleDirectoryAssets}
                                    getKey={dir => dir.id}
                                    isLoading={isLoadingAssets}
                                    placeholder={
                                        <span className="opacity-75">
                                            This directory does not contain any subdirectories
                                            {query ? ' matching your query' : ''}.
                                        </span>
                                    }
                                    columns={columnsFor(columnDisplayMode, backend.platform).map(
                                        column => ({
                                            id: column,
                                            heading: ColumnHeading(
                                                column,
                                                backendModule.AssetType.directory
                                            ),
                                            render: renderer(
                                                column,
                                                backendModule.AssetType.directory
                                            ),
                                        })
                                    )}
                                    onClick={(directoryAsset, event) => {
                                        event.stopPropagation()
                                        setSelectedAssets(
                                            event.shiftKey
                                                ? [...selectedAssets, directoryAsset]
                                                : [directoryAsset]
                                        )
                                    }}
                                    onContextMenu={(_directory, event) => {
                                        event.preventDefault()
                                        event.stopPropagation()
                                        setModal(() => <ContextMenu event={event}></ContextMenu>)
                                    }}
                                />
                                <tr className="h-10" />
                                <Rows<backendModule.Asset<backendModule.AssetType.secret>>
                                    items={visibleSecretAssets}
                                    getKey={secret => secret.id}
                                    isLoading={isLoadingAssets}
                                    placeholder={
                                        <span className="opacity-75">
                                            This directory does not contain any secrets
                                            {query ? ' matching your query' : ''}.
                                        </span>
                                    }
                                    columns={columnsFor(columnDisplayMode, backend.platform).map(
                                        column => ({
                                            id: column,
                                            heading: ColumnHeading(
                                                column,
                                                backendModule.AssetType.secret
                                            ),
                                            render: renderer(
                                                column,
                                                backendModule.AssetType.secret
                                            ),
                                        })
                                    )}
                                    onClick={(secret, event) => {
                                        event.stopPropagation()
                                        setSelectedAssets(
                                            event.shiftKey ? [...selectedAssets, secret] : [secret]
                                        )
                                    }}
                                    onContextMenu={(secret, event) => {
                                        event.preventDefault()
                                        event.stopPropagation()
                                        // This is not a React component even though it contains JSX.
                                        // eslint-disable-next-line no-restricted-syntax
                                        function doDelete() {
                                            setModal(() => (
                                                <ConfirmDeleteModal
                                                    name={secret.title}
                                                    assetType={secret.type}
                                                    doDelete={() =>
                                                        remoteBackend.deleteSecret(secret.id)
                                                    }
                                                    onSuccess={doRefresh}
                                                />
                                            ))
                                        }
                                        setModal(() => (
                                            <ContextMenu event={event}>
                                                <ContextMenuEntry onClick={doDelete}>
                                                    <span className="text-red-700">Delete</span>
                                                </ContextMenuEntry>
                                            </ContextMenu>
                                        ))
                                    }}
                                />
                                <tr className="h-10" />
                                <Rows<backendModule.Asset<backendModule.AssetType.file>>
                                    items={visibleFileAssets}
                                    getKey={file => file.id}
                                    isLoading={isLoadingAssets}
                                    placeholder={
                                        <span className="opacity-75">
                                            This directory does not contain any files
                                            {query ? ' matching your query' : ''}.
                                        </span>
                                    }
                                    columns={columnsFor(columnDisplayMode, backend.platform).map(
                                        column => ({
                                            id: column,
                                            heading: ColumnHeading(
                                                column,
                                                backendModule.AssetType.file
                                            ),
                                            render: renderer(column, backendModule.AssetType.file),
                                        })
                                    )}
                                    onClick={(file, event) => {
                                        event.stopPropagation()
                                        setSelectedAssets(
                                            event.shiftKey ? [...selectedAssets, file] : [file]
                                        )
                                    }}
                                    onContextMenu={(file, event) => {
                                        event.preventDefault()
                                        event.stopPropagation()
                                        function doCopy() {
                                            /** TODO: Wait for backend endpoint. */
                                        }
                                        function doCut() {
                                            /** TODO: Wait for backend endpoint. */
                                        }
                                        // This is not a React component even though it contains JSX.
                                        // eslint-disable-next-line no-restricted-syntax
                                        function doDelete() {
                                            setModal(() => (
                                                <ConfirmDeleteModal
                                                    name={file.title}
                                                    assetType={file.type}
                                                    doDelete={() =>
                                                        remoteBackend.deleteFile(file.id)
                                                    }
                                                    onSuccess={doRefresh}
                                                />
                                            ))
                                        }
                                        function doDownload() {
                                            /** TODO: Wait for backend endpoint. */
                                        }
                                        setModal(() => (
                                            <ContextMenu event={event}>
                                                <ContextMenuEntry disabled onClick={doCopy}>
                                                    Copy
                                                </ContextMenuEntry>
                                                <ContextMenuEntry disabled onClick={doCut}>
                                                    Cut
                                                </ContextMenuEntry>
                                                <ContextMenuEntry onClick={doDelete}>
                                                    <span className="text-red-700">Delete</span>
                                                </ContextMenuEntry>
                                                <ContextMenuEntry disabled onClick={doDownload}>
                                                    Download
                                                </ContextMenuEntry>
                                            </ContextMenu>
                                        ))
                                    }}
                                />
                            </>
                        ))(backend)}
                </tbody>
            </table>
            {isFileBeingDragged && backend.platform === platformModule.Platform.cloud ? (
                <div
                    className="text-white text-lg fixed w-screen h-screen inset-0 bg-primary grid place-items-center"
                    onDragLeave={() => {
                        setIsFileBeingDragged(false)
                    }}
                    onDragOver={event => {
                        event.preventDefault()
                    }}
                    onDrop={async event => {
                        event.preventDefault()
                        setIsFileBeingDragged(false)
                        await uploadMultipleFiles.uploadMultipleFiles(
                            backend,
                            directoryId,
                            Array.from(event.dataTransfer.files)
                        )
                        doRefresh()
                    }}
                >
                    Drop to upload files.
                </div>
            ) : null}
            {/* This should be just `{modal}`, however TypeScript incorrectly throws an error. */}
            {project && <Ide project={project} appRunner={appRunner} />}
            {modal && <>{modal}</>}
        </div>
    )
}

export default Dashboard<|MERGE_RESOLUTION|>--- conflicted
+++ resolved
@@ -325,6 +325,7 @@
 
     const setBackendPlatform = (newBackendPlatform: platformModule.Platform) => {
         if (newBackendPlatform !== backend.platform) {
+            setIsLoadingAssets(true)
             setProjectAssets([])
             setDirectoryAssets([])
             setSecretAssets([])
@@ -760,31 +761,7 @@
                         }
                     }
                 }}
-<<<<<<< HEAD
                 setBackendPlatform={setBackendPlatform}
-=======
-                setBackendPlatform={newBackendPlatform => {
-                    if (newBackendPlatform !== backend.platform) {
-                        setIsLoadingAssets(true)
-                        setProjectAssets([])
-                        setDirectoryAssets([])
-                        setSecretAssets([])
-                        setFileAssets([])
-                        switch (newBackendPlatform) {
-                            case platformModule.Platform.desktop:
-                                setBackend(new localBackend.LocalBackend())
-                                break
-                            case platformModule.Platform.cloud: {
-                                const headers = new Headers()
-                                headers.append('Authorization', `Bearer ${accessToken}`)
-                                const client = new http.Client(headers)
-                                setBackend(new remoteBackendModule.RemoteBackend(client, logger))
-                                break
-                            }
-                        }
-                    }
-                }}
->>>>>>> 0055973f
                 query={query}
                 setQuery={setQuery}
             />
