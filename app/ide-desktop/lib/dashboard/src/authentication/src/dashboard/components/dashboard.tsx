--- conflicted
+++ resolved
@@ -59,17 +59,8 @@
     const { backend } = backendProvider.useBackend()
     const { setBackend } = backendProvider.useSetBackend()
     const { unsetModal } = modalProvider.useSetModal()
-<<<<<<< HEAD
     const { localStorage } = localStorageProvider.useLocalStorage()
-    const [directoryId, setDirectoryId] = React.useState(
-        session.organization != null
-            ? backendModule.rootDirectoryId(session.organization.id)
-            : // The local backend uses the empty string as the sole directory ID.
-              backendModule.DirectoryId('')
-    )
-=======
     const { shortcuts } = shortcutsProvider.useShortcuts()
->>>>>>> f1c224e6
     const [query, setQuery] = React.useState('')
     const [isHelpChatOpen, setIsHelpChatOpen] = React.useState(false)
     const [isHelpChatVisible, setIsHelpChatVisible] = React.useState(false)
@@ -163,16 +154,11 @@
             localStorage.get(localStorageModule.LocalStorageKey.backendType) ===
                 backendModule.BackendType.local
         ) {
-<<<<<<< HEAD
             setBackend(
                 new localBackend.LocalBackend(
                     localStorage.get(localStorageModule.LocalStorageKey.projectStartupInfo) ?? null
                 )
             )
-            setDirectoryId(backendModule.DirectoryId(''))
-=======
-            setBackend(new localBackend.LocalBackend())
->>>>>>> f1c224e6
         }
         // This hook MUST only run once, on mount.
         // eslint-disable-next-line react-hooks/exhaustive-deps
@@ -221,12 +207,7 @@
             if (newBackendType !== backend.type) {
                 switch (newBackendType) {
                     case backendModule.BackendType.local:
-<<<<<<< HEAD
                         setBackend(new localBackend.LocalBackend(null))
-                        setDirectoryId(backendModule.DirectoryId(''))
-=======
-                        setBackend(new localBackend.LocalBackend())
->>>>>>> f1c224e6
                         break
                     case backendModule.BackendType.remote: {
                         const headers = new Headers()
@@ -343,10 +324,6 @@
                             hidden={page !== pageSwitcher.Page.drive}
                             page={page}
                             initialProjectName={initialProjectName}
-<<<<<<< HEAD
-                            directoryId={directoryId}
-=======
->>>>>>> f1c224e6
                             assetListEvents={assetListEvents}
                             dispatchAssetListEvent={dispatchAssetListEvent}
                             query={query}
