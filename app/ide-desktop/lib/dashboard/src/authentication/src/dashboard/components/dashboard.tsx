--- conflicted
+++ resolved
@@ -212,50 +212,6 @@
 
     const driveHiddenClass = page === pageSwitcher.Page.drive ? '' : 'hidden'
     return (
-<<<<<<< HEAD
-        <div
-            className={`flex flex-col gap-2 relative select-none text-primary text-xs h-screen pb-2 ${
-                page === pageSwitcher.Page.drive ? '' : 'hidden'
-            }`}
-            onContextMenu={event => {
-                event.preventDefault()
-                unsetModal()
-            }}
-            onClick={closeModalIfExists}
-        >
-            <TopBar
-                supportsLocalBackend={supportsLocalBackend}
-                projectAsset={projectAsset}
-                page={page}
-                setPage={setPage}
-                asset={null}
-                isEditorDisabled={project == null}
-                isHelpChatOpen={isHelpChatOpen}
-                setIsHelpChatOpen={setIsHelpChatOpen}
-                setBackendType={setBackendType}
-                query={query}
-                setQuery={setQuery}
-            />
-            {isListingRemoteDirectoryWhileOffline ? (
-                <div className="grow grid place-items-center mx-2">
-                    <div className="flex flex-col gap-4">
-                        <div className="text-base text-center">You are not signed in.</div>
-                        <button
-                            className="text-base text-white bg-help rounded-full self-center leading-170 h-8 py-px w-16"
-                            onClick={() => {
-                                navigate(app.LOGIN_PATH)
-                            }}
-                        >
-                            Login
-                        </button>
-                    </div>
-                </div>
-            ) : isListingLocalDirectoryAndWillFail ? (
-                <div className="grow grid place-items-center mx-2">
-                    <div className="text-base text-center">
-                        Could not connect to the Project Manager. Please try restarting
-                        {common.PRODUCT_NAME}, or manually launching the Project Manager.
-=======
         <>
             <div
                 className={`flex flex-col gap-2 relative select-none text-primary text-xs h-screen pb-2 ${
@@ -268,7 +224,7 @@
             >
                 <TopBar
                     supportsLocalBackend={supportsLocalBackend}
-                    projectName={project?.name ?? null}
+                    projectAsset={projectAsset}
                     page={page}
                     setPage={setPage}
                     asset={null}
@@ -305,7 +261,6 @@
                             Could not connect to the Project Manager. Please try restarting{' '}
                             {common.PRODUCT_NAME}, or manually launching the Project Manager.
                         </div>
->>>>>>> 59329bd5
                     </div>
                 ) : isListingRemoteDirectoryAndWillFail ? (
                     <div className={`grow grid place-items-center mx-2 ${driveHiddenClass}`}>
@@ -314,44 +269,6 @@
                             shortly.
                         </div>
                     </div>
-<<<<<<< HEAD
-                </div>
-            ) : (
-                <>
-                    <Templates onTemplateClick={doCreateProject} />
-                    <DriveView
-                        page={page}
-                        initialProjectName={initialProjectName}
-                        directoryId={directoryId}
-                        setDirectoryId={setDirectoryId}
-                        assetListEvents={assetListEvents}
-                        dispatchAssetListEvent={dispatchAssetListEvent}
-                        query={query}
-                        doCreateProject={doCreateProject}
-                        doOpenEditor={openEditor}
-                        doCloseEditor={closeEditor}
-                        appRunner={appRunner}
-                        loadingProjectManagerDidFail={loadingProjectManagerDidFail}
-                        isListingRemoteDirectoryWhileOffline={isListingRemoteDirectoryWhileOffline}
-                        isListingLocalDirectoryAndWillFail={isListingLocalDirectoryAndWillFail}
-                        isListingRemoteDirectoryAndWillFail={isListingRemoteDirectoryAndWillFail}
-                    />
-                </>
-            )}
-            <TheModal />
-            <Editor
-                hidden={page !== pageSwitcher.Page.editor}
-                project={project}
-                appRunner={appRunner}
-            />
-            {/* `session.accessToken` MUST be present in order for the `Chat` component to work. */}
-            {isHelpChatVisible && session.accessToken != null && (
-                <Chat
-                    isOpen={isHelpChatOpen}
-                    doClose={() => {
-                        setIsHelpChatOpen(false)
-                    }}
-=======
                 ) : (
                     <>
                         <Templates
@@ -383,10 +300,9 @@
                     </>
                 )}
                 <Editor
-                    visible={page === pageSwitcher.Page.editor}
+                    hidden={page !== pageSwitcher.Page.editor}
                     project={project}
                     appRunner={appRunner}
->>>>>>> 59329bd5
                 />
                 {/* `session.accessToken` MUST be present in order for the `Chat` component to work. */}
                 {isHelpChatVisible && session.accessToken != null && (
