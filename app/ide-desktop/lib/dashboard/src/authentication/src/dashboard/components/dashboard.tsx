/** @file Main dashboard component, responsible for listing user's projects as well as other
 * interactive components. */
import * as react from 'react'

import * as backendModule from '../backend'
import * as fileInfo from '../../fileInfo'
import * as hooks from '../../hooks'
import * as http from '../../http'
import * as localBackend from '../localBackend'
import * as newtype from '../../newtype'
import * as platformModule from '../../platform'
import * as remoteBackendModule from '../remoteBackend'
import * as svg from '../../components/svg'
import * as uploadMultipleFiles from '../../uploadMultipleFiles'

import * as auth from '../../authentication/providers/auth'
import * as backendProvider from '../../providers/backend'
import * as loggerProvider from '../../providers/logger'
import * as modalProvider from '../../providers/modal'

import PermissionDisplay, * as permissionDisplay from './permissionDisplay'
import ContextMenu from './contextMenu'
import ContextMenuEntry from './contextMenuEntry'
import Ide from './ide'
import ProjectActionButton from './projectActionButton'
import Rows from './rows'
import Templates from './templates'
import TopBar from './topBar'

import ConfirmDeleteModal from './confirmDeleteModal'
import RenameModal from './renameModal'
import UploadFileModal from './uploadFileModal'

import DirectoryCreateForm from './directoryCreateForm'
import FileCreateForm from './fileCreateForm'
import ProjectCreateForm from './projectCreateForm'
import SecretCreateForm from './secretCreateForm'

// =============
// === Types ===
// =============

/** Main content of the screen. Only one should be visible at a time. */
export enum Tab {
    dashboard = 'dashboard',
    ide = 'ide',
}

/** Determines which columns are visible. */
enum ColumnDisplayMode {
    /** Show only columns which are ready for release. */
    release = 'release',
    /** Show all columns. */
    all = 'all',
    /** Show only name and metadata. */
    compact = 'compact',
    /** Show only columns relevant to documentation editors. */
    docs = 'docs',
    /** Show only name, metadata, and configuration options. */
    settings = 'settings',
}

/** Column type. */
enum Column {
    name = 'name',
    lastModified = 'last-modified',
    sharedWith = 'shared-with',
    docs = 'docs',
    labels = 'labels',
    dataAccess = 'data-access',
    usagePlan = 'usage-plan',
    engine = 'engine',
    ide = 'ide',
}

/** Values provided to form creation dialogs. */
export interface CreateFormProps {
    left: number
    top: number
    directoryId: backendModule.DirectoryId
    onSuccess: () => void
}

// =================
// === Constants ===
// =================

/** Feature flags to enable or disable experimental features. */
const EXPERIMENTAL = {
    /** A selector that lets the user choose between pre-defined sets of visible columns. */
    columnModeSwitcher: false,
}

/** The `id` attribute of the element into which the IDE will be rendered. */
const IDE_ELEMENT_ID = 'root'
/** The `localStorage` key under which the ID of the current directory is stored. */
const DIRECTORY_STACK_KEY = 'enso-dashboard-directory-stack'

/** English names for the name column. */
const ASSET_TYPE_NAME: Record<backendModule.AssetType, string> = {
    [backendModule.AssetType.project]: 'Projects',
    [backendModule.AssetType.file]: 'Files',
    [backendModule.AssetType.secret]: 'Secrets',
    [backendModule.AssetType.directory]: 'Folders',
} as const

/** Forms to create each asset type. */
const ASSET_TYPE_CREATE_FORM: Record<
    backendModule.AssetType,
    (props: CreateFormProps) => JSX.Element
> = {
    [backendModule.AssetType.project]: ProjectCreateForm,
    [backendModule.AssetType.file]: FileCreateForm,
    [backendModule.AssetType.secret]: SecretCreateForm,
    [backendModule.AssetType.directory]: DirectoryCreateForm,
}

/** English names for every column except for the name column. */
const COLUMN_NAME: Record<Exclude<Column, Column.name>, string> = {
    [Column.lastModified]: 'Last modified',
    [Column.sharedWith]: 'Shared with',
    [Column.docs]: 'Docs',
    [Column.labels]: 'Labels',
    [Column.dataAccess]: 'Data access',
    [Column.usagePlan]: 'Usage plan',
    [Column.engine]: 'Engine',
    [Column.ide]: 'IDE',
} as const

/** The corresponding `Permissions` for each backend `PermissionAction`. */
const PERMISSION: Record<backendModule.PermissionAction, permissionDisplay.Permissions> = {
    [backendModule.PermissionAction.own]: { type: permissionDisplay.Permission.owner },
    [backendModule.PermissionAction.execute]: {
        type: permissionDisplay.Permission.regular,
        read: false,
        write: false,
        docsWrite: false,
        exec: true,
    },
    [backendModule.PermissionAction.edit]: {
        type: permissionDisplay.Permission.regular,
        read: false,
        write: true,
        docsWrite: false,
        exec: false,
    },
    [backendModule.PermissionAction.read]: {
        type: permissionDisplay.Permission.regular,
        read: true,
        write: false,
        docsWrite: false,
        exec: false,
    },
}

/** The list of columns displayed on each `ColumnDisplayMode`. */
const COLUMNS_FOR: Record<ColumnDisplayMode, Column[]> = {
    [ColumnDisplayMode.release]: [Column.name, Column.lastModified, Column.sharedWith],
    [ColumnDisplayMode.all]: [
        Column.name,
        Column.lastModified,
        Column.sharedWith,
        Column.labels,
        Column.dataAccess,
        Column.usagePlan,
        Column.engine,
        Column.ide,
    ],
    [ColumnDisplayMode.compact]: [
        Column.name,
        Column.lastModified,
        Column.sharedWith,
        Column.labels,
        Column.dataAccess,
    ],
    [ColumnDisplayMode.docs]: [Column.name, Column.lastModified, Column.docs],
    [ColumnDisplayMode.settings]: [
        Column.name,
        Column.lastModified,
        Column.usagePlan,
        Column.engine,
        Column.ide,
    ],
}

// ========================
// === Helper functions ===
// ========================

/** Return the id of the root directory for a user or organization. */
function rootDirectoryId(userOrOrganizationId: backendModule.UserOrOrganizationId) {
    return newtype.asNewtype<backendModule.DirectoryId>(
        userOrOrganizationId.replace(/^organization-/, `${backendModule.AssetType.directory}-`)
    )
}

// =================
// === Dashboard ===
// =================

/** Props for {@link Dashboard}s that are common to all platforms. */
export interface DashboardProps {
    platform: platformModule.Platform
    appRunner: AppRunner | null
}

// TODO[sb]: Implement rename when clicking name of a selected row.
// There is currently no way to tell whether a row is selected from a column.

/** The component that contains the entire UI. */
function Dashboard(props: DashboardProps) {
    const { platform, appRunner } = props

    const logger = loggerProvider.useLogger()
    const { accessToken, organization } = auth.useFullUserSession()
    const { backend } = backendProvider.useBackend()
    const { setBackend } = backendProvider.useSetBackend()
    const { modal } = modalProvider.useModal()
    const { setModal, unsetModal } = modalProvider.useSetModal()

    const [refresh, doRefresh] = hooks.useRefresh()

    const [query, setQuery] = react.useState('')
    const [directoryId, setDirectoryId] = react.useState(rootDirectoryId(organization.id))
    const [directoryStack, setDirectoryStack] = react.useState<
        backendModule.Asset<backendModule.AssetType.directory>[]
    >([])
    // Defined by the spec as `compact` by default, however it is not ready yet.
    const [columnDisplayMode, setColumnDisplayMode] = react.useState(ColumnDisplayMode.release)
    const [tab, setTab] = react.useState(Tab.dashboard)
    const [project, setProject] = react.useState<backendModule.Project | null>(null)
    const [selectedAssets, setSelectedAssets] = react.useState<backendModule.Asset[]>([])
    const [isFileBeingDragged, setIsFileBeingDragged] = react.useState(false)

    const [projectAssets, setProjectAssetsRaw] = react.useState<
        backendModule.Asset<backendModule.AssetType.project>[]
    >([])
    const [directoryAssets, setDirectoryAssetsRaw] = react.useState<
        backendModule.Asset<backendModule.AssetType.directory>[]
    >([])
    const [secretAssets, setSecretAssetsRaw] = react.useState<
        backendModule.Asset<backendModule.AssetType.secret>[]
    >([])
    const [fileAssets, setFileAssetsRaw] = react.useState<
        backendModule.Asset<backendModule.AssetType.file>[]
    >([])
    const [visibleProjectAssets, setVisibleProjectAssets] = react.useState<
        backendModule.Asset<backendModule.AssetType.project>[]
    >([])
    const [visibleDirectoryAssets, setVisibleDirectoryAssets] = react.useState<
        backendModule.Asset<backendModule.AssetType.directory>[]
    >([])
    const [visibleSecretAssets, setVisibleSecretAssets] = react.useState<
        backendModule.Asset<backendModule.AssetType.secret>[]
    >([])
    const [visibleFileAssets, setVisibleFileAssets] = react.useState<
        backendModule.Asset<backendModule.AssetType.file>[]
    >([])

    const directory = directoryStack[directoryStack.length - 1]
    const parentDirectory = directoryStack[directoryStack.length - 2]

    react.useEffect(() => {
        const onKeyDown = (event: KeyboardEvent) => {
            if (
                // On macOS, we need to check for combination of `alt` + `d` which is `∂` (`del`).
                (event.key === 'd' || event.key === '∂') &&
                event.ctrlKey &&
                event.altKey &&
                !event.shiftKey &&
                !event.metaKey
            ) {
                setTab(Tab.dashboard)
                const ideElement = document.getElementById(IDE_ELEMENT_ID)
                if (ideElement) {
                    ideElement.style.top = '-100vh'
                    ideElement.style.display = 'fixed'
                }
            }
        }
        document.addEventListener('keydown', onKeyDown)
        return () => {
            document.removeEventListener('keydown', onKeyDown)
        }
    }, [])

    const setProjectAssets = (
        newProjectAssets: backendModule.Asset<backendModule.AssetType.project>[]
    ) => {
        setProjectAssetsRaw(newProjectAssets)
        setVisibleProjectAssets(newProjectAssets.filter(asset => asset.title.includes(query)))
    }
    const setDirectoryAssets = (
        newDirectoryAssets: backendModule.Asset<backendModule.AssetType.directory>[]
    ) => {
        setDirectoryAssetsRaw(newDirectoryAssets)
        setVisibleDirectoryAssets(newDirectoryAssets.filter(asset => asset.title.includes(query)))
    }
    const setSecretAssets = (
        newSecretAssets: backendModule.Asset<backendModule.AssetType.secret>[]
    ) => {
        setSecretAssetsRaw(newSecretAssets)
        setVisibleSecretAssets(newSecretAssets.filter(asset => asset.title.includes(query)))
    }
    const setFileAssets = (newFileAssets: backendModule.Asset<backendModule.AssetType.file>[]) => {
        setFileAssetsRaw(newFileAssets)
        setVisibleFileAssets(newFileAssets.filter(asset => asset.title.includes(query)))
    }

    const exitDirectory = () => {
        setDirectoryId(parentDirectory?.id ?? rootDirectoryId(organization.id))
        setDirectoryStack(
            // eslint-disable-next-line @typescript-eslint/no-magic-numbers
            directoryStack.slice(0, -1)
        )
    }

    const enterDirectory = (
        directoryAsset: backendModule.Asset<backendModule.AssetType.directory>
    ) => {
        setDirectoryId(directoryAsset.id)
        setDirectoryStack([...directoryStack, directoryAsset])
    }

    react.useEffect(() => {
        const cachedDirectoryStackJson = localStorage.getItem(DIRECTORY_STACK_KEY)
        if (cachedDirectoryStackJson) {
            // The JSON was inserted by the code below, so it will always have the right type.
            // eslint-disable-next-line @typescript-eslint/no-unsafe-assignment
            const cachedDirectoryStack: backendModule.Asset<backendModule.AssetType.directory>[] =
                JSON.parse(cachedDirectoryStackJson)
            setDirectoryStack(cachedDirectoryStack)
            const cachedDirectoryId = cachedDirectoryStack[cachedDirectoryStack.length - 1]?.id
            if (cachedDirectoryId) {
                setDirectoryId(cachedDirectoryId)
            }
        }
    }, [])

    react.useEffect(() => {
        if (directoryId === rootDirectoryId(organization.id)) {
            localStorage.removeItem(DIRECTORY_STACK_KEY)
        } else {
            localStorage.setItem(DIRECTORY_STACK_KEY, JSON.stringify(directoryStack))
        }
    }, [directoryStack])

    /** React components for the name column. */
    const nameRenderers: {
        [Type in backendModule.AssetType]: (asset: backendModule.Asset<Type>) => JSX.Element
    } = {
        [backendModule.AssetType.project]: projectAsset => (
            <div
                className="flex text-left items-center align-middle whitespace-nowrap"
                onClick={event => {
                    if (event.ctrlKey && !event.altKey && !event.shiftKey && !event.metaKey) {
                        setModal(() => (
                            <RenameModal
                                assetType={projectAsset.type}
                                name={projectAsset.title}
                                {...(backend.platform === platformModule.Platform.desktop
                                    ? {
                                          namePattern: '[A-Z][a-z]*(?:_\\d+|_[A-Z][a-z]*)*',
                                          title:
                                              'Names must be in Upper_Snake_Case. ' +
                                              '(Numbers (_0, _1) are also allowed.)',
                                      }
                                    : {})}
                                // TODO: Wait for backend implementation.
                                doRename={() => Promise.resolve()}
                                onSuccess={doRefresh}
                            />
                        ))
                    }
                }}
            >
                <ProjectActionButton
                    project={projectAsset}
                    appRunner={appRunner}
                    onClose={() => {
                        setProject(null)
                    }}
                    openIde={async () => {
                        setTab(Tab.ide)
                        if (project?.projectId !== projectAsset.id) {
                            setProject(await backend.getProjectDetails(projectAsset.id))
                        }
                        const ideElement = document.getElementById(IDE_ELEMENT_ID)
                        if (ideElement) {
                            ideElement.style.top = ''
                            ideElement.style.display = 'absolute'
                        }
                    }}
                />
                <span className="px-2">{projectAsset.title}</span>
            </div>
        ),
        [backendModule.AssetType.directory]: directoryAsset => (
            <div
                className="flex text-left items-center align-middle whitespace-nowrap"
                onClick={event => {
                    if (event.ctrlKey && !event.altKey && !event.shiftKey && !event.metaKey) {
                        setModal(() => (
                            <RenameModal
                                assetType={directoryAsset.type}
                                name={directoryAsset.title}
                                // TODO: Wait for backend implementation.
                                doRename={() => Promise.resolve()}
                                onSuccess={doRefresh}
                            />
                        ))
                    }
                }}
                onDoubleClick={() => {
                    enterDirectory(directoryAsset)
                }}
            >
                {svg.DIRECTORY_ICON} <span className="px-2">{directoryAsset.title}</span>
            </div>
        ),
        [backendModule.AssetType.secret]: secret => (
            <div
                className="flex text-left items-center align-middle whitespace-nowrap"
                onClick={event => {
                    if (event.ctrlKey && !event.altKey && !event.shiftKey && !event.metaKey) {
                        setModal(() => (
                            <RenameModal
                                assetType={secret.type}
                                name={secret.title}
                                // FIXME[sb]: Wait for backend implementation.
                                doRename={() => Promise.resolve()}
                                onSuccess={doRefresh}
                            />
                        ))
                    }
                }}
            >
                {svg.SECRET_ICON} <span className="px-2">{secret.title}</span>
            </div>
        ),
        [backendModule.AssetType.file]: file => (
            <div
                className="flex text-left items-center align-middle whitespace-nowrap"
                onClick={event => {
                    if (event.ctrlKey && !event.altKey && !event.shiftKey && !event.metaKey) {
                        setModal(() => (
                            <RenameModal
                                assetType={file.type}
                                name={file.title}
                                // TODO: Wait for backend implementation.
                                doRename={() => Promise.resolve()}
                                onSuccess={doRefresh}
                            />
                        ))
                    }
                }}
            >
                {fileInfo.fileIcon(fileInfo.fileExtension(file.title))}{' '}
                <span className="px-2">{file.title}</span>
            </div>
        ),
    }

    /** React components for every column except for the name column. */
    // This is not a React component even though it contains JSX.
    // eslint-disable-next-line no-restricted-syntax
    const columnRenderer: Record<
        Exclude<Column, Column.name>,
        (asset: backendModule.Asset) => JSX.Element
    > = {
        [Column.lastModified]: () => <></>,
        [Column.sharedWith]: asset => (
            <>
                {(asset.permissions ?? []).map(user => (
                    <PermissionDisplay
                        key={user.user.organization_id}
                        permissions={PERMISSION[user.permission]}
                    >
                        <img
                            className="rounded-full h-6"
                            src="https://faces-img.xcdn.link/image-lorem-face-4742.jpg"
                        />
                    </PermissionDisplay>
                ))}
            </>
        ),
        [Column.docs]: () => <></>,
        [Column.labels]: () => {
            // This is not a React component even though it contains JSX.
            // eslint-disable-next-line no-restricted-syntax, @typescript-eslint/no-unused-vars
            const onContextMenu = (event: react.MouseEvent) => {
                event.preventDefault()
                event.stopPropagation()
                setModal(() => (
                    <ContextMenu event={event}>
                        <ContextMenuEntry
                            disabled
                            onClick={() => {
                                // TODO: Wait for backend implementation.
                            }}
                        >
                            Rename label
                        </ContextMenuEntry>
                    </ContextMenu>
                ))
            }
            return <></>
        },
        [Column.dataAccess]: () => <></>,
        [Column.usagePlan]: () => <></>,
        [Column.engine]: () => <></>,
        [Column.ide]: () => <></>,
    }

    const renderer = <Type extends backendModule.AssetType>(column: Column, assetType: Type) => {
        return column === Column.name
            ? // This is type-safe only if we pass enum literals as `assetType`.
              // eslint-disable-next-line no-restricted-syntax
              (nameRenderers[assetType] as (asset: backendModule.Asset<Type>) => JSX.Element)
            : columnRenderer[column]
    }

    /** Heading element for every column. */
    const ColumnHeading = (column: Column, assetType: backendModule.AssetType) =>
        column === Column.name ? (
            <div className="inline-flex">
                {ASSET_TYPE_NAME[assetType]}
                <button
                    className="mx-1"
                    onClick={event => {
                        event.stopPropagation()
                        const buttonPosition =
                            // This type assertion is safe as this event handler is on a `button`.
                            // eslint-disable-next-line no-restricted-syntax
                            (event.target as HTMLButtonElement).getBoundingClientRect()
                        // This is a React component even though it doesn't contain JSX.
                        // eslint-disable-next-line no-restricted-syntax
                        const CreateForm = ASSET_TYPE_CREATE_FORM[assetType]
                        setModal(() => (
                            <CreateForm
                                left={buttonPosition.left + window.scrollX}
                                top={buttonPosition.top + window.scrollY}
                                directoryId={directoryId}
                                onSuccess={doRefresh}
                            />
                        ))
                    }}
                >
                    {svg.ADD_ICON}
                </button>
            </div>
        ) : (
            <>{COLUMN_NAME[column]}</>
        )

    // The purpose of this effect is to enable search action.
    react.useEffect(() => {
        setVisibleProjectAssets(projectAssets.filter(asset => asset.title.includes(query)))
        setVisibleDirectoryAssets(directoryAssets.filter(asset => asset.title.includes(query)))
        setVisibleSecretAssets(secretAssets.filter(asset => asset.title.includes(query)))
        setVisibleFileAssets(fileAssets.filter(asset => asset.title.includes(query)))
    }, [query])

    const setAssets = (assets: backendModule.Asset[]) => {
        const newProjectAssets = assets.filter(
            backendModule.assetIsType(backendModule.AssetType.project)
        )
        const newDirectoryAssets = assets.filter(
            backendModule.assetIsType(backendModule.AssetType.directory)
        )
        const newSecretAssets = assets.filter(
            backendModule.assetIsType(backendModule.AssetType.secret)
        )
        const newFileAssets = assets.filter(backendModule.assetIsType(backendModule.AssetType.file))
        setProjectAssets(newProjectAssets)
        setDirectoryAssets(newDirectoryAssets)
        setSecretAssets(newSecretAssets)
        setFileAssets(newFileAssets)
    }

    hooks.useAsyncEffect(
        null,
        async signal => {
            const assets = await backend.listDirectory({ parentId: directoryId })
            if (!signal.aborted) {
                setAssets(assets)
            }
        },
        [accessToken, directoryId, refresh, backend]
    )

    react.useEffect(() => {
        const onBlur = () => {
            setIsFileBeingDragged(false)
        }

        window.addEventListener('blur', onBlur)

        return () => {
            window.removeEventListener('blur', onBlur)
        }
    }, [])

    const handleEscapeKey = (event: react.KeyboardEvent<HTMLDivElement>) => {
        if (
            event.key === 'Escape' &&
            !event.ctrlKey &&
            !event.shiftKey &&
            !event.altKey &&
            !event.metaKey
        ) {
            if (modal) {
                event.preventDefault()
                unsetModal()
            }
        }
    }

    const openDropZone = (event: react.DragEvent<HTMLDivElement>) => {
        if (event.dataTransfer.types.includes('Files')) {
            setIsFileBeingDragged(true)
        }
    }

    const getNewProjectName = (templateName?: string | null): string => {
        const prefix = `${templateName ?? 'New_Project'}_`
        const projectNameTemplate = new RegExp(`^${prefix}(?<projectIndex>\\d+)$`)
        let highestProjectIndex = 0
        for (const projectAsset of projectAssets) {
            let projectIndex = projectNameTemplate.exec(projectAsset.title)?.groups?.projectIndex
            if (projectIndex) {
                highestProjectIndex = Math.max(highestProjectIndex, parseInt(projectIndex, 10))
            }
        }
        return `${prefix}${highestProjectIndex + 1}`
    }

    const handleCreateProject = async (templateId?: string | null) => {
        const projectName = getNewProjectName(templateId)
        const body: backendModule.CreateProjectRequestBody = {
            projectName,
            projectTemplateName: templateId ?? null,
            parentDirectoryId: directoryId,
        }
        const projectAsset = await backend.createProject(body)
        setProjectAssets([
            ...projectAssets,
            {
                type: backendModule.AssetType.project,
                title: projectAsset.name,
                id: projectAsset.projectId,
                parentId: '',
                permissions: [],
            },
        ])
    }

    return (
        <div
            className={`relative select-none text-primary text-xs min-h-screen p-2 ${
                tab === Tab.dashboard ? '' : 'hidden'
            }`}
            onClick={event => {
                unsetModal()
                if (!event.shiftKey) {
                    setSelectedAssets([])
                }
            }}
            onKeyDown={handleEscapeKey}
            onDragEnter={openDropZone}
        >
            <TopBar
                platform={platform}
                projectName={project?.name ?? null}
                tab={tab}
                toggleTab={() => {
                    if (project && tab === Tab.dashboard) {
                        setTab(Tab.ide)
                        const ideElement = document.getElementById(IDE_ELEMENT_ID)
                        if (ideElement) {
                            ideElement.style.top = ''
                            ideElement.style.display = 'absolute'
                        }
                    } else {
                        setTab(Tab.dashboard)
                        const ideElement = document.getElementById(IDE_ELEMENT_ID)
                        if (ideElement) {
                            ideElement.style.top = '-100vh'
                            ideElement.style.display = 'fixed'
                        }
                    }
                }}
                setBackendPlatform={newBackendPlatform => {
                    if (newBackendPlatform !== backend.platform) {
                        setProjectAssets([])
                        setDirectoryAssets([])
                        setSecretAssets([])
                        setFileAssets([])
                        switch (newBackendPlatform) {
                            case platformModule.Platform.desktop:
                                setBackend(new localBackend.LocalBackend())
                                break
                            case platformModule.Platform.cloud: {
                                const headers = new Headers()
                                headers.append('Authorization', `Bearer ${accessToken}`)
                                const client = new http.Client(headers)
                                setBackend(new remoteBackendModule.RemoteBackend(client, logger))
                                break
                            }
                        }
                    }
                }}
                query={query}
                setQuery={setQuery}
            />
            <Templates onTemplateClick={handleCreateProject} />
            <div className="flex flex-row flex-nowrap my-2">
                <h1 className="text-xl font-bold mx-4 self-center">Drive</h1>
                <div className="flex flex-row flex-nowrap mx-4">
                    <div className="bg-gray-100 rounded-l-full flex flex-row flex-nowrap items-center p-1 mx-0.5">
                        {directory && (
                            <>
                                <button className="mx-2" onClick={exitDirectory}>
                                    {parentDirectory?.title ?? '/'}
                                </button>
                                {svg.SMALL_RIGHT_ARROW_ICON}
                            </>
                        )}
                        <span className="mx-2">{directory?.title ?? '/'}</span>
                    </div>
                    <div className="bg-gray-100 rounded-r-full flex flex-row flex-nowrap items-center mx-0.5">
                        <div className="m-2">Shared with</div>
                        <div></div>
                    </div>
                    <div className="bg-gray-100 rounded-full flex flex-row flex-nowrap px-1.5 py-1 mx-4">
                        <button
                            className={`mx-1 ${
                                backend.platform === platformModule.Platform.desktop
                                    ? 'opacity-50'
                                    : ''
                            }`}
                            disabled={backend.platform === platformModule.Platform.desktop}
                            onClick={event => {
                                event.stopPropagation()
                                setModal(() => (
                                    <UploadFileModal
                                        directoryId={directoryId}
                                        onSuccess={doRefresh}
                                    />
                                ))
                            }}
                        >
                            {svg.UPLOAD_ICON}
                        </button>
                        <button
                            className={`mx-1 opacity-50`}
                            disabled={true}
                            onClick={event => {
                                event.stopPropagation()
                                /* TODO */
                            }}
                        >
                            {svg.DOWNLOAD_ICON}
                        </button>
                    </div>
                    {EXPERIMENTAL.columnModeSwitcher && (
                        <>
                            <div className="bg-gray-100 rounded-full flex flex-row flex-nowrap p-1.5 mx-4">
                                <button
                                    className={`${
                                        columnDisplayMode === ColumnDisplayMode.all
                                            ? 'bg-white shadow-soft'
                                            : 'opacity-50'
                                    } rounded-full px-1.5`}
                                    onClick={() => {
                                        setColumnDisplayMode(ColumnDisplayMode.all)
                                    }}
                                >
                                    All
                                </button>
                                <button
                                    className={`${
                                        columnDisplayMode === ColumnDisplayMode.compact
                                            ? 'bg-white shadow-soft'
                                            : 'opacity-50'
                                    } rounded-full px-1.5`}
                                    onClick={() => {
                                        setColumnDisplayMode(ColumnDisplayMode.compact)
                                    }}
                                >
                                    Compact
                                </button>
                                <button
                                    className={`${
                                        columnDisplayMode === ColumnDisplayMode.docs
                                            ? 'bg-white shadow-soft'
                                            : 'opacity-50'
                                    } rounded-full px-1.5`}
                                    onClick={() => {
                                        setColumnDisplayMode(ColumnDisplayMode.docs)
                                    }}
                                >
                                    Docs
                                </button>
                                <button
                                    className={`${
                                        columnDisplayMode === ColumnDisplayMode.settings
                                            ? 'bg-white shadow-soft'
                                            : 'opacity-50'
                                    } rounded-full px-1.5`}
                                    onClick={() => {
                                        setColumnDisplayMode(ColumnDisplayMode.settings)
                                    }}
                                >
                                    Settings
                                </button>
                            </div>
                        </>
                    )}
                </div>
            </div>
            <table className="items-center w-full bg-transparent border-collapse mt-2">
                <tbody>
                    <tr className="h-10" />
                    <Rows<backendModule.Asset<backendModule.AssetType.project>>
                        items={visibleProjectAssets}
                        getKey={proj => proj.id}
                        placeholder={
                            <span className="opacity-75">
                                You have no project yet. Go ahead and create one using the form
                                above.
                            </span>
                        }
                        columns={COLUMNS_FOR[columnDisplayMode].map(column => ({
                            id: column,
                            heading: ColumnHeading(column, backendModule.AssetType.project),
                            render: renderer(column, backendModule.AssetType.project),
                        }))}
                        onClick={(projectAsset, event) => {
                            event.stopPropagation()
                            setSelectedAssets(
                                event.shiftKey ? [...selectedAssets, projectAsset] : [projectAsset]
                            )
                        }}
                        onContextMenu={(projectAsset, event) => {
                            event.preventDefault()
                            event.stopPropagation()
                            const doOpenForEditing = () => {
                                // FIXME[sb]: Switch to IDE tab
                                // once merged with `show-and-open-workspace` branch.
                            }
                            const doOpenAsFolder = () => {
                                // FIXME[sb]: Uncomment once backend support
                                // is in place.
                                // The following code does not typecheck
                                // since `ProjectId`s are not `DirectoryId`s.
                                // enterDirectory(projectAsset)
                            }
                            // This is not a React component even though it contains JSX.
                            // eslint-disable-next-line no-restricted-syntax
                            const doRename = () => {
                                setModal(() => (
                                    <RenameModal
                                        name={projectAsset.title}
                                        assetType={projectAsset.type}
                                        {...(backend.platform === platformModule.Platform.desktop
                                            ? {
                                                  namePattern: '[A-Z][a-z]*(?:_\\d+|_[A-Z][a-z]*)*',
                                                  title:
                                                      'Names must be in Upper_Snake_Case. ' +
                                                      '(Numbers (_0, _1) are also allowed.)',
                                              }
                                            : {})}
                                        doRename={async name => {
                                            await backend.projectUpdate(projectAsset.id, {
                                                ami: null,
                                                ideVersion: null,
                                                projectName: name,
                                            })
                                        }}
                                        onSuccess={doRefresh}
                                    />
                                ))
                            }
                            // This is not a React component even though it contains JSX.
                            // eslint-disable-next-line no-restricted-syntax
<<<<<<< HEAD
                            const doDelete = () => {
                                // The button is disabled when using the desktop backend,
                                // so this condition should never be `false`.
                                if (backend.platform === platformModule.Platform.cloud) {
                                    setModal(() => (
                                        <ConfirmDeleteModal
                                            name={projectAsset.title}
                                            assetType={projectAsset.type}
                                            doDelete={() => backend.deleteProject(projectAsset.id)}
                                            onSuccess={doRefresh}
                                        />
                                    ))
                                }
=======
                            function doDelete() {
                                setModal(() => (
                                    <ConfirmDeleteModal
                                        name={projectAsset.title}
                                        assetType={projectAsset.type}
                                        doDelete={() => backend.deleteProject(projectAsset.id)}
                                        onSuccess={doRefresh}
                                    />
                                ))
>>>>>>> 0d9186b2
                            }
                            setModal(() => (
                                <ContextMenu event={event}>
                                    <ContextMenuEntry disabled onClick={doOpenForEditing}>
                                        Open for editing
                                    </ContextMenuEntry>
                                    <ContextMenuEntry disabled onClick={doOpenAsFolder}>
                                        Open as folder
                                    </ContextMenuEntry>
                                    <ContextMenuEntry onClick={doRename}>Rename</ContextMenuEntry>
                                    <ContextMenuEntry onClick={doDelete}>
                                        <span className="text-red-700">Delete</span>
                                    </ContextMenuEntry>
                                </ContextMenu>
                            ))
                        }}
                    />
                    {backend.platform === platformModule.Platform.cloud &&
                        (remoteBackend => (
                            <>
                                <tr className="h-10" />
                                <Rows<backendModule.Asset<backendModule.AssetType.directory>>
                                    items={visibleDirectoryAssets}
                                    getKey={dir => dir.id}
                                    placeholder={
                                        <span className="opacity-75">
                                            This directory does not contain any subdirectories
                                            {query ? ' matching your query' : ''}.
                                        </span>
                                    }
                                    columns={COLUMNS_FOR[columnDisplayMode].map(column => ({
                                        id: column,
                                        heading: ColumnHeading(
                                            column,
                                            backendModule.AssetType.directory
                                        ),
                                        render: renderer(column, backendModule.AssetType.directory),
                                    }))}
                                    onClick={(directoryAsset, event) => {
                                        event.stopPropagation()
                                        setSelectedAssets(
                                            event.shiftKey
                                                ? [...selectedAssets, directoryAsset]
                                                : [directoryAsset]
                                        )
                                    }}
                                    onContextMenu={(_directory, event) => {
                                        event.preventDefault()
                                        event.stopPropagation()
                                        setModal(() => <ContextMenu event={event}></ContextMenu>)
                                    }}
                                />
                                <tr className="h-10" />
                                <Rows<backendModule.Asset<backendModule.AssetType.secret>>
                                    items={visibleSecretAssets}
                                    getKey={secret => secret.id}
                                    placeholder={
                                        <span className="opacity-75">
                                            This directory does not contain any secrets
                                            {query ? ' matching your query' : ''}.
                                        </span>
                                    }
                                    columns={COLUMNS_FOR[columnDisplayMode].map(column => ({
                                        id: column,
                                        heading: ColumnHeading(
                                            column,
                                            backendModule.AssetType.secret
                                        ),
                                        render: renderer(column, backendModule.AssetType.secret),
                                    }))}
                                    onClick={(secret, event) => {
                                        event.stopPropagation()
                                        setSelectedAssets(
                                            event.shiftKey ? [...selectedAssets, secret] : [secret]
                                        )
                                    }}
                                    onContextMenu={(secret, event) => {
                                        event.preventDefault()
                                        event.stopPropagation()
                                        // This is not a React component even though it contains JSX.
                                        // eslint-disable-next-line no-restricted-syntax
                                        const doDelete = () => {
                                            setModal(() => (
                                                <ConfirmDeleteModal
                                                    name={secret.title}
                                                    assetType={secret.type}
                                                    doDelete={() =>
                                                        remoteBackend.deleteSecret(secret.id)
                                                    }
                                                    onSuccess={doRefresh}
                                                />
                                            ))
                                        }
                                        setModal(() => (
                                            <ContextMenu event={event}>
                                                <ContextMenuEntry onClick={doDelete}>
                                                    <span className="text-red-700">Delete</span>
                                                </ContextMenuEntry>
                                            </ContextMenu>
                                        ))
                                    }}
                                />
                                <tr className="h-10" />
                                <Rows<backendModule.Asset<backendModule.AssetType.file>>
                                    items={visibleFileAssets}
                                    getKey={file => file.id}
                                    placeholder={
                                        <span className="opacity-75">
                                            This directory does not contain any files
                                            {query ? ' matching your query' : ''}.
                                        </span>
                                    }
                                    columns={COLUMNS_FOR[columnDisplayMode].map(column => ({
                                        id: column,
                                        heading: ColumnHeading(
                                            column,
                                            backendModule.AssetType.file
                                        ),
                                        render: renderer(column, backendModule.AssetType.file),
                                    }))}
                                    onClick={(file, event) => {
                                        event.stopPropagation()
                                        setSelectedAssets(
                                            event.shiftKey ? [...selectedAssets, file] : [file]
                                        )
                                    }}
                                    onContextMenu={(file, event) => {
                                        event.preventDefault()
                                        event.stopPropagation()
                                        const doCopy = () => {
                                            /** TODO: Wait for backend endpoint. */
                                        }
                                        const doCut = () => {
                                            /** TODO: Wait for backend endpoint. */
                                        }
                                        // This is not a React component even though it contains JSX.
                                        // eslint-disable-next-line no-restricted-syntax
                                        const doDelete = () => {
                                            setModal(() => (
                                                <ConfirmDeleteModal
                                                    name={file.title}
                                                    assetType={file.type}
                                                    doDelete={() =>
                                                        remoteBackend.deleteFile(file.id)
                                                    }
                                                    onSuccess={doRefresh}
                                                />
                                            ))
                                        }
                                        const doDownload = () => {
                                            /** TODO: Wait for backend endpoint. */
                                        }
                                        setModal(() => (
                                            <ContextMenu event={event}>
                                                <ContextMenuEntry disabled onClick={doCopy}>
                                                    Copy
                                                </ContextMenuEntry>
                                                <ContextMenuEntry disabled onClick={doCut}>
                                                    Cut
                                                </ContextMenuEntry>
                                                <ContextMenuEntry onClick={doDelete}>
                                                    <span className="text-red-700">Delete</span>
                                                </ContextMenuEntry>
                                                <ContextMenuEntry disabled onClick={doDownload}>
                                                    Download
                                                </ContextMenuEntry>
                                            </ContextMenu>
                                        ))
                                    }}
                                />
                            </>
                        ))(backend)}
                </tbody>
            </table>
            {isFileBeingDragged && backend.platform === platformModule.Platform.cloud ? (
                <div
                    className="text-white text-lg fixed w-screen h-screen inset-0 bg-primary grid place-items-center"
                    onDragLeave={() => {
                        setIsFileBeingDragged(false)
                    }}
                    onDragOver={event => {
                        event.preventDefault()
                    }}
                    onDrop={async event => {
                        event.preventDefault()
                        setIsFileBeingDragged(false)
                        await uploadMultipleFiles.uploadMultipleFiles(
                            backend,
                            directoryId,
                            Array.from(event.dataTransfer.files)
                        )
                        doRefresh()
                    }}
                >
                    Drop to upload files.
                </div>
            ) : null}
            {/* This should be just `{modal}`, however TypeScript incorrectly throws an error. */}
            {project && <Ide project={project} appRunner={appRunner} />}
            {modal && <>{modal}</>}
        </div>
    )
}

export default Dashboard<|MERGE_RESOLUTION|>--- conflicted
+++ resolved
@@ -884,22 +884,7 @@
                             }
                             // This is not a React component even though it contains JSX.
                             // eslint-disable-next-line no-restricted-syntax
-<<<<<<< HEAD
                             const doDelete = () => {
-                                // The button is disabled when using the desktop backend,
-                                // so this condition should never be `false`.
-                                if (backend.platform === platformModule.Platform.cloud) {
-                                    setModal(() => (
-                                        <ConfirmDeleteModal
-                                            name={projectAsset.title}
-                                            assetType={projectAsset.type}
-                                            doDelete={() => backend.deleteProject(projectAsset.id)}
-                                            onSuccess={doRefresh}
-                                        />
-                                    ))
-                                }
-=======
-                            function doDelete() {
                                 setModal(() => (
                                     <ConfirmDeleteModal
                                         name={projectAsset.title}
@@ -908,7 +893,6 @@
                                         onSuccess={doRefresh}
                                     />
                                 ))
->>>>>>> 0d9186b2
                             }
                             setModal(() => (
                                 <ContextMenu event={event}>
