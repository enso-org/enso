/** @file Main dashboard component, responsible for listing user's projects as well as other
 * interactive components. */
import * as React from 'react'
<<<<<<< HEAD
import * as toastify from 'react-toastify'

import ArrowRightSmallIcon from 'enso-assets/arrow_right_small.svg'
import DefaultUserIcon from 'enso-assets/default_user.svg'
import DirectoryIcon from 'enso-assets/directory.svg'
import DownloadIcon from 'enso-assets/download.svg'
import PlusIcon from 'enso-assets/plus.svg'
import SecretIcon from 'enso-assets/secret.svg'
import UploadIcon from 'enso-assets/upload.svg'
=======
>>>>>>> 251f00ec

import * as common from 'enso-common'

import * as backendModule from '../backend'
<<<<<<< HEAD
import * as dateTime from '../dateTime'
import * as error from '../../error'
import * as fileInfo from '../../fileInfo'
import * as hooks from '../../hooks'
=======
>>>>>>> 251f00ec
import * as http from '../../http'
import * as localBackend from '../localBackend'
import * as projectListEventModule from '../events/projectListEvent'
import * as projectManager from '../projectManager'
import * as remoteBackendModule from '../remoteBackend'
import * as shortcuts from '../shortcuts'
import * as spinner from './spinner'
import * as tabModule from '../tab'

import * as authProvider from '../../authentication/providers/auth'
import * as backendProvider from '../../providers/backend'
import * as loggerProvider from '../../providers/logger'
import * as modalProvider from '../../providers/modal'

import Chat, * as chat from './chat'
import DirectoryView from './directoryView'
import Ide from './ide'
import Templates from './templates'
import TheModal from './theModal'
import TopBar from './topBar'

// =================
// === Constants ===
// =================

/** The `id` attribute of the element into which the IDE will be rendered. */
const IDE_ELEMENT_ID = 'root'

// =================
// === Dashboard ===
// =================

/** Props for {@link Dashboard}s that are common to all platforms. */
export interface DashboardProps {
    /** Whether the application may have the local backend running. */
    supportsLocalBackend: boolean
    appRunner: AppRunner
    initialProjectName: string | null
}

// TODO[sb]: Implement rename when clicking name of a selected row.
// There is currently no way to tell whether a row is selected from a column.

/** The component that contains the entire UI. */
function Dashboard(props: DashboardProps) {
    const { supportsLocalBackend, appRunner, initialProjectName } = props
    const logger = loggerProvider.useLogger()
    const session = authProvider.useNonPartialUserSession()
    const { backend } = backendProvider.useBackend()
    const { setBackend } = backendProvider.useSetBackend()
<<<<<<< HEAD
    const { modal } = modalProvider.useModal()
    const { setModal, unsetModal } = modalProvider.useSetModal()

    const [refresh, doRefresh] = hooks.useRefresh()

    const [onDirectoryNextLoaded, setOnDirectoryNextLoaded] = React.useState<
        ((assets: backendModule.Asset[]) => void) | null
    >(() =>
        initialProjectName != null
            ? (assets: backendModule.Asset[]) => {
                  if (
                      !assets.some(
                          asset =>
                              asset.type === backendModule.AssetType.project &&
                              asset.title === initialProjectName
                      )
                  ) {
                      const errorMessage = `No project named '${initialProjectName}' was found.`
                      toastify.toast.error(errorMessage)
                      logger.error(`Error opening project on startup: ${errorMessage}`)
                  }
              }
            : null
    )
    const [nameOfProjectToImmediatelyOpen, setNameOfProjectToImmediatelyOpen] =
        React.useState(initialProjectName)
    const [onSpinnerStateChange, setOnSpinnerStateChange] = React.useState<
        ((state: spinner.SpinnerState | null) => void) | null
    >(null)
    const [projectEvent, setProjectEvent] = React.useState<projectActionButton.ProjectEvent | null>(
        null
=======
    const { unsetModal } = modalProvider.useSetModal()
    const [directoryId, setDirectoryId] = React.useState(
        session.organization != null ? backendModule.rootDirectoryId(session.organization.id) : null
>>>>>>> 251f00ec
    )
    const [query, setQuery] = React.useState('')
    const [isHelpChatOpen, setIsHelpChatOpen] = React.useState(false)
    const [isHelpChatVisible, setIsHelpChatVisible] = React.useState(false)
    const [loadingProjectManagerDidFail, setLoadingProjectManagerDidFail] = React.useState(false)
    const [tab, setTab] = React.useState(tabModule.Tab.dashboard)
    const [project, setProject] = React.useState<backendModule.Project | null>(null)
    const [nameOfProjectToImmediatelyOpen, setNameOfProjectToImmediatelyOpen] =
        React.useState(initialProjectName)
    const [projectListEvent, dispatchProjectListEvent] =
        React.useState<projectListEventModule.ProjectListEvent | null>(null)

    const isListingLocalDirectoryAndWillFail =
        backend.type === backendModule.BackendType.local && loadingProjectManagerDidFail
    const isListingRemoteDirectoryAndWillFail =
        backend.type === backendModule.BackendType.remote &&
        session.organization?.isEnabled !== true
    const isListingRemoteDirectoryWhileOffline =
        session.type === authProvider.UserSessionType.offline &&
        backend.type === backendModule.BackendType.remote

    const switchToIdeTab = React.useCallback(() => {
        setTab(tabModule.Tab.ide)
        unsetModal()
        const ideElement = document.getElementById(IDE_ELEMENT_ID)
        if (ideElement) {
            ideElement.style.top = ''
            ideElement.style.display = 'absolute'
        }
    }, [/* should never change */ unsetModal])

    const switchToDashboardTab = React.useCallback(() => {
        setTab(tabModule.Tab.dashboard)
        const ideElement = document.getElementById(IDE_ELEMENT_ID)
        if (ideElement) {
            ideElement.style.top = '-100vh'
            ideElement.style.display = 'fixed'
        }
    }, [])

    const toggleTab = React.useCallback(() => {
        if (project != null && tab === tabModule.Tab.dashboard) {
            switchToIdeTab()
        } else {
            switchToDashboardTab()
        }
    }, [
        project,
        tab,
        /* should never change */ switchToDashboardTab,
        /* should never change */ switchToIdeTab,
    ])

    React.useEffect(() => {
        if (
            supportsLocalBackend &&
            localStorage.getItem(backendProvider.BACKEND_TYPE_KEY) !==
                backendModule.BackendType.remote
        ) {
            setBackend(new localBackend.LocalBackend())
        }
    }, [/* should never change */ setBackend, /* should never change */ supportsLocalBackend])

    React.useEffect(() => {
        document.addEventListener('show-dashboard', switchToDashboardTab)
        return () => {
            document.removeEventListener('show-dashboard', switchToDashboardTab)
        }
    }, [switchToDashboardTab])

    React.useEffect(() => {
        // The types come from a third-party API and cannot be changed.
        // eslint-disable-next-line no-restricted-syntax
        let handle: number | undefined
        if (isHelpChatOpen) {
            setIsHelpChatVisible(true)
        } else {
            handle = window.setTimeout(() => {
                setIsHelpChatVisible(false)
            }, chat.ANIMATION_DURATION_MS)
        }
        return () => {
            clearTimeout(handle)
        }
    }, [isHelpChatOpen])

    React.useEffect(() => {
        const onProjectManagerLoadingFailed = () => {
            setLoadingProjectManagerDidFail(true)
        }
        document.addEventListener(
            projectManager.ProjectManagerEvents.loadingFailed,
            onProjectManagerLoadingFailed
        )
        return () => {
            document.removeEventListener(
                projectManager.ProjectManagerEvents.loadingFailed,
                onProjectManagerLoadingFailed
            )
        }
    }, [])

    React.useEffect(() => {
        const onKeyDown = (event: KeyboardEvent) => {
            if (
                shortcuts.SHORTCUT_REGISTRY.matchesKeyboardAction(
                    shortcuts.KeyboardAction.closeModal,
                    event
                )
            ) {
                event.preventDefault()
                unsetModal()
            }
<<<<<<< HEAD
            return <></>
        },
        [Column.dataAccess]: () => <></>,
        [Column.usagePlan]: () => <></>,
        [Column.engine]: () => <></>,
        [Column.ide]: () => <></>,
    }

    const renderer = <Type extends backendModule.AssetType>(column: Column, assetType: Type) => {
        return column === Column.name
            ? // This is type-safe only if we pass enum literals as `assetType`.
              // eslint-disable-next-line no-restricted-syntax
              (nameRenderers[assetType] as (asset: backendModule.Asset<Type>) => JSX.Element)
            : columnRenderer[column]
    }

    const uploadFilesFromInput = async (event: React.FormEvent<HTMLInputElement>) => {
        if (backend.type === backendModule.BackendType.local) {
            // TODO[sb]: Allow uploading `.enso-project`s
            // https://github.com/enso-org/cloud-v2/issues/510
            toastify.toast.error('Cannot upload files to the local backend.')
        } else if (event.currentTarget.files == null || event.currentTarget.files.length === 0) {
            toastify.toast.success('No files selected to upload.')
        } else if (directoryId == null) {
            // This situation should never occur, but in the unlikely event that it does,
            // display a user-friendly error message.
            toastify.toast.error('You cannot upload files while offline.')
        } else {
            await uploadMultipleFiles.uploadMultipleFiles(
                backend,
                directoryId,
                Array.from(event.currentTarget.files)
            )
            doRefresh()
        }
    }

    /** Heading element for every column. */
    const ColumnHeading = (column: Column, assetType: backendModule.AssetType) =>
        column === Column.name ? (
            assetType === backendModule.AssetType.file ? (
                <div className="inline-flex">
                    {ASSET_TYPE_NAME[assetType]}
                    <input
                        type="file"
                        id="files_table_upload_files_input"
                        name="files_table_upload_files_input"
                        multiple
                        className="w-0 h-0"
                        onInput={uploadFilesFromInput}
                    />
                    <label htmlFor="files_table_upload_files_input" className="cursor-pointer mx-1">
                        <img src={PlusIcon} />
                    </label>
                </div>
            ) : (
                <div className="inline-flex">
                    {ASSET_TYPE_NAME[assetType]}
                    <button
                        className="mx-1"
                        onClick={event => {
                            event.stopPropagation()
                            const buttonPosition =
                                // This type assertion is safe as this event handler is on a button.
                                // eslint-disable-next-line no-restricted-syntax
                                (event.target as HTMLButtonElement).getBoundingClientRect()
                            if (assetType === backendModule.AssetType.project) {
                                void toastify.toast.promise(handleCreateProject(null), {
                                    pending: 'Creating new empty project...',
                                    success: 'Created new empty project.',
                                    error: error.render(
                                        message => `Error creating new empty project: ${message}`
                                    ),
                                })
                            } else if (assetType === backendModule.AssetType.directory) {
                                void toastify.toast.promise(handleCreateDirectory(), {
                                    pending: 'Creating new directory...',
                                    success: 'Created new directory.',
                                    error: error.render(
                                        message => `Error creating new directory: ${message}`
                                    ),
                                })
                            } else {
                                // This is a React component even though it doesn't contain JSX.
                                // eslint-disable-next-line no-restricted-syntax
                                const CreateForm = ASSET_TYPE_CREATE_FORM[assetType]
                                setModal(() => (
                                    <CreateForm
                                        left={buttonPosition.left + window.scrollX}
                                        top={buttonPosition.top + window.scrollY}
                                        getNewProjectName={getNewProjectName}
                                        // This is safe; headings are not rendered when there is no
                                        // internet connection.
                                        // eslint-disable-next-line @typescript-eslint/no-non-null-assertion
                                        directoryId={directoryId!}
                                        onSuccess={doRefresh}
                                    />
                                ))
                            }
                        }}
                    >
                        <img src={PlusIcon} />
                    </button>
                </div>
            )
        ) : (
            <>{COLUMN_NAME[column]}</>
        )

    React.useEffect(() => {
        const queryRegex = new RegExp(regexEscape(query), 'i')
        const doesItMatchQuery = (asset: backendModule.Asset) => queryRegex.test(asset.title)
        setVisibleProjectAssets(projectAssets.filter(doesItMatchQuery))
        setVisibleDirectoryAssets(directoryAssets.filter(doesItMatchQuery))
        setVisibleSecretAssets(secretAssets.filter(doesItMatchQuery))
        setVisibleFileAssets(fileAssets.filter(doesItMatchQuery))
    }, [directoryAssets, fileAssets, projectAssets, query, secretAssets])

    React.useLayoutEffect(() => {
        if (isLoadingAssets) {
            document.body.style.overflowY = isScrollBarVisible ? 'scroll' : ''
        } else {
            document.body.style.overflowY = ''
            setIsScrollBarVisible(document.body.scrollHeight > document.body.clientHeight)
=======
>>>>>>> 251f00ec
        }
        document.addEventListener('keydown', onKeyDown)
        return () => {
            document.removeEventListener('keydown', onKeyDown)
        }
    }, [unsetModal])

    const setBackendType = React.useCallback(
        (newBackendType: backendModule.BackendType) => {
            if (newBackendType !== backend.type) {
                switch (newBackendType) {
                    case backendModule.BackendType.local:
                        setBackend(new localBackend.LocalBackend())
                        break
                    case backendModule.BackendType.remote: {
                        const headers = new Headers()
                        headers.append('Authorization', `Bearer ${session.accessToken ?? ''}`)
                        const client = new http.Client(headers)
                        setBackend(new remoteBackendModule.RemoteBackend(client, logger))
                        break
                    }
                }
            }
        },
        [backend.type, logger, session.accessToken, setBackend]
    )

    const doCreateProject = React.useCallback(
        (
            templateId: string | null,
            onSpinnerStateChange: ((state: spinner.SpinnerState) => void) | null
        ) => {
            dispatchProjectListEvent({
                type: projectListEventModule.ProjectListEventType.create,
                templateId: templateId ?? null,
                onSpinnerStateChange: onSpinnerStateChange,
            })
        },
        [/* should never change */ dispatchProjectListEvent]
    )

    const openIde = React.useCallback(
        async (newProject: backendModule.ProjectAsset) => {
            switchToIdeTab()
            if (project?.projectId !== newProject.id) {
                setProject(await backend.getProjectDetails(newProject.id, newProject.title))
            }
        },
        [backend, project?.projectId, switchToIdeTab]
    )

<<<<<<< HEAD
    const handleCreateProject = async (
        templateId?: string | null,
        newOnSpinnerStateChange?: (state: spinner.SpinnerState) => void
    ) => {
        const projectName = getNewProjectName(templateId)
        const body: backendModule.CreateProjectRequestBody = {
            projectName,
            projectTemplateName: templateId ?? null,
            parentDirectoryId: directoryId,
        }
        const templateText = templateId != null ? ` from template '${templateId}'` : ''
        setProjectAssets([
            {
                type: backendModule.AssetType.project,
                title: projectName,
                // The ID must be unique in order to be updated correctly in the UI.
                id: newtype.asNewtype<backendModule.ProjectId>(String(Number(new Date()))),
                modifiedAt: dateTime.toRfc3339(new Date()),
                // Falling back to the empty string is okay as this is what the local backend does.
                parentId: directoryId ?? newtype.asNewtype<backendModule.AssetId>(''),
                permissions: [],
                projectState: { type: backendModule.ProjectState.new },
            },
            ...projectAssets,
        ])
        await toastify.toast.promise(backend.createProject(body), {
            pending: `Creating project '${projectName}'${templateText}...`,
            success: `Created project '${projectName}'${templateText}.`,
            error: error.render(
                message => `Error creating '${projectName}'${templateText}: ${message}`
            ),
        })
        // `newProject.projectId` cannot be used directly in a `ProjectEvent` as the project
        // does not yet exist in the project list. Opening the project would work, but the project
        // would display as closed as it would be created after the event is sent.
        setNameOfProjectToImmediatelyOpen(projectName)
        setOnSpinnerStateChange(() => newOnSpinnerStateChange ?? null)
        doRefresh()
    }
=======
    const closeIde = React.useCallback(() => {
        setProject(null)
    }, [])
>>>>>>> 251f00ec

    const closeModalIfExists = React.useCallback(() => {
        if (getSelection()?.type !== 'Range') {
            unsetModal()
        }
    }, [/* should never change */ unsetModal])

    return (
        <div
            className={`flex flex-col gap-2 relative select-none text-primary text-xs h-screen py-2 ${
                tab === tabModule.Tab.dashboard ? '' : 'hidden'
            }`}
            onClick={closeModalIfExists}
        >
            <TopBar
                supportsLocalBackend={supportsLocalBackend}
                projectName={project?.name ?? null}
                tab={tab}
                isHelpChatOpen={isHelpChatOpen}
                setIsHelpChatOpen={setIsHelpChatOpen}
                toggleTab={toggleTab}
                setBackendType={setBackendType}
                query={query}
                setQuery={setQuery}
            />
            {isListingRemoteDirectoryWhileOffline ? (
                <div className="grow grid place-items-center mx-2">
                    <div className="text-base text-center">
                        You are offline. Please connect to the internet and refresh to access the
                        cloud backend.
                    </div>
                </div>
            ) : isListingLocalDirectoryAndWillFail ? (
                <div className="grow grid place-items-center mx-2">
                    <div className="text-base text-center">
                        Could not connect to the Project Manager. Please try restarting{' '}
                        {common.PRODUCT_NAME}, or manually launching the Project Manager.
                    </div>
                </div>
            ) : isListingRemoteDirectoryAndWillFail ? (
                <div className="grow grid place-items-center mx-2">
                    <div className="text-base text-center">
                        We will review your user details and enable the cloud experience for you
                        shortly.
                    </div>
                </div>
            ) : (
                <>
                    <Templates onTemplateClick={doCreateProject} />
                    <DirectoryView
                        tab={tab}
                        initialProjectName={initialProjectName}
                        nameOfProjectToImmediatelyOpen={nameOfProjectToImmediatelyOpen}
                        setNameOfProjectToImmediatelyOpen={setNameOfProjectToImmediatelyOpen}
                        directoryId={directoryId}
                        setDirectoryId={setDirectoryId}
                        projectListEvent={projectListEvent}
                        dispatchProjectListEvent={dispatchProjectListEvent}
                        query={query}
                        onOpenIde={openIde}
                        onCloseIde={closeIde}
                        appRunner={appRunner}
                        loadingProjectManagerDidFail={loadingProjectManagerDidFail}
                        isListingRemoteDirectoryWhileOffline={isListingRemoteDirectoryWhileOffline}
                        isListingLocalDirectoryAndWillFail={isListingLocalDirectoryAndWillFail}
                        isListingRemoteDirectoryAndWillFail={isListingRemoteDirectoryAndWillFail}
                    />
                </>
            )}
            <TheModal />
            {project && <Ide project={project} appRunner={appRunner} />}
            {/* `session.accessToken` MUST be present in order for the `Chat` component to work. */}
            {isHelpChatVisible && session.accessToken != null && (
                <Chat
                    isOpen={isHelpChatOpen}
                    doClose={() => {
                        setIsHelpChatOpen(false)
                    }}
                />
            )}
        </div>
    )
}

export default Dashboard<|MERGE_RESOLUTION|>--- conflicted
+++ resolved
@@ -1,29 +1,12 @@
 /** @file Main dashboard component, responsible for listing user's projects as well as other
  * interactive components. */
 import * as React from 'react'
-<<<<<<< HEAD
 import * as toastify from 'react-toastify'
 
-import ArrowRightSmallIcon from 'enso-assets/arrow_right_small.svg'
-import DefaultUserIcon from 'enso-assets/default_user.svg'
-import DirectoryIcon from 'enso-assets/directory.svg'
-import DownloadIcon from 'enso-assets/download.svg'
-import PlusIcon from 'enso-assets/plus.svg'
-import SecretIcon from 'enso-assets/secret.svg'
-import UploadIcon from 'enso-assets/upload.svg'
-=======
->>>>>>> 251f00ec
-
 import * as common from 'enso-common'
 
 import * as backendModule from '../backend'
-<<<<<<< HEAD
-import * as dateTime from '../dateTime'
 import * as error from '../../error'
-import * as fileInfo from '../../fileInfo'
-import * as hooks from '../../hooks'
-=======
->>>>>>> 251f00ec
 import * as http from '../../http'
 import * as localBackend from '../localBackend'
 import * as projectListEventModule from '../events/projectListEvent'
@@ -74,43 +57,9 @@
     const session = authProvider.useNonPartialUserSession()
     const { backend } = backendProvider.useBackend()
     const { setBackend } = backendProvider.useSetBackend()
-<<<<<<< HEAD
-    const { modal } = modalProvider.useModal()
-    const { setModal, unsetModal } = modalProvider.useSetModal()
-
-    const [refresh, doRefresh] = hooks.useRefresh()
-
-    const [onDirectoryNextLoaded, setOnDirectoryNextLoaded] = React.useState<
-        ((assets: backendModule.Asset[]) => void) | null
-    >(() =>
-        initialProjectName != null
-            ? (assets: backendModule.Asset[]) => {
-                  if (
-                      !assets.some(
-                          asset =>
-                              asset.type === backendModule.AssetType.project &&
-                              asset.title === initialProjectName
-                      )
-                  ) {
-                      const errorMessage = `No project named '${initialProjectName}' was found.`
-                      toastify.toast.error(errorMessage)
-                      logger.error(`Error opening project on startup: ${errorMessage}`)
-                  }
-              }
-            : null
-    )
-    const [nameOfProjectToImmediatelyOpen, setNameOfProjectToImmediatelyOpen] =
-        React.useState(initialProjectName)
-    const [onSpinnerStateChange, setOnSpinnerStateChange] = React.useState<
-        ((state: spinner.SpinnerState | null) => void) | null
-    >(null)
-    const [projectEvent, setProjectEvent] = React.useState<projectActionButton.ProjectEvent | null>(
-        null
-=======
     const { unsetModal } = modalProvider.useSetModal()
     const [directoryId, setDirectoryId] = React.useState(
         session.organization != null ? backendModule.rootDirectoryId(session.organization.id) : null
->>>>>>> 251f00ec
     )
     const [query, setQuery] = React.useState('')
     const [isHelpChatOpen, setIsHelpChatOpen] = React.useState(false)
@@ -224,133 +173,6 @@
                 event.preventDefault()
                 unsetModal()
             }
-<<<<<<< HEAD
-            return <></>
-        },
-        [Column.dataAccess]: () => <></>,
-        [Column.usagePlan]: () => <></>,
-        [Column.engine]: () => <></>,
-        [Column.ide]: () => <></>,
-    }
-
-    const renderer = <Type extends backendModule.AssetType>(column: Column, assetType: Type) => {
-        return column === Column.name
-            ? // This is type-safe only if we pass enum literals as `assetType`.
-              // eslint-disable-next-line no-restricted-syntax
-              (nameRenderers[assetType] as (asset: backendModule.Asset<Type>) => JSX.Element)
-            : columnRenderer[column]
-    }
-
-    const uploadFilesFromInput = async (event: React.FormEvent<HTMLInputElement>) => {
-        if (backend.type === backendModule.BackendType.local) {
-            // TODO[sb]: Allow uploading `.enso-project`s
-            // https://github.com/enso-org/cloud-v2/issues/510
-            toastify.toast.error('Cannot upload files to the local backend.')
-        } else if (event.currentTarget.files == null || event.currentTarget.files.length === 0) {
-            toastify.toast.success('No files selected to upload.')
-        } else if (directoryId == null) {
-            // This situation should never occur, but in the unlikely event that it does,
-            // display a user-friendly error message.
-            toastify.toast.error('You cannot upload files while offline.')
-        } else {
-            await uploadMultipleFiles.uploadMultipleFiles(
-                backend,
-                directoryId,
-                Array.from(event.currentTarget.files)
-            )
-            doRefresh()
-        }
-    }
-
-    /** Heading element for every column. */
-    const ColumnHeading = (column: Column, assetType: backendModule.AssetType) =>
-        column === Column.name ? (
-            assetType === backendModule.AssetType.file ? (
-                <div className="inline-flex">
-                    {ASSET_TYPE_NAME[assetType]}
-                    <input
-                        type="file"
-                        id="files_table_upload_files_input"
-                        name="files_table_upload_files_input"
-                        multiple
-                        className="w-0 h-0"
-                        onInput={uploadFilesFromInput}
-                    />
-                    <label htmlFor="files_table_upload_files_input" className="cursor-pointer mx-1">
-                        <img src={PlusIcon} />
-                    </label>
-                </div>
-            ) : (
-                <div className="inline-flex">
-                    {ASSET_TYPE_NAME[assetType]}
-                    <button
-                        className="mx-1"
-                        onClick={event => {
-                            event.stopPropagation()
-                            const buttonPosition =
-                                // This type assertion is safe as this event handler is on a button.
-                                // eslint-disable-next-line no-restricted-syntax
-                                (event.target as HTMLButtonElement).getBoundingClientRect()
-                            if (assetType === backendModule.AssetType.project) {
-                                void toastify.toast.promise(handleCreateProject(null), {
-                                    pending: 'Creating new empty project...',
-                                    success: 'Created new empty project.',
-                                    error: error.render(
-                                        message => `Error creating new empty project: ${message}`
-                                    ),
-                                })
-                            } else if (assetType === backendModule.AssetType.directory) {
-                                void toastify.toast.promise(handleCreateDirectory(), {
-                                    pending: 'Creating new directory...',
-                                    success: 'Created new directory.',
-                                    error: error.render(
-                                        message => `Error creating new directory: ${message}`
-                                    ),
-                                })
-                            } else {
-                                // This is a React component even though it doesn't contain JSX.
-                                // eslint-disable-next-line no-restricted-syntax
-                                const CreateForm = ASSET_TYPE_CREATE_FORM[assetType]
-                                setModal(() => (
-                                    <CreateForm
-                                        left={buttonPosition.left + window.scrollX}
-                                        top={buttonPosition.top + window.scrollY}
-                                        getNewProjectName={getNewProjectName}
-                                        // This is safe; headings are not rendered when there is no
-                                        // internet connection.
-                                        // eslint-disable-next-line @typescript-eslint/no-non-null-assertion
-                                        directoryId={directoryId!}
-                                        onSuccess={doRefresh}
-                                    />
-                                ))
-                            }
-                        }}
-                    >
-                        <img src={PlusIcon} />
-                    </button>
-                </div>
-            )
-        ) : (
-            <>{COLUMN_NAME[column]}</>
-        )
-
-    React.useEffect(() => {
-        const queryRegex = new RegExp(regexEscape(query), 'i')
-        const doesItMatchQuery = (asset: backendModule.Asset) => queryRegex.test(asset.title)
-        setVisibleProjectAssets(projectAssets.filter(doesItMatchQuery))
-        setVisibleDirectoryAssets(directoryAssets.filter(doesItMatchQuery))
-        setVisibleSecretAssets(secretAssets.filter(doesItMatchQuery))
-        setVisibleFileAssets(fileAssets.filter(doesItMatchQuery))
-    }, [directoryAssets, fileAssets, projectAssets, query, secretAssets])
-
-    React.useLayoutEffect(() => {
-        if (isLoadingAssets) {
-            document.body.style.overflowY = isScrollBarVisible ? 'scroll' : ''
-        } else {
-            document.body.style.overflowY = ''
-            setIsScrollBarVisible(document.body.scrollHeight > document.body.clientHeight)
-=======
->>>>>>> 251f00ec
         }
         document.addEventListener('keydown', onKeyDown)
         return () => {
@@ -402,51 +224,9 @@
         [backend, project?.projectId, switchToIdeTab]
     )
 
-<<<<<<< HEAD
-    const handleCreateProject = async (
-        templateId?: string | null,
-        newOnSpinnerStateChange?: (state: spinner.SpinnerState) => void
-    ) => {
-        const projectName = getNewProjectName(templateId)
-        const body: backendModule.CreateProjectRequestBody = {
-            projectName,
-            projectTemplateName: templateId ?? null,
-            parentDirectoryId: directoryId,
-        }
-        const templateText = templateId != null ? ` from template '${templateId}'` : ''
-        setProjectAssets([
-            {
-                type: backendModule.AssetType.project,
-                title: projectName,
-                // The ID must be unique in order to be updated correctly in the UI.
-                id: newtype.asNewtype<backendModule.ProjectId>(String(Number(new Date()))),
-                modifiedAt: dateTime.toRfc3339(new Date()),
-                // Falling back to the empty string is okay as this is what the local backend does.
-                parentId: directoryId ?? newtype.asNewtype<backendModule.AssetId>(''),
-                permissions: [],
-                projectState: { type: backendModule.ProjectState.new },
-            },
-            ...projectAssets,
-        ])
-        await toastify.toast.promise(backend.createProject(body), {
-            pending: `Creating project '${projectName}'${templateText}...`,
-            success: `Created project '${projectName}'${templateText}.`,
-            error: error.render(
-                message => `Error creating '${projectName}'${templateText}: ${message}`
-            ),
-        })
-        // `newProject.projectId` cannot be used directly in a `ProjectEvent` as the project
-        // does not yet exist in the project list. Opening the project would work, but the project
-        // would display as closed as it would be created after the event is sent.
-        setNameOfProjectToImmediatelyOpen(projectName)
-        setOnSpinnerStateChange(() => newOnSpinnerStateChange ?? null)
-        doRefresh()
-    }
-=======
     const closeIde = React.useCallback(() => {
         setProject(null)
     }, [])
->>>>>>> 251f00ec
 
     const closeModalIfExists = React.useCallback(() => {
         if (getSelection()?.type !== 'Range') {
