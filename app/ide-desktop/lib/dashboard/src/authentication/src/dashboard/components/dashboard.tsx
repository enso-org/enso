/** @file Main dashboard component, responsible for listing user's projects as well as other
 * interactive components. */
import * as react from 'react'
import toast from 'react-hot-toast'

import * as common from 'enso-common'

import * as backendModule from '../backend'
import * as dateTime from '../dateTime'
import * as fileInfo from '../../fileInfo'
import * as hooks from '../../hooks'
import * as http from '../../http'
import * as localBackend from '../localBackend'
import * as newtype from '../../newtype'
import * as projectManager from '../projectManager'
import * as remoteBackendModule from '../remoteBackend'
import * as svg from '../../components/svg'
import * as uploadMultipleFiles from '../../uploadMultipleFiles'

import * as authProvider from '../../authentication/providers/auth'
import * as backendProvider from '../../providers/backend'
import * as loggerProvider from '../../providers/logger'
import * as modalProvider from '../../providers/modal'

import PermissionDisplay, * as permissionDisplay from './permissionDisplay'
import ProjectActionButton, * as projectActionButton from './projectActionButton'
import ContextMenu from './contextMenu'
import ContextMenuEntry from './contextMenuEntry'
import Ide from './ide'
import Rows from './rows'
import Templates from './templates'
import TopBar from './topBar'

import ConfirmDeleteModal from './confirmDeleteModal'
import RenameModal from './renameModal'

import DirectoryCreateForm from './directoryCreateForm'
import FileCreateForm from './fileCreateForm'
import SecretCreateForm from './secretCreateForm'

// =============
// === Types ===
// =============

/** Main content of the screen. Only one should be visible at a time. */
export enum Tab {
    dashboard = 'dashboard',
    ide = 'ide',
}

/** Determines which columns are visible. */
enum ColumnDisplayMode {
    /** Show only columns which are ready for release. */
    release = 'release',
    /** Show all columns. */
    all = 'all',
    /** Show only name and metadata. */
    compact = 'compact',
    /** Show only columns relevant to documentation editors. */
    docs = 'docs',
    /** Show only name, metadata, and configuration options. */
    settings = 'settings',
}

/** Column type. */
enum Column {
    name = 'name',
    lastModified = 'last-modified',
    sharedWith = 'shared-with',
    docs = 'docs',
    labels = 'labels',
    dataAccess = 'data-access',
    usagePlan = 'usage-plan',
    engine = 'engine',
    ide = 'ide',
}

/** Values provided to form creation dialogs. */
export interface CreateFormProps {
    left: number
    top: number
    directoryId: backendModule.DirectoryId
    getNewProjectName: (templateId: string | null) => string
    onSuccess: () => void
}

// =================
// === Constants ===
// =================

/** Feature flags to enable or disable experimental features. */
const EXPERIMENTAL = {
    /** A selector that lets the user choose between pre-defined sets of visible columns. */
    columnModeSwitcher: false,
}

/** The `id` attribute of the element into which the IDE will be rendered. */
const IDE_ELEMENT_ID = 'root'
/** The `localStorage` key under which the ID of the current directory is stored. */
const DIRECTORY_STACK_KEY = `${common.PRODUCT_NAME.toLowerCase()}-dashboard-directory-stack`

/** English names for the name column. */
const ASSET_TYPE_NAME: Record<backendModule.AssetType, string> = {
    [backendModule.AssetType.project]: 'Projects',
    [backendModule.AssetType.file]: 'Files',
    [backendModule.AssetType.secret]: 'Secrets',
    [backendModule.AssetType.directory]: 'Folders',
} as const

/** Forms to create each asset type. */
const ASSET_TYPE_CREATE_FORM: Record<
    Exclude<backendModule.AssetType, backendModule.AssetType.project>,
    (props: CreateFormProps) => JSX.Element
> = {
    [backendModule.AssetType.file]: FileCreateForm,
    [backendModule.AssetType.secret]: SecretCreateForm,
    [backendModule.AssetType.directory]: DirectoryCreateForm,
}

/** English names for every column except for the name column. */
const COLUMN_NAME: Record<Exclude<Column, Column.name>, string> = {
    [Column.lastModified]: 'Last modified',
    [Column.sharedWith]: 'Shared with',
    [Column.docs]: 'Docs',
    [Column.labels]: 'Labels',
    [Column.dataAccess]: 'Data access',
    [Column.usagePlan]: 'Usage plan',
    [Column.engine]: 'Engine',
    [Column.ide]: 'IDE',
} as const

/** CSS classes for every column. Currently only used to set the widths. */
const COLUMN_CSS_CLASS: Record<Column, string> = {
    [Column.name]: 'w-60',
    [Column.lastModified]: 'w-40',
    [Column.sharedWith]: 'w-36',
    [Column.docs]: 'w-96',
    [Column.labels]: 'w-80',
    [Column.dataAccess]: 'w-96',
    [Column.usagePlan]: '',
    [Column.engine]: 'w-20',
    [Column.ide]: 'w-20',
} as const

/** The corresponding `Permissions` for each backend `PermissionAction`. */
const PERMISSION: Record<backendModule.PermissionAction, permissionDisplay.Permissions> = {
    [backendModule.PermissionAction.own]: { type: permissionDisplay.Permission.owner },
    [backendModule.PermissionAction.execute]: {
        type: permissionDisplay.Permission.regular,
        read: false,
        write: false,
        docsWrite: false,
        exec: true,
    },
    [backendModule.PermissionAction.edit]: {
        type: permissionDisplay.Permission.regular,
        read: false,
        write: true,
        docsWrite: false,
        exec: false,
    },
    [backendModule.PermissionAction.read]: {
        type: permissionDisplay.Permission.regular,
        read: true,
        write: false,
        docsWrite: false,
        exec: false,
    },
}

/** The list of columns displayed on each `ColumnDisplayMode`. */
const COLUMNS_FOR: Record<ColumnDisplayMode, Column[]> = {
    [ColumnDisplayMode.release]: [Column.name, Column.lastModified, Column.sharedWith],
    [ColumnDisplayMode.all]: [
        Column.name,
        Column.lastModified,
        Column.sharedWith,
        Column.labels,
        Column.dataAccess,
        Column.usagePlan,
        Column.engine,
        Column.ide,
    ],
    [ColumnDisplayMode.compact]: [
        Column.name,
        Column.lastModified,
        Column.sharedWith,
        Column.labels,
        Column.dataAccess,
    ],
    [ColumnDisplayMode.docs]: [Column.name, Column.lastModified, Column.docs],
    [ColumnDisplayMode.settings]: [
        Column.name,
        Column.lastModified,
        Column.usagePlan,
        Column.engine,
        Column.ide,
    ],
}

// ========================
// === Helper functions ===
// ========================

/** Return the id of the root directory for a user or organization. */
function rootDirectoryId(userOrOrganizationId: backendModule.UserOrOrganizationId) {
    return newtype.asNewtype<backendModule.DirectoryId>(
        userOrOrganizationId.replace(/^organization-/, `${backendModule.AssetType.directory}-`)
    )
}

/** Returns the list of columns to be displayed. */
function columnsFor(displayMode: ColumnDisplayMode, backendType: backendModule.BackendType) {
    const columns = COLUMNS_FOR[displayMode]
    return backendType === backendModule.BackendType.local
        ? columns.filter(column => column !== Column.sharedWith)
        : columns
}

<<<<<<< HEAD
/** Returns a new array, in which the given asset is replaced with a new asset with the new name. */
function arrayWithAssetTitleChanged<T extends backendModule.AssetType>(
    assets: backendModule.Asset<T>[],
    asset: backendModule.Asset<T>,
    newTitle: string
) {
    return assets.map(item => (item === asset ? { ...asset, title: newTitle } : item))
}

/** Returns a new array, in which the given asset is omitted. */
function arrayWithAssetOmitted<T extends backendModule.AssetType>(
    assets: backendModule.Asset<T>[],
    asset: backendModule.Asset<T>
) {
    return assets.filter(item => item !== asset)
=======
/** Sanitizes a string for use as a regex. */
function regexEscape(string: string) {
    return string.replace(/[\\^$.|?*+()[{]/g, '\\$&')
>>>>>>> 86724cb7
}

// =================
// === Dashboard ===
// =================

/** Props for {@link Dashboard}s that are common to all platforms. */
export interface DashboardProps {
    /** Whether the application may have the local backend running. */
    supportsLocalBackend: boolean
    /** If true, the app can only be used in offline mode. */
    isAuthenticationDisabled: boolean
    appRunner: AppRunner
    initialProjectName: string | null
}

// TODO[sb]: Implement rename when clicking name of a selected row.
// There is currently no way to tell whether a row is selected from a column.

/** The component that contains the entire UI. */
function Dashboard(props: DashboardProps) {
<<<<<<< HEAD
    const { supportsLocalBackend, isAuthenticationDisabled, appRunner } = props
=======
    const { supportsLocalBackend, appRunner, initialProjectName } = props
>>>>>>> 86724cb7

    const logger = loggerProvider.useLogger()
    const session = authProvider.useNonPartialUserSession()
    const { backend } = backendProvider.useBackend()
    const { setBackend } = backendProvider.useSetBackend()
    const { modal } = modalProvider.useModal()
    const { setModal, unsetModal } = modalProvider.useSetModal()

    const [refresh, doRefresh] = hooks.useRefresh()

    const [onDirectoryNextLoaded, setOnDirectoryNextLoaded] = react.useState<
        ((assets: backendModule.Asset[]) => void) | null
    >(() =>
        initialProjectName != null
            ? (assets: backendModule.Asset[]) => {
                  if (
                      !assets.some(
                          asset =>
                              asset.type === backendModule.AssetType.project &&
                              asset.title === initialProjectName
                      )
                  ) {
                      const errorMessage = `No project named '${initialProjectName}' was found.`
                      toast.error(errorMessage)
                      logger.error(`Error opening project on startup: ${errorMessage}`)
                  }
              }
            : null
    )
    const [nameOfProjectToImmediatelyOpen, setNameOfProjectToImmediatelyOpen] =
        react.useState(initialProjectName)
    const [projectEvent, setProjectEvent] = react.useState<projectActionButton.ProjectEvent | null>(
        null
    )
    const [query, setQuery] = react.useState('')
    const [loadingProjectManagerDidFail, setLoadingProjectManagerDidFail] = react.useState(false)
    const [directoryId, setDirectoryId] = react.useState(
        session.organization != null ? rootDirectoryId(session.organization.id) : null
    )
    const [directoryStack, setDirectoryStack] = react.useState<
        backendModule.Asset<backendModule.AssetType.directory>[]
    >([])
    // Defined by the spec as `compact` by default, however it is not ready yet.
    const [columnDisplayMode, setColumnDisplayMode] = react.useState(ColumnDisplayMode.release)
    const [tab, setTab] = react.useState(Tab.dashboard)
    const [project, setProject] = react.useState<backendModule.Project | null>(null)
    const [selectedAssets, setSelectedAssets] = react.useState<backendModule.Asset[]>([])
    const [isFileBeingDragged, setIsFileBeingDragged] = react.useState(false)

    const [isLoadingAssets, setIsLoadingAssets] = react.useState(true)
    const [projectAssets, setProjectAssetsRaw] = react.useState<
        backendModule.Asset<backendModule.AssetType.project>[]
    >([])
    const [directoryAssets, setDirectoryAssetsRaw] = react.useState<
        backendModule.Asset<backendModule.AssetType.directory>[]
    >([])
    const [secretAssets, setSecretAssetsRaw] = react.useState<
        backendModule.Asset<backendModule.AssetType.secret>[]
    >([])
    const [fileAssets, setFileAssetsRaw] = react.useState<
        backendModule.Asset<backendModule.AssetType.file>[]
    >([])
    const [visibleProjectAssets, setVisibleProjectAssets] = react.useState<
        backendModule.Asset<backendModule.AssetType.project>[]
    >([])
    const [visibleDirectoryAssets, setVisibleDirectoryAssets] = react.useState<
        backendModule.Asset<backendModule.AssetType.directory>[]
    >([])
    const [visibleSecretAssets, setVisibleSecretAssets] = react.useState<
        backendModule.Asset<backendModule.AssetType.secret>[]
    >([])
    const [visibleFileAssets, setVisibleFileAssets] = react.useState<
        backendModule.Asset<backendModule.AssetType.file>[]
    >([])
    const [projectDatas, setProjectDatas] = react.useState<
        Record<backendModule.ProjectId, projectActionButton.ProjectData>
    >({})

    const isListingLocalDirectoryAndWillFail =
        backend.type === backendModule.BackendType.local && loadingProjectManagerDidFail
    const isListingRemoteDirectoryAndWillFail =
        backend.type === backendModule.BackendType.remote && !session.organization?.isEnabled
    const isListingRemoteDirectoryWhileOffline =
        session.type === authProvider.UserSessionType.offline &&
        backend.type === backendModule.BackendType.remote
    const directory = directoryStack[directoryStack.length - 1]
    const parentDirectory = directoryStack[directoryStack.length - 2]

    const switchToIdeTab = react.useCallback(() => {
        setTab(Tab.ide)
        const ideElement = document.getElementById(IDE_ELEMENT_ID)
        if (ideElement) {
            ideElement.style.top = ''
            ideElement.style.display = 'absolute'
        }
    }, [])

    const switchToDashboardTab = react.useCallback(() => {
        setTab(Tab.dashboard)
        doRefresh()
        const ideElement = document.getElementById(IDE_ELEMENT_ID)
        if (ideElement) {
            ideElement.style.top = '-100vh'
            ideElement.style.display = 'fixed'
        }
    }, [])

    react.useEffect(() => {
        const onProjectManagerLoadingFailed = () => {
            setLoadingProjectManagerDidFail(true)
        }
        document.addEventListener(
            projectManager.ProjectManagerEvents.loadingFailed,
            onProjectManagerLoadingFailed
        )
        return () => {
            document.removeEventListener(
                projectManager.ProjectManagerEvents.loadingFailed,
                onProjectManagerLoadingFailed
            )
        }
    }, [])

    react.useEffect(() => {
        if (backend.type === backendModule.BackendType.local && loadingProjectManagerDidFail) {
            setIsLoadingAssets(false)
        }
    }, [isLoadingAssets, loadingProjectManagerDidFail, backend.type])

    react.useEffect(() => {
        if (
            supportsLocalBackend &&
            localStorage.getItem(backendProvider.BACKEND_TYPE_KEY) !==
                backendModule.BackendType.remote
        ) {
            setBackend(new localBackend.LocalBackend())
        }
    }, [])

    react.useEffect(() => {
        document.addEventListener('show-dashboard', switchToDashboardTab)
        return () => {
            document.removeEventListener('show-dashboard', switchToDashboardTab)
        }
    }, [])

    react.useEffect(() => {
        if (projectEvent != null) {
            setProjectEvent(null)
        }
    }, [projectEvent])

    const openIde = async (projectId: backendModule.ProjectId) => {
        switchToIdeTab()
        if (project?.projectId !== projectId) {
            setProject(await backend.getProjectDetails(projectId))
        }
    }

    const closeIde = () => {
        setProject(null)
    }

    const setBackendType = (newBackendType: backendModule.BackendType) => {
        if (newBackendType !== backend.type) {
            setIsLoadingAssets(true)
            setProjectAssets([])
            setDirectoryAssets([])
            setSecretAssets([])
            setFileAssets([])
            switch (newBackendType) {
                case backendModule.BackendType.local:
                    setBackend(new localBackend.LocalBackend())
                    break
                case backendModule.BackendType.remote: {
                    const headers = new Headers()
                    headers.append('Authorization', `Bearer ${session.accessToken ?? ''}`)
                    const client = new http.Client(headers)
                    setBackend(new remoteBackendModule.RemoteBackend(client, logger))
                    break
                }
            }
        }
    }

    const setProjectAssets = (
        newProjectAssets: backendModule.Asset<backendModule.AssetType.project>[]
    ) => {
        setProjectAssetsRaw(newProjectAssets)
        const queryRegex = new RegExp(regexEscape(query), 'i')
        setVisibleProjectAssets(newProjectAssets.filter(asset => queryRegex.test(asset.title)))
    }
    const setDirectoryAssets = (
        newDirectoryAssets: backendModule.Asset<backendModule.AssetType.directory>[]
    ) => {
        setDirectoryAssetsRaw(newDirectoryAssets)
        const queryRegex = new RegExp(regexEscape(query), 'i')
        setVisibleDirectoryAssets(newDirectoryAssets.filter(asset => queryRegex.test(asset.title)))
    }
    const setSecretAssets = (
        newSecretAssets: backendModule.Asset<backendModule.AssetType.secret>[]
    ) => {
        setSecretAssetsRaw(newSecretAssets)
        const queryRegex = new RegExp(regexEscape(query), 'i')
        setVisibleSecretAssets(newSecretAssets.filter(asset => queryRegex.test(asset.title)))
    }
    const setFileAssets = (newFileAssets: backendModule.Asset<backendModule.AssetType.file>[]) => {
        setFileAssetsRaw(newFileAssets)
        const queryRegex = new RegExp(regexEscape(query), 'i')
        setVisibleFileAssets(newFileAssets.filter(asset => queryRegex.test(asset.title)))
    }

    const exitDirectory = () => {
        setDirectoryId(
            parentDirectory?.id ??
                (session.organization != null ? rootDirectoryId(session.organization.id) : null)
        )
        setDirectoryStack(
            // eslint-disable-next-line @typescript-eslint/no-magic-numbers
            directoryStack.slice(0, -1)
        )
    }

    const enterDirectory = (
        directoryAsset: backendModule.Asset<backendModule.AssetType.directory>
    ) => {
        setDirectoryId(directoryAsset.id)
        setDirectoryStack([...directoryStack, directoryAsset])
    }

    react.useEffect(() => {
        const cachedDirectoryStackJson = localStorage.getItem(DIRECTORY_STACK_KEY)
        if (cachedDirectoryStackJson) {
            // The JSON was inserted by the code below, so it will always have the right type.
            // eslint-disable-next-line @typescript-eslint/no-unsafe-assignment
            const cachedDirectoryStack: backendModule.Asset<backendModule.AssetType.directory>[] =
                JSON.parse(cachedDirectoryStackJson)
            setDirectoryStack(cachedDirectoryStack)
            const cachedDirectoryId = cachedDirectoryStack[cachedDirectoryStack.length - 1]?.id
            if (cachedDirectoryId) {
                setDirectoryId(cachedDirectoryId)
            }
        }
    }, [])

    react.useEffect(() => {
        if (
            session.organization == null ||
            directoryId === rootDirectoryId(session.organization.id)
        ) {
            localStorage.removeItem(DIRECTORY_STACK_KEY)
        } else {
            localStorage.setItem(DIRECTORY_STACK_KEY, JSON.stringify(directoryStack))
        }
    }, [directoryStack])

    /** React components for the name column. */
    const nameRenderers: {
        [Type in backendModule.AssetType]: (asset: backendModule.Asset<Type>) => JSX.Element
    } = {
        [backendModule.AssetType.project]: projectAsset => (
            <div
                className="flex text-left items-center align-middle whitespace-nowrap"
                onClick={event => {
                    if (event.detail === 2 && event.target === event.currentTarget) {
                        // It is a double click; open the project.
                        setProjectEvent({
                            type: projectActionButton.ProjectEventType.open,
                            projectId: projectAsset.id,
                        })
                    } else if (
                        event.ctrlKey &&
                        !event.altKey &&
                        !event.shiftKey &&
                        !event.metaKey
                    ) {
                        setModal(() => (
                            <RenameModal
                                assetType={projectAsset.type}
                                name={projectAsset.title}
                                {...(backend.type === backendModule.BackendType.local
                                    ? {
                                          namePattern: '[A-Z][a-z]*(?:_\\d+|_[A-Z][a-z]*)*',
                                          title:
                                              'Names must be in Upper_Snake_Case. ' +
                                              '(Numbers (_0, _1) are also allowed.)',
                                      }
                                    : {})}
                                doRename={async newName => {
                                    setProjectAssets(
                                        arrayWithAssetTitleChanged(
                                            projectAssets,
                                            projectAsset,
                                            newName
                                        )
                                    )
                                    await backend.projectUpdate(projectAsset.id, {
                                        ami: null,
                                        ideVersion: null,
                                        projectName: newName,
                                    })
                                }}
                                onComplete={doRefresh}
                            />
                        ))
                    }
                }}
            >
                <ProjectActionButton
                    project={projectAsset}
                    projectData={
                        projectDatas[projectAsset.id] ?? projectActionButton.DEFAULT_PROJECT_DATA
                    }
                    setProjectData={newProjectData => {
                        if (typeof newProjectData === 'function') {
                            setProjectDatas(oldProjectDatas => ({
                                ...oldProjectDatas,
                                [projectAsset.id]: newProjectData(
                                    oldProjectDatas[projectAsset.id] ??
                                        projectActionButton.DEFAULT_PROJECT_DATA
                                ),
                            }))
                        } else {
                            setProjectDatas({
                                ...projectDatas,
                                [projectAsset.id]: newProjectData,
                            })
                        }
                    }}
                    appRunner={appRunner}
                    event={projectEvent}
                    doRefresh={doRefresh}
                    doOpenManually={() => {
                        setProjectEvent({
                            type: projectActionButton.ProjectEventType.open,
                            projectId: projectAsset.id,
                        })
                    }}
                    onClose={() => {
                        setProjectEvent({
                            type: projectActionButton.ProjectEventType.cancelOpeningAll,
                        })
                        closeIde()
                    }}
                    openIde={() => openIde(projectAsset.id)}
                />
                <span className="px-2">{projectAsset.title}</span>
            </div>
        ),
        [backendModule.AssetType.directory]: directoryAsset => (
            <div
                className="flex text-left items-center align-middle whitespace-nowrap"
                onClick={event => {
                    if (event.ctrlKey && !event.altKey && !event.shiftKey && !event.metaKey) {
                        setModal(() => (
                            <RenameModal
                                assetType={directoryAsset.type}
                                name={directoryAsset.title}
                                // TODO: Wait for backend implementation.
                                doRename={newName => {
                                    setDirectoryAssets(
                                        arrayWithAssetTitleChanged(
                                            directoryAssets,
                                            directoryAsset,
                                            newName
                                        )
                                    )
                                    return Promise.reject(
                                        'The backend endpoint does not exist yet.'
                                    )
                                }}
                                onComplete={doRefresh}
                            />
                        ))
                    }
                }}
                onDoubleClick={() => {
                    enterDirectory(directoryAsset)
                }}
            >
                {svg.DIRECTORY_ICON} <span className="px-2">{directoryAsset.title}</span>
            </div>
        ),
        [backendModule.AssetType.secret]: secret => (
            <div
                className="flex text-left items-center align-middle whitespace-nowrap"
                onClick={event => {
                    if (event.ctrlKey && !event.altKey && !event.shiftKey && !event.metaKey) {
                        setModal(() => (
                            <RenameModal
                                assetType={secret.type}
                                name={secret.title}
                                // FIXME[sb]: Wait for backend implementation.
                                doRename={newName => {
                                    setSecretAssets(
                                        arrayWithAssetTitleChanged(secretAssets, secret, newName)
                                    )
                                    return Promise.reject(
                                        'The backend endpoint does not exist yet.'
                                    )
                                }}
                                onComplete={doRefresh}
                            />
                        ))
                    }
                }}
            >
                {svg.SECRET_ICON} <span className="px-2">{secret.title}</span>
            </div>
        ),
        [backendModule.AssetType.file]: file => (
            <div
                className="flex text-left items-center align-middle whitespace-nowrap"
                onClick={event => {
                    if (event.ctrlKey && !event.altKey && !event.shiftKey && !event.metaKey) {
                        setModal(() => (
                            <RenameModal
                                assetType={file.type}
                                name={file.title}
                                // TODO: Wait for backend implementation.
                                doRename={newName => {
                                    setFileAssets(
                                        arrayWithAssetTitleChanged(fileAssets, file, newName)
                                    )
                                    return Promise.reject(
                                        'The backend endpoint does not exist yet.'
                                    )
                                }}
                                onComplete={doRefresh}
                            />
                        ))
                    }
                }}
            >
                {fileInfo.fileIcon()} <span className="px-2">{file.title}</span>
            </div>
        ),
    }

    /** React components for every column except for the name column. */
    // This is not a React component even though it contains JSX.
    // eslint-disable-next-line no-restricted-syntax
    const columnRenderer: Record<
        Exclude<Column, Column.name>,
        (asset: backendModule.Asset) => react.ReactNode
    > = {
        [Column.lastModified]: asset =>
            asset.modifiedAt && <>{dateTime.formatDateTime(new Date(asset.modifiedAt))}</>,
        [Column.sharedWith]: asset => (
            <>
                {(asset.permissions ?? []).map(user => (
                    <PermissionDisplay
                        key={user.user.organization_id}
                        permissions={PERMISSION[user.permission]}
                    >
                        {svg.DEFAULT_USER_ICON}
                    </PermissionDisplay>
                ))}
            </>
        ),
        [Column.docs]: () => <></>,
        [Column.labels]: () => {
            // This is not a React component even though it contains JSX.
            // eslint-disable-next-line no-restricted-syntax, @typescript-eslint/no-unused-vars
            const onContextMenu = (event: react.MouseEvent) => {
                event.preventDefault()
                event.stopPropagation()
                setModal(() => (
                    // This is a placeholder key. It should be replaced with label ID when labels
                    // are implemented.
                    <ContextMenu key={'label'} event={event}>
                        <ContextMenuEntry
                            disabled
                            onClick={() => {
                                // TODO: Wait for backend implementation.
                            }}
                        >
                            Rename label
                        </ContextMenuEntry>
                    </ContextMenu>
                ))
            }
            return <></>
        },
        [Column.dataAccess]: () => <></>,
        [Column.usagePlan]: () => <></>,
        [Column.engine]: () => <></>,
        [Column.ide]: () => <></>,
    }

    const renderer = <Type extends backendModule.AssetType>(column: Column, assetType: Type) => {
        return column === Column.name
            ? // This is type-safe only if we pass enum literals as `assetType`.
              // eslint-disable-next-line no-restricted-syntax
              (nameRenderers[assetType] as (asset: backendModule.Asset<Type>) => JSX.Element)
            : columnRenderer[column]
    }

    /** Heading element for every column. */
    const ColumnHeading = (column: Column, assetType: backendModule.AssetType) =>
        column === Column.name ? (
            <div className="inline-flex">
                {ASSET_TYPE_NAME[assetType]}
                <button
                    className="mx-1"
                    onClick={event => {
                        event.stopPropagation()
                        const buttonPosition =
                            // This type assertion is safe as this event handler is on a button.
                            // eslint-disable-next-line no-restricted-syntax
                            (event.target as HTMLButtonElement).getBoundingClientRect()
                        if (assetType === backendModule.AssetType.project) {
                            void toast.promise(handleCreateProject(null), {
                                loading: 'Creating new empty project...',
                                success: 'Created new empty project.',
                                // This is UNSAFE, as the original function's parameter is of type
                                // `any`.
                                error: (promiseError: Error) =>
                                    `Error creating new empty project: ${promiseError.message}`,
                            })
                        } else {
                            // This is a React component even though it doesn't contain JSX.
                            // eslint-disable-next-line no-restricted-syntax
                            const CreateForm = ASSET_TYPE_CREATE_FORM[assetType]
                            setModal(() => (
                                <CreateForm
                                    left={buttonPosition.left + window.scrollX}
                                    top={buttonPosition.top + window.scrollY}
                                    getNewProjectName={getNewProjectName}
                                    // This is safe; headings are not rendered when there is no
                                    // internet connection.
                                    // eslint-disable-next-line @typescript-eslint/no-non-null-assertion
                                    directoryId={directoryId!}
                                    onSuccess={doRefresh}
                                />
                            ))
                        }
                    }}
                >
                    {svg.ADD_ICON}
                </button>
            </div>
        ) : (
            <>{COLUMN_NAME[column]}</>
        )

    react.useEffect(() => {
        const queryRegex = new RegExp(regexEscape(query), 'i')
        const doesItMatchQuery = (asset: backendModule.Asset) => queryRegex.test(asset.title)
        setVisibleProjectAssets(projectAssets.filter(doesItMatchQuery))
        setVisibleDirectoryAssets(directoryAssets.filter(doesItMatchQuery))
        setVisibleSecretAssets(secretAssets.filter(doesItMatchQuery))
        setVisibleFileAssets(fileAssets.filter(doesItMatchQuery))
    }, [query])

    const setAssets = (assets: backendModule.Asset[]) => {
        const newProjectAssets = assets.filter(
            backendModule.assetIsType(backendModule.AssetType.project)
        )
        const newDirectoryAssets = assets.filter(
            backendModule.assetIsType(backendModule.AssetType.directory)
        )
        const newSecretAssets = assets.filter(
            backendModule.assetIsType(backendModule.AssetType.secret)
        )
        const newFileAssets = assets.filter(backendModule.assetIsType(backendModule.AssetType.file))
        setProjectAssets(newProjectAssets)
        setDirectoryAssets(newDirectoryAssets)
        setSecretAssets(newSecretAssets)
        setFileAssets(newFileAssets)
        if (nameOfProjectToImmediatelyOpen != null) {
            const projectToLoad = newProjectAssets.find(
                projectAsset => projectAsset.title === nameOfProjectToImmediatelyOpen
            )
            if (projectToLoad != null) {
                setProjectEvent({
                    type: projectActionButton.ProjectEventType.open,
                    projectId: projectToLoad.id,
                })
            }
            setNameOfProjectToImmediatelyOpen(null)
        }
        onDirectoryNextLoaded?.(assets)
        setOnDirectoryNextLoaded(null)
    }

    hooks.useAsyncEffect(
        null,
        async signal => {
            switch (backend.type) {
                case backendModule.BackendType.local: {
                    if (!isListingLocalDirectoryAndWillFail) {
                        const assets = await backend.listDirectory()
                        if (!signal.aborted) {
                            setIsLoadingAssets(false)
                            setAssets(assets)
                        }
                    }
                    return
                }
                case backendModule.BackendType.remote: {
                    if (
                        !isListingRemoteDirectoryAndWillFail &&
                        !isListingRemoteDirectoryWhileOffline &&
                        directoryId != null
                    ) {
                        const assets = await backend.listDirectory({ parentId: directoryId })
                        if (!signal.aborted) {
                            setIsLoadingAssets(false)
                            setAssets(assets)
                        }
                    } else {
                        setIsLoadingAssets(false)
                    }
                    return
                }
            }
        },
        [session.accessToken, directoryId, refresh, backend]
    )

    react.useEffect(() => {
        const onBlur = () => {
            setIsFileBeingDragged(false)
        }
        window.addEventListener('blur', onBlur)
        return () => {
            window.removeEventListener('blur', onBlur)
        }
    }, [])

    const handleEscapeKey = (event: react.KeyboardEvent<HTMLDivElement>) => {
        if (
            event.key === 'Escape' &&
            !event.ctrlKey &&
            !event.shiftKey &&
            !event.altKey &&
            !event.metaKey
        ) {
            if (modal) {
                event.preventDefault()
                unsetModal()
            }
        }
    }

    const openDropZone = (event: react.DragEvent<HTMLDivElement>) => {
        if (event.dataTransfer.types.includes('Files')) {
            setIsFileBeingDragged(true)
        }
    }

    const getNewProjectName = (templateName?: string | null): string => {
        const prefix = `${templateName ?? 'New_Project'}_`
        const projectNameTemplate = new RegExp(`^${prefix}(?<projectIndex>\\d+)$`)
        let highestProjectIndex = 0
        for (const projectAsset of projectAssets) {
            let projectIndex = projectNameTemplate.exec(projectAsset.title)?.groups?.projectIndex
            if (projectIndex) {
                highestProjectIndex = Math.max(highestProjectIndex, parseInt(projectIndex, 10))
            }
        }
        return `${prefix}${highestProjectIndex + 1}`
    }

    const handleCreateProject = async (templateId?: string | null) => {
        const projectName = getNewProjectName(templateId)
        const body: backendModule.CreateProjectRequestBody = {
            projectName,
            projectTemplateName: templateId ?? null,
            parentDirectoryId: directoryId,
        }
<<<<<<< HEAD
        const templateText = templateId != null ? ` from template '${templateId}'` : ''
        setProjectAssets([
            {
                type: backendModule.AssetType.project,
                title: projectName,
                // The ID must be unique in order to be updated correctly in the UI.
                id: newtype.asNewtype<backendModule.ProjectId>(String(Number(new Date()))),
                modifiedAt: dateTime.toRfc3339(new Date()),
                // Falling back to the empty string is okay as this is what the local backend does.
                parentId: directoryId ?? newtype.asNewtype<backendModule.AssetId>(''),
                permissions: [],
                projectState: { type: backendModule.ProjectState.new },
            },
            ...projectAssets,
        ])
        await toast.promise(backend.createProject(body), {
            loading: `Creating project '${projectName}'${templateText}...`,
            success: `Created project '${projectName}'${templateText}.`,
            // This is UNSAFE, as the original function's parameter is of type `any`.
            error: (promiseError: Error) =>
                `Error creating '${projectName}'${templateText}: ${promiseError.message}`,
        })
=======
        await backend.createProject(body)
        // `newProject.projectId` cannot be used directly in a `ProjectEvet` as the project
        // does not yet exist in the project list. Opening the project would work, but the project
        // would display as closed as it would be created after the event is sent.
        setNameOfProjectToImmediatelyOpen(projectName)
>>>>>>> 86724cb7
        doRefresh()
    }

    return (
        <div
            className={`flex flex-col relative select-none text-primary text-xs min-h-screen p-2 ${
                tab === Tab.dashboard ? '' : 'hidden'
            }`}
            onClick={event => {
                if (getSelection()?.type !== 'Range') {
                    unsetModal()
                    if (!event.shiftKey) {
                        setSelectedAssets([])
                    }
                }
            }}
            onKeyDown={handleEscapeKey}
            onDragEnter={openDropZone}
        >
            <TopBar
                supportsLocalBackend={supportsLocalBackend}
                isAuthenticationDisabled={isAuthenticationDisabled}
                projectName={project?.name ?? null}
                tab={tab}
                toggleTab={() => {
                    if (project && tab === Tab.dashboard) {
                        switchToIdeTab()
                    } else {
                        switchToDashboardTab()
                    }
                }}
                setBackendType={setBackendType}
                query={query}
                setQuery={setQuery}
            />
            {isListingRemoteDirectoryWhileOffline ? (
                <div className="grow grid place-items-center">
                    <div className="text-base text-center">
                        You are offline. Please connect to the internet and refresh to access the
                        cloud backend.
                    </div>
                </div>
            ) : isListingLocalDirectoryAndWillFail ? (
                <div className="grow grid place-items-center">
                    <div className="text-base text-center">
                        Could not connect to the Project Manager. Please try restarting{' '}
                        {common.PRODUCT_NAME}, or manually launching the Project Manager.
                    </div>
                </div>
            ) : isListingRemoteDirectoryAndWillFail ? (
                <div className="grow grid place-items-center">
                    <div className="text-base text-center">
                        We will review your user details and enable the cloud experience for you
                        shortly.
                    </div>
                </div>
            ) : (
                <>
                    <Templates onTemplateClick={handleCreateProject} />
                    <div className="flex flex-row flex-nowrap my-2">
                        <h1 className="text-xl font-bold mx-4 self-center">Drive</h1>
                        <div className="flex flex-row flex-nowrap mx-4">
                            {backend.type === backendModule.BackendType.remote && (
                                <>
                                    <div className="bg-gray-100 rounded-l-full flex flex-row flex-nowrap items-center p-1 mx-0.5">
                                        {directory && (
                                            <>
                                                <button className="mx-2" onClick={exitDirectory}>
                                                    {parentDirectory?.title ?? '/'}
                                                </button>
                                                {svg.SMALL_RIGHT_ARROW_ICON}
                                            </>
                                        )}
                                        <span className="mx-2">{directory?.title ?? '/'}</span>
                                    </div>
                                    <div className="bg-gray-100 rounded-r-full flex flex-row flex-nowrap items-center mx-0.5">
                                        <div className="m-2">Shared with</div>
                                        <div></div>
                                    </div>
                                </>
                            )}
                            <div className="bg-gray-100 rounded-full flex flex-row flex-nowrap px-1.5 py-1 mx-4">
                                <input
                                    type="file"
                                    multiple
                                    disabled={backend.type === backendModule.BackendType.local}
                                    id="upload_file_input"
                                    name="upload_file_input"
                                    className="w-0 h-0"
                                    onInput={async event => {
                                        if (backend.type === backendModule.BackendType.local) {
                                            // FIXME[sb]: Allow uploading `.enso-project`s
                                            toast.error('Cannot upload files to the local backend.')
                                        } else if (
                                            event.currentTarget.files == null ||
                                            event.currentTarget.files.length === 0
                                        ) {
                                            toast.success('No files selected to upload.')
                                        } else if (directoryId == null) {
                                            // This should never happen, however display a nice
                                            // error message in case it somehow does.
                                            toast.error('You cannot upload files while offline.')
                                        } else {
                                            await uploadMultipleFiles.uploadMultipleFiles(
                                                backend,
                                                directoryId,
                                                Array.from(event.currentTarget.files)
                                            )
                                            doRefresh()
                                        }
                                    }}
                                />
                                <label
                                    htmlFor="upload_file_input"
                                    className={`mx-1 ${
                                        backend.type === backendModule.BackendType.local
                                            ? 'opacity-50'
                                            : 'cursor-pointer'
                                    }`}
                                >
                                    {svg.UPLOAD_ICON}
                                </label>
                                <button
                                    className={`mx-1 opacity-50`}
                                    disabled={true}
                                    onClick={event => {
                                        event.stopPropagation()
                                        unsetModal()
                                        /* TODO */
                                    }}
                                >
                                    {svg.DOWNLOAD_ICON}
                                </button>
                            </div>
                            {EXPERIMENTAL.columnModeSwitcher && (
                                <>
                                    <div className="bg-gray-100 rounded-full flex flex-row flex-nowrap p-1.5 mx-4">
                                        <button
                                            className={`${
                                                columnDisplayMode === ColumnDisplayMode.all
                                                    ? 'bg-white shadow-soft'
                                                    : 'opacity-50'
                                            } rounded-full px-1.5`}
                                            onClick={() => {
                                                setColumnDisplayMode(ColumnDisplayMode.all)
                                            }}
                                        >
                                            All
                                        </button>
                                        <button
                                            className={`${
                                                columnDisplayMode === ColumnDisplayMode.compact
                                                    ? 'bg-white shadow-soft'
                                                    : 'opacity-50'
                                            } rounded-full px-1.5`}
                                            onClick={() => {
                                                setColumnDisplayMode(ColumnDisplayMode.compact)
                                            }}
                                        >
                                            Compact
                                        </button>
                                        <button
                                            className={`${
                                                columnDisplayMode === ColumnDisplayMode.docs
                                                    ? 'bg-white shadow-soft'
                                                    : 'opacity-50'
                                            } rounded-full px-1.5`}
                                            onClick={() => {
                                                setColumnDisplayMode(ColumnDisplayMode.docs)
                                            }}
                                        >
                                            Docs
                                        </button>
                                        <button
                                            className={`${
                                                columnDisplayMode === ColumnDisplayMode.settings
                                                    ? 'bg-white shadow-soft'
                                                    : 'opacity-50'
                                            } rounded-full px-1.5`}
                                            onClick={() => {
                                                setColumnDisplayMode(ColumnDisplayMode.settings)
                                            }}
                                        >
                                            Settings
                                        </button>
                                    </div>
                                </>
                            )}
                        </div>
                    </div>
                    <table className="table-fixed items-center border-collapse mt-2 w-0">
                        <tbody>
                            <tr className="h-10">
                                {columnsFor(columnDisplayMode, backend.type).map(column => (
                                    <td key={column} className={COLUMN_CSS_CLASS[column]} />
                                ))}
                            </tr>
                            <Rows<backendModule.Asset<backendModule.AssetType.project>>
                                items={visibleProjectAssets}
                                getKey={projectAsset => projectAsset.id}
                                isLoading={isLoadingAssets}
                                placeholder={
                                    <span className="opacity-75">
                                        You have no project yet. Go ahead and create one using the
                                        form above.
                                    </span>
                                }
                                columns={columnsFor(columnDisplayMode, backend.type).map(
                                    column => ({
                                        id: column,
                                        heading: ColumnHeading(
                                            column,
                                            backendModule.AssetType.project
                                        ),
                                        render: renderer(column, backendModule.AssetType.project),
                                    })
                                )}
                                onClick={(projectAsset, event) => {
                                    event.stopPropagation()
                                    unsetModal()
                                    setSelectedAssets(
                                        event.shiftKey
                                            ? [...selectedAssets, projectAsset]
                                            : [projectAsset]
                                    )
                                }}
                                onContextMenu={(projectAsset, event) => {
                                    event.preventDefault()
                                    event.stopPropagation()
                                    const doOpenForEditing = () => {
                                        unsetModal()
                                        setProjectEvent({
                                            type: projectActionButton.ProjectEventType.open,
                                            projectId: projectAsset.id,
                                        })
                                    }
                                    const doOpenAsFolder = () => {
                                        // FIXME[sb]: Uncomment once backend support
                                        // is in place.
                                        // The following code does not typecheck
                                        // since `ProjectId`s are not `DirectoryId`s.
                                        // enterDirectory(projectAsset)
                                    }
                                    // This is not a React component even though it contains JSX.
                                    // eslint-disable-next-line no-restricted-syntax
                                    const doRename = () => {
                                        setModal(() => (
                                            <RenameModal
                                                name={projectAsset.title}
                                                assetType={projectAsset.type}
                                                {...(backend.type ===
                                                backendModule.BackendType.local
                                                    ? {
                                                          namePattern:
                                                              '[A-Z][a-z]*(?:_\\d+|_[A-Z][a-z]*)*',
                                                          title:
                                                              'Names must be in Upper_Snake_Case. ' +
                                                              '(Numbers (_0, _1) are also allowed.)',
                                                      }
                                                    : {})}
                                                doRename={async newName => {
                                                    setProjectAssets(
                                                        arrayWithAssetTitleChanged(
                                                            projectAssets,
                                                            projectAsset,
                                                            newName
                                                        )
                                                    )
                                                    await backend.projectUpdate(projectAsset.id, {
                                                        ami: null,
                                                        ideVersion: null,
                                                        projectName: newName,
                                                    })
                                                }}
                                                onComplete={doRefresh}
                                            />
                                        ))
                                    }
                                    // This is not a React component even though it contains JSX.
                                    // eslint-disable-next-line no-restricted-syntax
                                    const doDelete = () => {
                                        setModal(() => (
                                            <ConfirmDeleteModal
                                                name={projectAsset.title}
                                                assetType={projectAsset.type}
                                                doDelete={() => {
                                                    setProjectAssets(
                                                        arrayWithAssetOmitted(
                                                            projectAssets,
                                                            projectAsset
                                                        )
                                                    )
                                                    return backend.deleteProject(projectAsset.id)
                                                }}
                                                onComplete={doRefresh}
                                            />
                                        ))
                                    }
                                    const isDisabled =
                                        backend.type === backendModule.BackendType.local &&
                                        (projectDatas[projectAsset.id]?.isRunning ?? false)
                                    setModal(() => (
                                        <ContextMenu key={projectAsset.id} event={event}>
                                            <ContextMenuEntry onClick={doOpenForEditing}>
                                                Open for editing
                                            </ContextMenuEntry>
                                            {backend.type !== backendModule.BackendType.local && (
                                                <ContextMenuEntry disabled onClick={doOpenAsFolder}>
                                                    Open as folder
                                                </ContextMenuEntry>
                                            )}
                                            <ContextMenuEntry onClick={doRename}>
                                                Rename
                                            </ContextMenuEntry>
                                            <ContextMenuEntry
                                                disabled={isDisabled}
                                                {...(isDisabled
                                                    ? {
                                                          title: 'A running local project cannot be removed.',
                                                      }
                                                    : {})}
                                                onClick={doDelete}
                                            >
                                                <span className="text-red-700">Delete</span>
                                            </ContextMenuEntry>
                                        </ContextMenu>
                                    ))
                                }}
                            />
                            {backend.type === backendModule.BackendType.remote &&
                                (remoteBackend => (
                                    <>
                                        <tr className="h-10" />
                                        <Rows<
                                            backendModule.Asset<backendModule.AssetType.directory>
                                        >
                                            items={visibleDirectoryAssets}
                                            getKey={directoryAsset => directoryAsset.id}
                                            isLoading={isLoadingAssets}
                                            placeholder={
                                                <span className="opacity-75">
                                                    This directory does not contain any
                                                    subdirectories
                                                    {query ? ' matching your query' : ''}.
                                                </span>
                                            }
                                            columns={columnsFor(
                                                columnDisplayMode,
                                                backend.type
                                            ).map(column => ({
                                                id: column,
                                                heading: ColumnHeading(
                                                    column,
                                                    backendModule.AssetType.directory
                                                ),
                                                render: renderer(
                                                    column,
                                                    backendModule.AssetType.directory
                                                ),
                                            }))}
                                            onClick={(directoryAsset, event) => {
                                                event.stopPropagation()
                                                unsetModal()
                                                setSelectedAssets(
                                                    event.shiftKey
                                                        ? [...selectedAssets, directoryAsset]
                                                        : [directoryAsset]
                                                )
                                            }}
                                            onContextMenu={(directoryAsset, event) => {
                                                event.preventDefault()
                                                event.stopPropagation()
                                                setModal(() => (
                                                    <ContextMenu
                                                        key={directoryAsset.id}
                                                        event={event}
                                                    ></ContextMenu>
                                                ))
                                            }}
                                        />
                                        <tr className="h-10" />
                                        <Rows<backendModule.Asset<backendModule.AssetType.secret>>
                                            items={visibleSecretAssets}
                                            getKey={secret => secret.id}
                                            isLoading={isLoadingAssets}
                                            placeholder={
                                                <span className="opacity-75">
                                                    This directory does not contain any secrets
                                                    {query ? ' matching your query' : ''}.
                                                </span>
                                            }
                                            columns={columnsFor(
                                                columnDisplayMode,
                                                backend.type
                                            ).map(column => ({
                                                id: column,
                                                heading: ColumnHeading(
                                                    column,
                                                    backendModule.AssetType.secret
                                                ),
                                                render: renderer(
                                                    column,
                                                    backendModule.AssetType.secret
                                                ),
                                            }))}
                                            onClick={(secret, event) => {
                                                event.stopPropagation()
                                                unsetModal()
                                                setSelectedAssets(
                                                    event.shiftKey
                                                        ? [...selectedAssets, secret]
                                                        : [secret]
                                                )
                                            }}
                                            onContextMenu={(secret, event) => {
                                                event.preventDefault()
                                                event.stopPropagation()
                                                // This is not a React component even though it contains JSX.
                                                // eslint-disable-next-line no-restricted-syntax
                                                const doDelete = () => {
                                                    setModal(() => (
                                                        <ConfirmDeleteModal
                                                            name={secret.title}
                                                            assetType={secret.type}
                                                            doDelete={() => {
                                                                setSecretAssets(
                                                                    arrayWithAssetOmitted(
                                                                        secretAssets,
                                                                        secret
                                                                    )
                                                                )
                                                                return remoteBackend.deleteSecret(
                                                                    secret.id
                                                                )
                                                            }}
                                                            onComplete={doRefresh}
                                                        />
                                                    ))
                                                }
                                                setModal(() => (
                                                    <ContextMenu key={secret.id} event={event}>
                                                        <ContextMenuEntry onClick={doDelete}>
                                                            <span className="text-red-700">
                                                                Delete
                                                            </span>
                                                        </ContextMenuEntry>
                                                    </ContextMenu>
                                                ))
                                            }}
                                        />
                                        <tr className="h-10" />
                                        <Rows<backendModule.Asset<backendModule.AssetType.file>>
                                            items={visibleFileAssets}
                                            getKey={file => file.id}
                                            isLoading={isLoadingAssets}
                                            placeholder={
                                                <span className="opacity-75">
                                                    This directory does not contain any files
                                                    {query ? ' matching your query' : ''}.
                                                </span>
                                            }
                                            columns={columnsFor(
                                                columnDisplayMode,
                                                backend.type
                                            ).map(column => ({
                                                id: column,
                                                heading: ColumnHeading(
                                                    column,
                                                    backendModule.AssetType.file
                                                ),
                                                render: renderer(
                                                    column,
                                                    backendModule.AssetType.file
                                                ),
                                            }))}
                                            onClick={(file, event) => {
                                                event.stopPropagation()
                                                unsetModal()
                                                setSelectedAssets(
                                                    event.shiftKey
                                                        ? [...selectedAssets, file]
                                                        : [file]
                                                )
                                            }}
                                            onContextMenu={(file, event) => {
                                                event.preventDefault()
                                                event.stopPropagation()
                                                const doCopy = () => {
                                                    // TODO: Wait for backend endpoint.
                                                }
                                                const doCut = () => {
                                                    // TODO: Wait for backend endpoint.
                                                }
                                                // This is not a React component even though it contains JSX.
                                                // eslint-disable-next-line no-restricted-syntax
                                                const doDelete = () => {
                                                    setModal(() => (
                                                        <ConfirmDeleteModal
                                                            name={file.title}
                                                            assetType={file.type}
                                                            doDelete={() => {
                                                                setFileAssets(
                                                                    arrayWithAssetOmitted(
                                                                        fileAssets,
                                                                        file
                                                                    )
                                                                )
                                                                return remoteBackend.deleteFile(
                                                                    file.id
                                                                )
                                                            }}
                                                            onComplete={doRefresh}
                                                        />
                                                    ))
                                                }
                                                const doDownload = () => {
                                                    /** TODO: Wait for backend endpoint. */
                                                }
                                                setModal(() => (
                                                    <ContextMenu key={file.id} event={event}>
                                                        <ContextMenuEntry disabled onClick={doCopy}>
                                                            Copy
                                                        </ContextMenuEntry>
                                                        <ContextMenuEntry disabled onClick={doCut}>
                                                            Cut
                                                        </ContextMenuEntry>
                                                        <ContextMenuEntry onClick={doDelete}>
                                                            <span className="text-red-700">
                                                                Delete
                                                            </span>
                                                        </ContextMenuEntry>
                                                        <ContextMenuEntry
                                                            disabled
                                                            onClick={doDownload}
                                                        >
                                                            Download
                                                        </ContextMenuEntry>
                                                    </ContextMenu>
                                                ))
                                            }}
                                        />
                                    </>
                                ))(backend)}
                        </tbody>
                    </table>
                    {isFileBeingDragged &&
                    directoryId != null &&
                    backend.type === backendModule.BackendType.remote ? (
                        <div
                            className="text-white text-lg fixed w-screen h-screen inset-0 bg-primary grid place-items-center"
                            onDragLeave={() => {
                                setIsFileBeingDragged(false)
                            }}
                            onDragOver={event => {
                                event.preventDefault()
                            }}
                            onDrop={async event => {
                                event.preventDefault()
                                setIsFileBeingDragged(false)
                                await uploadMultipleFiles.uploadMultipleFiles(
                                    backend,
                                    directoryId,
                                    Array.from(event.dataTransfer.files)
                                )
                                doRefresh()
                            }}
                        >
                            Drop to upload files.
                        </div>
                    ) : null}
                </>
            )}
            {/* This should be just `{modal}`, however TypeScript incorrectly throws an error. */}
            {project && <Ide project={project} appRunner={appRunner} />}
            {modal && <>{modal}</>}
        </div>
    )
}

export default Dashboard<|MERGE_RESOLUTION|>--- conflicted
+++ resolved
@@ -217,7 +217,6 @@
         : columns
 }
 
-<<<<<<< HEAD
 /** Returns a new array, in which the given asset is replaced with a new asset with the new name. */
 function arrayWithAssetTitleChanged<T extends backendModule.AssetType>(
     assets: backendModule.Asset<T>[],
@@ -233,11 +232,11 @@
     asset: backendModule.Asset<T>
 ) {
     return assets.filter(item => item !== asset)
-=======
+}
+
 /** Sanitizes a string for use as a regex. */
 function regexEscape(string: string) {
     return string.replace(/[\\^$.|?*+()[{]/g, '\\$&')
->>>>>>> 86724cb7
 }
 
 // =================
@@ -259,11 +258,7 @@
 
 /** The component that contains the entire UI. */
 function Dashboard(props: DashboardProps) {
-<<<<<<< HEAD
-    const { supportsLocalBackend, isAuthenticationDisabled, appRunner } = props
-=======
-    const { supportsLocalBackend, appRunner, initialProjectName } = props
->>>>>>> 86724cb7
+    const { supportsLocalBackend, isAuthenticationDisabled, appRunner, initialProjectName } = props
 
     const logger = loggerProvider.useLogger()
     const session = authProvider.useNonPartialUserSession()
@@ -936,7 +931,6 @@
             projectTemplateName: templateId ?? null,
             parentDirectoryId: directoryId,
         }
-<<<<<<< HEAD
         const templateText = templateId != null ? ` from template '${templateId}'` : ''
         setProjectAssets([
             {
@@ -959,13 +953,10 @@
             error: (promiseError: Error) =>
                 `Error creating '${projectName}'${templateText}: ${promiseError.message}`,
         })
-=======
-        await backend.createProject(body)
         // `newProject.projectId` cannot be used directly in a `ProjectEvet` as the project
         // does not yet exist in the project list. Opening the project would work, but the project
         // would display as closed as it would be created after the event is sent.
         setNameOfProjectToImmediatelyOpen(projectName)
->>>>>>> 86724cb7
         doRefresh()
     }
 
