/** @file Main dashboard component, responsible for listing user's projects as well as other
 * interactive components. */
import * as react from 'react'

import * as backendModule from '../backend'
import * as dateTime from '../dateTime'
import * as fileInfo from '../../fileInfo'
import * as hooks from '../../hooks'
import * as http from '../../http'
import * as localBackend from '../localBackend'
import * as newtype from '../../newtype'
import * as platformModule from '../../platform'
import * as remoteBackendModule from '../remoteBackend'
import * as svg from '../../components/svg'
import * as uploadMultipleFiles from '../../uploadMultipleFiles'

import * as auth from '../../authentication/providers/auth'
import * as backendProvider from '../../providers/backend'
import * as loggerProvider from '../../providers/logger'
import * as modalProvider from '../../providers/modal'

import Chat, * as chat from './chat'
import PermissionDisplay, * as permissionDisplay from './permissionDisplay'
import ContextMenu from './contextMenu'
import ContextMenuEntry from './contextMenuEntry'
import Ide from './ide'
import ProjectActionButton from './projectActionButton'
import Rows from './rows'
import Templates from './templates'
import TopBar from './topBar'

import ConfirmDeleteModal from './confirmDeleteModal'
import RenameModal from './renameModal'
import UploadFileModal from './uploadFileModal'

import DirectoryCreateForm from './directoryCreateForm'
import FileCreateForm from './fileCreateForm'
import SecretCreateForm from './secretCreateForm'

// =============
// === Types ===
// =============

/** Main content of the screen. Only one should be visible at a time. */
export enum Tab {
    dashboard = 'dashboard',
    ide = 'ide',
}

/** Determines which columns are visible. */
enum ColumnDisplayMode {
    /** Show only columns which are ready for release. */
    release = 'release',
    /** Show all columns. */
    all = 'all',
    /** Show only name and metadata. */
    compact = 'compact',
    /** Show only columns relevant to documentation editors. */
    docs = 'docs',
    /** Show only name, metadata, and configuration options. */
    settings = 'settings',
}

/** Column type. */
enum Column {
    name = 'name',
    lastModified = 'last-modified',
    sharedWith = 'shared-with',
    docs = 'docs',
    labels = 'labels',
    dataAccess = 'data-access',
    usagePlan = 'usage-plan',
    engine = 'engine',
    ide = 'ide',
}

/** Values provided to form creation dialogs. */
export interface CreateFormProps {
    left: number
    top: number
    directoryId: backendModule.DirectoryId
    onSuccess: () => void
}

// =================
// === Constants ===
// =================

/** Feature flags to enable or disable experimental features. */
const EXPERIMENTAL = {
    /** A selector that lets the user choose between pre-defined sets of visible columns. */
    columnModeSwitcher: false,
}

/** The `id` attribute of the element into which the IDE will be rendered. */
const IDE_ELEMENT_ID = 'root'
/** The `localStorage` key under which the ID of the current directory is stored. */
const DIRECTORY_STACK_KEY = 'enso-dashboard-directory-stack'

/** English names for the name column. */
const ASSET_TYPE_NAME: Record<backendModule.AssetType, string> = {
    [backendModule.AssetType.project]: 'Projects',
    [backendModule.AssetType.file]: 'Files',
    [backendModule.AssetType.secret]: 'Secrets',
    [backendModule.AssetType.directory]: 'Folders',
} as const

/** Forms to create each asset type. */
const ASSET_TYPE_CREATE_FORM: Record<
    Exclude<backendModule.AssetType, backendModule.AssetType.project>,
    (props: CreateFormProps) => JSX.Element
> = {
    [backendModule.AssetType.file]: FileCreateForm,
    [backendModule.AssetType.secret]: SecretCreateForm,
    [backendModule.AssetType.directory]: DirectoryCreateForm,
}

/** English names for every column except for the name column. */
const COLUMN_NAME: Record<Exclude<Column, Column.name>, string> = {
    [Column.lastModified]: 'Last modified',
    [Column.sharedWith]: 'Shared with',
    [Column.docs]: 'Docs',
    [Column.labels]: 'Labels',
    [Column.dataAccess]: 'Data access',
    [Column.usagePlan]: 'Usage plan',
    [Column.engine]: 'Engine',
    [Column.ide]: 'IDE',
} as const

/** CSS classes for every column. Currently only used to set the widths. */
const COLUMN_CSS_CLASS: Record<Column, string> = {
    [Column.name]: 'w-60',
    [Column.lastModified]: 'w-32',
    [Column.sharedWith]: 'w-36',
    [Column.docs]: 'w-96',
    [Column.labels]: 'w-80',
    [Column.dataAccess]: 'w-96',
    [Column.usagePlan]: '',
    [Column.engine]: 'w-20',
    [Column.ide]: 'w-20',
} as const

/** The corresponding `Permissions` for each backend `PermissionAction`. */
const PERMISSION: Record<backendModule.PermissionAction, permissionDisplay.Permissions> = {
    [backendModule.PermissionAction.own]: { type: permissionDisplay.Permission.owner },
    [backendModule.PermissionAction.execute]: {
        type: permissionDisplay.Permission.regular,
        read: false,
        write: false,
        docsWrite: false,
        exec: true,
    },
    [backendModule.PermissionAction.edit]: {
        type: permissionDisplay.Permission.regular,
        read: false,
        write: true,
        docsWrite: false,
        exec: false,
    },
    [backendModule.PermissionAction.read]: {
        type: permissionDisplay.Permission.regular,
        read: true,
        write: false,
        docsWrite: false,
        exec: false,
    },
}

/** The list of columns displayed on each `ColumnDisplayMode`. */
const COLUMNS_FOR: Record<ColumnDisplayMode, Column[]> = {
    [ColumnDisplayMode.release]: [Column.name, Column.lastModified, Column.sharedWith],
    [ColumnDisplayMode.all]: [
        Column.name,
        Column.lastModified,
        Column.sharedWith,
        Column.labels,
        Column.dataAccess,
        Column.usagePlan,
        Column.engine,
        Column.ide,
    ],
    [ColumnDisplayMode.compact]: [
        Column.name,
        Column.lastModified,
        Column.sharedWith,
        Column.labels,
        Column.dataAccess,
    ],
    [ColumnDisplayMode.docs]: [Column.name, Column.lastModified, Column.docs],
    [ColumnDisplayMode.settings]: [
        Column.name,
        Column.lastModified,
        Column.usagePlan,
        Column.engine,
        Column.ide,
    ],
}

// ========================
// === Helper functions ===
// ========================

/** Return the id of the root directory for a user or organization. */
function rootDirectoryId(userOrOrganizationId: backendModule.UserOrOrganizationId) {
    return newtype.asNewtype<backendModule.DirectoryId>(
        userOrOrganizationId.replace(/^organization-/, `${backendModule.AssetType.directory}-`)
    )
}

/** Returns the list of columns to be displayed. */
function columnsFor(displayMode: ColumnDisplayMode, backendPlatform: platformModule.Platform) {
    const columns = COLUMNS_FOR[displayMode]
    return backendPlatform === platformModule.Platform.desktop
        ? columns.filter(column => column !== Column.sharedWith)
        : columns
}

// =================
// === Dashboard ===
// =================

/** Props for {@link Dashboard}s that are common to all platforms. */
export interface DashboardProps {
    platform: platformModule.Platform
    appRunner: AppRunner | null
}

// TODO[sb]: Implement rename when clicking name of a selected row.
// There is currently no way to tell whether a row is selected from a column.

/** The component that contains the entire UI. */
function Dashboard(props: DashboardProps) {
    const { platform, appRunner } = props

    const logger = loggerProvider.useLogger()
    const { accessToken, organization } = auth.useFullUserSession()
    const { backend } = backendProvider.useBackend()
    const { setBackend } = backendProvider.useSetBackend()
    const { modal } = modalProvider.useModal()
    const { setModal, unsetModal } = modalProvider.useSetModal()

    const [refresh, doRefresh] = hooks.useRefresh()

    const [query, setQuery] = react.useState('')
    const [isHelpChatOpen, setIsHelpChatOpen] = react.useState(false)
    const [isHelpChatVisible, setIsHelpChatVisible] = react.useState(false)
    const [directoryId, setDirectoryId] = react.useState(rootDirectoryId(organization.id))
    const [directoryStack, setDirectoryStack] = react.useState<
        backendModule.Asset<backendModule.AssetType.directory>[]
    >([])
    // Defined by the spec as `compact` by default, however it is not ready yet.
    const [columnDisplayMode, setColumnDisplayMode] = react.useState(ColumnDisplayMode.release)
    const [tab, setTab] = react.useState(Tab.dashboard)
    const [project, setProject] = react.useState<backendModule.Project | null>(null)
    const [selectedAssets, setSelectedAssets] = react.useState<backendModule.Asset[]>([])
    const [isFileBeingDragged, setIsFileBeingDragged] = react.useState(false)

    const [isLoadingAssets, setIsLoadingAssets] = react.useState(true)
    const [projectAssets, setProjectAssetsRaw] = react.useState<
        backendModule.Asset<backendModule.AssetType.project>[]
    >([])
    const [directoryAssets, setDirectoryAssetsRaw] = react.useState<
        backendModule.Asset<backendModule.AssetType.directory>[]
    >([])
    const [secretAssets, setSecretAssetsRaw] = react.useState<
        backendModule.Asset<backendModule.AssetType.secret>[]
    >([])
    const [fileAssets, setFileAssetsRaw] = react.useState<
        backendModule.Asset<backendModule.AssetType.file>[]
    >([])
    const [visibleProjectAssets, setVisibleProjectAssets] = react.useState<
        backendModule.Asset<backendModule.AssetType.project>[]
    >([])
    const [visibleDirectoryAssets, setVisibleDirectoryAssets] = react.useState<
        backendModule.Asset<backendModule.AssetType.directory>[]
    >([])
    const [visibleSecretAssets, setVisibleSecretAssets] = react.useState<
        backendModule.Asset<backendModule.AssetType.secret>[]
    >([])
    const [visibleFileAssets, setVisibleFileAssets] = react.useState<
        backendModule.Asset<backendModule.AssetType.file>[]
    >([])

    const directory = directoryStack[directoryStack.length - 1]
    const parentDirectory = directoryStack[directoryStack.length - 2]

    react.useEffect(() => {
<<<<<<< HEAD
        // The types come from a third-party API and cannot be changed.
        // eslint-disable-next-line no-restricted-syntax
        let handle: number | undefined
        if (isHelpChatOpen) {
            setIsHelpChatVisible(true)
        } else {
            handle = window.setTimeout(() => {
                setIsHelpChatVisible(false)
            }, chat.ANIMATION_DURATION_MS)
        }
        return () => {
            clearTimeout(handle)
        }
    }, [isHelpChatOpen])

    react.useEffect(() => {
        function onKeyDown(event: KeyboardEvent) {
=======
        const onKeyDown = (event: KeyboardEvent) => {
>>>>>>> 6693bdb5
            if (
                // On macOS, we need to check for combination of `alt` + `d` which is `∂` (`del`).
                (event.key === 'd' || event.key === '∂') &&
                event.ctrlKey &&
                event.altKey &&
                !event.shiftKey &&
                !event.metaKey
            ) {
                setTab(Tab.dashboard)
                const ideElement = document.getElementById(IDE_ELEMENT_ID)
                if (ideElement) {
                    ideElement.style.top = '-100vh'
                    ideElement.style.display = 'fixed'
                }
            }
        }
        document.addEventListener('keydown', onKeyDown)
        return () => {
            document.removeEventListener('keydown', onKeyDown)
        }
    }, [])

    const setProjectAssets = (
        newProjectAssets: backendModule.Asset<backendModule.AssetType.project>[]
    ) => {
        setProjectAssetsRaw(newProjectAssets)
        setVisibleProjectAssets(newProjectAssets.filter(asset => asset.title.includes(query)))
    }
    const setDirectoryAssets = (
        newDirectoryAssets: backendModule.Asset<backendModule.AssetType.directory>[]
    ) => {
        setDirectoryAssetsRaw(newDirectoryAssets)
        setVisibleDirectoryAssets(newDirectoryAssets.filter(asset => asset.title.includes(query)))
    }
    const setSecretAssets = (
        newSecretAssets: backendModule.Asset<backendModule.AssetType.secret>[]
    ) => {
        setSecretAssetsRaw(newSecretAssets)
        setVisibleSecretAssets(newSecretAssets.filter(asset => asset.title.includes(query)))
    }
    const setFileAssets = (newFileAssets: backendModule.Asset<backendModule.AssetType.file>[]) => {
        setFileAssetsRaw(newFileAssets)
        setVisibleFileAssets(newFileAssets.filter(asset => asset.title.includes(query)))
    }

    const exitDirectory = () => {
        setDirectoryId(parentDirectory?.id ?? rootDirectoryId(organization.id))
        setDirectoryStack(
            // eslint-disable-next-line @typescript-eslint/no-magic-numbers
            directoryStack.slice(0, -1)
        )
    }

    const enterDirectory = (
        directoryAsset: backendModule.Asset<backendModule.AssetType.directory>
    ) => {
        setDirectoryId(directoryAsset.id)
        setDirectoryStack([...directoryStack, directoryAsset])
    }

    react.useEffect(() => {
        const cachedDirectoryStackJson = localStorage.getItem(DIRECTORY_STACK_KEY)
        if (cachedDirectoryStackJson) {
            // The JSON was inserted by the code below, so it will always have the right type.
            // eslint-disable-next-line @typescript-eslint/no-unsafe-assignment
            const cachedDirectoryStack: backendModule.Asset<backendModule.AssetType.directory>[] =
                JSON.parse(cachedDirectoryStackJson)
            setDirectoryStack(cachedDirectoryStack)
            const cachedDirectoryId = cachedDirectoryStack[cachedDirectoryStack.length - 1]?.id
            if (cachedDirectoryId) {
                setDirectoryId(cachedDirectoryId)
            }
        }
    }, [])

    react.useEffect(() => {
        if (directoryId === rootDirectoryId(organization.id)) {
            localStorage.removeItem(DIRECTORY_STACK_KEY)
        } else {
            localStorage.setItem(DIRECTORY_STACK_KEY, JSON.stringify(directoryStack))
        }
    }, [directoryStack])

    /** React components for the name column. */
    const nameRenderers: {
        [Type in backendModule.AssetType]: (asset: backendModule.Asset<Type>) => JSX.Element
    } = {
        [backendModule.AssetType.project]: projectAsset => (
            <div
                className="flex text-left items-center align-middle whitespace-nowrap"
                onClick={event => {
                    if (event.ctrlKey && !event.altKey && !event.shiftKey && !event.metaKey) {
                        setModal(() => (
                            <RenameModal
                                assetType={projectAsset.type}
                                name={projectAsset.title}
                                {...(backend.platform === platformModule.Platform.desktop
                                    ? {
                                          namePattern: '[A-Z][a-z]*(?:_\\d+|_[A-Z][a-z]*)*',
                                          title:
                                              'Names must be in Upper_Snake_Case. ' +
                                              '(Numbers (_0, _1) are also allowed.)',
                                      }
                                    : {})}
                                // TODO: Wait for backend implementation.
                                doRename={() => Promise.resolve()}
                                onSuccess={doRefresh}
                            />
                        ))
                    }
                }}
            >
                <ProjectActionButton
                    project={projectAsset}
                    appRunner={appRunner}
                    onClose={() => {
                        setProject(null)
                    }}
                    openIde={async () => {
                        setTab(Tab.ide)
                        if (project?.projectId !== projectAsset.id) {
                            setProject(await backend.getProjectDetails(projectAsset.id))
                        }
                        const ideElement = document.getElementById(IDE_ELEMENT_ID)
                        if (ideElement) {
                            ideElement.style.top = ''
                            ideElement.style.display = 'absolute'
                        }
                    }}
                />
                <span className="px-2">{projectAsset.title}</span>
            </div>
        ),
        [backendModule.AssetType.directory]: directoryAsset => (
            <div
                className="flex text-left items-center align-middle whitespace-nowrap"
                onClick={event => {
                    if (event.ctrlKey && !event.altKey && !event.shiftKey && !event.metaKey) {
                        setModal(() => (
                            <RenameModal
                                assetType={directoryAsset.type}
                                name={directoryAsset.title}
                                // TODO: Wait for backend implementation.
                                doRename={() => Promise.resolve()}
                                onSuccess={doRefresh}
                            />
                        ))
                    }
                }}
                onDoubleClick={() => {
                    enterDirectory(directoryAsset)
                }}
            >
                {svg.DIRECTORY_ICON} <span className="px-2">{directoryAsset.title}</span>
            </div>
        ),
        [backendModule.AssetType.secret]: secret => (
            <div
                className="flex text-left items-center align-middle whitespace-nowrap"
                onClick={event => {
                    if (event.ctrlKey && !event.altKey && !event.shiftKey && !event.metaKey) {
                        setModal(() => (
                            <RenameModal
                                assetType={secret.type}
                                name={secret.title}
                                // FIXME[sb]: Wait for backend implementation.
                                doRename={() => Promise.resolve()}
                                onSuccess={doRefresh}
                            />
                        ))
                    }
                }}
            >
                {svg.SECRET_ICON} <span className="px-2">{secret.title}</span>
            </div>
        ),
        [backendModule.AssetType.file]: file => (
            <div
                className="flex text-left items-center align-middle whitespace-nowrap"
                onClick={event => {
                    if (event.ctrlKey && !event.altKey && !event.shiftKey && !event.metaKey) {
                        setModal(() => (
                            <RenameModal
                                assetType={file.type}
                                name={file.title}
                                // TODO: Wait for backend implementation.
                                doRename={() => Promise.resolve()}
                                onSuccess={doRefresh}
                            />
                        ))
                    }
                }}
            >
                {fileInfo.fileIcon()} <span className="px-2">{file.title}</span>
            </div>
        ),
    }

    /** React components for every column except for the name column. */
    // This is not a React component even though it contains JSX.
    // eslint-disable-next-line no-restricted-syntax
    const columnRenderer: Record<
        Exclude<Column, Column.name>,
        (asset: backendModule.Asset) => react.ReactNode
    > = {
        [Column.lastModified]: asset =>
            asset.modifiedAt && <>{dateTime.formatDateTime(new Date(asset.modifiedAt))}</>,
        [Column.sharedWith]: asset => (
            <>
                {(asset.permissions ?? []).map(user => (
                    <PermissionDisplay
                        key={user.user.organization_id}
                        permissions={PERMISSION[user.permission]}
                    >
                        {svg.DEFAULT_USER_ICON}
                    </PermissionDisplay>
                ))}
            </>
        ),
        [Column.docs]: () => <></>,
        [Column.labels]: () => {
            // This is not a React component even though it contains JSX.
            // eslint-disable-next-line no-restricted-syntax, @typescript-eslint/no-unused-vars
            const onContextMenu = (event: react.MouseEvent) => {
                event.preventDefault()
                event.stopPropagation()
                setModal(() => (
                    <ContextMenu event={event}>
                        <ContextMenuEntry
                            disabled
                            onClick={() => {
                                // TODO: Wait for backend implementation.
                            }}
                        >
                            Rename label
                        </ContextMenuEntry>
                    </ContextMenu>
                ))
            }
            return <></>
        },
        [Column.dataAccess]: () => <></>,
        [Column.usagePlan]: () => <></>,
        [Column.engine]: () => <></>,
        [Column.ide]: () => <></>,
    }

    const renderer = <Type extends backendModule.AssetType>(column: Column, assetType: Type) => {
        return column === Column.name
            ? // This is type-safe only if we pass enum literals as `assetType`.
              // eslint-disable-next-line no-restricted-syntax
              (nameRenderers[assetType] as (asset: backendModule.Asset<Type>) => JSX.Element)
            : columnRenderer[column]
    }

    /** Heading element for every column. */
    const ColumnHeading = (column: Column, assetType: backendModule.AssetType) =>
        column === Column.name ? (
            assetType === backendModule.AssetType.project ? (
                <>{ASSET_TYPE_NAME[assetType]}</>
            ) : (
                <div className="inline-flex">
                    {ASSET_TYPE_NAME[assetType]}
                    <button
                        className="mx-1"
                        onClick={event => {
                            event.stopPropagation()
                            const buttonPosition =
                                // This type assertion is safe as this event handler is on a button.
                                // eslint-disable-next-line no-restricted-syntax
                                (event.target as HTMLButtonElement).getBoundingClientRect()
                            // This is a React component even though it doesn't contain JSX.
                            // eslint-disable-next-line no-restricted-syntax
                            const CreateForm = ASSET_TYPE_CREATE_FORM[assetType]
                            setModal(() => (
                                <CreateForm
                                    left={buttonPosition.left + window.scrollX}
                                    top={buttonPosition.top + window.scrollY}
                                    directoryId={directoryId}
                                    onSuccess={doRefresh}
                                />
                            ))
                        }}
                    >
                        {svg.ADD_ICON}
                    </button>
                </div>
            )
        ) : (
            <>{COLUMN_NAME[column]}</>
        )

    // The purpose of this effect is to enable search action.
    react.useEffect(() => {
        setVisibleProjectAssets(projectAssets.filter(asset => asset.title.includes(query)))
        setVisibleDirectoryAssets(directoryAssets.filter(asset => asset.title.includes(query)))
        setVisibleSecretAssets(secretAssets.filter(asset => asset.title.includes(query)))
        setVisibleFileAssets(fileAssets.filter(asset => asset.title.includes(query)))
    }, [query])

    const setAssets = (assets: backendModule.Asset[]) => {
        const newProjectAssets = assets.filter(
            backendModule.assetIsType(backendModule.AssetType.project)
        )
        const newDirectoryAssets = assets.filter(
            backendModule.assetIsType(backendModule.AssetType.directory)
        )
        const newSecretAssets = assets.filter(
            backendModule.assetIsType(backendModule.AssetType.secret)
        )
        const newFileAssets = assets.filter(backendModule.assetIsType(backendModule.AssetType.file))
        setProjectAssets(newProjectAssets)
        setDirectoryAssets(newDirectoryAssets)
        setSecretAssets(newSecretAssets)
        setFileAssets(newFileAssets)
    }

    hooks.useAsyncEffect(
        null,
        async signal => {
            const assets = await backend.listDirectory({ parentId: directoryId })
            if (!signal.aborted) {
                setIsLoadingAssets(false)
                setAssets(assets)
            }
        },
        [accessToken, directoryId, refresh, backend]
    )

    react.useEffect(() => {
        const onBlur = () => {
            setIsFileBeingDragged(false)
        }

        window.addEventListener('blur', onBlur)

        return () => {
            window.removeEventListener('blur', onBlur)
        }
    }, [])

    const handleEscapeKey = (event: react.KeyboardEvent<HTMLDivElement>) => {
        if (
            event.key === 'Escape' &&
            !event.ctrlKey &&
            !event.shiftKey &&
            !event.altKey &&
            !event.metaKey
        ) {
            if (modal) {
                event.preventDefault()
                unsetModal()
            }
        }
    }

    const openDropZone = (event: react.DragEvent<HTMLDivElement>) => {
        if (event.dataTransfer.types.includes('Files')) {
            setIsFileBeingDragged(true)
        }
    }

    const getNewProjectName = (templateName?: string | null): string => {
        const prefix = `${templateName ?? 'New_Project'}_`
        const projectNameTemplate = new RegExp(`^${prefix}(?<projectIndex>\\d+)$`)
        let highestProjectIndex = 0
        for (const projectAsset of projectAssets) {
            let projectIndex = projectNameTemplate.exec(projectAsset.title)?.groups?.projectIndex
            if (projectIndex) {
                highestProjectIndex = Math.max(highestProjectIndex, parseInt(projectIndex, 10))
            }
        }
        return `${prefix}${highestProjectIndex + 1}`
    }

    const handleCreateProject = async (templateId?: string | null) => {
        const projectName = getNewProjectName(templateId)
        const body: backendModule.CreateProjectRequestBody = {
            projectName,
            projectTemplateName: templateId ?? null,
            parentDirectoryId: directoryId,
        }
        await backend.createProject(body)
        doRefresh()
    }

    return (
        <div
            className={`flex flex-col relative select-none text-primary text-xs min-h-screen p-2 ${
                tab === Tab.dashboard ? '' : 'hidden'
            }`}
            onClick={event => {
                unsetModal()
                if (!event.shiftKey) {
                    setSelectedAssets([])
                }
            }}
            onKeyDown={handleEscapeKey}
            onDragEnter={openDropZone}
        >
            <TopBar
                platform={platform}
                projectName={project?.name ?? null}
                tab={tab}
                isHelpChatOpen={isHelpChatOpen}
                setIsHelpChatOpen={setIsHelpChatOpen}
                toggleTab={() => {
                    if (project && tab === Tab.dashboard) {
                        setTab(Tab.ide)
                        const ideElement = document.getElementById(IDE_ELEMENT_ID)
                        if (ideElement) {
                            ideElement.style.top = ''
                            ideElement.style.display = 'absolute'
                        }
                    } else {
                        setTab(Tab.dashboard)
                        const ideElement = document.getElementById(IDE_ELEMENT_ID)
                        if (ideElement) {
                            ideElement.style.top = '-100vh'
                            ideElement.style.display = 'fixed'
                        }
                    }
                }}
                setBackendPlatform={newBackendPlatform => {
                    if (newBackendPlatform !== backend.platform) {
                        setIsLoadingAssets(true)
                        setProjectAssets([])
                        setDirectoryAssets([])
                        setSecretAssets([])
                        setFileAssets([])
                        switch (newBackendPlatform) {
                            case platformModule.Platform.desktop:
                                setBackend(new localBackend.LocalBackend())
                                break
                            case platformModule.Platform.cloud: {
                                const headers = new Headers()
                                headers.append('Authorization', `Bearer ${accessToken}`)
                                const client = new http.Client(headers)
                                setBackend(new remoteBackendModule.RemoteBackend(client, logger))
                                break
                            }
                        }
                    }
                }}
                query={query}
                setQuery={setQuery}
            />
            {backend.platform === platformModule.Platform.cloud && !organization.isEnabled ? (
                <div className="grow grid place-items-center">
                    <div className="text-base text-center">
                        We will review your user details and enable the cloud experience for you
                        shortly.
                    </div>
                </div>
            ) : (
                <>
                    <Templates onTemplateClick={handleCreateProject} />
                    <div className="flex flex-row flex-nowrap my-2">
                        <h1 className="text-xl font-bold mx-4 self-center">Drive</h1>
                        <div className="flex flex-row flex-nowrap mx-4">
                            {backend.platform === platformModule.Platform.cloud && (
                                <>
                                    <div className="bg-gray-100 rounded-l-full flex flex-row flex-nowrap items-center p-1 mx-0.5">
                                        {directory && (
                                            <>
                                                <button className="mx-2" onClick={exitDirectory}>
                                                    {parentDirectory?.title ?? '/'}
                                                </button>
                                                {svg.SMALL_RIGHT_ARROW_ICON}
                                            </>
                                        )}
                                        <span className="mx-2">{directory?.title ?? '/'}</span>
                                    </div>
                                    <div className="bg-gray-100 rounded-r-full flex flex-row flex-nowrap items-center mx-0.5">
                                        <div className="m-2">Shared with</div>
                                        <div></div>
                                    </div>
                                </>
                            )}
                            <div className="bg-gray-100 rounded-full flex flex-row flex-nowrap px-1.5 py-1 mx-4">
                                <button
                                    className={`mx-1 ${
                                        backend.platform === platformModule.Platform.desktop
                                            ? 'opacity-50'
                                            : ''
                                    }`}
                                    disabled={backend.platform === platformModule.Platform.desktop}
                                    onClick={event => {
                                        event.stopPropagation()
                                        setModal(() => (
                                            <UploadFileModal
                                                directoryId={directoryId}
                                                onSuccess={doRefresh}
                                            />
                                        ))
                                    }}
                                >
                                    {svg.UPLOAD_ICON}
                                </button>
                                <button
                                    className={`mx-1 opacity-50`}
                                    disabled={true}
                                    onClick={event => {
                                        event.stopPropagation()
                                        unsetModal()
                                        /* TODO */
                                    }}
                                >
                                    {svg.DOWNLOAD_ICON}
                                </button>
                            </div>
                            {EXPERIMENTAL.columnModeSwitcher && (
                                <>
                                    <div className="bg-gray-100 rounded-full flex flex-row flex-nowrap p-1.5 mx-4">
                                        <button
                                            className={`${
                                                columnDisplayMode === ColumnDisplayMode.all
                                                    ? 'bg-white shadow-soft'
                                                    : 'opacity-50'
                                            } rounded-full px-1.5`}
                                            onClick={() => {
                                                setColumnDisplayMode(ColumnDisplayMode.all)
                                            }}
                                        >
                                            All
                                        </button>
                                        <button
                                            className={`${
                                                columnDisplayMode === ColumnDisplayMode.compact
                                                    ? 'bg-white shadow-soft'
                                                    : 'opacity-50'
                                            } rounded-full px-1.5`}
                                            onClick={() => {
                                                setColumnDisplayMode(ColumnDisplayMode.compact)
                                            }}
                                        >
                                            Compact
                                        </button>
                                        <button
                                            className={`${
                                                columnDisplayMode === ColumnDisplayMode.docs
                                                    ? 'bg-white shadow-soft'
                                                    : 'opacity-50'
                                            } rounded-full px-1.5`}
                                            onClick={() => {
                                                setColumnDisplayMode(ColumnDisplayMode.docs)
                                            }}
                                        >
                                            Docs
                                        </button>
                                        <button
                                            className={`${
                                                columnDisplayMode === ColumnDisplayMode.settings
                                                    ? 'bg-white shadow-soft'
                                                    : 'opacity-50'
                                            } rounded-full px-1.5`}
                                            onClick={() => {
                                                setColumnDisplayMode(ColumnDisplayMode.settings)
                                            }}
                                        >
                                            Settings
                                        </button>
                                    </div>
                                </>
                            )}
                        </div>
                    </div>
                    <table className="table-fixed items-center border-collapse mt-2">
                        <tbody>
                            <tr className="h-10">
                                {columnsFor(columnDisplayMode, backend.platform).map(column => (
                                    <td key={column} className={COLUMN_CSS_CLASS[column]} />
                                ))}
                            </tr>
                            <Rows<backendModule.Asset<backendModule.AssetType.project>>
                                items={visibleProjectAssets}
                                getKey={proj => proj.id}
                                isLoading={isLoadingAssets}
                                placeholder={
                                    <span className="opacity-75">
                                        You have no project yet. Go ahead and create one using the
                                        form above.
                                    </span>
                                }
                                columns={columnsFor(columnDisplayMode, backend.platform).map(
                                    column => ({
                                        id: column,
                                        heading: ColumnHeading(
                                            column,
                                            backendModule.AssetType.project
                                        ),
                                        render: renderer(column, backendModule.AssetType.project),
                                    })
                                )}
                                onClick={(projectAsset, event) => {
                                    event.stopPropagation()
                                    unsetModal()
                                    setSelectedAssets(
                                        event.shiftKey
                                            ? [...selectedAssets, projectAsset]
                                            : [projectAsset]
                                    )
                                }}
                                onContextMenu={(projectAsset, event) => {
                                    event.preventDefault()
                                    event.stopPropagation()
                                    const doOpenForEditing = () => {
                                        // FIXME[sb]: Switch to IDE tab
                                        // once merged with `show-and-open-workspace` branch.
                                    }
                                    const doOpenAsFolder = () => {
                                        // FIXME[sb]: Uncomment once backend support
                                        // is in place.
                                        // The following code does not typecheck
                                        // since `ProjectId`s are not `DirectoryId`s.
                                        // enterDirectory(projectAsset)
                                    }
                                    // This is not a React component even though it contains JSX.
                                    // eslint-disable-next-line no-restricted-syntax
                                    const doRename = () => {
                                        setModal(() => (
                                            <RenameModal
                                                name={projectAsset.title}
                                                assetType={projectAsset.type}
                                                {...(backend.platform ===
                                                platformModule.Platform.desktop
                                                    ? {
                                                          namePattern:
                                                              '[A-Z][a-z]*(?:_\\d+|_[A-Z][a-z]*)*',
                                                          title:
                                                              'Names must be in Upper_Snake_Case. ' +
                                                              '(Numbers (_0, _1) are also allowed.)',
                                                      }
                                                    : {})}
                                                doRename={async name => {
                                                    await backend.projectUpdate(projectAsset.id, {
                                                        ami: null,
                                                        ideVersion: null,
                                                        projectName: name,
                                                    })
                                                }}
                                                onSuccess={doRefresh}
                                            />
                                        ))
                                    }
                                    // This is not a React component even though it contains JSX.
                                    // eslint-disable-next-line no-restricted-syntax
                                    const doDelete = () => {
                                        setModal(() => (
                                            <ConfirmDeleteModal
                                                name={projectAsset.title}
                                                assetType={projectAsset.type}
                                                doDelete={() =>
                                                    backend.deleteProject(projectAsset.id)
                                                }
                                                onSuccess={doRefresh}
                                            />
                                        ))
                                    }
                                    setModal(() => (
                                        <ContextMenu event={event}>
                                            <ContextMenuEntry disabled onClick={doOpenForEditing}>
                                                Open for editing
                                            </ContextMenuEntry>
                                            {backend.platform !==
                                                platformModule.Platform.desktop && (
                                                <ContextMenuEntry disabled onClick={doOpenAsFolder}>
                                                    Open as folder
                                                </ContextMenuEntry>
                                            )}
                                            <ContextMenuEntry onClick={doRename}>
                                                Rename
                                            </ContextMenuEntry>
                                            <ContextMenuEntry onClick={doDelete}>
                                                <span className="text-red-700">Delete</span>
                                            </ContextMenuEntry>
                                        </ContextMenu>
                                    ))
                                }}
                            />
                            {backend.platform === platformModule.Platform.cloud &&
                                (remoteBackend => (
                                    <>
                                        <tr className="h-10" />
                                        <Rows<
                                            backendModule.Asset<backendModule.AssetType.directory>
                                        >
                                            items={visibleDirectoryAssets}
                                            getKey={dir => dir.id}
                                            isLoading={isLoadingAssets}
                                            placeholder={
                                                <span className="opacity-75">
                                                    This directory does not contain any
                                                    subdirectories
                                                    {query ? ' matching your query' : ''}.
                                                </span>
                                            }
                                            columns={columnsFor(
                                                columnDisplayMode,
                                                backend.platform
                                            ).map(column => ({
                                                id: column,
                                                heading: ColumnHeading(
                                                    column,
                                                    backendModule.AssetType.directory
                                                ),
                                                render: renderer(
                                                    column,
                                                    backendModule.AssetType.directory
                                                ),
                                            }))}
                                            onClick={(directoryAsset, event) => {
                                                event.stopPropagation()
                                                unsetModal()
                                                setSelectedAssets(
                                                    event.shiftKey
                                                        ? [...selectedAssets, directoryAsset]
                                                        : [directoryAsset]
                                                )
                                            }}
                                            onContextMenu={(_directory, event) => {
                                                event.preventDefault()
                                                event.stopPropagation()
                                                setModal(() => (
                                                    <ContextMenu event={event}></ContextMenu>
                                                ))
                                            }}
                                        />
                                        <tr className="h-10" />
                                        <Rows<backendModule.Asset<backendModule.AssetType.secret>>
                                            items={visibleSecretAssets}
                                            getKey={secret => secret.id}
                                            isLoading={isLoadingAssets}
                                            placeholder={
                                                <span className="opacity-75">
                                                    This directory does not contain any secrets
                                                    {query ? ' matching your query' : ''}.
                                                </span>
                                            }
                                            columns={columnsFor(
                                                columnDisplayMode,
                                                backend.platform
                                            ).map(column => ({
                                                id: column,
                                                heading: ColumnHeading(
                                                    column,
                                                    backendModule.AssetType.secret
                                                ),
                                                render: renderer(
                                                    column,
                                                    backendModule.AssetType.secret
                                                ),
                                            }))}
                                            onClick={(secret, event) => {
                                                event.stopPropagation()
                                                unsetModal()
                                                setSelectedAssets(
                                                    event.shiftKey
                                                        ? [...selectedAssets, secret]
                                                        : [secret]
                                                )
                                            }}
                                            onContextMenu={(secret, event) => {
                                                event.preventDefault()
                                                event.stopPropagation()
                                                // This is not a React component even though it contains JSX.
                                                // eslint-disable-next-line no-restricted-syntax
                                                const doDelete = () => {
                                                    setModal(() => (
                                                        <ConfirmDeleteModal
                                                            name={secret.title}
                                                            assetType={secret.type}
                                                            doDelete={() =>
                                                                remoteBackend.deleteSecret(
                                                                    secret.id
                                                                )
                                                            }
                                                            onSuccess={doRefresh}
                                                        />
                                                    ))
                                                }
                                                setModal(() => (
                                                    <ContextMenu event={event}>
                                                        <ContextMenuEntry onClick={doDelete}>
                                                            <span className="text-red-700">
                                                                Delete
                                                            </span>
                                                        </ContextMenuEntry>
                                                    </ContextMenu>
                                                ))
                                            }}
                                        />
                                        <tr className="h-10" />
                                        <Rows<backendModule.Asset<backendModule.AssetType.file>>
                                            items={visibleFileAssets}
                                            getKey={file => file.id}
                                            isLoading={isLoadingAssets}
                                            placeholder={
                                                <span className="opacity-75">
                                                    This directory does not contain any files
                                                    {query ? ' matching your query' : ''}.
                                                </span>
                                            }
                                            columns={columnsFor(
                                                columnDisplayMode,
                                                backend.platform
                                            ).map(column => ({
                                                id: column,
                                                heading: ColumnHeading(
                                                    column,
                                                    backendModule.AssetType.file
                                                ),
                                                render: renderer(
                                                    column,
                                                    backendModule.AssetType.file
                                                ),
                                            }))}
                                            onClick={(file, event) => {
                                                event.stopPropagation()
                                                unsetModal()
                                                setSelectedAssets(
                                                    event.shiftKey
                                                        ? [...selectedAssets, file]
                                                        : [file]
                                                )
                                            }}
                                            onContextMenu={(file, event) => {
                                                event.preventDefault()
                                                event.stopPropagation()
                                                const doCopy = () => {
                                                    // TODO: Wait for backend endpoint.
                                                }
                                                const doCut = () => {
                                                    // TODO: Wait for backend endpoint.
                                                }
                                                // This is not a React component even though it contains JSX.
                                                // eslint-disable-next-line no-restricted-syntax
                                                const doDelete = () => {
                                                    setModal(() => (
                                                        <ConfirmDeleteModal
                                                            name={file.title}
                                                            assetType={file.type}
                                                            doDelete={() =>
                                                                remoteBackend.deleteFile(file.id)
                                                            }
                                                            onSuccess={doRefresh}
                                                        />
                                                    ))
                                                }
                                                const doDownload = () => {
                                                    /** TODO: Wait for backend endpoint. */
                                                }
                                                setModal(() => (
                                                    <ContextMenu event={event}>
                                                        <ContextMenuEntry disabled onClick={doCopy}>
                                                            Copy
                                                        </ContextMenuEntry>
                                                        <ContextMenuEntry disabled onClick={doCut}>
                                                            Cut
                                                        </ContextMenuEntry>
                                                        <ContextMenuEntry onClick={doDelete}>
                                                            <span className="text-red-700">
                                                                Delete
                                                            </span>
                                                        </ContextMenuEntry>
                                                        <ContextMenuEntry
                                                            disabled
                                                            onClick={doDownload}
                                                        >
                                                            Download
                                                        </ContextMenuEntry>
                                                    </ContextMenu>
                                                ))
                                            }}
                                        />
                                    </>
                                ))(backend)}
                        </tbody>
                    </table>
                    {isFileBeingDragged && backend.platform === platformModule.Platform.cloud ? (
                        <div
                            className="text-white text-lg fixed w-screen h-screen inset-0 bg-primary grid place-items-center"
                            onDragLeave={() => {
                                setIsFileBeingDragged(false)
                            }}
                            onDragOver={event => {
                                event.preventDefault()
                            }}
                            onDrop={async event => {
                                event.preventDefault()
                                setIsFileBeingDragged(false)
                                await uploadMultipleFiles.uploadMultipleFiles(
                                    backend,
                                    directoryId,
                                    Array.from(event.dataTransfer.files)
                                )
                                doRefresh()
                            }}
                        >
                            Drop to upload files.
                        </div>
                    ) : null}
                </>
            )}
            {/* This should be just `{modal}`, however TypeScript incorrectly throws an error. */}
            {project && <Ide project={project} appRunner={appRunner} />}
            {isHelpChatVisible && (
                <Chat
                    isOpen={isHelpChatOpen}
                    doClose={() => {
                        setIsHelpChatOpen(false)
                    }}
                />
            )}
            {modal && <>{modal}</>}
        </div>
    )
}

export default Dashboard<|MERGE_RESOLUTION|>--- conflicted
+++ resolved
@@ -285,7 +285,6 @@
     const parentDirectory = directoryStack[directoryStack.length - 2]
 
     react.useEffect(() => {
-<<<<<<< HEAD
         // The types come from a third-party API and cannot be changed.
         // eslint-disable-next-line no-restricted-syntax
         let handle: number | undefined
@@ -302,10 +301,7 @@
     }, [isHelpChatOpen])
 
     react.useEffect(() => {
-        function onKeyDown(event: KeyboardEvent) {
-=======
         const onKeyDown = (event: KeyboardEvent) => {
->>>>>>> 6693bdb5
             if (
                 // On macOS, we need to check for combination of `alt` + `d` which is `∂` (`del`).
                 (event.key === 'd' || event.key === '∂') &&
