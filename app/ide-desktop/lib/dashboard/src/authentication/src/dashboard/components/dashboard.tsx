--- conflicted
+++ resolved
@@ -295,26 +295,19 @@
     )
 
     const openEditor = React.useCallback(
-<<<<<<< HEAD
         async (
             newProject: backendModule.ProjectAsset,
-            setProjectAsset: React.Dispatch<React.SetStateAction<backendModule.ProjectAsset>>
+            setProjectAsset: React.Dispatch<React.SetStateAction<backendModule.ProjectAsset>>,
+            switchPage: boolean
         ) => {
-            setPage(pageSwitcher.Page.editor)
-=======
-        async (newProject: backendModule.ProjectAsset, switchPage: boolean) => {
             if (switchPage) {
                 setPage(pageSwitcher.Page.editor)
             }
->>>>>>> 37c487f5
             if (projectStartupInfo?.project.projectId !== newProject.id) {
                 setProjectStartupInfo({
                     project: await backend.getProjectDetails(newProject.id, newProject.title),
                     projectAsset: newProject,
-<<<<<<< HEAD
                     setProjectAsset: setProjectAsset,
-=======
->>>>>>> 37c487f5
                     backendType: backend.type,
                     accessToken: session.accessToken,
                 })
