/** @file Main dashboard component, responsible for listing user's projects as well as other
 * interactive components. */
import * as react from 'react'

import * as backendModule from '../backend'
import * as dateTime from '../dateTime'
import * as fileInfo from '../../fileInfo'
import * as hooks from '../../hooks'
import * as http from '../../http'
import * as localBackend from '../localBackend'
import * as newtype from '../../newtype'
import * as platformModule from '../../platform'
import * as remoteBackendModule from '../remoteBackend'
import * as svg from '../../components/svg'
import * as uploadMultipleFiles from '../../uploadMultipleFiles'

import * as auth from '../../authentication/providers/auth'
import * as backendProvider from '../../providers/backend'
import * as loggerProvider from '../../providers/logger'
import * as modalProvider from '../../providers/modal'

import PermissionDisplay, * as permissionDisplay from './permissionDisplay'
import ContextMenu from './contextMenu'
import ContextMenuEntry from './contextMenuEntry'
import Ide from './ide'
import ProjectActionButton from './projectActionButton'
import Rows from './rows'
import Templates from './templates'
import TopBar from './topBar'

import ConfirmDeleteModal from './confirmDeleteModal'
import RenameModal from './renameModal'
import UploadFileModal from './uploadFileModal'

import DirectoryCreateForm from './directoryCreateForm'
import FileCreateForm from './fileCreateForm'
import SecretCreateForm from './secretCreateForm'

// =============
// === Types ===
// =============

/** Main content of the screen. Only one should be visible at a time. */
export enum Tab {
    dashboard = 'dashboard',
    ide = 'ide',
}

/** Determines which columns are visible. */
enum ColumnDisplayMode {
    /** Show only columns which are ready for release. */
    release = 'release',
    /** Show all columns. */
    all = 'all',
    /** Show only name and metadata. */
    compact = 'compact',
    /** Show only columns relevant to documentation editors. */
    docs = 'docs',
    /** Show only name, metadata, and configuration options. */
    settings = 'settings',
}

/** Column type. */
enum Column {
    name = 'name',
    lastModified = 'last-modified',
    sharedWith = 'shared-with',
    docs = 'docs',
    labels = 'labels',
    dataAccess = 'data-access',
    usagePlan = 'usage-plan',
    engine = 'engine',
    ide = 'ide',
}

/** Values provided to form creation dialogs. */
export interface CreateFormProps {
    left: number
    top: number
    directoryId: backendModule.DirectoryId
    onSuccess: () => void
}

// =================
// === Constants ===
// =================

/** Feature flags to enable or disable experimental features. */
const EXPERIMENTAL = {
    /** A selector that lets the user choose between pre-defined sets of visible columns. */
    columnModeSwitcher: false,
}

/** The `id` attribute of the element into which the IDE will be rendered. */
const IDE_ELEMENT_ID = 'root'
/** The `localStorage` key under which the ID of the current directory is stored. */
const DIRECTORY_STACK_KEY = 'enso-dashboard-directory-stack'

/** English names for the name column. */
const ASSET_TYPE_NAME: Record<backendModule.AssetType, string> = {
    [backendModule.AssetType.project]: 'Projects',
    [backendModule.AssetType.file]: 'Files',
    [backendModule.AssetType.secret]: 'Secrets',
    [backendModule.AssetType.directory]: 'Folders',
} as const

/** Forms to create each asset type. */
const ASSET_TYPE_CREATE_FORM: Record<
    Exclude<backendModule.AssetType, backendModule.AssetType.project>,
    (props: CreateFormProps) => JSX.Element
> = {
    [backendModule.AssetType.file]: FileCreateForm,
    [backendModule.AssetType.secret]: SecretCreateForm,
    [backendModule.AssetType.directory]: DirectoryCreateForm,
}

/** English names for every column except for the name column. */
const COLUMN_NAME: Record<Exclude<Column, Column.name>, string> = {
    [Column.lastModified]: 'Last modified',
    [Column.sharedWith]: 'Shared with',
    [Column.docs]: 'Docs',
    [Column.labels]: 'Labels',
    [Column.dataAccess]: 'Data access',
    [Column.usagePlan]: 'Usage plan',
    [Column.engine]: 'Engine',
    [Column.ide]: 'IDE',
} as const

/** CSS classes for every column. Currently only used to set the widths. */
const COLUMN_CSS_CLASS: Record<Column, string> = {
    [Column.name]: 'w-60',
    [Column.lastModified]: 'w-32',
    [Column.sharedWith]: 'w-36',
    [Column.docs]: 'w-96',
    [Column.labels]: 'w-80',
    [Column.dataAccess]: 'w-96',
    [Column.usagePlan]: '',
    [Column.engine]: 'w-20',
    [Column.ide]: 'w-20',
} as const

/** The corresponding `Permissions` for each backend `PermissionAction`. */
const PERMISSION: Record<backendModule.PermissionAction, permissionDisplay.Permissions> = {
    [backendModule.PermissionAction.own]: { type: permissionDisplay.Permission.owner },
    [backendModule.PermissionAction.execute]: {
        type: permissionDisplay.Permission.regular,
        read: false,
        write: false,
        docsWrite: false,
        exec: true,
    },
    [backendModule.PermissionAction.edit]: {
        type: permissionDisplay.Permission.regular,
        read: false,
        write: true,
        docsWrite: false,
        exec: false,
    },
    [backendModule.PermissionAction.read]: {
        type: permissionDisplay.Permission.regular,
        read: true,
        write: false,
        docsWrite: false,
        exec: false,
    },
}

/** The list of columns displayed on each `ColumnDisplayMode`. */
const COLUMNS_FOR: Record<ColumnDisplayMode, Column[]> = {
    [ColumnDisplayMode.release]: [Column.name, Column.lastModified, Column.sharedWith],
    [ColumnDisplayMode.all]: [
        Column.name,
        Column.lastModified,
        Column.sharedWith,
        Column.labels,
        Column.dataAccess,
        Column.usagePlan,
        Column.engine,
        Column.ide,
    ],
    [ColumnDisplayMode.compact]: [
        Column.name,
        Column.lastModified,
        Column.sharedWith,
        Column.labels,
        Column.dataAccess,
    ],
    [ColumnDisplayMode.docs]: [Column.name, Column.lastModified, Column.docs],
    [ColumnDisplayMode.settings]: [
        Column.name,
        Column.lastModified,
        Column.usagePlan,
        Column.engine,
        Column.ide,
    ],
}

// ========================
// === Helper functions ===
// ========================

/** Return the id of the root directory for a user or organization. */
function rootDirectoryId(userOrOrganizationId: backendModule.UserOrOrganizationId) {
    return newtype.asNewtype<backendModule.DirectoryId>(
        userOrOrganizationId.replace(/^organization-/, `${backendModule.AssetType.directory}-`)
    )
}

/** Returns the list of columns to be displayed. */
function columnsFor(displayMode: ColumnDisplayMode, backendPlatform: platformModule.Platform) {
    const columns = COLUMNS_FOR[displayMode]
    return backendPlatform === platformModule.Platform.desktop
        ? columns.filter(column => column !== Column.sharedWith)
        : columns
}

// =================
// === Dashboard ===
// =================

/** Props for {@link Dashboard}s that are common to all platforms. */
export interface DashboardProps {
    platform: platformModule.Platform
    appRunner: AppRunner | null
    initialProjectName: string | null
}

// TODO[sb]: Implement rename when clicking name of a selected row.
// There is currently no way to tell whether a row is selected from a column.

/** The component that contains the entire UI. */
function Dashboard(props: DashboardProps) {
    const { platform, appRunner, initialProjectName } = props

    const logger = loggerProvider.useLogger()
    const { accessToken, organization } = auth.useFullUserSession()
    const { backend } = backendProvider.useBackend()
    const { setBackend } = backendProvider.useSetBackend()
    const { modal } = modalProvider.useModal()
    const { setModal, unsetModal } = modalProvider.useSetModal()

    const [refresh, doRefresh] = hooks.useRefresh()

    const [isInitialized, setIsInitialized] = react.useState(false)
    const [nameOfProjectToImmediatelyOpen, setNameOfProjectToImmediatelyOpen] =
        react.useState(initialProjectName)
    const [query, setQuery] = react.useState('')
    const [directoryId, setDirectoryId] = react.useState(rootDirectoryId(organization.id))
    const [directoryStack, setDirectoryStack] = react.useState<
        backendModule.Asset<backendModule.AssetType.directory>[]
    >([])
    // Defined by the spec as `compact` by default, however it is not ready yet.
    const [columnDisplayMode, setColumnDisplayMode] = react.useState(ColumnDisplayMode.release)
    const [tab, setTab] = react.useState(Tab.dashboard)
    const [project, setProject] = react.useState<backendModule.Project | null>(null)
    const [selectedAssets, setSelectedAssets] = react.useState<backendModule.Asset[]>([])
    const [isFileBeingDragged, setIsFileBeingDragged] = react.useState(false)

    const [isLoadingAssets, setIsLoadingAssets] = react.useState(true)
    const [projectAssets, setProjectAssetsRaw] = react.useState<
        backendModule.Asset<backendModule.AssetType.project>[]
    >([])
    const [directoryAssets, setDirectoryAssetsRaw] = react.useState<
        backendModule.Asset<backendModule.AssetType.directory>[]
    >([])
    const [secretAssets, setSecretAssetsRaw] = react.useState<
        backendModule.Asset<backendModule.AssetType.secret>[]
    >([])
    const [fileAssets, setFileAssetsRaw] = react.useState<
        backendModule.Asset<backendModule.AssetType.file>[]
    >([])
    const [visibleProjectAssets, setVisibleProjectAssets] = react.useState<
        backendModule.Asset<backendModule.AssetType.project>[]
    >([])
    const [visibleDirectoryAssets, setVisibleDirectoryAssets] = react.useState<
        backendModule.Asset<backendModule.AssetType.directory>[]
    >([])
    const [visibleSecretAssets, setVisibleSecretAssets] = react.useState<
        backendModule.Asset<backendModule.AssetType.secret>[]
    >([])
    const [visibleFileAssets, setVisibleFileAssets] = react.useState<
        backendModule.Asset<backendModule.AssetType.file>[]
    >([])

    const directory = directoryStack[directoryStack.length - 1]
    const parentDirectory = directoryStack[directoryStack.length - 2]

    react.useEffect(() => {
        const onKeyDown = (event: KeyboardEvent) => {
            if (
                // On macOS, we need to check for combination of `alt` + `d` which is `∂` (`del`).
                (event.key === 'd' || event.key === '∂') &&
                event.ctrlKey &&
                event.altKey &&
                !event.shiftKey &&
                !event.metaKey
            ) {
                setTab(Tab.dashboard)
                const ideElement = document.getElementById(IDE_ELEMENT_ID)
                if (ideElement) {
                    ideElement.style.top = '-100vh'
                    ideElement.style.display = 'fixed'
                }
            }
        }
        document.addEventListener('keydown', onKeyDown)
        return () => {
            document.removeEventListener('keydown', onKeyDown)
        }
    }, [])

    react.useEffect(() => {
        if (isInitialized) {
            setNameOfProjectToImmediatelyOpen(null)
        }
    }, [isInitialized, nameOfProjectToImmediatelyOpen])

    const openIde = async (projectId: backendModule.ProjectId) => {
        setTab(Tab.ide)
        if (project?.projectId !== projectId) {
            setProject(await backend.getProjectDetails(projectId))
        }
        const ideElement = document.getElementById(IDE_ELEMENT_ID)
        if (ideElement) {
            ideElement.style.top = ''
            ideElement.style.display = 'absolute'
        }
    }

    const setBackendPlatform = (newBackendPlatform: platformModule.Platform) => {
        if (newBackendPlatform !== backend.platform) {
            setIsLoadingAssets(true)
            setProjectAssets([])
            setDirectoryAssets([])
            setSecretAssets([])
            setFileAssets([])
            switch (newBackendPlatform) {
                case platformModule.Platform.desktop:
                    setBackend(new localBackend.LocalBackend())
                    break
                case platformModule.Platform.cloud: {
                    const headers = new Headers()
                    headers.append('Authorization', `Bearer ${accessToken}`)
                    const client = new http.Client(headers)
                    setBackend(new remoteBackendModule.RemoteBackend(client, logger))
                    break
                }
            }
        }
    }

    const setProjectAssets = (
        newProjectAssets: backendModule.Asset<backendModule.AssetType.project>[]
    ) => {
        setProjectAssetsRaw(newProjectAssets)
        setVisibleProjectAssets(newProjectAssets.filter(asset => asset.title.includes(query)))
    }
    const setDirectoryAssets = (
        newDirectoryAssets: backendModule.Asset<backendModule.AssetType.directory>[]
    ) => {
        setDirectoryAssetsRaw(newDirectoryAssets)
        setVisibleDirectoryAssets(newDirectoryAssets.filter(asset => asset.title.includes(query)))
    }
    const setSecretAssets = (
        newSecretAssets: backendModule.Asset<backendModule.AssetType.secret>[]
    ) => {
        setSecretAssetsRaw(newSecretAssets)
        setVisibleSecretAssets(newSecretAssets.filter(asset => asset.title.includes(query)))
    }
    const setFileAssets = (newFileAssets: backendModule.Asset<backendModule.AssetType.file>[]) => {
        setFileAssetsRaw(newFileAssets)
        setVisibleFileAssets(newFileAssets.filter(asset => asset.title.includes(query)))
    }

    const exitDirectory = () => {
        setDirectoryId(parentDirectory?.id ?? rootDirectoryId(organization.id))
        setDirectoryStack(
            // eslint-disable-next-line @typescript-eslint/no-magic-numbers
            directoryStack.slice(0, -1)
        )
    }

    const enterDirectory = (
        directoryAsset: backendModule.Asset<backendModule.AssetType.directory>
    ) => {
        setDirectoryId(directoryAsset.id)
        setDirectoryStack([...directoryStack, directoryAsset])
    }

    react.useEffect(() => {
        const cachedDirectoryStackJson = localStorage.getItem(DIRECTORY_STACK_KEY)
        if (cachedDirectoryStackJson) {
            // The JSON was inserted by the code below, so it will always have the right type.
            // eslint-disable-next-line @typescript-eslint/no-unsafe-assignment
            const cachedDirectoryStack: backendModule.Asset<backendModule.AssetType.directory>[] =
                JSON.parse(cachedDirectoryStackJson)
            setDirectoryStack(cachedDirectoryStack)
            const cachedDirectoryId = cachedDirectoryStack[cachedDirectoryStack.length - 1]?.id
            if (cachedDirectoryId) {
                setDirectoryId(cachedDirectoryId)
            }
        }
    }, [])

    react.useEffect(() => {
        if (directoryId === rootDirectoryId(organization.id)) {
            localStorage.removeItem(DIRECTORY_STACK_KEY)
        } else {
            localStorage.setItem(DIRECTORY_STACK_KEY, JSON.stringify(directoryStack))
        }
    }, [directoryStack])

    /** React components for the name column. */
    const nameRenderers: {
        [Type in backendModule.AssetType]: (asset: backendModule.Asset<Type>) => JSX.Element
    } = {
        [backendModule.AssetType.project]: projectAsset => (
            <div
                className="flex text-left items-center align-middle whitespace-nowrap"
                onClick={event => {
                    if (event.detail === 2) {
                        // It is a double click; open the project.
                        setNameOfProjectToImmediatelyOpen(projectAsset.title)
                    } else if (
                        event.ctrlKey &&
                        !event.altKey &&
                        !event.shiftKey &&
                        !event.metaKey
                    ) {
                        setModal(() => (
                            <RenameModal
                                assetType={projectAsset.type}
                                name={projectAsset.title}
                                {...(backend.platform === platformModule.Platform.desktop
                                    ? {
                                          namePattern: '[A-Z][a-z]*(?:_\\d+|_[A-Z][a-z]*)*',
                                          title:
                                              'Names must be in Upper_Snake_Case. ' +
                                              '(Numbers (_0, _1) are also allowed.)',
                                      }
                                    : {})}
                                // TODO: Wait for backend implementation.
                                doRename={() => Promise.resolve()}
                                onSuccess={doRefresh}
                            />
                        ))
                    }
                }}
            >
                <ProjectActionButton
                    project={projectAsset}
                    appRunner={appRunner}
                    shouldOpenImmediately={nameOfProjectToImmediatelyOpen === projectAsset.title}
                    shouldCancelOpeningImmediately={Boolean(nameOfProjectToImmediatelyOpen)}
                    onClose={() => {
                        setProject(null)
                    }}
                    openIde={() => openIde(projectAsset.id)}
                />
                <span className="px-2">{projectAsset.title}</span>
            </div>
        ),
        [backendModule.AssetType.directory]: directoryAsset => (
            <div
                className="flex text-left items-center align-middle whitespace-nowrap"
                onClick={event => {
                    if (event.ctrlKey && !event.altKey && !event.shiftKey && !event.metaKey) {
                        setModal(() => (
                            <RenameModal
                                assetType={directoryAsset.type}
                                name={directoryAsset.title}
                                // TODO: Wait for backend implementation.
                                doRename={() => Promise.resolve()}
                                onSuccess={doRefresh}
                            />
                        ))
                    }
                }}
                onDoubleClick={() => {
                    enterDirectory(directoryAsset)
                }}
            >
                {svg.DIRECTORY_ICON} <span className="px-2">{directoryAsset.title}</span>
            </div>
        ),
        [backendModule.AssetType.secret]: secret => (
            <div
                className="flex text-left items-center align-middle whitespace-nowrap"
                onClick={event => {
                    if (event.ctrlKey && !event.altKey && !event.shiftKey && !event.metaKey) {
                        setModal(() => (
                            <RenameModal
                                assetType={secret.type}
                                name={secret.title}
                                // FIXME[sb]: Wait for backend implementation.
                                doRename={() => Promise.resolve()}
                                onSuccess={doRefresh}
                            />
                        ))
                    }
                }}
            >
                {svg.SECRET_ICON} <span className="px-2">{secret.title}</span>
            </div>
        ),
        [backendModule.AssetType.file]: file => (
            <div
                className="flex text-left items-center align-middle whitespace-nowrap"
                onClick={event => {
                    if (event.ctrlKey && !event.altKey && !event.shiftKey && !event.metaKey) {
                        setModal(() => (
                            <RenameModal
                                assetType={file.type}
                                name={file.title}
                                // TODO: Wait for backend implementation.
                                doRename={() => Promise.resolve()}
                                onSuccess={doRefresh}
                            />
                        ))
                    }
                }}
            >
                {fileInfo.fileIcon(fileInfo.fileExtension(file.title))}{' '}
                <span className="px-2">{file.title}</span>
            </div>
        ),
    }

    /** React components for every column except for the name column. */
    // This is not a React component even though it contains JSX.
    // eslint-disable-next-line no-restricted-syntax
    const columnRenderer: Record<
        Exclude<Column, Column.name>,
        (asset: backendModule.Asset) => react.ReactNode
    > = {
        [Column.lastModified]: asset =>
            asset.modifiedAt && <>{dateTime.formatDateTime(new Date(asset.modifiedAt))}</>,
        [Column.sharedWith]: asset => (
            <>
                {(asset.permissions ?? []).map(user => (
                    <PermissionDisplay
                        key={user.user.organization_id}
                        permissions={PERMISSION[user.permission]}
                    >
                        {svg.DEFAULT_USER_ICON}
                    </PermissionDisplay>
                ))}
            </>
        ),
        [Column.docs]: () => <></>,
        [Column.labels]: () => {
            // This is not a React component even though it contains JSX.
            // eslint-disable-next-line no-restricted-syntax, @typescript-eslint/no-unused-vars
            const onContextMenu = (event: react.MouseEvent) => {
                event.preventDefault()
                event.stopPropagation()
                setModal(() => (
                    <ContextMenu event={event}>
                        <ContextMenuEntry
                            disabled
                            onClick={() => {
                                // TODO: Wait for backend implementation.
                            }}
                        >
                            Rename label
                        </ContextMenuEntry>
                    </ContextMenu>
                ))
            }
            return <></>
        },
        [Column.dataAccess]: () => <></>,
        [Column.usagePlan]: () => <></>,
        [Column.engine]: () => <></>,
        [Column.ide]: () => <></>,
    }

    const renderer = <Type extends backendModule.AssetType>(column: Column, assetType: Type) => {
        return column === Column.name
            ? // This is type-safe only if we pass enum literals as `assetType`.
              // eslint-disable-next-line no-restricted-syntax
              (nameRenderers[assetType] as (asset: backendModule.Asset<Type>) => JSX.Element)
            : columnRenderer[column]
    }

    /** Heading element for every column. */
    const ColumnHeading = (column: Column, assetType: backendModule.AssetType) =>
        column === Column.name ? (
            assetType === backendModule.AssetType.project ? (
                <>{ASSET_TYPE_NAME[assetType]}</>
            ) : (
                <div className="inline-flex">
                    {ASSET_TYPE_NAME[assetType]}
                    <button
                        className="mx-1"
                        onClick={event => {
                            event.stopPropagation()
                            const buttonPosition =
                                // This type assertion is safe as this event handler is on a button.
                                // eslint-disable-next-line no-restricted-syntax
                                (event.target as HTMLButtonElement).getBoundingClientRect()
                            // This is a React component even though it doesn't contain JSX.
                            // eslint-disable-next-line no-restricted-syntax
                            const CreateForm = ASSET_TYPE_CREATE_FORM[assetType]
                            setModal(() => (
                                <CreateForm
                                    left={buttonPosition.left + window.scrollX}
                                    top={buttonPosition.top + window.scrollY}
                                    directoryId={directoryId}
                                    onSuccess={doRefresh}
                                />
                            ))
                        }}
                    >
                        {svg.ADD_ICON}
                    </button>
                </div>
            )
        ) : (
            <>{COLUMN_NAME[column]}</>
        )

    // The purpose of this effect is to enable search action.
    react.useEffect(() => {
        setVisibleProjectAssets(projectAssets.filter(asset => asset.title.includes(query)))
        setVisibleDirectoryAssets(directoryAssets.filter(asset => asset.title.includes(query)))
        setVisibleSecretAssets(secretAssets.filter(asset => asset.title.includes(query)))
        setVisibleFileAssets(fileAssets.filter(asset => asset.title.includes(query)))
    }, [query])

    const setAssets = (assets: backendModule.Asset[]) => {
        const newProjectAssets = assets.filter(
            backendModule.assetIsType(backendModule.AssetType.project)
        )
        const newDirectoryAssets = assets.filter(
            backendModule.assetIsType(backendModule.AssetType.directory)
        )
        const newSecretAssets = assets.filter(
            backendModule.assetIsType(backendModule.AssetType.secret)
        )
        const newFileAssets = assets.filter(backendModule.assetIsType(backendModule.AssetType.file))
        setProjectAssets(newProjectAssets)
        setDirectoryAssets(newDirectoryAssets)
        setSecretAssets(newSecretAssets)
        setFileAssets(newFileAssets)
        setIsInitialized(true)
        if (
            !isInitialized &&
            initialProjectName != null &&
            !newProjectAssets.some(projectAsset => projectAsset.title === initialProjectName)
        ) {
            logger.error(`Startup project '${initialProjectName}' not found.`)
        }
    }

    hooks.useAsyncEffect(
        null,
        async signal => {
            const assets = await backend.listDirectory({ parentId: directoryId })
            if (!signal.aborted) {
                setIsLoadingAssets(false)
                setAssets(assets)
            }
        },
        [accessToken, directoryId, refresh, backend]
    )

    react.useEffect(() => {
        const onBlur = () => {
            setIsFileBeingDragged(false)
        }

        window.addEventListener('blur', onBlur)

        return () => {
            window.removeEventListener('blur', onBlur)
        }
    }, [])

    const handleEscapeKey = (event: react.KeyboardEvent<HTMLDivElement>) => {
        if (
            event.key === 'Escape' &&
            !event.ctrlKey &&
            !event.shiftKey &&
            !event.altKey &&
            !event.metaKey
        ) {
            if (modal) {
                event.preventDefault()
                unsetModal()
            }
        }
    }

    const openDropZone = (event: react.DragEvent<HTMLDivElement>) => {
        if (event.dataTransfer.types.includes('Files')) {
            setIsFileBeingDragged(true)
        }
    }

    const getNewProjectName = (templateName?: string | null): string => {
        const prefix = `${templateName ?? 'New_Project'}_`
        const projectNameTemplate = new RegExp(`^${prefix}(?<projectIndex>\\d+)$`)
        let highestProjectIndex = 0
        for (const projectAsset of projectAssets) {
            let projectIndex = projectNameTemplate.exec(projectAsset.title)?.groups?.projectIndex
            if (projectIndex) {
                highestProjectIndex = Math.max(highestProjectIndex, parseInt(projectIndex, 10))
            }
        }
        return `${prefix}${highestProjectIndex + 1}`
    }

    const handleCreateProject = async (templateId?: string | null) => {
        const projectName = getNewProjectName(templateId)
        const body: backendModule.CreateProjectRequestBody = {
            projectName,
            projectTemplateName: templateId ?? null,
            parentDirectoryId: directoryId,
        }
        await backend.createProject(body)
        doRefresh()
    }

    return (
        <div
            className={`flex flex-col relative select-none text-primary text-xs min-h-screen p-2 ${
                tab === Tab.dashboard ? '' : 'hidden'
            }`}
            onClick={event => {
                unsetModal()
                if (!event.shiftKey) {
                    setSelectedAssets([])
                }
            }}
            onKeyDown={handleEscapeKey}
            onDragEnter={openDropZone}
        >
            <TopBar
                platform={platform}
                projectName={project?.name ?? null}
                tab={tab}
                toggleTab={() => {
                    if (project && tab === Tab.dashboard) {
                        setTab(Tab.ide)
                        const ideElement = document.getElementById(IDE_ELEMENT_ID)
                        if (ideElement) {
                            ideElement.style.top = ''
                            ideElement.style.display = 'absolute'
                        }
                    } else {
                        setTab(Tab.dashboard)
                        const ideElement = document.getElementById(IDE_ELEMENT_ID)
                        if (ideElement) {
                            ideElement.style.top = '-100vh'
                            ideElement.style.display = 'fixed'
                        }
                    }
                }}
                setBackendPlatform={setBackendPlatform}
                query={query}
                setQuery={setQuery}
            />
            {backend.platform === platformModule.Platform.cloud && !organization.isEnabled ? (
                <div className="grow grid place-items-center">
                    <div className="text-base text-center">
                        We will review your user details and enable the cloud experience for you
                        shortly.
                    </div>
                </div>
            ) : (
                <>
                    <Templates onTemplateClick={handleCreateProject} />
                    <div className="flex flex-row flex-nowrap my-2">
                        <h1 className="text-xl font-bold mx-4 self-center">Drive</h1>
                        <div className="flex flex-row flex-nowrap mx-4">
                            {backend.platform === platformModule.Platform.cloud && (
                                <>
                                    <div className="bg-gray-100 rounded-l-full flex flex-row flex-nowrap items-center p-1 mx-0.5">
                                        {directory && (
                                            <>
                                                <button className="mx-2" onClick={exitDirectory}>
                                                    {parentDirectory?.title ?? '/'}
                                                </button>
                                                {svg.SMALL_RIGHT_ARROW_ICON}
                                            </>
                                        )}
                                        <span className="mx-2">{directory?.title ?? '/'}</span>
                                    </div>
                                    <div className="bg-gray-100 rounded-r-full flex flex-row flex-nowrap items-center mx-0.5">
                                        <div className="m-2">Shared with</div>
                                        <div></div>
                                    </div>
                                </>
                            )}
                            <div className="bg-gray-100 rounded-full flex flex-row flex-nowrap px-1.5 py-1 mx-4">
                                <button
                                    className={`mx-1 ${
                                        backend.platform === platformModule.Platform.desktop
                                            ? 'opacity-50'
                                            : ''
                                    }`}
                                    disabled={backend.platform === platformModule.Platform.desktop}
                                    onClick={event => {
                                        event.stopPropagation()
                                        setModal(() => (
                                            <UploadFileModal
                                                directoryId={directoryId}
                                                onSuccess={doRefresh}
                                            />
                                        ))
                                    }}
                                >
                                    {svg.UPLOAD_ICON}
                                </button>
                                <button
                                    className={`mx-1 opacity-50`}
                                    disabled={true}
                                    onClick={event => {
                                        event.stopPropagation()
                                        unsetModal()
                                        /* TODO */
                                    }}
                                >
                                    {svg.DOWNLOAD_ICON}
                                </button>
                            </div>
<<<<<<< HEAD
                        </>
                    )}
                </div>
            </div>
            <table className="table-fixed items-center border-collapse mt-2">
                <tbody>
                    <tr className="h-10">
                        {columnsFor(columnDisplayMode, backend.platform).map(column => (
                            <td key={column} className={COLUMN_CSS_CLASS[column]} />
                        ))}
                    </tr>
                    <Rows<backendModule.Asset<backendModule.AssetType.project>>
                        items={visibleProjectAssets}
                        getKey={proj => proj.id}
                        isLoading={isLoadingAssets}
                        placeholder={
                            <span className="opacity-75">
                                You have no project yet. Go ahead and create one using the form
                                above.
                            </span>
                        }
                        columns={columnsFor(columnDisplayMode, backend.platform).map(column => ({
                            id: column,
                            heading: ColumnHeading(column, backendModule.AssetType.project),
                            render: renderer(column, backendModule.AssetType.project),
                        }))}
                        onClick={(projectAsset, event) => {
                            event.stopPropagation()
                            setSelectedAssets(
                                event.shiftKey ? [...selectedAssets, projectAsset] : [projectAsset]
                            )
                        }}
                        onContextMenu={(projectAsset, event) => {
                            event.preventDefault()
                            event.stopPropagation()
                            const doOpenForEditing = () => {
                                unsetModal()
                                setNameOfProjectToImmediatelyOpen(projectAsset.title)
                            }
                            const doOpenAsFolder = () => {
                                // FIXME[sb]: Uncomment once backend support
                                // is in place.
                                // The following code does not typecheck
                                // since `ProjectId`s are not `DirectoryId`s.
                                // enterDirectory(projectAsset)
                            }
                            // This is not a React component even though it contains JSX.
                            // eslint-disable-next-line no-restricted-syntax
                            const doRename = () => {
                                setModal(() => (
                                    <RenameModal
                                        name={projectAsset.title}
                                        assetType={projectAsset.type}
                                        {...(backend.platform === platformModule.Platform.desktop
                                            ? {
                                                  namePattern: '[A-Z][a-z]*(?:_\\d+|_[A-Z][a-z]*)*',
                                                  title:
                                                      'Names must be in Upper_Snake_Case. ' +
                                                      '(Numbers (_0, _1) are also allowed.)',
                                              }
                                            : {})}
                                        doRename={async name => {
                                            await backend.projectUpdate(projectAsset.id, {
                                                ami: null,
                                                ideVersion: null,
                                                projectName: name,
                                            })
                                        }}
                                        onSuccess={doRefresh}
                                    />
                                ))
                            }
                            // This is not a React component even though it contains JSX.
                            // eslint-disable-next-line no-restricted-syntax
                            const doDelete = () => {
                                setModal(() => (
                                    <ConfirmDeleteModal
                                        name={projectAsset.title}
                                        assetType={projectAsset.type}
                                        doDelete={() => backend.deleteProject(projectAsset.id)}
                                        onSuccess={doRefresh}
                                    />
                                ))
                            }
                            setModal(() => (
                                <ContextMenu event={event}>
                                    <ContextMenuEntry onClick={doOpenForEditing}>
                                        Open for editing
                                    </ContextMenuEntry>
                                    <ContextMenuEntry disabled onClick={doOpenAsFolder}>
                                        Open as folder
                                    </ContextMenuEntry>
                                    <ContextMenuEntry onClick={doRename}>Rename</ContextMenuEntry>
                                    <ContextMenuEntry onClick={doDelete}>
                                        <span className="text-red-700">Delete</span>
                                    </ContextMenuEntry>
                                </ContextMenu>
                            ))
                        }}
                    />
                    {backend.platform === platformModule.Platform.cloud &&
                        (remoteBackend => (
                            <>
                                <tr className="h-10" />
                                <Rows<backendModule.Asset<backendModule.AssetType.directory>>
                                    items={visibleDirectoryAssets}
                                    getKey={dir => dir.id}
                                    isLoading={isLoadingAssets}
                                    placeholder={
                                        <span className="opacity-75">
                                            This directory does not contain any subdirectories
                                            {query ? ' matching your query' : ''}.
                                        </span>
=======
                            {EXPERIMENTAL.columnModeSwitcher && (
                                <>
                                    <div className="bg-gray-100 rounded-full flex flex-row flex-nowrap p-1.5 mx-4">
                                        <button
                                            className={`${
                                                columnDisplayMode === ColumnDisplayMode.all
                                                    ? 'bg-white shadow-soft'
                                                    : 'opacity-50'
                                            } rounded-full px-1.5`}
                                            onClick={() => {
                                                setColumnDisplayMode(ColumnDisplayMode.all)
                                            }}
                                        >
                                            All
                                        </button>
                                        <button
                                            className={`${
                                                columnDisplayMode === ColumnDisplayMode.compact
                                                    ? 'bg-white shadow-soft'
                                                    : 'opacity-50'
                                            } rounded-full px-1.5`}
                                            onClick={() => {
                                                setColumnDisplayMode(ColumnDisplayMode.compact)
                                            }}
                                        >
                                            Compact
                                        </button>
                                        <button
                                            className={`${
                                                columnDisplayMode === ColumnDisplayMode.docs
                                                    ? 'bg-white shadow-soft'
                                                    : 'opacity-50'
                                            } rounded-full px-1.5`}
                                            onClick={() => {
                                                setColumnDisplayMode(ColumnDisplayMode.docs)
                                            }}
                                        >
                                            Docs
                                        </button>
                                        <button
                                            className={`${
                                                columnDisplayMode === ColumnDisplayMode.settings
                                                    ? 'bg-white shadow-soft'
                                                    : 'opacity-50'
                                            } rounded-full px-1.5`}
                                            onClick={() => {
                                                setColumnDisplayMode(ColumnDisplayMode.settings)
                                            }}
                                        >
                                            Settings
                                        </button>
                                    </div>
                                </>
                            )}
                        </div>
                    </div>
                    <table className="table-fixed items-center border-collapse mt-2">
                        <tbody>
                            <tr className="h-10">
                                {columnsFor(columnDisplayMode, backend.platform).map(column => (
                                    <td key={column} className={COLUMN_CSS_CLASS[column]} />
                                ))}
                            </tr>
                            <Rows<backendModule.Asset<backendModule.AssetType.project>>
                                items={visibleProjectAssets}
                                getKey={proj => proj.id}
                                isLoading={isLoadingAssets}
                                placeholder={
                                    <span className="opacity-75">
                                        You have no project yet. Go ahead and create one using the
                                        form above.
                                    </span>
                                }
                                columns={columnsFor(columnDisplayMode, backend.platform).map(
                                    column => ({
                                        id: column,
                                        heading: ColumnHeading(
                                            column,
                                            backendModule.AssetType.project
                                        ),
                                        render: renderer(column, backendModule.AssetType.project),
                                    })
                                )}
                                onClick={(projectAsset, event) => {
                                    event.stopPropagation()
                                    unsetModal()
                                    setSelectedAssets(
                                        event.shiftKey
                                            ? [...selectedAssets, projectAsset]
                                            : [projectAsset]
                                    )
                                }}
                                onContextMenu={(projectAsset, event) => {
                                    event.preventDefault()
                                    event.stopPropagation()
                                    const doOpenForEditing = () => {
                                        // FIXME[sb]: Switch to IDE tab
                                        // once merged with `show-and-open-workspace` branch.
>>>>>>> e35bc177
                                    }
                                    const doOpenAsFolder = () => {
                                        // FIXME[sb]: Uncomment once backend support
                                        // is in place.
                                        // The following code does not typecheck
                                        // since `ProjectId`s are not `DirectoryId`s.
                                        // enterDirectory(projectAsset)
                                    }
                                    // This is not a React component even though it contains JSX.
                                    // eslint-disable-next-line no-restricted-syntax
                                    const doRename = () => {
                                        setModal(() => (
                                            <RenameModal
                                                name={projectAsset.title}
                                                assetType={projectAsset.type}
                                                {...(backend.platform ===
                                                platformModule.Platform.desktop
                                                    ? {
                                                          namePattern:
                                                              '[A-Z][a-z]*(?:_\\d+|_[A-Z][a-z]*)*',
                                                          title:
                                                              'Names must be in Upper_Snake_Case. ' +
                                                              '(Numbers (_0, _1) are also allowed.)',
                                                      }
                                                    : {})}
                                                doRename={async name => {
                                                    await backend.projectUpdate(projectAsset.id, {
                                                        ami: null,
                                                        ideVersion: null,
                                                        projectName: name,
                                                    })
                                                }}
                                                onSuccess={doRefresh}
                                            />
                                        ))
                                    }
                                    // This is not a React component even though it contains JSX.
                                    // eslint-disable-next-line no-restricted-syntax
                                    const doDelete = () => {
                                        setModal(() => (
                                            <ConfirmDeleteModal
                                                name={projectAsset.title}
                                                assetType={projectAsset.type}
                                                doDelete={() =>
                                                    backend.deleteProject(projectAsset.id)
                                                }
                                                onSuccess={doRefresh}
                                            />
                                        ))
                                    }
                                    setModal(() => (
                                        <ContextMenu event={event}>
                                            <ContextMenuEntry disabled onClick={doOpenForEditing}>
                                                Open for editing
                                            </ContextMenuEntry>
                                            {backend.platform !==
                                                platformModule.Platform.desktop && (
                                                <ContextMenuEntry disabled onClick={doOpenAsFolder}>
                                                    Open as folder
                                                </ContextMenuEntry>
                                            )}
                                            <ContextMenuEntry onClick={doRename}>
                                                Rename
                                            </ContextMenuEntry>
                                            <ContextMenuEntry onClick={doDelete}>
                                                <span className="text-red-700">Delete</span>
                                            </ContextMenuEntry>
                                        </ContextMenu>
                                    ))
                                }}
                            />
                            {backend.platform === platformModule.Platform.cloud &&
                                (remoteBackend => (
                                    <>
                                        <tr className="h-10" />
                                        <Rows<
                                            backendModule.Asset<backendModule.AssetType.directory>
                                        >
                                            items={visibleDirectoryAssets}
                                            getKey={dir => dir.id}
                                            isLoading={isLoadingAssets}
                                            placeholder={
                                                <span className="opacity-75">
                                                    This directory does not contain any
                                                    subdirectories
                                                    {query ? ' matching your query' : ''}.
                                                </span>
                                            }
                                            columns={columnsFor(
                                                columnDisplayMode,
                                                backend.platform
                                            ).map(column => ({
                                                id: column,
                                                heading: ColumnHeading(
                                                    column,
                                                    backendModule.AssetType.directory
                                                ),
                                                render: renderer(
                                                    column,
                                                    backendModule.AssetType.directory
                                                ),
                                            }))}
                                            onClick={(directoryAsset, event) => {
                                                event.stopPropagation()
                                                unsetModal()
                                                setSelectedAssets(
                                                    event.shiftKey
                                                        ? [...selectedAssets, directoryAsset]
                                                        : [directoryAsset]
                                                )
                                            }}
                                            onContextMenu={(_directory, event) => {
                                                event.preventDefault()
                                                event.stopPropagation()
                                                setModal(() => (
                                                    <ContextMenu event={event}></ContextMenu>
                                                ))
                                            }}
                                        />
                                        <tr className="h-10" />
                                        <Rows<backendModule.Asset<backendModule.AssetType.secret>>
                                            items={visibleSecretAssets}
                                            getKey={secret => secret.id}
                                            isLoading={isLoadingAssets}
                                            placeholder={
                                                <span className="opacity-75">
                                                    This directory does not contain any secrets
                                                    {query ? ' matching your query' : ''}.
                                                </span>
                                            }
                                            columns={columnsFor(
                                                columnDisplayMode,
                                                backend.platform
                                            ).map(column => ({
                                                id: column,
                                                heading: ColumnHeading(
                                                    column,
                                                    backendModule.AssetType.secret
                                                ),
                                                render: renderer(
                                                    column,
                                                    backendModule.AssetType.secret
                                                ),
                                            }))}
                                            onClick={(secret, event) => {
                                                event.stopPropagation()
                                                unsetModal()
                                                setSelectedAssets(
                                                    event.shiftKey
                                                        ? [...selectedAssets, secret]
                                                        : [secret]
                                                )
                                            }}
                                            onContextMenu={(secret, event) => {
                                                event.preventDefault()
                                                event.stopPropagation()
                                                // This is not a React component even though it contains JSX.
                                                // eslint-disable-next-line no-restricted-syntax
                                                const doDelete = () => {
                                                    setModal(() => (
                                                        <ConfirmDeleteModal
                                                            name={secret.title}
                                                            assetType={secret.type}
                                                            doDelete={() =>
                                                                remoteBackend.deleteSecret(
                                                                    secret.id
                                                                )
                                                            }
                                                            onSuccess={doRefresh}
                                                        />
                                                    ))
                                                }
                                                setModal(() => (
                                                    <ContextMenu event={event}>
                                                        <ContextMenuEntry onClick={doDelete}>
                                                            <span className="text-red-700">
                                                                Delete
                                                            </span>
                                                        </ContextMenuEntry>
                                                    </ContextMenu>
                                                ))
                                            }}
                                        />
                                        <tr className="h-10" />
                                        <Rows<backendModule.Asset<backendModule.AssetType.file>>
                                            items={visibleFileAssets}
                                            getKey={file => file.id}
                                            isLoading={isLoadingAssets}
                                            placeholder={
                                                <span className="opacity-75">
                                                    This directory does not contain any files
                                                    {query ? ' matching your query' : ''}.
                                                </span>
                                            }
                                            columns={columnsFor(
                                                columnDisplayMode,
                                                backend.platform
                                            ).map(column => ({
                                                id: column,
                                                heading: ColumnHeading(
                                                    column,
                                                    backendModule.AssetType.file
                                                ),
                                                render: renderer(
                                                    column,
                                                    backendModule.AssetType.file
                                                ),
                                            }))}
                                            onClick={(file, event) => {
                                                event.stopPropagation()
                                                unsetModal()
                                                setSelectedAssets(
                                                    event.shiftKey
                                                        ? [...selectedAssets, file]
                                                        : [file]
                                                )
                                            }}
                                            onContextMenu={(file, event) => {
                                                event.preventDefault()
                                                event.stopPropagation()
                                                const doCopy = () => {
                                                    // TODO: Wait for backend endpoint.
                                                }
                                                const doCut = () => {
                                                    // TODO: Wait for backend endpoint.
                                                }
                                                // This is not a React component even though it contains JSX.
                                                // eslint-disable-next-line no-restricted-syntax
                                                const doDelete = () => {
                                                    setModal(() => (
                                                        <ConfirmDeleteModal
                                                            name={file.title}
                                                            assetType={file.type}
                                                            doDelete={() =>
                                                                remoteBackend.deleteFile(file.id)
                                                            }
                                                            onSuccess={doRefresh}
                                                        />
                                                    ))
                                                }
                                                const doDownload = () => {
                                                    /** TODO: Wait for backend endpoint. */
                                                }
                                                setModal(() => (
                                                    <ContextMenu event={event}>
                                                        <ContextMenuEntry disabled onClick={doCopy}>
                                                            Copy
                                                        </ContextMenuEntry>
                                                        <ContextMenuEntry disabled onClick={doCut}>
                                                            Cut
                                                        </ContextMenuEntry>
                                                        <ContextMenuEntry onClick={doDelete}>
                                                            <span className="text-red-700">
                                                                Delete
                                                            </span>
                                                        </ContextMenuEntry>
                                                        <ContextMenuEntry
                                                            disabled
                                                            onClick={doDownload}
                                                        >
                                                            Download
                                                        </ContextMenuEntry>
                                                    </ContextMenu>
                                                ))
                                            }}
                                        />
                                    </>
                                ))(backend)}
                        </tbody>
                    </table>
                    {isFileBeingDragged && backend.platform === platformModule.Platform.cloud ? (
                        <div
                            className="text-white text-lg fixed w-screen h-screen inset-0 bg-primary grid place-items-center"
                            onDragLeave={() => {
                                setIsFileBeingDragged(false)
                            }}
                            onDragOver={event => {
                                event.preventDefault()
                            }}
                            onDrop={async event => {
                                event.preventDefault()
                                setIsFileBeingDragged(false)
                                await uploadMultipleFiles.uploadMultipleFiles(
                                    backend,
                                    directoryId,
                                    Array.from(event.dataTransfer.files)
                                )
                                doRefresh()
                            }}
                        >
                            Drop to upload files.
                        </div>
                    ) : null}
                </>
            )}
            {/* This should be just `{modal}`, however TypeScript incorrectly throws an error. */}
            {project && <Ide project={project} appRunner={appRunner} />}
            {modal && <>{modal}</>}
        </div>
    )
}

export default Dashboard<|MERGE_RESOLUTION|>--- conflicted
+++ resolved
@@ -825,121 +825,6 @@
                                     {svg.DOWNLOAD_ICON}
                                 </button>
                             </div>
-<<<<<<< HEAD
-                        </>
-                    )}
-                </div>
-            </div>
-            <table className="table-fixed items-center border-collapse mt-2">
-                <tbody>
-                    <tr className="h-10">
-                        {columnsFor(columnDisplayMode, backend.platform).map(column => (
-                            <td key={column} className={COLUMN_CSS_CLASS[column]} />
-                        ))}
-                    </tr>
-                    <Rows<backendModule.Asset<backendModule.AssetType.project>>
-                        items={visibleProjectAssets}
-                        getKey={proj => proj.id}
-                        isLoading={isLoadingAssets}
-                        placeholder={
-                            <span className="opacity-75">
-                                You have no project yet. Go ahead and create one using the form
-                                above.
-                            </span>
-                        }
-                        columns={columnsFor(columnDisplayMode, backend.platform).map(column => ({
-                            id: column,
-                            heading: ColumnHeading(column, backendModule.AssetType.project),
-                            render: renderer(column, backendModule.AssetType.project),
-                        }))}
-                        onClick={(projectAsset, event) => {
-                            event.stopPropagation()
-                            setSelectedAssets(
-                                event.shiftKey ? [...selectedAssets, projectAsset] : [projectAsset]
-                            )
-                        }}
-                        onContextMenu={(projectAsset, event) => {
-                            event.preventDefault()
-                            event.stopPropagation()
-                            const doOpenForEditing = () => {
-                                unsetModal()
-                                setNameOfProjectToImmediatelyOpen(projectAsset.title)
-                            }
-                            const doOpenAsFolder = () => {
-                                // FIXME[sb]: Uncomment once backend support
-                                // is in place.
-                                // The following code does not typecheck
-                                // since `ProjectId`s are not `DirectoryId`s.
-                                // enterDirectory(projectAsset)
-                            }
-                            // This is not a React component even though it contains JSX.
-                            // eslint-disable-next-line no-restricted-syntax
-                            const doRename = () => {
-                                setModal(() => (
-                                    <RenameModal
-                                        name={projectAsset.title}
-                                        assetType={projectAsset.type}
-                                        {...(backend.platform === platformModule.Platform.desktop
-                                            ? {
-                                                  namePattern: '[A-Z][a-z]*(?:_\\d+|_[A-Z][a-z]*)*',
-                                                  title:
-                                                      'Names must be in Upper_Snake_Case. ' +
-                                                      '(Numbers (_0, _1) are also allowed.)',
-                                              }
-                                            : {})}
-                                        doRename={async name => {
-                                            await backend.projectUpdate(projectAsset.id, {
-                                                ami: null,
-                                                ideVersion: null,
-                                                projectName: name,
-                                            })
-                                        }}
-                                        onSuccess={doRefresh}
-                                    />
-                                ))
-                            }
-                            // This is not a React component even though it contains JSX.
-                            // eslint-disable-next-line no-restricted-syntax
-                            const doDelete = () => {
-                                setModal(() => (
-                                    <ConfirmDeleteModal
-                                        name={projectAsset.title}
-                                        assetType={projectAsset.type}
-                                        doDelete={() => backend.deleteProject(projectAsset.id)}
-                                        onSuccess={doRefresh}
-                                    />
-                                ))
-                            }
-                            setModal(() => (
-                                <ContextMenu event={event}>
-                                    <ContextMenuEntry onClick={doOpenForEditing}>
-                                        Open for editing
-                                    </ContextMenuEntry>
-                                    <ContextMenuEntry disabled onClick={doOpenAsFolder}>
-                                        Open as folder
-                                    </ContextMenuEntry>
-                                    <ContextMenuEntry onClick={doRename}>Rename</ContextMenuEntry>
-                                    <ContextMenuEntry onClick={doDelete}>
-                                        <span className="text-red-700">Delete</span>
-                                    </ContextMenuEntry>
-                                </ContextMenu>
-                            ))
-                        }}
-                    />
-                    {backend.platform === platformModule.Platform.cloud &&
-                        (remoteBackend => (
-                            <>
-                                <tr className="h-10" />
-                                <Rows<backendModule.Asset<backendModule.AssetType.directory>>
-                                    items={visibleDirectoryAssets}
-                                    getKey={dir => dir.id}
-                                    isLoading={isLoadingAssets}
-                                    placeholder={
-                                        <span className="opacity-75">
-                                            This directory does not contain any subdirectories
-                                            {query ? ' matching your query' : ''}.
-                                        </span>
-=======
                             {EXPERIMENTAL.columnModeSwitcher && (
                                 <>
                                     <div className="bg-gray-100 rounded-full flex flex-row flex-nowrap p-1.5 mx-4">
@@ -1036,9 +921,8 @@
                                     event.preventDefault()
                                     event.stopPropagation()
                                     const doOpenForEditing = () => {
-                                        // FIXME[sb]: Switch to IDE tab
-                                        // once merged with `show-and-open-workspace` branch.
->>>>>>> e35bc177
+                                        unsetModal()
+                                        setNameOfProjectToImmediatelyOpen(projectAsset.title)
                                     }
                                     const doOpenAsFolder = () => {
                                         // FIXME[sb]: Uncomment once backend support
@@ -1091,7 +975,7 @@
                                     }
                                     setModal(() => (
                                         <ContextMenu event={event}>
-                                            <ContextMenuEntry disabled onClick={doOpenForEditing}>
+                                            <ContextMenuEntry onClick={doOpenForEditing}>
                                                 Open for editing
                                             </ContextMenuEntry>
                                             {backend.platform !==
