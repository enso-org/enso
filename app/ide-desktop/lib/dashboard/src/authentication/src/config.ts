--- conflicted
+++ resolved
@@ -3,16 +3,23 @@
 import * as auth from './authentication/config'
 import * as newtype from './newtype'
 
-// ===========
-// === API ===
-// ===========
+// =============
+// === Types ===
+// =============
 
 /** Base URL for requests to our Cloud API backend. */
-type ApiUrl = newtype.Newtype<string, 'ApiUrl'>
+type ApiUrl = newtype.Newtype<`http://${string}` | `https://${string}`, 'ApiUrl'>
 /** Create an {@link ApiUrl}. */
-// This is a constructor function that constructs values of the type it is named after.
+// This is a constructor function that constructs values of the type after which it is named.
 // eslint-disable-next-line @typescript-eslint/no-redeclare
 export const ApiUrl = newtype.newtypeConstructor<ApiUrl>()
+
+/** URL to the websocket endpoint of the Help Chat. */
+type ChatUrl = newtype.Newtype<`ws://${string}` | `wss://${string}`, 'ChatUrl'>
+
+// This is a constructor function that constructs values of the type after which it is named.
+// eslint-disable-next-line @typescript-eslint/no-redeclare
+export const ChatUrl = newtype.newtypeConstructor<ChatUrl>()
 
 // =================
 // === Constants ===
@@ -47,9 +54,8 @@
  * In development mode, the chat bot will need to be run locally:
  * https://github.com/enso-org/enso-bot */
 const CHAT_URLS = {
-    development: newtype.asNewtype<ChatUrl>('ws://localhost:8082'),
-    // TODO[sb]: Insert the actual URL of the production chat bot here.
-    production: newtype.asNewtype<ChatUrl>('wss://chat.cloud.enso.org'),
+    development: ChatUrl('ws://localhost:8082'),
+    production: ChatUrl('wss://chat.cloud.enso.org'),
 }
 
 /** All possible configuration options, sorted by environment. */
@@ -95,18 +101,8 @@
 
 /** Possible values for the environment/user we're running for and whose infrastructure we're
  * testing against. */
-<<<<<<< HEAD
-export type Environment = 'npekin' | 'pbuchu' | 'production'
-=======
 export type Environment = 'npekin' | 'pbuchu' | 'production'
 
 // ===========
 // === API ===
-// ===========
-
-/** Base URL for requests to our Cloud API backend. */
-type ApiUrl = newtype.Newtype<`http://${string}` | `https://${string}`, 'ApiUrl'>
-
-/** URL to the websocket endpoint of the Help Chat. */
-type ChatUrl = newtype.Newtype<`ws://${string}` | `wss://${string}`, 'ChatUrl'>
->>>>>>> fd0bdc86
+// ===========