/** @file Authentication module used by Enso IDE & Cloud.
 *
 * This module declares the main DOM structure for the authentication/dashboard app. */
<<<<<<< HEAD
/** This import is unused in this file, but React doesn't work without it, under Electron. This is
 * probably because it gets tree-shaken out of the bundle, so we need to explicitly import it.
 * Unlike all other imports in this project, this one is not `camelCase`. We use `React` instead of
 * `React` here. This is because if the import is named any differently then React doesn't get
 * included in the final bundle. */
// It is safe to disable `no-restricted-syntax` because the `PascalCase` naming is required
// as per the above comment.
// eslint-disable-next-line @typescript-eslint/no-unused-vars, no-restricted-syntax
=======
>>>>>>> 11a26b1c
import * as React from 'react'
import * as reactDOM from 'react-dom/client'

import * as detect from 'enso-common/src/detect'

import App, * as app from './components/app'

// =================
// === Constants ===
// =================

/** The `id` attribute of the root element that the app will be rendered into. */
const ROOT_ELEMENT_ID = 'enso-dashboard'
/** The `id` attribute of the element that the IDE will be rendered into. */
const IDE_ELEMENT_ID = 'root'

// ===========
// === run ===
// ===========

/** Entrypoint for the authentication/dashboard app.
 *
 * Running this function finds a `div` element with the ID `dashboard`, and renders the
 * authentication/dashboard UI using React. It also handles routing and other interactions (e.g.,
 * for redirecting the user to/from the login page). */
export // This export declaration must be broken up to satisfy the `require-jsdoc` rule.
// This is not a React component even though it contains JSX.
// eslint-disable-next-line no-restricted-syntax
function run(props: app.AppProps) {
    const { logger, supportsDeepLinks } = props
    logger.log('Starting authentication/dashboard UI.')
    /** The root element that the authentication/dashboard app will be rendered into. */
    const root = document.getElementById(ROOT_ELEMENT_ID)
    const ideElement = document.getElementById(IDE_ELEMENT_ID)
    if (root == null) {
        logger.error(`Could not find root element with ID '${ROOT_ELEMENT_ID}'.`)
    } else if (ideElement == null) {
        logger.error(`Could not find IDE element with ID '${IDE_ELEMENT_ID}'.`)
    } else {
        ideElement.style.top = '-100vh'
        ideElement.style.display = 'fixed'
        // `supportsDeepLinks` will be incorrect when accessing the installed Electron app's pages
        // via the browser.
        const actuallySupportsDeepLinks = supportsDeepLinks && detect.isRunningInElectron()
        reactDOM.createRoot(root).render(
            IS_DEV_MODE ? (
                <React.StrictMode>
                    <App {...props} />
                </React.StrictMode>
            ) : (
                <App {...props} supportsDeepLinks={actuallySupportsDeepLinks} />
            )
        )
    }
}

/** Global configuration for the {@link App} component. */
export type AppProps = app.AppProps<|MERGE_RESOLUTION|>--- conflicted
+++ resolved
@@ -1,17 +1,6 @@
 /** @file Authentication module used by Enso IDE & Cloud.
  *
  * This module declares the main DOM structure for the authentication/dashboard app. */
-<<<<<<< HEAD
-/** This import is unused in this file, but React doesn't work without it, under Electron. This is
- * probably because it gets tree-shaken out of the bundle, so we need to explicitly import it.
- * Unlike all other imports in this project, this one is not `camelCase`. We use `React` instead of
- * `React` here. This is because if the import is named any differently then React doesn't get
- * included in the final bundle. */
-// It is safe to disable `no-restricted-syntax` because the `PascalCase` naming is required
-// as per the above comment.
-// eslint-disable-next-line @typescript-eslint/no-unused-vars, no-restricted-syntax
-=======
->>>>>>> 11a26b1c
 import * as React from 'react'
 import * as reactDOM from 'react-dom/client'
 
