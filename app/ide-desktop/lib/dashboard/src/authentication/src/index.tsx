--- conflicted
+++ resolved
@@ -43,9 +43,6 @@
     if (root == null) {
         logger.error(`Could not find root element with ID '${ROOT_ELEMENT_ID}'.`)
     } else {
-<<<<<<< HEAD
-        document.getElementById(IDE_ELEMENT_ID)?.classList.add('hidden')
-=======
         // FIXME: https://github.com/enso-org/cloud-v2/issues/386
         // Temporary workaround on hiding the Enso root element preventing it from
         // rendering next to authentication templates. We are uncovering this once the
@@ -54,7 +51,6 @@
         if (ide != null) {
             ide.style.display = 'none'
         }
->>>>>>> 27be4320
         reactDOM.createRoot(root).render(<App {...props} />)
     }
 }
