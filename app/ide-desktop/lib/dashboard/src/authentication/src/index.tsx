/** @file Authentication module used by Enso IDE & Cloud.
 *
 * This module declares the main DOM structure for the authentication/dashboard app. */
/** This import is unused in this file, but React doesn't work without it, under Electron. This is
 * probably because it gets tree-shaken out of the bundle, so we need to explicitly import it.
 * Unlike all other imports in this project, this one is not `camelCase`. We use `React` instead of
 * `react` here. This is because if the import is named any differently then React doesn't get
 * included in the final bundle. */
// It is safe to disable `no-restricted-syntax` because the `PascalCase` naming is required
// as per the above comment.
// @ts-expect-error See above comment for why this import is needed.
// eslint-disable-next-line @typescript-eslint/no-unused-vars, no-restricted-syntax
import * as React from 'react'
import * as reactDOM from 'react-dom/client'

<<<<<<< HEAD
import './styles/index.css'
import * as loggerProvider from './providers/logger'
import * as platformModule from './platform'
import App, * as app from './components/app'
=======
import * as loggerProvider from "./providers/logger";
import * as platformModule from "./platform";
import App, * as app from "./components/app";
>>>>>>> d8bdf2a3

// =================
// === Constants ===
// =================

/** The `id` attribute of the root element that the app will be rendered into. */
<<<<<<< HEAD
const ROOT_ELEMENT_ID = 'dashboard'
=======
const ROOT_ELEMENT_ID = "dashboard";
/** The `id` attribute of the element that the IDE will be rendered into. */
const IDE_ELEMENT_ID = "root";
>>>>>>> d8bdf2a3

// ===========
// === run ===
// ===========

/** Entrypoint for the authentication/dashboard app.
 *
 * Running this function finds a `div` element with the ID `dashboard`, and renders the
 * authentication/dashboard UI using React. It also handles routing and other interactions (e.g.,
 * for redirecting the user to/from the login page). */
// This is not a React component even though it contains JSX.
// eslint-disable-next-line no-restricted-syntax
export function run(
    /** Logger to use for logging. */
    logger: loggerProvider.Logger,
    platform: platformModule.Platform,
    onAuthenticated: () => void
) {
<<<<<<< HEAD
    logger.log('Starting authentication/dashboard UI.')
    /** The root element that the authentication/dashboard app will be rendered into. */
    const root = document.getElementById(ROOT_ELEMENT_ID)
    if (root == null) {
        logger.error(`Could not find root element with ID '${ROOT_ELEMENT_ID}'.`)
    } else {
        const props = { logger, platform, onAuthenticated }
        reactDOM.createRoot(root).render(<App {...props} />)
    }
=======
  logger.log("Starting authentication/dashboard UI.");
  /** The root element that the authentication/dashboard app will be rendered into. */
  const root = document.getElementById(ROOT_ELEMENT_ID);
  if (root == null) {
    logger.error(`Could not find root element with ID '${ROOT_ELEMENT_ID}'.`);
  } else {
    // FIXME[sb]: This is a temporary workaround and will be fixed
    // when IDE support is properly integrated into the dashboard.
    const ide = document.getElementById(IDE_ELEMENT_ID);
    if (ide != null) {
      ide.style.display = "none";
    }
    const props = { logger, platform, onAuthenticated };
    reactDOM.createRoot(root).render(<App {...props} />);
  }
>>>>>>> d8bdf2a3
}

export type AppProps = app.AppProps
// This export should be `PascalCase` because it is a re-export.
// eslint-disable-next-line no-restricted-syntax
export const Platform = platformModule.Platform<|MERGE_RESOLUTION|>--- conflicted
+++ resolved
@@ -13,29 +13,18 @@
 import * as React from 'react'
 import * as reactDOM from 'react-dom/client'
 
-<<<<<<< HEAD
-import './styles/index.css'
 import * as loggerProvider from './providers/logger'
 import * as platformModule from './platform'
 import App, * as app from './components/app'
-=======
-import * as loggerProvider from "./providers/logger";
-import * as platformModule from "./platform";
-import App, * as app from "./components/app";
->>>>>>> d8bdf2a3
 
 // =================
 // === Constants ===
 // =================
 
 /** The `id` attribute of the root element that the app will be rendered into. */
-<<<<<<< HEAD
 const ROOT_ELEMENT_ID = 'dashboard'
-=======
-const ROOT_ELEMENT_ID = "dashboard";
 /** The `id` attribute of the element that the IDE will be rendered into. */
-const IDE_ELEMENT_ID = "root";
->>>>>>> d8bdf2a3
+const IDE_ELEMENT_ID = 'root'
 
 // ===========
 // === run ===
@@ -54,33 +43,21 @@
     platform: platformModule.Platform,
     onAuthenticated: () => void
 ) {
-<<<<<<< HEAD
     logger.log('Starting authentication/dashboard UI.')
     /** The root element that the authentication/dashboard app will be rendered into. */
     const root = document.getElementById(ROOT_ELEMENT_ID)
     if (root == null) {
         logger.error(`Could not find root element with ID '${ROOT_ELEMENT_ID}'.`)
     } else {
+        // FIXME[sb]: This is a temporary workaround and will be fixed
+        // when IDE support is properly integrated into the dashboard.
+        const ide = document.getElementById(IDE_ELEMENT_ID)
+        if (ide != null) {
+            ide.style.display = 'none'
+        }
         const props = { logger, platform, onAuthenticated }
         reactDOM.createRoot(root).render(<App {...props} />)
     }
-=======
-  logger.log("Starting authentication/dashboard UI.");
-  /** The root element that the authentication/dashboard app will be rendered into. */
-  const root = document.getElementById(ROOT_ELEMENT_ID);
-  if (root == null) {
-    logger.error(`Could not find root element with ID '${ROOT_ELEMENT_ID}'.`);
-  } else {
-    // FIXME[sb]: This is a temporary workaround and will be fixed
-    // when IDE support is properly integrated into the dashboard.
-    const ide = document.getElementById(IDE_ELEMENT_ID);
-    if (ide != null) {
-      ide.style.display = "none";
-    }
-    const props = { logger, platform, onAuthenticated };
-    reactDOM.createRoot(root).render(<App {...props} />);
-  }
->>>>>>> d8bdf2a3
 }
 
 export type AppProps = app.AppProps
