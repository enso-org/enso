/** @file Authentication module used by Enso IDE & Cloud.
 *
 * This module declares the main DOM structure for the authentication/dashboard app. */
/** This import is unused in this file, but React doesn't work without it, under Electron. This is
 * probably because it gets tree-shaken out of the bundle, so we need to explicitly import it.
 * Unlike all other imports in this project, this one is not `camelCase`. We use `React` instead of
 * `react` here. This is because if the import is named any differently then React doesn't get
 * included in the final bundle. */
// It is safe to disable `no-restricted-syntax` because the `PascalCase` naming is required
// as per the above comment.
// eslint-disable-next-line @typescript-eslint/no-unused-vars, no-restricted-syntax
import * as React from 'react'
import * as reactDOM from 'react-dom/client'

import * as platformModule from './platform'
import App, * as app from './components/app'

// =================
// === Constants ===
// =================

/** The `id` attribute of the root element that the app will be rendered into. */
const ROOT_ELEMENT_ID = 'enso-dashboard'
/** The `id` attribute of the element that the IDE will be rendered into. */
const IDE_ELEMENT_ID = 'root'

// ===========
// === run ===
// ===========

/** Entrypoint for the authentication/dashboard app.
 *
 * Running this function finds a `div` element with the ID `dashboard`, and renders the
 * authentication/dashboard UI using React. It also handles routing and other interactions (e.g.,
 * for redirecting the user to/from the login page). */
// This is not a React component even though it contains JSX.
// eslint-disable-next-line no-restricted-syntax
export function run(props: app.AppProps) {
    const { logger } = props
    logger.log('Starting authentication/dashboard UI.')
    /** The root element that the authentication/dashboard app will be rendered into. */
    const root = document.getElementById(ROOT_ELEMENT_ID)
    if (root == null) {
        logger.error(`Could not find root element with ID '${ROOT_ELEMENT_ID}'.`)
    } else {
<<<<<<< HEAD
        // This element is re-added by the `Ide` component.
        document.getElementById(IDE_ELEMENT_ID)?.remove()
=======
        // FIXME[sb]: This is a temporary workaround and will be fixed
        // when IDE support is properly integrated into the dashboard.
        const ide = document.getElementById(IDE_ELEMENT_ID)
        if (ide != null) {
            ide.style.display = 'none'
        }
>>>>>>> 12c00f52
        reactDOM.createRoot(root).render(<App {...props} />)
    }
}

export type AppProps = app.AppProps
// This export should be `PascalCase` because it is a re-export.
// eslint-disable-next-line no-restricted-syntax
export const Platform = platformModule.Platform<|MERGE_RESOLUTION|>--- conflicted
+++ resolved
@@ -43,17 +43,8 @@
     if (root == null) {
         logger.error(`Could not find root element with ID '${ROOT_ELEMENT_ID}'.`)
     } else {
-<<<<<<< HEAD
         // This element is re-added by the `Ide` component.
         document.getElementById(IDE_ELEMENT_ID)?.remove()
-=======
-        // FIXME[sb]: This is a temporary workaround and will be fixed
-        // when IDE support is properly integrated into the dashboard.
-        const ide = document.getElementById(IDE_ELEMENT_ID)
-        if (ide != null) {
-            ide.style.display = 'none'
-        }
->>>>>>> 12c00f52
         reactDOM.createRoot(root).render(<App {...props} />)
     }
 }
