--- conflicted
+++ resolved
@@ -1,9 +1,6 @@
 /** @file Module containing common custom React hooks used throughout out Dashboard. */
 import * as react from "react";
 import * as loggerProvider from "./providers/logger";
-
-<<<<<<< HEAD
-
 
 // ================
 // === useInput ===
@@ -17,24 +14,12 @@
  * use the `value` prop and the `onChange` event handler. However, this can be tedious to do for
  * every input field, so we can use a custom hook to handle this for us. */
 export const useInput = (initialValue: string) => {
-    const [value, setValue] = React.useState(initialValue);
-    const onChange = (event: React.ChangeEvent<HTMLInputElement>) =>
-        setValue(event.target.value);
-    const bind = {
-        value,
-        onChange,
-    };
-
-    return {
-        value,
-        bind,
-    };
+  const [value, setValue] = react.useState(initialValue);
+  const onChange = (event: react.ChangeEvent<HTMLInputElement>) => setValue(event.target.value);
+  const bind = { value, onChange };
+  return { value, bind };
 };
 
-
-
-=======
->>>>>>> ccd43176
 // ======================
 // === useAsyncEffect ===
 // ======================
