--- conflicted
+++ resolved
@@ -3,15 +3,9 @@
 
 import * as loggerProvider from "./providers/logger";
 
-<<<<<<< HEAD
-// ================
-// === useInput ===
-// ================
-=======
 // ============
 // === Bind ===
 // ============
->>>>>>> e9d6d03c
 
 /** Type of the second parameter returned by the {@link useInput} hook.
  *
@@ -31,13 +25,10 @@
   onChange: (value: react.ChangeEvent<HTMLInputElement>) => void;
 }
 
-<<<<<<< HEAD
-=======
 // ================
 // === useInput ===
 // ================
 
->>>>>>> e9d6d03c
 /** A custom hook to handle input fields.
  *
  * In React, managing state (e.g., user input values) must be done via the `useState` hook, which
