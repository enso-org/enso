/** @file Emulates `newtype`s in TypeScript. */

// ===============
// === Newtype ===
// ===============

/** An interface specifying the variant of a newtype. */
interface NewtypeVariant<TypeName extends string> {
    // eslint-disable-next-line @typescript-eslint/naming-convention
    _$type: TypeName
}

/** Used to create a "branded type",
 * which contains a property that only exists at compile time.
 *
 * `Newtype<string, 'A'>` and `Newtype<string, 'B'>` are not compatible with each other,
 * however both are regular `string`s at runtime.
 *
 * This is useful in parameters that require values from a certain source,
 * for example IDs for a specific object type.
 *
 * It is similar to a `newtype` in other languages.
 * Note however because TypeScript is structurally typed,
 * a branded type is assignable to its base type:
 * `a: string = asNewtype<Newtype<string, 'Name'>>(b)` successfully typechecks. */
export type Newtype<T, TypeName extends string> = NewtypeVariant<TypeName> & T

/** Extracts the original type out of a {@link Newtype}.
 * Its only use is in {@link asNewtype}. */
type UnNewtype<T extends Newtype<unknown, string>> = T extends infer U & NewtypeVariant<T['_$type']>
    ? U
    : NotNewtype & Omit<T, '_$type'>

/** An interface that matches a type if and only if it is not a newtype. */
interface NotNewtype {
    // eslint-disable-next-line @typescript-eslint/naming-convention
    _$type?: never
}

/** Converts a value that is not a newtype, to a value that is a newtype. */
<<<<<<< HEAD
export function newtypeConstructor<T extends Newtype<unknown, string>>() {
=======
export function asNewtype<T extends Newtype<unknown, string>>(s: UnNewtype<T>): T {
>>>>>>> fd0bdc86
    // This cast is unsafe.
    // `T` has an extra property `_$type` which is used purely for typechecking
    // and does not exist at runtime.
    //
    // The property name is specifically chosen to trigger eslint's `naming-convention` lint,
    // so it should not be possible to accidentally create a value with such a type.
    // eslint-disable-next-line no-restricted-syntax
    return (s: NotNewtype & Omit<T, '_$type'>) => s as unknown as T
}<|MERGE_RESOLUTION|>--- conflicted
+++ resolved
@@ -37,12 +37,10 @@
     _$type?: never
 }
 
-/** Converts a value that is not a newtype, to a value that is a newtype. */
-<<<<<<< HEAD
+/** Converts a value that is not a newtype, to a value that is a newtype.
+ * This function intentionally returns another function, to ensure that each function instance
+ * is only used for one type, avoiding the de-optimization caused by polymorphic functions. */
 export function newtypeConstructor<T extends Newtype<unknown, string>>() {
-=======
-export function asNewtype<T extends Newtype<unknown, string>>(s: UnNewtype<T>): T {
->>>>>>> fd0bdc86
     // This cast is unsafe.
     // `T` has an extra property `_$type` which is used purely for typechecking
     // and does not exist at runtime.
@@ -50,5 +48,5 @@
     // The property name is specifically chosen to trigger eslint's `naming-convention` lint,
     // so it should not be possible to accidentally create a value with such a type.
     // eslint-disable-next-line no-restricted-syntax
-    return (s: NotNewtype & Omit<T, '_$type'>) => s as unknown as T
+    return (s: NotNewtype & UnNewtype<T>) => s as unknown as T
 }