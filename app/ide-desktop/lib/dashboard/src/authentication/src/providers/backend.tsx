--- conflicted
+++ resolved
@@ -50,17 +50,12 @@
     const { children } = props
     const [backend, setBackendWithoutSavingType] = React.useState<
         localBackend.LocalBackend | remoteBackend.RemoteBackend
-<<<<<<< HEAD
-    >(() => new localBackend.LocalBackend())
-    const setBackend = React.useCallback((newBackend: AnyBackendAPI) => {
-=======
         // This default value is UNSAFE, but must neither be `LocalBackend`, which may not be
         // available, not `RemoteBackend`, which does not work when not yet logged in.
         // Care must be taken to initialize the backend before its first usage.
         // eslint-disable-next-line @typescript-eslint/no-non-null-assertion
     >(null!)
-    const setBackend = react.useCallback((newBackend: AnyBackendAPI) => {
->>>>>>> b243a5f5
+    const setBackend = React.useCallback((newBackend: AnyBackendAPI) => {
         setBackendWithoutSavingType(newBackend)
         localStorage.setItem(BACKEND_TYPE_KEY, newBackend.type)
     }, [])
