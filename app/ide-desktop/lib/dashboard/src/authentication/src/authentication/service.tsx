--- conflicted
+++ resolved
@@ -1,23 +1,15 @@
-<<<<<<< HEAD
 /** @file Provides an {@link AuthService} which consists of an underyling {@link Cognito} API
  * wrapper, along with some convenience callbacks to make URL redirects for the authentication flows
  * work with Electron. */
 import * as amplify from "@aws-amplify/auth";
 
-import * as listen from "./listen";
-import * as loggerProvider from "../providers/logger";
-=======
-/** @file Provides an {@link AuthService} which consists of an underyling {@link cognito.Cognito}
- * API wrapper, along with some convenience callbacks to make URL redirects for the authentication
- * flows work with Electron. */
-
 import * as common from "enso-common";
 
 import * as app from "../components/app";
 import * as auth from "./config";
->>>>>>> dce2fb45
 import * as cognito from "./cognito";
 import * as config from "../config";
+import * as listen from "./listen";
 import * as loggerProvider from "../providers/logger";
 import * as platformModule from "../platform";
 import * as utils from "../utils"
@@ -111,22 +103,12 @@
 export function initAuthService(authConfig: AuthConfig): AuthService {
   const { logger, platform, navigate } = authConfig;
   const amplifyConfig = loadAmplifyConfig(logger, platform, navigate);
-<<<<<<< HEAD
-  const cognitoClient = new cognito.CognitoImpl(
-    logger,
-    platform,
-    amplifyConfig
-  );
+  const cognitoClient = new cognito.Cognito(logger, platform, amplifyConfig);
   return {
     cognito: cognitoClient,
     registerAuthEventListener: listen.registerAuthEventListener,
   };
-};
-=======
-  const cognitoClient = new cognito.Cognito(platform, amplifyConfig);
-  return { cognito: cognitoClient };
-}
->>>>>>> dce2fb45
+}
 
 function loadAmplifyConfig(
   logger: loggerProvider.Logger,
@@ -202,17 +184,18 @@
 
 /** If the user is being redirected after clicking the registration confirmation link in their
  * email, then the URL will be for the confirmation page path. */
-<<<<<<< HEAD
-const isConfirmRegistrationRedirect = (url: URL) =>
-  url.pathname === CONFIRM_REGISTRATION_PATHNAME;
+function isConfirmRegistrationRedirect(url: URL) {
+  return url.pathname === CONFIRM_REGISTRATION_PATHNAME;
+}
 
 /** If the user is being redirected after a sign-out, then query args will be present. */
-const isSignInRedirect = (url: URL) =>
-  url.pathname === SIGN_IN_PATHNAME && url.search !== "";
+function isSignInRedirect(url: URL) {
+  return url.pathname === SIGN_IN_PATHNAME && url.search !== "";
+}
 
 /** When the user is being redirected from a federated identity provider, then we need to pass the
  * URL to the Amplify library, which will parse the URL and complete the OAuth flow. */
-const handleAuthResponse = (url: string) => {
+function handleAuthResponse(url: string) {
   void (async () => {
     /** Temporarily override the `window.location` object so that Amplify doesn't try to call
      * `window.location.replaceState` (which doesn't work in the renderer process because of
@@ -240,16 +223,11 @@
        * know that it is safe to call it with the `url` argument. There is no way to prove
        * this to the TypeScript compiler, because these methods are intentionally not part of
        * the public AWS Amplify API. */
-      // eslint-disable-next-line @typescript-eslint/no-unsafe-member-access, @typescript-eslint/no-unsafe-call
+      // eslint-disable-next-line @typescript-eslint/no-unsafe-member-access, @typescript-eslint/no-unsafe-call, @typescript-eslint/no-explicit-any
       await (amplify.Auth as any)._handleAuthResponse(url);
     } finally {
       /** Restore the original `window.location.replaceState` function. */
       window.history.replaceState = replaceState;
     }
   })();
-};
-=======
-function isConfirmRegistrationRedirect(url: URL) {
-  return url.pathname === CONFIRM_REGISTRATION_PATHNAME;
-}
->>>>>>> dce2fb45
+}