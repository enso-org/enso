/** @file Registration container responsible for rendering and interactions in sign up flow. */
import * as React from 'react'
import * as router from 'react-router-dom'
import toast from 'react-hot-toast'

import AtIcon from 'enso-assets/at.svg'
import CreateAccountIcon from 'enso-assets/create_account.svg'
import GoBackIcon from 'enso-assets/go_back.svg'
import LockIcon from 'enso-assets/lock.svg'

import * as app from '../../components/app'
import * as authModule from '../providers/auth'
import * as svg from '../../components/svg'
import * as validation from '../../dashboard/validation'

import Input from './input'
import SvgIcon from './svgIcon'

// =================
// === Constants ===
// =================

const REGISTRATION_QUERY_PARAMS = {
    organizationId: 'organization_id',
} as const

// ====================
// === Registration ===
// ====================

/** A form for users to register an account. */
function Registration() {
<<<<<<< HEAD
    const { signUp } = auth.useAuth()
    const [email, setEmail] = React.useState('')
    const [password, setPassword] = React.useState('')
    const [confirmPassword, setConfirmPassword] = React.useState('')
=======
    const auth = authModule.useAuth()
    const location = router.useLocation()
    const [email, setEmail] = React.useState('')
    const [password, setPassword] = React.useState('')
    const [confirmPassword, setConfirmPassword] = React.useState('')

    const { organizationId } = parseUrlSearchParams(location.search)
>>>>>>> e7a03122

    const onSubmit = () => {
        /** The password & confirm password fields must match. */
        if (password !== confirmPassword) {
            toast.error('Passwords do not match.')
            return Promise.resolve()
        } else {
            return auth.signUp(email, password, organizationId)
        }
    }

    return (
        <div className="flex flex-col items-center justify-center min-h-screen bg-gray-300 px-4 py-8">
            <div
                className={
                    'rounded-md bg-white w-full max-w-sm sm:max-w-md border border-gray-200 ' +
                    'shadow-md px-4 py-6 sm:p-8'
                }
            >
                <div className="font-medium self-center text-xl sm:text-2xl uppercase text-gray-800">
                    Create new account
                </div>

                <form
                    onSubmit={async event => {
                        event.preventDefault()
                        await onSubmit()
                    }}
                >
                    <div className="flex flex-col mb-4">
                        <label
                            htmlFor="email"
                            className="mb-1 text-xs sm:text-sm tracking-wide text-gray-600"
                        >
                            E-Mail Address:
                        </label>
                        <div className="relative">
                            <SvgIcon>
                                <svg.SvgMask src={AtIcon} />
                            </SvgIcon>
                            <Input
                                id="email"
                                type="email"
                                name="email"
                                placeholder="E-Mail Address"
                                value={email}
                                setValue={setEmail}
                            />
                        </div>
                    </div>
                    <div className="flex flex-col mb-4">
                        <label
                            htmlFor="password"
                            className="mb-1 text-xs sm:text-sm tracking-wide text-gray-600"
                        >
                            Password:
                        </label>
                        <div className="relative">
                            <SvgIcon>
                                <svg.SvgMask src={LockIcon} />
                            </SvgIcon>
                            <Input
                                required
                                id="password"
                                type="password"
                                name="password"
                                placeholder="Password"
                                pattern={validation.PASSWORD_PATTERN}
                                title={validation.PASSWORD_TITLE}
                                value={password}
                                setValue={setPassword}
                            />
                        </div>
                    </div>
                    <div className="flex flex-col mb-4">
                        <label
                            htmlFor="password_confirmation"
                            className="mb-1 text-xs sm:text-sm tracking-wide text-gray-600"
                        >
                            Confirm Password:
                        </label>
                        <div className="relative">
                            <SvgIcon>
                                <svg.SvgMask src={LockIcon} />
                            </SvgIcon>
                            <Input
                                required
                                id="password_confirmation"
                                type="password"
                                name="password_confirmation"
                                placeholder="Confirm Password"
                                value={confirmPassword}
                                setValue={setConfirmPassword}
                            />
                        </div>
                    </div>

                    <div className="flex w-full mt-6">
                        <button
                            type="submit"
                            className={
                                'flex items-center justify-center focus:outline-none text-white text-sm ' +
                                'sm:text-base bg-indigo-600 hover:bg-indigo-700 rounded py-2 w-full transition ' +
                                'duration-150 ease-in'
                            }
                        >
                            <span className="mr-2 uppercase">Register</span>
                            <span>
                                <svg.SvgMask src={CreateAccountIcon} />
                            </span>
                        </button>
                    </div>
                </form>
            </div>
            <div className="flex justify-center items-center mt-6">
                <router.Link
                    to={app.LOGIN_PATH}
                    className={
                        'inline-flex items-center font-bold text-indigo-500 hover:text-indigo-700 ' +
                        'text-sm text-center'
                    }
                >
                    <span>
                        <svg.SvgMask src={GoBackIcon} />
                    </span>
                    <span className="ml-2">Already have an account?</span>
                </router.Link>
            </div>
        </div>
    )
}

/** Return an object containing the query parameters, with keys renamed to `camelCase`. */
function parseUrlSearchParams(search: string) {
    const query = new URLSearchParams(search)
    const organizationId = query.get(REGISTRATION_QUERY_PARAMS.organizationId)
    return { organizationId }
}

export default Registration<|MERGE_RESOLUTION|>--- conflicted
+++ resolved
@@ -30,12 +30,6 @@
 
 /** A form for users to register an account. */
 function Registration() {
-<<<<<<< HEAD
-    const { signUp } = auth.useAuth()
-    const [email, setEmail] = React.useState('')
-    const [password, setPassword] = React.useState('')
-    const [confirmPassword, setConfirmPassword] = React.useState('')
-=======
     const auth = authModule.useAuth()
     const location = router.useLocation()
     const [email, setEmail] = React.useState('')
@@ -43,7 +37,6 @@
     const [confirmPassword, setConfirmPassword] = React.useState('')
 
     const { organizationId } = parseUrlSearchParams(location.search)
->>>>>>> e7a03122
 
     const onSubmit = () => {
         /** The password & confirm password fields must match. */
