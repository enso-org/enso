/** @file Container responsible for rendering and interactions in second half of forgot password
 * flow. */
<<<<<<< HEAD
=======
import * as react from 'react'
>>>>>>> 467d3df4
import * as router from 'react-router-dom'
import toast from 'react-hot-toast'

import * as app from '../../components/app'
import * as auth from '../providers/auth'
<<<<<<< HEAD
import * as common from './common'
import * as hooks from '../../hooks'
import * as icons from '../../components/svg'
import * as utils from '../../utils'
=======
import * as svg from '../../components/svg'
import Input from './input'
import SvgIcon from './svgIcon'
>>>>>>> 467d3df4

// =================
// === Constants ===
// =================

const RESET_PASSWORD_QUERY_PARAMS = {
    email: 'email',
    verificationCode: 'verification_code',
} as const

// =====================
// === ResetPassword ===
// =====================

function ResetPassword() {
    const { resetPassword } = auth.useAuth()
    const { search } = router.useLocation()

    const { verificationCode: initialCode, email: initialEmail } = parseUrlSearchParams(search)

<<<<<<< HEAD
    const [email, bindEmail] = hooks.useInput(initialEmail ?? '')
    const [code, bindCode] = hooks.useInput(initialCode ?? '')
    const [newPassword, bindNewPassword] = hooks.useInput('')
    const [newPasswordConfirm, bindNewPasswordConfirm] = hooks.useInput('')
=======
    const [email, setEmail] = react.useState(initialEmail ?? '')
    const [code, setCode] = react.useState(initialCode ?? '')
    const [newPassword, setNewPassword] = react.useState('')
    const [newPasswordConfirm, setNewPasswordConfirm] = react.useState('')
>>>>>>> 467d3df4

    const handleSubmit = () => {
        if (newPassword !== newPasswordConfirm) {
            toast.error('Passwords do not match')
            return Promise.resolve()
        } else {
            return resetPassword(email, code, newPassword)
        }
    }

    return (
        <div className="min-h-screen flex flex-col items-center justify-center bg-gray-300">
            <div
                className={
                    'flex flex-col bg-white shadow-md px-4 sm:px-6 md:px-8 lg:px-10 py-8 rounded-md w-full ' +
                    'max-w-md'
                }
            >
                <div className="font-medium self-center text-xl sm:text-2xl uppercase text-gray-800">
                    Reset Your Password
                </div>
                <div className="mt-10">
<<<<<<< HEAD
                    <form onSubmit={utils.handleEvent(handleSubmit)}>
=======
                    <form
                        onSubmit={async event => {
                            event.preventDefault()
                            await handleSubmit()
                        }}
                    >
>>>>>>> 467d3df4
                        <div className="flex flex-col mb-6">
                            <label
                                htmlFor="email"
                                className="mb-1 text-xs sm:text-sm tracking-wide text-gray-600"
                            >
                                E-Mail Address:
                            </label>
                            <div className="relative">
<<<<<<< HEAD
                                <common.SvgIcon data={icons.PATHS.at} />

                                <common.Input
                                    {...bindEmail}
=======
                                <SvgIcon svg={svg.AT} />

                                <Input
>>>>>>> 467d3df4
                                    id="email"
                                    type="email"
                                    name="email"
                                    placeholder="E-Mail Address"
<<<<<<< HEAD
=======
                                    value={email}
                                    setValue={setEmail}
>>>>>>> 467d3df4
                                />
                            </div>
                        </div>
                        <div className="flex flex-col mb-6">
                            <label
                                htmlFor="code"
                                className="mb-1 text-xs sm:text-sm tracking-wide text-gray-600"
                            >
                                Confirmation Code:
                            </label>
                            <div className="relative">
<<<<<<< HEAD
                                <common.SvgIcon data={icons.PATHS.lock} />

                                <common.Input
                                    {...bindCode}
=======
                                <SvgIcon svg={svg.LOCK} />

                                <Input
>>>>>>> 467d3df4
                                    id="code"
                                    type="text"
                                    name="code"
                                    placeholder="Confirmation Code"
<<<<<<< HEAD
=======
                                    value={code}
                                    setValue={setCode}
>>>>>>> 467d3df4
                                />
                            </div>
                        </div>
                        <div className="flex flex-col mb-6">
                            <label
                                htmlFor="new_password"
                                className="mb-1 text-xs sm:text-sm tracking-wide text-gray-600"
                            >
                                New Password:
                            </label>
                            <div className="relative">
<<<<<<< HEAD
                                <common.SvgIcon data={icons.PATHS.lock} />

                                <common.Input
                                    {...bindNewPassword}
=======
                                <SvgIcon svg={svg.LOCK} />

                                <Input
>>>>>>> 467d3df4
                                    id="new_password"
                                    type="password"
                                    name="new_password"
                                    placeholder="New Password"
<<<<<<< HEAD
=======
                                    value={newPassword}
                                    setValue={setNewPassword}
>>>>>>> 467d3df4
                                />
                            </div>
                        </div>
                        <div className="flex flex-col mb-6">
                            <label
                                htmlFor="new_password_confirm"
                                className="mb-1 text-xs sm:text-sm tracking-wide text-gray-600"
                            >
                                Confirm New Password:
                            </label>
                            <div className="relative">
<<<<<<< HEAD
                                <common.SvgIcon data={icons.PATHS.lock} />

                                <common.Input
                                    {...bindNewPasswordConfirm}
=======
                                {svg.LOCK}

                                <Input
>>>>>>> 467d3df4
                                    id="new_password_confirm"
                                    type="password"
                                    name="new_password_confirm"
                                    placeholder="Confirm New Password"
<<<<<<< HEAD
=======
                                    value={newPasswordConfirm}
                                    setValue={setNewPasswordConfirm}
>>>>>>> 467d3df4
                                />
                            </div>
                        </div>
                        <div className="flex w-full">
                            <button
                                type="submit"
                                className={
                                    'flex items-center justify-center focus:outline-none text-white text-sm ' +
                                    'sm:text-base bg-blue-600 hover:bg-blue-700 rounded py-2 w-full transition ' +
                                    'duration-150 ease-in'
                                }
                            >
                                <span className="mr-2 uppercase">Reset</span>
<<<<<<< HEAD
                                <span>
                                    <icons.Svg data={icons.PATHS.rightArrow} />
                                </span>
=======
                                <span>{svg.RIGHT_ARROW}</span>
>>>>>>> 467d3df4
                            </button>
                        </div>
                    </form>
                </div>
                <div className="flex justify-center items-center mt-6">
                    <router.Link
                        to={app.LOGIN_PATH}
                        className={
                            'inline-flex items-center font-bold text-blue-500 hover:text-blue-700 text-xs ' +
                            'text-center'
                        }
                    >
<<<<<<< HEAD
                        <span>
                            <icons.Svg data={icons.PATHS.goBack} />
                        </span>
=======
                        <span>{svg.GO_BACK}</span>
>>>>>>> 467d3df4
                        <span className="ml-2">Go back to login</span>
                    </router.Link>
                </div>
            </div>
        </div>
    )
}

function parseUrlSearchParams(search: string) {
    const query = new URLSearchParams(search)
    const verificationCode = query.get(RESET_PASSWORD_QUERY_PARAMS.verificationCode)
    const email = query.get(RESET_PASSWORD_QUERY_PARAMS.email)
    return { verificationCode, email }
}

export default ResetPassword<|MERGE_RESOLUTION|>--- conflicted
+++ resolved
@@ -1,24 +1,14 @@
 /** @file Container responsible for rendering and interactions in second half of forgot password
  * flow. */
-<<<<<<< HEAD
-=======
 import * as react from 'react'
->>>>>>> 467d3df4
 import * as router from 'react-router-dom'
 import toast from 'react-hot-toast'
 
 import * as app from '../../components/app'
 import * as auth from '../providers/auth'
-<<<<<<< HEAD
-import * as common from './common'
-import * as hooks from '../../hooks'
-import * as icons from '../../components/svg'
-import * as utils from '../../utils'
-=======
 import * as svg from '../../components/svg'
 import Input from './input'
 import SvgIcon from './svgIcon'
->>>>>>> 467d3df4
 
 // =================
 // === Constants ===
@@ -39,17 +29,10 @@
 
     const { verificationCode: initialCode, email: initialEmail } = parseUrlSearchParams(search)
 
-<<<<<<< HEAD
-    const [email, bindEmail] = hooks.useInput(initialEmail ?? '')
-    const [code, bindCode] = hooks.useInput(initialCode ?? '')
-    const [newPassword, bindNewPassword] = hooks.useInput('')
-    const [newPasswordConfirm, bindNewPasswordConfirm] = hooks.useInput('')
-=======
     const [email, setEmail] = react.useState(initialEmail ?? '')
     const [code, setCode] = react.useState(initialCode ?? '')
     const [newPassword, setNewPassword] = react.useState('')
     const [newPasswordConfirm, setNewPasswordConfirm] = react.useState('')
->>>>>>> 467d3df4
 
     const handleSubmit = () => {
         if (newPassword !== newPasswordConfirm) {
@@ -72,16 +55,12 @@
                     Reset Your Password
                 </div>
                 <div className="mt-10">
-<<<<<<< HEAD
-                    <form onSubmit={utils.handleEvent(handleSubmit)}>
-=======
                     <form
                         onSubmit={async event => {
                             event.preventDefault()
                             await handleSubmit()
                         }}
                     >
->>>>>>> 467d3df4
                         <div className="flex flex-col mb-6">
                             <label
                                 htmlFor="email"
@@ -90,25 +69,15 @@
                                 E-Mail Address:
                             </label>
                             <div className="relative">
-<<<<<<< HEAD
-                                <common.SvgIcon data={icons.PATHS.at} />
-
-                                <common.Input
-                                    {...bindEmail}
-=======
                                 <SvgIcon svg={svg.AT} />
 
                                 <Input
->>>>>>> 467d3df4
                                     id="email"
                                     type="email"
                                     name="email"
                                     placeholder="E-Mail Address"
-<<<<<<< HEAD
-=======
                                     value={email}
                                     setValue={setEmail}
->>>>>>> 467d3df4
                                 />
                             </div>
                         </div>
@@ -120,25 +89,15 @@
                                 Confirmation Code:
                             </label>
                             <div className="relative">
-<<<<<<< HEAD
-                                <common.SvgIcon data={icons.PATHS.lock} />
-
-                                <common.Input
-                                    {...bindCode}
-=======
                                 <SvgIcon svg={svg.LOCK} />
 
                                 <Input
->>>>>>> 467d3df4
                                     id="code"
                                     type="text"
                                     name="code"
                                     placeholder="Confirmation Code"
-<<<<<<< HEAD
-=======
                                     value={code}
                                     setValue={setCode}
->>>>>>> 467d3df4
                                 />
                             </div>
                         </div>
@@ -150,25 +109,15 @@
                                 New Password:
                             </label>
                             <div className="relative">
-<<<<<<< HEAD
-                                <common.SvgIcon data={icons.PATHS.lock} />
-
-                                <common.Input
-                                    {...bindNewPassword}
-=======
                                 <SvgIcon svg={svg.LOCK} />
 
                                 <Input
->>>>>>> 467d3df4
                                     id="new_password"
                                     type="password"
                                     name="new_password"
                                     placeholder="New Password"
-<<<<<<< HEAD
-=======
                                     value={newPassword}
                                     setValue={setNewPassword}
->>>>>>> 467d3df4
                                 />
                             </div>
                         </div>
@@ -180,25 +129,15 @@
                                 Confirm New Password:
                             </label>
                             <div className="relative">
-<<<<<<< HEAD
-                                <common.SvgIcon data={icons.PATHS.lock} />
-
-                                <common.Input
-                                    {...bindNewPasswordConfirm}
-=======
                                 {svg.LOCK}
 
                                 <Input
->>>>>>> 467d3df4
                                     id="new_password_confirm"
                                     type="password"
                                     name="new_password_confirm"
                                     placeholder="Confirm New Password"
-<<<<<<< HEAD
-=======
                                     value={newPasswordConfirm}
                                     setValue={setNewPasswordConfirm}
->>>>>>> 467d3df4
                                 />
                             </div>
                         </div>
@@ -212,13 +151,7 @@
                                 }
                             >
                                 <span className="mr-2 uppercase">Reset</span>
-<<<<<<< HEAD
-                                <span>
-                                    <icons.Svg data={icons.PATHS.rightArrow} />
-                                </span>
-=======
                                 <span>{svg.RIGHT_ARROW}</span>
->>>>>>> 467d3df4
                             </button>
                         </div>
                     </form>
@@ -231,13 +164,7 @@
                             'text-center'
                         }
                     >
-<<<<<<< HEAD
-                        <span>
-                            <icons.Svg data={icons.PATHS.goBack} />
-                        </span>
-=======
                         <span>{svg.GO_BACK}</span>
->>>>>>> 467d3df4
                         <span className="ml-2">Go back to login</span>
                     </router.Link>
                 </div>
