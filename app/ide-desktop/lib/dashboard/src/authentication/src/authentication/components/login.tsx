/** @file Login container responsible for rendering and interactions in sign in flow. */
import * as router from "react-router-dom";
import * as fontawesome from "@fortawesome/react-fontawesome";
import * as fontawesomeIcons from "@fortawesome/free-brands-svg-icons";

import * as auth from "../providers/auth";
import * as hooks from "../../hooks";
import withRouter from "../../navigation";
import * as utils from "../../utils";
import * as app from "../../components/app";
import * as icons from "../../components/svg";

// =================
// === Constants ===
// =================

const LOGIN_QUERY_PARAMS = {
    email: "email",
};



// ======================
// === loginContainer ===
// ======================

const loginContainer = () => {
<<<<<<< HEAD
    const { search } = router.useLocation();
    const { signInWithGoogle, signInWithGitHub, signInWithPassword } =
        auth.useAuth();

    const initialEmail = parseUrlSearchParams(search);

    const { value: email, bind: bindEmail } = hooks.useInput(initialEmail ?? "");
    const { value: password, bind: bindPassword } = hooks.useInput("");

    return (
        <div className="min-h-screen flex flex-col items-center justify-center bg-gray-300">
            <div className="flex flex-col bg-white shadow-md px-4 sm:px-6 md:px-8 lg:px-10 py-8 rounded-md w-full max-w-md">
                <div className="font-medium self-center text-xl sm:text-2xl uppercase text-gray-800">
                    Login To Your Account
                </div>
                <button
                    onClick={utils.handleEvent(signInWithGoogle)}
                    className="relative mt-6 border rounded-md py-2 text-sm text-gray-800 bg-gray-100 hover:bg-gray-200"
                >
          <span className="absolute left-0 top-0 flex items-center justify-center h-full w-10 text-blue-500">
            <fontawesome.FontAwesomeIcon icon={fontawesomeIcons.faGoogle} />
          </span>
                    <span>Login with Google</span>
                </button>
                <button
                    onClick={utils.handleEvent(signInWithGitHub)}
                    className="relative mt-6 border rounded-md py-2 text-sm text-gray-800 bg-gray-100 hover:bg-gray-200"
                >
          <span className="absolute left-0 top-0 flex items-center justify-center h-full w-10 text-blue-500">
            <fontawesome.FontAwesomeIcon icon={fontawesomeIcons.faGithub} />
          </span>
                    <span>Login with Github</span>
                </button>
                <div className="relative mt-10 h-px bg-gray-300">
                    <div className="absolute left-0 top-0 flex justify-center w-full -mt-2">
            <span className="bg-white px-4 text-xs text-gray-500 uppercase">
              Or Login With Email
            </span>
                    </div>
                </div>
                <div className="mt-10">
                    <form
                        onSubmit={utils.handleEvent(async () =>
                            signInWithPassword(email, password)
                        )}
                    >
                        <div className="flex flex-col mb-6">
                            <label
                                htmlFor="email"
                                className="mb-1 text-xs sm:text-sm tracking-wide text-gray-600"
                            >
                                E-Mail Address:
                            </label>
                            <div className="relative">
                                <div className="inline-flex items-center justify-center absolute left-0 top-0 h-full w-10 text-gray-400">
                  <span>
                    <Icons.Svg data={Icons.PATHS.at} />
                  </span>
                                </div>

                                <input
                                    {...bindEmail}
                                    required={true}
                                    id="email"
                                    type="email"
                                    name="email"
                                    className="text-sm sm:text-base placeholder-gray-500 pl-10 pr-4 rounded-lg border border-gray-400 w-full py-2 focus:outline-none focus:border-blue-400"
                                    placeholder="E-Mail Address"
                                />
                            </div>
                        </div>
                        <div className="flex flex-col mb-6">
                            <label
                                htmlFor="password"
                                className="mb-1 text-xs sm:text-sm tracking-wide text-gray-600"
                            >
                                Password:
                            </label>
                            <div className="relative">
                                <div className="inline-flex items-center justify-center absolute left-0 top-0 h-full w-10 text-gray-400">
                  <span>
                    <Icons.Svg data={Icons.PATHS.lock} />
                  </span>
                                </div>

                                <input
                                    {...bindPassword}
                                    required={true}
                                    id="password"
                                    type="password"
                                    name="password"
                                    className="text-sm sm:text-base placeholder-gray-500 pl-10 pr-4 rounded-lg border border-gray-400 w-full py-2 focus:outline-none focus:border-blue-400"
                                    placeholder="Password"
                                />
                            </div>
                        </div>

                        <div className="flex w-full">
                            <button
                                type="submit"
                                className="flex items-center justify-center focus:outline-none text-white text-sm sm:text-base bg-blue-600 hover:bg-blue-700 rounded py-2 w-full transition duration-150 ease-in"
                            >
                                <span className="mr-2 uppercase">Login</span>
                                <span>
                  <Icons.Svg data={Icons.PATHS.rightArrow} />
                </span>
                            </button>
                        </div>
                    </form>
                </div>
                <div className="flex justify-center items-center mt-6">
                    <router.Link
                        to={app.REGISTRATION_PATH}
                        className="inline-flex items-center font-bold text-blue-500 hover:text-blue-700 text-xs text-center"
                    >
=======
  return (
    <div className="min-h-screen flex flex-col items-center justify-center bg-gray-300">
      <div className="flex flex-col bg-white shadow-md px-4 sm:px-6 md:px-8 lg:px-10 py-8 rounded-md w-full max-w-md">
        <div className="flex justify-center items-center mt-6">
          <router.Link
            to={app.REGISTRATION_PATH}
            className="inline-flex items-center font-bold text-blue-500 hover:text-blue-700 text-xs text-center"
          >
>>>>>>> ecb17ca1
            <span>
              <icons.Svg data={icons.PATHS.createAccount} />
            </span>
            <span className="ml-2">You don&apos;t have an account?</span>
          </router.Link>
        </div>
      </div>
    </div>
  );
};

const parseUrlSearchParams = (search: string) => {
    const query = new URLSearchParams(search);
    const email = query.get(LOGIN_QUERY_PARAMS.email);
    return email;
};

export default withRouter(loginContainer);<|MERGE_RESOLUTION|>--- conflicted
+++ resolved
@@ -25,7 +25,6 @@
 // ======================
 
 const loginContainer = () => {
-<<<<<<< HEAD
     const { search } = router.useLocation();
     const { signInWithGoogle, signInWithGitHub, signInWithPassword } =
         auth.useAuth();
@@ -45,25 +44,25 @@
                     onClick={utils.handleEvent(signInWithGoogle)}
                     className="relative mt-6 border rounded-md py-2 text-sm text-gray-800 bg-gray-100 hover:bg-gray-200"
                 >
-          <span className="absolute left-0 top-0 flex items-center justify-center h-full w-10 text-blue-500">
-            <fontawesome.FontAwesomeIcon icon={fontawesomeIcons.faGoogle} />
-          </span>
+                    <span className="absolute left-0 top-0 flex items-center justify-center h-full w-10 text-blue-500">
+                      <fontawesome.FontAwesomeIcon icon={fontawesomeIcons.faGoogle} />
+                    </span>
                     <span>Login with Google</span>
                 </button>
                 <button
                     onClick={utils.handleEvent(signInWithGitHub)}
                     className="relative mt-6 border rounded-md py-2 text-sm text-gray-800 bg-gray-100 hover:bg-gray-200"
                 >
-          <span className="absolute left-0 top-0 flex items-center justify-center h-full w-10 text-blue-500">
-            <fontawesome.FontAwesomeIcon icon={fontawesomeIcons.faGithub} />
-          </span>
+                    <span className="absolute left-0 top-0 flex items-center justify-center h-full w-10 text-blue-500">
+                      <fontawesome.FontAwesomeIcon icon={fontawesomeIcons.faGithub} />
+                    </span>
                     <span>Login with Github</span>
                 </button>
                 <div className="relative mt-10 h-px bg-gray-300">
                     <div className="absolute left-0 top-0 flex justify-center w-full -mt-2">
-            <span className="bg-white px-4 text-xs text-gray-500 uppercase">
-              Or Login With Email
-            </span>
+                        <span className="bg-white px-4 text-xs text-gray-500 uppercase">
+                          Or Login With Email
+                        </span>
                     </div>
                 </div>
                 <div className="mt-10">
@@ -81,9 +80,9 @@
                             </label>
                             <div className="relative">
                                 <div className="inline-flex items-center justify-center absolute left-0 top-0 h-full w-10 text-gray-400">
-                  <span>
-                    <Icons.Svg data={Icons.PATHS.at} />
-                  </span>
+                                    <span>
+                                      <icons.Svg data={icons.PATHS.at} />
+                                    </span>
                                 </div>
 
                                 <input
@@ -106,9 +105,9 @@
                             </label>
                             <div className="relative">
                                 <div className="inline-flex items-center justify-center absolute left-0 top-0 h-full w-10 text-gray-400">
-                  <span>
-                    <Icons.Svg data={Icons.PATHS.lock} />
-                  </span>
+                                    <span>
+                                      <icons.Svg data={icons.PATHS.lock} />
+                                    </span>
                                 </div>
 
                                 <input
@@ -130,8 +129,8 @@
                             >
                                 <span className="mr-2 uppercase">Login</span>
                                 <span>
-                  <Icons.Svg data={Icons.PATHS.rightArrow} />
-                </span>
+                                    <icons.Svg data={icons.PATHS.rightArrow} />
+                                </span>
                             </button>
                         </div>
                     </form>
@@ -141,16 +140,6 @@
                         to={app.REGISTRATION_PATH}
                         className="inline-flex items-center font-bold text-blue-500 hover:text-blue-700 text-xs text-center"
                     >
-=======
-  return (
-    <div className="min-h-screen flex flex-col items-center justify-center bg-gray-300">
-      <div className="flex flex-col bg-white shadow-md px-4 sm:px-6 md:px-8 lg:px-10 py-8 rounded-md w-full max-w-md">
-        <div className="flex justify-center items-center mt-6">
-          <router.Link
-            to={app.REGISTRATION_PATH}
-            className="inline-flex items-center font-bold text-blue-500 hover:text-blue-700 text-xs text-center"
-          >
->>>>>>> ecb17ca1
             <span>
               <icons.Svg data={icons.PATHS.createAccount} />
             </span>
