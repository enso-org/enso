/** @file Login component responsible for rendering and interactions in sign in flow. */
import * as fontawesome from "@fortawesome/react-fontawesome";
import * as fontawesomeIcons from "@fortawesome/free-brands-svg-icons";
import * as router from "react-router-dom";

import * as app from "../../components/app";
import * as auth from "../providers/auth";
import * as hooks from "../../hooks";
import * as icons from "../../components/svg";
<<<<<<< HEAD
import * as utils from "../../utils";
import withRouter from "../../navigation";
=======
>>>>>>> c2826668

// =================
// === Constants ===
// =================

const LOGIN_QUERY_PARAMS = {
  email: "email",
} as const;

// =============
// === Login ===
// =============

function Login() {
  const { search } = router.useLocation();
  const { signInWithGoogle, signInWithGitHub, signInWithPassword } = auth.useAuth();

  const initialEmail = parseUrlSearchParams(search);

  const [email, bindEmail] = hooks.useInput(initialEmail ?? "");
  const [password, bindPassword] = hooks.useInput("");

  return (
    <div className="min-h-screen flex flex-col items-center justify-center bg-gray-300">
      <div className="flex flex-col bg-white shadow-md px-4 sm:px-6 md:px-8 lg:px-10 py-8 rounded-md w-full max-w-md">
        <div className="font-medium self-center text-xl sm:text-2xl uppercase text-gray-800">
          Login To Your Account
        </div>
        <button
          onClick={utils.handleEvent(signInWithGoogle)}
          className="relative mt-6 border rounded-md py-2 text-sm text-gray-800 bg-gray-100 hover:bg-gray-200"
        >
          <span className="absolute left-0 top-0 flex items-center justify-center h-full w-10 text-blue-500">
            <fontawesome.FontAwesomeIcon icon={fontawesomeIcons.faGoogle} />
          </span>
          <span>Login with Google</span>
        </button>
        <button
          onClick={utils.handleEvent(signInWithGitHub)}
          className="relative mt-6 border rounded-md py-2 text-sm text-gray-800 bg-gray-100 hover:bg-gray-200"
        >
          <span className="absolute left-0 top-0 flex items-center justify-center h-full w-10 text-blue-500">
            <fontawesome.FontAwesomeIcon icon={fontawesomeIcons.faGithub} />
          </span>
          <span>Login with Github</span>
        </button>
        <div className="relative mt-10 h-px bg-gray-300">
          <div className="absolute left-0 top-0 flex justify-center w-full -mt-2">
            <span className="bg-white px-4 text-xs text-gray-500 uppercase">
              Or Login With Email
            </span>
          </div>
        </div>
        <div className="mt-10">
          <form
            onSubmit={utils.handleEvent(async () => signInWithPassword(email, password)
            )}
          >
            <div className="flex flex-col mb-6">
              <label
                htmlFor="email"
                className="mb-1 text-xs sm:text-sm tracking-wide text-gray-600"
              >
                E-Mail Address:
              </label>
              <div className="relative">
                <div className="inline-flex items-center justify-center absolute left-0 top-0 h-full w-10 text-gray-400">
                  <span>
                    <icons.Svg data={icons.PATHS.at} />
                  </span>
                </div>

                <input
                  {...bindEmail}
                  required={true}
                  id="email"
                  type="email"
                  name="email"
                  className="text-sm sm:text-base placeholder-gray-500 pl-10 pr-4 rounded-lg border border-gray-400 w-full py-2 focus:outline-none focus:border-blue-400"
                  placeholder="E-Mail Address" />
              </div>
            </div>
            <div className="flex flex-col mb-6">
              <label
                htmlFor="password"
                className="mb-1 text-xs sm:text-sm tracking-wide text-gray-600"
              >
                Password:
              </label>
              <div className="relative">
                <div className="inline-flex items-center justify-center absolute left-0 top-0 h-full w-10 text-gray-400">
                  <span>
                    <icons.Svg data={icons.PATHS.lock} />
                  </span>
                </div>

                <input
                  {...bindPassword}
                  required={true}
                  id="password"
                  type="password"
                  name="password"
                  className="text-sm sm:text-base placeholder-gray-500 pl-10 pr-4 rounded-lg border border-gray-400 w-full py-2 focus:outline-none focus:border-blue-400"
                  placeholder="Password" />
              </div>
            </div>

            <div className="flex w-full">
              <button
                type="submit"
                className="flex items-center justify-center focus:outline-none text-white text-sm sm:text-base bg-blue-600 hover:bg-blue-700 rounded py-2 w-full transition duration-150 ease-in"
              >
                <span className="mr-2 uppercase">Login</span>
                <span>
                  <icons.Svg data={icons.PATHS.rightArrow} />
                </span>
              </button>
            </div>
          </form>
        </div>
        <div className="flex justify-center items-center mt-6">
          <router.Link
            to={app.REGISTRATION_PATH}
            className={"inline-flex items-center font-bold text-blue-500 hover:text-blue-700 text-xs " +
              "text-center"}
          >
            <span>
              <icons.Svg data={icons.PATHS.createAccount} />
            </span>
            <span className="ml-2">You don&apos;t have an account?</span>
          </router.Link>
        </div>
      </div>
    </div>
  );
}

<<<<<<< HEAD
function parseUrlSearchParams(search: string) {
  const query = new URLSearchParams(search);
  const email = query.get(LOGIN_QUERY_PARAMS.email);
  return email;
}

export default withRouter(Login);
=======
export default Login;
>>>>>>> c2826668
<|MERGE_RESOLUTION|>--- conflicted
+++ resolved
@@ -7,11 +7,7 @@
 import * as auth from "../providers/auth";
 import * as hooks from "../../hooks";
 import * as icons from "../../components/svg";
-<<<<<<< HEAD
 import * as utils from "../../utils";
-import withRouter from "../../navigation";
-=======
->>>>>>> c2826668
 
 // =================
 // === Constants ===
@@ -149,14 +145,10 @@
   );
 }
 
-<<<<<<< HEAD
 function parseUrlSearchParams(search: string) {
   const query = new URLSearchParams(search);
   const email = query.get(LOGIN_QUERY_PARAMS.email);
   return email;
 }
 
-export default withRouter(Login);
-=======
-export default Login;
->>>>>>> c2826668
+export default Login;