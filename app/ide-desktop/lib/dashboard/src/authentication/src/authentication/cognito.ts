--- conflicted
+++ resolved
@@ -6,15 +6,15 @@
 import * as amplify from '@aws-amplify/auth'
 import * as cognito from 'amazon-cognito-identity-js'
 import * as results from 'ts-results'
+
 import * as app from '../components/app'
-
 import * as config from './config'
+import * as loggerProvider from '../providers/logger'
 
 // =================
 // === Constants ===
 // =================
 
-<<<<<<< HEAD
 /** String used to identify the GitHub federated identity provider in AWS Amplify.
  *
  * This provider alone requires a string because it is not a standard provider, and thus has no
@@ -29,10 +29,6 @@
     },
 }
 
-/** A list of known Amplify errors that we can match against prior to trying to convert to our
- * internal error types. This is useful for disambiguating between Amplify errors with the same code
- * but different messages. */
-=======
 /** A list of errors thrown by the Amplify library that we catch and handle ourselves.
  *
  * Not all errors are caught and handled. Any errors not listed here are allowed to propagate up.
@@ -49,7 +45,6 @@
  * Amplify reuses some codes for multiple kinds of errors. In the case of ambiguous errors, the
  * `kind` field provides a unique string that can be used to brand the error in place of the
  * `internalCode`, when rethrowing the error. */
->>>>>>> ecb17ca1
 const KNOWN_ERRORS = {
     /** Errors specific to the `currentSession` function. */
     currentSession: {
@@ -182,9 +177,11 @@
 
 /** A class implementing the {@link Cognito} API by wrapping AWS Amplify functions. */
 export class CognitoImpl implements Cognito {
+    private readonly logger: loggerProvider.Logger
     private readonly platform: app.Platform
 
-    constructor(platform: app.Platform, amplifyConfig: config.AmplifyConfig) {
+    constructor(logger: loggerProvider.Logger, platform: app.Platform, amplifyConfig: config.AmplifyConfig) {
+        this.logger = logger
         this.platform = platform
 
         /** Amplify expects `Auth.configure` to be called before any other `Auth` methods are
@@ -210,7 +207,7 @@
      * location history in the desktop application.
      *
      * See: https://github.com/aws-amplify/amplify-js/issues/3391#issuecomment-756473970 */
-    customState = () => (this.fromDesktop ? window.location.pathname : undefined)
+    customState = () => (this.platform === app.Platform.desktop ? window.location.pathname : undefined)
     userSession = userSession
     signUp = (username: string, password: string) => signUp(username, password, this.platform)
     confirmSignUp = confirmSignUp
