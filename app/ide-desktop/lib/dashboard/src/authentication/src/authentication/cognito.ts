/** @file Provides {@link Cognito} class which is the entrypoint into the AWS Amplify library.
 *
 * All of the functions used for authentication are provided by the AWS Amplify library, but we
 * provide a thin wrapper around them to make them easier to use. Mainly, we perform some error
 * handling and conditional logic to vary behavior between desktop & cloud.
 *
 * # Error Handling
 *
 * The AWS Amplify library throws errors when authentication fails. We catch these errors and
 * convert them to typed responses. This allows us to exhaustively handle errors by providing
 * information on the types of errors returned, in function return types.
 *
 * Not all errors are caught and handled. Any errors not relevant to business logic or control flow
 * are allowed to propagate up.
 *
 * Errors are grouped by the AWS Amplify function that throws the error (e.g., `signUp`). This is
 * because the Amplify library reuses some error codes for multiple kinds of errors. For example,
 * the `UsernameExistsException` error code is used for both the `signUp` and `confirmSignUp`
 * functions. This would be fine if the same error code didn't meet different conditions for each
 *
 * Each error must provide a way to disambiguate from other errors. Typically, our error definitions
 * include an `internalCode` field, which is the code that the Amplify library uses to identify the
 * error.
 *
 * Some errors also include an `internalMessage` field, which is the message that the Amplify
 * library associates with the error. This field is used to distinguish between errors that have the
 * same `internalCode`.
 *
 * Amplify reuses some codes for multiple kinds of errors. In the case of ambiguous errors, the
 * `kind` field provides a unique string that can be used to brand the error in place of the
 * `internalCode`, when rethrowing the error. */
import * as amplify from '@aws-amplify/auth'
import * as cognito from 'amazon-cognito-identity-js'
import * as results from 'ts-results'

import * as detect from 'enso-common/src/detect'

import * as config from './config'
import * as loggerProvider from '../providers/logger'

// =================
// === Constants ===
// =================

/** String used to identify the GitHub federated identity provider in AWS Amplify.
 *
 * This provider alone requires a string because it is not a standard provider, and thus has no
 * constant defined in the AWS Amplify library. */
const GITHUB_PROVIDER = 'Github'

const MESSAGES = {
    signInWithPassword: {
        userNotFound: 'Username not found. Please register first.',
        userNotConfirmed: 'User is not confirmed. Please check your email for a confirmation link.',
        incorrectUsernameOrPassword: 'Incorrect username or password.',
    },
    forgotPassword: {
        userNotFound: 'Username not found. Please register first.',
        userNotConfirmed: `Cannot reset password for user with an unverified email. \
Please verify your email first.`,
    },
}

// ================
// === UserInfo ===
// ================

// The names come from a third-party API and cannot be changed.
/* eslint-disable @typescript-eslint/naming-convention */
/** Attributes returned from {@link amplify.Auth.currentUserInfo}. */
interface UserAttributes {
    email: string
    email_verified: boolean
    sub: string
    'custom:fromDesktop'?: string
    'custom:organizationId'?: string
}
/* eslint-enable @typescript-eslint/naming-convention */

/** User information returned from {@link amplify.Auth.currentUserInfo}. */
interface UserInfo {
    username: string
    // The type comes from a third-party API and cannot be changed.
    // eslint-disable-next-line no-restricted-syntax
    id: undefined
    attributes: UserAttributes
}

// ====================
// === AmplifyError ===
// ====================

/** Error thrown by the AWS Amplify library when an Amplify error occurs.
 *
 * Some Amplify errors (e.g., network connectivity errors) can not be resolved within the
 * application. Un-resolvable errors are allowed to flow up to the top-level error handler. Errors
 * that can be resolved must be caught and handled as early as possible. The {@link KNOWN_ERRORS}
 * map lists the Amplify errors that we want to catch and convert to typed responses.
 *
 * # Handling Amplify Errors
 *
 * Use the {@link isAmplifyError} function to check if an `unknown` error is an
 * {@link AmplifyError}. If it is, use the {@link intoAmplifyErrorOrThrow} function to convert it
 * from `unknown` to a typed object. Then, use the {@link KNOWN_ERRORS} to see if the error is one
 * that must be handled by the application (i.e., it is an error that is relevant to our business
 * logic). */
interface AmplifyError extends Error {
    /** Error code for disambiguating the error. */
    code: string
}

/** Hint to TypeScript if we can safely cast an `unknown` error to an {@link AmplifyError}. */
function isAmplifyError(error: unknown): error is AmplifyError {
    if (error != null && typeof error === 'object') {
        return 'code' in error && 'message' in error && 'name' in error
    } else {
        return false
    }
}

/** Convert the `unknown` error into an {@link AmplifyError} and returns it, or re-throws it if
 * conversion is not possible.
 * @throws If the error is not an amplify error. */
function intoAmplifyErrorOrThrow(error: unknown): AmplifyError {
    if (isAmplifyError(error)) {
        return error
    } else {
        throw error
    }
}

// =================
// === AuthError ===
// =================

/** Object returned by the AWS Amplify library when an auth error occurs. */
interface AuthError {
    name: string
    log: string
}

/** Hint to TypeScript if we can safely cast an `unknown` error to an `AuthError`. */
function isAuthError(error: unknown): error is AuthError {
    if (error != null && typeof error === 'object') {
        return 'name' in error && 'log' in error
    } else {
        return false
    }
}

// ====================
// === CognitoError ===
// ====================

/** Base interface for all errors output from this module.
 * Every user-facing error MUST extend this interface. */
interface CognitoError {
    kind: string
    message: string
}

// ===============
// === Cognito ===
// ===============

/** Thin wrapper around Cognito endpoints from the AWS Amplify library with error handling added.
 * This way, the methods don't throw all errors, but define exactly which errors they return.
 * The caller can then handle them via pattern matching on the {@link results.Result} type. */
export class Cognito {
    /** Create a new Cognito wrapper. */
    constructor(
        private readonly logger: loggerProvider.Logger,
        private readonly supportsDeepLinks: boolean,
        private readonly amplifyConfig: config.AmplifyConfig
    ) {
        /** Amplify expects `Auth.configure` to be called before any other `Auth` methods are
         * called. By wrapping all the `Auth` methods we care about and returning an `Cognito` API
         * object containing them, we ensure that `Auth.configure` is called before any other `Auth`
         * methods are called. */
        const nestedAmplifyConfig = config.toNestedAmplifyConfig(amplifyConfig)
        amplify.Auth.configure(nestedAmplifyConfig)
    }

    /** Save the access token to a file for further reuse. */
    saveAccessToken(accessToken: string) {
        if (this.amplifyConfig.accessTokenSaver) {
            this.amplifyConfig.accessTokenSaver(accessToken)
        }
    }

    /** Return the current {@link UserSession}, or `None` if the user is not logged in.
     *
     * Will refresh the {@link UserSession} if it has expired. */
    async userSession() {
        const currentSession = await results.Result.wrapAsync(() => amplify.Auth.currentSession())
        const amplifySession = currentSession.mapErr(intoCurrentSessionErrorKind)
        return amplifySession.map(parseUserSession).unwrapOr(null)
    }

    /** Returns the associated organization ID of the current user, which is passed during signup,
     * or `null` if the user is not associated with an existing organization. */
    async organizationId() {
        // This `any` comes from a third-party API and cannot be avoided.
        // eslint-disable-next-line @typescript-eslint/no-unsafe-assignment
        const userInfo: UserInfo = await amplify.Auth.currentUserInfo()
        return userInfo.attributes['custom:organizationId'] ?? null
    }

    /** Sign up with username and password.
     *
     * Does not rely on federated identity providers (e.g., Google or GitHub). */
<<<<<<< HEAD
    async signUp(username: string, password: string) {
        const result = await results.Result.wrapAsync(async () => {
            const params = intoSignUpParams(this.supportsDeepLinks, username, password)
            await amplify.Auth.signUp(params)
        })
        return result.mapErr(intoAmplifyErrorOrThrow).mapErr(intoSignUpErrorOrThrow)
=======
    signUp(username: string, password: string, organizationId: string | null) {
        return signUp(this.supportsDeepLinks, username, password, organizationId)
>>>>>>> e7a03122
    }

    /** Send the email address verification code.
     *
     * The user will receive a link in their email. The user must click the link to go to the email
     * verification page. The email verification page will parse the verification code from the URL.
     * If the verification code matches, the email address is marked as verified. Once the email
     * address is verified, the user can sign in. */
    async confirmSignUp(email: string, code: string) {
        const result = await results.Result.wrapAsync(async () => {
            await amplify.Auth.confirmSignUp(email, code)
        })
        return result.mapErr(intoAmplifyErrorOrThrow).mapErr(intoConfirmSignUpErrorOrThrow)
    }

    /** Sign in via the Google federated identity provider.
     *
     * This function will open the Google authentication page in the user's browser. The user will
     * be asked to log in to their Google account, and then to grant access to the application.
     * After the user has granted access, the browser will be redirected to the application. */
    async signInWithGoogle() {
        const customState = this.customState()
        const provider = amplify.CognitoHostedUIIdentityProvider.Google
        await amplify.Auth.federatedSignIn({
            provider,
            ...(customState != null ? { customState } : {}),
        })
    }

    /** Sign in via the GitHub federated identity provider.
     *
     * This function will open the GitHub authentication page in the user's browser. The user will
     * be asked to log in to their GitHub account, and then to grant access to the application.
     * After the user has granted access, the browser will be redirected to the application. */
    async signInWithGitHub() {
        await amplify.Auth.federatedSignIn({
            customProvider: GITHUB_PROVIDER,
        })
    }

    /** Sign in with the given username and password.
     *
     * Does not rely on external identity providers (e.g., Google or GitHub). */
    async signInWithPassword(username: string, password: string) {
        const result = await results.Result.wrapAsync(async () => {
            await amplify.Auth.signIn(username, password)
        })
        return result.mapErr(intoAmplifyErrorOrThrow).mapErr(intoSignInWithPasswordErrorOrThrow)
    }

    /** Sign out the current user. */
    async signOut() {
        // FIXME [NP]: https://github.com/enso-org/cloud-v2/issues/341
        // For some reason, the redirect back to the IDE from the browser doesn't work correctly so this
        // `await` throws a timeout error. As a workaround, we catch this error and force a refresh of
        // the session manually by running the `signOut` again. This works because Amplify will see that
        // we've already signed out and clear the cache accordingly. Ideally we should figure out how
        // to fix the redirect and remove this `catch`. This has the unintended consequence of catching
        // any other errors that might occur during sign out, that we really shouldn't be catching. This
        // also has the unintended consequence of delaying the sign out process by a few seconds (until
        // the timeout occurs).
        try {
            await amplify.Auth.signOut()
        } catch (error) {
            this.logger.error('Sign out failed', error)
        } finally {
            await amplify.Auth.signOut()
        }
    }

    /** Send a password reset email.
     *
     * The user will be able to reset their password by following the link in the email, which takes
     * them to the "reset password" page of the application. The verification code will be filled in
     * automatically. */
    async forgotPassword(email: string) {
        const result = await results.Result.wrapAsync(async () => {
            await amplify.Auth.forgotPassword(email)
        })
        return result.mapErr(intoAmplifyErrorOrThrow).mapErr(intoForgotPasswordErrorOrThrow)
    }

    /** Submit a new password for the given email address.
     *
     * The user will have received a verification code in an email, which they will have entered on
     * the "reset password" page of the application. This function will submit the new password
     * along with the verification code, changing the user's password. */
    async forgotPasswordSubmit(email: string, code: string, password: string) {
        const result = await results.Result.wrapAsync(async () => {
            await amplify.Auth.forgotPasswordSubmit(email, code, password)
        })
        return result.mapErr(intoForgotPasswordSubmitErrorOrThrow)
    }

    /** Change a password for current authenticated user.
     *
     * Allow users to independently modify their passwords. The user needs to provide the old
     * password, new password, and repeat new password to change their old password to the new
     * one. The validation of the repeated new password is handled by the `changePasswordModel`
     * component. */
    async changePassword(oldPassword: string, newPassword: string) {
        const cognitoUserResult = await currentAuthenticatedUser()
        if (cognitoUserResult.ok) {
            const cognitoUser = cognitoUserResult.unwrap()
            const result = await results.Result.wrapAsync(async () => {
                await amplify.Auth.changePassword(cognitoUser, oldPassword, newPassword)
            })
            return result.mapErr(intoAmplifyErrorOrThrow)
        } else {
            return results.Err(cognitoUserResult.val)
        }
    }

    /** We want to signal to Amplify to fire a "custom state change" event when the user is
     * redirected back to the application after signing in via an external identity provider. This
     * is done so we get a chance to fix the location history. The location history is the history
     * of the pages visited within the application. Amplify messes up the history when it redirects
     * the user to the identity provider's authentication page. This is because Amplify believes
     * that we are in the browser, so the location needs to be modified to account for leaving the
     * page and coming back. However, in the Electron app we never leave the page. The rest of the
     * flow is handled in the system browser instead. So we must undo the changes that Amplify
     * makes.
     *
     * In order to do so, we need to pass custom state along for the entire OAuth flow, which is
     * obtained by calling this function. This function will return the current location path if
     * the user is signing in from the desktop application, and `null` otherwise.
     *
     * We use `null` outside of the desktop application because Amplify only messes up the
     * location history in the desktop application.
     *
     * See: https://github.com/aws-amplify/amplify-js/issues/3391#issuecomment-756473970 */
    private customState() {
        return detect.isRunningInElectron() ? window.location.pathname : null
    }
}

// ===================
// === UserSession ===
// ===================

/** User's session, provides information for identifying and authenticating the user. */
export interface UserSession {
    /** User's email address, used to uniquely identify the user.
     *
     * Provided by the identity provider the user used to log in. One of:
     *
     * - GitHub,
     * - Google, or
     * - Email. */
    email: string
    /** User's access token, used to authenticate the user (e.g., when making API calls). */
    accessToken: string
}

/** Parse a `CognitoUserSession` into a {@link UserSession}.
 * @throws If the `email` field of the payload is not a string. */
function parseUserSession(session: cognito.CognitoUserSession): UserSession {
    const payload: Record<string, unknown> = session.getIdToken().payload
    const email = payload.email
    /** The `email` field is mandatory, so we assert that it exists and is a string. */
    if (typeof email !== 'string') {
        throw new Error('Payload does not have an email field.')
    } else {
        const accessToken = session.getAccessToken().getJwtToken()
        return { email, accessToken }
    }
}

const CURRENT_SESSION_NO_CURRENT_USER_ERROR = {
    internalMessage: 'No current user',
    kind: 'NoCurrentUser',
} as const

/** Internal IDs of errors that may occur when getting the current session. */
type CurrentSessionErrorKind = (typeof CURRENT_SESSION_NO_CURRENT_USER_ERROR)['kind']

/** Convert an {@link AmplifyError} into a {@link CurrentSessionErrorKind} if it is a known error,
 * else re-throws the error.
 * @throws {Error} If the error is not recognized. */
function intoCurrentSessionErrorKind(error: unknown): CurrentSessionErrorKind {
    if (error === CURRENT_SESSION_NO_CURRENT_USER_ERROR.internalMessage) {
        return CURRENT_SESSION_NO_CURRENT_USER_ERROR.kind
    } else {
        throw error
    }
}

// ==============
// === SignUp ===
// ==============

<<<<<<< HEAD
=======
/** A wrapper around the Amplify "sign up" endpoint that converts known errors
 * to {@link SignUpError}s. */
async function signUp(
    supportsDeepLinks: boolean,
    username: string,
    password: string,
    organizationId: string | null
) {
    const result = await results.Result.wrapAsync(async () => {
        const params = intoSignUpParams(supportsDeepLinks, username, password, organizationId)
        await amplify.Auth.signUp(params)
    })
    return result.mapErr(intoAmplifyErrorOrThrow).mapErr(intoSignUpErrorOrThrow)
}

>>>>>>> e7a03122
/** Format a username and password as an {@link amplify.SignUpParams}. */
function intoSignUpParams(
    supportsDeepLinks: boolean,
    username: string,
    password: string,
    organizationId: string | null
): amplify.SignUpParams {
    return {
        username,
        password,
        attributes: {
            email: username,
            /** Add a custom attribute indicating whether the user is signing up from the desktop.
             * This is used to determine the schema used in the callback links sent in the
             * verification emails. For example, `http://` for the Cloud, and `enso://` for the
             * desktop.
             *
             * # Naming Convention
             *
             * It is necessary to disable the naming convention rule here, because the key is
             * expected to appear exactly as-is in Cognito, so we must match it. */
            // eslint-disable-next-line @typescript-eslint/naming-convention
            'custom:fromDesktop': supportsDeepLinks ? JSON.stringify(true) : null,
            // eslint-disable-next-line @typescript-eslint/naming-convention
            'custom:organizationId': organizationId,
        },
    }
}

const SIGN_UP_USERNAME_EXISTS_ERROR = {
    internalCode: 'UsernameExistsException',
    kind: 'UsernameExists',
} as const

const SIGN_UP_INVALID_PARAMETER_ERROR = {
    internalCode: 'InvalidParameterException',
    kind: 'InvalidParameter',
} as const

const SIGN_UP_INVALID_PASSWORD_ERROR = {
    internalCode: 'InvalidPasswordException',
    kind: 'InvalidPassword',
} as const

/** Internal IDs of errors that may occur when signing up. */
type SignUpErrorKind =
    | (typeof SIGN_UP_INVALID_PARAMETER_ERROR)['kind']
    | (typeof SIGN_UP_INVALID_PASSWORD_ERROR)['kind']
    | (typeof SIGN_UP_USERNAME_EXISTS_ERROR)['kind']

/** An error that may occur when signing up. */
export interface SignUpError extends CognitoError {
    kind: SignUpErrorKind
    message: string
}

/** Convert an {@link AmplifyError} into a {@link SignUpError} if it is a known error,
 * else re-throws the error.
 * @throws {Error} If the error is not recognized. */
function intoSignUpErrorOrThrow(error: AmplifyError): SignUpError {
    if (error.code === SIGN_UP_USERNAME_EXISTS_ERROR.internalCode) {
        return {
            kind: SIGN_UP_USERNAME_EXISTS_ERROR.kind,
            message: error.message,
        }
    } else if (error.code === SIGN_UP_INVALID_PARAMETER_ERROR.internalCode) {
        return {
            kind: SIGN_UP_INVALID_PARAMETER_ERROR.kind,
            message: error.message,
        }
    } else if (error.code === SIGN_UP_INVALID_PASSWORD_ERROR.internalCode) {
        return {
            kind: SIGN_UP_INVALID_PASSWORD_ERROR.kind,
            message: error.message,
        }
    } else {
        throw error
    }
}

// =====================
// === ConfirmSignUp ===
// =====================

const CONFIRM_SIGN_UP_USER_ALREADY_CONFIRMED_ERROR = {
    internalCode: 'NotAuthorizedException',
    internalMessage: 'User cannot be confirmed. Current status is CONFIRMED',
    kind: 'UserAlreadyConfirmed',
} as const

/** Internal IDs of errors that may occur when confirming registration. */
type ConfirmSignUpErrorKind = (typeof CONFIRM_SIGN_UP_USER_ALREADY_CONFIRMED_ERROR)['kind']

/** An error that may occur when confirming registration. */
export interface ConfirmSignUpError extends CognitoError {
    kind: ConfirmSignUpErrorKind
    message: string
}

/** Convert an {@link AmplifyError} into a {@link ConfirmSignUpError} if it is a known error,
 * else re-throws the error.
 * @throws {Error} If the error is not recognized. */
function intoConfirmSignUpErrorOrThrow(error: AmplifyError): ConfirmSignUpError {
    if (
        error.code === CONFIRM_SIGN_UP_USER_ALREADY_CONFIRMED_ERROR.internalCode &&
        error.message === CONFIRM_SIGN_UP_USER_ALREADY_CONFIRMED_ERROR.internalMessage
    ) {
        return {
            /** Don't re-use the original `error.code` here because Amplify overloads the same code
             * for multiple kinds of errors. We replace it with a custom code that has no
             * ambiguity. */
            kind: CONFIRM_SIGN_UP_USER_ALREADY_CONFIRMED_ERROR.kind,
            message: error.message,
        }
    } else {
        throw error
    }
}

<<<<<<< HEAD
=======
// ========================
// === SignInWithGoogle ===
// ========================

/** A wrapper around the Amplify "sign in with Google" endpoint. */
async function signInWithGoogle(customState: string | null) {
    const provider = amplify.CognitoHostedUIIdentityProvider.Google
    const options = {
        provider,
        ...(customState != null ? { customState } : {}),
    }
    await amplify.Auth.federatedSignIn(options)
}

// ========================
// === SignInWithGoogle ===
// ========================

/** A wrapper around the Amplify confirm "sign in with GitHub" endpoint. */
async function signInWithGitHub() {
    await amplify.Auth.federatedSignIn({
        customProvider: GITHUB_PROVIDER,
    })
}

>>>>>>> e7a03122
// ==========================
// === SignInWithPassword ===
// ==========================

/** Internal IDs of errors that may occur when signing in with a password. */
type SignInWithPasswordErrorKind = 'NotAuthorized' | 'UserNotConfirmed' | 'UserNotFound'

/** An error that may occur when signing in with a password. */
export interface SignInWithPasswordError extends CognitoError {
    kind: SignInWithPasswordErrorKind
    message: string
}

/** Convert an {@link AmplifyError} into a {@link SignInWithPasswordError} if it is a known error,
 * else re-throws the error.
 * @throws {Error} If the error is not recognized. */
function intoSignInWithPasswordErrorOrThrow(error: AmplifyError): SignInWithPasswordError {
    switch (error.code) {
        case 'UserNotFoundException':
            return {
                kind: 'UserNotFound',
                message: MESSAGES.signInWithPassword.userNotFound,
            }
        case 'UserNotConfirmedException':
            return {
                kind: 'UserNotConfirmed',
                message: MESSAGES.signInWithPassword.userNotConfirmed,
            }
        case 'NotAuthorizedException':
            return {
                kind: 'NotAuthorized',
                message: MESSAGES.signInWithPassword.incorrectUsernameOrPassword,
            }
        default:
            throw error
    }
}

// ======================
// === ForgotPassword ===
// ======================

const FORGOT_PASSWORD_USER_NOT_CONFIRMED_ERROR = {
    internalCode: 'InvalidParameterException',
    kind: 'UserNotConfirmed',
    message: `Cannot reset password for the user as there is no registered/verified email \
or phone_number`,
} as const

const FORGOT_PASSWORD_USER_NOT_FOUND_ERROR = {
    internalCode: 'UserNotFoundException',
    kind: 'UserNotFound',
} as const

/** Internal IDs of errors that may occur when requesting a password reset. */
type ForgotPasswordErrorKind =
    | (typeof FORGOT_PASSWORD_USER_NOT_CONFIRMED_ERROR)['kind']
    | (typeof FORGOT_PASSWORD_USER_NOT_FOUND_ERROR)['kind']

/** An error that may occur when requesting a password reset. */
export interface ForgotPasswordError extends CognitoError {
    kind: ForgotPasswordErrorKind
    message: string
}

/** Convert an {@link AmplifyError} into a {@link ForgotPasswordError} if it is a known error,
 * else re-throws the error.
 * @throws {Error} If the error is not recognized. */
function intoForgotPasswordErrorOrThrow(error: AmplifyError): ForgotPasswordError {
    if (error.code === FORGOT_PASSWORD_USER_NOT_FOUND_ERROR.internalCode) {
        return {
            kind: FORGOT_PASSWORD_USER_NOT_FOUND_ERROR.kind,
            message: MESSAGES.forgotPassword.userNotFound,
        }
    } else if (
        error.code === FORGOT_PASSWORD_USER_NOT_CONFIRMED_ERROR.internalCode &&
        error.message === FORGOT_PASSWORD_USER_NOT_CONFIRMED_ERROR.message
    ) {
        return {
            kind: FORGOT_PASSWORD_USER_NOT_CONFIRMED_ERROR.kind,
            message: MESSAGES.forgotPassword.userNotConfirmed,
        }
    } else {
        throw error
    }
}

// ============================
// === ForgotPasswordSubmit ===
// ============================

/** Internal IDs of errors that may occur when resetting a password. */
type ForgotPasswordSubmitErrorKind = 'AmplifyError' | 'AuthError'

/** An error that may occur when resetting a password. */
export interface ForgotPasswordSubmitError extends CognitoError {
    kind: ForgotPasswordSubmitErrorKind
    message: string
}

/** Convert an {@link AmplifyError} into a {@link ForgotPasswordSubmitError}
 * if it is a known error, else re-throws the error.
 * @throws {Error} If the error is not recognized. */
function intoForgotPasswordSubmitErrorOrThrow(error: unknown): ForgotPasswordSubmitError {
    if (isAuthError(error)) {
        return {
            kind: 'AuthError',
            message: error.log,
        }
    } else if (isAmplifyError(error)) {
        return {
            kind: 'AmplifyError',
            message: error.message,
        }
    } else {
        throw error
    }
}

// ======================
// === ChangePassword ===
// ======================

/** A wrapper around the Amplify "current authenticated user" endpoint that converts known errors
 * to {@link AmplifyError}s. */
async function currentAuthenticatedUser() {
    const result = await results.Result.wrapAsync(
        /** The interface provided by Amplify declares that the return type is
         * `Promise<CognitoUser | any>`, but TypeScript automatically converts it to `Promise<any>`.
         * Therefore, it is necessary to use `as` to narrow down the type to
         * `Promise<CognitoUser>`. */
        // eslint-disable-next-line no-restricted-syntax
        () => amplify.Auth.currentAuthenticatedUser() as Promise<amplify.CognitoUser>
    )
    return result.mapErr(intoAmplifyErrorOrThrow)
}<|MERGE_RESOLUTION|>--- conflicted
+++ resolved
@@ -209,17 +209,17 @@
     /** Sign up with username and password.
      *
      * Does not rely on federated identity providers (e.g., Google or GitHub). */
-<<<<<<< HEAD
-    async signUp(username: string, password: string) {
+    async signUp(username: string, password: string, organizationId: string | null) {
         const result = await results.Result.wrapAsync(async () => {
-            const params = intoSignUpParams(this.supportsDeepLinks, username, password)
+            const params = intoSignUpParams(
+                this.supportsDeepLinks,
+                username,
+                password,
+                organizationId
+            )
             await amplify.Auth.signUp(params)
         })
         return result.mapErr(intoAmplifyErrorOrThrow).mapErr(intoSignUpErrorOrThrow)
-=======
-    signUp(username: string, password: string, organizationId: string | null) {
-        return signUp(this.supportsDeepLinks, username, password, organizationId)
->>>>>>> e7a03122
     }
 
     /** Send the email address verification code.
@@ -411,24 +411,6 @@
 // === SignUp ===
 // ==============
 
-<<<<<<< HEAD
-=======
-/** A wrapper around the Amplify "sign up" endpoint that converts known errors
- * to {@link SignUpError}s. */
-async function signUp(
-    supportsDeepLinks: boolean,
-    username: string,
-    password: string,
-    organizationId: string | null
-) {
-    const result = await results.Result.wrapAsync(async () => {
-        const params = intoSignUpParams(supportsDeepLinks, username, password, organizationId)
-        await amplify.Auth.signUp(params)
-    })
-    return result.mapErr(intoAmplifyErrorOrThrow).mapErr(intoSignUpErrorOrThrow)
-}
-
->>>>>>> e7a03122
 /** Format a username and password as an {@link amplify.SignUpParams}. */
 function intoSignUpParams(
     supportsDeepLinks: boolean,
@@ -548,34 +530,6 @@
     }
 }
 
-<<<<<<< HEAD
-=======
-// ========================
-// === SignInWithGoogle ===
-// ========================
-
-/** A wrapper around the Amplify "sign in with Google" endpoint. */
-async function signInWithGoogle(customState: string | null) {
-    const provider = amplify.CognitoHostedUIIdentityProvider.Google
-    const options = {
-        provider,
-        ...(customState != null ? { customState } : {}),
-    }
-    await amplify.Auth.federatedSignIn(options)
-}
-
-// ========================
-// === SignInWithGoogle ===
-// ========================
-
-/** A wrapper around the Amplify confirm "sign in with GitHub" endpoint. */
-async function signInWithGitHub() {
-    await amplify.Auth.federatedSignIn({
-        customProvider: GITHUB_PROVIDER,
-    })
-}
-
->>>>>>> e7a03122
 // ==========================
 // === SignInWithPassword ===
 // ==========================
