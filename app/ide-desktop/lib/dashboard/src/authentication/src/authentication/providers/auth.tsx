--- conflicted
+++ resolved
@@ -180,7 +180,7 @@
     // and the function call would error.
     // eslint-disable-next-line no-restricted-properties
     const navigate = router.useNavigate()
-<<<<<<< HEAD
+    const [forceOfflineMode, setForceOfflineMode] = React.useState(shouldStartInOfflineMode)
     const [initialized, setInitialized] = React.useState(false)
     const [userSession, setUserSession] = React.useState<UserSession | null>(null)
 
@@ -196,12 +196,6 @@
         navigate(app.DASHBOARD_PATH)
         return Promise.resolve(true)
     }, [/* should never change */ goOfflineInternal, /* should never change */ navigate])
-=======
-
-    const [forceOfflineMode, setForceOfflineMode] = react.useState(shouldStartInOfflineMode)
-    const [initialized, setInitialized] = react.useState(false)
-    const [userSession, setUserSession] = react.useState<UserSession | null>(null)
->>>>>>> b4d0a40c
 
     // This is identical to `hooks.useOnlineCheck`, however it is inline here to avoid any possible
     // circular dependency.
