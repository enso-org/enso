/** @file Module for authenticating users with AWS Cognito.
 *
 * Provides an `AuthProvider` component that wraps the entire application, and a `useAuth` hook that
 * can be used from any React component to access the currently logged-in user's session data. The
 * hook also provides methods for registering a user, logging in, logging out, etc. */
import * as React from 'react'
import * as router from 'react-router-dom'
import toast from 'react-hot-toast'

import * as app from '../../components/app'
import * as authServiceModule from '../service'
import * as backendModule from '../../dashboard/backend'
import * as backendProvider from '../../providers/backend'
import * as errorModule from '../../error'
import * as http from '../../http'
import * as localBackend from '../../dashboard/localBackend'
import * as loggerProvider from '../../providers/logger'
import * as newtype from '../../newtype'
import * as remoteBackend from '../../dashboard/remoteBackend'
import * as sessionProvider from './session'

// =================
// === Constants ===
// =================

/** The minimum delay between two requests. */
const REQUEST_DELAY_MS = 200
const MESSAGES = {
    signUpSuccess: 'We have sent you an email with further instructions!',
    confirmSignUpSuccess: 'Your account has been confirmed! Please log in.',
    setUsernameLoading: 'Setting username...',
    setUsernameSuccess: 'Your username has been set!',
    setUsernameFailure: 'Could not set your username.',
    signInWithPasswordSuccess: 'Successfully logged in!',
    forgotPasswordSuccess: 'We have sent you an email with further instructions!',
    changePasswordSuccess: 'Successfully changed password!',
    resetPasswordSuccess: 'Successfully reset password!',
    signOutLoading: 'Logging out...',
    signOutSuccess: 'Successfully logged out!',
    signOutError: 'Error logging out, please try again.',
    pleaseWait: 'Please wait...',
} as const

// ===================
// === UserSession ===
// ===================

/** Possible types of {@link BaseUserSession}. */
export enum UserSessionType {
    offline = 'offline',
    partial = 'partial',
    full = 'full',
}

/** Properties common to all {@link UserSession}s. */
interface BaseUserSession<Type extends UserSessionType> {
    /** A discriminator for TypeScript to be able to disambiguate between `UserSession` variants. */
    type: Type
    /** User's JSON Web Token (JWT), used for authenticating and authorizing requests to the API. */
    accessToken: string
    /** User's email address. */
    email: string
}

// Extends `BaseUserSession` in order to inherit the documentation.
/** Empty object of an offline user session.
 * Contains some fields from {@link FullUserSession} to allow destructuring. */
export interface OfflineUserSession extends Pick<BaseUserSession<UserSessionType.offline>, 'type'> {
    accessToken: null
    organization: null
}

/** The singleton instance of {@link OfflineUserSession}.
 * Minimizes React re-renders. */
const OFFLINE_USER_SESSION: OfflineUserSession = {
    type: UserSessionType.offline,
    accessToken: null,
    organization: null,
}

/** Object containing the currently signed-in user's session data, if the user has not yet set their
 * username.
 *
 * If a user has not yet set their username, they do not yet have an organization associated with
 * their account. Otherwise, this type is identical to the `Session` type. This type should ONLY be
 * used by the `SetUsername` component. */
export interface PartialUserSession extends BaseUserSession<UserSessionType.partial> {}

/** Object containing the currently signed-in user's session data. */
export interface FullUserSession extends BaseUserSession<UserSessionType.full> {
    /** User's organization information. */
    organization: backendModule.UserOrOrganization
}

/** A user session for a user that may be either fully registered,
 * or in the process of registering. */
export type UserSession = FullUserSession | OfflineUserSession | PartialUserSession

// ===================
// === AuthContext ===
// ===================

/** Interface returned by the `useAuth` hook.
 *
 * Contains the currently authenticated user's session data, as well as methods for signing in,
 * signing out, etc. All interactions with the authentication API should be done through this
 * interface.
 *
 * See {@link Cognito} for details on each of the authentication functions. */
interface AuthContextType {
    goOffline: () => Promise<boolean>
    signUp: (email: string, password: string) => Promise<boolean>
    confirmSignUp: (email: string, code: string) => Promise<boolean>
    setUsername: (
        backend: backendProvider.AnyBackendAPI,
        username: string,
        email: string
    ) => Promise<boolean>
    signInWithGoogle: () => Promise<boolean>
    signInWithGitHub: () => Promise<boolean>
    signInWithPassword: (email: string, password: string) => Promise<boolean>
    forgotPassword: (email: string) => Promise<boolean>
    changePassword: (oldPassword: string, newPassword: string) => Promise<boolean>
    resetPassword: (email: string, code: string, password: string) => Promise<boolean>
    signOut: () => Promise<boolean>
    /** Session containing the currently authenticated user's authentication information.
     *
     * If the user has not signed in, the session will be `null`. */
    session: UserSession | null
}

// Eslint doesn't like headings.
/** Create a global instance of the `AuthContextType`, that will be re-used between all React
 * components that use the `useAuth` hook.
 *
 * # Safety of Context Initialization
 *
 * An `as ...` cast is unsafe. We use this cast when creating the context. So it appears that the
 * `AuthContextType` can be unsafely (i.e., only partially) initialized as a result of this.
 *
 * So it appears that we should remove the cast and initialize the context as `null` instead.
 *
 * **However**, initializing a context the existing way is the recommended way to initialize a
 * context in React.  It is safe, for non-obvious reasons. It is safe because the `AuthContext` is
 * only accessible through the `useAuth` hook.
 *
 * 1. If the `useAuth` hook is called in a component that is a child of an `AuthProvider`, then the
 * context is guaranteed to be initialized, because the `AuthProvider` constructor is what
 * initializes it. So the cast is safe.
 * 2. If the `useAuth` hook is called in a component that is not a child of an `AuthProvider`, then
 * the hook will throw an error regardless, because React does not support using hooks outside of
 * their supporting providers.
 *
 * So changing the cast would provide no safety guarantees, and would require us to introduce null
 * checks everywhere we use the context. */
// eslint-disable-next-line no-restricted-syntax
const AuthContext = React.createContext<AuthContextType>({} as AuthContextType)

// ====================
// === AuthProvider ===
// ====================

/** Props for an {@link AuthProvider}. */
export interface AuthProviderProps {
    authService: authServiceModule.AuthService
    /** Callback to execute once the user has authenticated successfully. */
    onAuthenticated: () => void
    children: React.ReactNode
}

/** A React provider for the Cognito API. */
export function AuthProvider(props: AuthProviderProps) {
    const { authService, onAuthenticated, children } = props
    const { cognito } = authService
    const { session, deinitializeSession } = sessionProvider.useSession()
    const { setBackendWithoutSavingType } = backendProvider.useSetBackend()
    const logger = loggerProvider.useLogger()
    // This must not be `hooks.useNavigate` as `goOffline` would be inaccessible,
    // and the function call would error.
    // eslint-disable-next-line no-restricted-properties
    const navigate = router.useNavigate()
<<<<<<< HEAD

=======
>>>>>>> ce4d58da
    const [initialized, setInitialized] = React.useState(false)
    const [userSession, setUserSession] = React.useState<UserSession | null>(null)

    const goOfflineInternal = React.useCallback(() => {
        setInitialized(true)
        setUserSession(OFFLINE_USER_SESSION)
        setBackendWithoutSavingType(new localBackend.LocalBackend())
    }, [/* should never change */ setBackendWithoutSavingType])

    const goOffline = React.useCallback(() => {
        toast.error('You are offline, switching to offline mode.')
        goOfflineInternal()
        navigate(app.DASHBOARD_PATH)
        return Promise.resolve(true)
    }, [/* should never change */ goOfflineInternal, /* should never change */ navigate])

    // This is identical to `hooks.useOnlineCheck`, however it is inline here to avoid any possible
    // circular dependency.
    React.useEffect(() => {
        // `navigator.onLine` is not a dependency so that the app doesn't make the remote backend
<<<<<<< HEAD
        // completely unusable on spotty connections.
=======
        // completely unusable on unreliable connections.
>>>>>>> ce4d58da
        if (!navigator.onLine) {
            void goOffline()
        }
    }, [goOffline])

    /** Fetch the JWT access token from the session via the AWS Amplify library.
     *
     * When invoked, retrieves the access token (if available) from the storage method chosen when
     * Amplify was configured (e.g. local storage). If the token is not available, return `undefined`.
     * If the token has expired, automatically refreshes the token and returns the new token. */
    React.useEffect(() => {
        const fetchSession = async () => {
            if (!navigator.onLine) {
                goOfflineInternal()
            } else if (session == null) {
                setInitialized(true)
                setUserSession(null)
            } else {
                const headers = new Headers()
                headers.append('Authorization', `Bearer ${session.accessToken}`)
                const client = new http.Client(headers)
                const backend = new remoteBackend.RemoteBackend(client, logger)
                // The backend MUST be the remote backend before login is finished.
                // This is because the "set username" flow requires the remote backend.
                if (!initialized) {
                    // This is an ugly back but `userSession` MUST NOT be a dependency
                    // as this effect always does a `setUserSession`, which would cause
                    // an infinite loop.
                    setUserSession(oldUserSession => {
                        if (oldUserSession == null) {
                            setBackendWithoutSavingType(backend)
                        }
                        return oldUserSession
                    })
                }
                let organization: backendModule.UserOrOrganization | null
                for (;;) {
                    try {
                        organization = await backend.usersMe()
                        break
                    } catch {
                        // The value may have changed after the `await`.
                        // eslint-disable-next-line @typescript-eslint/no-unnecessary-condition
                        if (!navigator.onLine) {
                            goOfflineInternal()
                            // eslint-disable-next-line no-restricted-syntax
                            return
                        }
                        // This prevents a busy loop when request blocking is enabled in DevTools.
                        // The UI will be blank indefinitely. This is intentional, since for real
                        // network outages, `navigator.onLine` will be false.
                        await new Promise(resolve => setTimeout(resolve, REQUEST_DELAY_MS))
                    }
                }
                let newUserSession: UserSession
                // Not sure why the `strict-boolean-expressions` lint does not detect
                // `!organization` as invalid.
                if (organization == null) {
                    newUserSession = {
                        type: UserSessionType.partial,
                        ...session,
                    }
                } else {
                    newUserSession = {
                        type: UserSessionType.full,
                        ...session,
                        organization,
                    }

                    /** Save access token so can be reused by Enso backend. */
                    cognito.saveAccessToken(session.accessToken)

                    /** Execute the callback that should inform the Electron app that the user has logged in.
                     * This is done to transition the app from the authentication/dashboard view to the IDE. */
                    onAuthenticated()
                }

                setUserSession(newUserSession)
                setInitialized(true)
            }
        }

        fetchSession().catch(error => {
            if (isUserFacingError(error)) {
                toast.error(error.message)
                logger.error(error.message)
            } else {
                logger.error(error)
            }
        })
<<<<<<< HEAD
=======
        // `userSession` MUST NOT be a dependency as this effect always does a `setUserSession`,
        // which would result in an infinite loop.
        // eslint-disable-next-line react-hooks/exhaustive-deps
>>>>>>> ce4d58da
    }, [
        cognito,
        initialized,
        logger,
        onAuthenticated,
        session,
        /* should never change */ goOfflineInternal,
        /* should never change */ setBackendWithoutSavingType,
    ])

    /** Wrap a function returning a {@link Promise} to displays a loading toast notification
     * until the returned {@link Promise} finishes loading. */
    const withLoadingToast =
        <T extends unknown[], R>(action: (...args: T) => Promise<R>) =>
        async (...args: T) => {
            const loadingToast = toast.loading(MESSAGES.pleaseWait)
            let result
            try {
                result = await action(...args)
            } finally {
                toast.dismiss(loadingToast)
            }
            return result
        }

    const signUp = async (username: string, password: string) => {
        const result = await cognito.signUp(username, password)
        if (result.ok) {
            toast.success(MESSAGES.signUpSuccess)
        } else {
            toast.error(result.val.message)
        }
        return result.ok
    }

    const confirmSignUp = async (email: string, code: string) => {
        const result = await cognito.confirmSignUp(email, code)
        if (result.err) {
            switch (result.val.kind) {
                case 'UserAlreadyConfirmed':
                    break
                default:
                    throw new errorModule.UnreachableCaseError(result.val.kind)
            }
        }

        toast.success(MESSAGES.confirmSignUpSuccess)
        navigate(app.LOGIN_PATH)
        return result.ok
    }

    const signInWithPassword = async (email: string, password: string) => {
        const result = await cognito.signInWithPassword(email, password)
        if (result.ok) {
            toast.success(MESSAGES.signInWithPasswordSuccess)
        } else {
            if (result.val.kind === 'UserNotFound') {
                navigate(app.REGISTRATION_PATH)
            }

            toast.error(result.val.message)
        }
        return result.ok
    }

    const setUsername = async (
        backend: backendProvider.AnyBackendAPI,
        username: string,
        email: string
    ) => {
        if (backend.type === backendModule.BackendType.local) {
            toast.error('You cannot set your username on the local backend.')
            return false
        } else {
            try {
                await toast.promise(
                    backend.createUser({
                        userName: username,
                        userEmail: newtype.asNewtype<backendModule.EmailAddress>(email),
                    }),
                    {
                        success: MESSAGES.setUsernameSuccess,
                        error: MESSAGES.setUsernameFailure,
                        loading: MESSAGES.setUsernameLoading,
                    }
                )
                navigate(app.DASHBOARD_PATH)
                return true
            } catch (e) {
                return false
            }
        }
    }

    const forgotPassword = async (email: string) => {
        const result = await cognito.forgotPassword(email)
        if (result.ok) {
            toast.success(MESSAGES.forgotPasswordSuccess)
            navigate(app.RESET_PASSWORD_PATH)
        } else {
            toast.error(result.val.message)
        }
        return result.ok
    }

    const resetPassword = async (email: string, code: string, password: string) => {
        const result = await cognito.forgotPasswordSubmit(email, code, password)
        if (result.ok) {
            toast.success(MESSAGES.resetPasswordSuccess)
            navigate(app.LOGIN_PATH)
        } else {
            toast.error(result.val.message)
        }
        return result.ok
    }

    const changePassword = async (oldPassword: string, newPassword: string) => {
        const result = await cognito.changePassword(oldPassword, newPassword)
        if (result.ok) {
            toast.success(MESSAGES.changePasswordSuccess)
        } else {
            toast.error(result.val.message)
        }
        return result.ok
    }

    const signOut = async () => {
        deinitializeSession()
        setInitialized(false)
        setUserSession(null)
        await toast.promise(cognito.signOut(), {
            success: MESSAGES.signOutSuccess,
            error: MESSAGES.signOutError,
            loading: MESSAGES.signOutLoading,
        })
        return true
    }

    const value = {
        goOffline: goOffline,
        signUp: withLoadingToast(signUp),
        confirmSignUp: withLoadingToast(confirmSignUp),
        setUsername,
        signInWithGoogle: () =>
            cognito.signInWithGoogle().then(
                () => true,
                () => false
            ),
        signInWithGitHub: () =>
            cognito.signInWithGitHub().then(
                () => true,
                () => false
            ),
        signInWithPassword: withLoadingToast(signInWithPassword),
        forgotPassword: withLoadingToast(forgotPassword),
        resetPassword: withLoadingToast(resetPassword),
        changePassword: withLoadingToast(changePassword),
        signOut,
        session: userSession,
    }

    return (
        <AuthContext.Provider value={value}>
            {/* Only render the underlying app after we assert for the presence of a current user. */}
            {initialized && children}
        </AuthContext.Provider>
    )
}

/** Type of an error containing a `string`-typed `message` field.
 *
 * Many types of errors fall into this category. We use this type to check if an error can be safely
 * displayed to the user. */
interface UserFacingError {
    /** The user-facing error message. */
    message: string
}

/** Return `true` if the value is a {@link UserFacingError}. */
function isUserFacingError(value: unknown): value is UserFacingError {
    return typeof value === 'object' && value != null && 'message' in value
}

// ===============
// === useAuth ===
// ===============

/** A React hook that provides access to the authentication context.
 *
 * Only the hook is exported, and not the context, because we only want to use the hook directly and
 * never the context component. */
export function useAuth() {
    return React.useContext(AuthContext)
}

// ===============================
// === shouldPreventNavigation ===
// ===============================

/** True if navigation should be prevented, for debugging purposes. */
function getShouldPreventNavigation() {
    const location = router.useLocation()
    return new URLSearchParams(location.search).get('prevent-navigation') === 'true'
}

// =======================
// === ProtectedLayout ===
// =======================

/** A React Router layout route containing routes only accessible by users that are logged in. */
export function ProtectedLayout() {
    const { session } = useAuth()
    const shouldPreventNavigation = getShouldPreventNavigation()

    if (!shouldPreventNavigation && session == null) {
        return <router.Navigate to={app.LOGIN_PATH} />
    } else if (!shouldPreventNavigation && session?.type === UserSessionType.partial) {
        return <router.Navigate to={app.SET_USERNAME_PATH} />
    } else {
        return <router.Outlet context={session} />
    }
}

// ===========================
// === SemiProtectedLayout ===
// ===========================

/** A React Router layout route containing routes only accessible by users that are
 * in the process of registering. */
export function SemiProtectedLayout() {
    const { session } = useAuth()
    const shouldPreventNavigation = getShouldPreventNavigation()

    if (!shouldPreventNavigation && session?.type === UserSessionType.full) {
        return <router.Navigate to={app.DASHBOARD_PATH} />
    } else {
        return <router.Outlet context={session} />
    }
}

// ===================
// === GuestLayout ===
// ===================

/** A React Router layout route containing routes only accessible by users that are
 * not logged in. */
export function GuestLayout() {
    const { session } = useAuth()
    const shouldPreventNavigation = getShouldPreventNavigation()

    if (!shouldPreventNavigation && session?.type === UserSessionType.partial) {
        return <router.Navigate to={app.SET_USERNAME_PATH} />
    } else if (!shouldPreventNavigation && session?.type === UserSessionType.full) {
        return <router.Navigate to={app.DASHBOARD_PATH} />
    } else {
        return <router.Outlet />
    }
}

// =============================
// === usePartialUserSession ===
// =============================

/** A React context hook returning the user session
 * for a user that has not yet completed registration. */
export function usePartialUserSession() {
    return router.useOutletContext<PartialUserSession>()
}

// ================================
// === useNonPartialUserSession ===
// ================================

/** A React context hook returning the user session for a user that can perform actions. */
export function useNonPartialUserSession() {
    return router.useOutletContext<Exclude<UserSession, PartialUserSession>>()
}<|MERGE_RESOLUTION|>--- conflicted
+++ resolved
@@ -179,10 +179,6 @@
     // and the function call would error.
     // eslint-disable-next-line no-restricted-properties
     const navigate = router.useNavigate()
-<<<<<<< HEAD
-
-=======
->>>>>>> ce4d58da
     const [initialized, setInitialized] = React.useState(false)
     const [userSession, setUserSession] = React.useState<UserSession | null>(null)
 
@@ -203,11 +199,7 @@
     // circular dependency.
     React.useEffect(() => {
         // `navigator.onLine` is not a dependency so that the app doesn't make the remote backend
-<<<<<<< HEAD
-        // completely unusable on spotty connections.
-=======
         // completely unusable on unreliable connections.
->>>>>>> ce4d58da
         if (!navigator.onLine) {
             void goOffline()
         }
@@ -298,12 +290,6 @@
                 logger.error(error)
             }
         })
-<<<<<<< HEAD
-=======
-        // `userSession` MUST NOT be a dependency as this effect always does a `setUserSession`,
-        // which would result in an infinite loop.
-        // eslint-disable-next-line react-hooks/exhaustive-deps
->>>>>>> ce4d58da
     }, [
         cognito,
         initialized,
