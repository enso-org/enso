--- conflicted
+++ resolved
@@ -304,12 +304,8 @@
 
         fetchSession().catch(error => {
             if (isUserFacingError(error)) {
-<<<<<<< HEAD
                 toastify.toast.error(error.message)
-=======
-                toast.error(error.message)
                 logger.error(error.message)
->>>>>>> 251f00ec
             } else {
                 logger.error(error)
             }
@@ -395,13 +391,9 @@
         } else {
             try {
                 const organizationId = await authService.cognito.organizationId()
-<<<<<<< HEAD
-                await toastify.toast.promise(
-=======
                 // This should not omit success and error toasts as it is not possible
                 // to render this optimistically.
-                await toast.promise(
->>>>>>> 251f00ec
+                await toastify.toast.promise(
                     backend.createUser({
                         userName: username,
                         userEmail: backendModule.EmailAddress(email),
@@ -460,13 +452,9 @@
         deinitializeSession()
         setInitialized(false)
         setUserSession(null)
-<<<<<<< HEAD
-        await toastify.toast.promise(cognito.signOut(), {
-=======
         // This should not omit success and error toasts as it is not possible
         // to render this optimistically.
-        await toast.promise(cognito.signOut(), {
->>>>>>> 251f00ec
+        await toastify.toast.promise(cognito.signOut(), {
             success: MESSAGES.signOutSuccess,
             error: MESSAGES.signOutError,
             pending: MESSAGES.signOutLoading,
