/** @file Module for authenticating users with AWS Cognito.
 *
 * Provides an `AuthProvider` component that wraps the entire application, and a `useAuth` hook that
 * can be used from any React component to access the currently logged-in user's session data. The
 * hook also provides methods for registering a user, logging in, logging out, etc. */
import * as react from 'react'
import * as router from 'react-router-dom'
import toast from 'react-hot-toast'

import * as app from '../../components/app'
import * as authServiceModule from '../service'
import * as backendModule from '../../dashboard/backend'
import * as backendProvider from '../../providers/backend'
import * as errorModule from '../../error'
import * as http from '../../http'
import * as loggerProvider from '../../providers/logger'
import * as newtype from '../../newtype'
<<<<<<< HEAD
=======
import * as platformModule from '../../platform'
>>>>>>> e35bc177
import * as remoteBackend from '../../dashboard/remoteBackend'
import * as sessionProvider from './session'

// =================
// === Constants ===
// =================

const MESSAGES = {
    signUpSuccess: 'We have sent you an email with further instructions!',
    confirmSignUpSuccess: 'Your account has been confirmed! Please log in.',
    setUsernameSuccess: 'Your username has been set!',
    signInWithPasswordSuccess: 'Successfully logged in!',
    forgotPasswordSuccess: 'We have sent you an email with further instructions!',
    changePasswordSuccess: 'Successfully changed password!',
    resetPasswordSuccess: 'Successfully reset password!',
    signOutSuccess: 'Successfully logged out!',
    pleaseWait: 'Please wait...',
} as const

// ===================
// === UserSession ===
// ===================

/** Possible types of {@link BaseUserSession}. */
export enum UserSessionType {
    partial = 'partial',
    awaitingAcceptance = 'awaitingAcceptance',
    full = 'full',
}

/** Properties common to all {@link UserSession}s. */
interface BaseUserSession<Type extends UserSessionType> {
    /** A discriminator for TypeScript to be able to disambiguate between `UserSession` variants. */
    type: Type
    /** User's JSON Web Token (JWT), used for authenticating and authorizing requests to the API. */
    accessToken: string
    /** User's email address. */
    email: string
}

/** Object containing the currently signed-in user's session data. */
export interface FullUserSession extends BaseUserSession<UserSessionType.full> {
    /** User's organization information. */
    organization: backendModule.UserOrOrganization
}

/** Object containing the currently signed-in user's session data, if the user has not yet set their
 * username.
 *
 * If a user has not yet set their username, they do not yet have an organization associated with
 * their account. Otherwise, this type is identical to the `Session` type. This type should ONLY be
 * used by the `SetUsername` component. */
export interface PartialUserSession extends BaseUserSession<UserSessionType.partial> {}

/** A user session for a user that may be either fully registered,
 * or in the process of registering. */
export type UserSession = FullUserSession | PartialUserSession

// ===================
// === AuthContext ===
// ===================

/** Interface returned by the `useAuth` hook.
 *
 * Contains the currently authenticated user's session data, as well as methods for signing in,
 * signing out, etc. All interactions with the authentication API should be done through this
 * interface.
 *
 * See {@link Cognito} for details on each of the authentication functions. */
interface AuthContextType {
    signUp: (email: string, password: string) => Promise<boolean>
    confirmSignUp: (email: string, code: string) => Promise<boolean>
    setUsername: (
        backend: backendProvider.AnyBackendAPI,
        username: string,
        email: string
    ) => Promise<boolean>
    signInWithGoogle: () => Promise<boolean>
    signInWithGitHub: () => Promise<boolean>
    signInWithPassword: (email: string, password: string) => Promise<boolean>
    forgotPassword: (email: string) => Promise<boolean>
    changePassword: (oldPassword: string, newPassword: string) => Promise<boolean>
    resetPassword: (email: string, code: string, password: string) => Promise<boolean>
    signOut: () => Promise<boolean>
    /** Session containing the currently authenticated user's authentication information.
     *
     * If the user has not signed in, the session will be `null`. */
    session: UserSession | null
}

// Eslint doesn't like headings.
/** Create a global instance of the `AuthContextType`, that will be re-used between all React
 * components that use the `useAuth` hook.
 *
 * # Safety of Context Initialization
 *
 * An `as ...` cast is unsafe. We use this cast when creating the context. So it appears that the
 * `AuthContextType` can be unsafely (i.e., only partially) initialized as a result of this.
 *
 * So it appears that we should remove the cast and initialize the context as `null` instead.
 *
 * **However**, initializing a context the existing way is the recommended way to initialize a
 * context in React.  It is safe, for non-obvious reasons. It is safe because the `AuthContext` is
 * only accessible through the `useAuth` hook.
 *
 * 1. If the `useAuth` hook is called in a component that is a child of an `AuthProvider`, then the
 * context is guaranteed to be initialized, because the `AuthProvider` constructor is what
 * initializes it. So the cast is safe.
 * 2. If the `useAuth` hook is called in a component that is not a child of an `AuthProvider`, then
 * the hook will throw an error regardless, because React does not support using hooks outside of
 * their supporting providers.
 *
 * So changing the cast would provide no safety guarantees, and would require us to introduce null
 * checks everywhere we use the context. */
// eslint-disable-next-line no-restricted-syntax
const AuthContext = react.createContext<AuthContextType>({} as AuthContextType)

// ====================
// === AuthProvider ===
// ====================

/** Props for an {@link AuthProvider}. */
export interface AuthProviderProps {
    authService: authServiceModule.AuthService
    platform: platformModule.Platform
    /** Callback to execute once the user has authenticated successfully. */
    onAuthenticated: () => void
    children: react.ReactNode
}

/** A React provider for the Cognito API. */
export function AuthProvider(props: AuthProviderProps) {
<<<<<<< HEAD
    const { authService, onAuthenticated, children } = props
=======
    const { authService, platform, children } = props
>>>>>>> e35bc177
    const { cognito } = authService
    const { session } = sessionProvider.useSession()
    const { setBackend } = backendProvider.useSetBackend()
    const logger = loggerProvider.useLogger()
    const navigate = router.useNavigate()
    const [initialized, setInitialized] = react.useState(false)
    const [userSession, setUserSession] = react.useState<UserSession | null>(null)

    /** Fetch the JWT access token from the session via the AWS Amplify library.
     *
     * When invoked, retrieves the access token (if available) from the storage method chosen when
     * Amplify was configured (e.g. local storage). If the token is not available, return `undefined`.
     * If the token has expired, automatically refreshes the token and returns the new token. */
    react.useEffect(() => {
        const fetchSession = async () => {
            if (session.none) {
                setInitialized(true)
                setUserSession(null)
            } else {
                const { accessToken, email } = session.val
                const headers = new Headers()
                headers.append('Authorization', `Bearer ${accessToken}`)
                const client = new http.Client(headers)
                const backend = new remoteBackend.RemoteBackend(client, logger)
                if (platform === platformModule.Platform.cloud) {
                    setBackend(backend)
                }
                const organization = await backend.usersMe().catch(() => null)
                let newUserSession: UserSession
                const sharedSessionData = { email, accessToken }
                if (!organization) {
                    newUserSession = {
                        type: UserSessionType.partial,
                        ...sharedSessionData,
                    }
                } else {
                    newUserSession = {
                        type: UserSessionType.full,
                        ...sharedSessionData,
                        organization,
                    }

                    /** Save access token so can be reused by Enso backend. */
                    cognito.saveAccessToken(accessToken)

                    /** Execute the callback that should inform the Electron app that the user has logged in.
                     * This is done to transition the app from the authentication/dashboard view to the IDE. */
                    onAuthenticated()
                }

                setUserSession(newUserSession)
                setInitialized(true)
            }
        }

        fetchSession().catch(error => {
            if (isUserFacingError(error)) {
                toast.error(error.message)
            } else {
                logger.error(error)
            }
        })
    }, [session])

    /** Wrap a function returning a {@link Promise} to displays a loading toast notification
     * until the returned {@link Promise} finishes loading. */
    const withLoadingToast =
        <T extends unknown[], R>(action: (...args: T) => Promise<R>) =>
        async (...args: T) => {
            const loadingToast = toast.loading(MESSAGES.pleaseWait)
            let result
            try {
                result = await action(...args)
            } finally {
                toast.dismiss(loadingToast)
            }
            return result
        }

    const signUp = async (username: string, password: string) => {
        const result = await cognito.signUp(username, password)
        if (result.ok) {
            toast.success(MESSAGES.signUpSuccess)
        } else {
            toast.error(result.val.message)
        }
        return result.ok
    }

    const confirmSignUp = async (email: string, code: string) => {
        const result = await cognito.confirmSignUp(email, code)
        if (result.err) {
            switch (result.val.kind) {
                case 'UserAlreadyConfirmed':
                    break
                default:
                    throw new errorModule.UnreachableCaseError(result.val.kind)
            }
        }

        toast.success(MESSAGES.confirmSignUpSuccess)
        navigate(app.LOGIN_PATH)
        return result.ok
    }

    const signInWithPassword = async (email: string, password: string) => {
        const result = await cognito.signInWithPassword(email, password)
        if (result.ok) {
            toast.success(MESSAGES.signInWithPasswordSuccess)
        } else {
            if (result.val.kind === 'UserNotFound') {
                navigate(app.REGISTRATION_PATH)
            }

            toast.error(result.val.message)
        }
        return result.ok
    }

    const setUsername = async (
        backend: backendProvider.AnyBackendAPI,
        username: string,
        email: string
    ) => {
<<<<<<< HEAD
        if (backend.type === backendModule.BackendType.local) {
=======
        if (backend.platform === platformModule.Platform.desktop) {
>>>>>>> e35bc177
            toast.error('You cannot set your username on the local backend.')
            return false
        } else {
            try {
                await backend.createUser({
                    userName: username,
                    userEmail: newtype.asNewtype<backendModule.EmailAddress>(email),
                })
                navigate(app.DASHBOARD_PATH)
                toast.success(MESSAGES.setUsernameSuccess)
                return true
            } catch (e) {
                toast.error('Could not set your username.')
                return false
            }
        }
    }

    const forgotPassword = async (email: string) => {
        const result = await cognito.forgotPassword(email)
        if (result.ok) {
            toast.success(MESSAGES.forgotPasswordSuccess)
            navigate(app.RESET_PASSWORD_PATH)
        } else {
            toast.error(result.val.message)
        }
        return result.ok
    }

    const resetPassword = async (email: string, code: string, password: string) => {
        const result = await cognito.forgotPasswordSubmit(email, code, password)
        if (result.ok) {
            toast.success(MESSAGES.resetPasswordSuccess)
            navigate(app.LOGIN_PATH)
        } else {
            toast.error(result.val.message)
        }
        return result.ok
    }

    const changePassword = async (oldPassword: string, newPassword: string) => {
        const result = await cognito.changePassword(oldPassword, newPassword)
        if (result.ok) {
            toast.success(MESSAGES.changePasswordSuccess)
        } else {
            toast.error(result.val.message)
        }
        return result.ok
    }

    const signOut = async () => {
        await cognito.signOut()
        toast.success(MESSAGES.signOutSuccess)
        return true
    }

    const value = {
        signUp: withLoadingToast(signUp),
        confirmSignUp: withLoadingToast(confirmSignUp),
        setUsername,
        signInWithGoogle: () =>
            cognito
                .signInWithGoogle()
                .then(() => true)
                .catch(() => false),
        signInWithGitHub: () =>
            cognito
                .signInWithGitHub()
                .then(() => true)
                .catch(() => false),
        signInWithPassword: withLoadingToast(signInWithPassword),
        forgotPassword: withLoadingToast(forgotPassword),
        resetPassword: withLoadingToast(resetPassword),
        changePassword: withLoadingToast(changePassword),
        signOut,
        session: userSession,
    }

    return (
        <AuthContext.Provider value={value}>
            {/* Only render the underlying app after we assert for the presence of a current user. */}
            {initialized && children}
        </AuthContext.Provider>
    )
}

/** Type of an error containing a `string`-typed `message` field.
 *
 * Many types of errors fall into this category. We use this type to check if an error can be safely
 * displayed to the user. */
interface UserFacingError {
    /** The user-facing error message. */
    message: string
}

/** Return `true` if the value is a {@link UserFacingError}. */
function isUserFacingError(value: unknown): value is UserFacingError {
    return typeof value === 'object' && value != null && 'message' in value
}

// ===============
// === useAuth ===
// ===============

/** A React hook that provides access to the authentication context.
 *
 * Only the hook is exported, and not the context, because we only want to use the hook directly and
 * never the context component. */
export function useAuth() {
    return react.useContext(AuthContext)
}

// =======================
// === ProtectedLayout ===
// =======================

/** A React Router layout route containing routes only accessible by users that are logged in. */
export function ProtectedLayout() {
    const { session } = useAuth()

    if (!session) {
        return <router.Navigate to={app.LOGIN_PATH} />
    } else if (session.type === UserSessionType.partial) {
        return <router.Navigate to={app.SET_USERNAME_PATH} />
    } else {
        return <router.Outlet context={session} />
    }
}

// ===========================
// === SemiProtectedLayout ===
// ===========================

/** A React Router layout route containing routes only accessible by users that are
 * in the process of registering. */
export function SemiProtectedLayout() {
    const { session } = useAuth()

    if (session?.type === UserSessionType.full) {
        return <router.Navigate to={app.DASHBOARD_PATH} />
    } else {
        return <router.Outlet context={session} />
    }
}

// ===================
// === GuestLayout ===
// ===================

/** A React Router layout route containing routes only accessible by users that are
 * not logged in. */
export function GuestLayout() {
    const { session } = useAuth()

    if (session?.type === UserSessionType.partial) {
        return <router.Navigate to={app.SET_USERNAME_PATH} />
    } else if (session?.type === UserSessionType.full) {
        return <router.Navigate to={app.DASHBOARD_PATH} />
    } else {
        return <router.Outlet />
    }
}

// =============================
// === usePartialUserSession ===
// =============================

/** A React context hook returning the user session
 * for a user that has not yet completed registration. */
export function usePartialUserSession() {
    return router.useOutletContext<PartialUserSession>()
}

// ==========================
// === useFullUserSession ===
// ==========================

/** A React context hook returning the user session for a user that has completed registration. */
export function useFullUserSession() {
    return router.useOutletContext<FullUserSession>()
}<|MERGE_RESOLUTION|>--- conflicted
+++ resolved
@@ -15,10 +15,6 @@
 import * as http from '../../http'
 import * as loggerProvider from '../../providers/logger'
 import * as newtype from '../../newtype'
-<<<<<<< HEAD
-=======
-import * as platformModule from '../../platform'
->>>>>>> e35bc177
 import * as remoteBackend from '../../dashboard/remoteBackend'
 import * as sessionProvider from './session'
 
@@ -143,7 +139,8 @@
 /** Props for an {@link AuthProvider}. */
 export interface AuthProviderProps {
     authService: authServiceModule.AuthService
-    platform: platformModule.Platform
+    /** False if the app cannot start a Project Manager, which is required for the local backend. */
+    supportsLocalBackend: boolean
     /** Callback to execute once the user has authenticated successfully. */
     onAuthenticated: () => void
     children: react.ReactNode
@@ -151,11 +148,7 @@
 
 /** A React provider for the Cognito API. */
 export function AuthProvider(props: AuthProviderProps) {
-<<<<<<< HEAD
-    const { authService, onAuthenticated, children } = props
-=======
-    const { authService, platform, children } = props
->>>>>>> e35bc177
+    const { authService, supportsLocalBackend, onAuthenticated, children } = props
     const { cognito } = authService
     const { session } = sessionProvider.useSession()
     const { setBackend } = backendProvider.useSetBackend()
@@ -180,7 +173,7 @@
                 headers.append('Authorization', `Bearer ${accessToken}`)
                 const client = new http.Client(headers)
                 const backend = new remoteBackend.RemoteBackend(client, logger)
-                if (platform === platformModule.Platform.cloud) {
+                if (!supportsLocalBackend) {
                     setBackend(backend)
                 }
                 const organization = await backend.usersMe().catch(() => null)
@@ -280,11 +273,7 @@
         username: string,
         email: string
     ) => {
-<<<<<<< HEAD
         if (backend.type === backendModule.BackendType.local) {
-=======
-        if (backend.platform === platformModule.Platform.desktop) {
->>>>>>> e35bc177
             toast.error('You cannot set your username on the local backend.')
             return false
         } else {
