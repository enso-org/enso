/** @file Module for authenticating users with AWS Cognito.
 *
 * Provides an `AuthProvider` component that wraps the entire application, and a `useAuth` hook that
 * can be used from any React component to access the currently logged-in user's session data. The
 * hook also provides methods for registering a user, logging in, logging out, etc. */
import * as react from "react";
import * as router from "react-router-dom";
import toast from "react-hot-toast";

import * as app from "../../components/app";
import * as authServiceModule from "../service";
import * as backendService from "../../dashboard/service";
import * as errorModule from "../../error";
import * as loggerProvider from "../../providers/logger";
import * as sessionProvider from "./session";

// =================
// === Constants ===
// =================

const MESSAGES = {
  signUpSuccess: "We have sent you an email with further instructions!",
  confirmSignUpSuccess: "Your account has been confirmed! Please log in.",
<<<<<<< HEAD
  setUsernameSuccess: "Your username has been set!",
=======
>>>>>>> 130fd803
  signInWithPasswordSuccess: "Successfully logged in!",
  pleaseWait: "Please wait...",
} as const;

// =============
// === Types ===
// =============

// === UserSession ===

export type UserSession = FullUserSession | PartialUserSession;

/** Object containing the currently signed-in user's session data. */
export interface FullUserSession {
  /** A discriminator for TypeScript to be able to disambiguate between this interface and other
   * `UserSession` variants. */
  variant: "full";
  /** User's JSON Web Token (JWT), used for authenticating and authorizing requests to the API. */
  accessToken: string;
  /** User's email address. */
  email: string;
  /** User's organization information. */
  organization: backendService.Organization;
}

/** Object containing the currently signed-in user's session data, if the user has not yet set their
 * username.
 *
 * If a user has not yet set their username, they do not yet have an organization associated with
 * their account. Otherwise, this type is identical to the `Session` type. This type should ONLY be
 * used by the `SetUsername` component. */
export interface PartialUserSession {
  /** A discriminator for TypeScript to be able to disambiguate between this interface and other
   * `UserSession` variants. */
  variant: "partial";
  /** User's JSON Web Token (JWT), used for authenticating and authorizing requests to the API. */
  accessToken: string;
  /** User's email address. */
  email: string;
}

// ===================
// === AuthContext ===
// ===================

/** Interface returned by the `useAuth` hook.
 *
 * Contains the currently authenticated user's session data, as well as methods for signing in,
 * signing out, etc. All interactions with the authentication API should be done through this
 * interface.
 *
 * See {@link Cognito} for details on each of the authentication functions. */
interface AuthContextType {
  signUp: (email: string, password: string) => Promise<void>;
  confirmSignUp: (email: string, code: string) => Promise<void>;
<<<<<<< HEAD
  setUsername: (
    accessToken: string,
    username: string,
    email: string
  ) => Promise<void>;
=======
>>>>>>> 130fd803
  signInWithGoogle: () => Promise<void>;
  signInWithGitHub: () => Promise<void>;
  signInWithPassword: (email: string, password: string) => Promise<void>;
  /** Session containing the currently authenticated user's authentication information.
   *
   * If the user has not signed in, the session will be `undefined`. */
  session: UserSession | undefined;
}

// Eslint doesn't like headings.
/** Create a global instance of the `AuthContextType`, that will be re-used between all React
 * components that use the `useAuth` hook.
 *
 * # Safety of Context Initialization
 *
 * An `as ...` cast is unsafe. We use this cast when creating the context. So it appears that the
 * `AuthContextType` can be unsafely (i.e., only partially) initialized as a result of this.
 *
 * So it appears that we should remove the cast and initialize the context as `undefined` instead.
 *
 * **However**, initializing a context the existing way is the recommended way to initialize a
 * context in React.  It is safe, for non-obvious reasons. It is safe because the `AuthContext` is
 * only accessible through the `useAuth` hook.
 *
 * 1. If the `useAuth` hook is called in a component that is a child of an `AuthProvider`, then the
 * context is guaranteed to be initialized, because the `AuthProvider` constructor is what
 * initializes it. So the cast is safe.
 * 2. If the `useAuth` hook is called in a component that is not a child of an `AuthProvider`, then
 * the hook will throw an error regardless, because React does not support using hooks outside of
 * their supporting providers.
 *
 * So changing the cast would provide no safety guarantees, and would require us to introduce null
 * checks everywhere we use the context. */
// eslint-disable-next-line no-restricted-syntax
const AuthContext = react.createContext<AuthContextType>({} as AuthContextType);

// ====================
// === AuthProvider ===
// ====================

export interface AuthProviderProps {
  authService: authServiceModule.AuthService;
  /** Callback to execute once the user has authenticated successfully. */
  onAuthenticated: () => void;
  children: react.ReactNode;
}

export function AuthProvider(props: AuthProviderProps) {
  const { authService, children } = props;
  const { cognito } = authService;
  const { session } = sessionProvider.useSession();
  const logger = loggerProvider.useLogger();
  const navigate = router.useNavigate();
  const onAuthenticated = react.useCallback(props.onAuthenticated, []);
  const [initialized, setInitialized] = react.useState(false);
  const [userSession, setUserSession] = react.useState<UserSession | undefined>(
    undefined
  );

  /** Fetch the JWT access token from the session via the AWS Amplify library.
   *
   * When invoked, retrieves the access token (if available) from the storage method chosen when
   * Amplify was configured (e.g. local storage). If the token is not available, return `undefined`.
   * If the token has expired, automatically refreshes the token and returns the new token. */
  react.useEffect(() => {
    const fetchSession = async () => {
      if (session.none) {
        setInitialized(true);
        setUserSession(undefined);
      } else {
        const { accessToken, email } = session.val;

        const backend = backendService.createBackend(accessToken, logger);
        const organization = await backend.getUser();
        let newUserSession: UserSession;
        if (!organization) {
          newUserSession = {
            variant: "partial",
            email,
            accessToken,
          };
        } else {
          newUserSession = {
            variant: "full",
            email,
            accessToken,
            organization,
          };

          /** Execute the callback that should inform the Electron app that the user has logged in.
           * This is done to transition the app from the authentication/dashboard view to the IDE. */
          onAuthenticated();
        }

        setUserSession(newUserSession);
        setInitialized(true);
      }
    };

    fetchSession().catch((error) => {
      if (isUserFacingError(error)) {
        toast.error(error.message);
      } else {
        logger.error(error);
      }
    });
  }, [session]);

  const withLoadingToast =
    <T extends unknown[]>(action: (...args: T) => Promise<void>) =>
    async (...args: T) => {
      const loadingToast = toast.loading(MESSAGES.pleaseWait);
      try {
        await action(...args);
      } finally {
        toast.dismiss(loadingToast);
      }
    };

  const signUp = (username: string, password: string) =>
    cognito.signUp(username, password).then((result) => {
      if (result.ok) {
        toast.success(MESSAGES.signUpSuccess);
      } else {
        toast.error(result.val.message);
      }
    });

  const confirmSignUp = async (email: string, code: string) =>
    cognito.confirmSignUp(email, code).then((result) => {
      if (result.err) {
        switch (result.val.kind) {
          case "UserAlreadyConfirmed":
            break;
          default:
            throw new errorModule.UnreachableCaseError(result.val.kind);
        }
      }

      toast.success(MESSAGES.confirmSignUpSuccess);
      navigate(app.LOGIN_PATH);
    });

  const signInWithPassword = async (email: string, password: string) =>
    cognito.signInWithPassword(email, password).then((result) => {
      if (result.ok) {
        toast.success(MESSAGES.signInWithPasswordSuccess);
      } else {
        if (result.val.kind === "UserNotFound") {
          navigate(app.REGISTRATION_PATH);
        }

        toast.error(result.val.message);
      }
    });

<<<<<<< HEAD
  const setUsername = async (
    accessToken: string,
    username: string,
    email: string
  ) => {
    const body: backendService.SetUsernameRequestBody = {
      userName: username,
      userEmail: email,
    };

    /** TODO [NP]: https://github.com/enso-org/cloud-v2/issues/343
     * Don't create a new API client here, reuse the one from the context. */
    const backend = backendService.createBackend(accessToken, logger);

    await backend.setUsername(body);
    navigate(app.DASHBOARD_PATH);
    toast.success(MESSAGES.setUsernameSuccess);
  };

  const value = {
    signUp: withLoadingToast(signUp),
    confirmSignUp: withLoadingToast(confirmSignUp),
    setUsername,
=======
  const value = {
    signUp: withLoadingToast(signUp),
    confirmSignUp: withLoadingToast(confirmSignUp),
>>>>>>> 130fd803
    signInWithGoogle: cognito.signInWithGoogle.bind(cognito),
    signInWithGitHub: cognito.signInWithGitHub.bind(cognito),
    signInWithPassword: withLoadingToast(signInWithPassword),
    session: userSession,
  };

  return (
    <AuthContext.Provider value={value}>
      {/* Only render the underlying app after we assert for the presence of a current user. */}
      {initialized && children}
    </AuthContext.Provider>
  );
}

/** Type of an error containing a `string`-typed `message` field.
 *
 * Many types of errors fall into this category. We use this type to check if an error can be safely
 * displayed to the user. */
interface UserFacingError {
  /** The user-facing error message. */
  message: string;
}

/** Returns `true` if the value is a {@link UserFacingError}. */
function isUserFacingError(value: unknown): value is UserFacingError {
  return typeof value === "object" && value != null && "message" in value;
}

// ===============
// === useAuth ===
// ===============

/** A React hook that provides access to the authentication context.
 *
 * Only the hook is exported, and not the context, because we only want to use the hook directly and
 * never the context component. */
export function useAuth() {
  return react.useContext(AuthContext);
}

// =======================
// === ProtectedLayout ===
// =======================

// eslint-disable-next-line @typescript-eslint/naming-convention
export function ProtectedLayout() {
  const { session } = useAuth();

  if (!session) {
    return <router.Navigate to={app.LOGIN_PATH} />;
  } else {
    return <router.Outlet context={session} />;
  }
}

// ===================
// === GuestLayout ===
// ===================

// eslint-disable-next-line @typescript-eslint/naming-convention
export function GuestLayout() {
  const { session } = useAuth();

  if (session?.variant === "partial") {
    return <router.Navigate to={app.SET_USERNAME_PATH} />;
  } else if (session?.variant === "full") {
    return <router.Navigate to={app.DASHBOARD_PATH} />;
  } else {
    return <router.Outlet />;
  }
<<<<<<< HEAD
}

// =============================
// === usePartialUserSession ===
// =============================

export function usePartialUserSession() {
  return router.useOutletContext<PartialUserSession>();
=======
>>>>>>> 130fd803
}

// ==========================
// === useFullUserSession ===
// ==========================

export function useFullUserSession() {
  return router.useOutletContext<FullUserSession>();
}<|MERGE_RESOLUTION|>--- conflicted
+++ resolved
@@ -21,10 +21,7 @@
 const MESSAGES = {
   signUpSuccess: "We have sent you an email with further instructions!",
   confirmSignUpSuccess: "Your account has been confirmed! Please log in.",
-<<<<<<< HEAD
   setUsernameSuccess: "Your username has been set!",
-=======
->>>>>>> 130fd803
   signInWithPasswordSuccess: "Successfully logged in!",
   pleaseWait: "Please wait...",
 } as const;
@@ -80,14 +77,11 @@
 interface AuthContextType {
   signUp: (email: string, password: string) => Promise<void>;
   confirmSignUp: (email: string, code: string) => Promise<void>;
-<<<<<<< HEAD
   setUsername: (
     accessToken: string,
     username: string,
     email: string
   ) => Promise<void>;
-=======
->>>>>>> 130fd803
   signInWithGoogle: () => Promise<void>;
   signInWithGitHub: () => Promise<void>;
   signInWithPassword: (email: string, password: string) => Promise<void>;
@@ -244,7 +238,6 @@
       }
     });
 
-<<<<<<< HEAD
   const setUsername = async (
     accessToken: string,
     username: string,
@@ -256,7 +249,8 @@
     };
 
     /** TODO [NP]: https://github.com/enso-org/cloud-v2/issues/343
-     * Don't create a new API client here, reuse the one from the context. */
+     * The API client is reinitialised on every request. That is an inefficient way of usage.
+     * Fix it by using React context and implementing it as a singleton. */
     const backend = backendService.createBackend(accessToken, logger);
 
     await backend.setUsername(body);
@@ -268,11 +262,6 @@
     signUp: withLoadingToast(signUp),
     confirmSignUp: withLoadingToast(confirmSignUp),
     setUsername,
-=======
-  const value = {
-    signUp: withLoadingToast(signUp),
-    confirmSignUp: withLoadingToast(confirmSignUp),
->>>>>>> 130fd803
     signInWithGoogle: cognito.signInWithGoogle.bind(cognito),
     signInWithGitHub: cognito.signInWithGitHub.bind(cognito),
     signInWithPassword: withLoadingToast(signInWithPassword),
@@ -343,7 +332,6 @@
   } else {
     return <router.Outlet />;
   }
-<<<<<<< HEAD
 }
 
 // =============================
@@ -352,8 +340,6 @@
 
 export function usePartialUserSession() {
   return router.useOutletContext<PartialUserSession>();
-=======
->>>>>>> 130fd803
 }
 
 // ==========================
