--- conflicted
+++ resolved
@@ -216,12 +216,8 @@
         const fetchSession = async () => {
             if (!navigator.onLine || forceOfflineMode) {
                 goOfflineInternal()
-<<<<<<< HEAD
+                setForceOfflineMode(false)
             } else if (session == null) {
-=======
-                setForceOfflineMode(false)
-            } else if (session.none) {
->>>>>>> 7930a3c6
                 setInitialized(true)
                 setUserSession(null)
             } else {
@@ -231,15 +227,11 @@
                 const backend = new remoteBackend.RemoteBackend(client, logger)
                 // The backend MUST be the remote backend before login is finished.
                 // This is because the "set username" flow requires the remote backend.
-<<<<<<< HEAD
-                if (!initialized && userSession == null) {
-=======
                 if (
                     !initialized ||
                     userSession == null ||
                     userSession.type === UserSessionType.offline
                 ) {
->>>>>>> 7930a3c6
                     setBackendWithoutSavingType(backend)
                 }
                 let organization: backendModule.UserOrOrganization | null
