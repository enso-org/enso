--- conflicted
+++ resolved
@@ -3,33 +3,19 @@
 import * as react from 'react'
 
 import * as auth from '../providers/auth'
-<<<<<<< HEAD
-import * as common from './common'
-import * as hooks from '../../hooks'
-import * as icons from '../../components/svg'
-import * as utils from '../../utils'
-=======
 import * as svg from '../../components/svg'
 import Input from './input'
 import SvgIcon from './svgIcon'
->>>>>>> 467d3df4
 
 // ===================
 // === SetUsername ===
 // ===================
 
 function SetUsername() {
-<<<<<<< HEAD
-    const { setUsername } = auth.useAuth()
-    const { accessToken, email } = auth.usePartialUserSession()
-
-    const [username, bindUsername] = hooks.useInput('')
-=======
     const { setUsername: authSetUsername } = auth.useAuth()
     const { accessToken, email } = auth.usePartialUserSession()
 
     const [username, setUsername] = react.useState('')
->>>>>>> 467d3df4
 
     return (
         <div className="min-h-screen flex flex-col items-center justify-center bg-gray-300">
@@ -44,18 +30,6 @@
                 </div>
                 <div className="mt-10">
                     <form
-<<<<<<< HEAD
-                        onSubmit={utils.handleEvent(() =>
-                            setUsername(accessToken, username, email)
-                        )}
-                    >
-                        <div className="flex flex-col mb-6">
-                            <div className="relative">
-                                <common.SvgIcon data={icons.PATHS.at} />
-
-                                <common.Input
-                                    {...bindUsername}
-=======
                         onSubmit={async event => {
                             event.preventDefault()
                             await authSetUsername(accessToken, username, email)
@@ -66,16 +40,12 @@
                                 <SvgIcon svg={svg.AT} />
 
                                 <Input
->>>>>>> 467d3df4
                                     id="username"
                                     type="text"
                                     name="username"
                                     placeholder="Username"
-<<<<<<< HEAD
-=======
                                     value={username}
                                     setValue={setUsername}
->>>>>>> 467d3df4
                                 />
                             </div>
                         </div>
@@ -89,13 +59,7 @@
                                 }
                             >
                                 <span className="mr-2 uppercase">Set username</span>
-<<<<<<< HEAD
-                                <span>
-                                    <icons.Svg data={icons.PATHS.rightArrow} />
-                                </span>
-=======
                                 <span>{svg.RIGHT_ARROW}</span>
->>>>>>> 467d3df4
                             </button>
                         </div>
                     </form>
