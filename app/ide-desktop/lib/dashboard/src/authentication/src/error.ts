--- conflicted
+++ resolved
@@ -34,8 +34,6 @@
         : null
 }
 
-<<<<<<< HEAD
-=======
 /** Extracts the `error` property of a value if it is a string. */
 export function tryGetError<T>(error: MustNotBeKnown<T>): string | null {
     const unknownError: unknown = error
@@ -59,7 +57,6 @@
     return { render: ({ data }) => f(getMessageOrToString(data)) }
 }
 
->>>>>>> 5d6f9023
 // ============================
 // === UnreachableCaseError ===
 // ============================
