--- conflicted
+++ resolved
@@ -24,12 +24,9 @@
   },
   "devDependencies": {
     "typescript": "~5.2.2"
-<<<<<<< HEAD
-=======
   },
   "overrides": {
     "@aws-amplify/auth": "../_IGNORED_",
     "react-native-url-polyfill": "../_IGNORED_"
->>>>>>> 856e05ca
   }
 }