--- conflicted
+++ resolved
@@ -45,17 +45,14 @@
 export const LIST_TAGS_PATH = 'tags'
 /** Relative HTTP path to the "list versions" endpoint of the Cloud backend API. */
 export const LIST_VERSIONS_PATH = 'versions'
-<<<<<<< HEAD
 /** Relative HTTP path to the "create checkout session" endpoint of the Cloud backend API. */
 export const CREATE_CHECKOUT_SESSION_PATH = 'payments/checkout-sessions'
 /** Relative HTTP path to the "get checkout session" endpoint of the Cloud backend API. */
 export const GET_CHECKOUT_SESSION_PATH = 'payments/checkout-sessions'
-=======
 /** Relative HTTP path to the "list asset versions" endpoint of the Cloud backend API. */
 export function listAssetVersionsPath(assetId: backend.AssetId) {
   return `assets/${assetId}/versions`
 }
->>>>>>> 6517384b
 /** Relative HTTP path to the "update asset" endpoint of the Cloud backend API. */
 export function updateAssetPath(assetId: backend.AssetId) {
   return `assets/${assetId}`
@@ -110,13 +107,9 @@
 }
 /** Relative HTTP path to the "delete tag" endpoint of the Cloud backend API. */
 export function deleteTagPath(tagId: backend.TagId) {
-<<<<<<< HEAD
-    return `tags/${tagId}`
+  return `tags/${tagId}`
 }
 /** Relative HTTP path to the "get checkout session" endpoint of the Cloud backend API. */
 export function getCheckoutSessionPath(checkoutSessionId: backend.CheckoutSessionId) {
-    return `payments/checkout-sessions/${checkoutSessionId}`
-=======
-  return `tags/${tagId}`
->>>>>>> 6517384b
+  return `payments/checkout-sessions/${checkoutSessionId}`
 }