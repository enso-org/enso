/** @file Paths used by the `RemoteBackend`. */
import type * as backend from '#/services/Backend'

// =============
// === Paths ===
// =============

/** Relative HTTP path to the "list users" endpoint of the Cloud backend API. */
export const LIST_USERS_PATH = 'users'
/** Relative HTTP path to the "create user" endpoint of the Cloud backend API. */
export const CREATE_USER_PATH = 'users'
/** Relative HTTP path to the "get user" endpoint of the Cloud backend API. */
export const USERS_ME_PATH = 'users/me'
/** Relative HTTP path to the "update current user" endpoint of the Cloud backend API. */
export const UPDATE_CURRENT_USER_PATH = 'users/me'
/** Relative HTTP path to the "delete user" endpoint of the Cloud backend API. */
export const DELETE_USER_PATH = 'users/me'
/** Relative HTTP path to the "upload user picture" endpoint of the Cloud backend API. */
export const UPLOAD_USER_PICTURE_PATH = 'users/me/picture'
/** Relative HTTP path to the "get organization" endpoint of the Cloud backend API. */
export const GET_ORGANIZATION_PATH = 'organizations/me'
/** Relative HTTP path to the "update organization" endpoint of the Cloud backend API. */
export const UPDATE_ORGANIZATION_PATH = 'organizations/me'
/** Relative HTTP path to the "delete organization" endpoint of the Cloud backend API. */
export const DELETE_ORGANIZATION_PATH = 'organizations/me'
/** Relative HTTP path to the "upload organization picture" endpoint of the Cloud backend API. */
export const UPLOAD_ORGANIZATION_PICTURE_PATH = 'organizations/me/picture'
/** Relative HTTP path to the "invite user" endpoint of the Cloud backend API. */
export const INVITE_USER_PATH = 'users/invite'
/** Relative HTTP path to the "create permission" endpoint of the Cloud backend API. */
export const CREATE_PERMISSION_PATH = 'permissions'
/** Relative HTTP path to the "list directory" endpoint of the Cloud backend API. */
export const LIST_DIRECTORY_PATH = 'directories'
/** Relative HTTP path to the "create directory" endpoint of the Cloud backend API. */
export const CREATE_DIRECTORY_PATH = 'directories'
/** Relative HTTP path to the "undo delete asset" endpoint of the Cloud backend API. */
export const UNDO_DELETE_ASSET_PATH = 'assets'
/** Relative HTTP path to the "list projects" endpoint of the Cloud backend API. */
export const LIST_PROJECTS_PATH = 'projects'
/** Relative HTTP path to the "create project" endpoint of the Cloud backend API. */
export const CREATE_PROJECT_PATH = 'projects'
/** Relative HTTP path to the "list files" endpoint of the Cloud backend API. */
export const LIST_FILES_PATH = 'files'
/** Relative HTTP path to the "upload file" endpoint of the Cloud backend API. */
export const UPLOAD_FILE_PATH = 'files'
/** Relative HTTP path to the "create secret" endpoint of the Cloud backend API. */
export const CREATE_SECRET_PATH = 'secrets'
/** Relative HTTP path to the "list secrets" endpoint of the Cloud backend API. */
export const LIST_SECRETS_PATH = 'secrets'
<<<<<<< HEAD
/** Relative HTTP path to the "create connector" endpoint of the Cloud backend API. */
export const CREATE_CONNECTOR_PATH = 'datalinks'
=======
/** Relative HTTP path to the "create datalink" endpoint of the Cloud backend API. */
export const CREATE_DATALINK_PATH = 'datalinks'
>>>>>>> aa5ccbfe
/** Relative HTTP path to the "create tag" endpoint of the Cloud backend API. */
export const CREATE_TAG_PATH = 'tags'
/** Relative HTTP path to the "list tags" endpoint of the Cloud backend API. */
export const LIST_TAGS_PATH = 'tags'
/** Relative HTTP path to the "create user group" endpoint of the Cloud backend API. */
export const CREATE_USER_GROUP_PATH = 'usergroups'
/** Relative HTTP path to the "list user groups" endpoint of the Cloud backend API. */
export const LIST_USER_GROUPS_PATH = 'usergroups'
/** Relative HTTP path to the "list versions" endpoint of the Cloud backend API. */
export const LIST_VERSIONS_PATH = 'versions'
/** Relative HTTP path to the "create checkout session" endpoint of the Cloud backend API. */
export const CREATE_CHECKOUT_SESSION_PATH = 'payments/checkout-sessions'
/** Relative HTTP path to the "get checkout session" endpoint of the Cloud backend API. */
export const GET_CHECKOUT_SESSION_PATH = 'payments/checkout-sessions'
/** Relative HTTP path to the "get log events" endpoint of the Cloud backend API. */
export const GET_LOG_EVENTS_PATH = 'log_events'
/** Relative HTTP path to the "change user groups" endpoint of the Cloud backend API. */
export function changeUserGroupPath(userId: backend.UserId) {
  return `users/${userId}/usergroups`
}
/** Relative HTTP path to the "list asset versions" endpoint of the Cloud backend API. */
export function listAssetVersionsPath(assetId: backend.AssetId) {
  return `assets/${assetId}/versions`
}
/** Relative HTTP path to the "get Main.enso file" endpoint of the Cloud backend API. */
export function getProjectContentPath(projectId: backend.ProjectId, version: string) {
  return `projects/${projectId}/files?versionId=${version}`
}
/** Relative HTTP path to the "update asset" endpoint of the Cloud backend API. */
export function updateAssetPath(assetId: backend.AssetId) {
  return `assets/${assetId}`
}
/** Relative HTTP path to the "delete asset" endpoint of the Cloud backend API. */
export function deleteAssetPath(assetId: backend.AssetId) {
  return `assets/${assetId}`
}
/** Relative HTTP path to the "copy asset" endpoint of the Cloud backend API. */
export function copyAssetPath(assetId: backend.AssetId) {
  return `assets/${assetId}/copy`
}
/** Relative HTTP path to the "update directory" endpoint of the Cloud backend API. */
export function updateDirectoryPath(directoryId: backend.DirectoryId) {
  return `directories/${directoryId}`
}
/** Relative HTTP path to the "close project" endpoint of the Cloud backend API. */
export function closeProjectPath(projectId: backend.ProjectId) {
  return `projects/${projectId}/close`
}
/** Relative HTTP path to the "get project details" endpoint of the Cloud backend API. */
export function getProjectDetailsPath(projectId: backend.ProjectId) {
  return `projects/${projectId}`
}
/** Relative HTTP path to the "open project" endpoint of the Cloud backend API. */
export function openProjectPath(projectId: backend.ProjectId) {
  return `projects/${projectId}/open`
}
/** Relative HTTP path to the "project update" endpoint of the Cloud backend API. */
export function projectUpdatePath(projectId: backend.ProjectId) {
  return `projects/${projectId}`
}
/** Relative HTTP path to the "get file details" endpoint of the Cloud backend API. */
export function getFileDetailsPath(fileId: backend.FileId) {
  return `files/${fileId}`
}
/** Relative HTTP path to the "check resources" endpoint of the Cloud backend API. */
export function checkResourcesPath(projectId: backend.ProjectId) {
  return `projects/${projectId}/resources`
}
/** Relative HTTP path to the "update secret" endpoint of the Cloud backend API. */
export function updateSecretPath(secretId: backend.SecretId) {
  return `secrets/${secretId}`
}
/** Relative HTTP path to the "get secret" endpoint of the Cloud backend API. */
export function getSecretPath(secretId: backend.SecretId) {
  return `secrets/${secretId}`
}
<<<<<<< HEAD
/** Relative HTTP path to the "get connector" endpoint of the Cloud backend API. */
export function getConnectorPath(connectorId: backend.ConnectorId) {
  return `datalinks/${connectorId}`
=======
/** Relative HTTP path to the "get datalink" endpoint of the Cloud backend API. */
export function getDatalinkPath(datalinkId: backend.DatalinkId) {
  return `datalinks/${datalinkId}`
>>>>>>> aa5ccbfe
}
/** Relative HTTP path to the "associate tag" endpoint of the Cloud backend API. */
export function associateTagPath(assetId: backend.AssetId) {
  return `assets/${assetId}/labels`
}
/** Relative HTTP path to the "delete tag" endpoint of the Cloud backend API. */
export function deleteTagPath(tagId: backend.TagId) {
  return `tags/${tagId}`
}
/** Relative HTTP path to the "delete user group" endpoint of the Cloud backend API. */
export function deleteUserGroupPath(groupId: backend.UserGroupId) {
  return `usergroups/${groupId}`
}
/** Relative HTTP path to the "get checkout session" endpoint of the Cloud backend API. */
export function getCheckoutSessionPath(checkoutSessionId: backend.CheckoutSessionId) {
  return `payments/checkout-sessions/${checkoutSessionId}`
}<|MERGE_RESOLUTION|>--- conflicted
+++ resolved
@@ -47,13 +47,8 @@
 export const CREATE_SECRET_PATH = 'secrets'
 /** Relative HTTP path to the "list secrets" endpoint of the Cloud backend API. */
 export const LIST_SECRETS_PATH = 'secrets'
-<<<<<<< HEAD
-/** Relative HTTP path to the "create connector" endpoint of the Cloud backend API. */
-export const CREATE_CONNECTOR_PATH = 'datalinks'
-=======
 /** Relative HTTP path to the "create datalink" endpoint of the Cloud backend API. */
 export const CREATE_DATALINK_PATH = 'datalinks'
->>>>>>> aa5ccbfe
 /** Relative HTTP path to the "create tag" endpoint of the Cloud backend API. */
 export const CREATE_TAG_PATH = 'tags'
 /** Relative HTTP path to the "list tags" endpoint of the Cloud backend API. */
@@ -130,15 +125,9 @@
 export function getSecretPath(secretId: backend.SecretId) {
   return `secrets/${secretId}`
 }
-<<<<<<< HEAD
-/** Relative HTTP path to the "get connector" endpoint of the Cloud backend API. */
-export function getConnectorPath(connectorId: backend.ConnectorId) {
-  return `datalinks/${connectorId}`
-=======
 /** Relative HTTP path to the "get datalink" endpoint of the Cloud backend API. */
 export function getDatalinkPath(datalinkId: backend.DatalinkId) {
   return `datalinks/${datalinkId}`
->>>>>>> aa5ccbfe
 }
 /** Relative HTTP path to the "associate tag" endpoint of the Cloud backend API. */
 export function associateTagPath(assetId: backend.AssetId) {
