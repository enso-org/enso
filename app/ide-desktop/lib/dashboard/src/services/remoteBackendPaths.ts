/** @file Paths used by the `RemoteBackend`. */
import type * as backend from '#/services/Backend'

// =============
// === Paths ===
// =============

/** Relative HTTP path to the "list users" endpoint of the Cloud backend API. */
export const LIST_USERS_PATH = 'users'
/** Relative HTTP path to the "create user" endpoint of the Cloud backend API. */
export const CREATE_USER_PATH = 'users'
/** Relative HTTP path to the "get user" endpoint of the Cloud backend API. */
export const USERS_ME_PATH = 'users/me'
/** Relative HTTP path to the "update current user" endpoint of the Cloud backend API. */
export const UPDATE_CURRENT_USER_PATH = 'users/me'
/** Relative HTTP path to the "delete user" endpoint of the Cloud backend API. */
export const DELETE_USER_PATH = 'users/me'
/** Relative HTTP path to the "upload user picture" endpoint of the Cloud backend API. */
export const UPLOAD_USER_PICTURE_PATH = 'users/me/picture'
/** Relative HTTP path to the "get organization" endpoint of the Cloud backend API. */
export const GET_ORGANIZATION_PATH = 'organizations/me'
/** Relative HTTP path to the "update organization" endpoint of the Cloud backend API. */
export const UPDATE_ORGANIZATION_PATH = 'organizations/me'
/** Relative HTTP path to the "delete organization" endpoint of the Cloud backend API. */
export const DELETE_ORGANIZATION_PATH = 'organizations/me'
/** Relative HTTP path to the "upload organization picture" endpoint of the Cloud backend API. */
export const UPLOAD_ORGANIZATION_PICTURE_PATH = 'organizations/me/picture'
/** Relative HTTP path to the "invite user" endpoint of the Cloud backend API. */
export const INVITE_USER_PATH = 'users/invite'
/**
 * Relative HTTP path to the "list invitations" endpoint of the Cloud backend API.
 */
export const INVITATION_PATH = 'invitations'
/** Relative HTTP path to the "create permission" endpoint of the Cloud backend API. */
export const CREATE_PERMISSION_PATH = 'permissions'
/** Relative HTTP path to the "list directory" endpoint of the Cloud backend API. */
export const LIST_DIRECTORY_PATH = 'directories'
/** Relative HTTP path to the "create directory" endpoint of the Cloud backend API. */
export const CREATE_DIRECTORY_PATH = 'directories'
/** Relative HTTP path to the "undo delete asset" endpoint of the Cloud backend API. */
export const UNDO_DELETE_ASSET_PATH = 'assets'
/** Relative HTTP path to the "list projects" endpoint of the Cloud backend API. */
export const LIST_PROJECTS_PATH = 'projects'
/** Relative HTTP path to the "create project" endpoint of the Cloud backend API. */
export const CREATE_PROJECT_PATH = 'projects'
/** Relative HTTP path to the "list files" endpoint of the Cloud backend API. */
export const LIST_FILES_PATH = 'files'
/** Relative HTTP path to the "upload file" endpoint of the Cloud backend API. */
export const UPLOAD_FILE_PATH = 'files'
/** Relative HTTP path to the "create secret" endpoint of the Cloud backend API. */
export const CREATE_SECRET_PATH = 'secrets'
/** Relative HTTP path to the "list secrets" endpoint of the Cloud backend API. */
export const LIST_SECRETS_PATH = 'secrets'
<<<<<<< HEAD
/** Relative HTTP path to the "create connector" endpoint of the Cloud backend API. */
export const CREATE_CONNECTOR_PATH = 'connectors'
/** Relative HTTP path to the "list project sessions" endpoint of the Cloud backend API. */
export const LIST_PROJECT_SESSIONS_PATH = 'project-sessions'
=======
/** Relative HTTP path to the "create datalink" endpoint of the Cloud backend API. */
export const CREATE_DATALINK_PATH = 'datalinks'
>>>>>>> ca8d715d
/** Relative HTTP path to the "create tag" endpoint of the Cloud backend API. */
export const CREATE_TAG_PATH = 'tags'
/** Relative HTTP path to the "list tags" endpoint of the Cloud backend API. */
export const LIST_TAGS_PATH = 'tags'
/** Relative HTTP path to the "create user group" endpoint of the Cloud backend API. */
export const CREATE_USER_GROUP_PATH = 'usergroups'
/** Relative HTTP path to the "list user groups" endpoint of the Cloud backend API. */
export const LIST_USER_GROUPS_PATH = 'usergroups'
/** Relative HTTP path to the "list versions" endpoint of the Cloud backend API. */
export const LIST_VERSIONS_PATH = 'versions'
/** Relative HTTP path to the "create checkout session" endpoint of the Cloud backend API. */
export const CREATE_CHECKOUT_SESSION_PATH = 'payments/checkout-sessions'
/** Relative HTTP path to the "get checkout session" endpoint of the Cloud backend API. */
export const GET_CHECKOUT_SESSION_PATH = 'payments/checkout-sessions'
/** Relative HTTP path to the "get log events" endpoint of the Cloud backend API. */
export const GET_LOG_EVENTS_PATH = 'log_events'
/** Relative HTTP path to the "post log event" endpoint of the Cloud backend API. */
export const POST_LOG_EVENT_PATH = 'logs'
/** Relative HTTP path to the "change user groups" endpoint of the Cloud backend API. */
export function changeUserGroupPath(userId: backend.UserId) {
  return `users/${userId}/usergroups`
}
/** Relative HTTP path to the "list asset versions" endpoint of the Cloud backend API. */
export function listAssetVersionsPath(assetId: backend.AssetId) {
  return `assets/${assetId}/versions`
}
/** Relative HTTP path to the "get Main.enso file" endpoint of the Cloud backend API. */
export function getProjectContentPath(projectId: backend.ProjectId, version: string) {
  return `projects/${projectId}/files?versionId=${version}`
}
/** Relative HTTP path to the "update asset" endpoint of the Cloud backend API. */
export function updateAssetPath(assetId: backend.AssetId) {
  return `assets/${assetId}`
}
/** Relative HTTP path to the "delete asset" endpoint of the Cloud backend API. */
export function deleteAssetPath(assetId: backend.AssetId) {
  return `assets/${assetId}`
}
/** Relative HTTP path to the "copy asset" endpoint of the Cloud backend API. */
export function copyAssetPath(assetId: backend.AssetId) {
  return `assets/${assetId}/copy`
}
/** Relative HTTP path to the "update directory" endpoint of the Cloud backend API. */
export function updateDirectoryPath(directoryId: backend.DirectoryId) {
  return `directories/${directoryId}`
}
/** Relative HTTP path to the "close project" endpoint of the Cloud backend API. */
export function closeProjectPath(projectId: backend.ProjectId) {
  return `projects/${projectId}/close`
}
/** Relative HTTP path to the "get project details" endpoint of the Cloud backend API. */
export function getProjectDetailsPath(projectId: backend.ProjectId) {
  return `projects/${projectId}`
}
/** Relative HTTP path to the "get project logs" endpoint of the Cloud backend API. */
export function getProjectSessionLogsPath(projectSessionId: backend.ProjectSessionId) {
  return `project-sessions/${projectSessionId}/logs`
}
/** Relative HTTP path to the "open project" endpoint of the Cloud backend API. */
export function openProjectPath(projectId: backend.ProjectId) {
  return `projects/${projectId}/open`
}
/** Relative HTTP path to the "project update" endpoint of the Cloud backend API. */
export function projectUpdatePath(projectId: backend.ProjectId) {
  return `projects/${projectId}`
}
/** Relative HTTP path to the "get file details" endpoint of the Cloud backend API. */
export function getFileDetailsPath(fileId: backend.FileId) {
  return `files/${fileId}`
}
/** Relative HTTP path to the "check resources" endpoint of the Cloud backend API. */
export function checkResourcesPath(projectId: backend.ProjectId) {
  return `projects/${projectId}/resources`
}
/** Relative HTTP path to the "update secret" endpoint of the Cloud backend API. */
export function updateSecretPath(secretId: backend.SecretId) {
  return `secrets/${secretId}`
}
/** Relative HTTP path to the "get secret" endpoint of the Cloud backend API. */
export function getSecretPath(secretId: backend.SecretId) {
  return `secrets/${secretId}`
}
/** Relative HTTP path to the "get datalink" endpoint of the Cloud backend API. */
export function getDatalinkPath(datalinkId: backend.DatalinkId) {
  return `datalinks/${datalinkId}`
}
/** Relative HTTP path to the "associate tag" endpoint of the Cloud backend API. */
export function associateTagPath(assetId: backend.AssetId) {
  return `assets/${assetId}/labels`
}
/** Relative HTTP path to the "delete tag" endpoint of the Cloud backend API. */
export function deleteTagPath(tagId: backend.TagId) {
  return `tags/${tagId}`
}
/** Relative HTTP path to the "delete user group" endpoint of the Cloud backend API. */
export function deleteUserGroupPath(groupId: backend.UserGroupId) {
  return `usergroups/${groupId}`
}
/** Relative HTTP path to the "get checkout session" endpoint of the Cloud backend API. */
export function getCheckoutSessionPath(checkoutSessionId: backend.CheckoutSessionId) {
  return `payments/checkout-sessions/${checkoutSessionId}`
}<|MERGE_RESOLUTION|>--- conflicted
+++ resolved
@@ -51,15 +51,10 @@
 export const CREATE_SECRET_PATH = 'secrets'
 /** Relative HTTP path to the "list secrets" endpoint of the Cloud backend API. */
 export const LIST_SECRETS_PATH = 'secrets'
-<<<<<<< HEAD
-/** Relative HTTP path to the "create connector" endpoint of the Cloud backend API. */
-export const CREATE_CONNECTOR_PATH = 'connectors'
 /** Relative HTTP path to the "list project sessions" endpoint of the Cloud backend API. */
 export const LIST_PROJECT_SESSIONS_PATH = 'project-sessions'
-=======
 /** Relative HTTP path to the "create datalink" endpoint of the Cloud backend API. */
 export const CREATE_DATALINK_PATH = 'datalinks'
->>>>>>> ca8d715d
 /** Relative HTTP path to the "create tag" endpoint of the Cloud backend API. */
 export const CREATE_TAG_PATH = 'tags'
 /** Relative HTTP path to the "list tags" endpoint of the Cloud backend API. */
