--- conflicted
+++ resolved
@@ -59,17 +59,14 @@
 export const LIST_USER_GROUPS_PATH = 'usergroups'
 /** Relative HTTP path to the "list versions" endpoint of the Cloud backend API. */
 export const LIST_VERSIONS_PATH = 'versions'
-<<<<<<< HEAD
+/** Relative HTTP path to the "create checkout session" endpoint of the Cloud backend API. */
+export const CREATE_CHECKOUT_SESSION_PATH = 'payments/checkout-sessions'
+/** Relative HTTP path to the "get checkout session" endpoint of the Cloud backend API. */
+export const GET_CHECKOUT_SESSION_PATH = 'payments/checkout-sessions'
 /** Relative HTTP path to the "change user groups" endpoint of the Cloud backend API. */
 export function changeUserGroupPath(userId: backend.UserId) {
   return `users/${userId}/usergroups`
 }
-=======
-/** Relative HTTP path to the "create checkout session" endpoint of the Cloud backend API. */
-export const CREATE_CHECKOUT_SESSION_PATH = 'payments/checkout-sessions'
-/** Relative HTTP path to the "get checkout session" endpoint of the Cloud backend API. */
-export const GET_CHECKOUT_SESSION_PATH = 'payments/checkout-sessions'
->>>>>>> 1cc7ca13
 /** Relative HTTP path to the "list asset versions" endpoint of the Cloud backend API. */
 export function listAssetVersionsPath(assetId: backend.AssetId) {
   return `assets/${assetId}/versions`
@@ -134,13 +131,11 @@
 export function deleteTagPath(tagId: backend.TagId) {
   return `tags/${tagId}`
 }
-<<<<<<< HEAD
 /** Relative HTTP path to the "delete user group" endpoint of the Cloud backend API. */
 export function deleteUserGroupPath(groupId: backend.UserGroupId) {
   return `usergroups/${groupId}`
-=======
+}
 /** Relative HTTP path to the "get checkout session" endpoint of the Cloud backend API. */
 export function getCheckoutSessionPath(checkoutSessionId: backend.CheckoutSessionId) {
   return `payments/checkout-sessions/${checkoutSessionId}`
->>>>>>> 1cc7ca13
 }