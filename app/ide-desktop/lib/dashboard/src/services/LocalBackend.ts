--- conflicted
+++ resolved
@@ -104,7 +104,6 @@
 
   /** Return a list of assets in a directory.
    * @throws An error if the JSON-RPC call fails. */
-<<<<<<< HEAD
   override async listDirectory(
     query: backend.ListDirectoryRequestParams
   ): Promise<backend.AnyAsset[]> {
@@ -165,29 +164,6 @@
         }
       }
     })
-=======
-  override async listDirectory(): Promise<backend.AnyAsset[]> {
-    const result = await this.projectManager.listProjects({})
-    return result.projects.map(project => ({
-      type: backend.AssetType.project,
-      id: project.id,
-      title: project.name,
-      modifiedAt: project.lastOpened ?? project.created,
-      parentId: backend.DirectoryId(''),
-      permissions: [],
-      projectState: {
-        type: LocalBackend.currentlyOpenProjects.has(project.id)
-          ? backend.ProjectState.opened
-          : project.id === LocalBackend.currentlyOpeningProjectId
-            ? backend.ProjectState.openInProgress
-            : backend.ProjectState.closed,
-        // eslint-disable-next-line @typescript-eslint/naming-convention
-        volume_id: '',
-      },
-      labels: [],
-      description: null,
-    }))
->>>>>>> 6c2b2383
   }
 
   /** Return a list of projects belonging to the current user.
