--- conflicted
+++ resolved
@@ -487,25 +487,27 @@
   }
 
   /** Invalid operation. */
-<<<<<<< HEAD
   override createUserGroup() {
-=======
+    return this.invalidOperation()
+  }
+
+  /** Invalid operation. */
   override createCheckoutSession() {
->>>>>>> 1cc7ca13
-    return this.invalidOperation()
-  }
-
-  /** Invalid operation. */
-<<<<<<< HEAD
+    return this.invalidOperation()
+  }
+
+  /** Invalid operation. */
   override deleteUserGroup() {
     return this.invalidOperation()
   }
 
   /** Invalid operation. */
   override listUserGroups() {
-=======
+    return this.invalidOperation()
+  }
+
+  /** Invalid operation. */
   override getCheckoutSession() {
->>>>>>> 1cc7ca13
     return this.invalidOperation()
   }
 }