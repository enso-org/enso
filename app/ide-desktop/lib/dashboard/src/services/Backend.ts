--- conflicted
+++ resolved
@@ -1,11 +1,8 @@
 /** @file Type definitions common between all backends. */
 import type * as React from 'react'
 
-<<<<<<< HEAD
+import * as array from '#/utilities/array'
 import type * as color from '#/utilities/color'
-=======
-import * as array from '#/utilities/array'
->>>>>>> 97033a2f
 import * as dateTime from '#/utilities/dateTime'
 import * as newtype from '#/utilities/newtype'
 import * as permissions from '#/utilities/permissions'
@@ -222,23 +219,11 @@
   readonly path: S3FilePath
 }
 
-<<<<<<< HEAD
-=======
-/** Metadata uniquely identifying an uploaded file. */
-export interface FileInfo {
-  /* TODO: Should potentially be S3FilePath,
-   * but it's just string on the backend. */
-  readonly path: string
-  readonly id: FileId
-  readonly project: CreatedProject | null
-}
-
 /** Metadata for a file. */
 export interface FileMetadata {
   readonly size: number
 }
 
->>>>>>> 97033a2f
 /** All metadata related to a file. */
 export interface FileDetails {
   readonly file: FileLocator
@@ -985,7 +970,6 @@
   /** Return project details. */
   readonly getDetails: () => Promise<Project>
   /** Return project memory, processor and storage usage. */
-<<<<<<< HEAD
   readonly getResourceUsage: () => Promise<ResourceUsage>
   /** Close a project. */
   readonly close: () => Promise<void>
@@ -996,13 +980,6 @@
 /** A smart wrapper around a {@link FileAsset}. */
 export interface SmartFile extends SmartAsset<FileAsset> {
   readonly update: (body: UpdateAssetOrFileRequestBody) => Promise<this>
-=======
-  abstract checkResources(projectId: ProjectId, title: string | null): Promise<ResourceUsage>
-  /** Return a list of files accessible by the current user. */
-  abstract listFiles(): Promise<FileLocator[]>
-  /** Upload a file. */
-  abstract uploadFile(params: UploadFileRequestParams, file: Blob): Promise<FileInfo>
->>>>>>> 97033a2f
   /** Return file details. */
   readonly getDetails: () => Promise<FileDetails>
 }
@@ -1058,13 +1035,8 @@
   abstract listTags(): Promise<Label[]>
   /** Delete a label. */
   abstract deleteTag(tagId: TagId, value: LabelName): Promise<void>
-<<<<<<< HEAD
-=======
-  /** Return a list of backend or IDE versions. */
-  abstract listVersions(params: ListVersionsRequestParams): Promise<Version[]>
   /** Create a payment checkout session. */
   abstract createCheckoutSession(plan: Plan): Promise<CheckoutSession>
   /** Get the status of a payment checkout session. */
   abstract getCheckoutSession(sessionId: CheckoutSessionId): Promise<CheckoutSessionStatus>
->>>>>>> 97033a2f
 }