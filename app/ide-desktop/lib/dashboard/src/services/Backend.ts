/** @file Type definitions common between all backends. */
import type * as React from 'react'

import * as array from '#/utilities/array'
import * as dateTime from '#/utilities/dateTime'
import * as newtype from '#/utilities/newtype'
import * as permissions from '#/utilities/permissions'
import * as uniqueString from '#/utilities/uniqueString'

// ================
// === Newtypes ===
// ================

// These are constructor functions that construct values of the type they are named after.
/* eslint-disable @typescript-eslint/no-redeclare */

/** Unique identifier for an organization. */
export type OrganizationId = newtype.Newtype<string, 'OrganizationId'>
export const OrganizationId = newtype.newtypeConstructor<OrganizationId>()

/** Unique identifier for a user. */
export type UserId = newtype.Newtype<string, 'UserId'>
export const UserId = newtype.newtypeConstructor<UserId>()

/** Unique identifier for a directory. */
export type DirectoryId = newtype.Newtype<string, 'DirectoryId'>
export const DirectoryId = newtype.newtypeConstructor<DirectoryId>()

/** Unique identifier for an asset representing the items inside a directory for which the
 * request to retrive the items has not yet completed. */
export type LoadingAssetId = newtype.Newtype<string, 'LoadingAssetId'>
export const LoadingAssetId = newtype.newtypeConstructor<LoadingAssetId>()

/** Unique identifier for an asset representing the nonexistent children of an empty directory. */
export type EmptyAssetId = newtype.Newtype<string, 'EmptyAssetId'>
export const EmptyAssetId = newtype.newtypeConstructor<EmptyAssetId>()

/** Unique identifier for a user's project. */
export type ProjectId = newtype.Newtype<string, 'ProjectId'>
export const ProjectId = newtype.newtypeConstructor<ProjectId>()

/** Unique identifier for an uploaded file. */
export type FileId = newtype.Newtype<string, 'FileId'>
export const FileId = newtype.newtypeConstructor<FileId>()

/** Unique identifier for a secret environment variable. */
export type SecretId = newtype.Newtype<string, 'SecretId'>
export const SecretId = newtype.newtypeConstructor<SecretId>()

/** Unique identifier for a Data Link. */
export type ConnectorId = newtype.Newtype<string, 'ConnectorId'>
export const ConnectorId = newtype.newtypeConstructor<ConnectorId>()

/** Unique identifier for an arbitrary asset. */
export type AssetId = IdType[keyof IdType]

/** Unique identifier for a payment checkout session. */
export type CheckoutSessionId = newtype.Newtype<string, 'CheckoutSessionId'>
export const CheckoutSessionId = newtype.newtypeConstructor<CheckoutSessionId>()

/** The name of an asset label. */
export type LabelName = newtype.Newtype<string, 'LabelName'>
export const LabelName = newtype.newtypeConstructor<LabelName>()

/** Unique identifier for a label. */
export type TagId = newtype.Newtype<string, 'TagId'>
export const TagId = newtype.newtypeConstructor<TagId>()

/** A URL. */
export type Address = newtype.Newtype<string, 'Address'>
export const Address = newtype.newtypeConstructor<Address>()

/** A HTTPS URL. */
export type HttpsUrl = newtype.Newtype<string, 'HttpsUrl'>
export const HttpsUrl = newtype.newtypeConstructor<HttpsUrl>()

/** An email address. */
export type EmailAddress = newtype.Newtype<string, 'EmailAddress'>
export const EmailAddress = newtype.newtypeConstructor<EmailAddress>()

/** An AWS S3 file path. */
export type S3FilePath = newtype.Newtype<string, 'S3FilePath'>
export const S3FilePath = newtype.newtypeConstructor<S3FilePath>()

/** An AWS machine configuration. */
export type Ami = newtype.Newtype<string, 'Ami'>
export const Ami = newtype.newtypeConstructor<Ami>()

/** An AWS user ID. */
export type Subject = newtype.Newtype<string, 'Subject'>
export const Subject = newtype.newtypeConstructor<Subject>()

/** An filesystem path. Only present on the local backend. */
export type Path = newtype.Newtype<string, 'Path'>
export const Path = newtype.newtypeConstructor<Path>()

/* eslint-enable @typescript-eslint/no-redeclare */

// =============
// === Types ===
// =============

/** The {@link Backend} variant. If a new variant is created, it should be added to this enum. */
export enum BackendType {
  local = 'local',
  remote = 'remote',
}

/** Metadata uniquely identifying a user inside an organization. */
export interface UserInfo {
  /** The ID of the parent organization. If this is a sole user, they are implicitly in an
   * organization consisting of only themselves. */
  readonly organizationId: OrganizationId
  /** The ID of this user.
   *
   * The user ID is globally unique. Thus, the user ID is always sufficient to uniquely identify a
   * user. The user ID is guaranteed to never change, once assigned. For these reasons, the user ID
   * should be the preferred way to uniquely refer to a user. That is, when referring to a user,
   * prefer this field over `name`, `email`, `subject`, or any other mechanism, where possible. */
  readonly userId: UserId
  readonly name: string
  readonly email: EmailAddress
}

/** A user in the application. These are the primary owners of a project. */
export interface User extends UserInfo {
  /** A URL. */
  readonly profilePicture: string | null
  /** If `false`, this account is awaiting acceptance from an admin, and endpoints other than
   * `usersMe` will not work. */
  readonly isEnabled: boolean
  readonly rootDirectoryId: DirectoryId
}

/** A `Directory` returned by `createDirectory`. */
export interface CreatedDirectory {
  readonly id: DirectoryId
  readonly parentId: DirectoryId
  readonly title: string
}

/** Possible states that a project can be in. */
export enum ProjectState {
  created = 'Created',
  new = 'New',
  scheduled = 'Scheduled',
  openInProgress = 'OpenInProgress',
  provisioned = 'Provisioned',
  opened = 'Opened',
  closed = 'Closed',
  /** A frontend-specific state, representing a project that should be displayed as
   * `openInProgress`, but has not yet been added to the backend. */
  placeholder = 'Placeholder',
  /** A frontend-specific state, representing a project that should be displayed as `closed`,
   * but is still in the process of shutting down. */
  closing = 'Closing',
}

/** Wrapper around a project state value. */
export interface ProjectStateType {
  readonly type: ProjectState
  /* eslint-disable @typescript-eslint/naming-convention */
  readonly volume_id: string
  readonly instance_id?: string
  readonly execute_async?: boolean
  readonly address?: string
  readonly security_group_id?: string
  readonly ec2_id?: string
  readonly ec2_public_ip_address?: string
  readonly current_session_id?: string
  readonly opened_by?: EmailAddress
  /** Only present on the Local backend. */
  readonly path?: Path
  /* eslint-enable @typescript-eslint/naming-convention */
}

export const IS_OPENING: Readonly<Record<ProjectState, boolean>> = {
  [ProjectState.created]: false,
  [ProjectState.new]: false,
  [ProjectState.scheduled]: true,
  [ProjectState.openInProgress]: true,
  [ProjectState.provisioned]: true,
  [ProjectState.opened]: false,
  [ProjectState.closed]: false,
  [ProjectState.placeholder]: true,
  [ProjectState.closing]: false,
}

export const IS_OPENING_OR_OPENED: Readonly<Record<ProjectState, boolean>> = {
  [ProjectState.created]: false,
  [ProjectState.new]: false,
  [ProjectState.scheduled]: true,
  [ProjectState.openInProgress]: true,
  [ProjectState.provisioned]: true,
  [ProjectState.opened]: true,
  [ProjectState.closed]: false,
  [ProjectState.placeholder]: true,
  [ProjectState.closing]: false,
}

/** Common `Project` fields returned by all `Project`-related endpoints. */
export interface BaseProject {
  readonly organizationId: string
  readonly projectId: ProjectId
  readonly name: string
}

/** A `Project` returned by `createProject`. */
export interface CreatedProject extends BaseProject {
  readonly state: ProjectStateType
  readonly packageName: string
}

/** A `Project` returned by the `listProjects` endpoint. */
export interface ListedProjectRaw extends CreatedProject {
  readonly address?: Address
}

/** A `Project` returned by `listProjects`. */
export interface ListedProject extends CreatedProject {
  readonly binaryAddress: Address | null
  readonly jsonAddress: Address | null
}

/** A `Project` returned by `updateProject`. */
export interface UpdatedProject extends BaseProject {
  readonly ami: Ami | null
  readonly ideVersion: VersionNumber | null
  readonly engineVersion: VersionNumber | null
}

/** A user/organization's project containing and/or currently executing code. */
export interface ProjectRaw extends ListedProjectRaw {
  // eslint-disable-next-line @typescript-eslint/naming-convention
  readonly ide_version: VersionNumber | null
  // eslint-disable-next-line @typescript-eslint/naming-convention
  readonly engine_version: VersionNumber | null
}

/** A user/organization's project containing and/or currently executing code. */
export interface Project extends ListedProject {
  readonly ideVersion: VersionNumber | null
  readonly engineVersion: VersionNumber | null
  readonly openedBy?: EmailAddress
  /** On the Remote (Cloud) Backend, this is a S3 url that is valid for only 120 seconds. */
  readonly url?: HttpsUrl
}

/** A user/organization's project containing and/or currently executing code. */
export interface BackendProject extends Project {
  /** This must not be null as it is required to determine the base URL for backend assets. */
  readonly ideVersion: VersionNumber
}

/** Information required to open a project. */
export interface ProjectStartupInfo {
  readonly project: Project
  readonly projectAsset: ProjectAsset
  // This MUST BE optional because it is lost when `JSON.stringify`ing to put in `localStorage`.
  readonly setProjectAsset?: React.Dispatch<React.SetStateAction<ProjectAsset>>
  readonly backendType: BackendType
  readonly accessToken: string | null
}

/** Metadata describing the location of an uploaded file. */
export interface FileLocator {
  readonly fileId: FileId
  readonly fileName: string | null
  readonly path: S3FilePath
}

/** Metadata uniquely identifying an uploaded file. */
export interface FileInfo {
  /* TODO: Should potentially be S3FilePath,
   * but it's just string on the backend. */
  readonly path: string
  readonly id: FileId
  readonly project: CreatedProject | null
}

/** Metadata for a file. */
export interface FileMetadata {
  readonly size: number
}

/** All metadata related to a file. */
export interface FileDetails {
  readonly file: FileLocator
  readonly metadata: FileMetadata
  /** On the Remote (Cloud) Backend, this is a S3 url that is valid for only 120 seconds. */
  readonly url?: string
}

/** A secret environment variable. */
export interface Secret {
  readonly id: SecretId
  readonly value: string
}

/** A secret environment variable and metadata uniquely identifying it. */
export interface SecretAndInfo {
  readonly id: SecretId
  readonly name: string
  readonly value: string
}

/** Metadata uniquely identifying a secret environment variable. */
export interface SecretInfo {
  readonly name: string
  readonly id: SecretId
}

/** A Data Link. */
export type Connector = newtype.Newtype<unknown, 'Connector'>

/** Metadata uniquely identifying a Data Link. */
export interface ConnectorInfo {
  readonly id: ConnectorId
}

/** A label. */
export interface Label {
  readonly id: TagId
  readonly value: LabelName
  readonly color: LChColor
}

/** Type of application that a {@link Version} applies to.
 *
 * We keep track of both backend and IDE versions, so that we can update the two independently.
 * However the format of the version numbers is the same for both, so we can use the same type for
 * both. We just need this enum to disambiguate. */
export enum VersionType {
  backend = 'Backend',
  ide = 'Ide',
}

/** Stability of an IDE or backend version. */
export enum VersionLifecycle {
  stable = 'Stable',
  releaseCandidate = 'ReleaseCandidate',
  nightly = 'Nightly',
  development = 'Development',
}

/** Version number of an IDE or backend. */
export interface VersionNumber {
  readonly value: string
  readonly lifecycle: VersionLifecycle
}

/** A version describing a release of the backend or IDE. */
export interface Version {
  readonly number: VersionNumber
  readonly ami: Ami | null
  readonly created: dateTime.Rfc3339DateTime
  // This does not follow our naming convention because it's defined this way in the backend,
  // so we need to match it.
  // eslint-disable-next-line @typescript-eslint/naming-convention
  readonly version_type: VersionType
}

/** Credentials that need to be passed to libraries to give them access to the Cloud API. */
export interface CognitoCredentials {
  readonly accessToken: string
  readonly refreshToken: string
  readonly refreshUrl: string
  readonly clientId: string
  readonly expireAt: dateTime.Rfc3339DateTime
}

/** Subscription plans. */
export enum Plan {
  solo = 'solo',
  team = 'team',
}

export const PLANS = Object.values(Plan)

// This is a function, even though it does not look like one.
// eslint-disable-next-line no-restricted-syntax
export const isPlan = array.includesPredicate(PLANS)

/** Metadata uniquely describing a payment checkout session. */
export interface CheckoutSession {
  /** ID of the checkout session, suffixed with a secret value. */
  readonly clientSecret: string
  /** ID of the checkout session. */
  readonly id: CheckoutSessionId
}

/** Metadata describing the status of a payment checkout session. */
export interface CheckoutSessionStatus {
  /** Status of the payment for the checkout session. */
  readonly paymentStatus: string
  /** Status of the checkout session. */
  readonly status: string
}

/** Resource usage of a VM. */
export interface ResourceUsage {
  /** Percentage of memory used. */
  readonly memory: number
  /** Percentage of CPU time used since boot. */
  readonly cpu: number
  /** Percentage of disk space used. */
  readonly storage: number
}

/** Metadata for an organization. */
export interface OrganizationInfo {
  readonly pk: OrganizationId
  // eslint-disable-next-line @typescript-eslint/naming-convention
  readonly organization_name: string | null
  readonly email: EmailAddress | null
  readonly website: HttpsUrl | null
  readonly address: string | null
  readonly picture: HttpsUrl | null
}

/** User permission for a specific user. */
export interface UserPermission {
  readonly user: UserInfo
  readonly permission: permissions.PermissionAction
}

/** The type returned from the "update directory" endpoint. */
export interface UpdatedDirectory {
  readonly id: DirectoryId
  readonly parentId: DirectoryId
  readonly title: string
}

/** The type returned from the "create directory" endpoint. */
export interface Directory extends DirectoryAsset {}

/** The subset of asset fields returned by the "copy asset" endpoint. */
export interface CopiedAsset {
  readonly id: AssetId
  readonly parentId: DirectoryId
  readonly title: string
}

/** The type returned from the "copy asset" endpoint. */
export interface CopyAssetResponse {
  readonly asset: CopiedAsset
}

/** Possible filters for the "list directory" endpoint. */
export enum FilterBy {
  all = 'All',
  active = 'Active',
  recent = 'Recent',
  trashed = 'Trashed',
}

/** An event in an audit log. */
export interface Event {
  readonly organizationId: OrganizationId
  readonly userEmail: EmailAddress
  readonly timestamp: dateTime.Rfc3339DateTime | null
  // Called `EventKind` in the backend.
  readonly metadata: EventMetadata
}

/** Possible types of event in an audit log. */
export enum EventType {
  GetSecret = 'getSecret',
  DeleteAssets = 'deleteAssets',
  ListSecrets = 'listSecrets',
  OpenProject = 'openProject',
  UploadFile = 'uploadFile',
}

export const EVENT_TYPES = Object.freeze(Object.values(EventType))

/** An event indicating that a secret was accessed. */
interface GetSecretEventMetadata {
  readonly type: EventType.GetSecret
  readonly secretId: SecretId
}

/** An event indicating that one or more assets were deleted. */
interface DeleteAssetsEventMetadata {
  readonly type: EventType.DeleteAssets
}

/** An event indicating that all secrets were listed. */
interface ListSecretsEventMetadata {
  readonly type: EventType.ListSecrets
}

/** An event indicating that a project was opened. */
interface OpenProjectEventMetadata {
  readonly type: EventType.OpenProject
}

/** An event indicating that a file was uploaded. */
interface UploadFileEventMetadata {
  readonly type: EventType.UploadFile
}

/** All possible types of metadata for an event in the audit log. */
export type EventMetadata =
  | DeleteAssetsEventMetadata
  | GetSecretEventMetadata
  | ListSecretsEventMetadata
  | OpenProjectEventMetadata
  | UploadFileEventMetadata

/** A color in the LCh colorspace. */
export interface LChColor {
  readonly lightness: number
  readonly chroma: number
  readonly hue: number
  readonly alpha?: number
}

/** A pre-selected list of colors to be used in color pickers. */
export const COLORS: readonly [LChColor, ...LChColor[]] = [
  /* eslint-disable @typescript-eslint/no-magic-numbers */
  // Red
  { lightness: 50, chroma: 66, hue: 7 },
  // Orange
  { lightness: 50, chroma: 66, hue: 34 },
  // Yellow
  { lightness: 50, chroma: 66, hue: 80 },
  // Turquoise
  { lightness: 50, chroma: 66, hue: 139 },
  // Teal
  { lightness: 50, chroma: 66, hue: 172 },
  // Blue
  { lightness: 50, chroma: 66, hue: 271 },
  // Lavender
  { lightness: 50, chroma: 66, hue: 295 },
  // Pink
  { lightness: 50, chroma: 66, hue: 332 },
  // Light blue
  { lightness: 50, chroma: 22, hue: 252 },
  // Dark blue
  { lightness: 22, chroma: 13, hue: 252 },
  /* eslint-enable @typescript-eslint/no-magic-numbers */
]

/** Converts a {@link LChColor} to a CSS color string. */
export function lChColorToCssColor(color: LChColor): string {
  return 'alpha' in color
    ? `lcha(${color.lightness}% ${color.chroma} ${color.hue} / ${color.alpha})`
    : `lch(${color.lightness}% ${color.chroma} ${color.hue})`
}

export const COLOR_STRING_TO_COLOR = new Map(
  COLORS.map(color => [lChColorToCssColor(color), color])
)

export const INITIAL_COLOR_COUNTS = new Map(COLORS.map(color => [lChColorToCssColor(color), 0]))

/** The color that is used for the least labels. Ties are broken by order. */
export function leastUsedColor(labels: Iterable<Label>) {
  const colorCounts = new Map(INITIAL_COLOR_COUNTS)
  for (const label of labels) {
    const colorString = lChColorToCssColor(label.color)
    colorCounts.set(colorString, (colorCounts.get(colorString) ?? 0) + 1)
  }
  const min = Math.min(...colorCounts.values())
  const [minColor] = [...colorCounts.entries()].find(kv => kv[1] === min) ?? []
  return minColor == null ? COLORS[0] : COLOR_STRING_TO_COLOR.get(minColor) ?? COLORS[0]
}

// =================
// === AssetType ===
// =================

/** All possible types of directory entries. */
export enum AssetType {
  project = 'project',
  file = 'file',
  secret = 'secret',
  dataLink = 'connector',
  directory = 'directory',
  /** A special {@link AssetType} representing the unknown items of a directory, before the
   * request to retrieve the items completes. */
  specialLoading = 'specialLoading',
  /** A special {@link AssetType} representing the sole child of an empty directory. */
  specialEmpty = 'specialEmpty',
}

/** The corresponding ID newtype for each {@link AssetType}. */
export interface IdType {
  readonly [AssetType.project]: ProjectId
  readonly [AssetType.file]: FileId
  readonly [AssetType.dataLink]: ConnectorId
  readonly [AssetType.secret]: SecretId
  readonly [AssetType.directory]: DirectoryId
  readonly [AssetType.specialLoading]: LoadingAssetId
  readonly [AssetType.specialEmpty]: EmptyAssetId
}

/** Integers (starting from 0) corresponding to the order in which each asset type should appear
 * in a directory listing. */
export const ASSET_TYPE_ORDER: Readonly<Record<AssetType, number>> = {
  // This is a sequence of numbers, not magic numbers. `999` and `1000` are arbitrary numbers
  // that are higher than the number of possible asset types.
  /* eslint-disable @typescript-eslint/no-magic-numbers */
  [AssetType.directory]: 0,
  [AssetType.project]: 1,
  [AssetType.file]: 2,
  [AssetType.dataLink]: 3,
  [AssetType.secret]: 4,
  [AssetType.specialLoading]: 999,
  [AssetType.specialEmpty]: 1000,
  /* eslint-enable @typescript-eslint/no-magic-numbers */
}

// =============
// === Asset ===
// =============

/** Metadata uniquely identifying a directory entry.
 * These can be Projects, Files, Secrets, or other directories. */
export interface BaseAsset {
  readonly id: AssetId
  readonly title: string
  readonly modifiedAt: dateTime.Rfc3339DateTime
  /** This is defined as a generic {@link AssetId} in the backend, however it is more convenient
   * (and currently safe) to assume it is always a {@link DirectoryId}. */
  readonly parentId: DirectoryId
  readonly permissions: UserPermission[] | null
  readonly labels: LabelName[] | null
  readonly description: string | null
}

/** Metadata uniquely identifying a directory entry.
 * These can be Projects, Files, Secrets, or other directories. */
export interface Asset<Type extends AssetType = AssetType> extends BaseAsset {
  readonly type: Type
  readonly id: IdType[Type]
  readonly projectState: Type extends AssetType.project ? ProjectStateType : null
}

/** A convenience alias for {@link Asset}<{@link AssetType.directory}>. */
export interface DirectoryAsset extends Asset<AssetType.directory> {}

/** A convenience alias for {@link Asset}<{@link AssetType.project}>. */
export interface ProjectAsset extends Asset<AssetType.project> {}

/** A convenience alias for {@link Asset}<{@link AssetType.file}>. */
export interface FileAsset extends Asset<AssetType.file> {}

/** A convenience alias for {@link Asset}<{@link AssetType.dataLink}>. */
export interface DataLinkAsset extends Asset<AssetType.dataLink> {}

/** A convenience alias for {@link Asset}<{@link AssetType.secret}>. */
export interface SecretAsset extends Asset<AssetType.secret> {}

/** A convenience alias for {@link Asset}<{@link AssetType.specialLoading}>. */
export interface SpecialLoadingAsset extends Asset<AssetType.specialLoading> {}

/** A convenience alias for {@link Asset}<{@link AssetType.specialEmpty}>. */
export interface SpecialEmptyAsset extends Asset<AssetType.specialEmpty> {}

/** Creates a {@link DirectoryAsset} representing the root directory for the organization,
 * with all irrelevant fields initialized to default values. */
export function createRootDirectoryAsset(directoryId: DirectoryId): DirectoryAsset {
  return {
    type: AssetType.directory,
    title: '(root)',
    id: directoryId,
    modifiedAt: dateTime.toRfc3339(new Date()),
    parentId: DirectoryId(''),
    permissions: [],
    projectState: null,
    labels: [],
    description: null,
  }
}

/** Creates a {@link FileAsset} using the given values. */
export function createPlaceholderFileAsset(
  title: string,
  parentId: DirectoryId,
  assetPermissions: UserPermission[]
): FileAsset {
  return {
    type: AssetType.file,
    id: FileId(uniqueString.uniqueString()),
    title,
    parentId,
    permissions: assetPermissions,
    modifiedAt: dateTime.toRfc3339(new Date()),
    projectState: null,
    labels: [],
    description: null,
  }
}

/** Creates a {@link ProjectAsset} using the given values. */
export function createPlaceholderProjectAsset(
  title: string,
  parentId: DirectoryId,
  assetPermissions: UserPermission[],
  organization: User | null,
  path: Path | null
): ProjectAsset {
  return {
    type: AssetType.project,
    id: ProjectId(uniqueString.uniqueString()),
    title,
    parentId,
    permissions: assetPermissions,
    modifiedAt: dateTime.toRfc3339(new Date()),
    projectState: {
      type: ProjectState.new,
      // eslint-disable-next-line @typescript-eslint/naming-convention
      volume_id: '',
      // eslint-disable-next-line @typescript-eslint/naming-convention
      ...(organization != null ? { opened_by: organization.email } : {}),
      ...(path != null ? { path } : {}),
    },
    labels: [],
    description: null,
  }
}

/** Creates a {@link SpecialLoadingAsset}, with all irrelevant fields initialized to default
 * values. */
export function createSpecialLoadingAsset(directoryId: DirectoryId): SpecialLoadingAsset {
  return {
    type: AssetType.specialLoading,
    title: '',
    id: LoadingAssetId(uniqueString.uniqueString()),
    modifiedAt: dateTime.toRfc3339(new Date()),
    parentId: directoryId,
    permissions: [],
    projectState: null,
    labels: [],
    description: null,
  }
}

/** Creates a {@link SpecialEmptyAsset}, with all irrelevant fields initialized to default
 * values. */
export function createSpecialEmptyAsset(directoryId: DirectoryId): SpecialEmptyAsset {
  return {
    type: AssetType.specialEmpty,
    title: '',
    id: EmptyAssetId(uniqueString.uniqueString()),
    modifiedAt: dateTime.toRfc3339(new Date()),
    parentId: directoryId,
    permissions: [],
    projectState: null,
    labels: [],
    description: null,
  }
}

/** Any object with a `type` field matching the given `AssetType`. */
interface HasType<Type extends AssetType> {
  readonly type: Type
}

/** A union of all possible {@link Asset} variants. */
export type AnyAsset<Type extends AssetType = AssetType> = Extract<
  | DataLinkAsset
  | DirectoryAsset
  | FileAsset
  | ProjectAsset
  | SecretAsset
  | SpecialEmptyAsset
  | SpecialLoadingAsset,
  HasType<Type>
>

/** A type guard that returns whether an {@link Asset} is a specific type of asset. */
export function assetIsType<Type extends AssetType>(type: Type) {
  return (asset: AnyAsset): asset is Extract<AnyAsset, Asset<Type>> => asset.type === type
}

/** Creates a new placeholder asset id for the given asset type. */
export function createPlaceholderAssetId<Type extends AssetType>(
  type: Type,
  id?: string
): IdType[Type] {
  // This is required so that TypeScript can check the `switch` for exhaustiveness.
  const assetType: AssetType = type
  id ??= uniqueString.uniqueString()
  let result: AssetId
  switch (assetType) {
    case AssetType.directory: {
      result = DirectoryId(id)
      break
    }
    case AssetType.project: {
      result = ProjectId(id)
      break
    }
    case AssetType.file: {
      result = FileId(id)
      break
    }
    case AssetType.dataLink: {
      result = ConnectorId(id)
      break
    }
    case AssetType.secret: {
      result = SecretId(id)
      break
    }
    case AssetType.specialLoading: {
      result = LoadingAssetId(id)
      break
    }
    case AssetType.specialEmpty: {
      result = EmptyAssetId(id)
      break
    }
  }
  // This is SAFE, just too dynamic for TypeScript to correctly typecheck.
  // eslint-disable-next-line no-restricted-syntax
  return result as IdType[Type]
}

// These are functions, and so their names should be camelCase.
/* eslint-disable no-restricted-syntax */
/** A type guard that returns whether an {@link Asset} is a {@link ProjectAsset}. */
export const assetIsProject = assetIsType(AssetType.project)
/** A type guard that returns whether an {@link Asset} is a {@link DirectoryAsset}. */
export const assetIsDirectory = assetIsType(AssetType.directory)
/** A type guard that returns whether an {@link Asset} is a {@link DataLinkAsset}. */
export const assetIsDataLink = assetIsType(AssetType.dataLink)
/** A type guard that returns whether an {@link Asset} is a {@link SecretAsset}. */
export const assetIsSecret = assetIsType(AssetType.secret)
/** A type guard that returns whether an {@link Asset} is a {@link FileAsset}. */
export const assetIsFile = assetIsType(AssetType.file)
/* eslint-disable no-restricted-syntax */

/** Metadata describing a specific version of an asset. */
export interface S3ObjectVersion {
  versionId: string
  lastModified: dateTime.Rfc3339DateTime
  isLatest: boolean
  /**
   * The field points to an archive containing the all the project files object in the S3 bucket,
   */
  key: string
}

/** A list of asset versions. */
export interface AssetVersions {
  versions: S3ObjectVersion[]
}

// ==============================
// === compareUserPermissions ===
// ==============================

/** A value returned from a compare function passed to {@link Array.sort}, indicating that the
 * first argument was less than the second argument. */
const COMPARE_LESS_THAN = -1

/** Return a positive number when `a > b`, a negative number when `a < b`, and `0`
 * when `a === b`. */
export function compareUserPermissions(a: UserPermission, b: UserPermission) {
  const relativePermissionPrecedence =
    permissions.PERMISSION_ACTION_PRECEDENCE[a.permission] -
    permissions.PERMISSION_ACTION_PRECEDENCE[b.permission]
  if (relativePermissionPrecedence !== 0) {
    return relativePermissionPrecedence
  } else {
    // NOTE [NP]: Although `userId` is unique, and therefore sufficient to sort permissions, sort
    // name first, so that it's easier to find a permission in a long list (i.e., for readability).
    const aName = a.user.name
    const bName = b.user.name
    const aUserId = a.user.userId
    const bUserId = b.user.userId
    return aName < bName
      ? COMPARE_LESS_THAN
      : aName > bName
        ? 1
        : aUserId < bUserId
          ? COMPARE_LESS_THAN
          : aUserId > bUserId
            ? 1
            : 0
  }
}

// =================
// === Endpoints ===
// =================

/** HTTP request body for the "set username" endpoint. */
export interface CreateUserRequestBody {
  readonly userName: string
  readonly userEmail: EmailAddress
  readonly organizationId: OrganizationId | null
}

/** HTTP request body for the "update user" endpoint. */
export interface UpdateUserRequestBody {
  username: string | null
}

/** HTTP request body for the "update organization" endpoint. */
export interface UpdateOrganizationRequestBody {
  name?: string
  email?: EmailAddress
  website?: HttpsUrl
  location?: string
}

/** HTTP request body for the "invite user" endpoint. */
export interface InviteUserRequestBody {
  readonly organizationId: OrganizationId
  readonly userEmail: EmailAddress
}

/** HTTP request body for the "create permission" endpoint. */
export interface CreatePermissionRequestBody {
  readonly actorsIds: UserId[]
  readonly resourceId: AssetId
  readonly action: permissions.PermissionAction | null
}

/** HTTP request body for the "create directory" endpoint. */
export interface CreateDirectoryRequestBody {
  readonly title: string
  readonly parentId: DirectoryId | null
}

/** HTTP request body for the "update directory" endpoint. */
export interface UpdateDirectoryRequestBody {
  readonly title: string
}

/** HTTP request body for the "update asset" endpoint. */
export interface UpdateAssetRequestBody {
  readonly parentDirectoryId: DirectoryId | null
  readonly description: string | null
  /** Only present on the Local backend. */
  readonly projectPath?: Path
}

/** HTTP request body for the "delete asset" endpoint. */
export interface DeleteAssetRequestBody {
  readonly force: boolean
  /** Only used by the Local backend. */
  readonly parentId: DirectoryId
}

/** HTTP request body for the "create project" endpoint. */
export interface CreateProjectRequestBody {
  readonly projectName: string
  readonly projectTemplateName: string | null
  readonly parentDirectoryId: DirectoryId | null
}

/** HTTP request body for the "update project" endpoint.
 * Only updates of the `projectName` or `ami` are allowed. */
export interface UpdateProjectRequestBody {
  readonly projectName: string | null
  readonly ami: Ami | null
  readonly ideVersion: VersionNumber | null
  /** Only used by the Local backend. */
  readonly parentId: DirectoryId
}

/** HTTP request body for the "open project" endpoint. */
export interface OpenProjectRequestBody {
  readonly executeAsync: boolean
<<<<<<< HEAD
  /** MUST be present on Remote backend; NOT REQUIRED on Local backend. */
  readonly cognitoCredentials: CognitoCredentials | null
=======
  /** Only used by the Local backend. */
  readonly parentId: DirectoryId
>>>>>>> 6d73dadc
}

/** HTTP request body for the "create secret" endpoint. */
export interface CreateSecretRequestBody {
  readonly name: string
  readonly value: string
  readonly parentDirectoryId: DirectoryId | null
}

/** HTTP request body for the "update secret" endpoint. */
export interface UpdateSecretRequestBody {
  readonly value: string
}

/** HTTP request body for the "create connector" endpoint. */
export interface CreateConnectorRequestBody {
  name: string
  value: unknown
  parentDirectoryId: DirectoryId | null
  connectorId: ConnectorId | null
}

/** HTTP request body for the "create tag" endpoint. */
export interface CreateTagRequestBody {
  readonly value: string
  readonly color: LChColor
}

/** HTTP request body for the "create checkout session" endpoint. */
export interface CreateCheckoutSessionRequestBody {
  plan: Plan
}

/** URL query string parameters for the "list directory" endpoint. */
export interface ListDirectoryRequestParams {
  readonly parentId: DirectoryId | null
  readonly filterBy: FilterBy | null
  readonly labels: LabelName[] | null
  readonly recentProjects: boolean
}

/** URL query string parameters for the "upload file" endpoint. */
export interface UploadFileRequestParams {
  readonly fileId: AssetId | null
  // Marked as optional in the data type, however it is required by the actual route handler.
  readonly fileName: string
  readonly parentDirectoryId: DirectoryId | null
}

/** URL query string parameters for the "upload profile picture" endpoint. */
export interface UploadPictureRequestParams {
  readonly fileName: string | null
}

/** URL query string parameters for the "list versions" endpoint. */
export interface ListVersionsRequestParams {
  readonly versionType: VersionType
  readonly default: boolean
}

// ==============================
// === detectVersionLifecycle ===
// ==============================

/** Extract the {@link VersionLifecycle} from a version string. */
export function detectVersionLifecycle(version: string) {
  if (/rc/i.test(version)) {
    return VersionLifecycle.releaseCandidate
  } else if (/\bnightly\b/i.test(version)) {
    return VersionLifecycle.nightly
  } else if (/\bdev\b|\balpha\b/i.test(version)) {
    return VersionLifecycle.development
  } else {
    return VersionLifecycle.stable
  }
}

// =====================
// === compareAssets ===
// =====================

/** Return a positive number if `a > b`, a negative number if `a < b`, and zero if `a === b`. */
export function compareAssets(a: AnyAsset, b: AnyAsset) {
  const relativeTypeOrder = ASSET_TYPE_ORDER[a.type] - ASSET_TYPE_ORDER[b.type]
  if (relativeTypeOrder !== 0) {
    return relativeTypeOrder
  }
  const aModified = Number(new Date(a.modifiedAt))
  const bModified = Number(new Date(b.modifiedAt))
  const modifiedDelta = aModified - bModified
  if (modifiedDelta !== 0) {
    // Sort by date descending, rather than ascending.
    return -modifiedDelta
  }
  return a.title > b.title ? 1 : a.title < b.title ? -1 : 0
}

// ==================
// === getAssetId ===
// ==================

/** A convenience function to get the `id` of an {@link Asset}.
 * This is useful to avoid React re-renders as it is not re-created on each function call. */
export function getAssetId<Type extends AssetType>(asset: Asset<Type>) {
  return asset.id
}

// =====================
// === fileIsProject ===
// =====================

/** A subset of properties of the JS `File` type. */
interface JSFile {
  name: string
}

/** Whether a `File` is a project. */
export function fileIsProject(file: JSFile) {
  return (
    file.name.endsWith('.tar.gz') ||
    file.name.endsWith('.zip') ||
    file.name.endsWith('.enso-project')
  )
}

/** Whether a `File` is not a project. */
export function fileIsNotProject(file: JSFile) {
  return !fileIsProject(file)
}

// =============================
// === stripProjectExtension ===
// =============================

/** Remove the extension of the project file name (if any). */
export function stripProjectExtension(name: string) {
  return name.replace(/[.](?:tar[.]gz|zip|enso-project)$/, '')
}

/** Return both the name and extension of the project file name (if any).
 * Otherwise, returns the entire name as the basename. */
export function extractProjectExtension(name: string) {
  const [, basename, extension] = name.match(/^(.*)[.](tar[.]gz|zip|enso-project)$/) ?? []
  return { basename: basename ?? name, extension: extension ?? '' }
}

// ===============
// === Backend ===
// ===============

/** Interface for sending requests to a backend that manages assets and runs projects. */
export default abstract class Backend {
  abstract readonly type: BackendType

  /** Return the ID of the root directory, if known. */
  abstract rootDirectoryId(user: User | null): DirectoryId | null
  /** Return a list of all users in the same organization. */
  abstract listUsers(): Promise<UserInfo[]>
  /** Set the username of the current user. */
  abstract createUser(body: CreateUserRequestBody): Promise<User>
  /** Change the username of the current user. */
  abstract updateUser(body: UpdateUserRequestBody): Promise<void>
  /** Delete the current user. */
  abstract deleteUser(): Promise<void>
  /** Upload a new profile picture for the current user. */
  abstract uploadUserPicture(params: UploadPictureRequestParams, file: Blob): Promise<User>
  /** Invite a new user to the organization by email. */
  abstract inviteUser(body: InviteUserRequestBody): Promise<void>
  /** Get the details of the current organization. */
  abstract getOrganization(): Promise<OrganizationInfo | null>
  /** Change the details of the current organization. */
  abstract updateOrganization(body: UpdateOrganizationRequestBody): Promise<OrganizationInfo | null>
  /** Upload a new profile picture for the current organization. */
  abstract uploadOrganizationPicture(
    params: UploadPictureRequestParams,
    file: Blob
  ): Promise<OrganizationInfo>
  /** Adds a permission for a specific user on a specific asset. */
  abstract createPermission(body: CreatePermissionRequestBody): Promise<void>
  /** Return user details for the current user. */
  abstract usersMe(): Promise<User | null>
  /** Return a list of assets in a directory. */
  abstract listDirectory(query: ListDirectoryRequestParams, title: string): Promise<AnyAsset[]>
  /** Create a directory. */
  abstract createDirectory(body: CreateDirectoryRequestBody): Promise<CreatedDirectory>
  /** Change the name of a directory. */
  abstract updateDirectory(
    directoryId: DirectoryId,
    body: UpdateDirectoryRequestBody,
    title: string
  ): Promise<UpdatedDirectory>
  /** List previous versions of an asset. */
  abstract listAssetVersions(assetId: AssetId, title: string | null): Promise<AssetVersions>
  /** Change the parent directory of an asset. */
  abstract updateAsset(assetId: AssetId, body: UpdateAssetRequestBody, title: string): Promise<void>
  /** Delete an arbitrary asset. */
  abstract deleteAsset(assetId: AssetId, body: DeleteAssetRequestBody, title: string): Promise<void>
  /** Restore an arbitrary asset from the trash. */
  abstract undoDeleteAsset(assetId: AssetId, title: string): Promise<void>
  /** Copy an arbitrary asset to another directory. */
  abstract copyAsset(
    assetId: AssetId,
    parentDirectoryId: DirectoryId,
    title: string,
    parentDirectoryTitle: string
  ): Promise<CopyAssetResponse>
  /** Return a list of projects belonging to the current user. */
  abstract listProjects(): Promise<ListedProject[]>
  /** Create a project for the current user. */
  abstract createProject(body: CreateProjectRequestBody): Promise<CreatedProject>
  /** Close a project. */
  abstract closeProject(projectId: ProjectId, title: string): Promise<void>
  /** Return project details. */
  abstract getProjectDetails(
    projectId: ProjectId,
    directoryId: DirectoryId | null,
    title: string
  ): Promise<Project>
  /** Set a project to an open state. */
  abstract openProject(
    projectId: ProjectId,
    body: OpenProjectRequestBody | null,
    title: string
  ): Promise<void>
  /** Change the AMI or IDE version of a project. */
  abstract updateProject(
    projectId: ProjectId,
    body: UpdateProjectRequestBody,
    title: string
  ): Promise<UpdatedProject>
  /** Fetch the content of the `Main.enso` file of a project. */
  abstract getFileContent(projectId: ProjectId, version: string, title: string): Promise<string>
  /** Return project memory, processor and storage usage. */
  abstract checkResources(projectId: ProjectId, title: string): Promise<ResourceUsage>
  /** Return a list of files accessible by the current user. */
  abstract listFiles(): Promise<FileLocator[]>
  /** Upload a file. */
  abstract uploadFile(params: UploadFileRequestParams, file: Blob): Promise<FileInfo>
  /** Return file details. */
  abstract getFileDetails(fileId: FileId, title: string): Promise<FileDetails>
  /** Create a Data Link. */
  abstract createConnector(body: CreateConnectorRequestBody): Promise<ConnectorInfo>
  /** Return a Data Link. */
  abstract getConnector(connectorId: ConnectorId, title: string | null): Promise<Connector>
  /** Delete a Data Link. */
  abstract deleteConnector(connectorId: ConnectorId, title: string | null): Promise<void>
  /** Create a secret environment variable. */
  abstract createSecret(body: CreateSecretRequestBody): Promise<SecretId>
  /** Return a secret environment variable. */
  abstract getSecret(secretId: SecretId, title: string): Promise<Secret>
  /** Change the value of a secret. */
  abstract updateSecret(
    secretId: SecretId,
    body: UpdateSecretRequestBody,
    title: string
  ): Promise<void>
  /** Return the secret environment variables accessible by the user. */
  abstract listSecrets(): Promise<SecretInfo[]>
  /** Create a label used for categorizing assets. */
  abstract createTag(body: CreateTagRequestBody): Promise<Label>
  /** Return all labels accessible by the user. */
  abstract listTags(): Promise<Label[]>
  /** Set the full list of labels for a specific asset. */
  abstract associateTag(assetId: AssetId, tagIds: LabelName[], title: string): Promise<void>
  /** Delete a label. */
  abstract deleteTag(tagId: TagId, value: LabelName): Promise<void>
  /** Return a list of backend or IDE versions. */
  abstract listVersions(params: ListVersionsRequestParams): Promise<Version[]>
  /** Create a payment checkout session. */
  abstract createCheckoutSession(plan: Plan): Promise<CheckoutSession>
  /** Get the status of a payment checkout session. */
  abstract getCheckoutSession(sessionId: CheckoutSessionId): Promise<CheckoutSessionStatus>
  /** List events in the organization's audit log. */
  abstract getLogEvents(): Promise<Event[]>
}<|MERGE_RESOLUTION|>--- conflicted
+++ resolved
@@ -968,13 +968,10 @@
 /** HTTP request body for the "open project" endpoint. */
 export interface OpenProjectRequestBody {
   readonly executeAsync: boolean
-<<<<<<< HEAD
   /** MUST be present on Remote backend; NOT REQUIRED on Local backend. */
   readonly cognitoCredentials: CognitoCredentials | null
-=======
   /** Only used by the Local backend. */
   readonly parentId: DirectoryId
->>>>>>> 6d73dadc
 }
 
 /** HTTP request body for the "create secret" endpoint. */
