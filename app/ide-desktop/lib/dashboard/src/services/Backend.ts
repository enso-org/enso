--- conflicted
+++ resolved
@@ -913,20 +913,11 @@
 
 /** Metadata describing a specific version of an asset. */
 export interface S3ObjectVersion {
-<<<<<<< HEAD
-  versionId: S3ObjectVersionId
-  lastModified: dateTime.Rfc3339DateTime
-  isLatest: boolean
-  /** The field points to an archive containing the all the project files object
-   * in the S3 bucket, */
-  key: string
-=======
   readonly versionId: string
   readonly lastModified: dateTime.Rfc3339DateTime
   readonly isLatest: boolean
   /** An archive containing the all the project files object in the S3 bucket. */
   readonly key: string
->>>>>>> 147c1cf9
 }
 
 /** A list of asset versions. */
