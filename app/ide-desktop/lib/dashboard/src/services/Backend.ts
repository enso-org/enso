--- conflicted
+++ resolved
@@ -1073,11 +1073,7 @@
   readonly name: string
   readonly value: unknown
   readonly parentDirectoryId: DirectoryId | null
-<<<<<<< HEAD
-  readonly datalinkId: ConnectorId | null
-=======
   readonly datalinkId: DatalinkId | null
->>>>>>> aa5ccbfe
 }
 
 /** HTTP request body for the "create tag" endpoint. */
