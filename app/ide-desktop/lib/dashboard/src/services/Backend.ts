/** @file Type definitions common between all backends. */
import type * as React from 'react'

import * as array from '#/utilities/array'
import * as dateTime from '#/utilities/dateTime'
import * as newtype from '#/utilities/newtype'
import * as permissions from '#/utilities/permissions'
import * as uniqueString from '#/utilities/uniqueString'

// ================
// === Newtypes ===
// ================

// These are constructor functions that construct values of the type they are named after.
/* eslint-disable @typescript-eslint/no-redeclare */

/** Unique identifier for an organization. */
export type OrganizationId = newtype.Newtype<string, 'OrganizationId'>
export const OrganizationId = newtype.newtypeConstructor<OrganizationId>()

<<<<<<< HEAD
/** Unique identifier for a user in an organization. */
export type UserId = newtype.Newtype<string, 'UserId'>
export const UserId = newtype.newtypeConstructor<UserId>()

/** Unique identifier for a user group. */
export type UserGroupId = newtype.Newtype<string, 'UserGroupId'>
export const UserGroupId = newtype.newtypeConstructor<UserGroupId>()

=======
/** Unique identifier for a user. */
export type UserId = newtype.Newtype<string, 'UserId'>
export const UserId = newtype.newtypeConstructor<UserId>()

>>>>>>> 9c2d25ea
/** Unique identifier for a directory. */
export type DirectoryId = newtype.Newtype<string, 'DirectoryId'>
export const DirectoryId = newtype.newtypeConstructor<DirectoryId>()

/** Unique identifier for an asset representing the items inside a directory for which the
 * request to retrive the items has not yet completed. */
export type LoadingAssetId = newtype.Newtype<string, 'LoadingAssetId'>
export const LoadingAssetId = newtype.newtypeConstructor<LoadingAssetId>()

/** Unique identifier for an asset representing the nonexistent children of an empty directory. */
export type EmptyAssetId = newtype.Newtype<string, 'EmptyAssetId'>
export const EmptyAssetId = newtype.newtypeConstructor<EmptyAssetId>()

/** Unique identifier for a user's project. */
export type ProjectId = newtype.Newtype<string, 'ProjectId'>
export const ProjectId = newtype.newtypeConstructor<ProjectId>()

/** Unique identifier for an uploaded file. */
export type FileId = newtype.Newtype<string, 'FileId'>
export const FileId = newtype.newtypeConstructor<FileId>()

/** Unique identifier for a secret environment variable. */
export type SecretId = newtype.Newtype<string, 'SecretId'>
export const SecretId = newtype.newtypeConstructor<SecretId>()

/** Unique identifier for a Data Link. */
export type ConnectorId = newtype.Newtype<string, 'ConnectorId'>
export const ConnectorId = newtype.newtypeConstructor<ConnectorId>()

/** Unique identifier for an arbitrary asset. */
export type AssetId = IdType[keyof IdType]

/** Unique identifier for a payment checkout session. */
export type CheckoutSessionId = newtype.Newtype<string, 'CheckoutSessionId'>
export const CheckoutSessionId = newtype.newtypeConstructor<CheckoutSessionId>()

/** The name of an asset label. */
export type LabelName = newtype.Newtype<string, 'LabelName'>
export const LabelName = newtype.newtypeConstructor<LabelName>()

/** Unique identifier for a label. */
export type TagId = newtype.Newtype<string, 'TagId'>
export const TagId = newtype.newtypeConstructor<TagId>()

/** A URL. */
export type Address = newtype.Newtype<string, 'Address'>
export const Address = newtype.newtypeConstructor<Address>()

/** A HTTPS URL. */
export type HttpsUrl = newtype.Newtype<string, 'HttpsUrl'>
export const HttpsUrl = newtype.newtypeConstructor<HttpsUrl>()

/** An email address. */
export type EmailAddress = newtype.Newtype<string, 'EmailAddress'>
export const EmailAddress = newtype.newtypeConstructor<EmailAddress>()

/** An AWS S3 file path. */
export type S3FilePath = newtype.Newtype<string, 'S3FilePath'>
export const S3FilePath = newtype.newtypeConstructor<S3FilePath>()

/** An AWS machine configuration. */
export type Ami = newtype.Newtype<string, 'Ami'>
export const Ami = newtype.newtypeConstructor<Ami>()

/** An identifier for an entity with an {@link AssetPermission} for an {@link Asset}. */
export type UserPermissionIdentifier = UserGroupId | UserId

/** An filesystem path. Only present on the local backend. */
export type Path = newtype.Newtype<string, 'Path'>
export const Path = newtype.newtypeConstructor<Path>()

/* eslint-enable @typescript-eslint/no-redeclare */

// =============
// === Types ===
// =============

/** The {@link Backend} variant. If a new variant is created, it should be added to this enum. */
export enum BackendType {
  local = 'local',
  remote = 'remote',
}

/** Metadata uniquely identifying a user inside an organization. */
export interface UserInfo {
  /** The ID of the parent organization. If this is a sole user, they are implicitly in an
   * organization consisting of only themselves. */
  readonly organizationId: OrganizationId
  /** The ID of this user.
   *
   * The user ID is globally unique. Thus, the user ID is always sufficient to uniquely identify a
   * user. The user ID is guaranteed to never change, once assigned. For these reasons, the user ID
   * should be the preferred way to uniquely refer to a user. That is, when referring to a user,
   * prefer this field over `name`, `email`, `subject`, or any other mechanism, where possible. */
  readonly userId: UserId
  readonly name: string
  readonly email: EmailAddress
<<<<<<< HEAD
  /** If `false`, this account is awaiting acceptance from an administrator, and endpoints other
   * than `usersMe` will not work. */
=======
}

/** A user in the application. These are the primary owners of a project. */
export interface User extends UserInfo {
  /** A URL. */
  readonly profilePicture: string | null
  /** If `false`, this account is awaiting acceptance from an admin, and endpoints other than
   * `usersMe` will not work. */
>>>>>>> 9c2d25ea
  readonly isEnabled: boolean
  readonly rootDirectoryId: DirectoryId
  readonly profilePicture?: HttpsUrl
  readonly userGroups: UserGroupId[] | null
}

/** A `Directory` returned by `createDirectory`. */
export interface CreatedDirectory {
  readonly id: DirectoryId
  readonly parentId: DirectoryId
  readonly title: string
}

/** Possible states that a project can be in. */
export enum ProjectState {
  created = 'Created',
  new = 'New',
  scheduled = 'Scheduled',
  openInProgress = 'OpenInProgress',
  provisioned = 'Provisioned',
  opened = 'Opened',
  closed = 'Closed',
  /** A frontend-specific state, representing a project that should be displayed as
   * `openInProgress`, but has not yet been added to the backend. */
  placeholder = 'Placeholder',
  /** A frontend-specific state, representing a project that should be displayed as `closed`,
   * but is still in the process of shutting down. */
  closing = 'Closing',
}

/** Wrapper around a project state value. */
export interface ProjectStateType {
  readonly type: ProjectState
  /* eslint-disable @typescript-eslint/naming-convention */
  readonly volume_id: string
  readonly instance_id?: string
  readonly execute_async?: boolean
  readonly address?: string
  readonly security_group_id?: string
  readonly ec2_id?: string
  readonly ec2_public_ip_address?: string
  readonly current_session_id?: string
  readonly opened_by?: EmailAddress
  /** Only present on the Local backend. */
  readonly path?: Path
  /* eslint-enable @typescript-eslint/naming-convention */
}

export const IS_OPENING: Readonly<Record<ProjectState, boolean>> = {
  [ProjectState.created]: false,
  [ProjectState.new]: false,
  [ProjectState.scheduled]: true,
  [ProjectState.openInProgress]: true,
  [ProjectState.provisioned]: true,
  [ProjectState.opened]: false,
  [ProjectState.closed]: false,
  [ProjectState.placeholder]: true,
  [ProjectState.closing]: false,
}

export const IS_OPENING_OR_OPENED: Readonly<Record<ProjectState, boolean>> = {
  [ProjectState.created]: false,
  [ProjectState.new]: false,
  [ProjectState.scheduled]: true,
  [ProjectState.openInProgress]: true,
  [ProjectState.provisioned]: true,
  [ProjectState.opened]: true,
  [ProjectState.closed]: false,
  [ProjectState.placeholder]: true,
  [ProjectState.closing]: false,
}

/** Common `Project` fields returned by all `Project`-related endpoints. */
export interface BaseProject {
  readonly organizationId: string
  readonly projectId: ProjectId
  readonly name: string
}

/** A `Project` returned by `createProject`. */
export interface CreatedProject extends BaseProject {
  readonly state: ProjectStateType
  readonly packageName: string
}

/** A `Project` returned by the `listProjects` endpoint. */
export interface ListedProjectRaw extends CreatedProject {
  readonly address?: Address
}

/** A `Project` returned by `listProjects`. */
export interface ListedProject extends CreatedProject {
  readonly binaryAddress: Address | null
  readonly jsonAddress: Address | null
}

/** A `Project` returned by `updateProject`. */
export interface UpdatedProject extends BaseProject {
  readonly ami: Ami | null
  readonly ideVersion: VersionNumber | null
  readonly engineVersion: VersionNumber | null
}

/** A user/organization's project containing and/or currently executing code. */
export interface ProjectRaw extends ListedProjectRaw {
  // eslint-disable-next-line @typescript-eslint/naming-convention
  readonly ide_version: VersionNumber | null
  // eslint-disable-next-line @typescript-eslint/naming-convention
  readonly engine_version: VersionNumber | null
}

/** A user/organization's project containing and/or currently executing code. */
export interface Project extends ListedProject {
  readonly ideVersion: VersionNumber | null
  readonly engineVersion: VersionNumber | null
  readonly openedBy?: EmailAddress
  /** On the Remote (Cloud) Backend, this is a S3 url that is valid for only 120 seconds. */
  readonly url?: HttpsUrl
}

/** A user/organization's project containing and/or currently executing code. */
export interface BackendProject extends Project {
  /** This must not be null as it is required to determine the base URL for backend assets. */
  readonly ideVersion: VersionNumber
}

/** Information required to open a project. */
export interface ProjectStartupInfo {
  readonly project: Project
  readonly projectAsset: ProjectAsset
  // This MUST BE optional because it is lost when `JSON.stringify`ing to put in `localStorage`.
  readonly setProjectAsset?: React.Dispatch<React.SetStateAction<ProjectAsset>>
  readonly backendType: BackendType
  readonly accessToken: string | null
}

/** Metadata describing the location of an uploaded file. */
export interface FileLocator {
  readonly fileId: FileId
  readonly fileName: string | null
  readonly path: S3FilePath
}

/** Metadata uniquely identifying an uploaded file. */
export interface FileInfo {
  /* TODO: Should potentially be S3FilePath,
   * but it's just string on the backend. */
  readonly path: string
  readonly id: FileId
  readonly project: CreatedProject | null
}

/** Metadata for a file. */
export interface FileMetadata {
  readonly size: number
}

/** All metadata related to a file. */
export interface FileDetails {
  readonly file: FileLocator
  readonly metadata: FileMetadata
  /** On the Remote (Cloud) Backend, this is a S3 url that is valid for only 120 seconds. */
  readonly url?: string
}

/** A secret environment variable. */
export interface Secret {
  readonly id: SecretId
  readonly value: string
}

/** A secret environment variable and metadata uniquely identifying it. */
export interface SecretAndInfo {
  readonly id: SecretId
  readonly name: string
  readonly value: string
}

/** Metadata uniquely identifying a secret environment variable. */
export interface SecretInfo {
  readonly name: string
  readonly id: SecretId
}

/** A Data Link. */
export type Connector = newtype.Newtype<unknown, 'Connector'>

/** Metadata uniquely identifying a Data Link. */
export interface ConnectorInfo {
  readonly id: ConnectorId
}

/** A label. */
export interface Label {
  readonly id: TagId
  readonly value: LabelName
  readonly color: LChColor
}

/** Type of application that a {@link Version} applies to.
 *
 * We keep track of both backend and IDE versions, so that we can update the two independently.
 * However the format of the version numbers is the same for both, so we can use the same type for
 * both. We just need this enum to disambiguate. */
export enum VersionType {
  backend = 'Backend',
  ide = 'Ide',
}

/** Stability of an IDE or backend version. */
export enum VersionLifecycle {
  stable = 'Stable',
  releaseCandidate = 'ReleaseCandidate',
  nightly = 'Nightly',
  development = 'Development',
}

/** Version number of an IDE or backend. */
export interface VersionNumber {
  readonly value: string
  readonly lifecycle: VersionLifecycle
}

/** A version describing a release of the backend or IDE. */
export interface Version {
  readonly number: VersionNumber
  readonly ami: Ami | null
  readonly created: dateTime.Rfc3339DateTime
  // This does not follow our naming convention because it's defined this way in the backend,
  // so we need to match it.
  // eslint-disable-next-line @typescript-eslint/naming-convention
  readonly version_type: VersionType
}

/** Credentials that need to be passed to libraries to give them access to the Cloud API. */
export interface CognitoCredentials {
  readonly accessToken: string
  readonly refreshToken: string
  readonly refreshUrl: string
  readonly clientId: string
  readonly expireAt: dateTime.Rfc3339DateTime
}

/** Subscription plans. */
export enum Plan {
  solo = 'solo',
  team = 'team',
}

export const PLANS = Object.values(Plan)

// This is a function, even though it does not look like one.
// eslint-disable-next-line no-restricted-syntax
export const isPlan = array.includesPredicate(PLANS)

/** Metadata uniquely describing a payment checkout session. */
export interface CheckoutSession {
  /** ID of the checkout session, suffixed with a secret value. */
  readonly clientSecret: string
  /** ID of the checkout session. */
  readonly id: CheckoutSessionId
}

/** Metadata describing the status of a payment checkout session. */
export interface CheckoutSessionStatus {
  /** Status of the payment for the checkout session. */
  readonly paymentStatus: string
  /** Status of the checkout session. */
  readonly status: string
}

/** Resource usage of a VM. */
export interface ResourceUsage {
  /** Percentage of memory used. */
  readonly memory: number
  /** Percentage of CPU time used since boot. */
  readonly cpu: number
  /** Percentage of disk space used. */
  readonly storage: number
}

<<<<<<< HEAD
/** Metadata uniquely identifying a user. */
export interface UserInfo {
  /* eslint-disable @typescript-eslint/naming-convention */
  readonly pk: UserId
  readonly user_name: string
  readonly user_email: EmailAddress
  readonly organization_id: OrganizationId
  /* eslint-enable @typescript-eslint/naming-convention */
}

=======
>>>>>>> 9c2d25ea
/** Metadata for an organization. */
export interface OrganizationInfo {
  readonly id: OrganizationId
  readonly name: string | null
  readonly email: EmailAddress | null
  readonly website: HttpsUrl | null
  readonly address: string | null
  readonly picture: HttpsUrl | null
}

<<<<<<< HEAD
/** A user group and its associated metadata. */
export interface UserGroupInfo {
  readonly pk: OrganizationId
  readonly sk: UserGroupId
  readonly groupName: string
}

/** Metadata uniquely identifying a user inside an organization.
 * This is similar to {@link UserInfo}, but without `organization_id`. */
export interface SimpleUser {
  readonly id: UserId
  readonly name: string
  readonly email: EmailAddress
  readonly picture?: string
}

=======
>>>>>>> 9c2d25ea
/** User permission for a specific user. */
export interface UserPermission {
  readonly user: UserInfo
  readonly permission: permissions.PermissionAction
}

/** User permission for a specific user group. */
export interface UserGroupPermission {
  readonly userGroup: UserGroupInfo
  readonly permission: permissions.PermissionAction
}

/** User permission for a specific user or user group. */
export type AssetPermission = UserGroupPermission | UserPermission

/** Whether an {@link AssetPermission} is a {@link UserPermission}. */
export function isUserPermission(permission: AssetPermission): permission is UserPermission {
  return 'user' in permission
}

/** Whether an {@link AssetPermission} is a {@link UserPermission} with an additional predicate. */
export function isUserPermissionAnd(predicate: (permission: UserPermission) => boolean) {
  return (permission: AssetPermission): permission is UserPermission =>
    isUserPermission(permission) && predicate(permission)
}

/** Whether an {@link AssetPermission} is a {@link UserGroupPermission}. */
export function isUserGroupPermission(
  permission: AssetPermission
): permission is UserGroupPermission {
  return 'userGroup' in permission
}

/** Whether an {@link AssetPermission} is a {@link UserGroupPermission} with an additional predicate. */
export function isUserGroupPermissionAnd(predicate: (permission: UserGroupPermission) => boolean) {
  return (permission: AssetPermission): permission is UserGroupPermission =>
    isUserGroupPermission(permission) && predicate(permission)
}

/** Get the property representing the name on an arbitrary variant of {@link UserPermission}. */
export function getAssetPermissionName(permission: AssetPermission) {
  return isUserPermission(permission) ? permission.user.user_name : permission.userGroup.groupName
}

/** Get the property representing the id on an arbitrary variant of {@link UserPermission}. */
export function getAssetPermissionId(permission: AssetPermission): UserPermissionIdentifier {
  return isUserPermission(permission) ? permission.user.pk : permission.userGroup.sk
}

/** The type returned from the "update directory" endpoint. */
export interface UpdatedDirectory {
  readonly id: DirectoryId
  readonly parentId: DirectoryId
  readonly title: string
}

/** The type returned from the "create directory" endpoint. */
export interface Directory extends DirectoryAsset {}

/** The subset of asset fields returned by the "copy asset" endpoint. */
export interface CopiedAsset {
  readonly id: AssetId
  readonly parentId: DirectoryId
  readonly title: string
}

/** The type returned from the "copy asset" endpoint. */
export interface CopyAssetResponse {
  readonly asset: CopiedAsset
}

/** Possible filters for the "list directory" endpoint. */
export enum FilterBy {
  all = 'All',
  active = 'Active',
  recent = 'Recent',
  trashed = 'Trashed',
}

/** An event in an audit log. */
export interface Event {
  readonly organizationId: OrganizationId
  readonly userEmail: EmailAddress
  readonly timestamp: dateTime.Rfc3339DateTime | null
  // Called `EventKind` in the backend.
  readonly metadata: EventMetadata
}

/** Possible types of event in an audit log. */
export enum EventType {
  GetSecret = 'getSecret',
  DeleteAssets = 'deleteAssets',
  ListSecrets = 'listSecrets',
  OpenProject = 'openProject',
  UploadFile = 'uploadFile',
}

export const EVENT_TYPES = Object.freeze(Object.values(EventType))

/** An event indicating that a secret was accessed. */
interface GetSecretEventMetadata {
  readonly type: EventType.GetSecret
  readonly secretId: SecretId
}

/** An event indicating that one or more assets were deleted. */
interface DeleteAssetsEventMetadata {
  readonly type: EventType.DeleteAssets
}

/** An event indicating that all secrets were listed. */
interface ListSecretsEventMetadata {
  readonly type: EventType.ListSecrets
}

/** An event indicating that a project was opened. */
interface OpenProjectEventMetadata {
  readonly type: EventType.OpenProject
}

/** An event indicating that a file was uploaded. */
interface UploadFileEventMetadata {
  readonly type: EventType.UploadFile
}

/** All possible types of metadata for an event in the audit log. */
export type EventMetadata =
  | DeleteAssetsEventMetadata
  | GetSecretEventMetadata
  | ListSecretsEventMetadata
  | OpenProjectEventMetadata
  | UploadFileEventMetadata

/** A color in the LCh colorspace. */
export interface LChColor {
  readonly lightness: number
  readonly chroma: number
  readonly hue: number
  readonly alpha?: number
}

/** A pre-selected list of colors to be used in color pickers. */
export const COLORS: readonly [LChColor, ...LChColor[]] = [
  /* eslint-disable @typescript-eslint/no-magic-numbers */
  // Red
  { lightness: 50, chroma: 66, hue: 7 },
  // Orange
  { lightness: 50, chroma: 66, hue: 34 },
  // Yellow
  { lightness: 50, chroma: 66, hue: 80 },
  // Turquoise
  { lightness: 50, chroma: 66, hue: 139 },
  // Teal
  { lightness: 50, chroma: 66, hue: 172 },
  // Blue
  { lightness: 50, chroma: 66, hue: 271 },
  // Lavender
  { lightness: 50, chroma: 66, hue: 295 },
  // Pink
  { lightness: 50, chroma: 66, hue: 332 },
  // Light blue
  { lightness: 50, chroma: 22, hue: 252 },
  // Dark blue
  { lightness: 22, chroma: 13, hue: 252 },
  /* eslint-enable @typescript-eslint/no-magic-numbers */
]

/** Converts a {@link LChColor} to a CSS color string. */
export function lChColorToCssColor(color: LChColor): string {
  return 'alpha' in color
    ? `lcha(${color.lightness}% ${color.chroma} ${color.hue} / ${color.alpha})`
    : `lch(${color.lightness}% ${color.chroma} ${color.hue})`
}

export const COLOR_STRING_TO_COLOR = new Map(
  COLORS.map(color => [lChColorToCssColor(color), color])
)

export const INITIAL_COLOR_COUNTS = new Map(COLORS.map(color => [lChColorToCssColor(color), 0]))

/** The color that is used for the least labels. Ties are broken by order. */
export function leastUsedColor(labels: Iterable<Label>) {
  const colorCounts = new Map(INITIAL_COLOR_COUNTS)
  for (const label of labels) {
    const colorString = lChColorToCssColor(label.color)
    colorCounts.set(colorString, (colorCounts.get(colorString) ?? 0) + 1)
  }
  const min = Math.min(...colorCounts.values())
  const [minColor] = [...colorCounts.entries()].find(kv => kv[1] === min) ?? []
  return minColor == null ? COLORS[0] : COLOR_STRING_TO_COLOR.get(minColor) ?? COLORS[0]
}

// =================
// === AssetType ===
// =================

/** All possible types of directory entries. */
export enum AssetType {
  project = 'project',
  file = 'file',
  secret = 'secret',
  dataLink = 'connector',
  directory = 'directory',
  /** A special {@link AssetType} representing the unknown items of a directory, before the
   * request to retrieve the items completes. */
  specialLoading = 'specialLoading',
  /** A special {@link AssetType} representing the sole child of an empty directory. */
  specialEmpty = 'specialEmpty',
}

/** The corresponding ID newtype for each {@link AssetType}. */
export interface IdType {
  readonly [AssetType.project]: ProjectId
  readonly [AssetType.file]: FileId
  readonly [AssetType.dataLink]: ConnectorId
  readonly [AssetType.secret]: SecretId
  readonly [AssetType.directory]: DirectoryId
  readonly [AssetType.specialLoading]: LoadingAssetId
  readonly [AssetType.specialEmpty]: EmptyAssetId
}

/** Integers (starting from 0) corresponding to the order in which each asset type should appear
 * in a directory listing. */
export const ASSET_TYPE_ORDER: Readonly<Record<AssetType, number>> = {
  // This is a sequence of numbers, not magic numbers. `999` and `1000` are arbitrary numbers
  // that are higher than the number of possible asset types.
  /* eslint-disable @typescript-eslint/no-magic-numbers */
  [AssetType.directory]: 0,
  [AssetType.project]: 1,
  [AssetType.file]: 2,
  [AssetType.dataLink]: 3,
  [AssetType.secret]: 4,
  [AssetType.specialLoading]: 999,
  [AssetType.specialEmpty]: 1000,
  /* eslint-enable @typescript-eslint/no-magic-numbers */
}

// =============
// === Asset ===
// =============

/** Metadata uniquely identifying a directory entry.
 * These can be Projects, Files, Secrets, or other directories. */
export interface BaseAsset {
  readonly id: AssetId
  readonly title: string
  readonly modifiedAt: dateTime.Rfc3339DateTime
  /** This is defined as a generic {@link AssetId} in the backend, however it is more convenient
   * (and currently safe) to assume it is always a {@link DirectoryId}. */
  readonly parentId: DirectoryId
  readonly permissions: AssetPermission[] | null
  readonly labels: LabelName[] | null
  readonly description: string | null
}

/** Metadata uniquely identifying a directory entry.
 * These can be Projects, Files, Secrets, or other directories. */
export interface Asset<Type extends AssetType = AssetType> extends BaseAsset {
  readonly type: Type
  readonly id: IdType[Type]
  readonly projectState: Type extends AssetType.project ? ProjectStateType : null
}

/** A convenience alias for {@link Asset}<{@link AssetType.directory}>. */
export interface DirectoryAsset extends Asset<AssetType.directory> {}

/** A convenience alias for {@link Asset}<{@link AssetType.project}>. */
export interface ProjectAsset extends Asset<AssetType.project> {}

/** A convenience alias for {@link Asset}<{@link AssetType.file}>. */
export interface FileAsset extends Asset<AssetType.file> {}

/** A convenience alias for {@link Asset}<{@link AssetType.dataLink}>. */
export interface DataLinkAsset extends Asset<AssetType.dataLink> {}

/** A convenience alias for {@link Asset}<{@link AssetType.secret}>. */
export interface SecretAsset extends Asset<AssetType.secret> {}

/** A convenience alias for {@link Asset}<{@link AssetType.specialLoading}>. */
export interface SpecialLoadingAsset extends Asset<AssetType.specialLoading> {}

/** A convenience alias for {@link Asset}<{@link AssetType.specialEmpty}>. */
export interface SpecialEmptyAsset extends Asset<AssetType.specialEmpty> {}

/** Creates a {@link DirectoryAsset} representing the root directory for the organization,
 * with all irrelevant fields initialized to default values. */
export function createRootDirectoryAsset(directoryId: DirectoryId): DirectoryAsset {
  return {
    type: AssetType.directory,
    title: '(root)',
    id: directoryId,
    modifiedAt: dateTime.toRfc3339(new Date()),
    parentId: DirectoryId(''),
    permissions: [],
    projectState: null,
    labels: [],
    description: null,
  }
}

/** Creates a {@link FileAsset} using the given values. */
export function createPlaceholderFileAsset(
  title: string,
  parentId: DirectoryId,
  assetPermissions: AssetPermission[]
): FileAsset {
  return {
    type: AssetType.file,
    id: FileId(uniqueString.uniqueString()),
    title,
    parentId,
    permissions: assetPermissions,
    modifiedAt: dateTime.toRfc3339(new Date()),
    projectState: null,
    labels: [],
    description: null,
  }
}

/** Creates a {@link ProjectAsset} using the given values. */
export function createPlaceholderProjectAsset(
  title: string,
  parentId: DirectoryId,
<<<<<<< HEAD
  assetPermissions: AssetPermission[],
  organization: User | null
=======
  assetPermissions: UserPermission[],
  organization: User | null,
  path: Path | null
>>>>>>> 9c2d25ea
): ProjectAsset {
  return {
    type: AssetType.project,
    id: ProjectId(uniqueString.uniqueString()),
    title,
    parentId,
    permissions: assetPermissions,
    modifiedAt: dateTime.toRfc3339(new Date()),
    projectState: {
      type: ProjectState.new,
      // eslint-disable-next-line @typescript-eslint/naming-convention
      volume_id: '',
      // eslint-disable-next-line @typescript-eslint/naming-convention
      ...(organization != null ? { opened_by: organization.email } : {}),
      ...(path != null ? { path } : {}),
    },
    labels: [],
    description: null,
  }
}

/** Creates a {@link SpecialLoadingAsset}, with all irrelevant fields initialized to default
 * values. */
export function createSpecialLoadingAsset(directoryId: DirectoryId): SpecialLoadingAsset {
  return {
    type: AssetType.specialLoading,
    title: '',
    id: LoadingAssetId(uniqueString.uniqueString()),
    modifiedAt: dateTime.toRfc3339(new Date()),
    parentId: directoryId,
    permissions: [],
    projectState: null,
    labels: [],
    description: null,
  }
}

/** Creates a {@link SpecialEmptyAsset}, with all irrelevant fields initialized to default
 * values. */
export function createSpecialEmptyAsset(directoryId: DirectoryId): SpecialEmptyAsset {
  return {
    type: AssetType.specialEmpty,
    title: '',
    id: EmptyAssetId(uniqueString.uniqueString()),
    modifiedAt: dateTime.toRfc3339(new Date()),
    parentId: directoryId,
    permissions: [],
    projectState: null,
    labels: [],
    description: null,
  }
}

/** Any object with a `type` field matching the given `AssetType`. */
interface HasType<Type extends AssetType> {
  readonly type: Type
}

/** A union of all possible {@link Asset} variants. */
export type AnyAsset<Type extends AssetType = AssetType> = Extract<
  | DataLinkAsset
  | DirectoryAsset
  | FileAsset
  | ProjectAsset
  | SecretAsset
  | SpecialEmptyAsset
  | SpecialLoadingAsset,
  HasType<Type>
>

/** A type guard that returns whether an {@link Asset} is a specific type of asset. */
export function assetIsType<Type extends AssetType>(type: Type) {
  return (asset: AnyAsset): asset is Extract<AnyAsset, Asset<Type>> => asset.type === type
}

/** Creates a new placeholder asset id for the given asset type. */
export function createPlaceholderAssetId<Type extends AssetType>(
  type: Type,
  id?: string
): IdType[Type] {
  // This is required so that TypeScript can check the `switch` for exhaustiveness.
  const assetType: AssetType = type
  id ??= uniqueString.uniqueString()
  let result: AssetId
  switch (assetType) {
    case AssetType.directory: {
      result = DirectoryId(id)
      break
    }
    case AssetType.project: {
      result = ProjectId(id)
      break
    }
    case AssetType.file: {
      result = FileId(id)
      break
    }
    case AssetType.dataLink: {
      result = ConnectorId(id)
      break
    }
    case AssetType.secret: {
      result = SecretId(id)
      break
    }
    case AssetType.specialLoading: {
      result = LoadingAssetId(id)
      break
    }
    case AssetType.specialEmpty: {
      result = EmptyAssetId(id)
      break
    }
  }
  // This is SAFE, just too dynamic for TypeScript to correctly typecheck.
  // eslint-disable-next-line no-restricted-syntax
  return result as IdType[Type]
}

// These are functions, and so their names should be camelCase.
/* eslint-disable no-restricted-syntax */
/** A type guard that returns whether an {@link Asset} is a {@link ProjectAsset}. */
export const assetIsProject = assetIsType(AssetType.project)
/** A type guard that returns whether an {@link Asset} is a {@link DirectoryAsset}. */
export const assetIsDirectory = assetIsType(AssetType.directory)
/** A type guard that returns whether an {@link Asset} is a {@link DataLinkAsset}. */
export const assetIsDataLink = assetIsType(AssetType.dataLink)
/** A type guard that returns whether an {@link Asset} is a {@link SecretAsset}. */
export const assetIsSecret = assetIsType(AssetType.secret)
/** A type guard that returns whether an {@link Asset} is a {@link FileAsset}. */
export const assetIsFile = assetIsType(AssetType.file)
/* eslint-disable no-restricted-syntax */

/** Metadata describing a specific version of an asset. */
export interface S3ObjectVersion {
  versionId: string
  lastModified: dateTime.Rfc3339DateTime
  isLatest: boolean
  /**
   * The field points to an archive containing the all the project files object in the S3 bucket,
   */
  key: string
}

/** A list of asset versions. */
export interface AssetVersions {
  versions: S3ObjectVersion[]
}

// ===============================
// === compareAssetPermissions ===
// ===============================

/** Return a positive number when `a > b`, a negative number when `a < b`, and `0`
 * when `a === b`. */
export function compareAssetPermissions(a: AssetPermission, b: AssetPermission) {
  const relativePermissionPrecedence =
    permissions.PERMISSION_ACTION_PRECEDENCE[a.permission] -
    permissions.PERMISSION_ACTION_PRECEDENCE[b.permission]
  if (relativePermissionPrecedence !== 0) {
    return relativePermissionPrecedence
  } else {
<<<<<<< HEAD
    const aName = 'user' in a ? a.user.user_name : a.userGroup.groupName
    const bName = 'user' in b ? b.user.user_name : b.userGroup.groupName
    const aEmail = 'user' in a ? a.user.user_email : ''
    const bEmail = 'user' in b ? b.user.user_email : ''
    return aName < bName ? -1 : aName > bName ? 1 : aEmail < bEmail ? -1 : aEmail > bEmail ? 1 : 0
=======
    // NOTE [NP]: Although `userId` is unique, and therefore sufficient to sort permissions, sort
    // name first, so that it's easier to find a permission in a long list (i.e., for readability).
    const aName = a.user.name
    const bName = b.user.name
    const aUserId = a.user.userId
    const bUserId = b.user.userId
    return aName < bName
      ? COMPARE_LESS_THAN
      : aName > bName
        ? 1
        : aUserId < bUserId
          ? COMPARE_LESS_THAN
          : aUserId > bUserId
            ? 1
            : 0
>>>>>>> 9c2d25ea
  }
}

// =================
// === Endpoints ===
// =================

/** HTTP request body for the "set username" endpoint. */
export interface CreateUserRequestBody {
  readonly userName: string
  readonly userEmail: EmailAddress
  readonly organizationId: OrganizationId | null
}

/** HTTP request body for the "update user" endpoint. */
export interface UpdateUserRequestBody {
  username: string | null
}

/** HTTP request body for the "update organization" endpoint. */
export interface UpdateOrganizationRequestBody {
  name?: string
  email?: EmailAddress
  website?: HttpsUrl
  location?: string
}

/** HTTP request body for the "invite user" endpoint. */
export interface InviteUserRequestBody {
  readonly organizationId: OrganizationId
  readonly userEmail: EmailAddress
}

/** HTTP request body for the "create permission" endpoint. */
export interface CreatePermissionRequestBody {
<<<<<<< HEAD
  readonly userSubjects: UserPermissionIdentifier[]
=======
  readonly actorsIds: UserId[]
>>>>>>> 9c2d25ea
  readonly resourceId: AssetId
  readonly action: permissions.PermissionAction | null
}

/** HTTP request body for the "create directory" endpoint. */
export interface CreateDirectoryRequestBody {
  readonly title: string
  readonly parentId: DirectoryId | null
}

/** HTTP request body for the "update directory" endpoint. */
export interface UpdateDirectoryRequestBody {
  readonly title: string
}

/** HTTP request body for the "update asset" endpoint. */
export interface UpdateAssetRequestBody {
  readonly parentDirectoryId: DirectoryId | null
  readonly description: string | null
  /** Only present on the Local backend. */
  readonly projectPath?: Path
}

/** HTTP request body for the "delete asset" endpoint. */
export interface DeleteAssetRequestBody {
  readonly force: boolean
  /** Only used by the Local backend. */
  readonly parentId: DirectoryId
}

/** HTTP request body for the "create project" endpoint. */
export interface CreateProjectRequestBody {
  readonly projectName: string
  readonly projectTemplateName: string | null
  readonly parentDirectoryId: DirectoryId | null
}

/** HTTP request body for the "update project" endpoint.
 * Only updates of the `projectName` or `ami` are allowed. */
export interface UpdateProjectRequestBody {
  readonly projectName: string | null
  readonly ami: Ami | null
  readonly ideVersion: VersionNumber | null
  /** Only used by the Local backend. */
  readonly parentId: DirectoryId
}

/** HTTP request body for the "open project" endpoint. */
export interface OpenProjectRequestBody {
  readonly executeAsync: boolean
  /** MUST be present on Remote backend; NOT REQUIRED on Local backend. */
  readonly cognitoCredentials: CognitoCredentials | null
  /** Only used by the Local backend. */
  readonly parentId: DirectoryId
}

/** HTTP request body for the "create secret" endpoint. */
export interface CreateSecretRequestBody {
  readonly name: string
  readonly value: string
  readonly parentDirectoryId: DirectoryId | null
}

/** HTTP request body for the "update secret" endpoint. */
export interface UpdateSecretRequestBody {
  readonly value: string
}

/** HTTP request body for the "create connector" endpoint. */
export interface CreateConnectorRequestBody {
  name: string
  value: unknown
  parentDirectoryId: DirectoryId | null
  connectorId: ConnectorId | null
}

/** HTTP request body for the "create tag" endpoint. */
export interface CreateTagRequestBody {
  readonly value: string
  readonly color: LChColor
}

/** HTTP request body for the "create user group" endpoint. */
export interface CreateUserGroupRequestBody {
  readonly name: string
}

/** HTTP request body for the "create checkout session" endpoint. */
export interface CreateCheckoutSessionRequestBody {
  plan: Plan
}

/** URL query string parameters for the "list directory" endpoint. */
export interface ListDirectoryRequestParams {
  readonly parentId: DirectoryId | null
  readonly filterBy: FilterBy | null
  readonly labels: LabelName[] | null
  readonly recentProjects: boolean
}

/** URL query string parameters for the "upload file" endpoint. */
export interface UploadFileRequestParams {
  readonly fileId: AssetId | null
  // Marked as optional in the data type, however it is required by the actual route handler.
  readonly fileName: string
  readonly parentDirectoryId: DirectoryId | null
}

/** URL query string parameters for the "upload profile picture" endpoint. */
export interface UploadPictureRequestParams {
  readonly fileName: string | null
}

/** URL query string parameters for the "list versions" endpoint. */
export interface ListVersionsRequestParams {
  readonly versionType: VersionType
  readonly default: boolean
}

// ==============================
// === detectVersionLifecycle ===
// ==============================

/** Extract the {@link VersionLifecycle} from a version string. */
export function detectVersionLifecycle(version: string) {
  if (/rc/i.test(version)) {
    return VersionLifecycle.releaseCandidate
  } else if (/\bnightly\b/i.test(version)) {
    return VersionLifecycle.nightly
  } else if (/\bdev\b|\balpha\b/i.test(version)) {
    return VersionLifecycle.development
  } else {
    return VersionLifecycle.stable
  }
}

// =====================
// === compareAssets ===
// =====================

/** Return a positive number if `a > b`, a negative number if `a < b`, and zero if `a === b`. */
export function compareAssets(a: AnyAsset, b: AnyAsset) {
<<<<<<< HEAD
  const typeDelta = ASSET_TYPE_ORDER[a.type] - ASSET_TYPE_ORDER[b.type]
  return typeDelta !== 0 ? typeDelta : a.title > b.title ? 1 : a.title < b.title ? -1 : 0
=======
  const relativeTypeOrder = ASSET_TYPE_ORDER[a.type] - ASSET_TYPE_ORDER[b.type]
  if (relativeTypeOrder !== 0) {
    return relativeTypeOrder
  }
  const aModified = Number(new Date(a.modifiedAt))
  const bModified = Number(new Date(b.modifiedAt))
  const modifiedDelta = aModified - bModified
  if (modifiedDelta !== 0) {
    // Sort by date descending, rather than ascending.
    return -modifiedDelta
  }
  return a.title > b.title ? 1 : a.title < b.title ? -1 : 0
>>>>>>> 9c2d25ea
}

// ==================
// === getAssetId ===
// ==================

/** A convenience function to get the `id` of an {@link Asset}.
 * This is useful to avoid React re-renders as it is not re-created on each function call. */
export function getAssetId<Type extends AssetType>(asset: Asset<Type>) {
  return asset.id
}

// =====================
// === fileIsProject ===
// =====================

/** A subset of properties of the JS `File` type. */
interface JSFile {
  name: string
}

/** Whether a `File` is a project. */
export function fileIsProject(file: JSFile) {
  return (
    file.name.endsWith('.tar.gz') ||
    file.name.endsWith('.zip') ||
    file.name.endsWith('.enso-project')
  )
}

/** Whether a `File` is not a project. */
export function fileIsNotProject(file: JSFile) {
  return !fileIsProject(file)
}

// =============================
// === stripProjectExtension ===
// =============================

/** Remove the extension of the project file name (if any). */
export function stripProjectExtension(name: string) {
  return name.replace(/[.](?:tar[.]gz|zip|enso-project)$/, '')
}

/** Return both the name and extension of the project file name (if any).
 * Otherwise, returns the entire name as the basename. */
export function extractProjectExtension(name: string) {
  const [, basename, extension] = name.match(/^(.*)[.](tar[.]gz|zip|enso-project)$/) ?? []
  return { basename: basename ?? name, extension: extension ?? '' }
}

// ===============
// === Backend ===
// ===============

/** Interface for sending requests to a backend that manages assets and runs projects. */
export default abstract class Backend {
  abstract readonly type: BackendType

  /** Return the ID of the root directory, if known. */
  abstract rootDirectoryId(user: User | null): DirectoryId | null
  /** Return a list of all users in the same organization. */
  abstract listUsers(): Promise<UserInfo[]>
  /** Set the username of the current user. */
  abstract createUser(body: CreateUserRequestBody): Promise<User>
  /** Change the username of the current user. */
  abstract updateUser(body: UpdateUserRequestBody): Promise<void>
  /** Delete the current user. */
  abstract deleteUser(): Promise<void>
  /** Upload a new profile picture for the current user. */
  abstract uploadUserPicture(params: UploadPictureRequestParams, file: Blob): Promise<User>
  /** Set the list of groups a user is in. */
  abstract changeUserGroup(
    userId: UserId,
    userGroups: UserGroupId[],
    name: string | null
  ): Promise<User>
  /** Invite a new user to the organization by email. */
  abstract inviteUser(body: InviteUserRequestBody): Promise<void>
  /** Get the details of the current organization. */
  abstract getOrganization(): Promise<OrganizationInfo | null>
  /** Change the details of the current organization. */
  abstract updateOrganization(body: UpdateOrganizationRequestBody): Promise<OrganizationInfo | null>
  /** Upload a new profile picture for the current organization. */
  abstract uploadOrganizationPicture(
    params: UploadPictureRequestParams,
    file: Blob
  ): Promise<OrganizationInfo>
  /** Adds a permission for a specific user on a specific asset. */
  abstract createPermission(body: CreatePermissionRequestBody): Promise<void>
  /** Return user details for the current user. */
  abstract usersMe(): Promise<User | null>
  /** Return a list of assets in a directory. */
  abstract listDirectory(query: ListDirectoryRequestParams, title: string): Promise<AnyAsset[]>
  /** Create a directory. */
  abstract createDirectory(body: CreateDirectoryRequestBody): Promise<CreatedDirectory>
  /** Change the name of a directory. */
  abstract updateDirectory(
    directoryId: DirectoryId,
    body: UpdateDirectoryRequestBody,
    title: string
  ): Promise<UpdatedDirectory>
  /** List previous versions of an asset. */
  abstract listAssetVersions(assetId: AssetId, title: string | null): Promise<AssetVersions>
  /** Change the parent directory of an asset. */
  abstract updateAsset(assetId: AssetId, body: UpdateAssetRequestBody, title: string): Promise<void>
  /** Delete an arbitrary asset. */
  abstract deleteAsset(assetId: AssetId, body: DeleteAssetRequestBody, title: string): Promise<void>
  /** Restore an arbitrary asset from the trash. */
  abstract undoDeleteAsset(assetId: AssetId, title: string): Promise<void>
  /** Copy an arbitrary asset to another directory. */
  abstract copyAsset(
    assetId: AssetId,
    parentDirectoryId: DirectoryId,
    title: string,
    parentDirectoryTitle: string
  ): Promise<CopyAssetResponse>
  /** Return a list of projects belonging to the current user. */
  abstract listProjects(): Promise<ListedProject[]>
  /** Create a project for the current user. */
  abstract createProject(body: CreateProjectRequestBody): Promise<CreatedProject>
  /** Close a project. */
  abstract closeProject(projectId: ProjectId, title: string): Promise<void>
  /** Return project details. */
  abstract getProjectDetails(
    projectId: ProjectId,
    directoryId: DirectoryId | null,
    title: string
  ): Promise<Project>
  /** Set a project to an open state. */
  abstract openProject(
    projectId: ProjectId,
    body: OpenProjectRequestBody | null,
    title: string
  ): Promise<void>
  /** Change the AMI or IDE version of a project. */
  abstract updateProject(
    projectId: ProjectId,
    body: UpdateProjectRequestBody,
    title: string
  ): Promise<UpdatedProject>
  /** Fetch the content of the `Main.enso` file of a project. */
  abstract getFileContent(projectId: ProjectId, version: string, title: string): Promise<string>
  /** Return project memory, processor and storage usage. */
  abstract checkResources(projectId: ProjectId, title: string): Promise<ResourceUsage>
  /** Return a list of files accessible by the current user. */
  abstract listFiles(): Promise<FileLocator[]>
  /** Upload a file. */
  abstract uploadFile(params: UploadFileRequestParams, file: Blob): Promise<FileInfo>
  /** Return file details. */
  abstract getFileDetails(fileId: FileId, title: string): Promise<FileDetails>
  /** Create a Data Link. */
  abstract createConnector(body: CreateConnectorRequestBody): Promise<ConnectorInfo>
  /** Return a Data Link. */
  abstract getConnector(connectorId: ConnectorId, title: string | null): Promise<Connector>
  /** Delete a Data Link. */
  abstract deleteConnector(connectorId: ConnectorId, title: string | null): Promise<void>
  /** Create a secret environment variable. */
  abstract createSecret(body: CreateSecretRequestBody): Promise<SecretId>
  /** Return a secret environment variable. */
  abstract getSecret(secretId: SecretId, title: string): Promise<Secret>
  /** Change the value of a secret. */
  abstract updateSecret(
    secretId: SecretId,
    body: UpdateSecretRequestBody,
    title: string
  ): Promise<void>
  /** Return the secret environment variables accessible by the user. */
  abstract listSecrets(): Promise<SecretInfo[]>
  /** Create a label used for categorizing assets. */
  abstract createTag(body: CreateTagRequestBody): Promise<Label>
  /** Return all labels accessible by the user. */
  abstract listTags(): Promise<Label[]>
  /** Set the full list of labels for a specific asset. */
  abstract associateTag(assetId: AssetId, tagIds: LabelName[], title: string): Promise<void>
  /** Delete a label. */
  abstract deleteTag(tagId: TagId, value: LabelName): Promise<void>
  /** Create a user group. */
  abstract createUserGroup(body: CreateUserGroupRequestBody): Promise<UserGroupInfo>
  /** Delete a user group. */
  abstract deleteUserGroup(userGroupId: UserGroupId, name: string): Promise<void>
  /** Return all user groups in the organization. */
  abstract listUserGroups(): Promise<UserGroupInfo[]>
  /** Return a list of backend or IDE versions. */
  abstract listVersions(params: ListVersionsRequestParams): Promise<Version[]>
  /** Create a payment checkout session. */
  abstract createCheckoutSession(plan: Plan): Promise<CheckoutSession>
  /** Get the status of a payment checkout session. */
  abstract getCheckoutSession(sessionId: CheckoutSessionId): Promise<CheckoutSessionStatus>
  /** List events in the organization's audit log. */
  abstract getLogEvents(): Promise<Event[]>
}<|MERGE_RESOLUTION|>--- conflicted
+++ resolved
@@ -18,7 +18,6 @@
 export type OrganizationId = newtype.Newtype<string, 'OrganizationId'>
 export const OrganizationId = newtype.newtypeConstructor<OrganizationId>()
 
-<<<<<<< HEAD
 /** Unique identifier for a user in an organization. */
 export type UserId = newtype.Newtype<string, 'UserId'>
 export const UserId = newtype.newtypeConstructor<UserId>()
@@ -27,12 +26,6 @@
 export type UserGroupId = newtype.Newtype<string, 'UserGroupId'>
 export const UserGroupId = newtype.newtypeConstructor<UserGroupId>()
 
-=======
-/** Unique identifier for a user. */
-export type UserId = newtype.Newtype<string, 'UserId'>
-export const UserId = newtype.newtypeConstructor<UserId>()
-
->>>>>>> 9c2d25ea
 /** Unique identifier for a directory. */
 export type DirectoryId = newtype.Newtype<string, 'DirectoryId'>
 export const DirectoryId = newtype.newtypeConstructor<DirectoryId>()
@@ -130,19 +123,12 @@
   readonly userId: UserId
   readonly name: string
   readonly email: EmailAddress
-<<<<<<< HEAD
-  /** If `false`, this account is awaiting acceptance from an administrator, and endpoints other
-   * than `usersMe` will not work. */
-=======
 }
 
 /** A user in the application. These are the primary owners of a project. */
 export interface User extends UserInfo {
-  /** A URL. */
-  readonly profilePicture: string | null
-  /** If `false`, this account is awaiting acceptance from an admin, and endpoints other than
+  /** If `false`, this account is awaiting acceptance from an administrator, and endpoints other than
    * `usersMe` will not work. */
->>>>>>> 9c2d25ea
   readonly isEnabled: boolean
   readonly rootDirectoryId: DirectoryId
   readonly profilePicture?: HttpsUrl
@@ -424,19 +410,6 @@
   readonly storage: number
 }
 
-<<<<<<< HEAD
-/** Metadata uniquely identifying a user. */
-export interface UserInfo {
-  /* eslint-disable @typescript-eslint/naming-convention */
-  readonly pk: UserId
-  readonly user_name: string
-  readonly user_email: EmailAddress
-  readonly organization_id: OrganizationId
-  /* eslint-enable @typescript-eslint/naming-convention */
-}
-
-=======
->>>>>>> 9c2d25ea
 /** Metadata for an organization. */
 export interface OrganizationInfo {
   readonly id: OrganizationId
@@ -447,7 +420,6 @@
   readonly picture: HttpsUrl | null
 }
 
-<<<<<<< HEAD
 /** A user group and its associated metadata. */
 export interface UserGroupInfo {
   readonly pk: OrganizationId
@@ -455,17 +427,6 @@
   readonly groupName: string
 }
 
-/** Metadata uniquely identifying a user inside an organization.
- * This is similar to {@link UserInfo}, but without `organization_id`. */
-export interface SimpleUser {
-  readonly id: UserId
-  readonly name: string
-  readonly email: EmailAddress
-  readonly picture?: string
-}
-
-=======
->>>>>>> 9c2d25ea
 /** User permission for a specific user. */
 export interface UserPermission {
   readonly user: UserInfo
@@ -507,12 +468,12 @@
 
 /** Get the property representing the name on an arbitrary variant of {@link UserPermission}. */
 export function getAssetPermissionName(permission: AssetPermission) {
-  return isUserPermission(permission) ? permission.user.user_name : permission.userGroup.groupName
+  return isUserPermission(permission) ? permission.user.name : permission.userGroup.groupName
 }
 
 /** Get the property representing the id on an arbitrary variant of {@link UserPermission}. */
 export function getAssetPermissionId(permission: AssetPermission): UserPermissionIdentifier {
-  return isUserPermission(permission) ? permission.user.pk : permission.userGroup.sk
+  return isUserPermission(permission) ? permission.user.userId : permission.userGroup.sk
 }
 
 /** The type returned from the "update directory" endpoint. */
@@ -789,14 +750,9 @@
 export function createPlaceholderProjectAsset(
   title: string,
   parentId: DirectoryId,
-<<<<<<< HEAD
   assetPermissions: AssetPermission[],
-  organization: User | null
-=======
-  assetPermissions: UserPermission[],
   organization: User | null,
   path: Path | null
->>>>>>> 9c2d25ea
 ): ProjectAsset {
   return {
     type: AssetType.project,
@@ -959,29 +915,21 @@
   if (relativePermissionPrecedence !== 0) {
     return relativePermissionPrecedence
   } else {
-<<<<<<< HEAD
-    const aName = 'user' in a ? a.user.user_name : a.userGroup.groupName
-    const bName = 'user' in b ? b.user.user_name : b.userGroup.groupName
-    const aEmail = 'user' in a ? a.user.user_email : ''
-    const bEmail = 'user' in b ? b.user.user_email : ''
-    return aName < bName ? -1 : aName > bName ? 1 : aEmail < bEmail ? -1 : aEmail > bEmail ? 1 : 0
-=======
     // NOTE [NP]: Although `userId` is unique, and therefore sufficient to sort permissions, sort
     // name first, so that it's easier to find a permission in a long list (i.e., for readability).
-    const aName = a.user.name
-    const bName = b.user.name
-    const aUserId = a.user.userId
-    const bUserId = b.user.userId
+    const aName = 'user' in a ? a.user.name : a.userGroup.groupName
+    const bName = 'user' in b ? b.user.name : b.userGroup.groupName
+    const aUserId = 'user' in a ? a.user.userId : a.userGroup.sk
+    const bUserId = 'user' in b ? b.user.userId : b.userGroup.sk
     return aName < bName
-      ? COMPARE_LESS_THAN
+      ? -1
       : aName > bName
         ? 1
         : aUserId < bUserId
-          ? COMPARE_LESS_THAN
+          ? -1
           : aUserId > bUserId
             ? 1
             : 0
->>>>>>> 9c2d25ea
   }
 }
 
@@ -1017,11 +965,7 @@
 
 /** HTTP request body for the "create permission" endpoint. */
 export interface CreatePermissionRequestBody {
-<<<<<<< HEAD
-  readonly userSubjects: UserPermissionIdentifier[]
-=======
-  readonly actorsIds: UserId[]
->>>>>>> 9c2d25ea
+  readonly actorsIds: UserPermissionIdentifier[]
   readonly resourceId: AssetId
   readonly action: permissions.PermissionAction | null
 }
@@ -1164,10 +1108,6 @@
 
 /** Return a positive number if `a > b`, a negative number if `a < b`, and zero if `a === b`. */
 export function compareAssets(a: AnyAsset, b: AnyAsset) {
-<<<<<<< HEAD
-  const typeDelta = ASSET_TYPE_ORDER[a.type] - ASSET_TYPE_ORDER[b.type]
-  return typeDelta !== 0 ? typeDelta : a.title > b.title ? 1 : a.title < b.title ? -1 : 0
-=======
   const relativeTypeOrder = ASSET_TYPE_ORDER[a.type] - ASSET_TYPE_ORDER[b.type]
   if (relativeTypeOrder !== 0) {
     return relativeTypeOrder
@@ -1180,7 +1120,6 @@
     return -modifiedDelta
   }
   return a.title > b.title ? 1 : a.title < b.title ? -1 : 0
->>>>>>> 9c2d25ea
 }
 
 // ==================
