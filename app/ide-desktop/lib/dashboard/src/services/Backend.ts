/** @file Type definitions common between all backends. */
import type * as React from 'react'

import * as array from '#/utilities/array'
import * as dateTime from '#/utilities/dateTime'
import * as newtype from '#/utilities/newtype'
import * as permissions from '#/utilities/permissions'
import * as uniqueString from '#/utilities/uniqueString'

// ================
// === Newtypes ===
// ================

// These are constructor functions that construct values of the type they are named after.
/* eslint-disable @typescript-eslint/no-redeclare */

/** Unique identifier for an organization. */
export type OrganizationId = newtype.Newtype<string, 'OrganizationId'>
export const OrganizationId = newtype.newtypeConstructor<OrganizationId>()

/** Unique identifier for a user in an organization. */
export type UserId = newtype.Newtype<string, 'UserId'>
export const UserId = newtype.newtypeConstructor<UserId>()

/** Unique identifier for a user group. */
export type UserGroupId = newtype.Newtype<string, 'UserGroupId'>
export const UserGroupId = newtype.newtypeConstructor<UserGroupId>()

/** Unique identifier for a directory. */
export type DirectoryId = newtype.Newtype<string, 'DirectoryId'>
export const DirectoryId = newtype.newtypeConstructor<DirectoryId>()

/** Unique identifier for an asset representing the items inside a directory for which the
 * request to retrive the items has not yet completed. */
export type LoadingAssetId = newtype.Newtype<string, 'LoadingAssetId'>
export const LoadingAssetId = newtype.newtypeConstructor<LoadingAssetId>()

/** Unique identifier for an asset representing the nonexistent children of an empty directory. */
export type EmptyAssetId = newtype.Newtype<string, 'EmptyAssetId'>
export const EmptyAssetId = newtype.newtypeConstructor<EmptyAssetId>()

/** Unique identifier for a user's project. */
export type ProjectId = newtype.Newtype<string, 'ProjectId'>
export const ProjectId = newtype.newtypeConstructor<ProjectId>()

/** Unique identifier for an uploaded file. */
export type FileId = newtype.Newtype<string, 'FileId'>
export const FileId = newtype.newtypeConstructor<FileId>()

/** Unique identifier for a secret environment variable. */
export type SecretId = newtype.Newtype<string, 'SecretId'>
export const SecretId = newtype.newtypeConstructor<SecretId>()

/** Unique identifier for a project session. */
export type ProjectSessionId = newtype.Newtype<string, 'ProjectSessionId'>
export const ProjectSessionId = newtype.newtypeConstructor<ProjectSessionId>()

/** Unique identifier for a Datalink. */
export type DatalinkId = newtype.Newtype<string, 'DatalinkId'>
export const DatalinkId = newtype.newtypeConstructor<DatalinkId>()

/** Unique identifier for a version of an S3 object. */
export type S3ObjectVersionId = newtype.Newtype<string, 'S3ObjectVersionId'>
export const S3ObjectVersionId = newtype.newtypeConstructor<S3ObjectVersionId>()

/** Unique identifier for an arbitrary asset. */
export type AssetId = IdType[keyof IdType]

/** Unique identifier for a payment checkout session. */
export type CheckoutSessionId = newtype.Newtype<string, 'CheckoutSessionId'>
export const CheckoutSessionId = newtype.newtypeConstructor<CheckoutSessionId>()

/**
 * Unique identifier for a subscription.
 */
export type SubscriptionId = newtype.Newtype<string, 'SubscriptionId'>
export const SubscriptionId = newtype.newtypeConstructor<SubscriptionId>()

/** The name of an asset label. */
export type LabelName = newtype.Newtype<string, 'LabelName'>
export const LabelName = newtype.newtypeConstructor<LabelName>()

/** Unique identifier for a label. */
export type TagId = newtype.Newtype<string, 'TagId'>
export const TagId = newtype.newtypeConstructor<TagId>()

/** A URL. */
export type Address = newtype.Newtype<string, 'Address'>
export const Address = newtype.newtypeConstructor<Address>()

/** A HTTPS URL. */
export type HttpsUrl = newtype.Newtype<string, 'HttpsUrl'>
export const HttpsUrl = newtype.newtypeConstructor<HttpsUrl>()

/** An email address. */
export type EmailAddress = newtype.Newtype<string, 'EmailAddress'>
export const EmailAddress = newtype.newtypeConstructor<EmailAddress>()

/** An AWS S3 file path. */
export type S3FilePath = newtype.Newtype<string, 'S3FilePath'>
export const S3FilePath = newtype.newtypeConstructor<S3FilePath>()

/** An AWS machine configuration. */
export type Ami = newtype.Newtype<string, 'Ami'>
export const Ami = newtype.newtypeConstructor<Ami>()

/** An identifier for an entity with an {@link AssetPermission} for an {@link Asset}. */
export type UserPermissionIdentifier = UserGroupId | UserId

/** An filesystem path. Only present on the local backend. */
export type Path = newtype.Newtype<string, 'Path'>
export const Path = newtype.newtypeConstructor<Path>()

/* eslint-enable @typescript-eslint/no-redeclare */

/** Whether a given {@link string} is an {@link UserId}. */
export function isUserId(id: string): id is UserId {
  return id.startsWith('user-')
}

/** Whether a given {@link string} is an {@link UserGroupId}. */
export function isUserGroupId(id: string): id is UserGroupId {
  return id.startsWith('usergroup-')
}

const PLACEHOLDER_USER_GROUP_PREFIX = 'usergroup-placeholder-'

/** Whether a given {@link UserGroupId} represents a user group that does not yet exist on the
 * server. */
export function isPlaceholderUserGroupId(id: string) {
  return id.startsWith(PLACEHOLDER_USER_GROUP_PREFIX)
}

/** Return a new {@link UserGroupId} that represents a placeholder user group that is yet to finish
 * being created on the backend. */
export function newPlaceholderUserGroupId() {
  return UserGroupId(`${PLACEHOLDER_USER_GROUP_PREFIX}${uniqueString.uniqueString()}`)
}

// =============
// === Types ===
// =============

/** The {@link Backend} variant. If a new variant is created, it should be added to this enum. */
export enum BackendType {
  local = 'local',
  remote = 'remote',
}

/** Metadata uniquely identifying a user inside an organization. */
export interface UserInfo {
  /** The ID of the parent organization. If this is a sole user, they are implicitly in an
   * organization consisting of only themselves. */
  readonly organizationId: OrganizationId
  /** The name of the parent organization. */
  readonly organizationName?: string
  /** The ID of this user.
   *
   * The user ID is globally unique. Thus, the user ID is always sufficient to uniquely identify a
   * user. The user ID is guaranteed to never change, once assigned. For these reasons, the user ID
   * should be the preferred way to uniquely refer to a user. That is, when referring to a user,
   * prefer this field over `name`, `email`, `subject`, or any other mechanism, where possible. */
  readonly userId: UserId
  readonly name: string
  readonly email: EmailAddress
}

/** A user in the application. These are the primary owners of a project. */
export interface User extends UserInfo {
  /** If `false`, this account is awaiting acceptance from an administrator, and endpoints other than
   * `usersMe` will not work. */
  readonly isEnabled: boolean
  readonly rootDirectoryId: DirectoryId
  readonly profilePicture?: HttpsUrl
  readonly userGroups: UserGroupId[] | null
  readonly removeAt?: dateTime.Rfc3339DateTime | null
  readonly plan?: Plan
}

/** A `Directory` returned by `createDirectory`. */
export interface CreatedDirectory {
  readonly id: DirectoryId
  readonly parentId: DirectoryId
  readonly title: string
}

/** Possible states that a project can be in. */
export enum ProjectState {
  created = 'Created',
  new = 'New',
  scheduled = 'Scheduled',
  openInProgress = 'OpenInProgress',
  provisioned = 'Provisioned',
  opened = 'Opened',
  closed = 'Closed',
  /** A frontend-specific state, representing a project that should be displayed as
   * `openInProgress`, but has not yet been added to the backend. */
  placeholder = 'Placeholder',
  /** A frontend-specific state, representing a project that should be displayed as `closed`,
   * but is still in the process of shutting down. */
  closing = 'Closing',
}

/** Wrapper around a project state value. */
export interface ProjectStateType {
  readonly type: ProjectState
  readonly volumeId: string
  readonly instanceId?: string
  readonly executeAsync?: boolean
  readonly address?: string
  readonly securityGroupId?: string
  readonly ec2Id?: string
  readonly ec2PublicIpAddress?: string
  readonly currentSessionId?: string
  readonly openedBy?: EmailAddress
  /** Only present on the Local backend. */
  readonly path?: Path
}

export const IS_OPENING: Readonly<Record<ProjectState, boolean>> = {
  [ProjectState.created]: false,
  [ProjectState.new]: false,
  [ProjectState.scheduled]: true,
  [ProjectState.openInProgress]: true,
  [ProjectState.provisioned]: true,
  [ProjectState.opened]: false,
  [ProjectState.closed]: false,
  [ProjectState.placeholder]: true,
  [ProjectState.closing]: false,
}

export const IS_OPENING_OR_OPENED: Readonly<Record<ProjectState, boolean>> = {
  [ProjectState.created]: false,
  [ProjectState.new]: false,
  [ProjectState.scheduled]: true,
  [ProjectState.openInProgress]: true,
  [ProjectState.provisioned]: true,
  [ProjectState.opened]: true,
  [ProjectState.closed]: false,
  [ProjectState.placeholder]: true,
  [ProjectState.closing]: false,
}

/** Common `Project` fields returned by all `Project`-related endpoints. */
export interface BaseProject {
  readonly organizationId: string
  readonly projectId: ProjectId
  readonly name: string
}

/** A `Project` returned by `createProject`. */
export interface CreatedProject extends BaseProject {
  readonly state: ProjectStateType
  readonly packageName: string
}

/** A `Project` returned by the `listProjects` endpoint. */
export interface ListedProjectRaw extends CreatedProject {
  readonly address?: Address
}

/** A `Project` returned by `listProjects`. */
export interface ListedProject extends CreatedProject {
  readonly binaryAddress: Address | null
  readonly jsonAddress: Address | null
}

/** A `Project` returned by `updateProject`. */
export interface UpdatedProject extends BaseProject {
  readonly ami: Ami | null
  readonly ideVersion: VersionNumber | null
  readonly engineVersion: VersionNumber | null
}

/** A user/organization's project containing and/or currently executing code. */
export interface ProjectRaw extends ListedProjectRaw {
  // eslint-disable-next-line @typescript-eslint/naming-convention
  readonly ide_version: VersionNumber | null
  // eslint-disable-next-line @typescript-eslint/naming-convention
  readonly engine_version: VersionNumber | null
}

/** A user/organization's project containing and/or currently executing code. */
export interface Project extends ListedProject {
  readonly ideVersion: VersionNumber | null
  readonly engineVersion: VersionNumber | null
  readonly openedBy?: EmailAddress
  /** On the Remote (Cloud) Backend, this is a S3 url that is valid for only 120 seconds. */
  readonly url?: HttpsUrl
}

/** A user/organization's project containing and/or currently executing code. */
export interface BackendProject extends Project {
  /** This must not be null as it is required to determine the base URL for backend assets. */
  readonly ideVersion: VersionNumber
}

/** Information required to open a project. */
export interface ProjectStartupInfo {
  readonly project: Project
  readonly projectAsset: ProjectAsset
  // This MUST BE optional because it is lost when `JSON.stringify`ing to put in `localStorage`.
  readonly setProjectAsset?: React.Dispatch<React.SetStateAction<ProjectAsset>>
  readonly backendType: BackendType
  readonly accessToken: string | null
}

/** A specific session of a project being opened and used. */
export interface ProjectSession {
  readonly projectId: ProjectId
  readonly projectSessionId: ProjectSessionId
  readonly createdAt: dateTime.Rfc3339DateTime
  readonly closedAt?: dateTime.Rfc3339DateTime
  readonly userEmail: EmailAddress
}

/** Metadata describing the location of an uploaded file. */
export interface FileLocator {
  readonly fileId: FileId
  readonly fileName: string | null
  readonly path: S3FilePath
}

/** Metadata uniquely identifying an uploaded file. */
export interface FileInfo {
  /* TODO: Should potentially be S3FilePath,
   * but it's just string on the backend. */
  readonly path: string
  readonly id: FileId
  readonly project: CreatedProject | null
}

/** Metadata for a file. */
export interface FileMetadata {
  readonly size: number
}

/** All metadata related to a file. */
export interface FileDetails {
  readonly file: FileLocator
  readonly metadata: FileMetadata
  /** On the Remote (Cloud) Backend, this is a S3 url that is valid for only 120 seconds. */
  readonly url?: string
}

/** A secret environment variable. */
export interface Secret {
  readonly id: SecretId
  readonly value: string
}

/** A secret environment variable and metadata uniquely identifying it. */
export interface SecretAndInfo {
  readonly id: SecretId
  readonly name: string
  readonly value: string
}

/** Metadata uniquely identifying a secret environment variable. */
export interface SecretInfo {
  readonly name: string
  readonly id: SecretId
  readonly path: string
}

/** A Datalink. */
export type Datalink = newtype.Newtype<unknown, 'Datalink'>

/** Metadata uniquely identifying a Datalink. */
export interface DatalinkInfo {
  readonly id: DatalinkId
}

/** A label. */
export interface Label {
  readonly id: TagId
  readonly value: LabelName
  readonly color: LChColor
}

/** Type of application that a {@link Version} applies to.
 *
 * We keep track of both backend and IDE versions, so that we can update the two independently.
 * However the format of the version numbers is the same for both, so we can use the same type for
 * both. We just need this enum to disambiguate. */
export enum VersionType {
  backend = 'Backend',
  ide = 'Ide',
}

/** Stability of an IDE or backend version. */
export enum VersionLifecycle {
  stable = 'Stable',
  releaseCandidate = 'ReleaseCandidate',
  nightly = 'Nightly',
  development = 'Development',
}

/** Version number of an IDE or backend. */
export interface VersionNumber {
  readonly value: string
  readonly lifecycle: VersionLifecycle
}

/** A version describing a release of the backend or IDE. */
export interface Version {
  readonly number: VersionNumber
  readonly ami: Ami | null
  readonly created: dateTime.Rfc3339DateTime
  // This does not follow our naming convention because it's defined this way in the backend,
  // so we need to match it.
  // eslint-disable-next-line @typescript-eslint/naming-convention
  readonly version_type: VersionType
}

/** Credentials that need to be passed to libraries to give them access to the Cloud API. */
export interface CognitoCredentials {
  readonly accessToken: string
  readonly refreshToken: string
  readonly refreshUrl: string
  readonly clientId: string
  readonly expireAt: dateTime.Rfc3339DateTime
}

/** Subscription plans. */
export enum Plan {
  solo = 'solo',
  team = 'team',
  enterprise = 'enterprise',
}

export const PLANS = Object.values(Plan)

// This is a function, even though it does not look like one.
// eslint-disable-next-line no-restricted-syntax
export const isPlan = array.includesPredicate(PLANS)

/** Metadata uniquely describing a payment checkout session. */
export interface CheckoutSession {
  /** ID of the checkout session, suffixed with a secret value. */
  readonly clientSecret: string
  /** ID of the checkout session. */
  readonly id: CheckoutSessionId
}

/** Metadata describing the status of a payment checkout session. */
export interface CheckoutSessionStatus {
  /** Status of the payment for the checkout session. */
  readonly paymentStatus: string
  /** Status of the checkout session. */
  readonly status: string
}

/** Resource usage of a VM. */
export interface ResourceUsage {
  /** Percentage of memory used. */
  readonly memory: number
  /** Percentage of CPU time used since boot. */
  readonly cpu: number
  /** Percentage of disk space used. */
  readonly storage: number
}

/**
 * Metadata for a subscription.
 */
export interface Subscription {
  readonly id?: SubscriptionId
  readonly plan?: Plan
  readonly trialStart?: dateTime.Rfc3339DateTime | null
  readonly trialEnd?: dateTime.Rfc3339DateTime | null
}

/** Metadata for an organization. */
export interface OrganizationInfo {
  readonly id: OrganizationId
  readonly name: string | null
  readonly email: EmailAddress | null
  readonly website: HttpsUrl | null
  readonly address: string | null
  readonly picture: HttpsUrl | null
  readonly subscription: Subscription
}

/** A user group and its associated metadata. */
export interface UserGroupInfo {
  readonly organizationId: OrganizationId
  readonly id: UserGroupId
  readonly groupName: string
}

/** User permission for a specific user. */
export interface UserPermission {
  readonly user: UserInfo
  readonly permission: permissions.PermissionAction
}

/** User permission for a specific user group. */
export interface UserGroupPermission {
  readonly userGroup: UserGroupInfo
  readonly permission: permissions.PermissionAction
}

/** User permission for a specific user or user group. */
export type AssetPermission = UserGroupPermission | UserPermission

/** Whether an {@link AssetPermission} is a {@link UserPermission}. */
export function isUserPermission(permission: AssetPermission): permission is UserPermission {
  return 'user' in permission
}

/** Whether an {@link AssetPermission} is a {@link UserPermission} with an additional predicate. */
export function isUserPermissionAnd(predicate: (permission: UserPermission) => boolean) {
  return (permission: AssetPermission): permission is UserPermission =>
    isUserPermission(permission) && predicate(permission)
}

/** Whether an {@link AssetPermission} is a {@link UserGroupPermission}. */
export function isUserGroupPermission(
  permission: AssetPermission
): permission is UserGroupPermission {
  return 'userGroup' in permission
}

/** Whether an {@link AssetPermission} is a {@link UserGroupPermission} with an additional predicate. */
export function isUserGroupPermissionAnd(predicate: (permission: UserGroupPermission) => boolean) {
  return (permission: AssetPermission): permission is UserGroupPermission =>
    isUserGroupPermission(permission) && predicate(permission)
}

/** Get the property representing the name on an arbitrary variant of {@link UserPermission}. */
export function getAssetPermissionName(permission: AssetPermission) {
  return isUserPermission(permission) ? permission.user.name : permission.userGroup.groupName
}

/** Get the property representing the id on an arbitrary variant of {@link UserPermission}. */
export function getAssetPermissionId(permission: AssetPermission): UserPermissionIdentifier {
  return isUserPermission(permission) ? permission.user.userId : permission.userGroup.id
}

/** The type returned from the "update directory" endpoint. */
export interface UpdatedDirectory {
  readonly id: DirectoryId
  readonly parentId: DirectoryId
  readonly title: string
}

/** The type returned from the "create directory" endpoint. */
export interface Directory extends DirectoryAsset {}

/** The subset of asset fields returned by the "copy asset" endpoint. */
export interface CopiedAsset {
  readonly id: AssetId
  readonly parentId: DirectoryId
  readonly title: string
}

/** The type returned from the "copy asset" endpoint. */
export interface CopyAssetResponse {
  readonly asset: CopiedAsset
}

/** Possible filters for the "list directory" endpoint. */
export enum FilterBy {
  all = 'All',
  active = 'Active',
  recent = 'Recent',
  trashed = 'Trashed',
}

/** An event in an audit log. */
export interface Event {
  readonly organizationId: OrganizationId
  readonly userEmail: EmailAddress
  readonly timestamp: dateTime.Rfc3339DateTime | null
  // Called `EventKind` in the backend.
  readonly metadata: EventMetadata
}

/** Possible types of event in an audit log. */
export enum EventType {
  GetSecret = 'getSecret',
  DeleteAssets = 'deleteAssets',
  ListSecrets = 'listSecrets',
  OpenProject = 'openProject',
  UploadFile = 'uploadFile',
}

export const EVENT_TYPES = Object.freeze(Object.values(EventType))

/** An event indicating that a secret was accessed. */
interface GetSecretEventMetadata {
  readonly type: EventType.GetSecret
  readonly secretId: SecretId
}

/** An event indicating that one or more assets were deleted. */
interface DeleteAssetsEventMetadata {
  readonly type: EventType.DeleteAssets
}

/** An event indicating that all secrets were listed. */
interface ListSecretsEventMetadata {
  readonly type: EventType.ListSecrets
}

/** An event indicating that a project was opened. */
interface OpenProjectEventMetadata {
  readonly type: EventType.OpenProject
}

/** An event indicating that a file was uploaded. */
interface UploadFileEventMetadata {
  readonly type: EventType.UploadFile
}

/** All possible types of metadata for an event in the audit log. */
export type EventMetadata =
  | DeleteAssetsEventMetadata
  | GetSecretEventMetadata
  | ListSecretsEventMetadata
  | OpenProjectEventMetadata
  | UploadFileEventMetadata

/** A color in the LCh colorspace. */
export interface LChColor {
  readonly lightness: number
  readonly chroma: number
  readonly hue: number
  readonly alpha?: number
}

/** A pre-selected list of colors to be used in color pickers. */
export const COLORS: readonly [LChColor, ...LChColor[]] = [
  /* eslint-disable @typescript-eslint/no-magic-numbers */
  // Red
  { lightness: 50, chroma: 66, hue: 7 },
  // Orange
  { lightness: 50, chroma: 66, hue: 34 },
  // Yellow
  { lightness: 50, chroma: 66, hue: 80 },
  // Turquoise
  { lightness: 50, chroma: 66, hue: 139 },
  // Teal
  { lightness: 50, chroma: 66, hue: 172 },
  // Blue
  { lightness: 50, chroma: 66, hue: 271 },
  // Lavender
  { lightness: 50, chroma: 66, hue: 295 },
  // Pink
  { lightness: 50, chroma: 66, hue: 332 },
  // Light blue
  { lightness: 50, chroma: 22, hue: 252 },
  // Dark blue
  { lightness: 22, chroma: 13, hue: 252 },
  /* eslint-enable @typescript-eslint/no-magic-numbers */
]

/** Converts a {@link LChColor} to a CSS color string. */
export function lChColorToCssColor(color: LChColor): string {
  const alpha = 'alpha' in color ? ` / ${color.alpha}` : ''
  return `lch(${color.lightness}% ${color.chroma} ${color.hue}${alpha})`
}

export const COLOR_STRING_TO_COLOR = new Map(
  COLORS.map(color => [lChColorToCssColor(color), color])
)

export const INITIAL_COLOR_COUNTS = new Map(COLORS.map(color => [lChColorToCssColor(color), 0]))

/** The color that is used for the least labels. Ties are broken by order. */
export function leastUsedColor(labels: Iterable<Label>) {
  const colorCounts = new Map(INITIAL_COLOR_COUNTS)
  for (const label of labels) {
    const colorString = lChColorToCssColor(label.color)
    colorCounts.set(colorString, (colorCounts.get(colorString) ?? 0) + 1)
  }
  const min = Math.min(...colorCounts.values())
  const [minColor] = [...colorCounts.entries()].find(kv => kv[1] === min) ?? []
  return minColor == null ? COLORS[0] : COLOR_STRING_TO_COLOR.get(minColor) ?? COLORS[0]
}

// =================
// === AssetType ===
// =================

/** All possible types of directory entries. */
export enum AssetType {
  project = 'project',
  file = 'file',
  secret = 'secret',
  datalink = 'datalink',
  directory = 'directory',
  /** A special {@link AssetType} representing the unknown items of a directory, before the
   * request to retrieve the items completes. */
  specialLoading = 'specialLoading',
  /** A special {@link AssetType} representing the sole child of an empty directory. */
  specialEmpty = 'specialEmpty',
}

/** The corresponding ID newtype for each {@link AssetType}. */
export interface IdType {
  readonly [AssetType.project]: ProjectId
  readonly [AssetType.file]: FileId
  readonly [AssetType.datalink]: DatalinkId
  readonly [AssetType.secret]: SecretId
  readonly [AssetType.directory]: DirectoryId
  readonly [AssetType.specialLoading]: LoadingAssetId
  readonly [AssetType.specialEmpty]: EmptyAssetId
}

/** Integers (starting from 0) corresponding to the order in which each asset type should appear
 * in a directory listing. */
export const ASSET_TYPE_ORDER: Readonly<Record<AssetType, number>> = {
  // This is a sequence of numbers, not magic numbers. `999` and `1000` are arbitrary numbers
  // that are higher than the number of possible asset types.
  /* eslint-disable @typescript-eslint/no-magic-numbers */
  [AssetType.directory]: 0,
  [AssetType.project]: 1,
  [AssetType.file]: 2,
  [AssetType.datalink]: 3,
  [AssetType.secret]: 4,
  [AssetType.specialLoading]: 999,
  [AssetType.specialEmpty]: 1000,
  /* eslint-enable @typescript-eslint/no-magic-numbers */
}

// =============
// === Asset ===
// =============

/** Metadata uniquely identifying a directory entry.
 * These can be Projects, Files, Secrets, or other directories. */
export interface BaseAsset {
  readonly id: AssetId
  readonly title: string
  readonly modifiedAt: dateTime.Rfc3339DateTime
  /** This is defined as a generic {@link AssetId} in the backend, however it is more convenient
   * (and currently safe) to assume it is always a {@link DirectoryId}. */
  readonly parentId: DirectoryId
  readonly permissions: AssetPermission[] | null
  readonly labels: LabelName[] | null
  readonly description: string | null
}

/** Metadata uniquely identifying a directory entry.
 * These can be Projects, Files, Secrets, or other directories. */
export interface Asset<Type extends AssetType = AssetType> extends BaseAsset {
  readonly type: Type
  readonly id: IdType[Type]
  readonly projectState: Type extends AssetType.project ? ProjectStateType : null
}

/** A convenience alias for {@link Asset}<{@link AssetType.directory}>. */
export interface DirectoryAsset extends Asset<AssetType.directory> {}

/** A convenience alias for {@link Asset}<{@link AssetType.project}>. */
export interface ProjectAsset extends Asset<AssetType.project> {}

/** A convenience alias for {@link Asset}<{@link AssetType.file}>. */
export interface FileAsset extends Asset<AssetType.file> {}

/** A convenience alias for {@link Asset}<{@link AssetType.datalink}>. */
export interface DatalinkAsset extends Asset<AssetType.datalink> {}

/** A convenience alias for {@link Asset}<{@link AssetType.secret}>. */
export interface SecretAsset extends Asset<AssetType.secret> {}

/** A convenience alias for {@link Asset}<{@link AssetType.specialLoading}>. */
export interface SpecialLoadingAsset extends Asset<AssetType.specialLoading> {}

/** A convenience alias for {@link Asset}<{@link AssetType.specialEmpty}>. */
export interface SpecialEmptyAsset extends Asset<AssetType.specialEmpty> {}

/** Creates a {@link DirectoryAsset} representing the root directory for the organization,
 * with all irrelevant fields initialized to default values. */
export function createRootDirectoryAsset(directoryId: DirectoryId): DirectoryAsset {
  return {
    type: AssetType.directory,
    title: '(root)',
    id: directoryId,
    modifiedAt: dateTime.toRfc3339(new Date()),
    parentId: DirectoryId(''),
    permissions: [],
    projectState: null,
    labels: [],
    description: null,
  }
}

/** Creates a {@link FileAsset} using the given values. */
export function createPlaceholderFileAsset(
  title: string,
  parentId: DirectoryId,
  assetPermissions: AssetPermission[]
): FileAsset {
  return {
    type: AssetType.file,
    id: FileId(uniqueString.uniqueString()),
    title,
    parentId,
    permissions: assetPermissions,
    modifiedAt: dateTime.toRfc3339(new Date()),
    projectState: null,
    labels: [],
    description: null,
  }
}

/** Creates a {@link ProjectAsset} using the given values. */
export function createPlaceholderProjectAsset(
  title: string,
  parentId: DirectoryId,
  assetPermissions: AssetPermission[],
  organization: User | null,
  path: Path | null
): ProjectAsset {
  return {
    type: AssetType.project,
    id: ProjectId(uniqueString.uniqueString()),
    title,
    parentId,
    permissions: assetPermissions,
    modifiedAt: dateTime.toRfc3339(new Date()),
    projectState: {
      type: ProjectState.new,
      volumeId: '',
      ...(organization != null ? { openedBy: organization.email } : {}),
      ...(path != null ? { path } : {}),
    },
    labels: [],
    description: null,
  }
}

/** Creates a {@link SpecialLoadingAsset}, with all irrelevant fields initialized to default
 * values. */
export function createSpecialLoadingAsset(directoryId: DirectoryId): SpecialLoadingAsset {
  return {
    type: AssetType.specialLoading,
    title: '',
    id: LoadingAssetId(uniqueString.uniqueString()),
    modifiedAt: dateTime.toRfc3339(new Date()),
    parentId: directoryId,
    permissions: [],
    projectState: null,
    labels: [],
    description: null,
  }
}

/** Creates a {@link SpecialEmptyAsset}, with all irrelevant fields initialized to default
 * values. */
export function createSpecialEmptyAsset(directoryId: DirectoryId): SpecialEmptyAsset {
  return {
    type: AssetType.specialEmpty,
    title: '',
    id: EmptyAssetId(uniqueString.uniqueString()),
    modifiedAt: dateTime.toRfc3339(new Date()),
    parentId: directoryId,
    permissions: [],
    projectState: null,
    labels: [],
    description: null,
  }
}

/** Any object with a `type` field matching the given `AssetType`. */
interface HasType<Type extends AssetType> {
  readonly type: Type
}

/** A union of all possible {@link Asset} variants. */
export type AnyAsset<Type extends AssetType = AssetType> = Extract<
  | DatalinkAsset
  | DirectoryAsset
  | FileAsset
  | ProjectAsset
  | SecretAsset
  | SpecialEmptyAsset
  | SpecialLoadingAsset,
  HasType<Type>
>

/** A type guard that returns whether an {@link Asset} is a specific type of asset. */
export function assetIsType<Type extends AssetType>(type: Type) {
  return (asset: AnyAsset): asset is Extract<AnyAsset, Asset<Type>> => asset.type === type
}

/** Creates a new placeholder asset id for the given asset type. */
export function createPlaceholderAssetId<Type extends AssetType>(
  type: Type,
  id?: string
): IdType[Type] {
  // This is required so that TypeScript can check the `switch` for exhaustiveness.
  const assetType: AssetType = type
  id ??= uniqueString.uniqueString()
  let result: AssetId
  switch (assetType) {
    case AssetType.directory: {
      result = DirectoryId(id)
      break
    }
    case AssetType.project: {
      result = ProjectId(id)
      break
    }
    case AssetType.file: {
      result = FileId(id)
      break
    }
    case AssetType.datalink: {
      result = DatalinkId(id)
      break
    }
    case AssetType.secret: {
      result = SecretId(id)
      break
    }
    case AssetType.specialLoading: {
      result = LoadingAssetId(id)
      break
    }
    case AssetType.specialEmpty: {
      result = EmptyAssetId(id)
      break
    }
  }
  // This is SAFE, just too dynamic for TypeScript to correctly typecheck.
  // eslint-disable-next-line no-restricted-syntax
  return result as IdType[Type]
}

// These are functions, and so their names should be camelCase.
/* eslint-disable no-restricted-syntax */
/** A type guard that returns whether an {@link Asset} is a {@link ProjectAsset}. */
export const assetIsProject = assetIsType(AssetType.project)
/** A type guard that returns whether an {@link Asset} is a {@link DirectoryAsset}. */
export const assetIsDirectory = assetIsType(AssetType.directory)
/** A type guard that returns whether an {@link Asset} is a {@link DatalinkAsset}. */
export const assetIsDatalink = assetIsType(AssetType.datalink)
/** A type guard that returns whether an {@link Asset} is a {@link SecretAsset}. */
export const assetIsSecret = assetIsType(AssetType.secret)
/** A type guard that returns whether an {@link Asset} is a {@link FileAsset}. */
export const assetIsFile = assetIsType(AssetType.file)
/* eslint-enable no-restricted-syntax */

/** Metadata describing a specific version of an asset. */
export interface S3ObjectVersion {
  readonly versionId: S3ObjectVersionId
  readonly lastModified: dateTime.Rfc3339DateTime
  readonly isLatest: boolean
  /** An archive containing the all the project files object in the S3 bucket. */
  readonly key: string
}

/** A list of asset versions. */
export interface AssetVersions {
  readonly versions: S3ObjectVersion[]
}

// ===============================
// === compareAssetPermissions ===
// ===============================

/** Return a positive number when `a > b`, a negative number when `a < b`, and `0`
 * when `a === b`. */
export function compareAssetPermissions(a: AssetPermission, b: AssetPermission) {
  const relativePermissionPrecedence =
    permissions.PERMISSION_ACTION_PRECEDENCE[a.permission] -
    permissions.PERMISSION_ACTION_PRECEDENCE[b.permission]
  if (relativePermissionPrecedence !== 0) {
    return relativePermissionPrecedence
  } else {
    // NOTE [NP]: Although `userId` is unique, and therefore sufficient to sort permissions, sort
    // name first, so that it's easier to find a permission in a long list (i.e., for readability).
    const aName = 'user' in a ? a.user.name : a.userGroup.groupName
    const bName = 'user' in b ? b.user.name : b.userGroup.groupName
    const aUserId = 'user' in a ? a.user.userId : a.userGroup.id
    const bUserId = 'user' in b ? b.user.userId : b.userGroup.id
    return aName < bName
      ? -1
      : aName > bName
        ? 1
        : aUserId < bUserId
          ? -1
          : aUserId > bUserId
            ? 1
            : 0
  }
}

// =================
// === Endpoints ===
// =================

/** HTTP request body for the "set username" endpoint. */
export interface CreateUserRequestBody {
  readonly userName: string
  readonly userEmail: EmailAddress
  readonly organizationId: OrganizationId | null
}

/** HTTP request body for the "update user" endpoint. */
export interface UpdateUserRequestBody {
  readonly username: string | null
}

/** HTTP request body for the "change user group" endpoint. */
export interface ChangeUserGroupRequestBody {
  readonly userGroups: UserGroupId[]
}

/** HTTP request body for the "update organization" endpoint. */
export interface UpdateOrganizationRequestBody {
  readonly name?: string
  readonly email?: EmailAddress
  readonly website?: HttpsUrl
  readonly address?: string
}

/** HTTP request body for the "invite user" endpoint. */
export interface InviteUserRequestBody {
  readonly organizationId: OrganizationId
  readonly userEmail: EmailAddress
}

/**
 * HTTP request body for the "list invitations" endpoint.
 */
export interface InvitationListRequestBody {
  readonly invitations: Invitation[]
}

/**
 * Invitation to join an organization.
 */
export interface Invitation {
  readonly organizationId: OrganizationId
  readonly userEmail: EmailAddress
  readonly expireAt: dateTime.Rfc3339DateTime
}

/** HTTP request body for the "create permission" endpoint. */
export interface CreatePermissionRequestBody {
  readonly actorsIds: UserPermissionIdentifier[]
  readonly resourceId: AssetId
  readonly action: permissions.PermissionAction | null
}

/** HTTP request body for the "create directory" endpoint. */
export interface CreateDirectoryRequestBody {
  readonly title: string
  readonly parentId: DirectoryId | null
}

/** HTTP request body for the "update directory" endpoint. */
export interface UpdateDirectoryRequestBody {
  readonly title: string
}

/** HTTP request body for the "update file" endpoint. */
export interface UpdateFileRequestBody {
  readonly title: string
}

/** HTTP request body for the "update asset" endpoint. */
export interface UpdateAssetRequestBody {
  readonly parentDirectoryId: DirectoryId | null
  readonly description: string | null
  /** Only present on the Local backend. */
  readonly projectPath?: Path
}

/** HTTP request body for the "delete asset" endpoint. */
export interface DeleteAssetRequestBody {
  readonly force: boolean
  /** Only used by the Local backend. */
  readonly parentId: DirectoryId
}

/** HTTP request body for the "create project" endpoint. */
export interface CreateProjectRequestBody {
  readonly projectName: string
  readonly projectTemplateName?: string
  readonly parentDirectoryId?: DirectoryId
  readonly datalinkId?: DatalinkId
}

/** HTTP request body for the "update project" endpoint.
 * Only updates of the `projectName` or `ami` are allowed. */
export interface UpdateProjectRequestBody {
  readonly projectName: string | null
  readonly ami: Ami | null
  readonly ideVersion: VersionNumber | null
  /** Only used by the Local backend. */
  readonly parentId: DirectoryId
}

/** HTTP request body for the "open project" endpoint. */
export interface OpenProjectRequestBody {
  readonly executeAsync: boolean
  /** MUST be present on Remote backend; NOT REQUIRED on Local backend. */
  readonly cognitoCredentials: CognitoCredentials | null
  /** Only used by the Local backend. */
  readonly parentId: DirectoryId
}

/** HTTP request body for the "create secret" endpoint. */
export interface CreateSecretRequestBody {
  readonly name: string
  readonly value: string
  readonly parentDirectoryId: DirectoryId | null
}

/** HTTP request body for the "update secret" endpoint. */
export interface UpdateSecretRequestBody {
  readonly value: string
}

/** HTTP request body for the "create datalink" endpoint. */
export interface CreateDatalinkRequestBody {
  readonly name: string
  readonly value: unknown
  readonly parentDirectoryId: DirectoryId | null
  readonly datalinkId: DatalinkId | null
}

/** HTTP request body for the "create tag" endpoint. */
export interface CreateTagRequestBody {
  readonly value: string
  readonly color: LChColor
}

/** HTTP request body for the "create user group" endpoint. */
export interface CreateUserGroupRequestBody {
  readonly name: string
}

/** HTTP request body for the "create checkout session" endpoint. */
export interface CreateCheckoutSessionRequestBody {
  readonly plan: Plan
  readonly paymentMethodId: string
}

/** URL query string parameters for the "list directory" endpoint. */
export interface ListDirectoryRequestParams {
  readonly parentId: DirectoryId | null
  readonly filterBy: FilterBy | null
  readonly labels: LabelName[] | null
  readonly recentProjects: boolean
}

/** URL query string parameters for the "upload file" endpoint. */
export interface UploadFileRequestParams {
  readonly fileId: AssetId | null
  // Marked as optional in the data type, however it is required by the actual route handler.
  readonly fileName: string
  readonly parentDirectoryId: DirectoryId | null
}

/** URL query string parameters for the "upload profile picture" endpoint. */
export interface UploadPictureRequestParams {
  readonly fileName: string | null
}

/** URL query string parameters for the "list versions" endpoint. */
export interface ListVersionsRequestParams {
  readonly versionType: VersionType
  readonly default: boolean
}

/**
 * POST request body for the "create checkout session" endpoint.
 */
export interface CreateCheckoutSessionRequestParams {
  readonly plan: Plan
  readonly paymentMethodId: string
}

// ==============================
// === detectVersionLifecycle ===
// ==============================

/** Extract the {@link VersionLifecycle} from a version string. */
export function detectVersionLifecycle(version: string) {
  if (/rc/i.test(version)) {
    return VersionLifecycle.releaseCandidate
  } else if (/\bnightly\b/i.test(version)) {
    return VersionLifecycle.nightly
  } else if (/\bdev\b|\balpha\b/i.test(version)) {
    return VersionLifecycle.development
  } else {
    return VersionLifecycle.stable
  }
}

// =====================
// === compareAssets ===
// =====================

/** Return a positive number if `a > b`, a negative number if `a < b`, and zero if `a === b`. */
export function compareAssets(a: AnyAsset, b: AnyAsset) {
  const relativeTypeOrder = ASSET_TYPE_ORDER[a.type] - ASSET_TYPE_ORDER[b.type]
  if (relativeTypeOrder !== 0) {
    return relativeTypeOrder
  } else {
    const aModified = Number(new Date(a.modifiedAt))
    const bModified = Number(new Date(b.modifiedAt))
    const modifiedDelta = aModified - bModified
    if (modifiedDelta !== 0) {
      // Sort by date descending, rather than ascending.
      return -modifiedDelta
    } else {
      return a.title > b.title ? 1 : a.title < b.title ? -1 : 0
    }
  }
}

// ==================
// === getAssetId ===
// ==================

/** A convenience function to get the `id` of an {@link Asset}.
 * This is useful to avoid React re-renders as it is not re-created on each function call. */
export function getAssetId<Type extends AssetType>(asset: Asset<Type>) {
  return asset.id
}

// =====================
// === fileIsProject ===
// =====================

/** A subset of properties of the JS `File` type. */
interface JSFile {
  readonly name: string
}

/** Whether a `File` is a project. */
export function fileIsProject(file: JSFile) {
  return (
    file.name.endsWith('.tar.gz') ||
    file.name.endsWith('.zip') ||
    file.name.endsWith('.enso-project')
  )
}

/** Whether a `File` is not a project. */
export function fileIsNotProject(file: JSFile) {
  return !fileIsProject(file)
}

// =============================
// === stripProjectExtension ===
// =============================

/** Remove the extension of the project file name (if any). */
export function stripProjectExtension(name: string) {
  return name.replace(/[.](?:tar[.]gz|zip|enso-project)$/, '')
}

/** Return both the name and extension of the project file name (if any).
 * Otherwise, returns the entire name as the basename. */
export function extractProjectExtension(name: string) {
  const [, basename, extension] = name.match(/^(.*)[.](tar[.]gz|zip|enso-project)$/) ?? []
  return { basename: basename ?? name, extension: extension ?? '' }
}

// ===============
// === Backend ===
// ===============

/** Interface for sending requests to a backend that manages assets and runs projects. */
export default abstract class Backend {
  abstract readonly type: BackendType

  /** Return the ID of the root directory, if known. */
  abstract rootDirectoryId(user: User | null): DirectoryId | null
  /** Return a list of all users in the same organization. */
  abstract listUsers(): Promise<User[]>
  /** Set the username of the current user. */
  abstract createUser(body: CreateUserRequestBody): Promise<User>
  /** Change the username of the current user. */
  abstract updateUser(body: UpdateUserRequestBody): Promise<void>
  /** Restore the current user. */
  abstract restoreUser(): Promise<void>
  /** Delete the current user. */
  abstract deleteUser(): Promise<void>
  /** Upload a new profile picture for the current user. */
  abstract uploadUserPicture(params: UploadPictureRequestParams, file: Blob): Promise<User>
  /** Set the list of groups a user is in. */
  abstract changeUserGroup(
    userId: UserId,
    userGroups: ChangeUserGroupRequestBody,
    name: string | null
  ): Promise<User>
  /** Invite a new user to the organization by email. */
  abstract inviteUser(body: InviteUserRequestBody): Promise<void>
  /** Return a list of invitations to the organization. */
  abstract listInvitations(): Promise<Invitation[]>
  /** Delete an invitation. */
  abstract deleteInvitation(userEmail: EmailAddress): Promise<void>
  /** Resend an invitation. */
  abstract resendInvitation(userEmail: EmailAddress): Promise<void>
  /** Get the details of the current organization. */
  abstract getOrganization(): Promise<OrganizationInfo | null>
  /** Change the details of the current organization. */
  abstract updateOrganization(body: UpdateOrganizationRequestBody): Promise<OrganizationInfo | null>
  /** Upload a new profile picture for the current organization. */
  abstract uploadOrganizationPicture(
    params: UploadPictureRequestParams,
    file: Blob
  ): Promise<OrganizationInfo>
  /** Adds a permission for a specific user on a specific asset. */
  abstract createPermission(body: CreatePermissionRequestBody): Promise<void>
  /** Return user details for the current user. */
  abstract usersMe(): Promise<User | null>
  /** Return a list of assets in a directory. */
  abstract listDirectory(query: ListDirectoryRequestParams, title: string): Promise<AnyAsset[]>
  /** Create a directory. */
  abstract createDirectory(body: CreateDirectoryRequestBody): Promise<CreatedDirectory>
  /** Change the name of a directory. */
  abstract updateDirectory(
    directoryId: DirectoryId,
    body: UpdateDirectoryRequestBody,
    title: string
  ): Promise<UpdatedDirectory>
  /** List previous versions of an asset. */
  abstract listAssetVersions(assetId: AssetId, title: string | null): Promise<AssetVersions>
  /** Change the parent directory of an asset. */
  abstract updateAsset(assetId: AssetId, body: UpdateAssetRequestBody, title: string): Promise<void>
  /** Delete an arbitrary asset. */
  abstract deleteAsset(assetId: AssetId, body: DeleteAssetRequestBody, title: string): Promise<void>
  /** Restore an arbitrary asset from the trash. */
  abstract undoDeleteAsset(assetId: AssetId, title: string): Promise<void>
  /** Copy an arbitrary asset to another directory. */
  abstract copyAsset(
    assetId: AssetId,
    parentDirectoryId: DirectoryId,
    title: string,
    parentDirectoryTitle: string
  ): Promise<CopyAssetResponse>
  /** Return a list of projects belonging to the current user. */
  abstract listProjects(): Promise<ListedProject[]>
  /** Create a project for the current user. */
  abstract createProject(body: CreateProjectRequestBody): Promise<CreatedProject>
  /** Close a project. */
  abstract closeProject(projectId: ProjectId, title: string): Promise<void>
<<<<<<< HEAD
  /** Return a list of sessions for the current project. */
  abstract listProjectSessions(projectId: ProjectId, title: string): Promise<ProjectSession[]>
=======
  /** Restore a project from a different version. */
  abstract restoreProject(
    projectId: ProjectId,
    versionId: S3ObjectVersionId,
    title: string
  ): Promise<void>
  /** Duplicate a specific version of a project. */
  abstract duplicateProject(
    projectId: ProjectId,
    versionId: S3ObjectVersionId,
    title: string
  ): Promise<CreatedProject>
>>>>>>> 55af1b9f
  /** Return project details. */
  abstract getProjectDetails(
    projectId: ProjectId,
    directoryId: DirectoryId | null,
    title: string
  ): Promise<Project>
  /** Return Language Server logs for a project session. */
  abstract getProjectSessionLogs(
    projectSessionId: ProjectSessionId,
    title: string
  ): Promise<string[]>
  /** Set a project to an open state. */
  abstract openProject(
    projectId: ProjectId,
    body: OpenProjectRequestBody | null,
    title: string
  ): Promise<void>
  /** Change the AMI or IDE version of a project. */
  abstract updateProject(
    projectId: ProjectId,
    body: UpdateProjectRequestBody,
    title: string
  ): Promise<UpdatedProject>
  /** Fetch the content of the `Main.enso` file of a project. */
  abstract getFileContent(projectId: ProjectId, version: string, title: string): Promise<string>
  /** Return project memory, processor and storage usage. */
  abstract checkResources(projectId: ProjectId, title: string): Promise<ResourceUsage>
  /** Return a list of files accessible by the current user. */
  abstract listFiles(): Promise<FileLocator[]>
  /** Upload a file. */
  abstract uploadFile(params: UploadFileRequestParams, file: Blob): Promise<FileInfo>
  /** Change the name of a file. */
  abstract updateFile(fileId: FileId, body: UpdateFileRequestBody, title: string): Promise<void>
  /** Return file details. */
  abstract getFileDetails(fileId: FileId, title: string): Promise<FileDetails>
  /** Create a Datalink. */
  abstract createDatalink(body: CreateDatalinkRequestBody): Promise<DatalinkInfo>
  /** Return a Datalink. */
  abstract getDatalink(datalinkId: DatalinkId, title: string | null): Promise<Datalink>
  /** Delete a Datalink. */
  abstract deleteDatalink(datalinkId: DatalinkId, title: string | null): Promise<void>
  /** Create a secret environment variable. */
  abstract createSecret(body: CreateSecretRequestBody): Promise<SecretId>
  /** Return a secret environment variable. */
  abstract getSecret(secretId: SecretId, title: string): Promise<Secret>
  /** Change the value of a secret. */
  abstract updateSecret(
    secretId: SecretId,
    body: UpdateSecretRequestBody,
    title: string
  ): Promise<void>
  /** Return the secret environment variables accessible by the user. */
  abstract listSecrets(): Promise<SecretInfo[]>
  /** Create a label used for categorizing assets. */
  abstract createTag(body: CreateTagRequestBody): Promise<Label>
  /** Return all labels accessible by the user. */
  abstract listTags(): Promise<Label[]>
  /** Set the full list of labels for a specific asset. */
  abstract associateTag(assetId: AssetId, tagIds: LabelName[], title: string): Promise<void>
  /** Delete a label. */
  abstract deleteTag(tagId: TagId, value: LabelName): Promise<void>
  /** Create a user group. */
  abstract createUserGroup(body: CreateUserGroupRequestBody): Promise<UserGroupInfo>
  /** Delete a user group. */
  abstract deleteUserGroup(userGroupId: UserGroupId, name: string): Promise<void>
  /** Return all user groups in the organization. */
  abstract listUserGroups(): Promise<UserGroupInfo[]>
  /** Return a list of backend or IDE versions. */
  abstract listVersions(params: ListVersionsRequestParams): Promise<Version[]>
  /** Create a payment checkout session. */
  abstract createCheckoutSession(
    params: CreateCheckoutSessionRequestParams
  ): Promise<CheckoutSession>
  /** Get the status of a payment checkout session. */
  abstract getCheckoutSession(sessionId: CheckoutSessionId): Promise<CheckoutSessionStatus>
  /** List events in the organization's audit log. */
  abstract getLogEvents(): Promise<Event[]>
}<|MERGE_RESOLUTION|>--- conflicted
+++ resolved
@@ -1346,10 +1346,8 @@
   abstract createProject(body: CreateProjectRequestBody): Promise<CreatedProject>
   /** Close a project. */
   abstract closeProject(projectId: ProjectId, title: string): Promise<void>
-<<<<<<< HEAD
   /** Return a list of sessions for the current project. */
   abstract listProjectSessions(projectId: ProjectId, title: string): Promise<ProjectSession[]>
-=======
   /** Restore a project from a different version. */
   abstract restoreProject(
     projectId: ProjectId,
@@ -1362,7 +1360,6 @@
     versionId: S3ObjectVersionId,
     title: string
   ): Promise<CreatedProject>
->>>>>>> 55af1b9f
   /** Return project details. */
   abstract getProjectDetails(
     projectId: ProjectId,
