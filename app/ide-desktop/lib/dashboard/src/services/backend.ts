/** @file Type definitions common between all backends. */
import type * as React from 'react'

import * as dateTime from '#/utilities/dateTime'
import * as newtype from '#/utilities/newtype'
import * as permissions from '#/utilities/permissions'
import * as uniqueString from '#/utilities/uniqueString'

// ================
// === Newtypes ===
// ================

// These are constructor functions that construct values of the type they are named after.
/* eslint-disable @typescript-eslint/no-redeclare */

/** Unique identifier for a user/organization. */
export type UserOrOrganizationId = newtype.Newtype<string, 'UserOrOrganizationId'>
export const UserOrOrganizationId = newtype.newtypeConstructor<UserOrOrganizationId>()

/** Unique identifier for a directory. */
export type DirectoryId = newtype.Newtype<string, 'DirectoryId'>
export const DirectoryId = newtype.newtypeConstructor<DirectoryId>()

/** Unique identifier for an asset representing the items inside a directory for which the
 * request to retrive the items has not yet completed. */
export type LoadingAssetId = newtype.Newtype<string, 'LoadingAssetId'>
export const LoadingAssetId = newtype.newtypeConstructor<LoadingAssetId>()

/** Unique identifier for an asset representing the nonexistent children of an empty directory. */
export type EmptyAssetId = newtype.Newtype<string, 'EmptyAssetId'>
export const EmptyAssetId = newtype.newtypeConstructor<EmptyAssetId>()

/** Unique identifier for a user's project. */
export type ProjectId = newtype.Newtype<string, 'ProjectId'>
export const ProjectId = newtype.newtypeConstructor<ProjectId>()

/** Unique identifier for an uploaded file. */
export type FileId = newtype.Newtype<string, 'FileId'>
export const FileId = newtype.newtypeConstructor<FileId>()

/** Unique identifier for a secret environment variable. */
export type SecretId = newtype.Newtype<string, 'SecretId'>
export const SecretId = newtype.newtypeConstructor<SecretId>()

/** Unique identifier for an arbitrary asset. */
export type AssetId = IdType[keyof IdType]

/** The name of an asset label. */
export type LabelName = newtype.Newtype<string, 'LabelName'>
export const LabelName = newtype.newtypeConstructor<LabelName>()

/** Unique identifier for a label. */
export type TagId = newtype.Newtype<string, 'TagId'>
export const TagId = newtype.newtypeConstructor<TagId>()

/** A URL. */
export type Address = newtype.Newtype<string, 'Address'>
export const Address = newtype.newtypeConstructor<Address>()

/** An email address. */
export type EmailAddress = newtype.Newtype<string, 'EmailAddress'>
export const EmailAddress = newtype.newtypeConstructor<EmailAddress>()

/** An AWS S3 file path. */
export type S3FilePath = newtype.Newtype<string, 'S3FilePath'>
export const S3FilePath = newtype.newtypeConstructor<S3FilePath>()

/** An AWS machine configuration. */
export type Ami = newtype.Newtype<string, 'Ami'>
export const Ami = newtype.newtypeConstructor<Ami>()

/** An AWS user ID. */
export type Subject = newtype.Newtype<string, 'Subject'>
export const Subject = newtype.newtypeConstructor<Subject>()

/* eslint-enable @typescript-eslint/no-redeclare */

// =============
// === Types ===
// =============

/** The {@link Backend} variant. If a new variant is created, it should be added to this enum. */
export enum BackendType {
  local = 'local',
  remote = 'remote',
}

/** A user/organization in the application. These are the primary owners of a project. */
export interface UserOrOrganization {
  id: UserOrOrganizationId
  name: string
  email: EmailAddress
<<<<<<< HEAD
  /** A URL. */
  profilePicture: string | null
=======
>>>>>>> 899f7e4e
  /** If `false`, this account is awaiting acceptance from an admin, and endpoints other than
   * `usersMe` will not work. */
  isEnabled: boolean
  rootDirectoryId: DirectoryId
}

/** A `Directory` returned by `createDirectory`. */
export interface CreatedDirectory {
  id: DirectoryId
  parentId: DirectoryId
  title: string
}

/** Possible states that a project can be in. */
export enum ProjectState {
  created = 'Created',
  new = 'New',
  openInProgress = 'OpenInProgress',
  provisioned = 'Provisioned',
  opened = 'Opened',
  closed = 'Closed',
  /** A frontend-specific state, representing a project that should be displayed as
   * `openInProgress`, but has not yet been added to the backend. */
  placeholder = 'Placeholder',
  /** A frontend-specific state, representing a project that should be displayed as `closed`,
   * but is still in the process of shutting down. */
  closing = 'Closing',
}

/** Wrapper around a project state value. */
export interface ProjectStateType {
  type: ProjectState
  /* eslint-disable @typescript-eslint/naming-convention */
  volume_id: string
  instance_id?: string
  execute_async?: boolean
  address?: string
  security_group_id?: string
  ec2_id?: string
  ec2_public_ip_address?: string
  current_session_id?: string
  opened_by?: EmailAddress
  /* eslint-enable @typescript-eslint/naming-convention */
}

export const DOES_PROJECT_STATE_INDICATE_VM_EXISTS: Record<ProjectState, boolean> = {
  [ProjectState.created]: false,
  [ProjectState.new]: false,
  [ProjectState.openInProgress]: true,
  [ProjectState.provisioned]: true,
  [ProjectState.opened]: true,
  [ProjectState.closed]: false,
  [ProjectState.placeholder]: true,
  [ProjectState.closing]: false,
}

/** Common `Project` fields returned by all `Project`-related endpoints. */
export interface BaseProject {
  organizationId: string
  projectId: ProjectId
  name: string
}

/** A `Project` returned by `createProject`. */
export interface CreatedProject extends BaseProject {
  state: ProjectStateType
  packageName: string
}

/** A `Project` returned by the `listProjects` endpoint. */
export interface ListedProjectRaw extends CreatedProject {
  address?: Address
}

/** A `Project` returned by `listProjects`. */
export interface ListedProject extends CreatedProject {
  binaryAddress: Address | null
  jsonAddress: Address | null
}

/** A `Project` returned by `updateProject`. */
export interface UpdatedProject extends BaseProject {
  ami: Ami | null
  ideVersion: VersionNumber | null
  engineVersion: VersionNumber | null
}

/** A user/organization's project containing and/or currently executing code. */
export interface ProjectRaw extends ListedProjectRaw {
  // eslint-disable-next-line @typescript-eslint/naming-convention
  ide_version: VersionNumber | null
  // eslint-disable-next-line @typescript-eslint/naming-convention
  engine_version: VersionNumber | null
}

/** A user/organization's project containing and/or currently executing code. */
export interface Project extends ListedProject {
  ideVersion: VersionNumber | null
  engineVersion: VersionNumber | null
  openedBy?: EmailAddress
}

/** A user/organization's project containing and/or currently executing code. */
export interface BackendProject extends Project {
  /** This must not be null as it is required to determine the base URL for backend assets. */
  ideVersion: VersionNumber
}

/** Information required to open a project. */
export interface ProjectStartupInfo {
  project: Project
  projectAsset: ProjectAsset
  // This MUST BE optional because it is lost when `JSON.stringify`ing to put in `localStorage`.
  setProjectAsset?: React.Dispatch<React.SetStateAction<ProjectAsset>>
  backendType: BackendType
  accessToken: string | null
}

/** Metadata describing an uploaded file. */
export interface File {
  fileId: FileId
  fileName: string | null
  path: S3FilePath
}

/** Metadata uniquely identifying an uploaded file. */
export interface FileInfo {
  /* TODO: Should potentially be S3FilePath,
   * but it's just string on the backend. */
  path: string
  id: FileId
  project: CreatedProject | null
}

/** All metadata related to a file. */
export interface FileDetails {
  file: File
}

/** A secret environment variable. */
export interface Secret {
  id: SecretId
  value: string
}

/** A secret environment variable and metadata uniquely identifying it. */
export interface SecretAndInfo {
  id: SecretId
  name: string
  value: string
}

/** Metadata uniquely identifying a secret environment variable. */
export interface SecretInfo {
  name: string
  id: SecretId
}

/** A label. */
export interface Label {
  id: TagId
  value: LabelName
  color: LChColor
}

/** Type of application that a {@link Version} applies to.
 *
 * We keep track of both backend and IDE versions, so that we can update the two independently.
 * However the format of the version numbers is the same for both, so we can use the same type for
 * both. We just need this enum to disambiguate. */
export enum VersionType {
  backend = 'Backend',
  ide = 'Ide',
}

/** Stability of an IDE or backend version. */
export enum VersionLifecycle {
  stable = 'Stable',
  releaseCandidate = 'ReleaseCandidate',
  nightly = 'Nightly',
  development = 'Development',
}

/** Version number of an IDE or backend. */
export interface VersionNumber {
  value: string
  lifecycle: VersionLifecycle
}

/** A version describing a release of the backend or IDE. */
export interface Version {
  number: VersionNumber
  ami: Ami | null
  created: dateTime.Rfc3339DateTime
  // This does not follow our naming convention because it's defined this way in the backend,
  // so we need to match it.
  // eslint-disable-next-line @typescript-eslint/naming-convention
  version_type: VersionType
}

/** Resource usage of a VM. */
export interface ResourceUsage {
  /** Percentage of memory used. */
  memory: number
  /** Percentage of CPU time used since boot. */
  cpu: number
  /** Percentage of disk space used. */
  storage: number
}

/** Metadata uniquely identifying a user. */
export interface User {
  /* eslint-disable @typescript-eslint/naming-convention */
  pk: Subject
  user_name: string
  user_email: EmailAddress
  organization_id: UserOrOrganizationId
  /* eslint-enable @typescript-eslint/naming-convention */
}

/** Metadata uniquely identifying a user inside an organization.
 * This is similar to {@link User}, but without `organization_id`. */
export interface SimpleUser {
  id: Subject
  name: string
  email: EmailAddress
}

/** User permission for a specific user. */
export interface UserPermission {
  user: User
  permission: permissions.PermissionAction
}

/** The type returned from the "update directory" endpoint. */
export interface UpdatedDirectory {
  id: DirectoryId
  parentId: DirectoryId
  title: string
}

/** The type returned from the "create directory" endpoint. */
export interface Directory extends DirectoryAsset {}

/** The subset of asset fields returned by the "copy asset" endpoint. */
export interface CopiedAsset {
  id: AssetId
  parentId: DirectoryId
  title: string
}

/** The type returned from the "copy asset" endpoint. */
export interface CopyAssetResponse {
  asset: CopiedAsset
}

/** Possible filters for the "list directory" endpoint. */
export enum FilterBy {
  all = 'All',
  active = 'Active',
  recent = 'Recent',
  trashed = 'Trashed',
}

/** A color in the LCh colorspace. */
export interface LChColor {
  readonly lightness: number
  readonly chroma: number
  readonly hue: number
  readonly alpha?: number
}

/** A pre-selected list of colors to be used in color pickers. */
export const COLORS: readonly [LChColor, ...LChColor[]] = [
  /* eslint-disable @typescript-eslint/no-magic-numbers */
  // Red
  { lightness: 50, chroma: 66, hue: 7 },
  // Orange
  { lightness: 50, chroma: 66, hue: 34 },
  // Yellow
  { lightness: 50, chroma: 66, hue: 80 },
  // Turquoise
  { lightness: 50, chroma: 66, hue: 139 },
  // Teal
  { lightness: 50, chroma: 66, hue: 172 },
  // Blue
  { lightness: 50, chroma: 66, hue: 271 },
  // Lavender
  { lightness: 50, chroma: 66, hue: 295 },
  // Pink
  { lightness: 50, chroma: 66, hue: 332 },
  // Light blue
  { lightness: 50, chroma: 22, hue: 252 },
  // Dark blue
  { lightness: 22, chroma: 13, hue: 252 },
  /* eslint-enable @typescript-eslint/no-magic-numbers */
]

/** Converts a {@link LChColor} to a CSS color string. */
export function lChColorToCssColor(color: LChColor): string {
  return 'alpha' in color
    ? `lcha(${color.lightness}% ${color.chroma} ${color.hue} / ${color.alpha})`
    : `lch(${color.lightness}% ${color.chroma} ${color.hue})`
}

export const COLOR_STRING_TO_COLOR = new Map(
  COLORS.map(color => [lChColorToCssColor(color), color])
)

export const INITIAL_COLOR_COUNTS = new Map(COLORS.map(color => [lChColorToCssColor(color), 0]))

/** The color that is used for the least labels. Ties are broken by order. */
export function leastUsedColor(labels: Iterable<Label>) {
  const colorCounts = new Map(INITIAL_COLOR_COUNTS)
  for (const label of labels) {
    const colorString = lChColorToCssColor(label.color)
    colorCounts.set(colorString, (colorCounts.get(colorString) ?? 0) + 1)
  }
  const min = Math.min(...colorCounts.values())
  const [minColor] = [...colorCounts.entries()].find(kv => kv[1] === min) ?? []
  return minColor == null ? COLORS[0] : COLOR_STRING_TO_COLOR.get(minColor) ?? COLORS[0]
}

// =================
// === AssetType ===
// =================

/** All possible types of directory entries. */
export enum AssetType {
  project = 'project',
  file = 'file',
  secret = 'secret',
  directory = 'directory',
  /** A special {@link AssetType} representing the unknown items of a directory, before the
   * request to retrieve the items completes. */
  specialLoading = 'special-loading',
  /** A special {@link AssetType} representing the sole child of an empty directory. */
  specialEmpty = 'special-empty',
}

/** The corresponding ID newtype for each {@link AssetType}. */
export interface IdType {
  [AssetType.project]: ProjectId
  [AssetType.file]: FileId
  [AssetType.secret]: SecretId
  [AssetType.directory]: DirectoryId
  [AssetType.specialLoading]: LoadingAssetId
  [AssetType.specialEmpty]: EmptyAssetId
}

/** The english name of each asset type. */
export const ASSET_TYPE_NAME: Record<AssetType, string> = {
  [AssetType.directory]: 'folder',
  [AssetType.project]: 'project',
  [AssetType.file]: 'file',
  [AssetType.secret]: 'secret',
  [AssetType.specialLoading]: 'special loading asset',
  [AssetType.specialEmpty]: 'special empty asset',
} as const

/** Integers (starting from 0) corresponding to the order in which each asset type should appear
 * in a directory listing. */
export const ASSET_TYPE_ORDER: Record<AssetType, number> = {
  // This is a sequence of numbers, not magic numbers. `999` and `1000` are arbitrary numbers
  // that are higher than the number of possible asset types.
  /* eslint-disable @typescript-eslint/no-magic-numbers */
  [AssetType.directory]: 0,
  [AssetType.project]: 1,
  [AssetType.file]: 2,
  [AssetType.secret]: 3,
  [AssetType.specialLoading]: 999,
  [AssetType.specialEmpty]: 1000,
  /* eslint-enable @typescript-eslint/no-magic-numbers */
}

// =============
// === Asset ===
// =============

/** Metadata uniquely identifying a directory entry.
 * These can be Projects, Files, Secrets, or other directories. */
export interface BaseAsset {
  id: AssetId
  title: string
  modifiedAt: dateTime.Rfc3339DateTime
  /** This is defined as a generic {@link AssetId} in the backend, however it is more convenient
   * (and currently safe) to assume it is always a {@link DirectoryId}. */
  parentId: DirectoryId
  permissions: UserPermission[] | null
  labels: LabelName[] | null
  description: string | null
}

/** Metadata uniquely identifying a directory entry.
 * These can be Projects, Files, Secrets, or other directories. */
export interface Asset<Type extends AssetType = AssetType> extends BaseAsset {
  type: Type
  id: IdType[Type]
  projectState: Type extends AssetType.project ? ProjectStateType : null
}

/** A convenience alias for {@link Asset}<{@link AssetType.directory}>. */
export interface DirectoryAsset extends Asset<AssetType.directory> {}

/** A convenience alias for {@link Asset}<{@link AssetType.project}>. */
export interface ProjectAsset extends Asset<AssetType.project> {}

/** A convenience alias for {@link Asset}<{@link AssetType.file}>. */
export interface FileAsset extends Asset<AssetType.file> {}

/** A convenience alias for {@link Asset}<{@link AssetType.secret}>. */
export interface SecretAsset extends Asset<AssetType.secret> {}

/** A convenience alias for {@link Asset}<{@link AssetType.specialLoading}>. */
export interface SpecialLoadingAsset extends Asset<AssetType.specialLoading> {}

/** A convenience alias for {@link Asset}<{@link AssetType.specialEmpty}>. */
export interface SpecialEmptyAsset extends Asset<AssetType.specialEmpty> {}

/** Creates a {@link DirectoryAsset} representing the root directory for the organization,
 * with all irrelevant fields initialized to default values. */
export function createRootDirectoryAsset(directoryId: DirectoryId): DirectoryAsset {
  return {
    type: AssetType.directory,
    title: '(root)',
    id: directoryId,
    modifiedAt: dateTime.toRfc3339(new Date()),
    parentId: DirectoryId(''),
    permissions: [],
    projectState: null,
    labels: [],
    description: null,
  }
<<<<<<< HEAD
=======
}

/** Creates a {@link FileAsset} using the given values. */
export function createPlaceholderFileAsset(
  title: string,
  parentId: DirectoryId,
  assetPermissions: UserPermission[]
): FileAsset {
  return {
    type: AssetType.file,
    id: FileId(uniqueString.uniqueString()),
    title,
    parentId,
    permissions: assetPermissions,
    modifiedAt: dateTime.toRfc3339(new Date()),
    projectState: null,
    labels: [],
    description: null,
  }
}

/** Creates a {@link ProjectAsset} using the given values. */
export function createPlaceholderProjectAsset(
  title: string,
  parentId: DirectoryId,
  assetPermissions: UserPermission[],
  organization: UserOrOrganization | null
): ProjectAsset {
  return {
    type: AssetType.project,
    id: ProjectId(uniqueString.uniqueString()),
    title,
    parentId,
    permissions: assetPermissions,
    modifiedAt: dateTime.toRfc3339(new Date()),
    projectState: {
      type: ProjectState.new,
      // eslint-disable-next-line @typescript-eslint/naming-convention
      volume_id: '',
      // eslint-disable-next-line @typescript-eslint/naming-convention
      ...(organization != null ? { opened_by: organization.email } : {}),
    },
    labels: [],
    description: null,
  }
>>>>>>> 899f7e4e
}

/** Creates a {@link SpecialLoadingAsset}, with all irrelevant fields initialized to default
 * values. */
export function createSpecialLoadingAsset(directoryId: DirectoryId): SpecialLoadingAsset {
  return {
    type: AssetType.specialLoading,
    title: '',
    id: LoadingAssetId(uniqueString.uniqueString()),
    modifiedAt: dateTime.toRfc3339(new Date()),
    parentId: directoryId,
    permissions: [],
    projectState: null,
    labels: [],
    description: null,
  }
}

/** Creates a {@link SpecialEmptyAsset}, with all irrelevant fields initialized to default
 * values. */
export function createSpecialEmptyAsset(directoryId: DirectoryId): SpecialEmptyAsset {
  return {
    type: AssetType.specialEmpty,
    title: '',
    id: EmptyAssetId(uniqueString.uniqueString()),
    modifiedAt: dateTime.toRfc3339(new Date()),
    parentId: directoryId,
    permissions: [],
    projectState: null,
    labels: [],
    description: null,
  }
}

/** A union of all possible {@link Asset} variants. */
export type AnyAsset =
  | DirectoryAsset
  | FileAsset
  | ProjectAsset
  | SecretAsset
  | SpecialEmptyAsset
  | SpecialLoadingAsset

/** A type guard that returns whether an {@link Asset} is a specific type of asset. */
export function assetIsType<Type extends AssetType>(type: Type) {
  return (asset: AnyAsset): asset is Extract<AnyAsset, Asset<Type>> => asset.type === type
}

/** Creates a new placeholder asset id for the given asset type. */
export function createPlaceholderAssetId<Type extends AssetType>(
  type: Type,
  id?: string
): IdType[Type] {
  // This is required so that TypeScript can check the `switch` for exhaustiveness.
  const assetType: AssetType = type
  id ??= uniqueString.uniqueString()
  let result: AssetId
  switch (assetType) {
    case AssetType.directory: {
      result = DirectoryId(id)
      break
    }
    case AssetType.project: {
      result = ProjectId(id)
      break
    }
    case AssetType.file: {
      result = FileId(id)
      break
    }
    case AssetType.secret: {
      result = SecretId(id)
      break
<<<<<<< HEAD
    }
    case AssetType.specialLoading: {
      result = LoadingAssetId(id)
      break
    }
=======
    }
    case AssetType.specialLoading: {
      result = LoadingAssetId(id)
      break
    }
>>>>>>> 899f7e4e
    case AssetType.specialEmpty: {
      result = EmptyAssetId(id)
      break
    }
  }
  // This is SAFE, just too complex for TypeScript to correctly typecheck.
  // eslint-disable-next-line no-restricted-syntax
  return result as IdType[Type]
}

// These are functions, and so their names should be camelCase.
/* eslint-disable no-restricted-syntax */
/** A type guard that returns whether an {@link Asset} is a {@link ProjectAsset}. */
export const assetIsProject = assetIsType(AssetType.project)
/** A type guard that returns whether an {@link Asset} is a {@link DirectoryAsset}. */
export const assetIsDirectory = assetIsType(AssetType.directory)
/** A type guard that returns whether an {@link Asset} is a {@link SecretAsset}. */
export const assetIsSecret = assetIsType(AssetType.secret)
/** A type guard that returns whether an {@link Asset} is a {@link FileAsset}. */
export const assetIsFile = assetIsType(AssetType.file)
/* eslint-disable no-restricted-syntax */

// ==============================
// === compareUserPermissions ===
// ==============================

/** A value returned from a compare function passed to {@link Array.sort}, indicating that the
 * first argument was less than the second argument. */
const COMPARE_LESS_THAN = -1

/** Return a positive number when `a > b`, a negative number when `a < b`, and `0`
 * when `a === b`. */
export function compareUserPermissions(a: UserPermission, b: UserPermission) {
  const relativePermissionPrecedence =
    permissions.PERMISSION_ACTION_PRECEDENCE[a.permission] -
    permissions.PERMISSION_ACTION_PRECEDENCE[b.permission]
  if (relativePermissionPrecedence !== 0) {
    return relativePermissionPrecedence
  } else {
    const aName = a.user.user_name
    const bName = b.user.user_name
    const aEmail = a.user.user_email
    const bEmail = b.user.user_email
    return aName < bName
      ? COMPARE_LESS_THAN
      : aName > bName
      ? 1
      : aEmail < bEmail
      ? COMPARE_LESS_THAN
      : aEmail > bEmail
      ? 1
      : 0
  }
}

// =================
// === Endpoints ===
// =================

/** HTTP request body for the "set username" endpoint. */
export interface CreateUserRequestBody {
  userName: string
  userEmail: EmailAddress
  organizationId: UserOrOrganizationId | null
<<<<<<< HEAD
}

/** HTTP request body for the "update user" endpoint. */
export interface UpdateUserRequestBody {
  name: string | null
=======
>>>>>>> 899f7e4e
}

/** HTTP request body for the "invite user" endpoint. */
export interface InviteUserRequestBody {
  organizationId: UserOrOrganizationId
  userEmail: EmailAddress
}

/** HTTP request body for the "create permission" endpoint. */
export interface CreatePermissionRequestBody {
  userSubjects: Subject[]
  resourceId: AssetId
  action: permissions.PermissionAction | null
}

/** HTTP request body for the "create directory" endpoint. */
export interface CreateDirectoryRequestBody {
  title: string
  parentId: DirectoryId | null
}

/** HTTP request body for the "update directory" endpoint. */
export interface UpdateDirectoryRequestBody {
  title: string
}

/** HTTP request body for the "update asset" endpoint. */
export interface UpdateAssetRequestBody {
  parentDirectoryId: DirectoryId | null
  description: string | null
}

/** HTTP request body for the "create project" endpoint. */
export interface CreateProjectRequestBody {
  projectName: string
  projectTemplateName: string | null
  parentDirectoryId: DirectoryId | null
}

/** HTTP request body for the "update project" endpoint.
 * Only updates of the `projectName` or `ami` are allowed. */
export interface UpdateProjectRequestBody {
  projectName: string | null
  ami: Ami | null
  ideVersion: VersionNumber | null
}

/** HTTP request body for the "open project" endpoint. */
export interface OpenProjectRequestBody {
  forceCreate: boolean
  executeAsync: boolean
}

/** HTTP request body for the "create secret" endpoint. */
export interface CreateSecretRequestBody {
  name: string
  value: string
  parentDirectoryId: DirectoryId | null
}

/** HTTP request body for the "update secret" endpoint. */
export interface UpdateSecretRequestBody {
  value: string
}

/** HTTP request body for the "create tag" endpoint. */
export interface CreateTagRequestBody {
  value: string
  color: LChColor
}

/** URL query string parameters for the "list directory" endpoint. */
export interface ListDirectoryRequestParams {
  parentId: string | null
  filterBy: FilterBy | null
  labels: LabelName[] | null
  recentProjects: boolean
}

/** URL query string parameters for the "upload file" endpoint. */
export interface UploadFileRequestParams {
<<<<<<< HEAD
  fileId: string | null
  fileName: string | null
=======
  fileId: AssetId | null
  // Marked as optional in the data type, however it is required by the actual route handler.
  fileName: string
>>>>>>> 899f7e4e
  parentDirectoryId: DirectoryId | null
}

/** URL query string parameters for the "list versions" endpoint. */
export interface ListVersionsRequestParams {
  versionType: VersionType
  default: boolean
}

// ==============================
// === detectVersionLifecycle ===
// ==============================

/** Extract the {@link VersionLifecycle} from a version string. */
export function detectVersionLifecycle(version: string) {
  if (/rc/i.test(version)) {
    return VersionLifecycle.releaseCandidate
  } else if (/\bnightly\b/i.test(version)) {
    return VersionLifecycle.nightly
  } else if (/\bdev\b|\balpha\b/i.test(version)) {
    return VersionLifecycle.development
  } else {
    return VersionLifecycle.stable
  }
}

// =====================
// === compareAssets ===
// =====================

/** Return a positive number if `a > b`, a negative number if `a < b`, and zero if `a === b`. */
export function compareAssets(a: AnyAsset, b: AnyAsset) {
  const relativeTypeOrder = ASSET_TYPE_ORDER[a.type] - ASSET_TYPE_ORDER[b.type]
  if (relativeTypeOrder !== 0) {
    return relativeTypeOrder
  }
  return a.title > b.title ? 1 : a.title < b.title ? COMPARE_LESS_THAN : 0
}

// ==================
// === getAssetId ===
// ==================

/** A convenience function to get the `id` of an {@link Asset}.
 * This is useful to avoid React re-renders as it is not re-created on each function call. */
export function getAssetId<Type extends AssetType>(asset: Asset<Type>) {
  return asset.id
}

// =====================
// === fileIsProject ===
// =====================

/** A subset of properties of the JS `File` type. */
interface JSFile {
  name: string
}

/** Whether a `File` is a project. */
export function fileIsProject(file: JSFile) {
  return (
    file.name.endsWith('.tar.gz') ||
    file.name.endsWith('.zip') ||
    file.name.endsWith('.enso-project')
  )
}

/** Whether a `File` is not a project. */
export function fileIsNotProject(file: JSFile) {
  return !fileIsProject(file)
}

// =============================
// === stripProjectExtension ===
// =============================

/** Remove the extension of the project file name (if any). */
export function stripProjectExtension(name: string) {
<<<<<<< HEAD
  return name.replace(/\.tar\.gz$|\.zip$|\.enso-project/, '')
=======
  return name.replace(/[.](?:tar[.]gz|zip|enso-project)$/, '')
}

/** Return both the name and extension of the project file name (if any).
 * Otherwise, returns the entire name as the basename. */
export function extractProjectExtension(name: string) {
  const [, basename, extension] = name.match(/^(.*)[.](tar[.]gz|zip|enso-project)$/) ?? []
  return { basename: basename ?? name, extension: extension ?? '' }
>>>>>>> 899f7e4e
}

// ===============
// === Backend ===
// ===============

/** Interface for sending requests to a backend that manages assets and runs projects. */
export abstract class Backend {
  abstract readonly type: BackendType

  /** Return a list of all users in the same organization. */
  abstract listUsers(): Promise<SimpleUser[]>
  /** Set the username of the current user. */
  abstract createUser(body: CreateUserRequestBody): Promise<UserOrOrganization>
<<<<<<< HEAD
  /** Change the username of the current user. */
  abstract updateUser(body: UpdateUserRequestBody): Promise<void>
  /** Delete the current user. */
  abstract deleteUser(): Promise<void>
  /** Upload a new profile picture for the current user. */
  abstract uploadUserPicture(file: Blob): Promise<string>
=======
>>>>>>> 899f7e4e
  /** Invite a new user to the organization by email. */
  abstract inviteUser(body: InviteUserRequestBody): Promise<void>
  /** Adds a permission for a specific user on a specific asset. */
  abstract createPermission(body: CreatePermissionRequestBody): Promise<void>
  /** Return user details for the current user. */
  abstract usersMe(): Promise<UserOrOrganization | null>
  /** Return a list of assets in a directory. */
  abstract listDirectory(
    query: ListDirectoryRequestParams,
    title: string | null
  ): Promise<AnyAsset[]>
  /** Create a directory. */
  abstract createDirectory(body: CreateDirectoryRequestBody): Promise<CreatedDirectory>
  /** Change the name of a directory. */
  abstract updateDirectory(
    directoryId: DirectoryId,
    body: UpdateDirectoryRequestBody,
    title: string | null
  ): Promise<UpdatedDirectory>
  /** Change the parent directory of an asset. */
  abstract updateAsset(
    assetId: AssetId,
    body: UpdateAssetRequestBody,
    title: string | null
  ): Promise<void>
  /** Delete an arbitrary asset. */
  abstract deleteAsset(assetId: AssetId, title: string | null): Promise<void>
  /** Restore an arbitrary asset from the trash. */
  abstract undoDeleteAsset(assetId: AssetId, title: string | null): Promise<void>
  /** Copy an arbitrary asset to another directory. */
  abstract copyAsset(
    assetId: AssetId,
    parentDirectoryId: DirectoryId,
    title: string | null,
    parentDirectoryTitle: string | null
  ): Promise<CopyAssetResponse>
  /** Return a list of projects belonging to the current user. */
  abstract listProjects(): Promise<ListedProject[]>
  /** Create a project for the current user. */
  abstract createProject(body: CreateProjectRequestBody): Promise<CreatedProject>
  /** Close a project. */
  abstract closeProject(projectId: ProjectId, title: string | null): Promise<void>
  /** Return project details. */
  abstract getProjectDetails(projectId: ProjectId, title: string | null): Promise<Project>
  /** Set a project to an open state. */
  abstract openProject(
    projectId: ProjectId,
    body: OpenProjectRequestBody | null,
    title: string | null
  ): Promise<void>
  /** Change the AMI or IDE version of a project. */
  abstract updateProject(
    projectId: ProjectId,
    body: UpdateProjectRequestBody,
    title: string | null
  ): Promise<UpdatedProject>
  /** Return project memory, processor and storage usage. */
  abstract checkResources(projectId: ProjectId, title: string | null): Promise<ResourceUsage>
  /** Return a list of files accessible by the current user. */
  abstract listFiles(): Promise<File[]>
  /** Upload a file. */
<<<<<<< HEAD
  abstract uploadFile(params: UploadFileRequestParams, file: Blob): Promise<FileInfo>
=======
  abstract uploadFile(params: UploadFileRequestParams, body: Blob): Promise<FileInfo>
>>>>>>> 899f7e4e
  /** Return file details. */
  abstract getFileDetails(fileId: FileId, title: string | null): Promise<FileDetails>
  /** Create a secret environment variable. */
  abstract createSecret(body: CreateSecretRequestBody): Promise<SecretId>
  /** Return a secret environment variable. */
  abstract getSecret(secretId: SecretId, title: string | null): Promise<Secret>
  /** Change the value of a secret. */
  abstract updateSecret(
    secretId: SecretId,
    body: UpdateSecretRequestBody,
    title: string | null
  ): Promise<void>
  /** Return the secret environment variables accessible by the user. */
  abstract listSecrets(): Promise<SecretInfo[]>
  /** Create a label used for categorizing assets. */
  abstract createTag(body: CreateTagRequestBody): Promise<Label>
  /** Return all labels accessible by the user. */
  abstract listTags(): Promise<Label[]>
  /** Set the full list of labels for a specific asset. */
  abstract associateTag(assetId: AssetId, tagIds: LabelName[], title: string | null): Promise<void>
  /** Delete a label. */
  abstract deleteTag(tagId: TagId, value: LabelName): Promise<void>
  /** Return a list of backend or IDE versions. */
  abstract listVersions(params: ListVersionsRequestParams): Promise<Version[]>
}<|MERGE_RESOLUTION|>--- conflicted
+++ resolved
@@ -90,11 +90,8 @@
   id: UserOrOrganizationId
   name: string
   email: EmailAddress
-<<<<<<< HEAD
   /** A URL. */
   profilePicture: string | null
-=======
->>>>>>> 899f7e4e
   /** If `false`, this account is awaiting acceptance from an admin, and endpoints other than
    * `usersMe` will not work. */
   isEnabled: boolean
@@ -528,8 +525,6 @@
     labels: [],
     description: null,
   }
-<<<<<<< HEAD
-=======
 }
 
 /** Creates a {@link FileAsset} using the given values. */
@@ -575,7 +570,6 @@
     labels: [],
     description: null,
   }
->>>>>>> 899f7e4e
 }
 
 /** Creates a {@link SpecialLoadingAsset}, with all irrelevant fields initialized to default
@@ -649,19 +643,11 @@
     case AssetType.secret: {
       result = SecretId(id)
       break
-<<<<<<< HEAD
     }
     case AssetType.specialLoading: {
       result = LoadingAssetId(id)
       break
     }
-=======
-    }
-    case AssetType.specialLoading: {
-      result = LoadingAssetId(id)
-      break
-    }
->>>>>>> 899f7e4e
     case AssetType.specialEmpty: {
       result = EmptyAssetId(id)
       break
@@ -726,14 +712,11 @@
   userName: string
   userEmail: EmailAddress
   organizationId: UserOrOrganizationId | null
-<<<<<<< HEAD
 }
 
 /** HTTP request body for the "update user" endpoint. */
 export interface UpdateUserRequestBody {
   name: string | null
-=======
->>>>>>> 899f7e4e
 }
 
 /** HTTP request body for the "invite user" endpoint. */
@@ -815,14 +798,9 @@
 
 /** URL query string parameters for the "upload file" endpoint. */
 export interface UploadFileRequestParams {
-<<<<<<< HEAD
-  fileId: string | null
-  fileName: string | null
-=======
   fileId: AssetId | null
   // Marked as optional in the data type, however it is required by the actual route handler.
   fileName: string
->>>>>>> 899f7e4e
   parentDirectoryId: DirectoryId | null
 }
 
@@ -901,9 +879,6 @@
 
 /** Remove the extension of the project file name (if any). */
 export function stripProjectExtension(name: string) {
-<<<<<<< HEAD
-  return name.replace(/\.tar\.gz$|\.zip$|\.enso-project/, '')
-=======
   return name.replace(/[.](?:tar[.]gz|zip|enso-project)$/, '')
 }
 
@@ -912,7 +887,6 @@
 export function extractProjectExtension(name: string) {
   const [, basename, extension] = name.match(/^(.*)[.](tar[.]gz|zip|enso-project)$/) ?? []
   return { basename: basename ?? name, extension: extension ?? '' }
->>>>>>> 899f7e4e
 }
 
 // ===============
@@ -927,15 +901,12 @@
   abstract listUsers(): Promise<SimpleUser[]>
   /** Set the username of the current user. */
   abstract createUser(body: CreateUserRequestBody): Promise<UserOrOrganization>
-<<<<<<< HEAD
   /** Change the username of the current user. */
   abstract updateUser(body: UpdateUserRequestBody): Promise<void>
   /** Delete the current user. */
   abstract deleteUser(): Promise<void>
   /** Upload a new profile picture for the current user. */
   abstract uploadUserPicture(file: Blob): Promise<string>
-=======
->>>>>>> 899f7e4e
   /** Invite a new user to the organization by email. */
   abstract inviteUser(body: InviteUserRequestBody): Promise<void>
   /** Adds a permission for a specific user on a specific asset. */
@@ -997,11 +968,7 @@
   /** Return a list of files accessible by the current user. */
   abstract listFiles(): Promise<File[]>
   /** Upload a file. */
-<<<<<<< HEAD
   abstract uploadFile(params: UploadFileRequestParams, file: Blob): Promise<FileInfo>
-=======
-  abstract uploadFile(params: UploadFileRequestParams, body: Blob): Promise<FileInfo>
->>>>>>> 899f7e4e
   /** Return file details. */
   abstract getFileDetails(fileId: FileId, title: string | null): Promise<FileDetails>
   /** Create a secret environment variable. */
