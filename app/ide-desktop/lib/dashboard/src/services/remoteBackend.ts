/** @file Module containing the API client for the Cloud backend API.
 *
 * Each exported function in the {@link RemoteBackend} in this module corresponds to
 * an API endpoint. The functions are asynchronous and return a {@link Promise} that resolves to
 * the response from the API. */
import * as detect from 'enso-common/src/detect'

import type * as loggerProvider from '#/providers/LoggerProvider'
import type * as textProvider from '#/providers/TextProvider'
import * as backendModule from '#/services/backend'
import * as remoteBackendPaths from '#/services/remoteBackendPaths'
import type * as text from '#/text'
import * as config from '#/utilities/config'
import * as errorModule from '#/utilities/error'
import type * as http from '#/utilities/http'
import * as object from '#/utilities/object'

// =================
// === Constants ===
// =================

/** HTTP status indicating that the request was successful. */
const STATUS_SUCCESS_FIRST = 200
/** HTTP status indicating that the request was successful. */
const STATUS_SUCCESS_LAST = 299
/** HTTP status indicating that the server encountered a fatal exception. */
const STATUS_SERVER_ERROR = 500

/** The number of milliseconds in one day. */
const ONE_DAY_MS = 86_400_000

/** Default HTTP body for an "open project" request. */
const DEFAULT_OPEN_PROJECT_BODY: backendModule.OpenProjectRequestBody = {
  forceCreate: false,
  executeAsync: false,
}

// ============================
// === responseIsSuccessful ===
// ============================

/** Whether a response has a success HTTP status code (200-299). */
function responseIsSuccessful(response: Response) {
  return response.status >= STATUS_SUCCESS_FIRST && response.status <= STATUS_SUCCESS_LAST
}

// ===============================
// === waitUntilProjectIsReady ===
// ===============================

/** The interval between requests checking whether the IDE is ready. */
const CHECK_STATUS_INTERVAL_MS = 5000

/** Return a {@link Promise} that resolves only when a project is ready to open. */
export async function waitUntilProjectIsReady(
  backend: backendModule.Backend,
  item: backendModule.ProjectAsset,
  abortController: AbortController = new AbortController()
) {
  let project = await backend.getProjectDetails(item.id, item.title)
  if (!backendModule.DOES_PROJECT_STATE_INDICATE_VM_EXISTS[project.state.type]) {
    await backend.openProject(item.id, null, item.title)
  }
  let nextCheckTimestamp = 0
  while (
    !abortController.signal.aborted &&
    project.state.type !== backendModule.ProjectState.opened
  ) {
    await new Promise<void>(resolve => {
      const delayMs = nextCheckTimestamp - Number(new Date())
      setTimeout(resolve, Math.max(0, delayMs))
    })
    nextCheckTimestamp = Number(new Date()) + CHECK_STATUS_INTERVAL_MS
    project = await backend.getProjectDetails(item.id, item.title)
  }
}

// =============
// === Types ===
// =============

/** HTTP response body for the "list users" endpoint. */
export interface ListUsersResponseBody {
  users: backendModule.SimpleUser[]
}

/** HTTP response body for the "list projects" endpoint. */
export interface ListDirectoryResponseBody {
  assets: backendModule.AnyAsset[]
}

/** HTTP response body for the "list projects" endpoint. */
export interface ListProjectsResponseBody {
  projects: backendModule.ListedProjectRaw[]
}

/** HTTP response body for the "list files" endpoint. */
export interface ListFilesResponseBody {
  files: backendModule.File[]
}

/** HTTP response body for the "list secrets" endpoint. */
export interface ListSecretsResponseBody {
  secrets: backendModule.SecretInfo[]
}

/** HTTP response body for the "list tag" endpoint. */
export interface ListTagsResponseBody {
  tags: backendModule.Label[]
}

/** HTTP response body for the "list versions" endpoint. */
export interface ListVersionsResponseBody {
  versions: [backendModule.Version, ...backendModule.Version[]]
}

// =====================
// === RemoteBackend ===
// =====================

/** A function that turns a text ID (and a list of replacements, if required) to
 * human-readable text. */
type GetText = ReturnType<typeof textProvider.useText>['getText']

/** Information for a cached default version. */
interface DefaultVersionInfo {
  version: backendModule.VersionNumber
  lastUpdatedEpochMs: number
}

/** Class for sending requests to the Cloud backend API endpoints. */
export class RemoteBackend extends backendModule.Backend {
  readonly type = backendModule.BackendType.remote
  private defaultVersions: Partial<Record<backendModule.VersionType, DefaultVersionInfo>> = {}

  /** Create a new instance of the {@link RemoteBackend} API client.
   * @throws An error if the `Authorization` header is not set on the given `client`. */
  constructor(
    private readonly client: http.Client,
    private readonly logger: loggerProvider.Logger,
    private getText: ReturnType<typeof textProvider.useText>['getText']
  ) {
    super()
    // All of our API endpoints are authenticated, so we expect the `Authorization` header to be
    // set.
    if (!new Headers(this.client.defaultHeaders).has('Authorization')) {
      const message = 'Authorization header not set.'
      this.logger.error(message)
      throw new Error(message)
    } else {
      if (detect.IS_DEV_MODE) {
        // @ts-expect-error This exists only for debugging purposes. It does not have types
        // because it MUST NOT be used in this codebase.
        window.remoteBackend = this
      }
      return
    }
  }

  /** Set `this.getText`. This function is exposed rather than the property itself to make it clear
   * that it is intended to be mutable. */
  setGetText(getText: GetText) {
    this.getText = getText
  }

  /** Log an error message and throws an {@link Error} with the specified message.
   * @throws {Error} Always. */
  throw<K extends Extract<text.TextId, `${string}BackendError`>>(
    textId: K,
    ...replacements: text.Replacements[K]
  ): never {
    const message = this.getText(textId, ...replacements)
    this.logger.error(message)
    throw new Error(message)
  }

  /** Return a list of all users in the same organization. */
  override async listUsers(): Promise<backendModule.SimpleUser[]> {
    const path = remoteBackendPaths.LIST_USERS_PATH
    const response = await this.get<ListUsersResponseBody>(path)
    if (!responseIsSuccessful(response)) {
      return this.throw('listUsersBackendError')
    } else {
      return (await response.json()).users
    }
  }

  /** Set the username and parent organization of the current user. */
  override async createUser(
    body: backendModule.CreateUserRequestBody
  ): Promise<backendModule.UserOrOrganization> {
    const path = remoteBackendPaths.CREATE_USER_PATH
    const response = await this.post<backendModule.UserOrOrganization>(path, body)
    if (!responseIsSuccessful(response)) {
      return this.throw('createUserBackendError')
    } else {
      return await response.json()
    }
  }

  /** Change the username of the current user. */
  override async updateUser(body: backendModule.UpdateUserRequestBody): Promise<void> {
    const path = remoteBackendPaths.UPDATE_CURRENT_USER_PATH
    const response = await this.put(path, body)
    if (!responseIsSuccessful(response)) {
      if (body.username != null) {
        return this.throw('Could not change username.')
      } else {
        return this.throw('Could not update user.')
      }
    } else {
      return
    }
  }

  /** Delete the current user. */
  override async deleteUser(): Promise<void> {
    const response = await this.delete(remoteBackendPaths.DELETE_USER_PATH)
    if (!responseIsSuccessful(response)) {
      return this.throw('Could not delete user.')
    } else {
      return
    }
  }

  /** Invite a new user to the organization by email. */
  override async inviteUser(body: backendModule.InviteUserRequestBody): Promise<void> {
    const path = remoteBackendPaths.INVITE_USER_PATH
    const response = await this.post(path, body)
    if (!responseIsSuccessful(response)) {
      return this.throw('inviteUserBackendError', body.userEmail)
    } else {
      return
    }
  }

  /** Upload a new profile picture for the current user. */
  override async uploadUserPicture(
    params: backendModule.UploadUserPictureRequestParams,
    file: Blob
  ): Promise<backendModule.UserOrOrganization> {
    const paramsString = new URLSearchParams({
      /* eslint-disable @typescript-eslint/naming-convention */
      ...(params.fileName != null ? { file_name: params.fileName } : {}),
      /* eslint-enable @typescript-eslint/naming-convention */
    }).toString()
    const path = `${remoteBackendPaths.UPLOAD_USER_PICTURE_PATH}?${paramsString}`
    const response = await this.postBinary<backendModule.UserOrOrganization>(path, file)
    if (!responseIsSuccessful(response)) {
      return this.throw('Could not upload user profile picture.')
    } else {
      return await response.json()
    }
  }

  /** Adds a permission for a specific user on a specific asset. */
  override async createPermission(body: backendModule.CreatePermissionRequestBody): Promise<void> {
    const path = remoteBackendPaths.CREATE_PERMISSION_PATH
    const response = await this.post<backendModule.UserOrOrganization>(path, body)
    if (!responseIsSuccessful(response)) {
      return this.throw('createPermissionBackendError')
    } else {
      return
    }
  }

  /** Return organization info for the current user.
   * @returns `null` if a non-successful status code (not 200-299) was received. */
  override async usersMe(): Promise<backendModule.UserOrOrganization | null> {
    const path = remoteBackendPaths.USERS_ME_PATH
    const response = await this.get<backendModule.UserOrOrganization>(path)
    if (!responseIsSuccessful(response)) {
      return null
    } else {
      return await response.json()
    }
  }

  /** Return a list of assets in a directory.
   * @throws An error if a non-successful status code (not 200-299) was received. */
  override async listDirectory(
    query: backendModule.ListDirectoryRequestParams,
    title: string
  ): Promise<backendModule.AnyAsset[]> {
    const path = remoteBackendPaths.LIST_DIRECTORY_PATH
    const response = await this.get<ListDirectoryResponseBody>(
      path +
        '?' +
        new URLSearchParams([
          ...(query.parentId != null ? [['parent_id', query.parentId]] : []),
          ...(query.filterBy != null ? [['filter_by', query.filterBy]] : []),
          ...(query.recentProjects ? [['recent_projects', String(true)]] : []),
          ...(query.labels != null ? query.labels.map(label => ['label', label]) : []),
        ]).toString()
    )
    if (!responseIsSuccessful(response)) {
      if (response.status === STATUS_SERVER_ERROR) {
        this.logger.error(
          query.parentId != null
            ? `Error listing directory '${query.parentId}'`
            : `Error listing root directory`
        )
        // The directory is probably empty.
        return []
      } else if (query.parentId != null) {
        return this.throw('listFolderBackendError', title)
      } else {
        return this.throw('listRootFolderBackendError')
      }
    } else {
      return (await response.json()).assets
        .map(asset =>
          object.merge(asset, {
            // eslint-disable-next-line no-restricted-syntax
            type: asset.id.match(/^(.+?)-/)?.[1] as backendModule.AssetType,
          })
        )
        .map(asset =>
          object.merge(asset, {
            permissions: [...(asset.permissions ?? [])].sort(backendModule.compareUserPermissions),
          })
        )
    }
  }

  /** Create a directory.
   * @throws An error if a non-successful status code (not 200-299) was received. */
  override async createDirectory(
    body: backendModule.CreateDirectoryRequestBody
  ): Promise<backendModule.CreatedDirectory> {
    const path = remoteBackendPaths.CREATE_DIRECTORY_PATH
    const response = await this.post<backendModule.CreatedDirectory>(path, body)
    if (!responseIsSuccessful(response)) {
      return this.throw('createFolderBackendError', body.title)
    } else {
      return await response.json()
    }
  }

  /** Change the name of a directory.
   * @throws An error if a non-successful status code (not 200-299) was received. */
  override async updateDirectory(
    directoryId: backendModule.DirectoryId,
    body: backendModule.UpdateDirectoryRequestBody,
    title: string
  ) {
    const path = remoteBackendPaths.updateDirectoryPath(directoryId)
    const response = await this.put<backendModule.UpdatedDirectory>(path, body)
    if (!responseIsSuccessful(response)) {
      return this.throw('updateFolderBackendError', title)
    } else {
      return await response.json()
    }
  }

  /** Change the parent directory of an asset.
   * @throws An error if a non-successful status code (not 200-299) was received. */
  override async updateAsset(
    assetId: backendModule.AssetId,
    body: backendModule.UpdateAssetRequestBody,
    title: string
  ) {
    const path = remoteBackendPaths.updateAssetPath(assetId)
    const response = await this.patch(path, body)
    if (!responseIsSuccessful(response)) {
      return this.throw('updateAssetBackendError', title)
    } else {
      return
    }
  }

  /** Delete an arbitrary asset.
   * @throws An error if a non-successful status code (not 200-299) was received. */
  override async deleteAsset(assetId: backendModule.AssetId, title: string) {
    const path = remoteBackendPaths.deleteAssetPath(assetId)
    const response = await this.delete(path)
    if (!responseIsSuccessful(response)) {
      return this.throw('deleteAssetBackendError', title)
    } else {
      return
    }
  }

  /** Restore an arbitrary asset from the trash.
   * @throws An error if a non-successful status code (not 200-299) was received. */
  override async undoDeleteAsset(assetId: backendModule.AssetId, title: string): Promise<void> {
    const path = remoteBackendPaths.UNDO_DELETE_ASSET_PATH
    const response = await this.patch(path, { assetId })
    if (!responseIsSuccessful(response)) {
      return this.throw('undoDeleteAssetBackendError', title)
    } else {
      return
    }
  }

  /** Copy an arbitrary asset to another directory.
   * @throws An error if a non-successful status code (not 200-299) was received. */
  override async copyAsset(
    assetId: backendModule.AssetId,
    parentDirectoryId: backendModule.DirectoryId,
    title: string,
    parentDirectoryTitle: string
  ): Promise<backendModule.CopyAssetResponse> {
    const response = await this.post<backendModule.CopyAssetResponse>(
      remoteBackendPaths.copyAssetPath(assetId),
      { parentDirectoryId }
    )
    if (!responseIsSuccessful(response)) {
      return this.throw('copyAssetBackendError', title, parentDirectoryTitle)
    } else {
      return await response.json()
    }
  }

  /** Return a list of projects belonging to the current user.
   * @throws An error if a non-successful status code (not 200-299) was received. */
  override async listProjects(): Promise<backendModule.ListedProject[]> {
    const path = remoteBackendPaths.LIST_PROJECTS_PATH
    const response = await this.get<ListProjectsResponseBody>(path)
    if (!responseIsSuccessful(response)) {
      return this.throw('listProjectsBackendError')
    } else {
      return (await response.json()).projects.map(project => ({
        ...project,
        jsonAddress:
          project.address != null ? backendModule.Address(`${project.address}json`) : null,
        binaryAddress:
          project.address != null ? backendModule.Address(`${project.address}binary`) : null,
      }))
    }
  }

  /** Create a project.
   * @throws An error if a non-successful status code (not 200-299) was received. */
  override async createProject(
    body: backendModule.CreateProjectRequestBody
  ): Promise<backendModule.CreatedProject> {
    const path = remoteBackendPaths.CREATE_PROJECT_PATH
    const response = await this.post<backendModule.CreatedProject>(path, body)
    if (!responseIsSuccessful(response)) {
      return this.throw('createProjectBackendError', body.projectName)
    } else {
      return await response.json()
    }
  }

  /** Close a project.
   * @throws An error if a non-successful status code (not 200-299) was received. */
  override async closeProject(projectId: backendModule.ProjectId, title: string): Promise<void> {
    const path = remoteBackendPaths.closeProjectPath(projectId)
    const response = await this.post(path, {})
    if (!responseIsSuccessful(response)) {
      return this.throw('closeProjectBackendError', title)
    } else {
      return
    }
  }

  /** Return details for a project.
   * @throws An error if a non-successful status code (not 200-299) was received. */
  override async getProjectDetails(
    projectId: backendModule.ProjectId,
    title: string
  ): Promise<backendModule.Project> {
    const path = remoteBackendPaths.getProjectDetailsPath(projectId)
    const response = await this.get<backendModule.ProjectRaw>(path)
    if (!responseIsSuccessful(response)) {
      return this.throw('getProjectDetailsBackendError', title)
    } else {
      const project = await response.json()
      const ideVersion =
        project.ide_version ?? (await this.getDefaultVersion(backendModule.VersionType.ide))
      return {
        ...project,
        ideVersion,
        engineVersion: project.engine_version,
        jsonAddress:
          project.address != null ? backendModule.Address(`${project.address}json`) : null,
        binaryAddress:
          project.address != null ? backendModule.Address(`${project.address}binary`) : null,
      }
    }
  }

  /** Prepare a project for execution.
   * @throws An error if a non-successful status code (not 200-299) was received. */
  override async openProject(
    projectId: backendModule.ProjectId,
    body: backendModule.OpenProjectRequestBody | null,
    title: string
  ): Promise<void> {
    const path = remoteBackendPaths.openProjectPath(projectId)
    const response = await this.post(path, body ?? DEFAULT_OPEN_PROJECT_BODY)
    if (!responseIsSuccessful(response)) {
      return this.throw('openProjectBackendError', title)
    } else {
      return
    }
  }

  /** Update the name or AMI of a project.
   * @throws An error if a non-successful status code (not 200-299) was received. */
  override async updateProject(
    projectId: backendModule.ProjectId,
    body: backendModule.UpdateProjectRequestBody,
    title: string
  ): Promise<backendModule.UpdatedProject> {
    const path = remoteBackendPaths.projectUpdatePath(projectId)
    const response = await this.put<backendModule.UpdatedProject>(path, body)
    if (!responseIsSuccessful(response)) {
      return this.throw('updateProjectBackendError', title)
    } else {
      return await response.json()
    }
  }

  /** Return the resource usage of a project.
   * @throws An error if a non-successful status code (not 200-299) was received. */
  override async checkResources(
    projectId: backendModule.ProjectId,
    title: string
  ): Promise<backendModule.ResourceUsage> {
    const path = remoteBackendPaths.checkResourcesPath(projectId)
    const response = await this.get<backendModule.ResourceUsage>(path)
    if (!responseIsSuccessful(response)) {
      return this.throw('checkResourcesBackendError', title)
    } else {
      return await response.json()
    }
  }

  /** Return a list of files accessible by the current user.
   * @throws An error if a non-successful status code (not 200-299) was received. */
  override async listFiles(): Promise<backendModule.File[]> {
    const path = remoteBackendPaths.LIST_FILES_PATH
    const response = await this.get<ListFilesResponseBody>(path)
    if (!responseIsSuccessful(response)) {
      return this.throw('listFilesBackendError')
    } else {
      return (await response.json()).files
    }
  }

  /** Upload a file.
   * @throws An error if a non-successful status code (not 200-299) was received. */
  override async uploadFile(
    params: backendModule.UploadFileRequestParams,
    file: Blob
  ): Promise<backendModule.FileInfo> {
    const paramsString = new URLSearchParams({
      /* eslint-disable @typescript-eslint/naming-convention */
      file_name: params.fileName,
      ...(params.fileId != null ? { file_id: params.fileId } : {}),
      ...(params.parentDirectoryId ? { parent_directory_id: params.parentDirectoryId } : {}),
      /* eslint-enable @typescript-eslint/naming-convention */
    }).toString()
    const path = `${remoteBackendPaths.UPLOAD_FILE_PATH}?${paramsString}`
    const response = await this.postBinary<backendModule.FileInfo>(path, file)
    if (!responseIsSuccessful(response)) {
      let suffix: string | null = null
      try {
        const error = errorModule.tryGetError<unknown>(await response.json())
        if (error != null) {
          suffix = `: ${error}`
        }
      } catch {
        // Ignored.
      }
<<<<<<< HEAD
      let message: string
      if (params.fileName != null) {
        message = this.getText('uploadFileWithNameBackendError', params.fileName)
=======
      if (params.fileId != null) {
        return this.throw(`Could not upload file with ID '${params.fileId}'${suffix}`)
>>>>>>> 6f518942
      } else {
        // `params.fileId` may be non-null, but it is semantically wrong to include it in the
        // message, as it is the ID of the destination file.
        message = this.getText('uploadFileBackendError')
      }
      if (suffix != null) {
        message = message.replace(/[.]$/, suffix)
      }
      this.logger.error(message)
      throw new Error(message)
    } else {
      return await response.json()
    }
  }

  /** Return details for a project.
   * @throws An error if a non-successful status code (not 200-299) was received. */
  override async getFileDetails(
    fileId: backendModule.FileId,
    title: string
  ): Promise<backendModule.FileDetails> {
    const path = remoteBackendPaths.getFileDetailsPath(fileId)
    const response = await this.get<backendModule.FileDetails>(path)
    if (!responseIsSuccessful(response)) {
      return this.throw('getFileDetailsBackendError', title)
    } else {
      return await response.json()
    }
  }

  /** Create a secret environment variable.
   * @throws An error if a non-successful status code (not 200-299) was received. */
  override async createSecret(
    body: backendModule.CreateSecretRequestBody
  ): Promise<backendModule.SecretId> {
    const path = remoteBackendPaths.CREATE_SECRET_PATH
    const response = await this.post<backendModule.SecretId>(path, body)
    if (!responseIsSuccessful(response)) {
      return this.throw('createSecretBackendError', body.name)
    } else {
      return await response.json()
    }
  }

  /** Return a secret environment variable.
   * @throws An error if a non-successful status code (not 200-299) was received. */
  override async getSecret(
    secretId: backendModule.SecretId,
    title: string
  ): Promise<backendModule.Secret> {
    const path = remoteBackendPaths.getSecretPath(secretId)
    const response = await this.get<backendModule.Secret>(path)
    if (!responseIsSuccessful(response)) {
      return this.throw('getSecretBackendError', title)
    } else {
      return await response.json()
    }
  }

  /** Update a secret environment variable.
   * @throws An error if a non-successful status code (not 200-299) was received. */
  override async updateSecret(
    secretId: backendModule.SecretId,
    body: backendModule.UpdateSecretRequestBody,
    title: string
  ): Promise<void> {
    const path = remoteBackendPaths.updateSecretPath(secretId)
    const response = await this.put(path, body)
    if (!responseIsSuccessful(response)) {
      return this.throw('updateSecretBackendError', title)
    } else {
      return
    }
  }

  /** Return the secret environment variables accessible by the user.
   * @throws An error if a non-successful status code (not 200-299) was received. */
  override async listSecrets(): Promise<backendModule.SecretInfo[]> {
    const path = remoteBackendPaths.LIST_SECRETS_PATH
    const response = await this.get<ListSecretsResponseBody>(path)
    if (!responseIsSuccessful(response)) {
      return this.throw('listSecretsBackendError')
    } else {
      return (await response.json()).secrets
    }
  }

  /** Create a label used for categorizing assets.
   * @throws An error if a non-successful status code (not 200-299) was received. */
  override async createTag(body: backendModule.CreateTagRequestBody): Promise<backendModule.Label> {
    const path = remoteBackendPaths.CREATE_TAG_PATH
    const response = await this.post<backendModule.Label>(path, body)
    if (!responseIsSuccessful(response)) {
      return this.throw('createLabelBackendError', body.value)
    } else {
      return await response.json()
    }
  }

  /** Return all labels accessible by the user.
   * @throws An error if a non-successful status code (not 200-299) was received. */
  override async listTags(): Promise<backendModule.Label[]> {
    const path = remoteBackendPaths.LIST_TAGS_PATH
    const response = await this.get<ListTagsResponseBody>(path)
    if (!responseIsSuccessful(response)) {
      return this.throw('listLabelsBackendError')
    } else {
      return (await response.json()).tags
    }
  }

  /** Set the full list of labels for a specific asset.
   * @throws An error if a non-successful status code (not 200-299) was received. */
  override async associateTag(
    assetId: backendModule.AssetId,
    labels: backendModule.LabelName[],
    title: string
  ) {
    const path = remoteBackendPaths.associateTagPath(assetId)
    const response = await this.patch<ListTagsResponseBody>(path, { labels })
    if (!responseIsSuccessful(response)) {
      return this.throw('associateLabelsBackendError', title)
    } else {
      return
    }
  }

  /** Delete a label.
   * @throws An error if a non-successful status code (not 200-299) was received. */
  override async deleteTag(
    tagId: backendModule.TagId,
    value: backendModule.LabelName
  ): Promise<void> {
    const path = remoteBackendPaths.deleteTagPath(tagId)
    const response = await this.delete(path)
    if (!responseIsSuccessful(response)) {
      return this.throw('deleteLabelBackendError', value)
    } else {
      return
    }
  }

  /** Return a list of backend or IDE versions.
   * @throws An error if a non-successful status code (not 200-299) was received. */
  override async listVersions(
    params: backendModule.ListVersionsRequestParams
  ): Promise<backendModule.Version[]> {
    const paramsString = new URLSearchParams({
      // eslint-disable-next-line @typescript-eslint/naming-convention
      version_type: params.versionType,
      default: String(params.default),
    }).toString()
    const path = remoteBackendPaths.LIST_VERSIONS_PATH + '?' + paramsString
    const response = await this.get<ListVersionsResponseBody>(path)
    if (!responseIsSuccessful(response)) {
      return this.throw('listVersionsBackendError', params.versionType)
    } else {
      return (await response.json()).versions
    }
  }

  /** Get the default version given the type of version (IDE or backend). */
  protected async getDefaultVersion(versionType: backendModule.VersionType) {
    const cached = this.defaultVersions[versionType]
    const nowEpochMs = Number(new Date())
    if (cached != null && nowEpochMs - cached.lastUpdatedEpochMs < ONE_DAY_MS) {
      return cached.version
    } else {
      const version = (await this.listVersions({ versionType, default: true }))[0]?.number
      if (version == null) {
        return this.throw('getDefaultVersionBackendError', versionType)
      } else {
        const info: DefaultVersionInfo = { version, lastUpdatedEpochMs: nowEpochMs }
        this.defaultVersions[versionType] = info
        return info.version
      }
    }
  }

  /** Send an HTTP GET request to the given path. */
  private get<T = void>(path: string) {
    return this.client.get<T>(`${config.ACTIVE_CONFIG.apiUrl}/${path}`)
  }

  /** Send a JSON HTTP POST request to the given path. */
  private post<T = void>(path: string, payload: object) {
    return this.client.post<T>(`${config.ACTIVE_CONFIG.apiUrl}/${path}`, payload)
  }

  /** Send a binary HTTP POST request to the given path. */
  private postBinary<T = void>(path: string, payload: Blob) {
    return this.client.postBinary<T>(`${config.ACTIVE_CONFIG.apiUrl}/${path}`, payload)
  }

  /** Send a JSON HTTP PATCH request to the given path. */
  private patch<T = void>(path: string, payload: object) {
    return this.client.patch<T>(`${config.ACTIVE_CONFIG.apiUrl}/${path}`, payload)
  }

  /** Send a JSON HTTP PUT request to the given path. */
  private put<T = void>(path: string, payload: object) {
    return this.client.put<T>(`${config.ACTIVE_CONFIG.apiUrl}/${path}`, payload)
  }

  /** Send an HTTP DELETE request to the given path. */
  private delete<T = void>(path: string) {
    return this.client.delete<T>(`${config.ACTIVE_CONFIG.apiUrl}/${path}`)
  }
}<|MERGE_RESOLUTION|>--- conflicted
+++ resolved
@@ -203,11 +203,9 @@
     const path = remoteBackendPaths.UPDATE_CURRENT_USER_PATH
     const response = await this.put(path, body)
     if (!responseIsSuccessful(response)) {
-      if (body.username != null) {
-        return this.throw('Could not change username.')
-      } else {
-        return this.throw('Could not update user.')
-      }
+      return body.username != null
+        ? this.throw('updateUsernameBackendError')
+        : this.throw('updateUserBackendError')
     } else {
       return
     }
@@ -217,7 +215,7 @@
   override async deleteUser(): Promise<void> {
     const response = await this.delete(remoteBackendPaths.DELETE_USER_PATH)
     if (!responseIsSuccessful(response)) {
-      return this.throw('Could not delete user.')
+      return this.throw('deleteUserBackendError')
     } else {
       return
     }
@@ -247,7 +245,7 @@
     const path = `${remoteBackendPaths.UPLOAD_USER_PICTURE_PATH}?${paramsString}`
     const response = await this.postBinary<backendModule.UserOrOrganization>(path, file)
     if (!responseIsSuccessful(response)) {
-      return this.throw('Could not upload user profile picture.')
+      return this.throw('uploadUserPictureBackendError')
     } else {
       return await response.json()
     }
@@ -566,19 +564,7 @@
       } catch {
         // Ignored.
       }
-<<<<<<< HEAD
-      let message: string
-      if (params.fileName != null) {
-        message = this.getText('uploadFileWithNameBackendError', params.fileName)
-=======
-      if (params.fileId != null) {
-        return this.throw(`Could not upload file with ID '${params.fileId}'${suffix}`)
->>>>>>> 6f518942
-      } else {
-        // `params.fileId` may be non-null, but it is semantically wrong to include it in the
-        // message, as it is the ID of the destination file.
-        message = this.getText('uploadFileBackendError')
-      }
+      let message = this.getText('uploadFileBackendError')
       if (suffix != null) {
         message = message.replace(/[.]$/, suffix)
       }
