--- conflicted
+++ resolved
@@ -596,16 +596,11 @@
    * @throws An error if a non-successful status code (not 200-299) was received. */
   override async openProject(
     projectId: backendModule.ProjectId,
-<<<<<<< HEAD
-    body: backendModule.OpenProjectRequestBody,
-=======
     bodyRaw: backendModule.OpenProjectRequestBody,
->>>>>>> 6d73dadc
     title: string
   ): Promise<void> {
     const body = object.omit(bodyRaw, 'parentId')
     const path = remoteBackendPaths.openProjectPath(projectId)
-<<<<<<< HEAD
     if (body.cognitoCredentials == null) {
       return this.throw(
         `Could not open project ${title != null ? `'${title}'` : `with ID '${projectId}'`}: Missing credentials`,
@@ -633,13 +628,6 @@
       } else {
         return
       }
-=======
-    const response = await this.post(path, body)
-    if (!responseIsSuccessful(response)) {
-      return await this.throw(response, 'openProjectBackendError', title)
-    } else {
-      return
->>>>>>> 6d73dadc
     }
   }
 
