--- conflicted
+++ resolved
@@ -422,9 +422,6 @@
     }
   }
 
-<<<<<<< HEAD
-  /** Change the parent directory or description of an asset.
-=======
   /**
    * Fetches the content of Main.enso file for a given project.
    */
@@ -439,8 +436,7 @@
     }
   }
 
-  /** Change the parent directory of an asset.
->>>>>>> 90bbee35
+  /** Change the parent directory or description of an asset.
    * @throws An error if a non-successful status code (not 200-299) was received. */
   override async updateAsset(
     assetId: backendModule.AssetId,
