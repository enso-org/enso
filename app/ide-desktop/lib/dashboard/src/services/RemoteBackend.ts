--- conflicted
+++ resolved
@@ -28,17 +28,11 @@
 const STATUS_NOT_FOUND = 404
 /** HTTP status indicating that the server encountered a fatal exception. */
 const STATUS_SERVER_ERROR = 500
-/**
- * HTTP status indicating that the request was successful, but the user is not authorized to access
- */
+/** HTTP status indicating that the request was successful, but the user is not authorized to access. */
 const STATUS_NOT_AUTHORIZED = 401
 
 /** The number of milliseconds in one day. */
 const ONE_DAY_MS = 86_400_000
-
-<<<<<<< HEAD
-/** The interval between requests checking whether a project is ready to be opened in the IDE. */
-const CHECK_STATUS_INTERVAL_MS = 5000
 
 /** The internal port of the JSON WebSocket server in a Cloud VM. */
 const JSON_WS_SERVER_PORT = 30001
@@ -47,8 +41,6 @@
   ls: `ws://localhost:${JSON_WS_SERVER_PORT}`,
 }).toString()
 
-=======
->>>>>>> cf9d7574
 // =============
 // === Types ===
 // =============
