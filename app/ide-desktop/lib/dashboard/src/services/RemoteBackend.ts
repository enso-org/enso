/** @file Module containing the API client for the Cloud backend API.
 *
 * Each exported function in the {@link RemoteBackend} in this module corresponds to
 * an API endpoint. The functions are asynchronous and return a {@link Promise} that resolves to
 * the response from the API. */
import * as detect from 'enso-common/src/detect'

import type * as text from '#/text'

import type * as loggerProvider from '#/providers/LoggerProvider'
import type * as textProvider from '#/providers/TextProvider'

import Backend, * as backendModule from '#/services/Backend'
import * as remoteBackendPaths from '#/services/remoteBackendPaths'

import * as config from '#/utilities/config'
import type HttpClient from '#/utilities/HttpClient'
import * as object from '#/utilities/object'

// =================
// === Constants ===
// =================

/** HTTP status indicating that the request was successful. */
const STATUS_SUCCESS_FIRST = 200
/** HTTP status indicating that the request was successful. */
const STATUS_SUCCESS_LAST = 299
/** HTTP status indicating that the resource does not exist. */
const STATUS_NOT_FOUND = 404
/** HTTP status indicating that the server encountered a fatal exception. */
const STATUS_SERVER_ERROR = 500

/** The number of milliseconds in one day. */
const ONE_DAY_MS = 86_400_000

/** Default HTTP body for an "open project" request. */
const DEFAULT_OPEN_PROJECT_BODY: backendModule.OpenProjectRequestBody = { executeAsync: false }

// =============
// === Types ===
// =============

/** The format of all errors returned by the backend. */
interface RemoteBackendError {
  readonly type: string
  readonly code: string
  readonly message: string
  readonly param: string
}

// ============================
// === responseIsSuccessful ===
// ============================

/** Whether a response has a success HTTP status code (200-299). */
function responseIsSuccessful(response: Response) {
  return response.status >= STATUS_SUCCESS_FIRST && response.status <= STATUS_SUCCESS_LAST
}

// ===============================
// === waitUntilProjectIsReady ===
// ===============================

/** The interval between requests checking whether the IDE is ready. */
const CHECK_STATUS_INTERVAL_MS = 5000

/** Return a {@link Promise} that resolves only when a project is ready to open. */
export async function waitUntilProjectIsReady(
  backend: Backend,
  item: backendModule.ProjectAsset,
  abortController: AbortController = new AbortController()
) {
  let project = await backend.getProjectDetails(item.id, item.title)
  if (!backendModule.IS_OPENING_OR_OPENED[project.state.type]) {
    await backend.openProject(item.id, null, item.title)
  }
  let nextCheckTimestamp = 0
  while (
    !abortController.signal.aborted &&
    project.state.type !== backendModule.ProjectState.opened
  ) {
    await new Promise<void>(resolve => {
      const delayMs = nextCheckTimestamp - Number(new Date())
      setTimeout(resolve, Math.max(0, delayMs))
    })
    nextCheckTimestamp = Number(new Date()) + CHECK_STATUS_INTERVAL_MS
    project = await backend.getProjectDetails(item.id, item.title)
  }
}

// =============
// === Types ===
// =============

/** HTTP response body for the "list users" endpoint. */
export interface ListUsersResponseBody {
  readonly users: backendModule.SimpleUser[]
}

/** HTTP response body for the "list projects" endpoint. */
export interface ListDirectoryResponseBody {
  readonly assets: backendModule.AnyAsset[]
}

/** HTTP response body for the "list projects" endpoint. */
export interface ListProjectsResponseBody {
  readonly projects: backendModule.ListedProjectRaw[]
}

/** HTTP response body for the "list files" endpoint. */
export interface ListFilesResponseBody {
  readonly files: backendModule.FileLocator[]
}

/** HTTP response body for the "list secrets" endpoint. */
export interface ListSecretsResponseBody {
  readonly secrets: backendModule.SecretInfo[]
}

/** HTTP response body for the "list tag" endpoint. */
export interface ListTagsResponseBody {
  readonly tags: backendModule.Label[]
}

/** HTTP response body for the "list versions" endpoint. */
export interface ListVersionsResponseBody {
  readonly versions: [backendModule.Version, ...backendModule.Version[]]
}

// =====================
// === RemoteBackend ===
// =====================

/** A function that turns a text ID (and a list of replacements, if required) to
 * human-readable text. */
type GetText = ReturnType<typeof textProvider.useText>['getText']

/** Information for a cached default version. */
interface DefaultVersionInfo {
  readonly version: backendModule.VersionNumber
  readonly lastUpdatedEpochMs: number
}

/** Class for sending requests to the Cloud backend API endpoints. */
export default class RemoteBackend extends Backend {
  readonly type = backendModule.BackendType.remote
  private defaultVersions: Partial<Record<backendModule.VersionType, DefaultVersionInfo>> = {}

  /** Create a new instance of the {@link RemoteBackend} API client.
   * @throws An error if the `Authorization` header is not set on the given `client`. */
  constructor(
    private readonly client: HttpClient,
    private readonly logger: loggerProvider.Logger,
    private getText: ReturnType<typeof textProvider.useText>['getText']
  ) {
    super()
    // All of our API endpoints are authenticated, so we expect the `Authorization` header to be
    // set.
    if (!new Headers(this.client.defaultHeaders).has('Authorization')) {
<<<<<<< HEAD
      const message = 'Authorization header not set.'
=======
      const message = 'Authorization header not set'
>>>>>>> 97033a2f
      this.logger.error(message)
      throw new Error(message)
    } else {
      if (detect.IS_DEV_MODE) {
        // @ts-expect-error This exists only for debugging purposes. It does not have types
        // because it MUST NOT be used in this codebase.
        window.remoteBackend = this
      }
      return
    }
  }

  /** Set `this.getText`. This function is exposed rather than the property itself to make it clear
   * that it is intended to be mutable. */
  setGetText(getText: GetText) {
    this.getText = getText
  }

  /** Log an error message and throws an {@link Error} with the specified message.
   * @throws {Error} Always. */
<<<<<<< HEAD
  throw<K extends Extract<text.TextId, `${string}BackendError`>>(
    textId: K,
    ...replacements: text.Replacements[K]
  ): never {
    const message = this.getText(textId, ...replacements)
=======
  async throw(prefix: string, response: Response | null): Promise<never> {
    const error =
      response == null
        ? { message: 'unknown error' }
        : // This is SAFE only when the response has been confirmed to have an erroring status code.
          // eslint-disable-next-line no-restricted-syntax
          ((await response.json()) as RemoteBackendError)
    const message = `${prefix}: ${error.message}.`
>>>>>>> 97033a2f
    this.logger.error(message)
    throw new Error(message)
  }

  /** Return a list of all users in the same organization. */
  override async listUsers(): Promise<backendModule.SimpleUser[]> {
    const path = remoteBackendPaths.LIST_USERS_PATH
    const response = await this.get<ListUsersResponseBody>(path)
    if (!responseIsSuccessful(response)) {
<<<<<<< HEAD
      return this.throw('listUsersBackendError')
=======
      return this.throw(`Could not list users in the organization`, response)
>>>>>>> 97033a2f
    } else {
      return (await response.json()).users
    }
  }

  /** Set the username and parent organization of the current user. */
  override async createUser(
    body: backendModule.CreateUserRequestBody
  ): Promise<backendModule.User> {
    const path = remoteBackendPaths.CREATE_USER_PATH
    const response = await this.post<backendModule.User>(path, body)
    if (!responseIsSuccessful(response)) {
<<<<<<< HEAD
      return this.throw('createUserBackendError')
=======
      return this.throw('Could not create user', response)
>>>>>>> 97033a2f
    } else {
      return await response.json()
    }
  }

  /** Change the username of the current user. */
  override async updateUser(body: backendModule.UpdateUserRequestBody): Promise<void> {
    const path = remoteBackendPaths.UPDATE_CURRENT_USER_PATH
    const response = await this.put(path, body)
    if (!responseIsSuccessful(response)) {
<<<<<<< HEAD
      return body.username != null
        ? this.throw('updateUsernameBackendError')
        : this.throw('updateUserBackendError')
=======
      if (body.username != null) {
        return this.throw('Could not change username', response)
      } else {
        return this.throw('Could not update user', response)
      }
>>>>>>> 97033a2f
    } else {
      return
    }
  }

  /** Delete the current user. */
  override async deleteUser(): Promise<void> {
    const response = await this.delete(remoteBackendPaths.DELETE_USER_PATH)
    if (!responseIsSuccessful(response)) {
<<<<<<< HEAD
      return this.throw('deleteUserBackendError')
=======
      return this.throw('Could not delete user', response)
>>>>>>> 97033a2f
    } else {
      return
    }
  }

  /** Invite a new user to the organization by email. */
  override async inviteUser(body: backendModule.InviteUserRequestBody): Promise<void> {
    const path = remoteBackendPaths.INVITE_USER_PATH
    const response = await this.post(path, body)
    if (!responseIsSuccessful(response)) {
<<<<<<< HEAD
      return this.throw('inviteUserBackendError', body.userEmail)
=======
      return this.throw(`Could not invite user '${body.userEmail}'`, response)
>>>>>>> 97033a2f
    } else {
      return
    }
  }

  /** Upload a new profile picture for the current user. */
  override async uploadUserPicture(
    params: backendModule.UploadPictureRequestParams,
    file: Blob
  ): Promise<backendModule.User> {
    const paramsString = new URLSearchParams({
      /* eslint-disable @typescript-eslint/naming-convention */
      ...(params.fileName != null ? { file_name: params.fileName } : {}),
      /* eslint-enable @typescript-eslint/naming-convention */
    }).toString()
    const path = `${remoteBackendPaths.UPLOAD_USER_PICTURE_PATH}?${paramsString}`
    const response = await this.putBinary<backendModule.User>(path, file)
    if (!responseIsSuccessful(response)) {
<<<<<<< HEAD
      return this.throw('uploadUserPictureBackendError')
=======
      return this.throw('Could not upload user profile picture', response)
>>>>>>> 97033a2f
    } else {
      return await response.json()
    }
  }

  /** Return details for the current organization.
   * @returns `null` if a non-successful status code (not 200-299) was received. */
  override async getOrganization(): Promise<backendModule.OrganizationInfo | null> {
    const path = remoteBackendPaths.GET_ORGANIZATION_PATH
    const response = await this.get<backendModule.OrganizationInfo>(path)
    if (response.status === STATUS_NOT_FOUND) {
      // Organization info has not yet been created.
      return null
    } else if (!responseIsSuccessful(response)) {
<<<<<<< HEAD
      return this.throw('getOrganizationBackendError')
=======
      return this.throw('Could not get organization', response)
>>>>>>> 97033a2f
    } else {
      return await response.json()
    }
  }

  /** Update details for the current organization. */
  override async updateOrganization(
    body: backendModule.UpdateOrganizationRequestBody
  ): Promise<backendModule.OrganizationInfo | null> {
    const path = remoteBackendPaths.UPDATE_ORGANIZATION_PATH
    const response = await this.patch<backendModule.OrganizationInfo>(path, body)

    if (response.status === STATUS_NOT_FOUND) {
      // Organization info has not yet been created.
      return null
    } else if (!responseIsSuccessful(response)) {
<<<<<<< HEAD
      return this.throw('updateOrganizationBackendError')
=======
      return this.throw('Could not update organization', response)
>>>>>>> 97033a2f
    } else {
      return await response.json()
    }
  }

  /** Upload a new profile picture for the current organization. */
  override async uploadOrganizationPicture(
    params: backendModule.UploadPictureRequestParams,
    file: Blob
  ): Promise<backendModule.OrganizationInfo> {
    const paramsString = new URLSearchParams({
      /* eslint-disable @typescript-eslint/naming-convention */
      ...(params.fileName != null ? { file_name: params.fileName } : {}),
      /* eslint-enable @typescript-eslint/naming-convention */
    }).toString()
    const path = `${remoteBackendPaths.UPLOAD_ORGANIZATION_PICTURE_PATH}?${paramsString}`
    const response = await this.putBinary<backendModule.OrganizationInfo>(path, file)
    if (!responseIsSuccessful(response)) {
<<<<<<< HEAD
      return this.throw('uploadOrganizationPictureBackendError')
=======
      return this.throw('Could not upload user profile picture', response)
>>>>>>> 97033a2f
    } else {
      return await response.json()
    }
  }

  /** Adds a permission for a specific user on a specific asset. */
  override async createPermission(body: backendModule.CreatePermissionRequestBody): Promise<void> {
    const path = remoteBackendPaths.CREATE_PERMISSION_PATH
    const response = await this.post<backendModule.User>(path, body)
    if (!responseIsSuccessful(response)) {
<<<<<<< HEAD
      return this.throw('createPermissionBackendError')
=======
      return this.throw('Could not set permissions', response)
>>>>>>> 97033a2f
    } else {
      return
    }
  }

  /** Return details for the current user.
   * @returns `null` if a non-successful status code (not 200-299) was received. */
  override async usersMe(): Promise<backendModule.User | null> {
    const path = remoteBackendPaths.USERS_ME_PATH
    const response = await this.get<backendModule.User>(path)
    if (!responseIsSuccessful(response)) {
      return null
    } else {
      return await response.json()
    }
  }

  /** Return a list of assets in a directory.
   * @throws An error if a non-successful status code (not 200-299) was received. */
  override async listDirectory(
    query: backendModule.ListDirectoryRequestParams,
    title: string
  ): Promise<backendModule.AnyAsset[]> {
    const path = remoteBackendPaths.LIST_DIRECTORY_PATH
    const response = await this.get<ListDirectoryResponseBody>(
      path +
        '?' +
        new URLSearchParams(
          query.recentProjects
            ? [['recent_projects', String(true)]]
            : [
                ...(query.parentId != null ? [['parent_id', query.parentId]] : []),
                ...(query.filterBy != null ? [['filter_by', query.filterBy]] : []),
                ...(query.labels != null ? query.labels.map(label => ['label', label]) : []),
              ]
        ).toString()
    )
    if (!responseIsSuccessful(response)) {
      if (response.status === STATUS_SERVER_ERROR) {
        this.logger.error(
          query.parentId != null
            ? `Error listing directory '${query.parentId}'`
            : `Error listing root directory`
        )
        // The directory is probably empty.
        return []
      } else if (query.parentId != null) {
<<<<<<< HEAD
        return this.throw('listFolderBackendError', title)
      } else {
        return this.throw('listRootFolderBackendError')
=======
        const name = title != null ? `'${title}'` : `with ID '${query.parentId}'`
        return this.throw(`Could not list folder ${name}`, response)
      } else {
        return this.throw('Could not list root folder', response)
>>>>>>> 97033a2f
      }
    } else {
      return (await response.json()).assets
        .map(asset =>
          object.merge(asset, {
            // eslint-disable-next-line no-restricted-syntax
            type: asset.id.match(/^(.+?)-/)?.[1] as backendModule.AssetType,
          })
        )
        .map(asset =>
          object.merge(asset, {
            permissions: [...(asset.permissions ?? [])].sort(backendModule.compareUserPermissions),
          })
        )
    }
  }

  /** Create a directory.
   * @throws An error if a non-successful status code (not 200-299) was received. */
  override async createDirectory(
    body: backendModule.CreateDirectoryRequestBody
  ): Promise<backendModule.CreatedDirectory> {
    const path = remoteBackendPaths.CREATE_DIRECTORY_PATH
    const response = await this.post<backendModule.CreatedDirectory>(path, body)
    if (!responseIsSuccessful(response)) {
<<<<<<< HEAD
      return this.throw('createFolderBackendError', body.title)
=======
      return this.throw(`Could not create folder with name '${body.title}'`, response)
>>>>>>> 97033a2f
    } else {
      return await response.json()
    }
  }

  /** Change the name of a directory.
   * @throws An error if a non-successful status code (not 200-299) was received. */
  override async updateDirectory(
    directoryId: backendModule.DirectoryId,
    body: backendModule.UpdateDirectoryRequestBody,
    title: string
  ) {
    const path = remoteBackendPaths.updateDirectoryPath(directoryId)
    const response = await this.put<backendModule.UpdatedDirectory>(path, body)
    if (!responseIsSuccessful(response)) {
<<<<<<< HEAD
      return this.throw('updateFolderBackendError', title)
=======
      const name = title != null ? `'${title}'` : `with ID '${directoryId}'`
      return this.throw(`Could not update folder ${name}`, response)
>>>>>>> 97033a2f
    } else {
      return await response.json()
    }
  }

  /** List all previous versions of an asset. */
  override async listAssetVersions(
    assetId: backendModule.AssetId,
    title: string
  ): Promise<backendModule.AssetVersions> {
    const path = remoteBackendPaths.listAssetVersionsPath(assetId)
    const response = await this.get<backendModule.AssetVersions>(path)
    if (!responseIsSuccessful(response)) {
<<<<<<< HEAD
      return this.throw('listAssetVersionsBackendError', title)
=======
      const name = title != null ? `'${title}'` : `with ID '${assetId}'`
      return this.throw(`Could not list versions for ${name}`, response)
>>>>>>> 97033a2f
    } else {
      return await response.json()
    }
  }

  /** Change the parent directory of an asset.
   * @throws An error if a non-successful status code (not 200-299) was received. */
  override async updateAsset(
    assetId: backendModule.AssetId,
    body: backendModule.UpdateAssetRequestBody,
    title: string
  ) {
    const path = remoteBackendPaths.updateAssetPath(assetId)
    const response = await this.patch(path, body)
    if (!responseIsSuccessful(response)) {
<<<<<<< HEAD
      return this.throw('updateAssetBackendError', title)
=======
      const name = title != null ? `'${title}'` : `asset with ID '${assetId}'`
      return this.throw(`Could not update ${name}.`, response)
>>>>>>> 97033a2f
    } else {
      return
    }
  }

  /** Delete an arbitrary asset.
   * @throws An error if a non-successful status code (not 200-299) was received. */
  override async deleteAsset(assetId: backendModule.AssetId, title: string) {
    const path = remoteBackendPaths.deleteAssetPath(assetId)
    const response = await this.delete(path)
    if (!responseIsSuccessful(response)) {
<<<<<<< HEAD
      return this.throw('deleteAssetBackendError', title)
=======
      const name = title != null ? `'${title}'` : `asset with ID '${assetId}'`
      return this.throw(`Unable to delete ${name}.`, response)
>>>>>>> 97033a2f
    } else {
      return
    }
  }

  /** Restore an arbitrary asset from the trash.
   * @throws An error if a non-successful status code (not 200-299) was received. */
  override async undoDeleteAsset(assetId: backendModule.AssetId, title: string): Promise<void> {
    const path = remoteBackendPaths.UNDO_DELETE_ASSET_PATH
    const response = await this.patch(path, { assetId })
    if (!responseIsSuccessful(response)) {
<<<<<<< HEAD
      return this.throw('undoDeleteAssetBackendError', title)
=======
      return this.throw(
        `Unable to restore ${
          title != null ? `'${title}'` : `asset with ID '${assetId}'`
        } from Trash`,
        response
      )
>>>>>>> 97033a2f
    } else {
      return
    }
  }

  /** Copy an arbitrary asset to another directory.
   * @throws An error if a non-successful status code (not 200-299) was received. */
  override async copyAsset(
    assetId: backendModule.AssetId,
    parentDirectoryId: backendModule.DirectoryId,
    title: string,
    parentDirectoryTitle: string
  ): Promise<backendModule.CopyAssetResponse> {
    const response = await this.post<backendModule.CopyAssetResponse>(
      remoteBackendPaths.copyAssetPath(assetId),
      { parentDirectoryId }
    )
    if (!responseIsSuccessful(response)) {
<<<<<<< HEAD
      return this.throw('copyAssetBackendError', title, parentDirectoryTitle)
=======
      return this.throw(
        `Unable to copy ${title != null ? `'${title}'` : `asset with ID '${assetId}'`} to ${
          parentDirectoryTitle != null
            ? `'${parentDirectoryTitle}'`
            : `directory with ID '${parentDirectoryId}'`
        }`,
        response
      )
>>>>>>> 97033a2f
    } else {
      return await response.json()
    }
  }

  /** Return a list of projects belonging to the current user.
   * @throws An error if a non-successful status code (not 200-299) was received. */
  override async listProjects(): Promise<backendModule.ListedProject[]> {
    const path = remoteBackendPaths.LIST_PROJECTS_PATH
    const response = await this.get<ListProjectsResponseBody>(path)
    if (!responseIsSuccessful(response)) {
<<<<<<< HEAD
      return this.throw('listProjectsBackendError')
=======
      return this.throw('Could not list projects', response)
>>>>>>> 97033a2f
    } else {
      return (await response.json()).projects.map(project => ({
        ...project,
        jsonAddress:
          project.address != null ? backendModule.Address(`${project.address}json`) : null,
        binaryAddress:
          project.address != null ? backendModule.Address(`${project.address}binary`) : null,
      }))
    }
  }

  /** Create a project.
   * @throws An error if a non-successful status code (not 200-299) was received. */
  override async createProject(
    body: backendModule.CreateProjectRequestBody
  ): Promise<backendModule.CreatedProject> {
    const path = remoteBackendPaths.CREATE_PROJECT_PATH
    const response = await this.post<backendModule.CreatedProject>(path, body)
    if (!responseIsSuccessful(response)) {
<<<<<<< HEAD
      return this.throw('createProjectBackendError', body.projectName)
=======
      return this.throw(`Could not create project with name '${body.projectName}'`, response)
>>>>>>> 97033a2f
    } else {
      return await response.json()
    }
  }

  /** Close a project.
   * @throws An error if a non-successful status code (not 200-299) was received. */
  override async closeProject(projectId: backendModule.ProjectId, title: string): Promise<void> {
    const path = remoteBackendPaths.closeProjectPath(projectId)
    const response = await this.post(path, {})
    if (!responseIsSuccessful(response)) {
<<<<<<< HEAD
      return this.throw('closeProjectBackendError', title)
=======
      return this.throw(
        `Could not close project ${title != null ? `'${title}'` : `with ID '${projectId}'`}`,
        response
      )
>>>>>>> 97033a2f
    } else {
      return
    }
  }

  /** Return details for a project.
   * @throws An error if a non-successful status code (not 200-299) was received. */
  override async getProjectDetails(
    projectId: backendModule.ProjectId,
    title: string
  ): Promise<backendModule.Project> {
    const path = remoteBackendPaths.getProjectDetailsPath(projectId)
    const response = await this.get<backendModule.ProjectRaw>(path)
    if (!responseIsSuccessful(response)) {
<<<<<<< HEAD
      return this.throw('getProjectDetailsBackendError', title)
=======
      return this.throw(
        `Could not get details of project ${
          title != null ? `'${title}'` : `with ID '${projectId}'`
        }`,
        response
      )
>>>>>>> 97033a2f
    } else {
      const project = await response.json()
      const ideVersion =
        project.ide_version ?? (await this.getDefaultVersion(backendModule.VersionType.ide))
      return {
        ...project,
        ideVersion,
        engineVersion: project.engine_version,
        jsonAddress:
          project.address != null ? backendModule.Address(`${project.address}json`) : null,
        binaryAddress:
          project.address != null ? backendModule.Address(`${project.address}binary`) : null,
      }
    }
  }

  /** Prepare a project for execution.
   * @throws An error if a non-successful status code (not 200-299) was received. */
  override async openProject(
    projectId: backendModule.ProjectId,
    body: backendModule.OpenProjectRequestBody | null,
    title: string
  ): Promise<void> {
    const path = remoteBackendPaths.openProjectPath(projectId)
    const response = await this.post(path, body ?? DEFAULT_OPEN_PROJECT_BODY)
    if (!responseIsSuccessful(response)) {
<<<<<<< HEAD
      return this.throw('openProjectBackendError', title)
=======
      return this.throw(
        `Could not open project ${title != null ? `'${title}'` : `with ID '${projectId}'`}`,
        response
      )
>>>>>>> 97033a2f
    } else {
      return
    }
  }

  /** Update the name or AMI of a project.
   * @throws An error if a non-successful status code (not 200-299) was received. */
  override async updateProject(
    projectId: backendModule.ProjectId,
    body: backendModule.UpdateProjectRequestBody,
    title: string
  ): Promise<backendModule.UpdatedProject> {
    const path = remoteBackendPaths.projectUpdatePath(projectId)
    const response = await this.put<backendModule.UpdatedProject>(path, body)
    if (!responseIsSuccessful(response)) {
<<<<<<< HEAD
      return this.throw('updateProjectBackendError', title)
=======
      return this.throw(
        `Could not update project ${title != null ? `'${title}'` : `with ID '${projectId}'`}`,
        response
      )
>>>>>>> 97033a2f
    } else {
      return await response.json()
    }
  }

  /** Return the resource usage of a project.
   * @throws An error if a non-successful status code (not 200-299) was received. */
  override async checkResources(
    projectId: backendModule.ProjectId,
    title: string
  ): Promise<backendModule.ResourceUsage> {
    const path = remoteBackendPaths.checkResourcesPath(projectId)
    const response = await this.get<backendModule.ResourceUsage>(path)
    if (!responseIsSuccessful(response)) {
<<<<<<< HEAD
      return this.throw('checkResourcesBackendError', title)
=======
      return this.throw(
        `Could not get resource usage for project ${
          title != null ? `'${title}'` : `with ID '${projectId}'`
        }`,
        response
      )
>>>>>>> 97033a2f
    } else {
      return await response.json()
    }
  }

  /** Return a list of files accessible by the current user.
   * @throws An error if a non-successful status code (not 200-299) was received. */
  override async listFiles(): Promise<backendModule.FileLocator[]> {
    const path = remoteBackendPaths.LIST_FILES_PATH
    const response = await this.get<ListFilesResponseBody>(path)
    if (!responseIsSuccessful(response)) {
<<<<<<< HEAD
      return this.throw('listFilesBackendError')
=======
      return this.throw('Could not list files', response)
>>>>>>> 97033a2f
    } else {
      return (await response.json()).files
    }
  }

  /** Upload a file.
   * @throws An error if a non-successful status code (not 200-299) was received. */
  override async uploadFile(
    params: backendModule.UploadFileRequestParams,
    file: Blob
  ): Promise<backendModule.FileInfo> {
    const paramsString = new URLSearchParams({
      /* eslint-disable @typescript-eslint/naming-convention */
      file_name: params.fileName,
      ...(params.fileId != null ? { file_id: params.fileId } : {}),
      ...(params.parentDirectoryId ? { parent_directory_id: params.parentDirectoryId } : {}),
      /* eslint-enable @typescript-eslint/naming-convention */
    }).toString()
    const path = `${remoteBackendPaths.UPLOAD_FILE_PATH}?${paramsString}`
    const response = await this.postBinary<backendModule.FileInfo>(path, file)
    if (!responseIsSuccessful(response)) {
<<<<<<< HEAD
      let suffix: string | null = null
      try {
        const error = errorModule.tryGetError<unknown>(await response.json())
        if (error != null) {
          suffix = `: ${error}`
        }
      } catch {
        // Ignored.
      }
      let message = this.getText('uploadFileBackendError')
      if (suffix != null) {
        message = message.replace(/[.]$/, suffix)
=======
      if (params.fileId != null) {
        return this.throw(`Could not upload file with ID '${params.fileId}'`, response)
      } else {
        return this.throw('Could not upload file', response)
>>>>>>> 97033a2f
      }
      this.logger.error(message)
      throw new Error(message)
    } else {
      return await response.json()
    }
  }

  /** Return details for a project.
   * @throws An error if a non-successful status code (not 200-299) was received. */
  override async getFileDetails(
    fileId: backendModule.FileId,
    title: string
  ): Promise<backendModule.FileDetails> {
    const path = remoteBackendPaths.getFileDetailsPath(fileId)
    const response = await this.get<backendModule.FileDetails>(path)
    if (!responseIsSuccessful(response)) {
<<<<<<< HEAD
      return this.throw('getFileDetailsBackendError', title)
=======
      return this.throw(
        `Could not get details of project ${title != null ? `'${title}'` : `with ID '${fileId}'`}`,
        response
      )
>>>>>>> 97033a2f
    } else {
      return await response.json()
    }
  }

  /** Return a Data Link.
   * @throws An error if a non-successful status code (not 200-299) was received. */
  override async createConnector(
    body: backendModule.CreateConnectorRequestBody
  ): Promise<backendModule.ConnectorInfo> {
    const path = remoteBackendPaths.CREATE_CONNECTOR_PATH
    const response = await this.post<backendModule.ConnectorInfo>(path, body)
    if (!responseIsSuccessful(response)) {
<<<<<<< HEAD
      return this.throw('createConnectorBackendError', body.name)
=======
      return this.throw(`Could not create Data Link with name '${body.name}'`, response)
>>>>>>> 97033a2f
    } else {
      return await response.json()
    }
  }

  /** Return a Data Link.
   * @throws An error if a non-successful status code (not 200-299) was received. */
  override async getConnector(
    connectorId: backendModule.ConnectorId,
    title: string
  ): Promise<backendModule.Connector> {
    const path = remoteBackendPaths.getConnectorPath(connectorId)
    const response = await this.get<backendModule.Connector>(path)
    if (!responseIsSuccessful(response)) {
<<<<<<< HEAD
      return this.throw('getConnectorBackendError', title)
=======
      const name = title != null ? `'${title}'` : `with ID '${connectorId}'`
      return this.throw(`Could not get Data Link ${name}`, response)
>>>>>>> 97033a2f
    } else {
      return await response.json()
    }
  }

  /** Delete a Data Link.
   * @throws An error if a non-successful status code (not 200-299) was received. */
  override async deleteConnector(
    connectorId: backendModule.ConnectorId,
    title: string
  ): Promise<void> {
    const path = remoteBackendPaths.getConnectorPath(connectorId)
    const response = await this.delete(path)
    if (!responseIsSuccessful(response)) {
<<<<<<< HEAD
      return this.throw('deleteConnectorBackendError', title)
=======
      const name = title != null ? `'${title}'` : `with ID '${connectorId}'`
      return this.throw(`Could not delete Data Link ${name}`, response)
>>>>>>> 97033a2f
    } else {
      return
    }
  }

  /** Create a secret environment variable.
   * @throws An error if a non-successful status code (not 200-299) was received. */
  override async createSecret(
    body: backendModule.CreateSecretRequestBody
  ): Promise<backendModule.SecretId> {
    const path = remoteBackendPaths.CREATE_SECRET_PATH
    const response = await this.post<backendModule.SecretId>(path, body)
    if (!responseIsSuccessful(response)) {
<<<<<<< HEAD
      return this.throw('createSecretBackendError', body.name)
=======
      return this.throw(`Could not create secret with name '${body.name}'`, response)
>>>>>>> 97033a2f
    } else {
      return await response.json()
    }
  }

  /** Return a secret environment variable.
   * @throws An error if a non-successful status code (not 200-299) was received. */
  override async getSecret(
    secretId: backendModule.SecretId,
    title: string
  ): Promise<backendModule.Secret> {
    const path = remoteBackendPaths.getSecretPath(secretId)
    const response = await this.get<backendModule.Secret>(path)
    if (!responseIsSuccessful(response)) {
<<<<<<< HEAD
      return this.throw('getSecretBackendError', title)
=======
      const name = title != null ? `'${title}'` : `with ID '${secretId}'`
      return this.throw(`Could not get secret ${name}`, response)
>>>>>>> 97033a2f
    } else {
      return await response.json()
    }
  }

  /** Update a secret environment variable.
   * @throws An error if a non-successful status code (not 200-299) was received. */
  override async updateSecret(
    secretId: backendModule.SecretId,
    body: backendModule.UpdateSecretRequestBody,
    title: string
  ): Promise<void> {
    const path = remoteBackendPaths.updateSecretPath(secretId)
    const response = await this.put(path, body)
    if (!responseIsSuccessful(response)) {
<<<<<<< HEAD
      return this.throw('updateSecretBackendError', title)
=======
      const name = title != null ? `'${title}'` : `with ID '${secretId}'`
      return this.throw(`Could not update secret ${name}`, response)
>>>>>>> 97033a2f
    } else {
      return
    }
  }

  /** Return the secret environment variables accessible by the user.
   * @throws An error if a non-successful status code (not 200-299) was received. */
  override async listSecrets(): Promise<backendModule.SecretInfo[]> {
    const path = remoteBackendPaths.LIST_SECRETS_PATH
    const response = await this.get<ListSecretsResponseBody>(path)
    if (!responseIsSuccessful(response)) {
<<<<<<< HEAD
      return this.throw('listSecretsBackendError')
=======
      return this.throw('Could not list secrets', response)
>>>>>>> 97033a2f
    } else {
      return (await response.json()).secrets
    }
  }

  /** Create a label used for categorizing assets.
   * @throws An error if a non-successful status code (not 200-299) was received. */
  override async createTag(body: backendModule.CreateTagRequestBody): Promise<backendModule.Label> {
    const path = remoteBackendPaths.CREATE_TAG_PATH
    const response = await this.post<backendModule.Label>(path, body)
    if (!responseIsSuccessful(response)) {
<<<<<<< HEAD
      return this.throw('createLabelBackendError', body.value)
=======
      return this.throw(`Could not create label '${body.value}'`, response)
>>>>>>> 97033a2f
    } else {
      return await response.json()
    }
  }

  /** Return all labels accessible by the user.
   * @throws An error if a non-successful status code (not 200-299) was received. */
  override async listTags(): Promise<backendModule.Label[]> {
    const path = remoteBackendPaths.LIST_TAGS_PATH
    const response = await this.get<ListTagsResponseBody>(path)
    if (!responseIsSuccessful(response)) {
<<<<<<< HEAD
      return this.throw('listLabelsBackendError')
=======
      return this.throw(`Could not list labels`, response)
>>>>>>> 97033a2f
    } else {
      return (await response.json()).tags
    }
  }

  /** Set the full list of labels for a specific asset.
   * @throws An error if a non-successful status code (not 200-299) was received. */
  override async associateTag(
    assetId: backendModule.AssetId,
    labels: backendModule.LabelName[],
    title: string
  ) {
    const path = remoteBackendPaths.associateTagPath(assetId)
    const response = await this.patch<ListTagsResponseBody>(path, { labels })
    if (!responseIsSuccessful(response)) {
<<<<<<< HEAD
      return this.throw('associateLabelsBackendError', title)
=======
      const name = title != null ? `'${title}'` : `with ID '${assetId}'`
      return this.throw(`Could not set labels for asset ${name}`, response)
>>>>>>> 97033a2f
    } else {
      return
    }
  }

  /** Delete a label.
   * @throws An error if a non-successful status code (not 200-299) was received. */
  override async deleteTag(
    tagId: backendModule.TagId,
    value: backendModule.LabelName
  ): Promise<void> {
    const path = remoteBackendPaths.deleteTagPath(tagId)
    const response = await this.delete(path)
    if (!responseIsSuccessful(response)) {
<<<<<<< HEAD
      return this.throw('deleteLabelBackendError', value)
=======
      return this.throw(`Could not delete label '${value}'`, response)
>>>>>>> 97033a2f
    } else {
      return
    }
  }

  /** Return a list of backend or IDE versions.
   * @throws An error if a non-successful status code (not 200-299) was received. */
  override async listVersions(
    params: backendModule.ListVersionsRequestParams
  ): Promise<backendModule.Version[]> {
    const paramsString = new URLSearchParams({
      // eslint-disable-next-line @typescript-eslint/naming-convention
      version_type: params.versionType,
      default: String(params.default),
    }).toString()
    const path = remoteBackendPaths.LIST_VERSIONS_PATH + '?' + paramsString
    const response = await this.get<ListVersionsResponseBody>(path)
    if (!responseIsSuccessful(response)) {
<<<<<<< HEAD
      return this.throw('listVersionsBackendError', params.versionType)
=======
      return this.throw(`Could not list versions of type '${params.versionType}'`, response)
>>>>>>> 97033a2f
    } else {
      return (await response.json()).versions
    }
  }

  /** Create a payment checkout session.
   * @throws An error if a non-successful status code (not 200-299) was received. */
  override async createCheckoutSession(
    plan: backendModule.Plan
  ): Promise<backendModule.CheckoutSession> {
    const response = await this.post<backendModule.CheckoutSession>(
      remoteBackendPaths.CREATE_CHECKOUT_SESSION_PATH,
      { plan } satisfies backendModule.CreateCheckoutSessionRequestBody
    )
    if (!responseIsSuccessful(response)) {
      return this.throw(`Could not create checkout session for plan '${plan}'.`, response)
    } else {
      return await response.json()
    }
  }

  /** Gets the status of a payment checkout session.
   * @throws An error if a non-successful status code (not 200-299) was received. */
  override async getCheckoutSession(
    sessionId: backendModule.CheckoutSessionId
  ): Promise<backendModule.CheckoutSessionStatus> {
    const path = remoteBackendPaths.getCheckoutSessionPath(sessionId)
    const response = await this.get<backendModule.CheckoutSessionStatus>(path)
    if (!responseIsSuccessful(response)) {
      return this.throw(`Could not get checkout session for session ID '${sessionId}'.`, response)
    } else {
      return await response.json()
    }
  }

  /** Get the default version given the type of version (IDE or backend). */
  protected async getDefaultVersion(versionType: backendModule.VersionType) {
    const cached = this.defaultVersions[versionType]
    const nowEpochMs = Number(new Date())
    if (cached != null && nowEpochMs - cached.lastUpdatedEpochMs < ONE_DAY_MS) {
      return cached.version
    } else {
      const version = (await this.listVersions({ versionType, default: true }))[0]?.number
      if (version == null) {
<<<<<<< HEAD
        return this.throw('getDefaultVersionBackendError', versionType)
=======
        return this.throw(`No default ${versionType} version found`, null)
>>>>>>> 97033a2f
      } else {
        const info: DefaultVersionInfo = { version, lastUpdatedEpochMs: nowEpochMs }
        this.defaultVersions[versionType] = info
        return info.version
      }
    }
  }

  /** Send an HTTP GET request to the given path. */
  private get<T = void>(path: string) {
    return this.client.get<T>(`${config.ACTIVE_CONFIG.apiUrl}/${path}`)
  }

  /** Send a JSON HTTP POST request to the given path. */
  private post<T = void>(path: string, payload: object) {
    return this.client.post<T>(`${config.ACTIVE_CONFIG.apiUrl}/${path}`, payload)
  }

  /** Send a binary HTTP POST request to the given path. */
  private postBinary<T = void>(path: string, payload: Blob) {
    return this.client.postBinary<T>(`${config.ACTIVE_CONFIG.apiUrl}/${path}`, payload)
  }

  /** Send a JSON HTTP PATCH request to the given path. */
  private patch<T = void>(path: string, payload: object) {
    return this.client.patch<T>(`${config.ACTIVE_CONFIG.apiUrl}/${path}`, payload)
  }

  /** Send a JSON HTTP PUT request to the given path. */
  private put<T = void>(path: string, payload: object) {
    return this.client.put<T>(`${config.ACTIVE_CONFIG.apiUrl}/${path}`, payload)
  }

  /** Send a binary HTTP PUT request to the given path. */
  private putBinary<T = void>(path: string, payload: Blob) {
    return this.client.putBinary<T>(`${config.ACTIVE_CONFIG.apiUrl}/${path}`, payload)
  }

  /** Send an HTTP DELETE request to the given path. */
  private delete<T = void>(path: string) {
    return this.client.delete<T>(`${config.ACTIVE_CONFIG.apiUrl}/${path}`)
  }
}<|MERGE_RESOLUTION|>--- conflicted
+++ resolved
@@ -157,11 +157,7 @@
     // All of our API endpoints are authenticated, so we expect the `Authorization` header to be
     // set.
     if (!new Headers(this.client.defaultHeaders).has('Authorization')) {
-<<<<<<< HEAD
       const message = 'Authorization header not set.'
-=======
-      const message = 'Authorization header not set'
->>>>>>> 97033a2f
       this.logger.error(message)
       throw new Error(message)
     } else {
@@ -182,22 +178,18 @@
 
   /** Log an error message and throws an {@link Error} with the specified message.
    * @throws {Error} Always. */
-<<<<<<< HEAD
-  throw<K extends Extract<text.TextId, `${string}BackendError`>>(
+  async throw<K extends Extract<text.TextId, `${string}BackendError`>>(
+    response: Response | null,
     textId: K,
     ...replacements: text.Replacements[K]
-  ): never {
-    const message = this.getText(textId, ...replacements)
-=======
-  async throw(prefix: string, response: Response | null): Promise<never> {
+  ): Promise<never> {
     const error =
       response == null
         ? { message: 'unknown error' }
         : // This is SAFE only when the response has been confirmed to have an erroring status code.
           // eslint-disable-next-line no-restricted-syntax
           ((await response.json()) as RemoteBackendError)
-    const message = `${prefix}: ${error.message}.`
->>>>>>> 97033a2f
+    const message = `${this.getText(textId, ...replacements)}: ${error.message}.`
     this.logger.error(message)
     throw new Error(message)
   }
@@ -207,11 +199,7 @@
     const path = remoteBackendPaths.LIST_USERS_PATH
     const response = await this.get<ListUsersResponseBody>(path)
     if (!responseIsSuccessful(response)) {
-<<<<<<< HEAD
-      return this.throw('listUsersBackendError')
-=======
-      return this.throw(`Could not list users in the organization`, response)
->>>>>>> 97033a2f
+      return await this.throw(response, 'listUsersBackendError')
     } else {
       return (await response.json()).users
     }
@@ -224,11 +212,7 @@
     const path = remoteBackendPaths.CREATE_USER_PATH
     const response = await this.post<backendModule.User>(path, body)
     if (!responseIsSuccessful(response)) {
-<<<<<<< HEAD
-      return this.throw('createUserBackendError')
-=======
-      return this.throw('Could not create user', response)
->>>>>>> 97033a2f
+      return await this.throw(response, 'createUserBackendError')
     } else {
       return await response.json()
     }
@@ -239,17 +223,9 @@
     const path = remoteBackendPaths.UPDATE_CURRENT_USER_PATH
     const response = await this.put(path, body)
     if (!responseIsSuccessful(response)) {
-<<<<<<< HEAD
       return body.username != null
-        ? this.throw('updateUsernameBackendError')
-        : this.throw('updateUserBackendError')
-=======
-      if (body.username != null) {
-        return this.throw('Could not change username', response)
-      } else {
-        return this.throw('Could not update user', response)
-      }
->>>>>>> 97033a2f
+        ? await this.throw(response, 'updateUsernameBackendError')
+        : await this.throw(response, 'updateUserBackendError')
     } else {
       return
     }
@@ -259,11 +235,7 @@
   override async deleteUser(): Promise<void> {
     const response = await this.delete(remoteBackendPaths.DELETE_USER_PATH)
     if (!responseIsSuccessful(response)) {
-<<<<<<< HEAD
-      return this.throw('deleteUserBackendError')
-=======
-      return this.throw('Could not delete user', response)
->>>>>>> 97033a2f
+      return await this.throw(response, 'deleteUserBackendError')
     } else {
       return
     }
@@ -274,11 +246,7 @@
     const path = remoteBackendPaths.INVITE_USER_PATH
     const response = await this.post(path, body)
     if (!responseIsSuccessful(response)) {
-<<<<<<< HEAD
-      return this.throw('inviteUserBackendError', body.userEmail)
-=======
-      return this.throw(`Could not invite user '${body.userEmail}'`, response)
->>>>>>> 97033a2f
+      return await this.throw(response, 'inviteUserBackendError', body.userEmail)
     } else {
       return
     }
@@ -297,11 +265,7 @@
     const path = `${remoteBackendPaths.UPLOAD_USER_PICTURE_PATH}?${paramsString}`
     const response = await this.putBinary<backendModule.User>(path, file)
     if (!responseIsSuccessful(response)) {
-<<<<<<< HEAD
-      return this.throw('uploadUserPictureBackendError')
-=======
-      return this.throw('Could not upload user profile picture', response)
->>>>>>> 97033a2f
+      return await this.throw(response, 'uploadUserPictureBackendError')
     } else {
       return await response.json()
     }
@@ -316,11 +280,7 @@
       // Organization info has not yet been created.
       return null
     } else if (!responseIsSuccessful(response)) {
-<<<<<<< HEAD
-      return this.throw('getOrganizationBackendError')
-=======
-      return this.throw('Could not get organization', response)
->>>>>>> 97033a2f
+      return await this.throw(response, 'getOrganizationBackendError')
     } else {
       return await response.json()
     }
@@ -337,11 +297,7 @@
       // Organization info has not yet been created.
       return null
     } else if (!responseIsSuccessful(response)) {
-<<<<<<< HEAD
-      return this.throw('updateOrganizationBackendError')
-=======
-      return this.throw('Could not update organization', response)
->>>>>>> 97033a2f
+      return await this.throw(response, 'updateOrganizationBackendError')
     } else {
       return await response.json()
     }
@@ -360,11 +316,7 @@
     const path = `${remoteBackendPaths.UPLOAD_ORGANIZATION_PICTURE_PATH}?${paramsString}`
     const response = await this.putBinary<backendModule.OrganizationInfo>(path, file)
     if (!responseIsSuccessful(response)) {
-<<<<<<< HEAD
-      return this.throw('uploadOrganizationPictureBackendError')
-=======
-      return this.throw('Could not upload user profile picture', response)
->>>>>>> 97033a2f
+      return await this.throw(response, 'uploadOrganizationPictureBackendError')
     } else {
       return await response.json()
     }
@@ -375,11 +327,7 @@
     const path = remoteBackendPaths.CREATE_PERMISSION_PATH
     const response = await this.post<backendModule.User>(path, body)
     if (!responseIsSuccessful(response)) {
-<<<<<<< HEAD
-      return this.throw('createPermissionBackendError')
-=======
-      return this.throw('Could not set permissions', response)
->>>>>>> 97033a2f
+      return await this.throw(response, 'createPermissionBackendError')
     } else {
       return
     }
@@ -427,16 +375,9 @@
         // The directory is probably empty.
         return []
       } else if (query.parentId != null) {
-<<<<<<< HEAD
-        return this.throw('listFolderBackendError', title)
+        return await this.throw(response, 'listFolderBackendError', title)
       } else {
-        return this.throw('listRootFolderBackendError')
-=======
-        const name = title != null ? `'${title}'` : `with ID '${query.parentId}'`
-        return this.throw(`Could not list folder ${name}`, response)
-      } else {
-        return this.throw('Could not list root folder', response)
->>>>>>> 97033a2f
+        return await this.throw(response, 'listRootFolderBackendError')
       }
     } else {
       return (await response.json()).assets
@@ -462,11 +403,7 @@
     const path = remoteBackendPaths.CREATE_DIRECTORY_PATH
     const response = await this.post<backendModule.CreatedDirectory>(path, body)
     if (!responseIsSuccessful(response)) {
-<<<<<<< HEAD
-      return this.throw('createFolderBackendError', body.title)
-=======
-      return this.throw(`Could not create folder with name '${body.title}'`, response)
->>>>>>> 97033a2f
+      return await this.throw(response, 'createFolderBackendError', body.title)
     } else {
       return await response.json()
     }
@@ -482,12 +419,7 @@
     const path = remoteBackendPaths.updateDirectoryPath(directoryId)
     const response = await this.put<backendModule.UpdatedDirectory>(path, body)
     if (!responseIsSuccessful(response)) {
-<<<<<<< HEAD
-      return this.throw('updateFolderBackendError', title)
-=======
-      const name = title != null ? `'${title}'` : `with ID '${directoryId}'`
-      return this.throw(`Could not update folder ${name}`, response)
->>>>>>> 97033a2f
+      return await this.throw(response, 'updateFolderBackendError', title)
     } else {
       return await response.json()
     }
@@ -501,12 +433,7 @@
     const path = remoteBackendPaths.listAssetVersionsPath(assetId)
     const response = await this.get<backendModule.AssetVersions>(path)
     if (!responseIsSuccessful(response)) {
-<<<<<<< HEAD
-      return this.throw('listAssetVersionsBackendError', title)
-=======
-      const name = title != null ? `'${title}'` : `with ID '${assetId}'`
-      return this.throw(`Could not list versions for ${name}`, response)
->>>>>>> 97033a2f
+      return await this.throw(response, 'listAssetVersionsBackendError', title)
     } else {
       return await response.json()
     }
@@ -522,12 +449,7 @@
     const path = remoteBackendPaths.updateAssetPath(assetId)
     const response = await this.patch(path, body)
     if (!responseIsSuccessful(response)) {
-<<<<<<< HEAD
-      return this.throw('updateAssetBackendError', title)
-=======
-      const name = title != null ? `'${title}'` : `asset with ID '${assetId}'`
-      return this.throw(`Could not update ${name}.`, response)
->>>>>>> 97033a2f
+      return await this.throw(response, 'updateAssetBackendError', title)
     } else {
       return
     }
@@ -539,12 +461,7 @@
     const path = remoteBackendPaths.deleteAssetPath(assetId)
     const response = await this.delete(path)
     if (!responseIsSuccessful(response)) {
-<<<<<<< HEAD
-      return this.throw('deleteAssetBackendError', title)
-=======
-      const name = title != null ? `'${title}'` : `asset with ID '${assetId}'`
-      return this.throw(`Unable to delete ${name}.`, response)
->>>>>>> 97033a2f
+      return await this.throw(response, 'deleteAssetBackendError', title)
     } else {
       return
     }
@@ -556,16 +473,7 @@
     const path = remoteBackendPaths.UNDO_DELETE_ASSET_PATH
     const response = await this.patch(path, { assetId })
     if (!responseIsSuccessful(response)) {
-<<<<<<< HEAD
-      return this.throw('undoDeleteAssetBackendError', title)
-=======
-      return this.throw(
-        `Unable to restore ${
-          title != null ? `'${title}'` : `asset with ID '${assetId}'`
-        } from Trash`,
-        response
-      )
->>>>>>> 97033a2f
+      return await this.throw(response, 'undoDeleteAssetBackendError', title)
     } else {
       return
     }
@@ -584,18 +492,7 @@
       { parentDirectoryId }
     )
     if (!responseIsSuccessful(response)) {
-<<<<<<< HEAD
-      return this.throw('copyAssetBackendError', title, parentDirectoryTitle)
-=======
-      return this.throw(
-        `Unable to copy ${title != null ? `'${title}'` : `asset with ID '${assetId}'`} to ${
-          parentDirectoryTitle != null
-            ? `'${parentDirectoryTitle}'`
-            : `directory with ID '${parentDirectoryId}'`
-        }`,
-        response
-      )
->>>>>>> 97033a2f
+      return await this.throw(response, 'copyAssetBackendError', title, parentDirectoryTitle)
     } else {
       return await response.json()
     }
@@ -607,11 +504,7 @@
     const path = remoteBackendPaths.LIST_PROJECTS_PATH
     const response = await this.get<ListProjectsResponseBody>(path)
     if (!responseIsSuccessful(response)) {
-<<<<<<< HEAD
-      return this.throw('listProjectsBackendError')
-=======
-      return this.throw('Could not list projects', response)
->>>>>>> 97033a2f
+      return await this.throw(response, 'listProjectsBackendError')
     } else {
       return (await response.json()).projects.map(project => ({
         ...project,
@@ -631,11 +524,7 @@
     const path = remoteBackendPaths.CREATE_PROJECT_PATH
     const response = await this.post<backendModule.CreatedProject>(path, body)
     if (!responseIsSuccessful(response)) {
-<<<<<<< HEAD
-      return this.throw('createProjectBackendError', body.projectName)
-=======
-      return this.throw(`Could not create project with name '${body.projectName}'`, response)
->>>>>>> 97033a2f
+      return await this.throw(response, 'createProjectBackendError', body.projectName)
     } else {
       return await response.json()
     }
@@ -647,14 +536,7 @@
     const path = remoteBackendPaths.closeProjectPath(projectId)
     const response = await this.post(path, {})
     if (!responseIsSuccessful(response)) {
-<<<<<<< HEAD
-      return this.throw('closeProjectBackendError', title)
-=======
-      return this.throw(
-        `Could not close project ${title != null ? `'${title}'` : `with ID '${projectId}'`}`,
-        response
-      )
->>>>>>> 97033a2f
+      return await this.throw(response, 'closeProjectBackendError', title)
     } else {
       return
     }
@@ -669,16 +551,7 @@
     const path = remoteBackendPaths.getProjectDetailsPath(projectId)
     const response = await this.get<backendModule.ProjectRaw>(path)
     if (!responseIsSuccessful(response)) {
-<<<<<<< HEAD
-      return this.throw('getProjectDetailsBackendError', title)
-=======
-      return this.throw(
-        `Could not get details of project ${
-          title != null ? `'${title}'` : `with ID '${projectId}'`
-        }`,
-        response
-      )
->>>>>>> 97033a2f
+      return await this.throw(response, 'getProjectDetailsBackendError', title)
     } else {
       const project = await response.json()
       const ideVersion =
@@ -705,14 +578,7 @@
     const path = remoteBackendPaths.openProjectPath(projectId)
     const response = await this.post(path, body ?? DEFAULT_OPEN_PROJECT_BODY)
     if (!responseIsSuccessful(response)) {
-<<<<<<< HEAD
-      return this.throw('openProjectBackendError', title)
-=======
-      return this.throw(
-        `Could not open project ${title != null ? `'${title}'` : `with ID '${projectId}'`}`,
-        response
-      )
->>>>>>> 97033a2f
+      return await this.throw(response, 'openProjectBackendError', title)
     } else {
       return
     }
@@ -728,14 +594,7 @@
     const path = remoteBackendPaths.projectUpdatePath(projectId)
     const response = await this.put<backendModule.UpdatedProject>(path, body)
     if (!responseIsSuccessful(response)) {
-<<<<<<< HEAD
-      return this.throw('updateProjectBackendError', title)
-=======
-      return this.throw(
-        `Could not update project ${title != null ? `'${title}'` : `with ID '${projectId}'`}`,
-        response
-      )
->>>>>>> 97033a2f
+      return await this.throw(response, 'updateProjectBackendError', title)
     } else {
       return await response.json()
     }
@@ -750,16 +609,7 @@
     const path = remoteBackendPaths.checkResourcesPath(projectId)
     const response = await this.get<backendModule.ResourceUsage>(path)
     if (!responseIsSuccessful(response)) {
-<<<<<<< HEAD
-      return this.throw('checkResourcesBackendError', title)
-=======
-      return this.throw(
-        `Could not get resource usage for project ${
-          title != null ? `'${title}'` : `with ID '${projectId}'`
-        }`,
-        response
-      )
->>>>>>> 97033a2f
+      return await this.throw(response, 'checkResourcesBackendError', title)
     } else {
       return await response.json()
     }
@@ -771,11 +621,7 @@
     const path = remoteBackendPaths.LIST_FILES_PATH
     const response = await this.get<ListFilesResponseBody>(path)
     if (!responseIsSuccessful(response)) {
-<<<<<<< HEAD
-      return this.throw('listFilesBackendError')
-=======
-      return this.throw('Could not list files', response)
->>>>>>> 97033a2f
+      return await this.throw(response, 'listFilesBackendError')
     } else {
       return (await response.json()).files
     }
@@ -797,28 +643,7 @@
     const path = `${remoteBackendPaths.UPLOAD_FILE_PATH}?${paramsString}`
     const response = await this.postBinary<backendModule.FileInfo>(path, file)
     if (!responseIsSuccessful(response)) {
-<<<<<<< HEAD
-      let suffix: string | null = null
-      try {
-        const error = errorModule.tryGetError<unknown>(await response.json())
-        if (error != null) {
-          suffix = `: ${error}`
-        }
-      } catch {
-        // Ignored.
-      }
-      let message = this.getText('uploadFileBackendError')
-      if (suffix != null) {
-        message = message.replace(/[.]$/, suffix)
-=======
-      if (params.fileId != null) {
-        return this.throw(`Could not upload file with ID '${params.fileId}'`, response)
-      } else {
-        return this.throw('Could not upload file', response)
->>>>>>> 97033a2f
-      }
-      this.logger.error(message)
-      throw new Error(message)
+      return await this.throw(response, 'uploadFileBackendError')
     } else {
       return await response.json()
     }
@@ -833,14 +658,7 @@
     const path = remoteBackendPaths.getFileDetailsPath(fileId)
     const response = await this.get<backendModule.FileDetails>(path)
     if (!responseIsSuccessful(response)) {
-<<<<<<< HEAD
-      return this.throw('getFileDetailsBackendError', title)
-=======
-      return this.throw(
-        `Could not get details of project ${title != null ? `'${title}'` : `with ID '${fileId}'`}`,
-        response
-      )
->>>>>>> 97033a2f
+      return await this.throw(response, 'getFileDetailsBackendError', title)
     } else {
       return await response.json()
     }
@@ -854,11 +672,7 @@
     const path = remoteBackendPaths.CREATE_CONNECTOR_PATH
     const response = await this.post<backendModule.ConnectorInfo>(path, body)
     if (!responseIsSuccessful(response)) {
-<<<<<<< HEAD
-      return this.throw('createConnectorBackendError', body.name)
-=======
-      return this.throw(`Could not create Data Link with name '${body.name}'`, response)
->>>>>>> 97033a2f
+      return await this.throw(response, 'createConnectorBackendError', body.name)
     } else {
       return await response.json()
     }
@@ -873,12 +687,7 @@
     const path = remoteBackendPaths.getConnectorPath(connectorId)
     const response = await this.get<backendModule.Connector>(path)
     if (!responseIsSuccessful(response)) {
-<<<<<<< HEAD
-      return this.throw('getConnectorBackendError', title)
-=======
-      const name = title != null ? `'${title}'` : `with ID '${connectorId}'`
-      return this.throw(`Could not get Data Link ${name}`, response)
->>>>>>> 97033a2f
+      return await this.throw(response, 'getConnectorBackendError', title)
     } else {
       return await response.json()
     }
@@ -893,12 +702,7 @@
     const path = remoteBackendPaths.getConnectorPath(connectorId)
     const response = await this.delete(path)
     if (!responseIsSuccessful(response)) {
-<<<<<<< HEAD
-      return this.throw('deleteConnectorBackendError', title)
-=======
-      const name = title != null ? `'${title}'` : `with ID '${connectorId}'`
-      return this.throw(`Could not delete Data Link ${name}`, response)
->>>>>>> 97033a2f
+      return await this.throw(response, 'deleteConnectorBackendError', title)
     } else {
       return
     }
@@ -912,11 +716,7 @@
     const path = remoteBackendPaths.CREATE_SECRET_PATH
     const response = await this.post<backendModule.SecretId>(path, body)
     if (!responseIsSuccessful(response)) {
-<<<<<<< HEAD
-      return this.throw('createSecretBackendError', body.name)
-=======
-      return this.throw(`Could not create secret with name '${body.name}'`, response)
->>>>>>> 97033a2f
+      return await this.throw(response, 'createSecretBackendError', body.name)
     } else {
       return await response.json()
     }
@@ -931,12 +731,7 @@
     const path = remoteBackendPaths.getSecretPath(secretId)
     const response = await this.get<backendModule.Secret>(path)
     if (!responseIsSuccessful(response)) {
-<<<<<<< HEAD
-      return this.throw('getSecretBackendError', title)
-=======
-      const name = title != null ? `'${title}'` : `with ID '${secretId}'`
-      return this.throw(`Could not get secret ${name}`, response)
->>>>>>> 97033a2f
+      return await this.throw(response, 'getSecretBackendError', title)
     } else {
       return await response.json()
     }
@@ -952,12 +747,7 @@
     const path = remoteBackendPaths.updateSecretPath(secretId)
     const response = await this.put(path, body)
     if (!responseIsSuccessful(response)) {
-<<<<<<< HEAD
-      return this.throw('updateSecretBackendError', title)
-=======
-      const name = title != null ? `'${title}'` : `with ID '${secretId}'`
-      return this.throw(`Could not update secret ${name}`, response)
->>>>>>> 97033a2f
+      return await this.throw(response, 'updateSecretBackendError', title)
     } else {
       return
     }
@@ -969,11 +759,7 @@
     const path = remoteBackendPaths.LIST_SECRETS_PATH
     const response = await this.get<ListSecretsResponseBody>(path)
     if (!responseIsSuccessful(response)) {
-<<<<<<< HEAD
-      return this.throw('listSecretsBackendError')
-=======
-      return this.throw('Could not list secrets', response)
->>>>>>> 97033a2f
+      return await this.throw(response, 'listSecretsBackendError')
     } else {
       return (await response.json()).secrets
     }
@@ -985,11 +771,7 @@
     const path = remoteBackendPaths.CREATE_TAG_PATH
     const response = await this.post<backendModule.Label>(path, body)
     if (!responseIsSuccessful(response)) {
-<<<<<<< HEAD
-      return this.throw('createLabelBackendError', body.value)
-=======
-      return this.throw(`Could not create label '${body.value}'`, response)
->>>>>>> 97033a2f
+      return await this.throw(response, 'createLabelBackendError', body.value)
     } else {
       return await response.json()
     }
@@ -1001,11 +783,7 @@
     const path = remoteBackendPaths.LIST_TAGS_PATH
     const response = await this.get<ListTagsResponseBody>(path)
     if (!responseIsSuccessful(response)) {
-<<<<<<< HEAD
-      return this.throw('listLabelsBackendError')
-=======
-      return this.throw(`Could not list labels`, response)
->>>>>>> 97033a2f
+      return await this.throw(response, 'listLabelsBackendError')
     } else {
       return (await response.json()).tags
     }
@@ -1021,12 +799,7 @@
     const path = remoteBackendPaths.associateTagPath(assetId)
     const response = await this.patch<ListTagsResponseBody>(path, { labels })
     if (!responseIsSuccessful(response)) {
-<<<<<<< HEAD
-      return this.throw('associateLabelsBackendError', title)
-=======
-      const name = title != null ? `'${title}'` : `with ID '${assetId}'`
-      return this.throw(`Could not set labels for asset ${name}`, response)
->>>>>>> 97033a2f
+      return await this.throw(response, 'associateLabelsBackendError', title)
     } else {
       return
     }
@@ -1041,11 +814,7 @@
     const path = remoteBackendPaths.deleteTagPath(tagId)
     const response = await this.delete(path)
     if (!responseIsSuccessful(response)) {
-<<<<<<< HEAD
-      return this.throw('deleteLabelBackendError', value)
-=======
-      return this.throw(`Could not delete label '${value}'`, response)
->>>>>>> 97033a2f
+      return await this.throw(response, 'deleteLabelBackendError', value)
     } else {
       return
     }
@@ -1064,11 +833,7 @@
     const path = remoteBackendPaths.LIST_VERSIONS_PATH + '?' + paramsString
     const response = await this.get<ListVersionsResponseBody>(path)
     if (!responseIsSuccessful(response)) {
-<<<<<<< HEAD
-      return this.throw('listVersionsBackendError', params.versionType)
-=======
-      return this.throw(`Could not list versions of type '${params.versionType}'`, response)
->>>>>>> 97033a2f
+      return await this.throw(response, 'listVersionsBackendError', params.versionType)
     } else {
       return (await response.json()).versions
     }
@@ -1084,7 +849,7 @@
       { plan } satisfies backendModule.CreateCheckoutSessionRequestBody
     )
     if (!responseIsSuccessful(response)) {
-      return this.throw(`Could not create checkout session for plan '${plan}'.`, response)
+      return await this.throw(response, 'createCheckoutSessionBackendError', plan)
     } else {
       return await response.json()
     }
@@ -1098,7 +863,7 @@
     const path = remoteBackendPaths.getCheckoutSessionPath(sessionId)
     const response = await this.get<backendModule.CheckoutSessionStatus>(path)
     if (!responseIsSuccessful(response)) {
-      return this.throw(`Could not get checkout session for session ID '${sessionId}'.`, response)
+      return await this.throw(response, 'getCheckoutSessionBackendError', sessionId)
     } else {
       return await response.json()
     }
@@ -1113,11 +878,7 @@
     } else {
       const version = (await this.listVersions({ versionType, default: true }))[0]?.number
       if (version == null) {
-<<<<<<< HEAD
-        return this.throw('getDefaultVersionBackendError', versionType)
-=======
-        return this.throw(`No default ${versionType} version found`, null)
->>>>>>> 97033a2f
+        return await this.throw(null, 'getDefaultVersionBackendError', versionType)
       } else {
         const info: DefaultVersionInfo = { version, lastUpdatedEpochMs: nowEpochMs }
         this.defaultVersions[versionType] = info
