/** @file Module containing the API client for the Cloud backend API.
 *
 * Each exported function in the {@link RemoteBackend} in this module corresponds to
 * an API endpoint. The functions are asynchronous and return a {@link Promise} that resolves to
 * the response from the API. */
import type * as text from '#/text'

import type * as loggerProvider from '#/providers/LoggerProvider'
import type * as textProvider from '#/providers/TextProvider'

import Backend, * as backend from '#/services/Backend'
import * as remoteBackendPaths from '#/services/remoteBackendPaths'

import type HttpClient from '#/utilities/HttpClient'
import * as object from '#/utilities/object'

// =================
// === Constants ===
// =================

/** HTTP status indicating that the request was successful. */
const STATUS_SUCCESS_FIRST = 200
/** HTTP status indicating that the request was successful. */
const STATUS_SUCCESS_LAST = 299
/** HTTP status indicating that the resource does not exist. */
const STATUS_NOT_FOUND = 404
/** HTTP status indicating that the server encountered a fatal exception. */
const STATUS_SERVER_ERROR = 500

/** The number of milliseconds in one day. */
const ONE_DAY_MS = 86_400_000

/** The interval between requests checking whether a project is ready to be opened in the IDE. */
const CHECK_STATUS_INTERVAL_MS = 5000

// =============
// === Types ===
// =============

/** The format of all errors returned by the backend. */
interface RemoteBackendError {
  readonly type: string
  readonly code: string
  readonly message: string
  readonly param: string
}

// ============================
// === responseIsSuccessful ===
// ============================

/** Whether a response has a success HTTP status code (200-299). */
function responseIsSuccessful(response: Response) {
  return response.status >= STATUS_SUCCESS_FIRST && response.status <= STATUS_SUCCESS_LAST
}

// =============
// === Types ===
// =============

/** HTTP response body for the "list users" endpoint. */
export interface ListUsersResponseBody {
  readonly users: backend.User[]
}

/** HTTP response body for the "list projects" endpoint. */
export interface ListDirectoryResponseBody {
  readonly assets: backend.AnyAsset[]
}

/** HTTP response body for the "list projects" endpoint. */
export interface ListProjectsResponseBody {
  readonly projects: backend.ListedProjectRaw[]
}

/** HTTP response body for the "list files" endpoint. */
export interface ListFilesResponseBody {
  readonly files: backend.FileLocator[]
}

/** HTTP response body for the "list secrets" endpoint. */
export interface ListSecretsResponseBody {
  readonly secrets: backend.SecretInfo[]
}

/** HTTP response body for the "list tag" endpoint. */
export interface ListTagsResponseBody {
  readonly tags: backend.Label[]
}

/** HTTP response body for the "list versions" endpoint. */
export interface ListVersionsResponseBody {
  readonly versions: [backend.Version, ...backend.Version[]]
}

// =====================
// === RemoteBackend ===
// =====================

/** A function that turns a text ID (and a list of replacements, if required) to
 * human-readable text. */
type GetText = ReturnType<typeof textProvider.useText>['getText']

/** Information for a cached default version. */
interface DefaultVersionInfo {
  readonly version: backend.VersionNumber
  readonly lastUpdatedEpochMs: number
}

/** Options for {@link RemoteBackend.post} private method. */
interface RemoteBackendPostOptions {
  readonly keepalive?: boolean
}

/** Class for sending requests to the Cloud backend API endpoints. */
export default class RemoteBackend extends Backend {
  readonly type = backend.BackendType.remote
  private defaultVersions: Partial<Record<backend.VersionType, DefaultVersionInfo>> = {}

  /** Create a new instance of the {@link RemoteBackend} API client.
   * @throws An error if the `Authorization` header is not set on the given `client`. */
  constructor(
    private readonly client: HttpClient,
    private readonly logger: loggerProvider.Logger,
    private getText: ReturnType<typeof textProvider.useText>['getText']
  ) {
    super()
    // All of our API endpoints are authenticated, so we expect the `Authorization` header to be
    // set.
    if (!new Headers(this.client.defaultHeaders).has('Authorization')) {
      const message = 'Authorization header not set.'
      this.logger.error(message)
      throw new Error(message)
    } else {
      return
    }
  }

  /** Set `this.getText`. This function is exposed rather than the property itself to make it clear
   * that it is intended to be mutable. */
  setGetText(getText: GetText) {
    this.getText = getText
  }

  /** Log an error message and throws an {@link Error} with the specified message.
   * @throws {Error} Always. */
  async throw<K extends Extract<text.TextId, `${string}BackendError`>>(
    response: Response | null,
    textId: K,
    ...replacements: text.Replacements[K]
  ): Promise<never> {
    const error =
      response == null
        ? { message: 'unknown error' }
        : // This is SAFE only when the response has been confirmed to have an erroring status code.
          // eslint-disable-next-line no-restricted-syntax
          ((await response.json()) as RemoteBackendError)
    const message = `${this.getText(textId, ...replacements)}: ${error.message}.`
    this.logger.error(message)
    const status = response?.status
    const errorObject = new Error(message)

    if (status != null) {
      // @ts-expect-error This is a custom property.
      errorObject.status = status
    }

    throw error
  }

  /** Return the ID of the root directory. */
  override rootDirectoryId(user: backend.User | null): backend.DirectoryId | null {
    return user?.rootDirectoryId ?? null
  }

  /** Return a list of all users in the same organization. */
  override async listUsers(): Promise<backend.User[]> {
    const path = remoteBackendPaths.LIST_USERS_PATH
    const response = await this.get<ListUsersResponseBody>(path)
    if (!responseIsSuccessful(response)) {
      return await this.throw(response, 'listUsersBackendError')
    } else {
      return (await response.json()).users
    }
  }

  /** Set the username and parent organization of the current user. */
  override async createUser(body: backend.CreateUserRequestBody): Promise<backend.User> {
    const path = remoteBackendPaths.CREATE_USER_PATH
    const response = await this.post<backend.User>(path, body)
    if (!responseIsSuccessful(response)) {
      return await this.throw(response, 'createUserBackendError')
    } else {
      return await response.json()
    }
  }

  /** Change the username of the current user. */
  override async updateUser(body: backend.UpdateUserRequestBody): Promise<void> {
    const path = remoteBackendPaths.UPDATE_CURRENT_USER_PATH
    const response = await this.put(path, body)
    if (!responseIsSuccessful(response)) {
      return body.username != null
        ? await this.throw(response, 'updateUsernameBackendError')
        : await this.throw(response, 'updateUserBackendError')
    } else {
      return
    }
  }

  /** Restore a user that has been soft-deleted. */
  async restoreUser(): Promise<void> {
    const response = await this.put(remoteBackendPaths.UPDATE_CURRENT_USER_PATH, {
      clearRemoveAt: true,
    })
    if (!responseIsSuccessful(response)) {
      return await this.throw(response, 'restoreUserBackendError')
    } else {
      return
    }
  }

  /** Delete the current user. */
  override async deleteUser(): Promise<void> {
    const response = await this.delete(remoteBackendPaths.DELETE_USER_PATH)
    if (!responseIsSuccessful(response)) {
      return await this.throw(response, 'deleteUserBackendError')
    } else {
      return
    }
  }

  /** Delete a user.
   * FIXME: Not implemented on backend yet. */
  override async removeUser(): Promise<void> {
    return await this.throw(null, 'removeUserBackendError')
  }

  /** Invite a new user to the organization by email. */
  override async inviteUser(body: backend.InviteUserRequestBody): Promise<void> {
    const response = await this.post(remoteBackendPaths.INVITE_USER_PATH, body)
    if (!responseIsSuccessful(response)) {
      return await this.throw(response, 'inviteUserBackendError', body.userEmail)
    } else {
      return
    }
  }

<<<<<<< HEAD
  /**
   * List all invitations.
   */
  override async listInvitations(): Promise<readonly backend.Invitation[]> {
    const response = await this.get<backend.ListInvitationsResponseBody>(
=======
  /** List all invitations. */
  override async listInvitations(): Promise<backend.Invitation[]> {
    const response = await this.get<backend.InvitationListRequestBody>(
>>>>>>> 904ffe1d
      remoteBackendPaths.INVITATION_PATH
    )

    if (!responseIsSuccessful(response)) {
      return await this.throw(response, 'listInvitationsBackendError')
    } else {
      return await response.json().then(data => data.invitations)
    }
  }

  /** Delete an invitation. */
  override async deleteInvitation(userEmail: backend.EmailAddress): Promise<void> {
    const response = await this.delete(remoteBackendPaths.INVITATION_PATH, { userEmail })

    if (!responseIsSuccessful(response)) {
      return await this.throw(response, 'deleteInvitationBackendError')
    } else {
      return
    }
  }

  /** Resend an invitation to a user. */
  override async resendInvitation(userEmail: backend.EmailAddress): Promise<void> {
    const response = await this.post(remoteBackendPaths.INVITATION_PATH, {
      userEmail,
      resend: true,
    })
    if (!responseIsSuccessful(response)) {
      return await this.throw(response, 'resendInvitationBackendError')
    } else {
      return
    }
  }

  /** Upload a new profile picture for the current user. */
  override async uploadUserPicture(
    params: backend.UploadPictureRequestParams,
    file: Blob
  ): Promise<backend.User> {
    const paramsString = new URLSearchParams({
      /* eslint-disable @typescript-eslint/naming-convention */
      ...(params.fileName != null ? { file_name: params.fileName } : {}),
      /* eslint-enable @typescript-eslint/naming-convention */
    }).toString()
    const path = `${remoteBackendPaths.UPLOAD_USER_PICTURE_PATH}?${paramsString}`
    const response = await this.putBinary<backend.User>(path, file)
    if (!responseIsSuccessful(response)) {
      return await this.throw(response, 'uploadUserPictureBackendError')
    } else {
      return await response.json()
    }
  }

  /** Set the list of groups a user is in. */
  override async changeUserGroup(
    userId: backend.UserId,
    userGroups: backend.ChangeUserGroupRequestBody,
    name: string
  ): Promise<backend.User> {
    const path = remoteBackendPaths.changeUserGroupPath(userId)
    const response = await this.put<backend.User>(path, userGroups)
    if (!responseIsSuccessful(response)) {
      return this.throw(response, 'changeUserGroupsBackendError', name)
    } else {
      return await response.json()
    }
  }

  /** Return details for the current organization.
   * @returns `null` if a non-successful status code (not 200-299) was received. */
  override async getOrganization(): Promise<backend.OrganizationInfo | null> {
    const path = remoteBackendPaths.GET_ORGANIZATION_PATH
    const response = await this.get<backend.OrganizationInfo>(path)
    if (response.status === STATUS_NOT_FOUND) {
      // Organization info has not yet been created.
      return null
    } else if (!responseIsSuccessful(response)) {
      return await this.throw(response, 'getOrganizationBackendError')
    } else {
      return await response.json()
    }
  }

  /** Update details for the current organization. */
  override async updateOrganization(
    body: backend.UpdateOrganizationRequestBody
  ): Promise<backend.OrganizationInfo | null> {
    const path = remoteBackendPaths.UPDATE_ORGANIZATION_PATH
    const response = await this.patch<backend.OrganizationInfo>(path, body)

    if (response.status === STATUS_NOT_FOUND) {
      // Organization info has not yet been created.
      return null
    } else if (!responseIsSuccessful(response)) {
      return await this.throw(response, 'updateOrganizationBackendError')
    } else {
      return await response.json()
    }
  }

  /** Upload a new profile picture for the current organization. */
  override async uploadOrganizationPicture(
    params: backend.UploadPictureRequestParams,
    file: Blob
  ): Promise<backend.OrganizationInfo> {
    const paramsString = new URLSearchParams({
      /* eslint-disable @typescript-eslint/naming-convention */
      ...(params.fileName != null ? { file_name: params.fileName } : {}),
      /* eslint-enable @typescript-eslint/naming-convention */
    }).toString()
    const path = `${remoteBackendPaths.UPLOAD_ORGANIZATION_PICTURE_PATH}?${paramsString}`
    const response = await this.putBinary<backend.OrganizationInfo>(path, file)
    if (!responseIsSuccessful(response)) {
      return await this.throw(response, 'uploadOrganizationPictureBackendError')
    } else {
      return await response.json()
    }
  }

  /** Adds a permission for a specific user on a specific asset. */
  override async createPermission(body: backend.CreatePermissionRequestBody): Promise<void> {
    const path = remoteBackendPaths.CREATE_PERMISSION_PATH
    const response = await this.post(path, body)
    if (!responseIsSuccessful(response)) {
      return await this.throw(response, 'createPermissionBackendError')
    } else {
      return
    }
  }

  /** Return details for the current user.
   * @returns `null` if a non-successful status code (not 200-299) was received. */
  override async usersMe(): Promise<backend.User | null> {
    const path = remoteBackendPaths.USERS_ME_PATH
    const response = await this.get<backend.User>(path)
    if (!responseIsSuccessful(response)) {
      return null
    } else {
      return await response.json()
    }
  }

  /** Return a list of assets in a directory.
   * @throws An error if a non-successful status code (not 200-299) was received. */
  override async listDirectory(
    query: backend.ListDirectoryRequestParams,
    title: string
  ): Promise<backend.AnyAsset[]> {
    const path = remoteBackendPaths.LIST_DIRECTORY_PATH
    const response = await this.get<ListDirectoryResponseBody>(
      path +
        '?' +
        new URLSearchParams(
          query.recentProjects
            ? [['recent_projects', String(true)]]
            : [
                ...(query.parentId != null ? [['parent_id', query.parentId]] : []),
                ...(query.filterBy != null ? [['filter_by', query.filterBy]] : []),
                ...(query.labels != null ? query.labels.map(label => ['label', label]) : []),
              ]
        ).toString()
    )
    if (!responseIsSuccessful(response)) {
      if (response.status === STATUS_SERVER_ERROR) {
        this.logger.error(
          query.parentId != null
            ? `Error listing directory '${query.parentId}'`
            : `Error listing root directory`
        )
        // The directory is probably empty.
        return []
      } else if (query.parentId != null) {
        return await this.throw(response, 'listFolderBackendError', title)
      } else {
        return await this.throw(response, 'listRootFolderBackendError')
      }
    } else {
      return (await response.json()).assets
        .map(asset =>
          object.merge(asset, {
            // eslint-disable-next-line no-restricted-syntax
            type: asset.id.match(/^(.+?)-/)?.[1] as backend.AssetType,
          })
        )
        .map(asset =>
          object.merge(asset, {
            permissions: [...(asset.permissions ?? [])].sort(backend.compareAssetPermissions),
          })
        )
    }
  }

  /** Create a directory.
   * @throws An error if a non-successful status code (not 200-299) was received. */
  override async createDirectory(
    body: backend.CreateDirectoryRequestBody
  ): Promise<backend.CreatedDirectory> {
    const path = remoteBackendPaths.CREATE_DIRECTORY_PATH
    const response = await this.post<backend.CreatedDirectory>(path, body)
    if (!responseIsSuccessful(response)) {
      return await this.throw(response, 'createFolderBackendError', body.title)
    } else {
      return await response.json()
    }
  }

  /** Change the name of a directory.
   * @throws An error if a non-successful status code (not 200-299) was received. */
  override async updateDirectory(
    directoryId: backend.DirectoryId,
    body: backend.UpdateDirectoryRequestBody,
    title: string
  ) {
    const path = remoteBackendPaths.updateDirectoryPath(directoryId)
    const response = await this.put<backend.UpdatedDirectory>(path, body)
    if (!responseIsSuccessful(response)) {
      return await this.throw(response, 'updateFolderBackendError', title)
    } else {
      return await response.json()
    }
  }

  /** List all previous versions of an asset. */
  override async listAssetVersions(
    assetId: backend.AssetId,
    title: string
  ): Promise<backend.AssetVersions> {
    const path = remoteBackendPaths.listAssetVersionsPath(assetId)
    const response = await this.get<backend.AssetVersions>(path)
    if (!responseIsSuccessful(response)) {
      return await this.throw(response, 'listAssetVersionsBackendError', title)
    } else {
      return await response.json()
    }
  }

  /** Fetch the content of the `Main.enso` file of a project. */
  override async getFileContent(
    projectId: backend.ProjectId,
    version: string,
    title: string
  ): Promise<string> {
    const path = remoteBackendPaths.getProjectContentPath(projectId, version)
    const response = await this.get<string>(path)

    if (!responseIsSuccessful(response)) {
      return this.throw(response, 'getFileContentsBackendError', title)
    } else {
      return await response.text()
    }
  }

  /** Change the parent directory or description of an asset.
   * @throws An error if a non-successful status code (not 200-299) was received. */
  override async updateAsset(
    assetId: backend.AssetId,
    body: backend.UpdateAssetRequestBody,
    title: string
  ) {
    const path = remoteBackendPaths.updateAssetPath(assetId)
    const response = await this.patch(path, body)
    if (!responseIsSuccessful(response)) {
      return await this.throw(response, 'updateAssetBackendError', title)
    } else {
      return
    }
  }

  /** Delete an arbitrary asset.
   * @throws An error if a non-successful status code (not 200-299) was received. */
  override async deleteAsset(
    assetId: backend.AssetId,
    bodyRaw: backend.DeleteAssetRequestBody,
    title: string
  ) {
    const body = object.omit(bodyRaw, 'parentId')
    const paramsString = new URLSearchParams([['force', String(body.force)]]).toString()
    const path = remoteBackendPaths.deleteAssetPath(assetId) + '?' + paramsString
    const response = await this.delete(path)
    if (!responseIsSuccessful(response)) {
      return await this.throw(response, 'deleteAssetBackendError', title)
    } else {
      return
    }
  }

  /** Restore an arbitrary asset from the trash.
   * @throws An error if a non-successful status code (not 200-299) was received. */
  override async undoDeleteAsset(assetId: backend.AssetId, title: string): Promise<void> {
    const path = remoteBackendPaths.UNDO_DELETE_ASSET_PATH
    const response = await this.patch(path, { assetId })
    if (!responseIsSuccessful(response)) {
      return await this.throw(response, 'undoDeleteAssetBackendError', title)
    } else {
      return
    }
  }

  /** Copy an arbitrary asset to another directory.
   * @throws An error if a non-successful status code (not 200-299) was received. */
  override async copyAsset(
    assetId: backend.AssetId,
    parentDirectoryId: backend.DirectoryId,
    title: string,
    parentDirectoryTitle: string
  ): Promise<backend.CopyAssetResponse> {
    const response = await this.post<backend.CopyAssetResponse>(
      remoteBackendPaths.copyAssetPath(assetId),
      { parentDirectoryId }
    )
    if (!responseIsSuccessful(response)) {
      return await this.throw(response, 'copyAssetBackendError', title, parentDirectoryTitle)
    } else {
      return await response.json()
    }
  }

  /** Return a list of projects belonging to the current user.
   * @throws An error if a non-successful status code (not 200-299) was received. */
  override async listProjects(): Promise<backend.ListedProject[]> {
    const path = remoteBackendPaths.LIST_PROJECTS_PATH
    const response = await this.get<ListProjectsResponseBody>(path)
    if (!responseIsSuccessful(response)) {
      return await this.throw(response, 'listProjectsBackendError')
    } else {
      return (await response.json()).projects.map(project => ({
        ...project,
        jsonAddress: project.address != null ? backend.Address(`${project.address}json`) : null,
        binaryAddress: project.address != null ? backend.Address(`${project.address}binary`) : null,
      }))
    }
  }

  /** Create a project.
   * @throws An error if a non-successful status code (not 200-299) was received. */
  override async createProject(
    body: backend.CreateProjectRequestBody
  ): Promise<backend.CreatedProject> {
    const path = remoteBackendPaths.CREATE_PROJECT_PATH
    const response = await this.post<backend.CreatedProject>(path, body)
    if (!responseIsSuccessful(response)) {
      return await this.throw(response, 'createProjectBackendError', body.projectName)
    } else {
      return await response.json()
    }
  }

  /** Restore a project from a different version. */
  override async restoreProject(
    projectId: backend.ProjectId,
    versionId: backend.S3ObjectVersionId,
    title: string
  ): Promise<void> {
    const path = remoteBackendPaths.restoreProjectPath(projectId)
    const response = await this.post(path, { versionId })
    if (!responseIsSuccessful(response)) {
      return await this.throw(response, 'restoreProjectBackendError', title)
    } else {
      return
    }
  }

  /** Duplicate a specific version of a project. */
  override async duplicateProject(
    projectId: backend.ProjectId,
    versionId: backend.S3ObjectVersionId,
    title: string
  ): Promise<backend.CreatedProject> {
    const path = remoteBackendPaths.duplicateProjectPath(projectId)
    const response = await this.post<backend.CreatedProject>(path, { versionId })
    if (!responseIsSuccessful(response)) {
      return await this.throw(response, 'duplicateProjectBackendError', title)
    } else {
      const json = await response.json()
      return json
    }
  }

  /** Close a project.
   * @throws An error if a non-successful status code (not 200-299) was received. */
  override async closeProject(projectId: backend.ProjectId, title: string): Promise<void> {
    const path = remoteBackendPaths.closeProjectPath(projectId)
    const response = await this.post(path, {})
    if (!responseIsSuccessful(response)) {
      return await this.throw(response, 'closeProjectBackendError', title)
    } else {
      return
    }
  }

  /** Return details for a project.
   * @throws An error if a non-successful status code (not 200-299) was received. */
  override async getProjectDetails(
    projectId: backend.ProjectId,
    _directory: backend.DirectoryId | null,
    title: string
  ): Promise<backend.Project> {
    const path = remoteBackendPaths.getProjectDetailsPath(projectId)
    const response = await this.get<backend.ProjectRaw>(path)
    if (!responseIsSuccessful(response)) {
      return await this.throw(response, 'getProjectDetailsBackendError', title)
    } else {
      const project = await response.json()
      const ideVersion =
        project.ide_version ?? (await this.getDefaultVersion(backend.VersionType.ide))
      return {
        ...project,
        ideVersion,
        engineVersion: project.engine_version,
        jsonAddress: project.address != null ? backend.Address(`${project.address}json`) : null,
        binaryAddress: project.address != null ? backend.Address(`${project.address}binary`) : null,
      }
    }
  }

  /** Prepare a project for execution.
   * @throws An error if a non-successful status code (not 200-299) was received. */
  override async openProject(
    projectId: backend.ProjectId,
    bodyRaw: backend.OpenProjectRequestBody,
    title: string
  ): Promise<void> {
    const body = object.omit(bodyRaw, 'parentId')
    const path = remoteBackendPaths.openProjectPath(projectId)
    if (body.cognitoCredentials == null) {
      return this.throw(null, 'openProjectMissingCredentialsBackendError', title)
    } else {
      const credentials = body.cognitoCredentials
      const exactCredentials: backend.CognitoCredentials = {
        accessToken: credentials.accessToken,
        clientId: credentials.clientId,
        expireAt: credentials.expireAt,
        refreshToken: credentials.refreshToken,
        refreshUrl: credentials.refreshUrl,
      }
      const filteredBody: Omit<backend.OpenProjectRequestBody, 'parentId'> = {
        ...body,
        cognitoCredentials: exactCredentials,
      }
      const response = await this.post(path, filteredBody)
      if (!responseIsSuccessful(response)) {
        return this.throw(response, 'openProjectBackendError', title)
      } else {
        return
      }
    }
  }

  /** Update the name or AMI of a project.
   * @throws An error if a non-successful status code (not 200-299) was received. */
  override async updateProject(
    projectId: backend.ProjectId,
    bodyRaw: backend.UpdateProjectRequestBody,
    title: string
  ): Promise<backend.UpdatedProject> {
    const body = object.omit(bodyRaw, 'parentId')
    const path = remoteBackendPaths.projectUpdatePath(projectId)
    const response = await this.put<backend.UpdatedProject>(path, body)
    if (!responseIsSuccessful(response)) {
      return await this.throw(response, 'updateProjectBackendError', title)
    } else {
      return await response.json()
    }
  }

  /** Return the resource usage of a project.
   * @throws An error if a non-successful status code (not 200-299) was received. */
  override async checkResources(
    projectId: backend.ProjectId,
    title: string
  ): Promise<backend.ResourceUsage> {
    const path = remoteBackendPaths.checkResourcesPath(projectId)
    const response = await this.get<backend.ResourceUsage>(path)
    if (!responseIsSuccessful(response)) {
      return await this.throw(response, 'checkResourcesBackendError', title)
    } else {
      return await response.json()
    }
  }

  /** Return a list of files accessible by the current user.
   * @throws An error if a non-successful status code (not 200-299) was received. */
  override async listFiles(): Promise<backend.FileLocator[]> {
    const path = remoteBackendPaths.LIST_FILES_PATH
    const response = await this.get<ListFilesResponseBody>(path)
    if (!responseIsSuccessful(response)) {
      return await this.throw(response, 'listFilesBackendError')
    } else {
      return (await response.json()).files
    }
  }

  /** Upload a file.
   * @throws An error if a non-successful status code (not 200-299) was received. */
  override async uploadFile(
    params: backend.UploadFileRequestParams,
    file: Blob
  ): Promise<backend.FileInfo> {
    const paramsString = new URLSearchParams({
      /* eslint-disable @typescript-eslint/naming-convention */
      file_name: params.fileName,
      ...(params.fileId != null ? { file_id: params.fileId } : {}),
      ...(params.parentDirectoryId ? { parent_directory_id: params.parentDirectoryId } : {}),
      /* eslint-enable @typescript-eslint/naming-convention */
    }).toString()
    const path = `${remoteBackendPaths.UPLOAD_FILE_PATH}?${paramsString}`
    const response = await this.postBinary<backend.FileInfo>(path, file)
    if (!responseIsSuccessful(response)) {
      return await this.throw(response, 'uploadFileBackendError')
    } else {
      return await response.json()
    }
  }

  /** Change the name of a file. */
  override async updateFile(): Promise<void> {
    await this.throw(null, 'updateFileNotImplementedBackendError')
  }

  /** Return details for a project.
   * @throws An error if a non-successful status code (not 200-299) was received. */
  override async getFileDetails(
    fileId: backend.FileId,
    title: string
  ): Promise<backend.FileDetails> {
    const path = remoteBackendPaths.getFileDetailsPath(fileId)
    const response = await this.get<backend.FileDetails>(path)
    if (!responseIsSuccessful(response)) {
      return await this.throw(response, 'getFileDetailsBackendError', title)
    } else {
      return await response.json()
    }
  }

  /** Return a Datalink.
   * @throws An error if a non-successful status code (not 200-299) was received. */
  override async createDatalink(
    body: backend.CreateDatalinkRequestBody
  ): Promise<backend.DatalinkInfo> {
    const path = remoteBackendPaths.CREATE_DATALINK_PATH
    const response = await this.post<backend.DatalinkInfo>(path, body)
    if (!responseIsSuccessful(response)) {
      return await this.throw(response, 'createDatalinkBackendError', body.name)
    } else {
      return await response.json()
    }
  }

  /** Return a Datalink.
   * @throws An error if a non-successful status code (not 200-299) was received. */
  override async getDatalink(
    datalinkId: backend.DatalinkId,
    title: string
  ): Promise<backend.Datalink> {
    const path = remoteBackendPaths.getDatalinkPath(datalinkId)
    const response = await this.get<backend.Datalink>(path)
    if (!responseIsSuccessful(response)) {
      return await this.throw(response, 'getDatalinkBackendError', title)
    } else {
      return await response.json()
    }
  }

  /** Delete a Datalink.
   * @throws An error if a non-successful status code (not 200-299) was received. */
  override async deleteDatalink(datalinkId: backend.DatalinkId, title: string): Promise<void> {
    const path = remoteBackendPaths.getDatalinkPath(datalinkId)
    const response = await this.delete(path)
    if (!responseIsSuccessful(response)) {
      return await this.throw(response, 'deleteDatalinkBackendError', title)
    } else {
      return
    }
  }

  /** Create a secret environment variable.
   * @throws An error if a non-successful status code (not 200-299) was received. */
  override async createSecret(body: backend.CreateSecretRequestBody): Promise<backend.SecretId> {
    const path = remoteBackendPaths.CREATE_SECRET_PATH
    const response = await this.post<backend.SecretId>(path, body)
    if (!responseIsSuccessful(response)) {
      return await this.throw(response, 'createSecretBackendError', body.name)
    } else {
      return await response.json()
    }
  }

  /** Return a secret environment variable.
   * @throws An error if a non-successful status code (not 200-299) was received. */
  override async getSecret(secretId: backend.SecretId, title: string): Promise<backend.Secret> {
    const path = remoteBackendPaths.getSecretPath(secretId)
    const response = await this.get<backend.Secret>(path)
    if (!responseIsSuccessful(response)) {
      return await this.throw(response, 'getSecretBackendError', title)
    } else {
      return await response.json()
    }
  }

  /** Update a secret environment variable.
   * @throws An error if a non-successful status code (not 200-299) was received. */
  override async updateSecret(
    secretId: backend.SecretId,
    body: backend.UpdateSecretRequestBody,
    title: string
  ): Promise<void> {
    const path = remoteBackendPaths.updateSecretPath(secretId)
    const response = await this.put(path, body)
    if (!responseIsSuccessful(response)) {
      return await this.throw(response, 'updateSecretBackendError', title)
    } else {
      return
    }
  }

  /** Return the secret environment variables accessible by the user.
   * @throws An error if a non-successful status code (not 200-299) was received. */
  override async listSecrets(): Promise<backend.SecretInfo[]> {
    const path = remoteBackendPaths.LIST_SECRETS_PATH
    const response = await this.get<ListSecretsResponseBody>(path)
    if (!responseIsSuccessful(response)) {
      return await this.throw(response, 'listSecretsBackendError')
    } else {
      return (await response.json()).secrets
    }
  }

  /** Create a label used for categorizing assets.
   * @throws An error if a non-successful status code (not 200-299) was received. */
  override async createTag(body: backend.CreateTagRequestBody): Promise<backend.Label> {
    const path = remoteBackendPaths.CREATE_TAG_PATH
    const response = await this.post<backend.Label>(path, body)
    if (!responseIsSuccessful(response)) {
      return await this.throw(response, 'createLabelBackendError', body.value)
    } else {
      return await response.json()
    }
  }

  /** Return all labels accessible by the user.
   * @throws An error if a non-successful status code (not 200-299) was received. */
  override async listTags(): Promise<backend.Label[]> {
    const path = remoteBackendPaths.LIST_TAGS_PATH
    const response = await this.get<ListTagsResponseBody>(path)
    if (!responseIsSuccessful(response)) {
      return await this.throw(response, 'listLabelsBackendError')
    } else {
      return (await response.json()).tags
    }
  }

  /** Set the full list of labels for a specific asset.
   * @throws An error if a non-successful status code (not 200-299) was received. */
  override async associateTag(
    assetId: backend.AssetId,
    labels: backend.LabelName[],
    title: string
  ) {
    const path = remoteBackendPaths.associateTagPath(assetId)
    const response = await this.patch<ListTagsResponseBody>(path, { labels })
    if (!responseIsSuccessful(response)) {
      return await this.throw(response, 'associateLabelsBackendError', title)
    } else {
      return
    }
  }

  /** Delete a label.
   * @throws An error if a non-successful status code (not 200-299) was received. */
  override async deleteTag(tagId: backend.TagId, value: backend.LabelName): Promise<void> {
    const path = remoteBackendPaths.deleteTagPath(tagId)
    const response = await this.delete(path)
    if (!responseIsSuccessful(response)) {
      return await this.throw(response, 'deleteLabelBackendError', value)
    } else {
      return
    }
  }

  /** Create a user group. */
  override async createUserGroup(
    body: backend.CreateUserGroupRequestBody
  ): Promise<backend.UserGroupInfo> {
    const path = remoteBackendPaths.CREATE_USER_GROUP_PATH
    const response = await this.post<backend.UserGroupInfo>(path, body)
    if (!responseIsSuccessful(response)) {
      return this.throw(response, 'createUserGroupBackendError', body.name)
    } else {
      return await response.json()
    }
  }

  /** Delete a user group. */
  override async deleteUserGroup(userGroupId: backend.UserGroupId, name: string): Promise<void> {
    const path = remoteBackendPaths.deleteUserGroupPath(userGroupId)
    const response = await this.delete(path)
    if (!responseIsSuccessful(response)) {
      return this.throw(response, 'deleteUserGroupBackendError', name)
    } else {
      return
    }
  }

  /** List all roles in the organization.
   * @throws An error if a non-successful status code (not 200-299) was received. */
  override async listUserGroups(): Promise<backend.UserGroupInfo[]> {
    const path = remoteBackendPaths.LIST_USER_GROUPS_PATH
    const response = await this.get<backend.UserGroupInfo[]>(path)
    if (!responseIsSuccessful(response)) {
      return this.throw(response, 'listUserGroupsBackendError')
    } else {
      return await response.json()
    }
  }

  /** Return a list of backend or IDE versions.
   * @throws An error if a non-successful status code (not 200-299) was received. */
  override async listVersions(
    params: backend.ListVersionsRequestParams
  ): Promise<backend.Version[]> {
    const paramsString = new URLSearchParams({
      // eslint-disable-next-line @typescript-eslint/naming-convention
      version_type: params.versionType,
      default: String(params.default),
    }).toString()
    const path = remoteBackendPaths.LIST_VERSIONS_PATH + '?' + paramsString
    const response = await this.get<ListVersionsResponseBody>(path)
    if (!responseIsSuccessful(response)) {
      return await this.throw(response, 'listVersionsBackendError', params.versionType)
    } else {
      return (await response.json()).versions
    }
  }

  /** Create a payment checkout session.
   * @throws An error if a non-successful status code (not 200-299) was received. */
  override async createCheckoutSession(
    params: backend.CreateCheckoutSessionRequestParams
  ): Promise<backend.CheckoutSession> {
    const { plan, paymentMethodId } = params

    const response = await this.post<backend.CheckoutSession>(
      remoteBackendPaths.CREATE_CHECKOUT_SESSION_PATH,
      { plan, paymentMethodId } satisfies backend.CreateCheckoutSessionRequestBody
    )
    if (!responseIsSuccessful(response)) {
      return await this.throw(response, 'createCheckoutSessionBackendError', plan)
    } else {
      return await response.json()
    }
  }

  /** Gets the status of a payment checkout session.
   * @throws An error if a non-successful status code (not 200-299) was received. */
  override async getCheckoutSession(
    sessionId: backend.CheckoutSessionId
  ): Promise<backend.CheckoutSessionStatus> {
    const path = remoteBackendPaths.getCheckoutSessionPath(sessionId)
    const response = await this.get<backend.CheckoutSessionStatus>(path)
    if (!responseIsSuccessful(response)) {
      return await this.throw(response, 'getCheckoutSessionBackendError', sessionId)
    } else {
      return await response.json()
    }
  }

  /** List events in the organization's audit log. */
  override async getLogEvents(): Promise<backend.Event[]> {
    /** The type of the response body of this endpoint. */
    interface ResponseBody {
      readonly events: backend.Event[]
    }

    const path = remoteBackendPaths.GET_LOG_EVENTS_PATH
    const response = await this.get<ResponseBody>(path)
    if (!responseIsSuccessful(response)) {
      return this.throw(response, 'getLogEventsBackendError')
    } else {
      const json = await response.json()
      return json.events
    }
  }

  /** Log an event that will be visible in the organization audit log. */
  async logEvent(message: string, projectId?: string | null, metadata?: object | null) {
    // Prevent events from being logged in dev mode, since we are often using production environment
    // and are polluting real logs.
    if (detect.IS_DEV_MODE && process.env.ENSO_CLOUD_ENVIRONMENT === 'production') {
      // eslint-disable-next-line no-restricted-syntax
      return
    }

    const path = remoteBackendPaths.POST_LOG_EVENT_PATH
    const response = await this.post(
      path,
      {
        message,
        projectId,
        metadata: {
          timestamp: new Date().toISOString(),
          ...(metadata ?? {}),
        },
      },
      {
        keepalive: true,
      }
    )
    if (!responseIsSuccessful(response)) {
      // eslint-disable-next-line no-restricted-syntax
      return this.throw(response, 'logEventBackendError', message)
    }
  }

  /** Return a {@link Promise} that resolves only when a project is ready to open. */
  override async waitUntilProjectIsReady(
    projectId: backend.ProjectId,
    directory: backend.DirectoryId | null,
    title: string,
    abortController: AbortController = new AbortController()
  ) {
    let project = await this.getProjectDetails(projectId, directory, title)
    while (!abortController.signal.aborted && project.state.type !== backend.ProjectState.opened) {
      await new Promise<void>(resolve => {
        setTimeout(resolve, CHECK_STATUS_INTERVAL_MS)
      })
      project = await this.getProjectDetails(projectId, directory, title)
    }
    return project
  }

  /** Get the default version given the type of version (IDE or backend). */
  protected async getDefaultVersion(versionType: backend.VersionType) {
    const cached = this.defaultVersions[versionType]
    const nowEpochMs = Number(new Date())
    if (cached != null && nowEpochMs - cached.lastUpdatedEpochMs < ONE_DAY_MS) {
      return cached.version
    } else {
      const version = (await this.listVersions({ versionType, default: true }))[0]?.number
      if (version == null) {
        return await this.throw(null, 'getDefaultVersionBackendError', versionType)
      } else {
        const info: DefaultVersionInfo = { version, lastUpdatedEpochMs: nowEpochMs }
        this.defaultVersions[versionType] = info
        return info.version
      }
    }
  }

  /** Send an HTTP GET request to the given path. */
  private get<T = void>(path: string) {
    return this.client.get<T>(`${process.env.ENSO_CLOUD_API_URL}/${path}`)
  }

  /** Send a JSON HTTP POST request to the given path. */
  private post<T = void>(path: string, payload: object, options?: RemoteBackendPostOptions) {
    return this.client.post<T>(`${process.env.ENSO_CLOUD_API_URL}/${path}`, payload, options)
  }

  /** Send a binary HTTP POST request to the given path. */
  private postBinary<T = void>(path: string, payload: Blob) {
    return this.client.postBinary<T>(`${process.env.ENSO_CLOUD_API_URL}/${path}`, payload)
  }

  /** Send a JSON HTTP PATCH request to the given path. */
  private patch<T = void>(path: string, payload: object) {
    return this.client.patch<T>(`${process.env.ENSO_CLOUD_API_URL}/${path}`, payload)
  }

  /** Send a JSON HTTP PUT request to the given path. */
  private put<T = void>(path: string, payload: object) {
    return this.client.put<T>(`${process.env.ENSO_CLOUD_API_URL}/${path}`, payload)
  }

  /** Send a binary HTTP PUT request to the given path. */
  private putBinary<T = void>(path: string, payload: Blob) {
    return this.client.putBinary<T>(`${process.env.ENSO_CLOUD_API_URL}/${path}`, payload)
  }

  /** Send an HTTP DELETE request to the given path. */
  private delete<T = void>(path: string, payload?: Record<string, unknown>) {
    return this.client.delete<T>(`${process.env.ENSO_CLOUD_API_URL}/${path}`, payload)
  }
}<|MERGE_RESOLUTION|>--- conflicted
+++ resolved
@@ -3,6 +3,8 @@
  * Each exported function in the {@link RemoteBackend} in this module corresponds to
  * an API endpoint. The functions are asynchronous and return a {@link Promise} that resolves to
  * the response from the API. */
+import * as detect from 'enso-common/src/detect'
+
 import type * as text from '#/text'
 
 import type * as loggerProvider from '#/providers/LoggerProvider'
@@ -246,17 +248,9 @@
     }
   }
 
-<<<<<<< HEAD
-  /**
-   * List all invitations.
-   */
+  /** List all invitations. */
   override async listInvitations(): Promise<readonly backend.Invitation[]> {
     const response = await this.get<backend.ListInvitationsResponseBody>(
-=======
-  /** List all invitations. */
-  override async listInvitations(): Promise<backend.Invitation[]> {
-    const response = await this.get<backend.InvitationListRequestBody>(
->>>>>>> 904ffe1d
       remoteBackendPaths.INVITATION_PATH
     )
 
