/** @file Module containing the API client for the Cloud backend API.
 *
 * Each exported function in the {@link RemoteBackend} in this module corresponds to
 * an API endpoint. The functions are asynchronous and return a {@link Promise} that resolves to
 * the response from the API. */
import * as detect from 'enso-common/src/detect'

import type * as text from '#/text'

import type * as loggerProvider from '#/providers/LoggerProvider'
import type * as textProvider from '#/providers/TextProvider'

import Backend, * as backendModule from '#/services/Backend'
import * as remoteBackendPaths from '#/services/remoteBackendPaths'

import type HttpClient from '#/utilities/HttpClient'
import * as object from '#/utilities/object'

// =================
// === Constants ===
// =================

/** HTTP status indicating that the request was successful. */
const STATUS_SUCCESS_FIRST = 200
/** HTTP status indicating that the request was successful. */
const STATUS_SUCCESS_LAST = 299
/** HTTP status indicating that the resource does not exist. */
const STATUS_NOT_FOUND = 404
/** HTTP status indicating that the server encountered a fatal exception. */
const STATUS_SERVER_ERROR = 500

/** The number of milliseconds in one day. */
const ONE_DAY_MS = 86_400_000

// =============
// === Types ===
// =============

/** The format of all errors returned by the backend. */
interface RemoteBackendError {
  readonly type: string
  readonly code: string
  readonly message: string
  readonly param: string
}

// ============================
// === responseIsSuccessful ===
// ============================

/** Whether a response has a success HTTP status code (200-299). */
function responseIsSuccessful(response: Response) {
  return response.status >= STATUS_SUCCESS_FIRST && response.status <= STATUS_SUCCESS_LAST
}

// ===============================
// === waitUntilProjectIsReady ===
// ===============================

/** The interval between requests checking whether the IDE is ready. */
const CHECK_STATUS_INTERVAL_MS = 5000

/** Return a {@link Promise} that resolves only when a project is ready to open. */
export async function waitUntilProjectIsReady(
  backend: Backend,
  item: backendModule.ProjectAsset,
  abortController: AbortController = new AbortController()
) {
  let project = await backend.getProjectDetails(item.id, null, item.title)
  if (!backendModule.IS_OPENING_OR_OPENED[project.state.type]) {
    await backend.openProject(item.id, null, item.title)
  }
  let nextCheckTimestamp = 0
  while (
    !abortController.signal.aborted &&
    project.state.type !== backendModule.ProjectState.opened
  ) {
    await new Promise<void>(resolve => {
      const delayMs = nextCheckTimestamp - Number(new Date())
      setTimeout(resolve, Math.max(0, delayMs))
    })
    nextCheckTimestamp = Number(new Date()) + CHECK_STATUS_INTERVAL_MS
    project = await backend.getProjectDetails(item.id, null, item.title)
  }
}

// =============
// === Types ===
// =============

/** HTTP response body for the "list users" endpoint. */
export interface ListUsersResponseBody {
  readonly users: backendModule.SimpleUser[]
}

/** HTTP response body for the "list projects" endpoint. */
export interface ListDirectoryResponseBody {
  readonly assets: backendModule.AnyAsset[]
}

/** HTTP response body for the "list projects" endpoint. */
export interface ListProjectsResponseBody {
  readonly projects: backendModule.ListedProjectRaw[]
}

/** HTTP response body for the "list files" endpoint. */
export interface ListFilesResponseBody {
  readonly files: backendModule.FileLocator[]
}

/** HTTP response body for the "list secrets" endpoint. */
export interface ListSecretsResponseBody {
  readonly secrets: backendModule.SecretInfo[]
}

/** HTTP response body for the "list tag" endpoint. */
export interface ListTagsResponseBody {
  readonly tags: backendModule.Label[]
}

/** HTTP response body for the "list versions" endpoint. */
export interface ListVersionsResponseBody {
  readonly versions: [backendModule.Version, ...backendModule.Version[]]
}

// =====================
// === RemoteBackend ===
// =====================

/** A function that turns a text ID (and a list of replacements, if required) to
 * human-readable text. */
type GetText = ReturnType<typeof textProvider.useText>['getText']

/** Information for a cached default version. */
interface DefaultVersionInfo {
  readonly version: backendModule.VersionNumber
  readonly lastUpdatedEpochMs: number
}

/** Class for sending requests to the Cloud backend API endpoints. */
export default class RemoteBackend extends Backend {
  readonly type = backendModule.BackendType.remote
  private defaultVersions: Partial<Record<backendModule.VersionType, DefaultVersionInfo>> = {}

  /** Create a new instance of the {@link RemoteBackend} API client.
   * @throws An error if the `Authorization` header is not set on the given `client`. */
  constructor(
    private readonly client: HttpClient,
    private readonly logger: loggerProvider.Logger,
    private getText: ReturnType<typeof textProvider.useText>['getText']
  ) {
    super()
    // All of our API endpoints are authenticated, so we expect the `Authorization` header to be
    // set.
    if (!new Headers(this.client.defaultHeaders).has('Authorization')) {
      const message = 'Authorization header not set.'
      this.logger.error(message)
      throw new Error(message)
    } else {
      if (detect.IS_DEV_MODE) {
        // @ts-expect-error This exists only for debugging purposes. It does not have types
        // because it MUST NOT be used in this codebase.
        window.remoteBackend = this
      }
      return
    }
  }

  /** Set `this.getText`. This function is exposed rather than the property itself to make it clear
   * that it is intended to be mutable. */
  setGetText(getText: GetText) {
    this.getText = getText
  }

  /** Log an error message and throws an {@link Error} with the specified message.
   * @throws {Error} Always. */
  async throw<K extends Extract<text.TextId, `${string}BackendError`>>(
    response: Response | null,
    textId: K,
    ...replacements: text.Replacements[K]
  ): Promise<never> {
    const error =
      response == null
        ? { message: 'unknown error' }
        : // This is SAFE only when the response has been confirmed to have an erroring status code.
          // eslint-disable-next-line no-restricted-syntax
          ((await response.json()) as RemoteBackendError)
    const message = `${this.getText(textId, ...replacements)}: ${error.message}.`
    this.logger.error(message)
    throw new Error(message)
  }

  /** Return the ID of the root directory. */
  override rootDirectoryId(user: backendModule.User | null): backendModule.DirectoryId | null {
    return user?.rootDirectoryId ?? null
  }

  /** Return a list of all users in the same organization. */
  override async listUsers(): Promise<backendModule.SimpleUser[]> {
    const path = remoteBackendPaths.LIST_USERS_PATH
    const response = await this.get<ListUsersResponseBody>(path)
    if (!responseIsSuccessful(response)) {
      return await this.throw(response, 'listUsersBackendError')
    } else {
      return (await response.json()).users
    }
  }

  /** Set the username and parent organization of the current user. */
  override async createUser(
    body: backendModule.CreateUserRequestBody
  ): Promise<backendModule.User> {
    const path = remoteBackendPaths.CREATE_USER_PATH
    const response = await this.post<backendModule.User>(path, body)
    if (!responseIsSuccessful(response)) {
      return await this.throw(response, 'createUserBackendError')
    } else {
      return await response.json()
    }
  }

  /** Change the username of the current user. */
  override async updateUser(body: backendModule.UpdateUserRequestBody): Promise<void> {
    const path = remoteBackendPaths.UPDATE_CURRENT_USER_PATH
    const response = await this.put(path, body)
    if (!responseIsSuccessful(response)) {
      return body.username != null
        ? await this.throw(response, 'updateUsernameBackendError')
        : await this.throw(response, 'updateUserBackendError')
    } else {
      return
    }
  }

  /** Delete the current user. */
  override async deleteUser(): Promise<void> {
    const response = await this.delete(remoteBackendPaths.DELETE_USER_PATH)
    if (!responseIsSuccessful(response)) {
      return await this.throw(response, 'deleteUserBackendError')
    } else {
      return
    }
  }

  /** Invite a new user to the organization by email. */
  override async inviteUser(body: backendModule.InviteUserRequestBody): Promise<void> {
    const path = remoteBackendPaths.INVITE_USER_PATH
    const response = await this.post(path, body)
    if (!responseIsSuccessful(response)) {
      return await this.throw(response, 'inviteUserBackendError', body.userEmail)
    } else {
      return
    }
  }

  /** Upload a new profile picture for the current user. */
  override async uploadUserPicture(
    params: backendModule.UploadPictureRequestParams,
    file: Blob
  ): Promise<backendModule.User> {
    const paramsString = new URLSearchParams({
      /* eslint-disable @typescript-eslint/naming-convention */
      ...(params.fileName != null ? { file_name: params.fileName } : {}),
      /* eslint-enable @typescript-eslint/naming-convention */
    }).toString()
    const path = `${remoteBackendPaths.UPLOAD_USER_PICTURE_PATH}?${paramsString}`
    const response = await this.putBinary<backendModule.User>(path, file)
    if (!responseIsSuccessful(response)) {
      return await this.throw(response, 'uploadUserPictureBackendError')
    } else {
      return await response.json()
    }
  }

  /** Return details for the current organization.
   * @returns `null` if a non-successful status code (not 200-299) was received. */
  override async getOrganization(): Promise<backendModule.OrganizationInfo | null> {
    const path = remoteBackendPaths.GET_ORGANIZATION_PATH
    const response = await this.get<backendModule.OrganizationInfo>(path)
    if (response.status === STATUS_NOT_FOUND) {
      // Organization info has not yet been created.
      return null
    } else if (!responseIsSuccessful(response)) {
      return await this.throw(response, 'getOrganizationBackendError')
    } else {
      return await response.json()
    }
  }

  /** Update details for the current organization. */
  override async updateOrganization(
    body: backendModule.UpdateOrganizationRequestBody
  ): Promise<backendModule.OrganizationInfo | null> {
    const path = remoteBackendPaths.UPDATE_ORGANIZATION_PATH
    const response = await this.patch<backendModule.OrganizationInfo>(path, body)

    if (response.status === STATUS_NOT_FOUND) {
      // Organization info has not yet been created.
      return null
    } else if (!responseIsSuccessful(response)) {
      return await this.throw(response, 'updateOrganizationBackendError')
    } else {
      return await response.json()
    }
  }

  /** Upload a new profile picture for the current organization. */
  override async uploadOrganizationPicture(
    params: backendModule.UploadPictureRequestParams,
    file: Blob
  ): Promise<backendModule.OrganizationInfo> {
    const paramsString = new URLSearchParams({
      /* eslint-disable @typescript-eslint/naming-convention */
      ...(params.fileName != null ? { file_name: params.fileName } : {}),
      /* eslint-enable @typescript-eslint/naming-convention */
    }).toString()
    const path = `${remoteBackendPaths.UPLOAD_ORGANIZATION_PICTURE_PATH}?${paramsString}`
    const response = await this.putBinary<backendModule.OrganizationInfo>(path, file)
    if (!responseIsSuccessful(response)) {
      return await this.throw(response, 'uploadOrganizationPictureBackendError')
    } else {
      return await response.json()
    }
  }

  /** Adds a permission for a specific user on a specific asset. */
  override async createPermission(body: backendModule.CreatePermissionRequestBody): Promise<void> {
    const path = remoteBackendPaths.CREATE_PERMISSION_PATH
    const response = await this.post<backendModule.User>(path, body)
    if (!responseIsSuccessful(response)) {
      return await this.throw(response, 'createPermissionBackendError')
    } else {
      return
    }
  }

  /** Return details for the current user.
   * @returns `null` if a non-successful status code (not 200-299) was received. */
  override async usersMe(): Promise<backendModule.User | null> {
    const path = remoteBackendPaths.USERS_ME_PATH
    const response = await this.get<backendModule.User>(path)
    if (!responseIsSuccessful(response)) {
      return null
    } else {
      return await response.json()
    }
  }

  /** Return a list of assets in a directory.
   * @throws An error if a non-successful status code (not 200-299) was received. */
  override async listDirectory(
    query: backendModule.ListDirectoryRequestParams,
    title: string
  ): Promise<backendModule.AnyAsset[]> {
    const path = remoteBackendPaths.LIST_DIRECTORY_PATH
    const response = await this.get<ListDirectoryResponseBody>(
      path +
        '?' +
        new URLSearchParams(
          query.recentProjects
            ? [['recent_projects', String(true)]]
            : [
                ...(query.parentId != null ? [['parent_id', query.parentId]] : []),
                ...(query.filterBy != null ? [['filter_by', query.filterBy]] : []),
                ...(query.labels != null ? query.labels.map(label => ['label', label]) : []),
              ]
        ).toString()
    )
    if (!responseIsSuccessful(response)) {
      if (response.status === STATUS_SERVER_ERROR) {
        this.logger.error(
          query.parentId != null
            ? `Error listing directory '${query.parentId}'`
            : `Error listing root directory`
        )
        // The directory is probably empty.
        return []
      } else if (query.parentId != null) {
        return await this.throw(response, 'listFolderBackendError', title)
      } else {
        return await this.throw(response, 'listRootFolderBackendError')
      }
    } else {
      return (await response.json()).assets
        .map(asset =>
          object.merge(asset, {
            // eslint-disable-next-line no-restricted-syntax
            type: asset.id.match(/^(.+?)-/)?.[1] as backendModule.AssetType,
          })
        )
        .map(asset =>
          object.merge(asset, {
            permissions: [...(asset.permissions ?? [])].sort(backendModule.compareUserPermissions),
          })
        )
    }
  }

  /** Create a directory.
   * @throws An error if a non-successful status code (not 200-299) was received. */
  override async createDirectory(
    body: backendModule.CreateDirectoryRequestBody
  ): Promise<backendModule.CreatedDirectory> {
    const path = remoteBackendPaths.CREATE_DIRECTORY_PATH
    const response = await this.post<backendModule.CreatedDirectory>(path, body)
    if (!responseIsSuccessful(response)) {
      return await this.throw(response, 'createFolderBackendError', body.title)
    } else {
      return await response.json()
    }
  }

  /** Change the name of a directory.
   * @throws An error if a non-successful status code (not 200-299) was received. */
  override async updateDirectory(
    directoryId: backendModule.DirectoryId,
    body: backendModule.UpdateDirectoryRequestBody,
    title: string
  ) {
    const path = remoteBackendPaths.updateDirectoryPath(directoryId)
    const response = await this.put<backendModule.UpdatedDirectory>(path, body)
    if (!responseIsSuccessful(response)) {
      return await this.throw(response, 'updateFolderBackendError', title)
    } else {
      return await response.json()
    }
  }

  /** List all previous versions of an asset. */
  override async listAssetVersions(
    assetId: backendModule.AssetId,
    title: string
  ): Promise<backendModule.AssetVersions> {
    const path = remoteBackendPaths.listAssetVersionsPath(assetId)
    const response = await this.get<backendModule.AssetVersions>(path)
    if (!responseIsSuccessful(response)) {
      return await this.throw(response, 'listAssetVersionsBackendError', title)
    } else {
      return await response.json()
    }
  }

  /** Fetch the content of the `Main.enso` file of a project. */
  override async getFileContent(
    projectId: backendModule.ProjectId,
    version: string,
    title: string
  ): Promise<string> {
    const path = remoteBackendPaths.getProjectContentPath(projectId, version)
    const response = await this.get<string>(path)

    if (!responseIsSuccessful(response)) {
      return this.throw(response, 'getFileContentsBackendError', title)
    } else {
      return await response.text()
    }
  }

  /** Change the parent directory or description of an asset.
   * @throws An error if a non-successful status code (not 200-299) was received. */
  override async updateAsset(
    assetId: backendModule.AssetId,
    body: backendModule.UpdateAssetRequestBody,
    title: string
  ) {
    const path = remoteBackendPaths.updateAssetPath(assetId)
    const response = await this.patch(path, body)
    if (!responseIsSuccessful(response)) {
      return await this.throw(response, 'updateAssetBackendError', title)
    } else {
      return
    }
  }

  /** Delete an arbitrary asset.
   * @throws An error if a non-successful status code (not 200-299) was received. */
<<<<<<< HEAD
  override async deleteAsset(
    assetId: backendModule.AssetId,
    bodyRaw: backendModule.DeleteAssetRequestBody,
    title: string | null
  ) {
    const body = object.omit(bodyRaw, 'parentId')
    const paramsString = new URLSearchParams([['force', String(body.force)]]).toString()
=======
  override async deleteAsset(assetId: backendModule.AssetId, force: boolean, title: string) {
    const paramsString = new URLSearchParams([['force', String(force)]]).toString()
>>>>>>> a6fc8cb9
    const path = remoteBackendPaths.deleteAssetPath(assetId) + '?' + paramsString
    const response = await this.delete(path)
    if (!responseIsSuccessful(response)) {
      return await this.throw(response, 'deleteAssetBackendError', title)
    } else {
      return
    }
  }

  /** Restore an arbitrary asset from the trash.
   * @throws An error if a non-successful status code (not 200-299) was received. */
  override async undoDeleteAsset(assetId: backendModule.AssetId, title: string): Promise<void> {
    const path = remoteBackendPaths.UNDO_DELETE_ASSET_PATH
    const response = await this.patch(path, { assetId })
    if (!responseIsSuccessful(response)) {
      return await this.throw(response, 'undoDeleteAssetBackendError', title)
    } else {
      return
    }
  }

  /** Copy an arbitrary asset to another directory.
   * @throws An error if a non-successful status code (not 200-299) was received. */
  override async copyAsset(
    assetId: backendModule.AssetId,
    parentDirectoryId: backendModule.DirectoryId,
    title: string,
    parentDirectoryTitle: string
  ): Promise<backendModule.CopyAssetResponse> {
    const response = await this.post<backendModule.CopyAssetResponse>(
      remoteBackendPaths.copyAssetPath(assetId),
      { parentDirectoryId }
    )
    if (!responseIsSuccessful(response)) {
      return await this.throw(response, 'copyAssetBackendError', title, parentDirectoryTitle)
    } else {
      return await response.json()
    }
  }

  /** Return a list of projects belonging to the current user.
   * @throws An error if a non-successful status code (not 200-299) was received. */
  override async listProjects(): Promise<backendModule.ListedProject[]> {
    const path = remoteBackendPaths.LIST_PROJECTS_PATH
    const response = await this.get<ListProjectsResponseBody>(path)
    if (!responseIsSuccessful(response)) {
      return await this.throw(response, 'listProjectsBackendError')
    } else {
      return (await response.json()).projects.map(project => ({
        ...project,
        jsonAddress:
          project.address != null ? backendModule.Address(`${project.address}json`) : null,
        binaryAddress:
          project.address != null ? backendModule.Address(`${project.address}binary`) : null,
      }))
    }
  }

  /** Create a project.
   * @throws An error if a non-successful status code (not 200-299) was received. */
  override async createProject(
    body: backendModule.CreateProjectRequestBody
  ): Promise<backendModule.CreatedProject> {
    const path = remoteBackendPaths.CREATE_PROJECT_PATH
    const response = await this.post<backendModule.CreatedProject>(path, body)
    if (!responseIsSuccessful(response)) {
      return await this.throw(response, 'createProjectBackendError', body.projectName)
    } else {
      return await response.json()
    }
  }

  /** Close a project.
   * @throws An error if a non-successful status code (not 200-299) was received. */
  override async closeProject(projectId: backendModule.ProjectId, title: string): Promise<void> {
    const path = remoteBackendPaths.closeProjectPath(projectId)
    const response = await this.post(path, {})
    if (!responseIsSuccessful(response)) {
      return await this.throw(response, 'closeProjectBackendError', title)
    } else {
      return
    }
  }

  /** Return details for a project.
   * @throws An error if a non-successful status code (not 200-299) was received. */
  override async getProjectDetails(
    projectId: backendModule.ProjectId,
<<<<<<< HEAD
    _directory: backendModule.DirectoryId | null,
    title: string | null
=======
    title: string
>>>>>>> a6fc8cb9
  ): Promise<backendModule.Project> {
    const path = remoteBackendPaths.getProjectDetailsPath(projectId)
    const response = await this.get<backendModule.ProjectRaw>(path)
    if (!responseIsSuccessful(response)) {
      return await this.throw(response, 'getProjectDetailsBackendError', title)
    } else {
      const project = await response.json()
      const ideVersion =
        project.ide_version ?? (await this.getDefaultVersion(backendModule.VersionType.ide))
      return {
        ...project,
        ideVersion,
        engineVersion: project.engine_version,
        jsonAddress:
          project.address != null ? backendModule.Address(`${project.address}json`) : null,
        binaryAddress:
          project.address != null ? backendModule.Address(`${project.address}binary`) : null,
      }
    }
  }

  /** Prepare a project for execution.
   * @throws An error if a non-successful status code (not 200-299) was received. */
  override async openProject(
    projectId: backendModule.ProjectId,
<<<<<<< HEAD
    bodyRaw: backendModule.OpenProjectRequestBody,
    title: string | null
=======
    body: backendModule.OpenProjectRequestBody | null,
    title: string
>>>>>>> a6fc8cb9
  ): Promise<void> {
    const body = object.omit(bodyRaw, 'parentId')
    const path = remoteBackendPaths.openProjectPath(projectId)
    const response = await this.post(path, body)
    if (!responseIsSuccessful(response)) {
      return await this.throw(response, 'openProjectBackendError', title)
    } else {
      return
    }
  }

  /** Update the name or AMI of a project.
   * @throws An error if a non-successful status code (not 200-299) was received. */
  override async updateProject(
    projectId: backendModule.ProjectId,
<<<<<<< HEAD
    bodyRaw: backendModule.UpdateProjectRequestBody,
    title: string | null
=======
    body: backendModule.UpdateProjectRequestBody,
    title: string
>>>>>>> a6fc8cb9
  ): Promise<backendModule.UpdatedProject> {
    const body = object.omit(bodyRaw, 'parentId')
    const path = remoteBackendPaths.projectUpdatePath(projectId)
    const response = await this.put<backendModule.UpdatedProject>(path, body)
    if (!responseIsSuccessful(response)) {
      return await this.throw(response, 'updateProjectBackendError', title)
    } else {
      return await response.json()
    }
  }

  /** Return the resource usage of a project.
   * @throws An error if a non-successful status code (not 200-299) was received. */
  override async checkResources(
    projectId: backendModule.ProjectId,
    title: string
  ): Promise<backendModule.ResourceUsage> {
    const path = remoteBackendPaths.checkResourcesPath(projectId)
    const response = await this.get<backendModule.ResourceUsage>(path)
    if (!responseIsSuccessful(response)) {
      return await this.throw(response, 'checkResourcesBackendError', title)
    } else {
      return await response.json()
    }
  }

  /** Return a list of files accessible by the current user.
   * @throws An error if a non-successful status code (not 200-299) was received. */
  override async listFiles(): Promise<backendModule.FileLocator[]> {
    const path = remoteBackendPaths.LIST_FILES_PATH
    const response = await this.get<ListFilesResponseBody>(path)
    if (!responseIsSuccessful(response)) {
      return await this.throw(response, 'listFilesBackendError')
    } else {
      return (await response.json()).files
    }
  }

  /** Upload a file.
   * @throws An error if a non-successful status code (not 200-299) was received. */
  override async uploadFile(
    params: backendModule.UploadFileRequestParams,
    file: Blob
  ): Promise<backendModule.FileInfo> {
    const paramsString = new URLSearchParams({
      /* eslint-disable @typescript-eslint/naming-convention */
      file_name: params.fileName,
      ...(params.fileId != null ? { file_id: params.fileId } : {}),
      ...(params.parentDirectoryId ? { parent_directory_id: params.parentDirectoryId } : {}),
      /* eslint-enable @typescript-eslint/naming-convention */
    }).toString()
    const path = `${remoteBackendPaths.UPLOAD_FILE_PATH}?${paramsString}`
    const response = await this.postBinary<backendModule.FileInfo>(path, file)
    if (!responseIsSuccessful(response)) {
      return await this.throw(response, 'uploadFileBackendError')
    } else {
      return await response.json()
    }
  }

  /** Return details for a project.
   * @throws An error if a non-successful status code (not 200-299) was received. */
  override async getFileDetails(
    fileId: backendModule.FileId,
    title: string
  ): Promise<backendModule.FileDetails> {
    const path = remoteBackendPaths.getFileDetailsPath(fileId)
    const response = await this.get<backendModule.FileDetails>(path)
    if (!responseIsSuccessful(response)) {
      return await this.throw(response, 'getFileDetailsBackendError', title)
    } else {
      return await response.json()
    }
  }

  /** Return a Data Link.
   * @throws An error if a non-successful status code (not 200-299) was received. */
  override async createConnector(
    body: backendModule.CreateConnectorRequestBody
  ): Promise<backendModule.ConnectorInfo> {
    const path = remoteBackendPaths.CREATE_CONNECTOR_PATH
    const response = await this.post<backendModule.ConnectorInfo>(path, body)
    if (!responseIsSuccessful(response)) {
      return await this.throw(response, 'createConnectorBackendError', body.name)
    } else {
      return await response.json()
    }
  }

  /** Return a Data Link.
   * @throws An error if a non-successful status code (not 200-299) was received. */
  override async getConnector(
    connectorId: backendModule.ConnectorId,
    title: string
  ): Promise<backendModule.Connector> {
    const path = remoteBackendPaths.getConnectorPath(connectorId)
    const response = await this.get<backendModule.Connector>(path)
    if (!responseIsSuccessful(response)) {
      return await this.throw(response, 'getConnectorBackendError', title)
    } else {
      return await response.json()
    }
  }

  /** Delete a Data Link.
   * @throws An error if a non-successful status code (not 200-299) was received. */
  override async deleteConnector(
    connectorId: backendModule.ConnectorId,
    title: string
  ): Promise<void> {
    const path = remoteBackendPaths.getConnectorPath(connectorId)
    const response = await this.delete(path)
    if (!responseIsSuccessful(response)) {
      return await this.throw(response, 'deleteConnectorBackendError', title)
    } else {
      return
    }
  }

  /** Create a secret environment variable.
   * @throws An error if a non-successful status code (not 200-299) was received. */
  override async createSecret(
    body: backendModule.CreateSecretRequestBody
  ): Promise<backendModule.SecretId> {
    const path = remoteBackendPaths.CREATE_SECRET_PATH
    const response = await this.post<backendModule.SecretId>(path, body)
    if (!responseIsSuccessful(response)) {
      return await this.throw(response, 'createSecretBackendError', body.name)
    } else {
      return await response.json()
    }
  }

  /** Return a secret environment variable.
   * @throws An error if a non-successful status code (not 200-299) was received. */
  override async getSecret(
    secretId: backendModule.SecretId,
    title: string
  ): Promise<backendModule.Secret> {
    const path = remoteBackendPaths.getSecretPath(secretId)
    const response = await this.get<backendModule.Secret>(path)
    if (!responseIsSuccessful(response)) {
      return await this.throw(response, 'getSecretBackendError', title)
    } else {
      return await response.json()
    }
  }

  /** Update a secret environment variable.
   * @throws An error if a non-successful status code (not 200-299) was received. */
  override async updateSecret(
    secretId: backendModule.SecretId,
    body: backendModule.UpdateSecretRequestBody,
    title: string
  ): Promise<void> {
    const path = remoteBackendPaths.updateSecretPath(secretId)
    const response = await this.put(path, body)
    if (!responseIsSuccessful(response)) {
      return await this.throw(response, 'updateSecretBackendError', title)
    } else {
      return
    }
  }

  /** Return the secret environment variables accessible by the user.
   * @throws An error if a non-successful status code (not 200-299) was received. */
  override async listSecrets(): Promise<backendModule.SecretInfo[]> {
    const path = remoteBackendPaths.LIST_SECRETS_PATH
    const response = await this.get<ListSecretsResponseBody>(path)
    if (!responseIsSuccessful(response)) {
      return await this.throw(response, 'listSecretsBackendError')
    } else {
      return (await response.json()).secrets
    }
  }

  /** Create a label used for categorizing assets.
   * @throws An error if a non-successful status code (not 200-299) was received. */
  override async createTag(body: backendModule.CreateTagRequestBody): Promise<backendModule.Label> {
    const path = remoteBackendPaths.CREATE_TAG_PATH
    const response = await this.post<backendModule.Label>(path, body)
    if (!responseIsSuccessful(response)) {
      return await this.throw(response, 'createLabelBackendError', body.value)
    } else {
      return await response.json()
    }
  }

  /** Return all labels accessible by the user.
   * @throws An error if a non-successful status code (not 200-299) was received. */
  override async listTags(): Promise<backendModule.Label[]> {
    const path = remoteBackendPaths.LIST_TAGS_PATH
    const response = await this.get<ListTagsResponseBody>(path)
    if (!responseIsSuccessful(response)) {
      return await this.throw(response, 'listLabelsBackendError')
    } else {
      return (await response.json()).tags
    }
  }

  /** Set the full list of labels for a specific asset.
   * @throws An error if a non-successful status code (not 200-299) was received. */
  override async associateTag(
    assetId: backendModule.AssetId,
    labels: backendModule.LabelName[],
    title: string
  ) {
    const path = remoteBackendPaths.associateTagPath(assetId)
    const response = await this.patch<ListTagsResponseBody>(path, { labels })
    if (!responseIsSuccessful(response)) {
      return await this.throw(response, 'associateLabelsBackendError', title)
    } else {
      return
    }
  }

  /** Delete a label.
   * @throws An error if a non-successful status code (not 200-299) was received. */
  override async deleteTag(
    tagId: backendModule.TagId,
    value: backendModule.LabelName
  ): Promise<void> {
    const path = remoteBackendPaths.deleteTagPath(tagId)
    const response = await this.delete(path)
    if (!responseIsSuccessful(response)) {
      return await this.throw(response, 'deleteLabelBackendError', value)
    } else {
      return
    }
  }

  /** Return a list of backend or IDE versions.
   * @throws An error if a non-successful status code (not 200-299) was received. */
  override async listVersions(
    params: backendModule.ListVersionsRequestParams
  ): Promise<backendModule.Version[]> {
    const paramsString = new URLSearchParams({
      // eslint-disable-next-line @typescript-eslint/naming-convention
      version_type: params.versionType,
      default: String(params.default),
    }).toString()
    const path = remoteBackendPaths.LIST_VERSIONS_PATH + '?' + paramsString
    const response = await this.get<ListVersionsResponseBody>(path)
    if (!responseIsSuccessful(response)) {
      return await this.throw(response, 'listVersionsBackendError', params.versionType)
    } else {
      return (await response.json()).versions
    }
  }

  /** Create a payment checkout session.
   * @throws An error if a non-successful status code (not 200-299) was received. */
  override async createCheckoutSession(
    plan: backendModule.Plan
  ): Promise<backendModule.CheckoutSession> {
    const response = await this.post<backendModule.CheckoutSession>(
      remoteBackendPaths.CREATE_CHECKOUT_SESSION_PATH,
      { plan } satisfies backendModule.CreateCheckoutSessionRequestBody
    )
    if (!responseIsSuccessful(response)) {
      return await this.throw(response, 'createCheckoutSessionBackendError', plan)
    } else {
      return await response.json()
    }
  }

  /** Gets the status of a payment checkout session.
   * @throws An error if a non-successful status code (not 200-299) was received. */
  override async getCheckoutSession(
    sessionId: backendModule.CheckoutSessionId
  ): Promise<backendModule.CheckoutSessionStatus> {
    const path = remoteBackendPaths.getCheckoutSessionPath(sessionId)
    const response = await this.get<backendModule.CheckoutSessionStatus>(path)
    if (!responseIsSuccessful(response)) {
      return await this.throw(response, 'getCheckoutSessionBackendError', sessionId)
    } else {
      return await response.json()
    }
  }

  /** List events in the organization's audit log. */
  override async getLogEvents(): Promise<backendModule.Event[]> {
    /** The type of the response body of this endpoint. */
    interface ResponseBody {
      readonly events: backendModule.Event[]
    }

    const path = remoteBackendPaths.GET_LOG_EVENTS_PATH
    const response = await this.get<ResponseBody>(path)
    if (!responseIsSuccessful(response)) {
      return this.throw(response, 'getLogEventsBackendError')
    } else {
      const json = await response.json()
      return json.events
    }
  }

  /** Get the default version given the type of version (IDE or backend). */
  protected async getDefaultVersion(versionType: backendModule.VersionType) {
    const cached = this.defaultVersions[versionType]
    const nowEpochMs = Number(new Date())
    if (cached != null && nowEpochMs - cached.lastUpdatedEpochMs < ONE_DAY_MS) {
      return cached.version
    } else {
      const version = (await this.listVersions({ versionType, default: true }))[0]?.number
      if (version == null) {
        return await this.throw(null, 'getDefaultVersionBackendError', versionType)
      } else {
        const info: DefaultVersionInfo = { version, lastUpdatedEpochMs: nowEpochMs }
        this.defaultVersions[versionType] = info
        return info.version
      }
    }
  }

  /** Send an HTTP GET request to the given path. */
  private get<T = void>(path: string) {
    return this.client.get<T>(`${process.env.ENSO_CLOUD_API_URL}/${path}`)
  }

  /** Send a JSON HTTP POST request to the given path. */
  private post<T = void>(path: string, payload: object) {
    return this.client.post<T>(`${process.env.ENSO_CLOUD_API_URL}/${path}`, payload)
  }

  /** Send a binary HTTP POST request to the given path. */
  private postBinary<T = void>(path: string, payload: Blob) {
    return this.client.postBinary<T>(`${process.env.ENSO_CLOUD_API_URL}/${path}`, payload)
  }

  /** Send a JSON HTTP PATCH request to the given path. */
  private patch<T = void>(path: string, payload: object) {
    return this.client.patch<T>(`${process.env.ENSO_CLOUD_API_URL}/${path}`, payload)
  }

  /** Send a JSON HTTP PUT request to the given path. */
  private put<T = void>(path: string, payload: object) {
    return this.client.put<T>(`${process.env.ENSO_CLOUD_API_URL}/${path}`, payload)
  }

  /** Send a binary HTTP PUT request to the given path. */
  private putBinary<T = void>(path: string, payload: Blob) {
    return this.client.putBinary<T>(`${process.env.ENSO_CLOUD_API_URL}/${path}`, payload)
  }

  /** Send an HTTP DELETE request to the given path. */
  private delete<T = void>(path: string) {
    return this.client.delete<T>(`${process.env.ENSO_CLOUD_API_URL}/${path}`)
  }
}<|MERGE_RESOLUTION|>--- conflicted
+++ resolved
@@ -474,18 +474,13 @@
 
   /** Delete an arbitrary asset.
    * @throws An error if a non-successful status code (not 200-299) was received. */
-<<<<<<< HEAD
   override async deleteAsset(
     assetId: backendModule.AssetId,
     bodyRaw: backendModule.DeleteAssetRequestBody,
-    title: string | null
+    title: string
   ) {
     const body = object.omit(bodyRaw, 'parentId')
     const paramsString = new URLSearchParams([['force', String(body.force)]]).toString()
-=======
-  override async deleteAsset(assetId: backendModule.AssetId, force: boolean, title: string) {
-    const paramsString = new URLSearchParams([['force', String(force)]]).toString()
->>>>>>> a6fc8cb9
     const path = remoteBackendPaths.deleteAssetPath(assetId) + '?' + paramsString
     const response = await this.delete(path)
     if (!responseIsSuccessful(response)) {
@@ -574,12 +569,8 @@
    * @throws An error if a non-successful status code (not 200-299) was received. */
   override async getProjectDetails(
     projectId: backendModule.ProjectId,
-<<<<<<< HEAD
     _directory: backendModule.DirectoryId | null,
-    title: string | null
-=======
-    title: string
->>>>>>> a6fc8cb9
+    title: string
   ): Promise<backendModule.Project> {
     const path = remoteBackendPaths.getProjectDetailsPath(projectId)
     const response = await this.get<backendModule.ProjectRaw>(path)
@@ -605,13 +596,8 @@
    * @throws An error if a non-successful status code (not 200-299) was received. */
   override async openProject(
     projectId: backendModule.ProjectId,
-<<<<<<< HEAD
     bodyRaw: backendModule.OpenProjectRequestBody,
-    title: string | null
-=======
-    body: backendModule.OpenProjectRequestBody | null,
-    title: string
->>>>>>> a6fc8cb9
+    title: string
   ): Promise<void> {
     const body = object.omit(bodyRaw, 'parentId')
     const path = remoteBackendPaths.openProjectPath(projectId)
@@ -627,13 +613,8 @@
    * @throws An error if a non-successful status code (not 200-299) was received. */
   override async updateProject(
     projectId: backendModule.ProjectId,
-<<<<<<< HEAD
     bodyRaw: backendModule.UpdateProjectRequestBody,
-    title: string | null
-=======
-    body: backendModule.UpdateProjectRequestBody,
-    title: string
->>>>>>> a6fc8cb9
+    title: string
   ): Promise<backendModule.UpdatedProject> {
     const body = object.omit(bodyRaw, 'parentId')
     const path = remoteBackendPaths.projectUpdatePath(projectId)
