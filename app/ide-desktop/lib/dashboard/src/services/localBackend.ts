--- conflicted
+++ resolved
@@ -6,6 +6,7 @@
 import * as detect from 'enso-common/src/detect'
 
 import * as backend from '#/services/backend'
+
 import * as dateTime from '#/utilities/dateTime'
 import * as errorModule from '#/utilities/error'
 import * as projectManager from '#/utilities/projectManager'
@@ -369,14 +370,11 @@
     return this.invalidOperation()
   }
 
-<<<<<<< HEAD
   /** Invalid operation. */
   override getLogs() {
     return this.invalidOperation()
   }
 
-=======
->>>>>>> 5f1333a5
   /** Return an empty array. This function should never need to be called. */
   override listFiles() {
     return Promise.resolve([])
