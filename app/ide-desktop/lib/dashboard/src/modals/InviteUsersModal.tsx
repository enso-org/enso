--- conflicted
+++ resolved
@@ -136,16 +136,8 @@
           }
         }}
       >
-<<<<<<< HEAD
-        <div className="relative flex flex-col rounded-2xl gap-2 p-2">
-          <div>
-            <h2 className="text-sm font-bold">{getText('invite')}</h2>
-            {/* Space reserved for other tabs. */}
-          </div>
-=======
         <div className="relative flex flex-col gap-modal rounded-default p-modal-wide pt-modal">
-          <h2 className="text text-sm font-bold">Invite</h2>
->>>>>>> c4029eed
+          <h2 className="text text-sm font-bold">{getText('invite')}</h2>
           <form
             className="grow"
             onSubmit={event => {
@@ -176,13 +168,8 @@
               <input
                 autoFocus
                 type="text"
-<<<<<<< HEAD
                 placeholder={getText('typeEmailToInvite')}
-                className="bg-transparent h-6 leading-5 py-px px-1 w-30 max-w-full"
-=======
-                placeholder="Type email to invite"
                 className="text max-w-full bg-transparent"
->>>>>>> c4029eed
                 value={email}
                 onKeyDown={event => {
                   if (
@@ -218,11 +205,7 @@
               className="button bg-invite text-tag-text enabled:active"
               onClick={doSubmit}
             >
-<<<<<<< HEAD
-              <div className="h-6 py-0.5">{getText('invite')}</div>
-=======
-              Invite
->>>>>>> c4029eed
+              {getText('invite')}
             </button>
           </div>
         </div>
