--- conflicted
+++ resolved
@@ -48,20 +48,12 @@
       {
         queryKey: ['listInvitations'],
         queryFn: async () => backend.listInvitations(),
-<<<<<<< HEAD
-        select: (invitations: Readonly<backendModule.Invitation[]>) => invitations.length,
-=======
         select: (invitations: readonly backendModule.Invitation[]) => invitations.length,
->>>>>>> b5641aa3
       },
       {
         queryKey: ['listUsers'],
         queryFn: async () => backend.listUsers(),
-<<<<<<< HEAD
-        select: (users: Readonly<backendModule.User[]>) => users.length,
-=======
         select: (users: readonly backendModule.User[]) => users.length,
->>>>>>> b5641aa3
       },
     ],
   })
