--- conflicted
+++ resolved
@@ -82,11 +82,9 @@
           <div className="w-12 h-6 py-1">{getText('value')}</div>
           <input
             autoFocus={!isNameEditable}
-<<<<<<< HEAD
-            placeholder={getText('secretValuePlaceholder')}
-=======
-            placeholder={isNameEditable ? 'Enter the value of the secret' : '●●●●●●●●'}
->>>>>>> a01aeab3
+            placeholder={
+              isNameEditable ? getText('secretValuePlaceholder') : getText('secretValueHidden')
+            }
             className="grow bg-transparent border border-black/10 rounded-full leading-170 h-6 px-4 py-px"
             onInput={event => {
               setValue(event.currentTarget.value)
