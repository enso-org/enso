--- conflicted
+++ resolved
@@ -80,13 +80,8 @@
           <div className="text w-modal-label">Value</div>
           <input
             autoFocus={!isNameEditable}
-<<<<<<< HEAD
-            placeholder="Enter the value of the secret"
+            placeholder={isNameEditable ? 'Enter the value of the secret' : '●●●●●●●●'}
             className="text grow rounded-full border border-black/10 bg-transparent px-input-x"
-=======
-            placeholder={isNameEditable ? 'Enter the value of the secret' : '●●●●●●●●'}
-            className="grow bg-transparent border border-black/10 rounded-full leading-170 h-6 px-4 py-px"
->>>>>>> 38ffcd09
             onInput={event => {
               setValue(event.currentTarget.value)
             }}
