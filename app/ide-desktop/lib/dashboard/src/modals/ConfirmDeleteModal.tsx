/** @file Modal for confirming delete of any type of asset. */
import * as React from 'react'

import * as toastAndLogHooks from '#/hooks/toastAndLogHooks'

import * as modalProvider from '#/providers/ModalProvider'
import * as textProvider from '#/providers/TextProvider'

import Modal from '#/components/Modal'

// ==========================
// === ConfirmDeleteModal ===
// ==========================

/** Props for a {@link ConfirmDeleteModal}. */
export interface ConfirmDeleteModalProps {
  /** Must fit in the sentence "Are you sure you want to <action>?". */
  readonly actionText: string
  /** The label shown on the colored confirmation button. "Delete" by default. */
  readonly actionButtonLabel?: string
  readonly doDelete: () => void
}

/** A modal for confirming the deletion of an asset. */
export default function ConfirmDeleteModal(props: ConfirmDeleteModalProps) {
  const { actionText, actionButtonLabel = 'Delete', doDelete } = props
  const { getText } = textProvider.useText()
  const { unsetModal } = modalProvider.useSetModal()
  const toastAndLog = toastAndLogHooks.useToastAndLog()

  const onSubmit = () => {
    unsetModal()
    try {
      doDelete()
    } catch (error) {
      toastAndLog(null, error)
    }
  }

  return (
    <Modal centered className="bg-dim">
      <form
        data-testid="confirm-delete-modal"
        ref={element => {
          element?.focus()
        }}
        tabIndex={-1}
        className="pointer-events-auto relative flex w-confirm-delete-modal flex-col gap-modal rounded-default p-modal-wide py-modal before:absolute before:inset before:h-full before:w-full before:rounded-default before:bg-selected-frame before:backdrop-blur-default"
        onKeyDown={event => {
          if (event.key !== 'Escape') {
            event.stopPropagation()
          }
        }}
        onClick={event => {
          event.stopPropagation()
        }}
        onSubmit={event => {
          event.preventDefault()
          onSubmit()
        }}
      >
<<<<<<< HEAD
        <div className="relative">{getText('confirmPrompt', actionText)}</div>
        <div className="relative flex gap-2">
          <button
            type="submit"
            className="hover:cursor-pointer inline-block text-white bg-delete rounded-full px-4 py-1"
          >
            {actionButtonLabel}
          </button>
          <button
            type="button"
            className="hover:cursor-pointer inline-block bg-frame-selected rounded-full px-4 py-1"
            onClick={unsetModal}
          >
            {getText('cancel')}
=======
        <div className="relative">Are you sure you want to {actionText}?</div>
        <div className="relative flex gap-buttons">
          <button type="submit" className="button bg-delete text-white active">
            {actionButtonLabel}
          </button>
          <button type="button" className="button bg-selected-frame active" onClick={unsetModal}>
            Cancel
>>>>>>> c4029eed
          </button>
        </div>
      </form>
    </Modal>
  )
}<|MERGE_RESOLUTION|>--- conflicted
+++ resolved
@@ -59,30 +59,13 @@
           onSubmit()
         }}
       >
-<<<<<<< HEAD
         <div className="relative">{getText('confirmPrompt', actionText)}</div>
-        <div className="relative flex gap-2">
-          <button
-            type="submit"
-            className="hover:cursor-pointer inline-block text-white bg-delete rounded-full px-4 py-1"
-          >
-            {actionButtonLabel}
-          </button>
-          <button
-            type="button"
-            className="hover:cursor-pointer inline-block bg-frame-selected rounded-full px-4 py-1"
-            onClick={unsetModal}
-          >
-            {getText('cancel')}
-=======
-        <div className="relative">Are you sure you want to {actionText}?</div>
         <div className="relative flex gap-buttons">
           <button type="submit" className="button bg-delete text-white active">
             {actionButtonLabel}
           </button>
           <button type="button" className="button bg-selected-frame active" onClick={unsetModal}>
-            Cancel
->>>>>>> c4029eed
+            {getText('cancel')}
           </button>
         </div>
       </form>
