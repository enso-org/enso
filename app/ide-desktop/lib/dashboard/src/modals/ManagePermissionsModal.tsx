--- conflicted
+++ resolved
@@ -58,14 +58,9 @@
   const { unsetModal } = modalProvider.useSetModal()
   const toastAndLog = toastAndLogHooks.useToastAndLog()
   const { getText } = textProvider.useText()
-<<<<<<< HEAD
   const asset = item.value
   const [permissions, setPermissions] = React.useState(asset.permissions ?? [])
-  const [users, setUsers] = React.useState<backendModule.SimpleUser[]>([])
-=======
-  const [permissions, setPermissions] = React.useState(item.permissions ?? [])
   const [users, setUsers] = React.useState<backendModule.UserInfo[]>([])
->>>>>>> 50385821
   const [email, setEmail] = React.useState<string | null>(null)
   const [action, setAction] = React.useState(permissionsModule.PermissionAction.view)
   const position = React.useMemo(() => eventTarget?.getBoundingClientRect(), [eventTarget])
@@ -79,21 +74,12 @@
     [permissions, self.permission]
   )
   const usernamesOfUsersWithPermission = React.useMemo(
-<<<<<<< HEAD
-    () => new Set(asset.permissions?.map(userPermission => userPermission.user.user_name)),
+    () => new Set(asset.permissions?.map(userPermission => userPermission.user.name)),
     [asset.permissions]
   )
   const emailsOfUsersWithPermission = React.useMemo(
-    () => new Set<string>(asset.permissions?.map(userPermission => userPermission.user.user_email)),
+    () => new Set<string>(asset.permissions?.map(userPermission => userPermission.user.email)),
     [asset.permissions]
-=======
-    () => new Set(item.permissions?.map(userPermission => userPermission.user.name)),
-    [item.permissions]
-  )
-  const emailsOfUsersWithPermission = React.useMemo(
-    () => new Set<string>(item.permissions?.map(userPermission => userPermission.user.email)),
-    [item.permissions]
->>>>>>> 50385821
   )
   const isOnlyOwner = React.useMemo(
     () =>
@@ -101,15 +87,9 @@
       permissions.every(
         permission =>
           permission.permission !== permissionsModule.PermissionAction.own ||
-<<<<<<< HEAD
-          permission.user.user_email === user?.value.email
+          permission.user.userId === user?.value.userId
       ),
-    [user?.value.email, permissions, self.permission]
-=======
-          permission.user.userId === user?.userId
-      ),
-    [user?.userId, permissions, self.permission]
->>>>>>> 50385821
+    [user?.value.userId, permissions, self.permission]
   )
 
   React.useEffect(() => {
@@ -157,14 +137,7 @@
           setUsers([])
           setEmail('')
           if (email != null) {
-<<<<<<< HEAD
             await user.invite(backendModule.EmailAddress(email))
-=======
-            await backend.inviteUser({
-              organizationId: user.organizationId,
-              userEmail: backendModule.EmailAddress(email),
-            })
->>>>>>> 50385821
             toast.toast.success(getText('inviteSuccess', email))
           }
         } catch (error) {
@@ -174,21 +147,10 @@
         setUsers([])
         const addedUsersPermissions = users.map<backendModule.UserPermission>(newUser => ({
           user: {
-<<<<<<< HEAD
-            // The names come from a third-party API and cannot be changed.
-            /* eslint-disable @typescript-eslint/naming-convention */
-            pk: newUser.organizationId,
-            sk: newUser.userId,
-            user_subject: newUser.userSubject,
-            user_email: newUser.email,
-            user_name: newUser.name,
-            /* eslint-enable @typescript-eslint/naming-convention */
-=======
             organizationId: newUser.organizationId,
             userId: newUser.userId,
             email: newUser.email,
             name: newUser.name,
->>>>>>> 50385821
           },
           permission: action,
         }))
@@ -205,16 +167,10 @@
               ...addedUsersPermissions,
             ].sort(backendModule.compareUserPermissions)
           )
-<<<<<<< HEAD
-          const actorsIds = addedUsersPermissions.map(userPermissions => userPermissions.user.sk)
-          await item.setPermissions({ actorsIds, action: action })
-=======
-          await backend.createPermission({
-            actorsIds: addedUsersPermissions.map(userPermissions => userPermissions.user.userId),
-            resourceId: item.id,
-            action: action,
-          })
->>>>>>> 50385821
+          const actorsIds = addedUsersPermissions.map(
+            userPermissions => userPermissions.user.userId
+          )
+          await item.setPermissions({ actorsIds, action })
         } catch (error) {
           setPermissions(oldPermissions =>
             [
@@ -241,15 +197,7 @@
               oldUserPermissions => oldUserPermissions.user.userId !== userToDelete.userId
             )
           )
-<<<<<<< HEAD
-          await item.setPermissions({ actorsIds: [userToDelete.sk], action: null })
-=======
-          await backend.createPermission({
-            actorsIds: [userToDelete.userId],
-            resourceId: item.id,
-            action: null,
-          })
->>>>>>> 50385821
+          await item.setPermissions({ actorsIds: [userToDelete.userId], action: null })
         } catch (error) {
           if (oldPermission != null) {
             setPermissions(oldPermissions =>
