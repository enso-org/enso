/** @file A modal for creating a new label. */
import * as React from 'react'

import * as toastAndLogHooks from '#/hooks/toastAndLogHooks'

import * as modalProvider from '#/providers/ModalProvider'
import * as textProvider from '#/providers/TextProvider'

import ColorPicker from '#/components/ColorPicker'
import Modal from '#/components/Modal'
import ButtonRow from '#/components/styled/ButtonRow'
import FocusArea from '#/components/styled/FocusArea'
import FocusRing from '#/components/styled/FocusRing'
import UnstyledButton from '#/components/styled/UnstyledButton'

import * as backend from '#/services/Backend'

// =====================
// === NewLabelModal ===
// =====================

/** Props for a {@link NewLabelModal}. */
export interface NewLabelModalProps {
  readonly labels: backend.Label[]
  readonly eventTarget: HTMLElement
  readonly doCreate: (value: string, color: backend.LChColor) => void
}

/** A modal for creating a new label. */
export default function NewLabelModal(props: NewLabelModalProps) {
  const { labels, eventTarget, doCreate } = props
  const toastAndLog = toastAndLogHooks.useToastAndLog()
  const { unsetModal } = modalProvider.useSetModal()
  const { getText } = textProvider.useText()
  const [value, setName] = React.useState('')
  const [color, setColor] = React.useState<backend.LChColor | null>(null)
  const labelNames = React.useMemo(
    () => new Set<string>(labels.map(label => label.value)),
    [labels]
  )
  const position = React.useMemo(() => eventTarget.getBoundingClientRect(), [eventTarget])
  const leastUsedColor = React.useMemo(() => backend.leastUsedColor(labels), [labels])
  const canSubmit = Boolean(value && !labelNames.has(value))

  const doSubmit = () => {
    unsetModal()
    try {
      doCreate(value, color ?? leastUsedColor)
    } catch (error) {
      toastAndLog(null, error)
    }
  }

  return (
    <Modal className="absolute bg-dim">
      <form
        data-testid="new-label-modal"
        tabIndex={-1}
        style={{
          left: position.left + window.scrollX,
          top: position.top + window.scrollY,
        }}
        className="pointer-events-auto relative flex w-new-label-modal flex-col gap-modal rounded-default p-modal-wide pt-modal before:absolute before:inset before:h-full before:w-full before:rounded-default before:bg-selected-frame before:backdrop-blur-default"
        onKeyDown={event => {
          if (event.key !== 'Escape') {
            event.stopPropagation()
          }
        }}
        onClick={event => {
          event.stopPropagation()
        }}
        onSubmit={event => {
          event.preventDefault()
          // Consider not calling `onSubmit()` here to make it harder to accidentally
          // delete an important asset.
          doSubmit()
        }}
      >
<<<<<<< HEAD
        <h1 className="relative text-sm font-semibold">New Label</h1>
        <FocusArea direction="horizontal">
          {(ref, innerProps) => (
            <label ref={ref} className="relative flex items-center" {...innerProps}>
              <div className="text w-modal-label">Name</div>
              <FocusRing>
                <input
                  autoFocus
                  size={1}
                  placeholder="Enter the name of the label"
                  className={`focus-child text grow rounded-full border border-primary/10 bg-transparent px-input-x ${
                    // eslint-disable-next-line @typescript-eslint/no-magic-numbers
                    color != null && color.lightness <= 50
                      ? 'text-tag-text placeholder-selected-frame'
                      : 'text-primary'
                  }`}
                  style={
                    color == null
                      ? {}
                      : {
                          backgroundColor: backend.lChColorToCssColor(color),
                        }
                  }
                  onInput={event => {
                    setName(event.currentTarget.value)
                  }}
                />
              </FocusRing>
            </label>
          )}
        </FocusArea>
        <FocusArea direction="horizontal">
          {(ref, innerProps) => (
            <label
              ref={ref}
              className="relative flex items-center"
              onClick={event => {
                event.preventDefault()
              }}
              {...innerProps}
            >
              <div className="text w-modal-label">Color</div>
              <div className="grow">
                <ColorPicker setColor={setColor} />
              </div>
            </label>
          )}
        </FocusArea>
        <ButtonRow>
          <UnstyledButton
            isDisabled={!canSubmit}
=======
        <h1 className="relative text-sm font-semibold">{getText('newLabel')}</h1>
        <label className="relative flex items-center">
          <div className="text w-modal-label">{getText('name')}</div>
          <input
            autoFocus
            size={1}
            placeholder={getText('labelNamePlaceholder')}
            className={`text grow rounded-full border border-primary/10 bg-transparent px-input-x ${
              // eslint-disable-next-line @typescript-eslint/no-magic-numbers
              color != null && color.lightness <= 50
                ? 'text-tag-text placeholder-selected-frame'
                : 'text-primary'
            }`}
            style={color == null ? {} : { backgroundColor: backend.lChColorToCssColor(color) }}
            onInput={event => {
              setName(event.currentTarget.value)
            }}
          />
        </label>
        <label
          className="relative flex items-center"
          onClick={event => {
            event.preventDefault()
          }}
        >
          <div className="text w-modal-label">{getText('color')}</div>
          <div className="grow">
            <ColorPicker setColor={setColor} />
          </div>
        </label>
        <div className="relative flex gap-buttons">
          <button
            disabled={!canSubmit}
            type="submit"
>>>>>>> 3eb47ac2
            className="button bg-invite text-white enabled:active"
            onPress={doSubmit}
          >
<<<<<<< HEAD
            Create
          </UnstyledButton>
          <UnstyledButton className="button bg-selected-frame active" onPress={unsetModal}>
            Cancel
          </UnstyledButton>
        </ButtonRow>
=======
            {getText('create')}
          </button>
          <button type="button" className="button bg-selected-frame active" onClick={unsetModal}>
            {getText('cancel')}
          </button>
        </div>
>>>>>>> 3eb47ac2
      </form>
    </Modal>
  )
}<|MERGE_RESOLUTION|>--- conflicted
+++ resolved
@@ -6,6 +6,7 @@
 import * as modalProvider from '#/providers/ModalProvider'
 import * as textProvider from '#/providers/TextProvider'
 
+import * as aria from '#/components/aria'
 import ColorPicker from '#/components/ColorPicker'
 import Modal from '#/components/Modal'
 import ButtonRow from '#/components/styled/ButtonRow'
@@ -76,17 +77,18 @@
           doSubmit()
         }}
       >
-<<<<<<< HEAD
-        <h1 className="relative text-sm font-semibold">New Label</h1>
+        <aria.Heading level={2} className="relative text-sm font-semibold">
+          {getText('newLabel')}
+        </aria.Heading>
         <FocusArea direction="horizontal">
           {(ref, innerProps) => (
-            <label ref={ref} className="relative flex items-center" {...innerProps}>
-              <div className="text w-modal-label">Name</div>
+            <aria.Label ref={ref} className="relative flex items-center" {...innerProps}>
+              <div className="text w-modal-label">{getText('name')}</div>
               <FocusRing>
-                <input
+                <aria.Input
                   autoFocus
                   size={1}
-                  placeholder="Enter the name of the label"
+                  placeholder={getText('labelNamePlaceholder')}
                   className={`focus-child text grow rounded-full border border-primary/10 bg-transparent px-input-x ${
                     // eslint-disable-next-line @typescript-eslint/no-magic-numbers
                     color != null && color.lightness <= 50
@@ -105,83 +107,31 @@
                   }}
                 />
               </FocusRing>
-            </label>
+            </aria.Label>
           )}
         </FocusArea>
         <FocusArea direction="horizontal">
           {(ref, innerProps) => (
-            <label
-              ref={ref}
-              className="relative flex items-center"
-              onClick={event => {
-                event.preventDefault()
-              }}
-              {...innerProps}
-            >
-              <div className="text w-modal-label">Color</div>
+            <aria.RadioGroup ref={ref} className="relative flex items-center" {...innerProps}>
+              <aria.Label className="text w-modal-label">{getText('color')}</aria.Label>
               <div className="grow">
                 <ColorPicker setColor={setColor} />
               </div>
-            </label>
+            </aria.RadioGroup>
           )}
         </FocusArea>
         <ButtonRow>
           <UnstyledButton
             isDisabled={!canSubmit}
-=======
-        <h1 className="relative text-sm font-semibold">{getText('newLabel')}</h1>
-        <label className="relative flex items-center">
-          <div className="text w-modal-label">{getText('name')}</div>
-          <input
-            autoFocus
-            size={1}
-            placeholder={getText('labelNamePlaceholder')}
-            className={`text grow rounded-full border border-primary/10 bg-transparent px-input-x ${
-              // eslint-disable-next-line @typescript-eslint/no-magic-numbers
-              color != null && color.lightness <= 50
-                ? 'text-tag-text placeholder-selected-frame'
-                : 'text-primary'
-            }`}
-            style={color == null ? {} : { backgroundColor: backend.lChColorToCssColor(color) }}
-            onInput={event => {
-              setName(event.currentTarget.value)
-            }}
-          />
-        </label>
-        <label
-          className="relative flex items-center"
-          onClick={event => {
-            event.preventDefault()
-          }}
-        >
-          <div className="text w-modal-label">{getText('color')}</div>
-          <div className="grow">
-            <ColorPicker setColor={setColor} />
-          </div>
-        </label>
-        <div className="relative flex gap-buttons">
-          <button
-            disabled={!canSubmit}
-            type="submit"
->>>>>>> 3eb47ac2
             className="button bg-invite text-white enabled:active"
             onPress={doSubmit}
           >
-<<<<<<< HEAD
-            Create
+            {getText('create')}
           </UnstyledButton>
           <UnstyledButton className="button bg-selected-frame active" onPress={unsetModal}>
-            Cancel
+            {getText('cancel')}
           </UnstyledButton>
         </ButtonRow>
-=======
-            {getText('create')}
-          </button>
-          <button type="button" className="button bg-selected-frame active" onClick={unsetModal}>
-            {getText('cancel')}
-          </button>
-        </div>
->>>>>>> 3eb47ac2
       </form>
     </Modal>
   )
