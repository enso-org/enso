/** @file A modal for creating a new label. */
import * as React from 'react'

import * as toastAndLogHooks from '#/hooks/toastAndLogHooks'

import * as modalProvider from '#/providers/ModalProvider'
import * as textProvider from '#/providers/TextProvider'

import ColorPicker from '#/components/ColorPicker'
import Modal from '#/components/Modal'

import * as backend from '#/services/Backend'

// =====================
// === NewLabelModal ===
// =====================

/** Props for a {@link NewLabelModal}. */
export interface NewLabelModalProps {
  readonly labels: backend.Label[]
  readonly eventTarget: HTMLElement
  readonly doCreate: (value: string, color: backend.LChColor) => void
}

/** A modal for creating a new label. */
export default function NewLabelModal(props: NewLabelModalProps) {
  const { labels, eventTarget, doCreate } = props
  const toastAndLog = toastAndLogHooks.useToastAndLog()
  const { unsetModal } = modalProvider.useSetModal()
  const { getText } = textProvider.useText()
  const [value, setName] = React.useState('')
  const [color, setColor] = React.useState<backend.LChColor | null>(null)
  const labelNames = React.useMemo(
    () => new Set<string>(labels.map(label => label.value)),
    [labels]
  )
  const position = React.useMemo(() => eventTarget.getBoundingClientRect(), [eventTarget])
  const leastUsedColor = React.useMemo(() => backend.leastUsedColor(labels), [labels])
  const canSubmit = Boolean(value && !labelNames.has(value))

  const onSubmit = () => {
    unsetModal()
    try {
      doCreate(value, color ?? leastUsedColor)
    } catch (error) {
      toastAndLog(null, error)
    }
  }

  return (
    <Modal className="absolute bg-dim">
      <form
        data-testid="new-label-modal"
        tabIndex={-1}
        style={{
          left: position.left + window.scrollX,
          top: position.top + window.scrollY,
        }}
        className="pointer-events-auto relative flex w-new-label-modal flex-col gap-modal rounded-default p-modal-wide pt-modal before:absolute before:inset before:h-full before:w-full before:rounded-default before:bg-selected-frame before:backdrop-blur-default"
        onKeyDown={event => {
          if (event.key !== 'Escape') {
            event.stopPropagation()
          }
        }}
        onClick={event => {
          event.stopPropagation()
        }}
        onSubmit={event => {
          event.preventDefault()
          // Consider not calling `onSubmit()` here to make it harder to accidentally
          // delete an important asset.
          onSubmit()
        }}
      >
        <h1 className="relative text-sm font-semibold">{getText('newLabel')}</h1>
        <label className="relative flex items-center">
          <div className="text w-modal-label">{getText('name')}</div>
          <input
            autoFocus
            size={1}
<<<<<<< HEAD
            placeholder={getText('labelNamePlaceholder')}
            className={`text grow rounded-full border border-black/10 bg-transparent px-input-x ${
=======
            placeholder="Enter the name of the label"
            className={`text grow rounded-full border border-primary/10 bg-transparent px-input-x ${
>>>>>>> dfaab536
              // eslint-disable-next-line @typescript-eslint/no-magic-numbers
              color != null && color.lightness <= 50
                ? 'text-tag-text placeholder-selected-frame'
                : 'text-primary'
            }`}
            style={color == null ? {} : { backgroundColor: backend.lChColorToCssColor(color) }}
            onInput={event => {
              setName(event.currentTarget.value)
            }}
          />
        </label>
        <label
          className="relative flex items-center"
          onClick={event => {
            event.preventDefault()
          }}
        >
          <div className="text w-modal-label">{getText('color')}</div>
          <div className="grow">
            <ColorPicker setColor={setColor} />
          </div>
        </label>
        <div className="relative flex gap-buttons">
          <button
            disabled={!canSubmit}
            type="submit"
            className="button bg-invite text-white enabled:active"
          >
            {getText('create')}
          </button>
          <button type="button" className="button bg-selected-frame active" onClick={unsetModal}>
            {getText('cancel')}
          </button>
        </div>
      </form>
    </Modal>
  )
}<|MERGE_RESOLUTION|>--- conflicted
+++ resolved
@@ -78,13 +78,8 @@
           <input
             autoFocus
             size={1}
-<<<<<<< HEAD
             placeholder={getText('labelNamePlaceholder')}
-            className={`text grow rounded-full border border-black/10 bg-transparent px-input-x ${
-=======
-            placeholder="Enter the name of the label"
             className={`text grow rounded-full border border-primary/10 bg-transparent px-input-x ${
->>>>>>> dfaab536
               // eslint-disable-next-line @typescript-eslint/no-magic-numbers
               color != null && color.lightness <= 50
                 ? 'text-tag-text placeholder-selected-frame'
