--- conflicted
+++ resolved
@@ -35,11 +35,6 @@
   const userId = session && 'user' in session && session.user?.userId ? session.user.userId : null
   const userPlan =
     session && 'user' in session && session.user?.plan != null ? session.user.plan : null
-<<<<<<< HEAD
-  const queryClient = reactQuery.useQueryClient()
-=======
-
->>>>>>> b5969cf3
   const { data: organizationName } = reactQuery.useSuspenseQuery({
     queryKey: ['organization', userId],
     queryFn: () => {
@@ -52,23 +47,14 @@
     staleTime: Infinity,
     select: data => data?.name ?? '',
   })
-<<<<<<< HEAD
+  const shouldShowModal =
+    userPlan != null && PLANS_TO_SPECIFY_ORG_NAME.includes(userPlan) && organizationName === ''
+
   const updateOrganizationMutation = backendHooks.useBackendMutation(
     backend,
     'updateOrganization',
-    { onSuccess: () => queryClient.invalidateQueries({ queryKey: ['getOrganization', userId] }) }
+    { meta: { invalidates: [['organization', userId]], awaitInvalidates: true } }
   )
-=======
-
-  const submit = reactQuery.useMutation({
-    mutationKey: ['organization', userId],
-    mutationFn: (name: string) => backend.updateOrganization({ name }),
-    meta: { invalidates: [['organization', userId]], awaitInvalidates: true },
-  })
-
->>>>>>> b5969cf3
-  const shouldShowModal =
-    userPlan != null && PLANS_TO_SPECIFY_ORG_NAME.includes(userPlan) && organizationName === ''
 
   return (
     <>
