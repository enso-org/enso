--- conflicted
+++ resolved
@@ -19,13 +19,9 @@
 
 import type * as assetSearchBar from '#/layouts/AssetSearchBar'
 import AssetSearchBar from '#/layouts/AssetSearchBar'
-<<<<<<< HEAD
+import * as eventListProvider from '#/layouts/AssetsTable/EventListProvider'
 import * as categoryModule from '#/layouts/CategorySwitcher/Category'
 import type Category from '#/layouts/CategorySwitcher/Category'
-=======
-import * as eventListProvider from '#/layouts/AssetsTable/EventListProvider'
-import Category, * as categoryModule from '#/layouts/CategorySwitcher/Category'
->>>>>>> cf9d7574
 import StartModal from '#/layouts/StartModal'
 
 import * as aria from '#/components/aria'
@@ -76,7 +72,6 @@
   const uploadFilesRef = React.useRef<HTMLInputElement>(null)
   const isCloud = categoryModule.isCloudCategory(category)
   const { isOffline } = offlineHooks.useOffline()
-
   const shouldBeDisabled = isCloud && isOffline
 
   React.useEffect(() => {
