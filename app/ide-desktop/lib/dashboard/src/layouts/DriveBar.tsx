/** @file Header menubar for the directory listing, containing information about
 * the current directory and some configuration options. */
import * as React from 'react'

import AddDatalinkIcon from 'enso-assets/add_datalink.svg'
import AddFolderIcon from 'enso-assets/add_folder.svg'
import AddKeyIcon from 'enso-assets/add_key.svg'
import DataDownloadIcon from 'enso-assets/data_download.svg'
import DataUploadIcon from 'enso-assets/data_upload.svg'
import RightPanelIcon from 'enso-assets/right_panel.svg'

import * as inputBindingsProvider from '#/providers/InputBindingsProvider'
import * as modalProvider from '#/providers/ModalProvider'
import * as textProvider from '#/providers/TextProvider'

import type * as assetEvent from '#/events/assetEvent'
import AssetEventType from '#/events/AssetEventType'

<<<<<<< HEAD
import type * as assetSearchBar from '#/layouts/AssetSearchBar'
import AssetSearchBar from '#/layouts/AssetSearchBar'
=======
>>>>>>> 46f6b4f6
import Category, * as categoryModule from '#/layouts/CategorySwitcher/Category'
import StartModal from '#/layouts/StartModal'

import * as aria from '#/components/aria'
import * as ariaComponents from '#/components/AriaComponents'
import Button from '#/components/styled/Button'
import HorizontalMenuBar from '#/components/styled/HorizontalMenuBar'

import ConfirmDeleteModal from '#/modals/ConfirmDeleteModal'
import UpsertDatalinkModal from '#/modals/UpsertDatalinkModal'
import UpsertSecretModal from '#/modals/UpsertSecretModal'

<<<<<<< HEAD
import type Backend from '#/services/Backend'

import type AssetQuery from '#/utilities/AssetQuery'
=======
>>>>>>> 46f6b4f6
import * as sanitizedEventTargets from '#/utilities/sanitizedEventTargets'
import * as tailwindMerge from '#/utilities/tailwindMerge'

// ================
// === DriveBar ===
// ================

/** Props for a {@link DriveBar}. */
export interface DriveBarProps {
  readonly backend: Backend
  readonly query: AssetQuery
  readonly setQuery: React.Dispatch<React.SetStateAction<AssetQuery>>
  readonly suggestions: readonly assetSearchBar.Suggestion[]
  readonly category: Category
  readonly canDownload: boolean
  readonly isAssetPanelOpen: boolean
  readonly setIsAssetPanelOpen: React.Dispatch<React.SetStateAction<boolean>>
  readonly doEmptyTrash: () => void
  readonly doCreateProject: () => void
  readonly doCreateDirectory: () => void
  readonly doCreateSecret: (name: string, value: string) => void
  readonly doCreateDatalink: (name: string, value: unknown) => void
  readonly doUploadFiles: (files: File[]) => void
  readonly dispatchAssetEvent: (event: assetEvent.AssetEvent) => void
}

/** Displays the current directory path and permissions, upload and download buttons,
 * and a column display mode switcher. */
export default function DriveBar(props: DriveBarProps) {
  const { backend, query, setQuery, suggestions, category, canDownload } = props
  const { doEmptyTrash, doCreateProject, doCreateDirectory } = props
  const { doCreateSecret, doCreateDatalink, doUploadFiles, dispatchAssetEvent } = props
<<<<<<< HEAD
  const { isAssetPanelOpen, setIsAssetPanelOpen } = props
=======
>>>>>>> 46f6b4f6
  const { setModal, unsetModal } = modalProvider.useSetModal()
  const { getText } = textProvider.useText()
  const inputBindings = inputBindingsProvider.useInputBindings()
  const uploadFilesRef = React.useRef<HTMLInputElement>(null)
  const isCloud = categoryModule.isCloud(category)

  React.useEffect(() => {
    return inputBindings.attach(sanitizedEventTargets.document.body, 'keydown', {
      ...(isCloud
        ? {
            newFolder: () => {
              doCreateDirectory()
            },
          }
        : {}),
      newProject: () => {
        doCreateProject()
      },
      uploadFiles: () => {
        uploadFilesRef.current?.click()
      },
    })
  }, [isCloud, doCreateDirectory, doCreateProject, /* should never change */ inputBindings])

<<<<<<< HEAD
  const searchBar = (
    <AssetSearchBar
      backend={backend}
      isCloud={isCloud}
      query={query}
      setQuery={setQuery}
      suggestions={suggestions}
    />
  )
  const assetPanelToggle = (
    <>
      {/* Spacing. */}
      <div
        className={tailwindMerge.twMerge(
          'transition-all duration-side-panel',
          !isAssetPanelOpen && 'w-5'
        )}
      />
      <div
        className={tailwindMerge.twMerge(
          'absolute right top z-1 m-[15px] transition-all duration-side-panel',
          !isAssetPanelOpen && 'mt-[26px]'
        )}
      >
        <Button
          image={RightPanelIcon}
          active={isAssetPanelOpen}
          alt={isAssetPanelOpen ? getText('openAssetPanel') : getText('closeAssetPanel')}
          onPress={() => {
            setIsAssetPanelOpen(isOpen => !isOpen)
          }}
        />
      </div>
    </>
  )

=======
>>>>>>> 46f6b4f6
  switch (category) {
    case Category.recent: {
      return (
        <div className="flex h-9 items-center">
          <HorizontalMenuBar grow>
            {searchBar}
            {assetPanelToggle}
          </HorizontalMenuBar>
        </div>
      )
    }
    case Category.trash: {
      return (
<<<<<<< HEAD
        <div className="flex h-9 items-center">
          <HorizontalMenuBar grow>
            <ariaComponents.Button
              variant="bar"
=======
        <div className="flex h-row py-drive-bar-y">
          <HorizontalMenuBar>
            <ariaComponents.Button
              size="custom"
              variant="custom"
              className="flex h-row items-center rounded-full border-0.5 border-primary/20 px-new-project-button-x transition-colors hover:bg-primary/10"
>>>>>>> 46f6b4f6
              onPress={() => {
                setModal(
                  <ConfirmDeleteModal
                    actionText={getText('allTrashedItemsForever')}
                    doDelete={doEmptyTrash}
                  />
                )
              }}
            >
<<<<<<< HEAD
              {getText('clearTrash')}
            </ariaComponents.Button>
            {searchBar}
            {assetPanelToggle}
=======
              <aria.Text className="text whitespace-nowrap font-semibold">
                {getText('clearTrash')}
              </aria.Text>
            </ariaComponents.Button>
>>>>>>> 46f6b4f6
          </HorizontalMenuBar>
        </div>
      )
    }
    case Category.cloud:
    case Category.local: {
      return (
<<<<<<< HEAD
        <div className="flex h-9 items-center">
          <HorizontalMenuBar grow>
=======
        <div className="flex h-row py-drive-bar-y">
          <HorizontalMenuBar>
>>>>>>> 46f6b4f6
            <aria.DialogTrigger>
              <ariaComponents.Button
                size="medium"
                variant="tertiary"
                className="px-2.5"
                onPress={() => {}}
              >
                {getText('startWithATemplate')}
              </ariaComponents.Button>
              <StartModal createProject={doCreateProject} />
            </aria.DialogTrigger>
            <ariaComponents.Button
              size="medium"
              variant="bar"
<<<<<<< HEAD
              className="px-2.5"
=======
>>>>>>> 46f6b4f6
              onPress={() => {
                doCreateProject()
              }}
            >
              {getText('newEmptyProject')}
            </ariaComponents.Button>
<<<<<<< HEAD
            <div className="flex h-row items-center gap-4 rounded-full border-0.5 border-primary/20 px-[11px] text-primary/50">
=======
            <div className="flex h-row items-center gap-icons rounded-full border-0.5 border-primary/20 px-drive-bar-icons-x text-primary/50">
>>>>>>> 46f6b4f6
              <Button
                active
                image={AddFolderIcon}
                alt={getText('newFolder')}
                onPress={() => {
                  doCreateDirectory()
                }}
              />
              {isCloud && (
                <Button
                  active
                  image={AddKeyIcon}
                  alt={getText('newSecret')}
                  onPress={() => {
                    setModal(<UpsertSecretModal id={null} name={null} doCreate={doCreateSecret} />)
                  }}
                />
              )}
              {isCloud && (
                <Button
                  active
                  image={AddDatalinkIcon}
                  alt={getText('newDatalink')}
                  onPress={() => {
                    setModal(<UpsertDatalinkModal doCreate={doCreateDatalink} />)
                  }}
                />
              )}
              <aria.Input
                ref={uploadFilesRef}
                type="file"
                multiple
                id="upload_files_input"
                name="upload_files_input"
                className="hidden"
                onInput={event => {
                  if (event.currentTarget.files != null) {
                    doUploadFiles(Array.from(event.currentTarget.files))
                  }
                  // Clear the list of selected files. Otherwise, `onInput` will not be
                  // dispatched again if the same file is selected.
                  event.currentTarget.value = ''
                }}
              />
              <Button
                active
                image={DataUploadIcon}
                alt={getText('uploadFiles')}
                onPress={() => {
                  unsetModal()
                  uploadFilesRef.current?.click()
                }}
              />
              <Button
                active={canDownload}
                isDisabled={!canDownload}
                image={DataDownloadIcon}
                alt={getText('downloadFiles')}
                error={
                  isCloud ? getText('canOnlyDownloadFilesError') : getText('noProjectSelectedError')
                }
                onPress={() => {
                  unsetModal()
                  dispatchAssetEvent({ type: AssetEventType.downloadSelected })
                }}
              />
            </div>
            {searchBar}
            {assetPanelToggle}
          </HorizontalMenuBar>
        </div>
      )
    }
  }
}<|MERGE_RESOLUTION|>--- conflicted
+++ resolved
@@ -16,11 +16,8 @@
 import type * as assetEvent from '#/events/assetEvent'
 import AssetEventType from '#/events/AssetEventType'
 
-<<<<<<< HEAD
 import type * as assetSearchBar from '#/layouts/AssetSearchBar'
 import AssetSearchBar from '#/layouts/AssetSearchBar'
-=======
->>>>>>> 46f6b4f6
 import Category, * as categoryModule from '#/layouts/CategorySwitcher/Category'
 import StartModal from '#/layouts/StartModal'
 
@@ -33,12 +30,9 @@
 import UpsertDatalinkModal from '#/modals/UpsertDatalinkModal'
 import UpsertSecretModal from '#/modals/UpsertSecretModal'
 
-<<<<<<< HEAD
 import type Backend from '#/services/Backend'
 
 import type AssetQuery from '#/utilities/AssetQuery'
-=======
->>>>>>> 46f6b4f6
 import * as sanitizedEventTargets from '#/utilities/sanitizedEventTargets'
 import * as tailwindMerge from '#/utilities/tailwindMerge'
 
@@ -71,10 +65,7 @@
   const { backend, query, setQuery, suggestions, category, canDownload } = props
   const { doEmptyTrash, doCreateProject, doCreateDirectory } = props
   const { doCreateSecret, doCreateDatalink, doUploadFiles, dispatchAssetEvent } = props
-<<<<<<< HEAD
   const { isAssetPanelOpen, setIsAssetPanelOpen } = props
-=======
->>>>>>> 46f6b4f6
   const { setModal, unsetModal } = modalProvider.useSetModal()
   const { getText } = textProvider.useText()
   const inputBindings = inputBindingsProvider.useInputBindings()
@@ -99,7 +90,6 @@
     })
   }, [isCloud, doCreateDirectory, doCreateProject, /* should never change */ inputBindings])
 
-<<<<<<< HEAD
   const searchBar = (
     <AssetSearchBar
       backend={backend}
@@ -136,8 +126,6 @@
     </>
   )
 
-=======
->>>>>>> 46f6b4f6
   switch (category) {
     case Category.recent: {
       return (
@@ -151,19 +139,12 @@
     }
     case Category.trash: {
       return (
-<<<<<<< HEAD
         <div className="flex h-9 items-center">
           <HorizontalMenuBar grow>
             <ariaComponents.Button
-              variant="bar"
-=======
-        <div className="flex h-row py-drive-bar-y">
-          <HorizontalMenuBar>
-            <ariaComponents.Button
               size="custom"
               variant="custom"
-              className="flex h-row items-center rounded-full border-0.5 border-primary/20 px-new-project-button-x transition-colors hover:bg-primary/10"
->>>>>>> 46f6b4f6
+              className="px-new-project-button-x flex h-row items-center rounded-full border-0.5 border-primary/20 transition-colors hover:bg-primary/10"
               onPress={() => {
                 setModal(
                   <ConfirmDeleteModal
@@ -173,17 +154,10 @@
                 )
               }}
             >
-<<<<<<< HEAD
               {getText('clearTrash')}
             </ariaComponents.Button>
             {searchBar}
             {assetPanelToggle}
-=======
-              <aria.Text className="text whitespace-nowrap font-semibold">
-                {getText('clearTrash')}
-              </aria.Text>
-            </ariaComponents.Button>
->>>>>>> 46f6b4f6
           </HorizontalMenuBar>
         </div>
       )
@@ -191,13 +165,8 @@
     case Category.cloud:
     case Category.local: {
       return (
-<<<<<<< HEAD
         <div className="flex h-9 items-center">
           <HorizontalMenuBar grow>
-=======
-        <div className="flex h-row py-drive-bar-y">
-          <HorizontalMenuBar>
->>>>>>> 46f6b4f6
             <aria.DialogTrigger>
               <ariaComponents.Button
                 size="medium"
@@ -212,21 +181,14 @@
             <ariaComponents.Button
               size="medium"
               variant="bar"
-<<<<<<< HEAD
               className="px-2.5"
-=======
->>>>>>> 46f6b4f6
               onPress={() => {
                 doCreateProject()
               }}
             >
               {getText('newEmptyProject')}
             </ariaComponents.Button>
-<<<<<<< HEAD
             <div className="flex h-row items-center gap-4 rounded-full border-0.5 border-primary/20 px-[11px] text-primary/50">
-=======
-            <div className="flex h-row items-center gap-icons rounded-full border-0.5 border-primary/20 px-drive-bar-icons-x text-primary/50">
->>>>>>> 46f6b4f6
               <Button
                 active
                 image={AddFolderIcon}
