--- conflicted
+++ resolved
@@ -76,69 +76,6 @@
     })
   }, [backend.type, doCreateDirectory, doCreateProject, /* should never change */ inputBindings])
 
-<<<<<<< HEAD
-  return category === Category.trash ? (
-    <div className="flex h-8 py-0.5">
-      <div className="flex gap-2.5">
-        <button
-          className="flex items-center bg-frame rounded-full h-8 px-2.5"
-          onClick={event => {
-            event.stopPropagation()
-            setModal(
-              <ConfirmDeleteModal actionText="all trashed items forever" doDelete={doEmptyTrash} />
-            )
-          }}
-        >
-          <span className="font-semibold whitespace-nowrap leading-5 h-6 py-px">
-            {getText('clearTrash')}
-          </span>
-        </button>
-      </div>
-    </div>
-  ) : (
-    <div className="flex h-8 py-0.5">
-      <div className="flex gap-2.5">
-        <button
-          disabled={!isHomeCategory}
-          className="flex items-center bg-frame rounded-full h-8 px-2.5"
-          {...(!isHomeCategory ? { title: getText('newProjectInHomeOnly') } : {})}
-          onClick={() => {
-            unsetModal()
-            doCreateProject()
-          }}
-        >
-          <span
-            className={`font-semibold whitespace-nowrap leading-5 h-6 py-px ${
-              !isHomeCategory ? 'opacity-50' : ''
-            }`}
-          >
-            {getText('newProject')}
-          </span>
-        </button>
-        <div className="flex items-center text-black/50 bg-frame rounded-full gap-3 h-8 px-3">
-          {isCloud && (
-            <Button
-              active={isHomeCategory}
-              disabled={!isHomeCategory}
-              error={getText('newFolderInHomeOnly')}
-              image={AddFolderIcon}
-              alt={getText('newFolder')}
-              disabledOpacityClassName="opacity-20"
-              onClick={() => {
-                unsetModal()
-                doCreateDirectory()
-              }}
-            />
-          )}
-          {isCloud && (
-            <Button
-              active={isHomeCategory}
-              disabled={!isHomeCategory}
-              error={getText('newSecretInHomeOnly')}
-              image={AddKeyIcon}
-              alt={getText('newSecret')}
-              disabledOpacityClassName="opacity-20"
-=======
   switch (effectiveCategory) {
     case Category.recent: {
       // It is INCORRECT to have a "New Project" button here as it requires a full list of projects
@@ -155,78 +92,17 @@
           <div className="flex gap-drive-bar">
             <button
               className="flex h-row items-center rounded-full bg-frame px-new-project-button-x"
->>>>>>> c4029eed
               onClick={event => {
                 event.stopPropagation()
                 setModal(
                   <ConfirmDeleteModal
-                    actionText="all trashed items forever"
+                    actionText={getText('allTrashedItemsForever')}
                     doDelete={doEmptyTrash}
                   />
                 )
               }}
-<<<<<<< HEAD
-            />
-          )}
-          {isCloud && (
-            <Button
-              active={isHomeCategory}
-              disabled={!isHomeCategory}
-              error={getText('newDataLinkInHomeOnly')}
-              image={AddConnectorIcon}
-              alt={getText('newDataLink')}
-              disabledOpacityClassName="opacity-20"
-              onClick={event => {
-                event.stopPropagation()
-                setModal(<UpsertDataLinkModal doCreate={doCreateDataLink} />)
-              }}
-            />
-          )}
-          <input
-            ref={uploadFilesRef}
-            type="file"
-            multiple
-            id="upload_files_input"
-            name="upload_files_input"
-            {...(isCloud ? {} : { accept: '.enso-project' })}
-            className="hidden"
-            onInput={event => {
-              if (event.currentTarget.files != null) {
-                doUploadFiles(Array.from(event.currentTarget.files))
-              }
-              // Clear the list of selected files. Otherwise, `onInput` will not be
-              // dispatched again if the same file is selected.
-              event.currentTarget.value = ''
-            }}
-          />
-          <Button
-            active={isHomeCategory}
-            disabled={!isHomeCategory}
-            error={getText('uploadToHomeOnly')}
-            image={DataUploadIcon}
-            alt={getText('uploadFiles')}
-            disabledOpacityClassName="opacity-20"
-            onClick={() => {
-              unsetModal()
-              uploadFilesRef.current?.click()
-            }}
-          />
-          <Button
-            active={canDownloadFiles}
-            disabled={!canDownloadFiles}
-            image={DataDownloadIcon}
-            alt={getText('downloadFiles')}
-            error={getText('canOnlyDownloadFilesError')}
-            disabledOpacityClassName="opacity-20"
-            onClick={event => {
-              event.stopPropagation()
-              unsetModal()
-              dispatchAssetEvent({ type: AssetEventType.downloadSelected })
-            }}
-          />
-=======
             >
-              <span className="text whitespace-nowrap font-semibold">Clear Trash</span>
+              <span className="text whitespace-nowrap font-semibold">{getText('clearTrash')}</span>
             </button>
           </div>
         </div>
@@ -243,14 +119,14 @@
                 doCreateProject()
               }}
             >
-              <span className="text whitespace-nowrap font-semibold">New Project</span>
+              <span className="text whitespace-nowrap font-semibold">{getText('newFolder')}</span>
             </button>
             <div className="flex h-row items-center gap-icons rounded-full bg-frame px-drive-bar-icons-x text-black/50">
               {isCloud && (
                 <Button
                   active
                   image={AddFolderIcon}
-                  alt="New Folder"
+                  alt={getText('newFolder')}
                   onClick={() => {
                     unsetModal()
                     doCreateDirectory()
@@ -261,7 +137,7 @@
                 <Button
                   active
                   image={AddKeyIcon}
-                  alt="New Secret"
+                  alt={getText('newSecret')}
                   onClick={event => {
                     event.stopPropagation()
                     setModal(<UpsertSecretModal id={null} name={null} doCreate={doCreateSecret} />)
@@ -272,7 +148,7 @@
                 <Button
                   active
                   image={AddConnectorIcon}
-                  alt="New Data Link"
+                  alt={getText('newDataLink')}
                   onClick={event => {
                     event.stopPropagation()
                     setModal(<UpsertDataLinkModal doCreate={doCreateDataLink} />)
@@ -299,7 +175,7 @@
               <Button
                 active
                 image={DataUploadIcon}
-                alt="Upload Files"
+                alt={getText('uploadFiles')}
                 onClick={() => {
                   unsetModal()
                   uploadFilesRef.current?.click()
@@ -309,11 +185,9 @@
                 active={canDownloadFiles}
                 disabled={!canDownloadFiles}
                 image={DataDownloadIcon}
-                alt="Download Files"
+                alt={getText('downloadFiles')}
                 error={
-                  isCloud
-                    ? 'You currently can only download files.'
-                    : 'First select a project to download.'
+                  isCloud ? getText('canOnlyDownloadFilesError') : getText('noProjectSelectedError')
                 }
                 onClick={event => {
                   event.stopPropagation()
@@ -323,7 +197,6 @@
               />
             </div>
           </div>
->>>>>>> c4029eed
         </div>
       )
     }
