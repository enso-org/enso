/** @file Header menubar for the directory listing, containing information about
 * the current directory and some configuration options. */
import * as React from 'react'

import AddDatalinkIcon from 'enso-assets/add_datalink.svg'
import AddFolderIcon from 'enso-assets/add_folder.svg'
import AddKeyIcon from 'enso-assets/add_key.svg'
import DataDownloadIcon from 'enso-assets/data_download.svg'
import DataUploadIcon from 'enso-assets/data_upload.svg'
import RightPanelIcon from 'enso-assets/right_panel.svg'

import * as inputBindingsProvider from '#/providers/InputBindingsProvider'
import * as modalProvider from '#/providers/ModalProvider'
import * as textProvider from '#/providers/TextProvider'

import type * as assetEvent from '#/events/assetEvent'
import AssetEventType from '#/events/AssetEventType'

import type * as assetSearchBar from '#/layouts/AssetSearchBar'
import AssetSearchBar from '#/layouts/AssetSearchBar'
import Category, * as categoryModule from '#/layouts/CategorySwitcher/Category'
import StartModal from '#/layouts/StartModal'

import * as aria from '#/components/aria'
import * as ariaComponents from '#/components/AriaComponents'
import Button from '#/components/styled/Button'
import HorizontalMenuBar from '#/components/styled/HorizontalMenuBar'

import ConfirmDeleteModal from '#/modals/ConfirmDeleteModal'
import UpsertDatalinkModal from '#/modals/UpsertDatalinkModal'
import UpsertSecretModal from '#/modals/UpsertSecretModal'

import type * as backend from '#/services/Backend'

import type AssetQuery from '#/utilities/AssetQuery'
import * as sanitizedEventTargets from '#/utilities/sanitizedEventTargets'

// ================
// === DriveBar ===
// ================

/** Props for a {@link DriveBar}. */
export interface DriveBarProps {
  readonly query: AssetQuery
  readonly setQuery: React.Dispatch<React.SetStateAction<AssetQuery>>
  readonly labels: readonly backend.Label[]
  readonly suggestions: readonly assetSearchBar.Suggestion[]
  readonly category: Category
  readonly canDownload: boolean
  readonly isAssetPanelOpen: boolean
  readonly setIsAssetPanelOpen: React.Dispatch<React.SetStateAction<boolean>>
  readonly doEmptyTrash: () => void
  readonly doCreateProject: () => void
  readonly doCreateDirectory: () => void
  readonly doCreateSecret: (name: string, value: string) => void
  readonly doCreateDatalink: (name: string, value: unknown) => void
  readonly doUploadFiles: (files: File[]) => void
  readonly dispatchAssetEvent: (event: assetEvent.AssetEvent) => void
}

/** Displays the current directory path and permissions, upload and download buttons,
 * and a column display mode switcher. */
export default function DriveBar(props: DriveBarProps) {
  const { query, setQuery, labels, suggestions, category, canDownload } = props
  const { doEmptyTrash, doCreateProject, doCreateDirectory } = props
  const { doCreateSecret, doCreateDatalink, doUploadFiles, dispatchAssetEvent } = props
  const { isAssetPanelOpen, setIsAssetPanelOpen } = props
  const { setModal, unsetModal } = modalProvider.useSetModal()
  const { getText } = textProvider.useText()
  const inputBindings = inputBindingsProvider.useInputBindings()
  const uploadFilesRef = React.useRef<HTMLInputElement>(null)
  const isCloud = categoryModule.isCloud(category)

  React.useEffect(() => {
    return inputBindings.attach(sanitizedEventTargets.document.body, 'keydown', {
      ...(isCloud
        ? {
            newFolder: () => {
              doCreateDirectory()
            },
          }
        : {}),
      newProject: () => {
        doCreateProject()
      },
      uploadFiles: () => {
        uploadFilesRef.current?.click()
      },
    })
  }, [isCloud, doCreateDirectory, doCreateProject, /* should never change */ inputBindings])

  switch (category) {
    case Category.recent: {
      // It is INCORRECT to have a "New Project" button here as it requires a full list of projects
      // in the given directory, to avoid name collisions.
      return (
        <div className="flex h-9 items-center">
          <HorizontalMenuBar />
        </div>
      )
    }
    case Category.trash: {
      return (
        <div className="flex h-9 items-center">
          <HorizontalMenuBar>
            <ariaComponents.Button
              size="custom"
              variant="custom"
              className="flex h-row items-center rounded-full border-0.5 border-primary/20 px-new-project-button-x transition-colors hover:bg-primary/10"
              onPress={() => {
                setModal(
                  <ConfirmDeleteModal
                    actionText={getText('allTrashedItemsForever')}
                    doDelete={doEmptyTrash}
                  />
                )
              }}
            >
              <aria.Text className="text whitespace-nowrap font-semibold">
                {getText('clearTrash')}
              </aria.Text>
            </ariaComponents.Button>
          </HorizontalMenuBar>
        </div>
      )
    }
    case Category.cloud:
    case Category.local: {
      return (
        <div className="flex h-9 items-center">
          <HorizontalMenuBar grow>
            <aria.DialogTrigger>
<<<<<<< HEAD
              <UnstyledButton variant="accent" className="px-2.5" onPress={() => {}}>
                <aria.Text>{getText('startWithATemplate')}</aria.Text>
              </UnstyledButton>
              <Start createProject={doCreateProject} />
            </aria.DialogTrigger>
            <UnstyledButton
              variant="regular"
=======
              <ariaComponents.Button
                size="custom"
                variant="custom"
                className="relative flex h-row items-center rounded-full px-new-project-button-x text-white before:absolute before:inset before:rounded-full before:bg-accent before:transition-all hover:before:brightness-90"
                onPress={() => {}}
              >
                <aria.Text className="text relative whitespace-nowrap font-bold">
                  {getText('startWithATemplate')}
                </aria.Text>
              </ariaComponents.Button>
              <StartModal createProject={doCreateProject} />
            </aria.DialogTrigger>
            <ariaComponents.Button
              size="custom"
              variant="bar"
>>>>>>> 63280d50
              onPress={() => {
                doCreateProject()
              }}
            >
<<<<<<< HEAD
              {getText('newEmptyProject')}
            </UnstyledButton>
            <div className="flex h-row items-center gap-4 rounded-full border-0.5 border-primary/20 px-[11px] text-primary/50">
=======
              <aria.Text className="text whitespace-nowrap font-bold">
                {getText('newEmptyProject')}
              </aria.Text>
            </ariaComponents.Button>
            <div className="flex h-row items-center gap-icons rounded-full border-0.5 border-primary/20 px-drive-bar-icons-x text-primary/50">
>>>>>>> 63280d50
              <Button
                active
                image={AddFolderIcon}
                alt={getText('newFolder')}
                onPress={() => {
                  doCreateDirectory()
                }}
              />
              {isCloud && (
                <Button
                  active
                  image={AddKeyIcon}
                  alt={getText('newSecret')}
                  onPress={() => {
                    setModal(<UpsertSecretModal id={null} name={null} doCreate={doCreateSecret} />)
                  }}
                />
              )}
              {isCloud && (
                <Button
                  active
                  image={AddDatalinkIcon}
                  alt={getText('newDatalink')}
                  onPress={() => {
                    setModal(<UpsertDatalinkModal doCreate={doCreateDatalink} />)
                  }}
                />
              )}
              <aria.Input
                ref={uploadFilesRef}
                type="file"
                multiple
                id="upload_files_input"
                name="upload_files_input"
                className="hidden"
                onInput={event => {
                  if (event.currentTarget.files != null) {
                    doUploadFiles(Array.from(event.currentTarget.files))
                  }
                  // Clear the list of selected files. Otherwise, `onInput` will not be
                  // dispatched again if the same file is selected.
                  event.currentTarget.value = ''
                }}
              />
              <Button
                active
                image={DataUploadIcon}
                alt={getText('uploadFiles')}
                onPress={() => {
                  unsetModal()
                  uploadFilesRef.current?.click()
                }}
              />
              <Button
                active={canDownload}
                isDisabled={!canDownload}
                image={DataDownloadIcon}
                alt={getText('downloadFiles')}
                error={
                  isCloud ? getText('canOnlyDownloadFilesError') : getText('noProjectSelectedError')
                }
                onPress={() => {
                  unsetModal()
                  dispatchAssetEvent({ type: AssetEventType.downloadSelected })
                }}
              />
            </div>
            <AssetSearchBar
              isCloud={isCloud}
              query={query}
              setQuery={setQuery}
              labels={labels}
              suggestions={suggestions}
              className="mx-auto"
            />
            <div
              className={`transition-all duration-side-panel ${isAssetPanelOpen ? '' : 'w-5'}`}
            />
            <div
              className={`absolute right top z-1 m-[15px] transition-all duration-side-panel ${isAssetPanelOpen ? '' : 'mt-[26px]'}`}
            >
              <Button
                image={RightPanelIcon}
                active={isAssetPanelOpen}
                alt={isAssetPanelOpen ? getText('openAssetPanel') : getText('closeAssetPanel')}
                onPress={() => {
                  setIsAssetPanelOpen(isOpen => !isOpen)
                }}
              />
            </div>
          </HorizontalMenuBar>
        </div>
      )
    }
  }
}<|MERGE_RESOLUTION|>--- conflicted
+++ resolved
@@ -30,10 +30,11 @@
 import UpsertDatalinkModal from '#/modals/UpsertDatalinkModal'
 import UpsertSecretModal from '#/modals/UpsertSecretModal'
 
-import type * as backend from '#/services/Backend'
+import type Backend from '#/services/Backend'
 
 import type AssetQuery from '#/utilities/AssetQuery'
 import * as sanitizedEventTargets from '#/utilities/sanitizedEventTargets'
+import * as tailwindMerge from '#/utilities/tailwindMerge'
 
 // ================
 // === DriveBar ===
@@ -41,9 +42,9 @@
 
 /** Props for a {@link DriveBar}. */
 export interface DriveBarProps {
+  readonly backend: Backend
   readonly query: AssetQuery
   readonly setQuery: React.Dispatch<React.SetStateAction<AssetQuery>>
-  readonly labels: readonly backend.Label[]
   readonly suggestions: readonly assetSearchBar.Suggestion[]
   readonly category: Category
   readonly canDownload: boolean
@@ -61,7 +62,7 @@
 /** Displays the current directory path and permissions, upload and download buttons,
  * and a column display mode switcher. */
 export default function DriveBar(props: DriveBarProps) {
-  const { query, setQuery, labels, suggestions, category, canDownload } = props
+  const { backend, query, setQuery, suggestions, category, canDownload } = props
   const { doEmptyTrash, doCreateProject, doCreateDirectory } = props
   const { doCreateSecret, doCreateDatalink, doUploadFiles, dispatchAssetEvent } = props
   const { isAssetPanelOpen, setIsAssetPanelOpen } = props
@@ -106,7 +107,7 @@
             <ariaComponents.Button
               size="custom"
               variant="custom"
-              className="flex h-row items-center rounded-full border-0.5 border-primary/20 px-new-project-button-x transition-colors hover:bg-primary/10"
+              className="border-0.5 flex h-row items-center rounded-full border-primary/20 px-new-project-button-x transition-colors hover:bg-primary/10"
               onPress={() => {
                 setModal(
                   <ConfirmDeleteModal
@@ -130,46 +131,26 @@
         <div className="flex h-9 items-center">
           <HorizontalMenuBar grow>
             <aria.DialogTrigger>
-<<<<<<< HEAD
-              <UnstyledButton variant="accent" className="px-2.5" onPress={() => {}}>
-                <aria.Text>{getText('startWithATemplate')}</aria.Text>
-              </UnstyledButton>
-              <Start createProject={doCreateProject} />
-            </aria.DialogTrigger>
-            <UnstyledButton
-              variant="regular"
-=======
               <ariaComponents.Button
                 size="custom"
-                variant="custom"
-                className="relative flex h-row items-center rounded-full px-new-project-button-x text-white before:absolute before:inset before:rounded-full before:bg-accent before:transition-all hover:before:brightness-90"
+                variant="tertiary"
+                className="px-2.5"
                 onPress={() => {}}
               >
-                <aria.Text className="text relative whitespace-nowrap font-bold">
-                  {getText('startWithATemplate')}
-                </aria.Text>
+                {getText('startWithATemplate')}
               </ariaComponents.Button>
               <StartModal createProject={doCreateProject} />
             </aria.DialogTrigger>
             <ariaComponents.Button
               size="custom"
               variant="bar"
->>>>>>> 63280d50
               onPress={() => {
                 doCreateProject()
               }}
             >
-<<<<<<< HEAD
               {getText('newEmptyProject')}
-            </UnstyledButton>
-            <div className="flex h-row items-center gap-4 rounded-full border-0.5 border-primary/20 px-[11px] text-primary/50">
-=======
-              <aria.Text className="text whitespace-nowrap font-bold">
-                {getText('newEmptyProject')}
-              </aria.Text>
             </ariaComponents.Button>
-            <div className="flex h-row items-center gap-icons rounded-full border-0.5 border-primary/20 px-drive-bar-icons-x text-primary/50">
->>>>>>> 63280d50
+            <div className="border-0.5 flex h-row items-center gap-4 rounded-full border-primary/20 px-[11px] text-primary/50">
               <Button
                 active
                 image={AddFolderIcon}
@@ -238,18 +219,24 @@
               />
             </div>
             <AssetSearchBar
+              backend={backend}
               isCloud={isCloud}
               query={query}
               setQuery={setQuery}
-              labels={labels}
               suggestions={suggestions}
-              className="mx-auto"
+            />
+            {/* Spacing. */}
+            <div
+              className={tailwindMerge.twMerge(
+                'transition-all duration-side-panel',
+                !isAssetPanelOpen && 'w-5'
+              )}
             />
             <div
-              className={`transition-all duration-side-panel ${isAssetPanelOpen ? '' : 'w-5'}`}
-            />
-            <div
-              className={`absolute right top z-1 m-[15px] transition-all duration-side-panel ${isAssetPanelOpen ? '' : 'mt-[26px]'}`}
+              className={tailwindMerge.twMerge(
+                'absolute right top z-1 m-[15px] transition-all duration-side-panel',
+                !isAssetPanelOpen && 'mt-[26px]'
+              )}
             >
               <Button
                 image={RightPanelIcon}
