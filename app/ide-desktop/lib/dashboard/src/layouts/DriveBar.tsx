/** @file Header menubar for the directory listing, containing information about
 * the current directory and some configuration options. */
import * as React from 'react'

import AddDatalinkIcon from 'enso-assets/add_datalink.svg'
import AddFolderIcon from 'enso-assets/add_folder.svg'
import AddKeyIcon from 'enso-assets/add_key.svg'
import DataDownloadIcon from 'enso-assets/data_download.svg'
import DataUploadIcon from 'enso-assets/data_upload.svg'

import * as inputBindingsProvider from '#/providers/InputBindingsProvider'
import * as modalProvider from '#/providers/ModalProvider'
import * as textProvider from '#/providers/TextProvider'

import type * as assetEvent from '#/events/assetEvent'
import AssetEventType from '#/events/AssetEventType'

import Category, * as categoryModule from '#/layouts/CategorySwitcher/Category'
import Start from '#/layouts/Start'

import * as aria from '#/components/aria'
import Button from '#/components/styled/Button'
import HorizontalMenuBar from '#/components/styled/HorizontalMenuBar'
import UnstyledButton from '#/components/UnstyledButton'

import ConfirmDeleteModal from '#/modals/ConfirmDeleteModal'
import UpsertDatalinkModal from '#/modals/UpsertDatalinkModal'
import UpsertSecretModal from '#/modals/UpsertSecretModal'

import * as sanitizedEventTargets from '#/utilities/sanitizedEventTargets'

// ================
// === DriveBar ===
// ================

/** Props for a {@link DriveBar}. */
export interface DriveBarProps {
  readonly category: Category
  readonly canDownload: boolean
  readonly doEmptyTrash: () => void
  readonly doCreateProject: () => void
  readonly doCreateDirectory: () => void
  readonly doCreateSecret: (name: string, value: string) => void
  readonly doCreateDatalink: (name: string, value: unknown) => void
  readonly doUploadFiles: (files: File[]) => void
  readonly dispatchAssetEvent: (event: assetEvent.AssetEvent) => void
}

/** Displays the current directory path and permissions, upload and download buttons,
 * and a column display mode switcher. */
export default function DriveBar(props: DriveBarProps) {
  const { category, canDownload, doEmptyTrash, doCreateProject, doCreateDirectory } = props
<<<<<<< HEAD
  const { doCreateSecret, doCreateDataLink, doUploadFiles, dispatchAssetEvent } = props
=======
  const { doCreateSecret, doCreateDatalink, doUploadFiles, dispatchAssetEvent } = props
  const { backend } = backendProvider.useBackend()
>>>>>>> 1991aab1
  const { setModal, unsetModal } = modalProvider.useSetModal()
  const { getText } = textProvider.useText()
  const inputBindings = inputBindingsProvider.useInputBindings()
  const uploadFilesRef = React.useRef<HTMLInputElement>(null)
  const isCloud = categoryModule.isCloud(category)

  React.useEffect(() => {
    return inputBindings.attach(sanitizedEventTargets.document.body, 'keydown', {
      ...(isCloud
        ? {
            newFolder: () => {
              doCreateDirectory()
            },
          }
        : {}),
      newProject: () => {
        doCreateProject()
      },
      uploadFiles: () => {
        uploadFilesRef.current?.click()
      },
    })
  }, [isCloud, doCreateDirectory, doCreateProject, /* should never change */ inputBindings])

  switch (category) {
    case Category.recent: {
      // It is INCORRECT to have a "New Project" button here as it requires a full list of projects
      // in the given directory, to avoid name collisions.
      return (
        <div className="flex h-row py-drive-bar-y">
          <HorizontalMenuBar />
        </div>
      )
    }
    case Category.trash: {
      return (
        <div className="flex h-row py-drive-bar-y">
          <HorizontalMenuBar>
            <UnstyledButton
              className="flex h-row items-center rounded-full border-0.5 border-primary/20 px-new-project-button-x transition-colors hover:bg-primary/10"
              onPress={() => {
                setModal(
                  <ConfirmDeleteModal
                    actionText={getText('allTrashedItemsForever')}
                    doDelete={doEmptyTrash}
                  />
                )
              }}
            >
              <aria.Text className="text whitespace-nowrap font-semibold">
                {getText('clearTrash')}
              </aria.Text>
            </UnstyledButton>
          </HorizontalMenuBar>
        </div>
      )
    }
    case Category.cloud:
    case Category.local: {
      return (
        <div className="flex h-row py-drive-bar-y">
          <HorizontalMenuBar>
            <aria.DialogTrigger>
              <UnstyledButton
                className="relative flex h-row items-center rounded-full px-new-project-button-x text-white before:absolute before:inset before:rounded-full before:bg-accent before:transition-all hover:before:brightness-90"
                onPress={() => {}}
              >
                <aria.Text className="text relative whitespace-nowrap font-bold">
                  {getText('startWithATemplate')}
                </aria.Text>
              </UnstyledButton>
              <Start createProject={doCreateProject} />
            </aria.DialogTrigger>
            <UnstyledButton
              variant="bar"
              onPress={() => {
                doCreateProject()
              }}
            >
              <aria.Text className="text whitespace-nowrap font-bold">
                {getText('newEmptyProject')}
              </aria.Text>
            </UnstyledButton>
            <div className="flex h-row items-center gap-icons rounded-full border-0.5 border-primary/20 px-drive-bar-icons-x text-primary/50">
              <Button
                active
                image={AddFolderIcon}
                alt={getText('newFolder')}
                onPress={() => {
                  doCreateDirectory()
                }}
              />
              {isCloud && (
                <Button
                  active
                  image={AddKeyIcon}
                  alt={getText('newSecret')}
                  onPress={() => {
                    setModal(<UpsertSecretModal id={null} name={null} doCreate={doCreateSecret} />)
                  }}
                />
              )}
              {isCloud && (
                <Button
                  active
                  image={AddDatalinkIcon}
                  alt={getText('newDatalink')}
                  onPress={() => {
                    setModal(<UpsertDatalinkModal doCreate={doCreateDatalink} />)
                  }}
                />
              )}
              <aria.Input
                ref={uploadFilesRef}
                type="file"
                multiple
                id="upload_files_input"
                name="upload_files_input"
                className="hidden"
                onInput={event => {
                  if (event.currentTarget.files != null) {
                    doUploadFiles(Array.from(event.currentTarget.files))
                  }
                  // Clear the list of selected files. Otherwise, `onInput` will not be
                  // dispatched again if the same file is selected.
                  event.currentTarget.value = ''
                }}
              />
              <Button
                active
                image={DataUploadIcon}
                alt={getText('uploadFiles')}
                onPress={() => {
                  unsetModal()
                  uploadFilesRef.current?.click()
                }}
              />
              <Button
                active={canDownload}
                isDisabled={!canDownload}
                image={DataDownloadIcon}
                alt={getText('downloadFiles')}
                error={
                  isCloud ? getText('canOnlyDownloadFilesError') : getText('noProjectSelectedError')
                }
                onPress={() => {
                  unsetModal()
                  dispatchAssetEvent({ type: AssetEventType.downloadSelected })
                }}
              />
            </div>
          </HorizontalMenuBar>
        </div>
      )
    }
  }
}<|MERGE_RESOLUTION|>--- conflicted
+++ resolved
@@ -50,12 +50,7 @@
  * and a column display mode switcher. */
 export default function DriveBar(props: DriveBarProps) {
   const { category, canDownload, doEmptyTrash, doCreateProject, doCreateDirectory } = props
-<<<<<<< HEAD
-  const { doCreateSecret, doCreateDataLink, doUploadFiles, dispatchAssetEvent } = props
-=======
   const { doCreateSecret, doCreateDatalink, doUploadFiles, dispatchAssetEvent } = props
-  const { backend } = backendProvider.useBackend()
->>>>>>> 1991aab1
   const { setModal, unsetModal } = modalProvider.useSetModal()
   const { getText } = textProvider.useText()
   const inputBindings = inputBindingsProvider.useInputBindings()
