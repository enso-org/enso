--- conflicted
+++ resolved
@@ -124,15 +124,18 @@
 
   switch (category) {
     case Category.recent: {
-<<<<<<< HEAD
-      // It is INCORRECT to have a "New Project" button here as it requires a full list of projects
-      // in the given directory, to avoid name collisions.
-      return <ariaComponents.ButtonGroup className="grow-0" />
+      return (
+        <ariaComponents.ButtonGroup className="my-0.5 grow-0">
+          {searchBar}
+          {assetPanelToggle}
+        </ariaComponents.ButtonGroup>
+      )
     }
     case Category.trash: {
       return (
-        <ariaComponents.ButtonGroup className="grow-0">
+        <ariaComponents.ButtonGroup className="my-0.5 grow-0">
           <ariaComponents.Button
+            size="medium"
             variant="bar"
             onPress={() => {
               setModal(
@@ -143,71 +146,21 @@
               )
             }}
           >
-            <aria.Text className="text whitespace-nowrap font-semibold">
-              {getText('clearTrash')}
-            </aria.Text>
+            {getText('clearTrash')}
           </ariaComponents.Button>
+          {searchBar}
+          {assetPanelToggle}
         </ariaComponents.ButtonGroup>
-=======
-      return (
-        <div className="flex h-9 items-center">
-          <HorizontalMenuBar grow>
-            {searchBar}
-            {assetPanelToggle}
-          </HorizontalMenuBar>
-        </div>
-      )
-    }
-    case Category.trash: {
-      return (
-        <div className="flex h-9 items-center">
-          <HorizontalMenuBar grow>
-            <ariaComponents.Button
-              size="medium"
-              variant="bar"
-              onPress={() => {
-                setModal(
-                  <ConfirmDeleteModal
-                    actionText={getText('allTrashedItemsForever')}
-                    doDelete={doEmptyTrash}
-                  />
-                )
-              }}
-            >
-              {getText('clearTrash')}
-            </ariaComponents.Button>
-            {searchBar}
-            {assetPanelToggle}
-          </HorizontalMenuBar>
-        </div>
->>>>>>> e1aeebd5
       )
     }
     case Category.cloud:
     case Category.local: {
       return (
-<<<<<<< HEAD
-        <ariaComponents.ButtonGroup className="grow-0">
+        <ariaComponents.ButtonGroup className="my-0.5 grow-0">
           <aria.DialogTrigger>
-=======
-        <div className="flex h-9 items-center">
-          <HorizontalMenuBar grow>
-            <aria.DialogTrigger>
-              <ariaComponents.Button size="medium" variant="tertiary" onPress={() => {}}>
-                {getText('startWithATemplate')}
-              </ariaComponents.Button>
-              <StartModal createProject={doCreateProject} />
-            </aria.DialogTrigger>
->>>>>>> e1aeebd5
-            <ariaComponents.Button
-              size="medium"
-              variant="tertiary"
-              className="px-2.5"
-              onPress={() => {}}
-            >
+            <ariaComponents.Button size="medium" variant="tertiary" onPress={() => {}}>
               {getText('startWithATemplate')}
             </ariaComponents.Button>
-<<<<<<< HEAD
             <StartModal createProject={doCreateProject} />
           </aria.DialogTrigger>
           <ariaComponents.Button
@@ -219,7 +172,7 @@
           >
             {getText('newEmptyProject')}
           </ariaComponents.Button>
-          <div className="flex h-row items-center gap-icons rounded-full border-0.5 border-primary/20 px-drive-bar-icons-x text-primary/50">
+          <div className="flex h-row items-center gap-4 rounded-full border-0.5 border-primary/20 px-[11px] text-primary/50">
             <Button
               active
               image={AddFolderIcon}
@@ -229,9 +182,6 @@
               }}
             />
             {isCloud && (
-=======
-            <div className="flex h-row items-center gap-4 rounded-full border-0.5 border-primary/20 px-[11px] text-primary/50">
->>>>>>> e1aeebd5
               <Button
                 active
                 image={AddKeyIcon}
@@ -262,7 +212,6 @@
                 if (event.currentTarget.files != null) {
                   doUploadFiles(Array.from(event.currentTarget.files))
                 }
-<<<<<<< HEAD
                 // Clear the list of selected files. Otherwise, `onInput` will not be
                 // dispatched again if the same file is selected.
                 event.currentTarget.value = ''
@@ -291,19 +240,9 @@
               }}
             />
           </div>
+          {searchBar}
+          {assetPanelToggle}
         </ariaComponents.ButtonGroup>
-=======
-                onPress={() => {
-                  unsetModal()
-                  dispatchAssetEvent({ type: AssetEventType.downloadSelected })
-                }}
-              />
-            </div>
-            {searchBar}
-            {assetPanelToggle}
-          </HorizontalMenuBar>
-        </div>
->>>>>>> e1aeebd5
       )
     }
   }
