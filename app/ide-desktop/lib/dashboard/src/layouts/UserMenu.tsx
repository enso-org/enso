/** @file The UserMenu component provides a dropdown menu of user actions and settings. */
import * as React from 'react'

import DefaultUserIcon from 'enso-assets/default_user.svg'

import * as appUtils from '#/appUtils'

import * as navigateHooks from '#/hooks/navigateHooks'
import * as toastAndLogHooks from '#/hooks/toastAndLogHooks'

import * as authProvider from '#/providers/AuthProvider'
import * as modalProvider from '#/providers/ModalProvider'
import * as textProvider from '#/providers/TextProvider'

import * as pageSwitcher from '#/layouts/PageSwitcher'

import * as aria from '#/components/aria'
import MenuEntry from '#/components/MenuEntry'
import Modal from '#/components/Modal'
import FocusArea from '#/components/styled/FocusArea'

import * as download from '#/utilities/download'
import * as github from '#/utilities/github'

// ================
// === UserMenu ===
// ================

/** Props for a {@link UserMenu}. */
export interface UserMenuProps {
  /** If `true`, disables `data-testid` because it will not be visible. */
  readonly hidden?: boolean
  readonly setPage: (page: pageSwitcher.Page) => void
  readonly supportsLocalBackend: boolean
  readonly onSignOut: () => void
}

/** Handling the UserMenuItem click event logic and displaying its content. */
export default function UserMenu(props: UserMenuProps) {
  const { hidden = false, setPage, supportsLocalBackend, onSignOut } = props
  const [initialized, setInitialized] = React.useState(false)
  const navigate = navigateHooks.useNavigate()
  const { signOut } = authProvider.useAuth()
  const { user } = authProvider.useNonPartialUserSession()
  const { unsetModal } = modalProvider.useSetModal()
  const { getText } = textProvider.useText()
  const toastAndLog = toastAndLogHooks.useToastAndLog()

  React.useEffect(() => {
    requestAnimationFrame(setInitialized.bind(null, true))
  }, [])

  return (
    <Modal hidden={hidden} className="absolute size-full overflow-hidden bg-dim">
      <div
        // The name comes from a third-party API and cannot be changed.
        // eslint-disable-next-line @typescript-eslint/naming-convention
        {...(!hidden ? { 'data-testid': 'user-menu' } : {})}
        className={`absolute right-top-bar-margin top-top-bar-margin flex flex-col gap-user-menu rounded-default bg-selected-frame backdrop-blur-default transition-all duration-user-menu ${initialized ? 'w-user-menu p-user-menu' : 'size-row-h p-profile-picture'}`}
        onClick={event => {
          event.stopPropagation()
        }}
      >
        {user != null ? (
          <>
            <div
              className={`flex items-center gap-icons overflow-hidden transition-all duration-user-menu ${initialized ? 'px-menu-entry' : ''}`}
            >
              <div className="flex size-profile-picture shrink-0 items-center overflow-clip rounded-full">
                <img
                  src={user.value.profilePicture ?? DefaultUserIcon}
                  className="pointer-events-none size-profile-picture"
                />
              </div>
<<<<<<< HEAD
              <span className="text">{user.value.name}</span>
=======
              <aria.Text className="text">{user.name}</aria.Text>
>>>>>>> 9cf4847a
            </div>
            <div
              className={`grid transition-all duration-user-menu ${initialized ? 'grid-rows-1fr' : 'grid-rows-0fr'}`}
            >
              <FocusArea direction="vertical">
                {innerProps => (
                  <div
                    aria-label={getText('userMenuLabel')}
                    className="flex flex-col overflow-hidden"
                    {...innerProps}
                  >
                    {!supportsLocalBackend && (
                      <MenuEntry
                        action="downloadApp"
                        doAction={async () => {
                          unsetModal()
                          const downloadUrl = await github.getDownloadUrl()
                          if (downloadUrl == null) {
                            toastAndLog('noAppDownloadError')
                          } else {
                            download.download(downloadUrl)
                          }
                        }}
                      />
                    )}
                    <MenuEntry
                      action="settings"
                      doAction={() => {
                        unsetModal()
                        setPage(pageSwitcher.Page.settings)
                      }}
                    />
                    <MenuEntry
                      action="signOut"
                      doAction={() => {
                        onSignOut()
                        // Wait until React has switched back to drive view, before signing out.
                        window.setTimeout(() => {
                          void signOut()
                        }, 0)
                      }}
                    />
                  </div>
                )}
              </FocusArea>
            </div>
          </>
        ) : (
          <>
            <div className="flex h-profile-picture items-center">
              <aria.Text className="text">{getText('youAreNotLoggedIn')}</aria.Text>
            </div>
            <div className="flex flex-col">
              <MenuEntry
                action="signIn"
                doAction={() => {
                  navigate(appUtils.LOGIN_PATH)
                }}
              />
            </div>
          </>
        )}
      </div>
    </Modal>
  )
}<|MERGE_RESOLUTION|>--- conflicted
+++ resolved
@@ -72,11 +72,7 @@
                   className="pointer-events-none size-profile-picture"
                 />
               </div>
-<<<<<<< HEAD
-              <span className="text">{user.value.name}</span>
-=======
-              <aria.Text className="text">{user.name}</aria.Text>
->>>>>>> 9cf4847a
+              <aria.Text className="text">{user.value.name}</aria.Text>
             </div>
             <div
               className={`grid transition-all duration-user-menu ${initialized ? 'grid-rows-1fr' : 'grid-rows-0fr'}`}
