--- conflicted
+++ resolved
@@ -11,7 +11,6 @@
 import * as authProvider from '#/providers/AuthProvider'
 import * as backendProvider from '#/providers/BackendProvider'
 import * as modalProvider from '#/providers/ModalProvider'
-import * as supportsLocalBackendProvider from '#/providers/SupportsLocalBackendProvider'
 import * as textProvider from '#/providers/TextProvider'
 
 import * as pageSwitcher from '#/layouts/PageSwitcher'
@@ -67,11 +66,7 @@
     <Modal hidden={hidden} className="absolute size-full overflow-hidden bg-dim">
       <div
         {...(!hidden ? { 'data-testid': 'user-menu' } : {})}
-<<<<<<< HEAD
         className={`absolute right-2 top-2 flex flex-col gap-user-menu rounded-default bg-selected-frame backdrop-blur-default transition-all duration-user-menu ${initialized ? 'w-user-menu p-user-menu' : 'p-profile-picture size-row-h'}`}
-=======
-        className={`right-top-bar-margin top-top-bar-margin absolute flex flex-col gap-user-menu rounded-default bg-selected-frame backdrop-blur-default transition-all duration-user-menu ${initialized ? 'w-user-menu p-user-menu' : 'p-profile-picture size-row-h'}`}
->>>>>>> 2835653f
         onClick={event => {
           event.stopPropagation()
         }}
@@ -84,11 +79,7 @@
               <div className="size-profile-picture flex shrink-0 items-center overflow-clip rounded-full">
                 <img
                   src={user.profilePicture ?? DefaultUserIcon}
-<<<<<<< HEAD
                   className="size-row pointer-events-none"
-=======
-                  className="size-profile-picture pointer-events-none"
->>>>>>> 2835653f
                 />
               </div>
               <aria.Text className="text">{user.name}</aria.Text>
