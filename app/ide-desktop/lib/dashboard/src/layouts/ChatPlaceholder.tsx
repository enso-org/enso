--- conflicted
+++ resolved
@@ -49,19 +49,11 @@
             <img src={CloseLargeIcon} />
           </button>
         </div>
-<<<<<<< HEAD
-        <div className="grow grid place-items-center">
-          <div className="flex flex-col gap-3 text-base text-center">
-            <div className="px-4">{getText('placeholderChatPrompt')}</div>
-=======
         <div className="grid grow place-items-center">
           <div className="flex flex-col gap-status-page text-center text-base">
-            <div>
-              Login or register to access live chat
-              <br />
-              with our support team.
+            <div className="px-missing-functionality-text-x">
+              {getText('placeholderChatPrompt')}
             </div>
->>>>>>> c4029eed
             <button
               className="button self-center bg-help text-white"
               onClick={() => {
