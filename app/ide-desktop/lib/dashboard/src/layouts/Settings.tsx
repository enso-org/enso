/** @file Settings screen. */
import * as React from 'react'

<<<<<<< HEAD
import BlankIcon from 'enso-assets/blank.svg'
=======
import BurgerMenuIcon from 'enso-assets/burger_menu.svg'
>>>>>>> 147c1cf9

import * as searchParamsState from '#/hooks/searchParamsStateHooks'
import * as toastAndLogHooks from '#/hooks/toastAndLogHooks'

import * as authProvider from '#/providers/AuthProvider'
import * as backendProvider from '#/providers/BackendProvider'
import * as searchBarProvider from '#/providers/SearchBarProvider'
import * as textProvider from '#/providers/TextProvider'

import SearchBar from '#/layouts/SearchBar'
import * as settingsData from '#/layouts/Settings/settingsData'
import SettingsTab from '#/layouts/Settings/SettingsTab'
<<<<<<< HEAD
import SettingsTabType from '#/layouts/Settings/SettingsTabType'
=======
import UserGroupsSettingsTab from '#/layouts/Settings/UserGroupsSettingsTab'
>>>>>>> 147c1cf9
import SettingsSidebar from '#/layouts/SettingsSidebar'

import * as aria from '#/components/aria'
import * as portal from '#/components/Portal'
import Button from '#/components/styled/Button'

import * as backendModule from '#/services/Backend'

import * as array from '#/utilities/array'
import * as string from '#/utilities/string'

// ================
// === Settings ===
// ================

/** Settings screen. */
export default function Settings() {
  const [settingsTab, setSettingsTab] = searchParamsState.useSearchParamsState(
    'SettingsTab',
    SettingsTabType.account,
    (value): value is SettingsTabType => array.includes(Object.values(SettingsTabType), value)
  )
  const { type: sessionType, user, accessToken } = authProvider.useNonPartialUserSession()
  const { setUser } = authProvider.useAuth()
  const { backend } = backendProvider.useBackend()
  const { getText } = textProvider.useText()
<<<<<<< HEAD
  const toastAndLog = toastAndLogHooks.useToastAndLog()
  const { setSearchBar, unsetSearchBar } = searchBarProvider.useSetSearchBar('Settings')
  const [query, setQuery] = React.useState('')
=======
  const root = portal.useStrictPortalContext()
  const [isUserInOrganization, setIsUserInOrganization] = React.useState(true)
  const [isSidebarPopoverOpen, setIsSidebarPopoverOpen] = React.useState(false)
>>>>>>> 147c1cf9
  const [organization, setOrganization] = React.useState<backendModule.OrganizationInfo>(() => ({
    id: user?.organizationId ?? backendModule.OrganizationId(''),
    name: null,
    email: null,
    website: null,
    address: null,
    picture: null,
  }))
  const context = React.useMemo<settingsData.SettingsContext>(
    () => ({
      accessToken,
      user,
      setUser,
      backend,
      organization,
      setOrganization,
      toastAndLog,
    }),
    [accessToken, backend, organization, setUser, toastAndLog, user]
  )

  React.useEffect(() => {
    setSearchBar(
      <SearchBar
        data-testid="settings-search-bar"
        query={query}
        setQuery={setQuery}
        label={getText('settingsSearchBarLabel')}
        placeholder={getText('settingsSearchBarPlaceholder')}
      />
    )
    return () => {
      unsetSearchBar()
    }
  }, [
    query,
    /* should never change */ getText,
    /* should never change */ setSearchBar,
    /* should never change */ unsetSearchBar,
  ])

  React.useEffect(() => {
    void (async () => {
      if (
        sessionType === authProvider.UserSessionType.full &&
        backend.type === backendModule.BackendType.remote
      ) {
        const newOrganization = await backend.getOrganization()
        setIsUserInOrganization(newOrganization != null)
        if (newOrganization != null) {
          setOrganization(newOrganization)
        }
      }
    })()
  }, [sessionType, backend])

  const data = ((): settingsData.SettingsTabData => {
    if (!/\S/.test(query)) {
      return settingsData.SETTINGS_TAB_DATA[settingsTab]
    } else {
      const regex = new RegExp(string.regexEscape(query.trim()).replace(/\s+/g, '.+'), 'i')
      const isMatch = (name: string) => regex.test(name)
      const sections = settingsData.SETTINGS_DATA.flatMap(tabSection =>
        tabSection.tabs.flatMap(tab =>
          isMatch(getText(tab.nameId)) || isMatch(getText(tabSection.nameId))
            ? tab.sections
            : tab.sections.flatMap(section => {
                const matchingEntries = isMatch(getText(section.nameId))
                  ? section.entries
                  : section.entries.filter(entry => {
                      switch (entry.type) {
                        case settingsData.SettingsEntryType.input: {
                          return isMatch(getText(entry.nameId))
                        }
                        case settingsData.SettingsEntryType.custom: {
                          return entry.aliasesId == null
                            ? false
                            : getText(entry.aliasesId).split('\n').some(isMatch)
                        }
                      }
                    })
                if (matchingEntries.length === 0) {
                  return []
                } else {
                  return [{ ...section, entries: matchingEntries }]
                }
              })
        )
      )
<<<<<<< HEAD
      return {
        // These values does not matter.
        settingsTab: SettingsTabType.account,
        nameId: 'accountSettingsTab',
        icon: BlankIcon,
        // Only the list of sections matters.
        sections,
      }
=======
      break
    }
    case SettingsTab.members: {
      content = <MembersSettingsTab />
      break
    }
    case SettingsTab.userGroups: {
      content = <UserGroupsSettingsTab />
      break
    }
    case SettingsTab.keyboardShortcuts: {
      content = <KeyboardShortcutsSettingsTab />
      break
    }
    case SettingsTab.activityLog: {
      content = <ActivityLogSettingsTab />
      break
    }
    default: {
      // This case should be removed when all settings tabs are implemented.
      content = <></>
      break
>>>>>>> 147c1cf9
    }
  })()

  return (
    <div className="flex flex-1 flex-col gap-settings-header overflow-hidden px-page-x">
      <aria.Heading level={1} className="flex h-heading px-heading-x text-xl font-bold">
        <aria.MenuTrigger isOpen={isSidebarPopoverOpen} onOpenChange={setIsSidebarPopoverOpen}>
          <Button image={BurgerMenuIcon} buttonClassName="mr-3 sm:hidden" onPress={() => {}} />
          <aria.Popover UNSTABLE_portalContainer={root.current}>
            <SettingsSidebar
              isMenu
              isUserInOrganization={isUserInOrganization}
              settingsTab={settingsTab}
              setSettingsTab={setSettingsTab}
              onClickCapture={() => {
                setIsSidebarPopoverOpen(false)
              }}
            />
          </aria.Popover>
        </aria.MenuTrigger>
        <aria.Text className="py-heading-y">{getText('settingsFor')}</aria.Text>
        {/* This UI element does not appear anywhere else. */}
        {/* eslint-disable-next-line no-restricted-syntax */}
        <div className="ml-[0.625rem] h-[2.25rem] rounded-full bg-frame px-[0.5625rem] pb-[0.3125rem] pt-[0.125rem] leading-snug">
<<<<<<< HEAD
          {settingsTab !== SettingsTabType.organization
=======
          {settingsTab !== SettingsTab.organization &&
          settingsTab !== SettingsTab.members &&
          settingsTab !== SettingsTab.userGroups
>>>>>>> 147c1cf9
            ? user?.name ?? 'your account'
            : organization.name ?? 'your organization'}
        </div>
      </aria.Heading>
      <div className="flex flex-1 gap-settings overflow-hidden">
<<<<<<< HEAD
        <SettingsSidebar settingsTab={settingsTab} setSettingsTab={setSettingsTab} />
        <SettingsTab context={context} data={data} />
=======
        <SettingsSidebar
          isUserInOrganization={isUserInOrganization}
          settingsTab={settingsTab}
          setSettingsTab={setSettingsTab}
        />
        {content}
>>>>>>> 147c1cf9
      </div>
    </div>
  )
}<|MERGE_RESOLUTION|>--- conflicted
+++ resolved
@@ -1,11 +1,8 @@
 /** @file Settings screen. */
 import * as React from 'react'
 
-<<<<<<< HEAD
 import BlankIcon from 'enso-assets/blank.svg'
-=======
 import BurgerMenuIcon from 'enso-assets/burger_menu.svg'
->>>>>>> 147c1cf9
 
 import * as searchParamsState from '#/hooks/searchParamsStateHooks'
 import * as toastAndLogHooks from '#/hooks/toastAndLogHooks'
@@ -18,11 +15,8 @@
 import SearchBar from '#/layouts/SearchBar'
 import * as settingsData from '#/layouts/Settings/settingsData'
 import SettingsTab from '#/layouts/Settings/SettingsTab'
-<<<<<<< HEAD
 import SettingsTabType from '#/layouts/Settings/SettingsTabType'
-=======
 import UserGroupsSettingsTab from '#/layouts/Settings/UserGroupsSettingsTab'
->>>>>>> 147c1cf9
 import SettingsSidebar from '#/layouts/SettingsSidebar'
 
 import * as aria from '#/components/aria'
@@ -49,15 +43,12 @@
   const { setUser } = authProvider.useAuth()
   const { backend } = backendProvider.useBackend()
   const { getText } = textProvider.useText()
-<<<<<<< HEAD
   const toastAndLog = toastAndLogHooks.useToastAndLog()
   const { setSearchBar, unsetSearchBar } = searchBarProvider.useSetSearchBar('Settings')
   const [query, setQuery] = React.useState('')
-=======
   const root = portal.useStrictPortalContext()
   const [isUserInOrganization, setIsUserInOrganization] = React.useState(true)
   const [isSidebarPopoverOpen, setIsSidebarPopoverOpen] = React.useState(false)
->>>>>>> 147c1cf9
   const [organization, setOrganization] = React.useState<backendModule.OrganizationInfo>(() => ({
     id: user?.organizationId ?? backendModule.OrganizationId(''),
     name: null,
@@ -147,7 +138,6 @@
               })
         )
       )
-<<<<<<< HEAD
       return {
         // These values does not matter.
         settingsTab: SettingsTabType.account,
@@ -156,30 +146,6 @@
         // Only the list of sections matters.
         sections,
       }
-=======
-      break
-    }
-    case SettingsTab.members: {
-      content = <MembersSettingsTab />
-      break
-    }
-    case SettingsTab.userGroups: {
-      content = <UserGroupsSettingsTab />
-      break
-    }
-    case SettingsTab.keyboardShortcuts: {
-      content = <KeyboardShortcutsSettingsTab />
-      break
-    }
-    case SettingsTab.activityLog: {
-      content = <ActivityLogSettingsTab />
-      break
-    }
-    default: {
-      // This case should be removed when all settings tabs are implemented.
-      content = <></>
-      break
->>>>>>> 147c1cf9
     }
   })()
 
@@ -204,29 +170,18 @@
         {/* This UI element does not appear anywhere else. */}
         {/* eslint-disable-next-line no-restricted-syntax */}
         <div className="ml-[0.625rem] h-[2.25rem] rounded-full bg-frame px-[0.5625rem] pb-[0.3125rem] pt-[0.125rem] leading-snug">
-<<<<<<< HEAD
-          {settingsTab !== SettingsTabType.organization
-=======
-          {settingsTab !== SettingsTab.organization &&
-          settingsTab !== SettingsTab.members &&
-          settingsTab !== SettingsTab.userGroups
->>>>>>> 147c1cf9
-            ? user?.name ?? 'your account'
-            : organization.name ?? 'your organization'}
+          {data.organizationOnly === true
+            ? organization.name ?? 'your organization'
+            : user?.name ?? 'your account'}
         </div>
       </aria.Heading>
       <div className="flex flex-1 gap-settings overflow-hidden">
-<<<<<<< HEAD
-        <SettingsSidebar settingsTab={settingsTab} setSettingsTab={setSettingsTab} />
-        <SettingsTab context={context} data={data} />
-=======
         <SettingsSidebar
           isUserInOrganization={isUserInOrganization}
           settingsTab={settingsTab}
           setSettingsTab={setSettingsTab}
         />
-        {content}
->>>>>>> 147c1cf9
+        <SettingsTab context={context} data={data} />
       </div>
     </div>
   )
