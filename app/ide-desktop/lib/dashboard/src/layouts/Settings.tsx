--- conflicted
+++ resolved
@@ -43,13 +43,7 @@
   const [settingsTab, setSettingsTab] = searchParamsState.useSearchParamsState(
     'SettingsTab',
     SettingsTab.account,
-<<<<<<< HEAD
     array.includesPredicate(Object.values(SettingsTab))
-=======
-    (value): value is SettingsTab => {
-      return array.includes(Object.values(SettingsTab), value)
-    }
->>>>>>> 495eed45
   )
 
   const { type: sessionType, user } = authProvider.useNonPartialUserSession()
@@ -78,11 +72,7 @@
     })()
   }, [sessionType, backend])
 
-<<<<<<< HEAD
   let content: JSX.Element | null
-=======
-  let content: React.JSX.Element
->>>>>>> 495eed45
   switch (settingsTab) {
     case SettingsTab.account: {
       content = backend == null ? null : <AccountSettingsTab backend={backend} />
