/** @file Settings screen. */
import * as React from 'react'

import BurgerMenuIcon from 'enso-assets/burger_menu.svg'

import * as backendHooks from '#/hooks/backendHooks'
import * as searchParamsState from '#/hooks/searchParamsStateHooks'

import * as authProvider from '#/providers/AuthProvider'
import * as textProvider from '#/providers/TextProvider'

import AccountSettingsTab from '#/layouts/Settings/AccountSettingsTab'
import ActivityLogSettingsTab from '#/layouts/Settings/ActivityLogSettingsTab'
import KeyboardShortcutsSettingsTab from '#/layouts/Settings/KeyboardShortcutsSettingsTab'
import MembersSettingsTab from '#/layouts/Settings/MembersSettingsTab'
import OrganizationSettingsTab from '#/layouts/Settings/OrganizationSettingsTab'
import SettingsTab from '#/layouts/Settings/SettingsTab'
import UserGroupsSettingsTab from '#/layouts/Settings/UserGroupsSettingsTab'
import SettingsSidebar from '#/layouts/SettingsSidebar'

import * as aria from '#/components/aria'
import * as ariaComponents from '#/components/AriaComponents'
import * as errorBoundary from '#/components/ErrorBoundary'
import * as portal from '#/components/Portal'
import Button from '#/components/styled/Button'
import * as suspense from '#/components/Suspense'

import type Backend from '#/services/Backend'

import * as array from '#/utilities/array'

// ================
// === Settings ===
// ================

/** Props for a {@link Settings}. */
export interface SettingsProps {
  readonly backend: Backend | null
}

/** Settings screen. */
export default function Settings(props: SettingsProps) {
  const { backend } = props
  const [settingsTab, setSettingsTab] = searchParamsState.useSearchParamsState(
    'SettingsTab',
    SettingsTab.account,
    array.includesPredicate(Object.values(SettingsTab))
  )
  const { user } = authProvider.useFullUserSession()
  const { getText } = textProvider.useText()
  const root = portal.useStrictPortalContext()
  const [isSidebarPopoverOpen, setIsSidebarPopoverOpen] = React.useState(false)
  const organization = backendHooks.useBackendGetOrganization(backend)
  const isUserInOrganization = organization != null

  let content: React.JSX.Element | null

  switch (settingsTab) {
    case SettingsTab.account: {
      content = backend == null ? null : <AccountSettingsTab backend={backend} />
      break
    }
    case SettingsTab.organization: {
      content = backend == null ? null : <OrganizationSettingsTab backend={backend} />
      break
    }
    case SettingsTab.members: {
      content = <MembersSettingsTab />
      break
    }
    case SettingsTab.userGroups: {
      content = backend == null ? null : <UserGroupsSettingsTab backend={backend} />
      break
    }
    case SettingsTab.keyboardShortcuts: {
      content = <KeyboardShortcutsSettingsTab />
      break
    }
    case SettingsTab.activityLog: {
      content = backend == null ? null : <ActivityLogSettingsTab backend={backend} />
      break
    }
    default: {
      // This case should be removed when all settings tabs are implemented.
      content = <></>
      break
    }
  }
  const noContent = content == null

  React.useEffect(() => {
    if (noContent) {
      // Set to the first settings page that does not require a backend.
      setSettingsTab(SettingsTab.keyboardShortcuts)
    }
  }, [noContent, setSettingsTab])

  return (
    <div className="mt-4 flex flex-1 flex-col gap-settings-header overflow-hidden px-page-x">
      <aria.Heading level={1} className="flex items-center px-heading-x">
        <aria.MenuTrigger isOpen={isSidebarPopoverOpen} onOpenChange={setIsSidebarPopoverOpen}>
          <Button image={BurgerMenuIcon} buttonClassName="mr-3 sm:hidden" onPress={() => {}} />
          <aria.Popover UNSTABLE_portalContainer={root}>
            <SettingsSidebar
              isMenu
              hasBackend={backend != null}
              isUserInOrganization={isUserInOrganization}
              settingsTab={settingsTab}
              setSettingsTab={setSettingsTab}
              onClickCapture={() => {
                setIsSidebarPopoverOpen(false)
              }}
            />
          </aria.Popover>
        </aria.MenuTrigger>
        <ariaComponents.Text.Heading>
          <span>{getText('settingsFor')}</span>
        </ariaComponents.Text.Heading>

        <ariaComponents.Text
          variant="h1"
          truncate="1"
          className="ml-2.5 max-w-lg rounded-full bg-frame px-2.5"
          aria-hidden
        >
          {settingsTab !== SettingsTab.organization &&
          settingsTab !== SettingsTab.members &&
          settingsTab !== SettingsTab.userGroups
            ? user.name
            : organization?.name ?? 'your organization'}
        </ariaComponents.Text>
      </aria.Heading>
      <div className="mt-8 flex flex-1 gap-6 overflow-hidden pr-0.5">
        <aside className="flex h-full flex-col overflow-y-auto overflow-x-hidden pb-12">
          <SettingsSidebar
            hasBackend={backend != null}
            isUserInOrganization={isUserInOrganization}
            settingsTab={settingsTab}
            setSettingsTab={setSettingsTab}
          />
        </aside>
        <errorBoundary.ErrorBoundary>
<<<<<<< HEAD
          <suspense.Suspense loaderProps={{ minHeight: 'h64' }}>{content}</suspense.Suspense>
=======
          <React.Suspense fallback={<loader.Loader size="medium" minHeight="h64" />}>
            <main className="h-full w-full flex-shrink-0 flex-grow basis-0 overflow-y-auto overflow-x-hidden pb-12 pl-1.5 pr-3">
              <div className="w-full max-w-[840px]">{content}</div>
            </main>
          </React.Suspense>
>>>>>>> b5641aa3
        </errorBoundary.ErrorBoundary>
      </div>
    </div>
  )
}<|MERGE_RESOLUTION|>--- conflicted
+++ resolved
@@ -140,15 +140,11 @@
           />
         </aside>
         <errorBoundary.ErrorBoundary>
-<<<<<<< HEAD
-          <suspense.Suspense loaderProps={{ minHeight: 'h64' }}>{content}</suspense.Suspense>
-=======
-          <React.Suspense fallback={<loader.Loader size="medium" minHeight="h64" />}>
+          <suspense.Suspense loaderProps={{ minHeight: 'h64' }}>
             <main className="h-full w-full flex-shrink-0 flex-grow basis-0 overflow-y-auto overflow-x-hidden pb-12 pl-1.5 pr-3">
               <div className="w-full max-w-[840px]">{content}</div>
             </main>
-          </React.Suspense>
->>>>>>> b5641aa3
+          </suspense.Suspense>
         </errorBoundary.ErrorBoundary>
       </div>
     </div>
