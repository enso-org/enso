/** @file Settings screen. */
import * as React from 'react'

import BurgerMenuIcon from 'enso-assets/burger_menu.svg'

import * as searchParamsState from '#/hooks/searchParamsStateHooks'

import * as authProvider from '#/providers/AuthProvider'
import * as textProvider from '#/providers/TextProvider'

import AccountSettingsTab from '#/layouts/Settings/AccountSettingsTab'
import ActivityLogSettingsTab from '#/layouts/Settings/ActivityLogSettingsTab'
import KeyboardShortcutsSettingsTab from '#/layouts/Settings/KeyboardShortcutsSettingsTab'
import MembersSettingsTab from '#/layouts/Settings/MembersSettingsTab'
import OrganizationSettingsTab from '#/layouts/Settings/OrganizationSettingsTab'
import SettingsTab from '#/layouts/Settings/SettingsTab'
import UserGroupsSettingsTab from '#/layouts/Settings/UserGroupsSettingsTab'
import SettingsSidebar from '#/layouts/SettingsSidebar'

import * as aria from '#/components/aria'
import * as portal from '#/components/Portal'
import Button from '#/components/styled/Button'

import * as backendModule from '#/services/Backend'
import type Backend from '#/services/Backend'

import * as array from '#/utilities/array'

// ================
// === Settings ===
// ================

/** Props for a {@link Settings}. */
export interface SettingsProps {
  readonly backend: Backend | null
}

/** Settings screen. */
export default function Settings(props: SettingsProps) {
  const { backend } = props
  const [settingsTab, setSettingsTab] = searchParamsState.useSearchParamsState(
    'SettingsTab',
    SettingsTab.account,
    array.includesPredicate(Object.values(SettingsTab))
  )
  const { type: sessionType, user } = authProvider.useNonPartialUserSession()
  const { getText } = textProvider.useText()
  const root = portal.useStrictPortalContext()
  const [isUserInOrganization, setIsUserInOrganization] = React.useState(true)
  const [isSidebarPopoverOpen, setIsSidebarPopoverOpen] = React.useState(false)
  const [organization, setOrganization] = React.useState<backendModule.OrganizationInfo>(() => ({
    id: user?.organizationId ?? backendModule.OrganizationId(''),
    name: null,
    email: null,
    website: null,
    address: null,
    picture: null,
  }))

  React.useEffect(() => {
    void (async () => {
<<<<<<< HEAD
      if (sessionType === authProvider.UserSessionType.full) {
        const newOrganization = await backend?.getOrganization()
=======
      if (
        sessionType === authProvider.UserSessionType.full &&
        backend.type === backendModule.BackendType.remote
      ) {
        const newOrganization = await backend.getOrganization()
        setIsUserInOrganization(newOrganization != null)
>>>>>>> 720d32cb
        if (newOrganization != null) {
          setOrganization(newOrganization)
        }
      }
    })()
  }, [sessionType, backend])

  let content: JSX.Element | null
  switch (settingsTab) {
    case SettingsTab.account: {
      content = backend == null ? null : <AccountSettingsTab backend={backend} />
      break
    }
    case SettingsTab.organization: {
      content =
        backend == null ? null : (
          <OrganizationSettingsTab
            backend={backend}
            organization={organization}
            setOrganization={setOrganization}
          />
        )
      break
    }
    case SettingsTab.members: {
      content = backend == null ? null : <MembersSettingsTab backend={backend} />
      break
    }
    case SettingsTab.userGroups: {
      content = <UserGroupsSettingsTab />
      break
    }
    case SettingsTab.keyboardShortcuts: {
      content = <KeyboardShortcutsSettingsTab />
      break
    }
    case SettingsTab.activityLog: {
      content = backend == null ? null : <ActivityLogSettingsTab backend={backend} />
      break
    }
    default: {
      // This case should be removed when all settings tabs are implemented.
      content = <></>
      break
    }
  }
  const noContent = content == null

  React.useEffect(() => {
    if (noContent) {
      // Set to the first settings page that does not require a backend.
      setSettingsTab(SettingsTab.keyboardShortcuts)
    }
  }, [noContent, setSettingsTab])

  return (
    <div className="flex flex-1 flex-col gap-settings-header overflow-hidden px-page-x">
      <aria.Heading level={1} className="flex h-heading px-heading-x text-xl font-bold">
        <aria.MenuTrigger isOpen={isSidebarPopoverOpen} onOpenChange={setIsSidebarPopoverOpen}>
          <Button image={BurgerMenuIcon} buttonClassName="mr-3 sm:hidden" onPress={() => {}} />
          <aria.Popover UNSTABLE_portalContainer={root.current}>
            <SettingsSidebar
              isMenu
              isUserInOrganization={isUserInOrganization}
              settingsTab={settingsTab}
              setSettingsTab={setSettingsTab}
              onClickCapture={() => {
                setIsSidebarPopoverOpen(false)
              }}
            />
          </aria.Popover>
        </aria.MenuTrigger>
        <aria.Text className="py-heading-y">{getText('settingsFor')}</aria.Text>
        {/* This UI element does not appear anywhere else. */}
        {/* eslint-disable-next-line no-restricted-syntax */}
        <div className="ml-[0.625rem] h-[2.25rem] rounded-full bg-frame px-[0.5625rem] pb-[0.3125rem] pt-[0.125rem] leading-snug">
          {settingsTab !== SettingsTab.organization &&
          settingsTab !== SettingsTab.members &&
          settingsTab !== SettingsTab.userGroups
            ? user?.name ?? 'your account'
            : organization.name ?? 'your organization'}
        </div>
      </aria.Heading>
      <div className="flex flex-1 gap-settings overflow-hidden">
        <SettingsSidebar
<<<<<<< HEAD
          hasBackend={backend != null}
=======
          isUserInOrganization={isUserInOrganization}
>>>>>>> 720d32cb
          settingsTab={settingsTab}
          setSettingsTab={setSettingsTab}
        />
        {content}
      </div>
    </div>
  )
}<|MERGE_RESOLUTION|>--- conflicted
+++ resolved
@@ -59,17 +59,9 @@
 
   React.useEffect(() => {
     void (async () => {
-<<<<<<< HEAD
       if (sessionType === authProvider.UserSessionType.full) {
         const newOrganization = await backend?.getOrganization()
-=======
-      if (
-        sessionType === authProvider.UserSessionType.full &&
-        backend.type === backendModule.BackendType.remote
-      ) {
-        const newOrganization = await backend.getOrganization()
         setIsUserInOrganization(newOrganization != null)
->>>>>>> 720d32cb
         if (newOrganization != null) {
           setOrganization(newOrganization)
         }
@@ -133,6 +125,7 @@
           <aria.Popover UNSTABLE_portalContainer={root.current}>
             <SettingsSidebar
               isMenu
+              hasBackend={backend != null}
               isUserInOrganization={isUserInOrganization}
               settingsTab={settingsTab}
               setSettingsTab={setSettingsTab}
@@ -155,11 +148,8 @@
       </aria.Heading>
       <div className="flex flex-1 gap-settings overflow-hidden">
         <SettingsSidebar
-<<<<<<< HEAD
           hasBackend={backend != null}
-=======
           isUserInOrganization={isUserInOrganization}
->>>>>>> 720d32cb
           settingsTab={settingsTab}
           setSettingsTab={setSettingsTab}
         />
