/** @file A context menu for an `AssetsTable`, when no row is selected, or multiple rows
 * are selected. */
import * as React from 'react'

import * as authProvider from '#/providers/AuthProvider'
import * as backendProvider from '#/providers/BackendProvider'
import * as modalProvider from '#/providers/ModalProvider'
import * as textProvider from '#/providers/TextProvider'

import type * as assetEvent from '#/events/assetEvent'
import AssetEventType from '#/events/AssetEventType'
import type * as assetListEvent from '#/events/assetListEvent'

import Category from '#/layouts/CategorySwitcher/Category'
import GlobalContextMenu from '#/layouts/GlobalContextMenu'

import ContextMenu from '#/components/ContextMenu'
import ContextMenuEntry from '#/components/ContextMenuEntry'
import ContextMenus from '#/components/ContextMenus'

import ConfirmDeleteModal from '#/modals/ConfirmDeleteModal'

import * as backendModule from '#/services/Backend'

import type AssetTreeNode from '#/utilities/AssetTreeNode'
import type * as pasteDataModule from '#/utilities/pasteData'
import * as permissions from '#/utilities/permissions'
import * as uniqueString from '#/utilities/uniqueString'

// =================
// === Constants ===
// =================

/** Props for an {@link AssetsTableContextMenu}. */
export interface AssetsTableContextMenuProps {
  readonly hidden?: boolean
  readonly category: Category
  readonly pasteData: pasteDataModule.PasteData<ReadonlySet<backendModule.AssetId>> | null
  readonly selectedKeys: ReadonlySet<backendModule.AssetId>
  readonly clearSelectedKeys: () => void
  readonly nodeMapRef: React.MutableRefObject<ReadonlyMap<backendModule.AssetId, AssetTreeNode>>
  readonly event: Pick<React.MouseEvent<Element, MouseEvent>, 'pageX' | 'pageY'>
  readonly dispatchAssetEvent: (event: assetEvent.AssetEvent) => void
  readonly dispatchAssetListEvent: (event: assetListEvent.AssetListEvent) => void
  readonly doCopy: () => void
  readonly doCut: () => void
  readonly doPaste: (
    newParentKey: backendModule.AssetId,
    newParentId: backendModule.DirectoryId
  ) => void
}

/** A context menu for an `AssetsTable`, when no row is selected, or multiple rows
 * are selected. */
export default function AssetsTableContextMenu(props: AssetsTableContextMenuProps) {
  const { category, pasteData, selectedKeys, clearSelectedKeys, nodeMapRef, event } = props
  const { dispatchAssetEvent, dispatchAssetListEvent, hidden = false } = props
  const { doCopy, doCut, doPaste } = props
  const { backend } = backendProvider.useBackend()
  const { user } = authProvider.useNonPartialUserSession()
  const { setModal, unsetModal } = modalProvider.useSetModal()
  const { getText } = textProvider.useText()
  const rootDirectoryId = React.useMemo(
    () => user?.rootDirectoryId ?? backendModule.DirectoryId(''),
    [user]
  )
  const isCloud = backend.type === backendModule.BackendType.remote

  // This works because all items are mutated, ensuring their value stays
  // up to date.
  const ownsAllSelectedAssets =
    !isCloud ||
    (user != null &&
      Array.from(selectedKeys, key => {
        const userPermissions = nodeMapRef.current.get(key)?.item.permissions
        const selfPermission = userPermissions?.find(
          permission => permission.user.user_email === user.email
        )
        return selfPermission?.permission === permissions.PermissionAction.own
      }).every(isOwner => isOwner))

  // This is not a React component even though it contains JSX.
  // eslint-disable-next-line no-restricted-syntax
  const doDeleteAll = () => {
    if (isCloud) {
      unsetModal()
      dispatchAssetEvent({ type: AssetEventType.delete, ids: selectedKeys })
    } else {
      setModal(
        <ConfirmDeleteModal
          actionText={
            selectedKeys.size === 1
              ? getText('deleteSelectedAssetActionText')
              : getText('deleteSelectedAssetsActionText', selectedKeys.size)
          }
          doDelete={() => {
            clearSelectedKeys()
            dispatchAssetEvent({ type: AssetEventType.delete, ids: selectedKeys })
          }}
        />
      )
    }
  }

  if (category === Category.trash) {
    return selectedKeys.size === 0 ? (
      <></>
    ) : (
      <ContextMenus key={uniqueString.uniqueString()} hidden={hidden} event={event}>
        <ContextMenu hidden={hidden}>
          <ContextMenuEntry
            hidden={hidden}
            action="undelete"
            label={getText('restoreAllFromTrashShortcut')}
            doAction={() => {
              unsetModal()
              dispatchAssetEvent({ type: AssetEventType.restore, ids: selectedKeys })
            }}
          />
          {isCloud && (
            <ContextMenuEntry
              hidden={hidden}
              action="delete"
              label={getText('deleteAllForeverShortcut')}
              doAction={() => {
                setModal(
                  <ConfirmDeleteModal
                    actionText={
                      selectedKeys.size === 1
                        ? getText('deleteSelectedAssetForeverActionText')
                        : getText('deleteSelectedAssetsForeverActionText', selectedKeys.size)
                    }
                    doDelete={() => {
                      clearSelectedKeys()
                      dispatchAssetEvent({ type: AssetEventType.deleteForever, ids: selectedKeys })
                    }}
                  />
                )
              }}
            />
          )}
        </ContextMenu>
      </ContextMenus>
    )
  } else if (category !== Category.home) {
    return null
  } else {
    return (
      <ContextMenus key={uniqueString.uniqueString()} hidden={hidden} event={event}>
        {selectedKeys.size !== 0 && (
          <ContextMenu hidden={hidden}>
            {ownsAllSelectedAssets && (
              <ContextMenuEntry
                hidden={hidden}
                action="delete"
                label={isCloud ? getText('moveAllToTrashShortcut') : getText('deleteAllShortcut')}
                doAction={doDeleteAll}
              />
            )}
            {isCloud && (
              <ContextMenuEntry
                hidden={hidden}
                action="copy"
                label={getText('copyAllShortcut')}
                doAction={doCopy}
              />
            )}
<<<<<<< HEAD
            {ownsAllSelectedAssets && (
              <ContextMenuEntry hidden={hidden} action="cut" label="Cut All" doAction={doCut} />
=======
            {isCloud && ownsAllSelectedAssets && (
              <ContextMenuEntry
                hidden={hidden}
                action="cut"
                label={getText('cutAllShortcut')}
                doAction={doCut}
              />
>>>>>>> a6fc8cb9
            )}
            {pasteData != null && pasteData.data.size > 0 && (
              <ContextMenuEntry
                hidden={hidden}
                action="paste"
                label={getText('pasteAllShortcut')}
                doAction={() => {
                  const [firstKey] = selectedKeys
                  const selectedNode =
                    selectedKeys.size === 1 && firstKey != null
                      ? nodeMapRef.current.get(firstKey)
                      : null
                  if (selectedNode?.item.type === backendModule.AssetType.directory) {
                    doPaste(selectedNode.key, selectedNode.item.id)
                  } else {
                    doPaste(rootDirectoryId, rootDirectoryId)
                  }
                }}
              />
            )}
          </ContextMenu>
        )}
        <GlobalContextMenu
          hidden={hidden}
          hasCopyData={pasteData != null}
          directoryKey={null}
          directoryId={null}
          dispatchAssetListEvent={dispatchAssetListEvent}
          doPaste={doPaste}
        />
      </ContextMenus>
    )
  }
}<|MERGE_RESOLUTION|>--- conflicted
+++ resolved
@@ -165,18 +165,13 @@
                 doAction={doCopy}
               />
             )}
-<<<<<<< HEAD
             {ownsAllSelectedAssets && (
-              <ContextMenuEntry hidden={hidden} action="cut" label="Cut All" doAction={doCut} />
-=======
-            {isCloud && ownsAllSelectedAssets && (
               <ContextMenuEntry
                 hidden={hidden}
                 action="cut"
                 label={getText('cutAllShortcut')}
                 doAction={doCut}
               />
->>>>>>> a6fc8cb9
             )}
             {pasteData != null && pasteData.data.size > 0 && (
               <ContextMenuEntry
