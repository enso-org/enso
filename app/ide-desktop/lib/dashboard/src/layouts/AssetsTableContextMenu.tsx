--- conflicted
+++ resolved
@@ -21,12 +21,7 @@
 
 import * as backendModule from '#/services/Backend'
 
-<<<<<<< HEAD
-import type AssetTreeNode from '#/utilities/AssetTreeNode'
-=======
 import type * as assetTreeNode from '#/utilities/AssetTreeNode'
-import type * as pasteDataModule from '#/utilities/pasteData'
->>>>>>> 447f4b5a
 import * as permissions from '#/utilities/permissions'
 import * as uniqueString from '#/utilities/uniqueString'
 
@@ -50,14 +45,7 @@
   readonly dispatchAssetListEvent: (event: assetListEvent.AssetListEvent) => void
   readonly doCopy: () => void
   readonly doCut: () => void
-<<<<<<< HEAD
-  readonly doPaste: (newParentKey: backendModule.AssetId) => void
-=======
-  readonly doPaste: (
-    newParentKey: backendModule.DirectoryId,
-    newParentId: backendModule.DirectoryId
-  ) => void
->>>>>>> 447f4b5a
+  readonly doPaste: (newParentKey: backendModule.DirectoryId) => void
 }
 
 /** A context menu for an `AssetsTable`, when no row is selected, or multiple rows
@@ -199,17 +187,10 @@
                     selectedKeys.size === 1 && firstKey != null
                       ? nodeMapRef.current.get(firstKey)
                       : null
-<<<<<<< HEAD
-                  if (selectedNode?.item.type === backendModule.AssetType.directory) {
+                  if (selectedNode?.type === backendModule.AssetType.directory) {
                     doPaste(selectedNode.key)
                   } else if (rootDirectory != null) {
                     doPaste(rootDirectory.value.id)
-=======
-                  if (selectedNode?.type === backendModule.AssetType.directory) {
-                    doPaste(selectedNode.key, selectedNode.item.id)
-                  } else {
-                    doPaste(rootDirectoryId, rootDirectoryId)
->>>>>>> 447f4b5a
                   }
                 }}
               />
