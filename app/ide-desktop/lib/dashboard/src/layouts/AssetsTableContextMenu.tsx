--- conflicted
+++ resolved
@@ -54,16 +54,8 @@
   const { doCopy, doCut, doPaste } = props
   const { user } = authProvider.useNonPartialUserSession()
   const { setModal, unsetModal } = modalProvider.useSetModal()
-<<<<<<< HEAD
   const rootDirectory = React.useMemo(() => user?.rootDirectory(), [user])
-=======
   const { getText } = textProvider.useText()
-  const rootDirectoryId = React.useMemo(
-    () => user?.rootDirectoryId ?? backendModule.DirectoryId(''),
-    [user]
-  )
-  const isCloud = backend.type === backendModule.BackendType.remote
->>>>>>> a6fc8cb9
 
   // This works because all items are mutated, ensuring their value stays
   // up to date.
