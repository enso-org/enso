--- conflicted
+++ resolved
@@ -8,13 +8,9 @@
 
 import AssetEventType from '#/events/AssetEventType'
 
-<<<<<<< HEAD
+import * as eventListProvider from '#/layouts/AssetsTable/EventListProvider'
 import * as categoryModule from '#/layouts/CategorySwitcher/Category'
 import type Category from '#/layouts/CategorySwitcher/Category'
-=======
-import * as eventListProvider from '#/layouts/AssetsTable/EventListProvider'
-import Category, * as categoryModule from '#/layouts/CategorySwitcher/Category'
->>>>>>> cf9d7574
 import GlobalContextMenu from '#/layouts/GlobalContextMenu'
 
 import ContextMenu from '#/components/ContextMenu'
@@ -65,12 +61,8 @@
   const { user } = authProvider.useNonPartialUserSession()
   const { setModal, unsetModal } = modalProvider.useSetModal()
   const { getText } = textProvider.useText()
-<<<<<<< HEAD
   const isCloud = categoryModule.isCloudCategory(category)
-=======
   const dispatchAssetEvent = eventListProvider.useDispatchAssetEvent()
-  const isCloud = categoryModule.isCloud(category)
->>>>>>> cf9d7574
 
   // This works because all items are mutated, ensuring their value stays
   // up to date.
