/** @file Settings section for viewing and editing account information. */
import * as React from 'react'

import * as backendHooks from '#/hooks/backendHooks'
import * as toastAndLogHooks from '#/hooks/toastAndLogHooks'

import * as authProvider from '#/providers/AuthProvider'
import * as textProvider from '#/providers/TextProvider'

import * as aria from '#/components/aria'
import SettingsInput from '#/components/styled/settings/SettingsInput'
import SettingsSection from '#/components/styled/settings/SettingsSection'

import type Backend from '#/services/Backend'

// ==================================
// === UserAccountSettingsSection ===
// ==================================

/** Props for a {@link UserAccountSettingsSection}. */
export interface UserAccountSettingsSectionProps {
  readonly backend: Backend
}

/** Settings section for viewing and editing account information. */
export default function UserAccountSettingsSection(props: UserAccountSettingsSectionProps) {
  const { backend } = props
  const { setUser, authQueryKey } = authProvider.useAuth()
  const { user } = authProvider.useFullUserSession()

  const toastAndLog = toastAndLogHooks.useToastAndLog()

  const { getText } = textProvider.useText()
  const nameRef = React.useRef<HTMLInputElement | null>(null)

  const updateUserMutation = backendHooks.useBackendMutation(backend, 'updateUser', {
    meta: { invalidates: [authQueryKey], awaitInvalidates: true },
  })

  const doUpdateName = async (newName: string) => {
    const oldName = user.name
    if (newName === oldName) {
      return
    } else {
      try {
        await updateUserMutation.mutateAsync([{ username: newName }])
        setUser({ name: newName })
      } catch (error) {
        toastAndLog(null, error)
        const ref = nameRef.current

        if (ref) {
          ref.value = oldName
        }
      }
      return
    }
  }

  return (
    <SettingsSection title={getText('userAccount')}>
      <div className="flex flex-col">
        <aria.TextField defaultValue={user.name} className="flex h-row gap-settings-entry">
          <aria.Label className="text my-auto w-user-account-settings-label">
            {getText('name')}
          </aria.Label>
          <SettingsInput key={user.name} ref={nameRef} type="text" onSubmit={doUpdateName} />
        </aria.TextField>
        <div className="flex h-row gap-settings-entry">
          <aria.Text className="text my-auto w-user-account-settings-label">
            {getText('email')}
          </aria.Text>
<<<<<<< HEAD
          <aria.Text className="my-auto grow font-bold">{user?.email ?? ''}</aria.Text>
=======
          <aria.Text className="settings-value my-auto grow font-bold">{user.email}</aria.Text>
>>>>>>> ad5f2c91
        </div>
      </div>
    </SettingsSection>
  )
}<|MERGE_RESOLUTION|>--- conflicted
+++ resolved
@@ -70,11 +70,7 @@
           <aria.Text className="text my-auto w-user-account-settings-label">
             {getText('email')}
           </aria.Text>
-<<<<<<< HEAD
-          <aria.Text className="my-auto grow font-bold">{user?.email ?? ''}</aria.Text>
-=======
-          <aria.Text className="settings-value my-auto grow font-bold">{user.email}</aria.Text>
->>>>>>> ad5f2c91
+          <aria.Text className="my-auto grow font-bold">{user.email}</aria.Text>
         </div>
       </div>
     </SettingsSection>
