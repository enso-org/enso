--- conflicted
+++ resolved
@@ -20,7 +20,6 @@
 import * as ariaComponents from '#/components/AriaComponents'
 import * as paywallComponents from '#/components/Paywall'
 import StatelessSpinner, * as statelessSpinner from '#/components/StatelessSpinner'
-import HorizontalMenuBar from '#/components/styled/HorizontalMenuBar'
 import SettingsSection from '#/components/styled/settings/SettingsSection'
 
 import NewUserGroupModal from '#/modals/NewUserGroupModal'
@@ -137,56 +136,40 @@
     <div className="flex h min-h-full flex-1 flex-col gap-settings-section overflow-hidden lg:h-auto lg:flex-row">
       <div className="flex h-3/5 w-settings-main-section max-w-full flex-col gap-settings-subsection lg:h-[unset] lg:min-w">
         <SettingsSection noFocusArea title={getText('userGroups')} className="overflow-hidden">
-          <HorizontalMenuBar>
-<<<<<<< HEAD
-            <ariaComponents.Button
-              variant="bar"
-              onPress={event => {
-                const rect = event.target.getBoundingClientRect()
-                const position = { pageX: rect.left, pageY: rect.top }
-                setModal(<NewUserGroupModal backend={backend} event={position} />)
-              }}
-            >
-              {getText('newUserGroup')}
-            </ariaComponents.Button>
-=======
-            <div className="flex items-center gap-2">
-              {shouldDisplayPaywall && (
-                <paywallComponents.PaywallDialogButton
-                  feature="userGroupsFull"
-                  variant="bar"
-                  size="medium"
-                  rounded="full"
-                  iconPosition="end"
-                  tooltip={getText('userGroupsPaywallMessage')}
-                >
-                  {getText('newUserGroup')}
-                </paywallComponents.PaywallDialogButton>
-              )}
-              {!shouldDisplayPaywall && (
-                <ariaComponents.Button
-                  size="medium"
-                  variant="bar"
-                  onPress={event => {
-                    const rect = event.target.getBoundingClientRect()
-                    const position = { pageX: rect.left, pageY: rect.top }
-                    setModal(<NewUserGroupModal backend={backend} event={position} />)
-                  }}
-                >
-                  {getText('newUserGroup')}
-                </ariaComponents.Button>
-              )}
-
-              {isUnderPaywall && (
-                <span className="text-xs">
-                  {userGroupsLeft <= 0
-                    ? getText('userGroupsPaywallMessage')
-                    : getText('userGroupsLimitMessage', userGroupsLeft)}
-                </span>
-              )}
-            </div>
->>>>>>> 83ec24da
-          </HorizontalMenuBar>
+          <div className="flex items-center gap-2">
+            {shouldDisplayPaywall ? (
+              <paywallComponents.PaywallDialogButton
+                feature="userGroupsFull"
+                variant="bar"
+                size="medium"
+                rounded="full"
+                iconPosition="end"
+                tooltip={getText('userGroupsPaywallMessage')}
+              >
+                {getText('newUserGroup')}
+              </paywallComponents.PaywallDialogButton>
+            ) : (
+              <ariaComponents.Button
+                size="medium"
+                variant="bar"
+                onPress={event => {
+                  const rect = event.target.getBoundingClientRect()
+                  const position = { pageX: rect.left, pageY: rect.top }
+                  setModal(<NewUserGroupModal backend={backend} event={position} />)
+                }}
+              >
+                {getText('newUserGroup')}
+              </ariaComponents.Button>
+            )}
+
+            {isUnderPaywall && (
+              <span className="text-xs">
+                {userGroupsLeft <= 0
+                  ? getText('userGroupsPaywallMessage')
+                  : getText('userGroupsLimitMessage', userGroupsLeft)}
+              </span>
+            )}
+          </div>
           <div
             ref={rootRef}
             className={tailwindMerge.twMerge(
