/** @file Settings tab for viewing and editing roles for all users in the organization. */
import * as React from 'react'

import * as tailwindMerge from 'tailwind-merge'

import * as mimeTypes from '#/data/mimeTypes'

import * as backendHooks from '#/hooks/backendHooks'
import * as scrollHooks from '#/hooks/scrollHooks'
import * as toastAndLogHooks from '#/hooks/toastAndLogHooks'

import * as modalProvider from '#/providers/ModalProvider'
import * as textProvider from '#/providers/TextProvider'

import MembersTable from '#/layouts/Settings/MembersTable'
import UserGroupRow from '#/layouts/Settings/UserGroupRow'
import UserGroupUserRow from '#/layouts/Settings/UserGroupUserRow'

import * as aria from '#/components/aria'
import * as ariaComponents from '#/components/AriaComponents'
import StatelessSpinner, * as statelessSpinner from '#/components/StatelessSpinner'
import HorizontalMenuBar from '#/components/styled/HorizontalMenuBar'
import SettingsSection from '#/components/styled/settings/SettingsSection'

import NewUserGroupModal from '#/modals/NewUserGroupModal'

import * as backendModule from '#/services/Backend'
import type Backend from '#/services/Backend'

// =============================
// === UserGroupsSettingsTab ===
// =============================

/** Props for a {@link UserGroupsSettingsTab}. */
export interface UserGroupsSettingsTabProps {
  readonly backend: Backend
}

/** Settings tab for viewing and editing organization members. */
export default function UserGroupsSettingsTab(props: UserGroupsSettingsTabProps) {
  const { backend } = props
  const { setModal } = modalProvider.useSetModal()
  const { getText } = textProvider.useText()
  const toastAndLog = toastAndLogHooks.useToastAndLog()
  const users = backendHooks.useBackendListUsers(backend)
  const userGroups = backendHooks.useBackendListUserGroupsWithUsers(backend)
  const rootRef = React.useRef<HTMLDivElement>(null)
  const bodyRef = React.useRef<HTMLTableSectionElement>(null)
  const changeUserGroup = backendHooks.useBackendMutation(backend, 'changeUserGroup')
  const deleteUserGroup = backendHooks.useBackendMutation(backend, 'deleteUserGroup')
  const usersMap = React.useMemo(
    () => new Map((users ?? []).map(otherUser => [otherUser.userId, otherUser])),
    [users]
  )
  const isLoading = userGroups == null || users == null

<<<<<<< HEAD
  const usersByGroup = React.useMemo(() => {
    const map = new Map<backendModule.UserGroupId, backendModule.User[]>()
    for (const otherUser of users ?? []) {
      for (const userGroupId of otherUser.userGroups ?? []) {
        let userList = map.get(userGroupId)
        if (userList == null) {
          userList = []
          map.set(userGroupId, userList)
        }
        userList.push(otherUser)
      }
    }
    return map
  }, [users])

  const { onScroll: onUserGroupsTableScroll, shadowClass } =
    scrollHooks.useStickyTableHeaderOnScroll(rootRef, bodyRef, { trackShadowClass: true })
=======
  const { onScroll: onUserGroupsTableScroll, shadowClassName } =
    scrollHooks.useStickyTableHeaderOnScroll(rootRef, bodyRef, true)
>>>>>>> d6d37092

  const { dragAndDropHooks } = aria.useDragAndDrop({
    getDropOperation: (target, types, allowedOperations) =>
      allowedOperations.includes('copy') &&
      types.has(mimeTypes.USER_MIME_TYPE) &&
      target.type === 'item' &&
      typeof target.key === 'string' &&
      backendModule.isUserGroupId(target.key) &&
      !backendModule.isPlaceholderUserGroupId(target.key)
        ? 'copy'
        : 'cancel',
    onItemDrop: event => {
      if (typeof event.target.key === 'string' && backendModule.isUserGroupId(event.target.key)) {
        const userGroupId = event.target.key
        for (const item of event.items) {
          if (item.kind === 'text' && item.types.has(mimeTypes.USER_MIME_TYPE)) {
            void item.getText(mimeTypes.USER_MIME_TYPE).then(async text => {
              // eslint-disable-next-line @typescript-eslint/no-unsafe-assignment
              const newUser: backendModule.User = JSON.parse(text)
              const groups = usersMap.get(newUser.userId)?.userGroups ?? []
              if (!groups.includes(userGroupId)) {
                try {
                  const newUserGroups = [...groups, userGroupId]
                  await changeUserGroup.mutateAsync([
                    newUser.userId,
                    { userGroups: newUserGroups },
                    newUser.name,
                  ])
                } catch (error) {
                  toastAndLog('changeUserGroupsError', error)
                }
              }
            })
          }
        }
      }
    },
  })

  const doDeleteUserGroup = async (userGroup: backendModule.UserGroupInfo) => {
    try {
      await deleteUserGroup.mutateAsync([userGroup.id, userGroup.groupName])
    } catch (error) {
      toastAndLog('deleteUserGroupError', error, userGroup.groupName)
    }
  }

  const doRemoveUserFromUserGroup = async (
    otherUser: backendModule.User,
    userGroup: backendModule.UserGroupInfo
  ) => {
    try {
      const intermediateUserGroups =
        otherUser.userGroups?.filter(userGroupId => userGroupId !== userGroup.id) ?? null
      const newUserGroups = intermediateUserGroups?.length === 0 ? null : intermediateUserGroups
      await changeUserGroup.mutateAsync([
        otherUser.userId,
        { userGroups: newUserGroups ?? [] },
        otherUser.name,
      ])
    } catch (error) {
      toastAndLog('removeUserFromUserGroupError', error, otherUser.name, userGroup.groupName)
    }
  }

  return (
    <div className="flex h min-h-full flex-1 flex-col gap-settings-section overflow-hidden lg:h-auto lg:flex-row">
      <div className="flex h-3/5 w-settings-main-section max-w-full flex-col gap-settings-subsection lg:h-[unset] lg:min-w">
        <SettingsSection noFocusArea title={getText('userGroups')} className="overflow-hidden">
          <HorizontalMenuBar>
            <ariaComponents.Button
              size="custom"
              variant="custom"
              className="flex h-row items-center rounded-full bg-frame px-new-project-button-x"
              onPress={event => {
                const rect = event.target.getBoundingClientRect()
                const position = { pageX: rect.left, pageY: rect.top }
                setModal(<NewUserGroupModal backend={backend} event={position} />)
              }}
            >
              <aria.Text className="text whitespace-nowrap font-semibold">
                {getText('newUserGroup')}
              </aria.Text>
            </ariaComponents.Button>
          </HorizontalMenuBar>
          <div
            ref={rootRef}
            className={tailwindMerge.twMerge(
              'overflow-auto overflow-x-hidden transition-all lg:mb-2',
              shadowClassName
            )}
            onScroll={onUserGroupsTableScroll}
          >
            <aria.Table
              aria-label={getText('userGroups')}
              className="w-full table-fixed self-start rounded-rows"
              dragAndDropHooks={dragAndDropHooks}
            >
              <aria.TableHeader className="sticky top h-row">
                <aria.Column
                  isRowHeader
                  className="w-full border-x-2 border-transparent bg-clip-padding px-cell-x text-left text-sm font-semibold last:border-r-0"
                >
                  {getText('userGroup')}
                </aria.Column>
                {/* Delete button. */}
                <aria.Column className="relative border-0" />
              </aria.TableHeader>
              <aria.TableBody
                ref={bodyRef}
                items={userGroups ?? []}
                dependencies={[isLoading, userGroups]}
                className="select-text"
              >
                {isLoading ? (
                  <aria.Row className="h-row">
                    <aria.Cell
                      ref={element => {
                        if (element != null) {
                          element.colSpan = 2
                        }
                      }}
                    >
                      <div className="flex justify-center">
                        <StatelessSpinner
                          size={32}
                          state={statelessSpinner.SpinnerState.loadingMedium}
                        />
                      </div>
                    </aria.Cell>
                  </aria.Row>
                ) : (
                  userGroup => (
                    <>
                      <UserGroupRow userGroup={userGroup} doDeleteUserGroup={doDeleteUserGroup} />
                      {userGroup.users.map(otherUser => (
                        <UserGroupUserRow
                          key={otherUser.userId}
                          user={otherUser}
                          userGroup={userGroup}
                          doRemoveUserFromUserGroup={doRemoveUserFromUserGroup}
                        />
                      ))}
                    </>
                  )
                )}
              </aria.TableBody>
            </aria.Table>
          </div>
        </SettingsSection>
      </div>
      <SettingsSection noFocusArea title={getText('users')} className="h-2/5 lg:h-[unset]">
        <MembersTable draggable populateWithSelf backend={backend} />
      </SettingsSection>
    </div>
  )
}<|MERGE_RESOLUTION|>--- conflicted
+++ resolved
@@ -54,28 +54,8 @@
   )
   const isLoading = userGroups == null || users == null
 
-<<<<<<< HEAD
-  const usersByGroup = React.useMemo(() => {
-    const map = new Map<backendModule.UserGroupId, backendModule.User[]>()
-    for (const otherUser of users ?? []) {
-      for (const userGroupId of otherUser.userGroups ?? []) {
-        let userList = map.get(userGroupId)
-        if (userList == null) {
-          userList = []
-          map.set(userGroupId, userList)
-        }
-        userList.push(otherUser)
-      }
-    }
-    return map
-  }, [users])
-
-  const { onScroll: onUserGroupsTableScroll, shadowClass } =
+  const { onScroll: onUserGroupsTableScroll, shadowClassName } =
     scrollHooks.useStickyTableHeaderOnScroll(rootRef, bodyRef, { trackShadowClass: true })
-=======
-  const { onScroll: onUserGroupsTableScroll, shadowClassName } =
-    scrollHooks.useStickyTableHeaderOnScroll(rootRef, bodyRef, true)
->>>>>>> d6d37092
 
   const { dragAndDropHooks } = aria.useDragAndDrop({
     getDropOperation: (target, types, allowedOperations) =>
