--- conflicted
+++ resolved
@@ -126,13 +126,7 @@
         <SettingsSection noFocusArea title={getText('userGroups')} className="overflow-hidden">
           <ariaComponents.ButtonGroup>
             <ariaComponents.Button
-<<<<<<< HEAD
               variant="bar"
-=======
-              size="custom"
-              variant="custom"
-              className="px-new-project-button-x flex h-row items-center rounded-full bg-frame"
->>>>>>> e1aeebd5
               onPress={event => {
                 const rect = event.target.getBoundingClientRect()
                 const position = { pageX: rect.left, pageY: rect.top }
