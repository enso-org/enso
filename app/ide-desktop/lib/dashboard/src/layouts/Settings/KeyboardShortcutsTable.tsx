/** @file Settings tab for viewing and editing keyboard shortcuts. */
import * as React from 'react'

import BlankIcon from 'enso-assets/blank.svg'
import CrossIcon from 'enso-assets/cross.svg'
import Plus2Icon from 'enso-assets/plus2.svg'
import ReloadIcon from 'enso-assets/reload.svg'

import type * as refreshHooks from '#/hooks/refreshHooks'
import * as scrollHooks from '#/hooks/scrollHooks'

import * as inputBindingsManager from '#/providers/InputBindingsProvider'
import * as modalProvider from '#/providers/ModalProvider'
import * as textProvider from '#/providers/TextProvider'

import KeyboardShortcutsSettingsTabBar from '#/layouts/Settings/KeyboardShortcutsSettingsTabBar'

import * as aria from '#/components/aria'
import * as ariaComponents from '#/components/AriaComponents'
import KeyboardShortcut from '#/components/dashboard/KeyboardShortcut'
import FocusArea from '#/components/styled/FocusArea'
import SvgMask from '#/components/SvgMask'

import CaptureKeyboardShortcutModal from '#/modals/CaptureKeyboardShortcutModal'

import * as object from '#/utilities/object'

// ==============================
// === KeyboardShortcutsTable ===
// ==============================

/** Props for a {@link KeyboardShortcutsSettingsTabBar}. */
export interface KeyboardShortcutsTableProps {
  readonly refresh: refreshHooks.RefreshState
  readonly doRefresh: () => void
}

/** Settings tab for viewing and editing keyboard shortcuts. */
export default function KeyboardShortcutsTable(props: KeyboardShortcutsTableProps) {
  const { refresh, doRefresh } = props
  const inputBindings = inputBindingsManager.useInputBindings()
  const { setModal } = modalProvider.useSetModal()
  const { getText } = textProvider.useText()
  const rootRef = React.useRef<HTMLDivElement>(null)
  const bodyRef = React.useRef<HTMLTableSectionElement>(null)
  const allShortcuts = React.useMemo(() => {
    // This is REQUIRED, in order to avoid disabling the `react-hooks/exhaustive-deps` lint.
    // eslint-disable-next-line @typescript-eslint/no-unused-expressions
    refresh
    return new Set(Object.values(inputBindings.metadata).flatMap(value => value.bindings))
  }, [inputBindings.metadata, refresh])
  const visibleBindings = React.useMemo(
    () => object.unsafeEntries(inputBindings.metadata).filter(kv => kv[1].rebindable !== false),
    [inputBindings.metadata]
  )

  const { onScroll } = scrollHooks.useStickyTableHeaderOnScroll(rootRef, bodyRef)

  return (
    // There is a horizontal scrollbar for some reason without `px-px`.
    // eslint-disable-next-line no-restricted-syntax
    <FocusArea direction="vertical" focusChildClass="focus-default" focusDefaultClass="">
      {innerProps => (
        <div
          {...aria.mergeProps<JSX.IntrinsicElements['div']>()(innerProps, {
            ref: rootRef,
            className: 'overflow-auto px-px',
            onScroll,
          })}
        >
          <table className="table-fixed border-collapse rounded-rows">
            <thead className="sticky top">
              <tr className="h-row text-left text-sm font-semibold">
                <th className="pr-keyboard-shortcuts-icon-column-r min-w-keyboard-shortcuts-icon-column pl-cell-x">
                  {/* Icon */}
                </th>
                <th className="min-w-keyboard-shortcuts-name-column px-cell-x">
                  {getText('name')}
                </th>
                <th className="px-cell-x">{getText('shortcuts')}</th>
                <th className="w-full px-cell-x">{getText('description')}</th>
              </tr>
            </thead>
            <tbody ref={bodyRef}>
              {visibleBindings.map(kv => {
                const [action, info] = kv
                return (
                  <tr key={action} className="rounded-rows-child">
                    <td className="flex h-row items-center rounded-l-full bg-clip-padding pl-cell-x pr-icon-column-r">
                      <SvgMask
                        src={info.icon ?? BlankIcon}
                        color={info.color}
                        className="size-icon"
                      />
                    </td>
                    <td className="border-l-2 border-r-2 border-transparent bg-clip-padding px-cell-x">
                      {info.name}
                    </td>
                    <td className="group min-w-max border-l-2 border-r-2 border-transparent bg-clip-padding px-cell-x">
                      <FocusArea direction="horizontal">
                        {bindingsProps => (
                          <div {...bindingsProps}>
                            {/* I don't know why this padding is needed,
                             * given that this is a flex container. */}
                            {/* eslint-disable-next-line no-restricted-syntax */}
                            <div className="flex gap-buttons pr-4">
                              {info.bindings.map((binding, j) => (
                                <div
                                  key={j}
                                  className="inline-flex shrink-0 items-center gap-keyboard-shortcuts-button"
                                >
                                  <KeyboardShortcut shortcut={binding} />
                                  <ariaComponents.Button
<<<<<<< HEAD
                                    size="medium"
                                    variant="outline"
                                    isCentered
                                    icon={CrossIcon}
=======
                                    size="custom"
                                    variant="custom"
                                    className="flex rounded-full transition-colors hover:bg-hover-bg focus:bg-hover-bg"
>>>>>>> d6d37092
                                    onPress={() => {
                                      inputBindings.delete(action, binding)
                                      doRefresh()
                                    }}
<<<<<<< HEAD
                                  />
                                </div>
                              ))}
                              <div className="grow" />
                              <div className="flex min-w-max shrink-0 items-center gap-keyboard-shortcuts-button">
                                <ariaComponents.Button
                                  size="medium"
                                  variant="outline"
                                  isCentered
                                  icon={Plus2Icon}
=======
                                  >
                                    <SvgMask src={CrossIcon} className="size-icon" />
                                  </ariaComponents.Button>
                                </div>
                              ))}
                              <div className="gap-keyboard-shortcuts-buttons flex shrink-0">
                                <ariaComponents.Button
                                  size="custom"
                                  variant="custom"
                                  className="focus-default my-auto flex rounded-full"
>>>>>>> d6d37092
                                  onPress={() => {
                                    setModal(
                                      <CaptureKeyboardShortcutModal
                                        description={`'${info.name}'`}
                                        existingShortcuts={allShortcuts}
                                        onSubmit={shortcut => {
                                          inputBindings.add(action, shortcut)
                                          doRefresh()
                                        }}
                                      />
                                    )
                                  }}
<<<<<<< HEAD
                                />
                                <ariaComponents.Button
                                  size="medium"
                                  variant="outline"
                                  isCentered
                                  icon={ReloadIcon}
=======
                                >
                                  <img className="size-plus-icon" src={Plus2Icon} />
                                </ariaComponents.Button>
                                <ariaComponents.Button
                                  size="custom"
                                  variant="custom"
                                  className="my-auto flex rounded-full"
>>>>>>> d6d37092
                                  onPress={() => {
                                    inputBindings.reset(action)
                                    doRefresh()
                                  }}
<<<<<<< HEAD
                                />
=======
                                >
                                  <img className="size-plus-icon" src={ReloadInCircleIcon} />
                                </ariaComponents.Button>
>>>>>>> d6d37092
                              </div>
                            </div>
                          </div>
                        )}
                      </FocusArea>
                    </td>
                    <td className="cell-x rounded-r-full border-l-2 border-r-2 border-transparent bg-clip-padding">
                      {info.description}
                    </td>
                  </tr>
                )
              })}
            </tbody>
          </table>
        </div>
      )}
    </FocusArea>
  )
}<|MERGE_RESOLUTION|>--- conflicted
+++ resolved
@@ -111,21 +111,14 @@
                                 >
                                   <KeyboardShortcut shortcut={binding} />
                                   <ariaComponents.Button
-<<<<<<< HEAD
                                     size="medium"
                                     variant="outline"
                                     isCentered
                                     icon={CrossIcon}
-=======
-                                    size="custom"
-                                    variant="custom"
-                                    className="flex rounded-full transition-colors hover:bg-hover-bg focus:bg-hover-bg"
->>>>>>> d6d37092
                                     onPress={() => {
                                       inputBindings.delete(action, binding)
                                       doRefresh()
                                     }}
-<<<<<<< HEAD
                                   />
                                 </div>
                               ))}
@@ -136,18 +129,6 @@
                                   variant="outline"
                                   isCentered
                                   icon={Plus2Icon}
-=======
-                                  >
-                                    <SvgMask src={CrossIcon} className="size-icon" />
-                                  </ariaComponents.Button>
-                                </div>
-                              ))}
-                              <div className="gap-keyboard-shortcuts-buttons flex shrink-0">
-                                <ariaComponents.Button
-                                  size="custom"
-                                  variant="custom"
-                                  className="focus-default my-auto flex rounded-full"
->>>>>>> d6d37092
                                   onPress={() => {
                                     setModal(
                                       <CaptureKeyboardShortcutModal
@@ -160,33 +141,17 @@
                                       />
                                     )
                                   }}
-<<<<<<< HEAD
                                 />
                                 <ariaComponents.Button
                                   size="medium"
                                   variant="outline"
                                   isCentered
                                   icon={ReloadIcon}
-=======
-                                >
-                                  <img className="size-plus-icon" src={Plus2Icon} />
-                                </ariaComponents.Button>
-                                <ariaComponents.Button
-                                  size="custom"
-                                  variant="custom"
-                                  className="my-auto flex rounded-full"
->>>>>>> d6d37092
                                   onPress={() => {
                                     inputBindings.reset(action)
                                     doRefresh()
                                   }}
-<<<<<<< HEAD
                                 />
-=======
-                                >
-                                  <img className="size-plus-icon" src={ReloadInCircleIcon} />
-                                </ariaComponents.Button>
->>>>>>> d6d37092
                               </div>
                             </div>
                           </div>
