--- conflicted
+++ resolved
@@ -42,17 +42,11 @@
       // eslint-disable-next-line no-restricted-syntax
       className="flex flex-col items-start gap-settings-section-header rounded-2.5xl border-2 border-danger px-[1rem] pb-[0.9375rem] pt-[0.5625rem]"
     >
-<<<<<<< HEAD
       <div className="flex gap-2">
-        <UnstyledButton
-          className="button bg-danger px-delete-user-account-button-x text-inversed opacity-full hover:opacity-full"
-=======
-      <div className="flex gap-buttons">
         <ariaComponents.Button
           size="custom"
           variant="custom"
           className="button relative rounded-full bg-danger px-delete-user-account-button-x text-inversed opacity-full before:absolute before:inset-0 before:rounded-full before:transition-all hover:opacity-full before:hover:bg-primary/10"
->>>>>>> 46f6b4f6
           onPress={() => {
             setModal(
               <ConfirmDeleteUserModal
