/** @file Settings tab for editing keyboard shortcuts. */
import * as React from 'react'

import BlankIcon from 'enso-assets/blank.svg'
import CrossIcon from 'enso-assets/cross.svg'
import Plus2Icon from 'enso-assets/plus2.svg'
import ReloadInCircleIcon from 'enso-assets/reload_in_circle.svg'

import type * as inputBindingsModule from '#/configurations/inputBindings'

import * as refreshHooks from '#/hooks/refreshHooks'

import * as inputBindingsManager from '#/providers/InputBindingsProvider'
import * as modalProvider from '#/providers/ModalProvider'
import * as textProvider from '#/providers/TextProvider'

import KeyboardShortcut from '#/components/dashboard/KeyboardShortcut'
import SvgMask from '#/components/SvgMask'

import CaptureKeyboardShortcutModal from '#/modals/CaptureKeyboardShortcutModal'
import ConfirmDeleteModal from '#/modals/ConfirmDeleteModal'

import * as object from '#/utilities/object'

// ====================================
// === KeyboardShortcutsSettingsTab ===
// ====================================

/** Settings tab for viewing and editing account information. */
export default function KeyboardShortcutsSettingsTab() {
  const inputBindings = inputBindingsManager.useInputBindings()
  const { setModal } = modalProvider.useSetModal()
  const { getText } = textProvider.useText()
  const [refresh, doRefresh] = refreshHooks.useRefresh()
  const scrollContainerRef = React.useRef<HTMLDivElement>(null)
  const bodyRef = React.useRef<HTMLTableSectionElement>(null)
  const allShortcuts = React.useMemo(() => {
    // This is REQUIRED, in order to avoid disabling the `react-hooks/exhaustive-deps` lint.
    // eslint-disable-next-line @typescript-eslint/no-unused-expressions
    refresh
    return new Set(Object.values(inputBindings.metadata).flatMap(value => value.bindings))
  }, [inputBindings.metadata, refresh])

  // This is required to prevent the table body from overlapping the table header, because
  // the table header is transparent.
  React.useEffect(() => {
    const body = bodyRef.current
    const scrollContainer = scrollContainerRef.current
    if (body != null && scrollContainer != null) {
      let isClipPathUpdateQueued = false
      const updateClipPath = () => {
        isClipPathUpdateQueued = false
        body.style.clipPath = `inset(${scrollContainer.scrollTop}px 0 0 0)`
      }
      const onScroll = () => {
        if (!isClipPathUpdateQueued) {
          isClipPathUpdateQueued = true
          requestAnimationFrame(updateClipPath)
        }
      }
      updateClipPath()
      scrollContainer.addEventListener('scroll', onScroll)
      return () => {
        scrollContainer.removeEventListener('scroll', onScroll)
      }
    } else {
      return
    }
  }, [/* should never change */ scrollContainerRef])

  return (
<<<<<<< HEAD
    <div className="flex flex-col flex-1 gap-2.5 w-full pr-4">
      <h3 className="font-bold text-xl h-9.5 py-0.5">{getText('keyboardShortcuts')}</h3>
      <div className="flex gap-2.5">
=======
    <div className="flex w-full flex-1 flex-col gap-settings-section-header">
      <h3 className="settings-subheading">Keyboard shortcuts</h3>
      <div className="flex gap-drive-bar">
>>>>>>> c4029eed
        <button
          className="flex h-row items-center rounded-full bg-frame px-new-project-button-x"
          onClick={event => {
            event.stopPropagation()
            setModal(
              <ConfirmDeleteModal
                actionText="reset all keyboard shortcuts"
                actionButtonLabel={getText('resetAll')}
                doDelete={() => {
                  for (const k in inputBindings.metadata) {
                    // eslint-disable-next-line no-restricted-syntax
                    inputBindings.reset(k as inputBindingsModule.DashboardBindingKey)
                  }
                  doRefresh()
                }}
              />
            )
          }}
        >
<<<<<<< HEAD
          <span className="font-semibold whitespace-nowrap leading-5 h-6 py-px">
            {getText('resetAll')}
          </span>
=======
          <span className="text whitespace-nowrap font-semibold">Reset All</span>
>>>>>>> c4029eed
        </button>
      </div>
      {/* There is a horizontal scrollbar for some reason without `px-px`. */}
      {/* eslint-disable-next-line no-restricted-syntax */}
      <div ref={scrollContainerRef} className="overflow-auto px-px">
        <table className="table-fixed border-collapse rounded-rows">
          <thead className="sticky top-0">
<<<<<<< HEAD
            <tr className="text-left text-sm font-semibold h-8">
              <th className="min-w-4 pl-2 pr-1.5">{/* Icon */}</th>
              <th className="min-w-36 px-2">{getText('name')}</th>
              <th className="px-2">{getText('shortcuts')}</th>
              <th className="px-2 w-full">{getText('description')}</th>
=======
            <tr className="h-row text-left text-sm font-semibold">
              <th className="min-w-keyboard-shortcuts-icon-column pl-cell-x pr-keyboard-shortcuts-icon-column-r">
                {/* Icon */}
              </th>
              <th className="min-w-keyboard-shortcuts-name-column px-cell-x">Name</th>
              <th className="px-cell-x">Shortcuts</th>
              <th className="w-full px-cell-x">Description</th>
>>>>>>> c4029eed
            </tr>
          </thead>
          <tbody ref={bodyRef}>
            {object
              .unsafeEntries(inputBindings.metadata)
              .filter(kv => kv[1].rebindable !== false)
              .map(kv => {
                const [action, info] = kv
                return (
                  <tr key={action}>
                    <td className="flex h-row items-center rounded-l-full bg-clip-padding pl-cell-x pr-keyboard-shortcuts-icon-column-r">
                      <SvgMask
                        src={info.icon ?? BlankIcon}
                        color={info.color}
                        className="size-icon"
                      />
                    </td>
                    <td className="border-l-2 border-r-2 border-transparent bg-clip-padding px-cell-x">
                      {info.name}
                    </td>
                    <td className="group min-w-max border-l-2 border-r-2 border-transparent bg-clip-padding px-cell-x">
                      {/* I don't know why this padding is needed,
                       * given that this is a flex container. */}
                      {/* eslint-disable-next-line no-restricted-syntax */}
                      <div className="flex gap-buttons pr-4">
                        {info.bindings.map((binding, i) => (
                          <div
                            key={i}
                            className="inline-flex shrink-0 items-center gap-keyboard-shortcuts-button"
                          >
                            <KeyboardShortcut shortcut={binding} />
                            <button
                              className="invisible group-hover:visible"
                              onClick={() => {
                                inputBindings.delete(action, binding)
                                doRefresh()
                              }}
                            >
                              <img src={CrossIcon} />
                            </button>
                          </div>
                        ))}
                        <div className="gap-keyboard-shortcuts-buttons flex shrink-0">
                          <button
                            className="invisible align-middle group-hover:visible"
                            onClick={event => {
                              event.stopPropagation()
                              setModal(
                                <CaptureKeyboardShortcutModal
                                  description={`'${info.name}'`}
                                  existingShortcuts={allShortcuts}
                                  onSubmit={shortcut => {
                                    inputBindings.add(action, shortcut)
                                    doRefresh()
                                  }}
                                />
                              )
                            }}
                          >
                            <img className="size-plus-icon" src={Plus2Icon} />
                          </button>
                          <button
                            className="invisible align-middle group-hover:visible"
                            onClick={() => {
                              inputBindings.reset(action)
                              doRefresh()
                            }}
                          >
                            <img className="size-plus-icon" src={ReloadInCircleIcon} />
                          </button>
                        </div>
                      </div>
                    </td>
                    <td className="cell-x rounded-r-full border-l-2 border-r-2 border-transparent bg-clip-padding">
                      {info.description}
                    </td>
                  </tr>
                )
              })}
          </tbody>
        </table>
      </div>
    </div>
  )
}<|MERGE_RESOLUTION|>--- conflicted
+++ resolved
@@ -69,22 +69,16 @@
   }, [/* should never change */ scrollContainerRef])
 
   return (
-<<<<<<< HEAD
-    <div className="flex flex-col flex-1 gap-2.5 w-full pr-4">
-      <h3 className="font-bold text-xl h-9.5 py-0.5">{getText('keyboardShortcuts')}</h3>
-      <div className="flex gap-2.5">
-=======
     <div className="flex w-full flex-1 flex-col gap-settings-section-header">
-      <h3 className="settings-subheading">Keyboard shortcuts</h3>
+      <h3 className="settings-subheading">{getText('keyboardShortcuts')}</h3>
       <div className="flex gap-drive-bar">
->>>>>>> c4029eed
         <button
           className="flex h-row items-center rounded-full bg-frame px-new-project-button-x"
           onClick={event => {
             event.stopPropagation()
             setModal(
               <ConfirmDeleteModal
-                actionText="reset all keyboard shortcuts"
+                actionText={getText('resetAllKeyboardShortcuts')}
                 actionButtonLabel={getText('resetAll')}
                 doDelete={() => {
                   for (const k in inputBindings.metadata) {
@@ -97,13 +91,7 @@
             )
           }}
         >
-<<<<<<< HEAD
-          <span className="font-semibold whitespace-nowrap leading-5 h-6 py-px">
-            {getText('resetAll')}
-          </span>
-=======
-          <span className="text whitespace-nowrap font-semibold">Reset All</span>
->>>>>>> c4029eed
+          <span className="text whitespace-nowrap font-semibold">{getText('resetAll')}</span>
         </button>
       </div>
       {/* There is a horizontal scrollbar for some reason without `px-px`. */}
@@ -111,21 +99,13 @@
       <div ref={scrollContainerRef} className="overflow-auto px-px">
         <table className="table-fixed border-collapse rounded-rows">
           <thead className="sticky top-0">
-<<<<<<< HEAD
-            <tr className="text-left text-sm font-semibold h-8">
-              <th className="min-w-4 pl-2 pr-1.5">{/* Icon */}</th>
-              <th className="min-w-36 px-2">{getText('name')}</th>
-              <th className="px-2">{getText('shortcuts')}</th>
-              <th className="px-2 w-full">{getText('description')}</th>
-=======
             <tr className="h-row text-left text-sm font-semibold">
               <th className="min-w-keyboard-shortcuts-icon-column pl-cell-x pr-keyboard-shortcuts-icon-column-r">
                 {/* Icon */}
               </th>
-              <th className="min-w-keyboard-shortcuts-name-column px-cell-x">Name</th>
-              <th className="px-cell-x">Shortcuts</th>
-              <th className="w-full px-cell-x">Description</th>
->>>>>>> c4029eed
+              <th className="min-w-keyboard-shortcuts-name-column px-cell-x">{getText('name')}</th>
+              <th className="px-cell-x">{getText('shortcuts')}</th>
+              <th className="w-full px-cell-x">{getText('description')}</th>
             </tr>
           </thead>
           <tbody ref={bodyRef}>
