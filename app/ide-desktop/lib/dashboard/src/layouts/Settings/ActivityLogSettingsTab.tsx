--- conflicted
+++ resolved
@@ -128,60 +128,6 @@
   const isLoading = sortedLogs == null
 
   return (
-<<<<<<< HEAD
-    <div className="flex flex-col gap-settings-subsection">
-      <div className="flex flex-col gap-settings-section-header">
-        <h3 className="settings-subheading">{getText('activityLog')}</h3>
-        <div className="flex gap-activity-log-filters">
-          <div className="flex items-center gap-activity-log-filter">
-            {getText('startDate')}
-            <DateInput date={startDate} onInput={setStartDate} />
-          </div>
-          <div className="flex items-center gap-activity-log-filter">
-            {getText('endDate')}
-            <DateInput date={endDate} onInput={setEndDate} />
-          </div>
-          <div className="flex items-center gap-activity-log-filter">
-            {getText('types')}
-            <Dropdown
-              multiple
-              items={backendModule.EVENT_TYPES}
-              selectedIndices={typeIndices}
-              render={innerProps => EVENT_TYPE_NAME[innerProps.item]}
-              renderMultiple={innerProps =>
-                innerProps.items.length === 0 ||
-                innerProps.items.length === backendModule.EVENT_TYPES.length
-                  ? 'All'
-                  : (innerProps.items[0] != null ? EVENT_TYPE_NAME[innerProps.items[0]] : '') +
-                    (innerProps.items.length <= 1 ? '' : ` (+${innerProps.items.length - 1})`)
-              }
-              onClick={(items, indices) => {
-                setTypes(items)
-                setTypeIndices(indices)
-              }}
-            />
-          </div>
-          <div className="flex items-center gap-activity-log-filter">
-            {getText('users')}
-            <Dropdown
-              multiple
-              items={allEmails}
-              selectedIndices={emailIndices}
-              render={innerProps => innerProps.item}
-              renderMultiple={innerProps =>
-                innerProps.items.length === 0 || innerProps.items.length === allEmails.length
-                  ? 'All'
-                  : (innerProps.items[0] ?? '') +
-                    (innerProps.items.length <= 1 ? '' : `(+${innerProps.items.length - 1})`)
-              }
-              onClick={(items, indices) => {
-                setEmails(items)
-                setEmailIndices(indices)
-              }}
-            />
-          </div>
-        </div>
-=======
     <SettingsPage>
       <SettingsSection noFocusArea title={getText('activityLog')}>
         <FocusArea direction="horizontal">
@@ -237,7 +183,6 @@
             </div>
           )}
         </FocusArea>
->>>>>>> 9cf4847a
         <table className="table-fixed self-start rounded-rows">
           <thead>
             <tr className="h-row">
