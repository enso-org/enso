--- conflicted
+++ resolved
@@ -206,11 +206,7 @@
                         ? getText('stopSortingByName')
                         : getText('sortByNameDescending')
                   }
-<<<<<<< HEAD
-                  className="group flex h-table-row w-full items-center gap-icon-with-text px-name-column-x"
-=======
-                  className="group flex h-drive-table-heading w-full items-center justify-start gap-icon-with-text"
->>>>>>> 63280d50
+                  className="group flex h-table-row w-full items-center justify-start gap-icon-with-text px-name-column-x"
                   onPress={() => {
                     const nextDirection =
                       sortInfo?.field === ActivityLogSortableColumn.type
@@ -257,11 +253,7 @@
                         ? getText('stopSortingByEmail')
                         : getText('sortByEmailDescending')
                   }
-<<<<<<< HEAD
-                  className="group flex h-table-row w-full items-center gap-icon-with-text px-name-column-x"
-=======
-                  className="group flex h-drive-table-heading w-full items-center justify-start gap-icon-with-text"
->>>>>>> 63280d50
+                  className="group flex h-table-row w-full items-center justify-start gap-icon-with-text px-name-column-x"
                   onPress={() => {
                     const nextDirection =
                       sortInfo?.field === ActivityLogSortableColumn.email
@@ -308,11 +300,7 @@
                         ? getText('stopSortingByTimestamp')
                         : getText('sortByTimestampDescending')
                   }
-<<<<<<< HEAD
-                  className="group flex h-table-row w-full items-center gap-icon-with-text px-name-column-x"
-=======
-                  className="group flex h-drive-table-heading w-full items-center justify-start gap-icon-with-text"
->>>>>>> 63280d50
+                  className="group flex h-table-row w-full items-center justify-start gap-icon-with-text px-name-column-x"
                   onPress={() => {
                     const nextDirection =
                       sortInfo?.field === ActivityLogSortableColumn.timestamp
