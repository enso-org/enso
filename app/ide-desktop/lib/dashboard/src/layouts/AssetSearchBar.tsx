/** @file A search bar containing a text input, and a list of suggestions. */
import * as React from 'react'

import FindIcon from 'enso-assets/find.svg'
import * as detect from 'enso-common/src/detect'

import * as modalProvider from '#/providers/ModalProvider'
import * as textProvider from '#/providers/TextProvider'

import * as aria from '#/components/aria'
import Label from '#/components/dashboard/Label'
import FocusArea from '#/components/styled/FocusArea'
import FocusRing from '#/components/styled/FocusRing'

import type * as backend from '#/services/Backend'

import * as array from '#/utilities/array'
import AssetQuery from '#/utilities/AssetQuery'
import * as eventModule from '#/utilities/event'
import * as string from '#/utilities/string'

// =============
// === Types ===
// =============

/** The reason behind a new query. */
enum QuerySource {
  /** A query change initiated by tabbing. While *technically* internal, it is semantically
   * different in that tabbing does not update the base query. */
  tabbing = 'tabbing',
  /** A query change initiated from code in this component. */
  internal = 'internal',
  /** A query change initiated by typing in the search bar. */
  typing = 'typing',
  /** A query change initiated from code in another component. */
  external = 'external',
}

/** A suggested query. */
export interface Suggestion {
  readonly render: () => React.ReactNode
  readonly addToQuery: (query: AssetQuery) => AssetQuery
  readonly deleteFromQuery: (query: AssetQuery) => AssetQuery
}

// ======================
// === AssetSearchBar ===
// ======================

/** Props for a {@link AssetSearchBar}. */
export interface AssetSearchBarProps {
  readonly isCloud: boolean
  readonly query: AssetQuery
  readonly setQuery: React.Dispatch<React.SetStateAction<AssetQuery>>
  readonly labels: backend.Label[]
  readonly suggestions: Suggestion[]
}

/** A search bar containing a text input, and a list of suggestions. */
export default function AssetSearchBar(props: AssetSearchBarProps) {
  const { isCloud, query, setQuery, labels, suggestions: rawSuggestions } = props
  const { getText } = textProvider.useText()
  const { modalRef } = modalProvider.useModalRef()
  /** A cached query as of the start of tabbing. */
  const baseQuery = React.useRef(query)
  const [suggestions, setSuggestions] = React.useState(rawSuggestions)
  const suggestionsRef = React.useRef(rawSuggestions)
  const [selectedIndices, setSelectedIndices] = React.useState<ReadonlySet<number>>(
    new Set<number>()
  )
  const [selectedIndex, setSelectedIndex] = React.useState<number | null>(null)
  const [areSuggestionsVisible, setAreSuggestionsVisible] = React.useState(false)
  const areSuggestionsVisibleRef = React.useRef(areSuggestionsVisible)
  const querySource = React.useRef(QuerySource.external)
  const [isShiftPressed, setIsShiftPressed] = React.useState(false)
  const rootRef = React.useRef<HTMLLabelElement | null>(null)
  const searchRef = React.useRef<HTMLInputElement | null>(null)
  areSuggestionsVisibleRef.current = areSuggestionsVisible

  React.useEffect(() => {
    if (querySource.current !== QuerySource.tabbing && !isShiftPressed) {
      baseQuery.current = query
    }
    // This effect MUST only run when `query` changes.
    // eslint-disable-next-line react-hooks/exhaustive-deps
  }, [query])

  React.useEffect(() => {
    if (querySource.current !== QuerySource.tabbing) {
      setSelectedIndex(null)
    }
    if (
      querySource.current !== QuerySource.internal &&
      querySource.current !== QuerySource.tabbing
    ) {
      if (searchRef.current != null) {
        searchRef.current.value = query.query
      }
    }
  }, [query])

  React.useEffect(() => {
    if (querySource.current !== QuerySource.tabbing && !isShiftPressed) {
      setSuggestions(rawSuggestions)
      suggestionsRef.current = rawSuggestions
    }
  }, [isShiftPressed, rawSuggestions])

  React.useEffect(() => {
    if (
      querySource.current === QuerySource.internal ||
      querySource.current === QuerySource.tabbing
    ) {
      let newQuery = query
      const suggestion = selectedIndex == null ? null : suggestions[selectedIndex]
      if (suggestion != null) {
        newQuery = suggestion.addToQuery(baseQuery.current)
        setQuery(newQuery)
      }
      searchRef.current?.focus()
      const end = searchRef.current?.value.length ?? 0
      searchRef.current?.setSelectionRange(end, end)
      if (searchRef.current != null) {
        searchRef.current.value = newQuery.toString()
      }
    }
    // This effect MUST only run when `selectedIndex` changes.
    // eslint-disable-next-line react-hooks/exhaustive-deps
  }, [selectedIndex])

  React.useEffect(() => {
    const onSearchKeyDown = (event: KeyboardEvent) => {
      if (areSuggestionsVisibleRef.current) {
        if (event.key === 'Tab') {
          event.preventDefault()
          event.stopImmediatePropagation()
          querySource.current = QuerySource.tabbing
          const reverse = event.shiftKey
          setSelectedIndex(oldIndex => {
            const length = Math.max(1, suggestionsRef.current.length)
            if (reverse) {
              return oldIndex == null ? length - 1 : (oldIndex + length - 1) % length
            } else {
              return oldIndex == null ? 0 : (oldIndex + 1) % length
            }
          })
        }
        if (
          event.key === 'Enter' ||
          (event.key === ' ' && document.activeElement !== searchRef.current)
        ) {
          querySource.current = QuerySource.external
          if (searchRef.current != null) {
            searchRef.current.focus()
            const end = searchRef.current.value.length
            searchRef.current.setSelectionRange(end, end)
          }
        }
        if (event.key === 'Enter') {
          setAreSuggestionsVisible(false)
        }
        if (event.key === 'Escape') {
          if (querySource.current === QuerySource.tabbing) {
            querySource.current = QuerySource.external
            setQuery(baseQuery.current)
            setAreSuggestionsVisible(false)
          } else {
            searchRef.current?.blur()
          }
        }
      }
    }
    const onKeyDown = (event: KeyboardEvent) => {
      setIsShiftPressed(event.shiftKey)
      // Allow `alt` key to be pressed in case it is being used to enter special characters.
      if (
        !eventModule.isElementTextInput(event.target) &&
        (!(event.target instanceof Node) || rootRef.current?.contains(event.target) !== true) &&
        eventModule.isTextInputEvent(event) &&
        event.key !== ' ' &&
        (!detect.isOnMacOS() || event.key !== 'Delete') &&
        modalRef.current == null
      ) {
        searchRef.current?.focus()
      }
      if (
        event.target instanceof Node &&
        rootRef.current?.contains(event.target) === true &&
        eventModule.isPotentiallyShortcut(event)
      ) {
        searchRef.current?.focus()
      }
    }
    const onKeyUp = (event: KeyboardEvent) => {
      setIsShiftPressed(event.shiftKey)
    }
    const root = rootRef.current
    root?.addEventListener('keydown', onSearchKeyDown)
    document.addEventListener('keydown', onKeyDown)
    document.addEventListener('keyup', onKeyUp)
    return () => {
      root?.removeEventListener('keydown', onSearchKeyDown)
      document.removeEventListener('keydown', onKeyDown)
      document.removeEventListener('keyup', onKeyUp)
    }
  }, [setQuery, /* should never change */ modalRef])

  // Reset `querySource` after all other effects have run.
  React.useEffect(() => {
    if (querySource.current !== QuerySource.typing && searchRef.current != null) {
      searchRef.current.value = query.toString()
    }
    if (querySource.current !== QuerySource.tabbing) {
      baseQuery.current = query
      querySource.current = QuerySource.external
    }
  }, [query, /* should never change */ setQuery])

  return (
<<<<<<< HEAD
    <FocusArea direction="horizontal">
      {(ref, innerProps) => (
        <label
          ref={element => {
            ref(element)
            rootRef.current = element
          }}
          data-testid="asset-search-bar"
          className="search-bar group relative flex h-row max-w-asset-search-bar grow items-center gap-asset-search-bar rounded-full px-input-x text-primary xl:max-w-asset-search-bar-wide"
          {...innerProps}
          onFocus={event => {
            innerProps.onFocus(event)
            setAreSuggestionsVisible(true)
          }}
          onBlur={event => {
            innerProps.onBlur(event)
            if (!event.currentTarget.contains(event.relatedTarget)) {
              if (querySource.current === QuerySource.tabbing) {
                querySource.current = QuerySource.external
              }
              setAreSuggestionsVisible(false)
            }
          }}
        >
          <img src={FindIcon} className="relative z-1 placeholder" />
          <div className="pointer-events-none absolute left top flex w-full flex-col overflow-hidden rounded-default before:absolute before:inset before:bg-frame before:backdrop-blur-default">
            <div className="padding relative h-row" />
            {areSuggestionsVisible && (
              <div className="relative flex flex-col gap-search-suggestions">
                {/* Tags (`name:`, `modified:`, etc.) */}
=======
    <label
      ref={rootRef}
      data-testid="asset-search-bar"
      tabIndex={-1}
      onFocus={() => {
        setAreSuggestionsVisible(true)
      }}
      onBlur={event => {
        if (!event.currentTarget.contains(event.relatedTarget)) {
          if (querySource.current === QuerySource.tabbing) {
            querySource.current = QuerySource.external
          }
          setAreSuggestionsVisible(false)
        }
      }}
      className="search-bar group relative flex h-row max-w-asset-search-bar grow items-center gap-asset-search-bar rounded-full px-input-x text-primary xl:max-w-asset-search-bar-wide"
    >
      <img src={FindIcon} className="relative z-1 placeholder" />
      <input
        ref={searchRef}
        type="search"
        size={1}
        placeholder={
          isCloud
            ? getText('remoteBackendSearchPlaceholder')
            : getText('localBackendSearchPlaceholder')
        }
        className="peer text relative z-1 grow bg-transparent placeholder:text-center"
        onChange={event => {
          if (querySource.current !== QuerySource.internal) {
            querySource.current = QuerySource.typing
            setQuery(AssetQuery.fromString(event.target.value))
          }
        }}
        onKeyDown={event => {
          if (
            event.key === 'Enter' &&
            !event.shiftKey &&
            !event.altKey &&
            !event.metaKey &&
            !event.ctrlKey
          ) {
            // Clone the query to refresh results.
            setQuery(query.clone())
          }
        }}
      />
      <div className="pointer-events-none absolute left top flex w-full flex-col overflow-hidden rounded-default before:absolute before:inset before:bg-frame before:backdrop-blur-default">
        <div className="padding relative h-row" />
        {areSuggestionsVisible && (
          <div className="relative flex flex-col gap-search-suggestions">
            {/* Tags (`name:`, `modified:`, etc.) */}
            <div
              data-testid="asset-search-tag-names"
              className="pointer-events-auto flex flex-wrap gap-buttons whitespace-nowrap px-search-suggestions"
            >
              {(isCloud ? AssetQuery.tagNames : AssetQuery.localTagNames).flatMap(entry => {
                const [key, tag] = entry
                return tag == null || isShiftPressed !== tag.startsWith('-')
                  ? []
                  : [
                      <button
                        key={key}
                        className="h-text rounded-full bg-frame px-button-x transition-all hover:bg-selected-frame"
                        onClick={() => {
                          querySource.current = QuerySource.internal
                          setQuery(query.add({ [key]: [[]] }))
                        }}
                      >
                        {`${tag}:`}
                      </button>,
                    ]
              })}
            </div>
            {/* Asset labels */}
            {isCloud && labels.length !== 0 && (
              <div
                data-testid="asset-search-labels"
                className="pointer-events-auto flex gap-buttons p-search-suggestions"
              >
                {labels
                  .sort((a, b) => string.compareCaseInsensitive(a.value, b.value))
                  .map(label => {
                    const negated = query.negativeLabels.some(term =>
                      array.shallowEqual(term, [label.value])
                    )
                    return (
                      <Label
                        key={label.id}
                        color={label.color}
                        active={
                          negated ||
                          query.labels.some(term => array.shallowEqual(term, [label.value]))
                        }
                        negated={negated}
                        onClick={event => {
                          querySource.current = QuerySource.internal
                          setQuery(oldQuery => {
                            const newQuery = oldQuery.withToggled(
                              'labels',
                              'negativeLabels',
                              label.value,
                              event.shiftKey
                            )
                            baseQuery.current = newQuery
                            return newQuery
                          })
                        }}
                      >
                        {label.value}
                      </Label>
                    )
                  })}
              </div>
            )}
            {/* Suggestions */}
            <div className="flex max-h-search-suggestions-list flex-col overflow-y-auto">
              {suggestions.map((suggestion, index) => (
                // This should not be a `<button>`, since `render()` may output a
                // tree containing a button.
>>>>>>> 3eb47ac2
                <div
                  data-testid="asset-search-tag-names"
                  className="pointer-events-auto flex flex-wrap gap-buttons whitespace-nowrap px-search-suggestions"
                >
                  {(isCloud ? AssetQuery.tagNames : AssetQuery.localTagNames).flatMap(entry => {
                    const [key, tag] = entry
                    return tag == null || isShiftPressed !== tag.startsWith('-')
                      ? []
                      : [
                          <aria.Button
                            key={key}
                            className="h-text rounded-full bg-frame px-button-x transition-all hover:bg-selected-frame"
                            onPress={() => {
                              querySource.current = QuerySource.internal
                              setQuery(query.add({ [key]: [[]] }))
                            }}
                          >
                            {tag}:
                          </aria.Button>,
                        ]
                  })}
                </div>
                {/* Asset labels */}
                {isCloud && labels.length !== 0 && (
                  <div
                    data-testid="asset-search-labels"
                    className="pointer-events-auto flex gap-buttons p-search-suggestions"
                  >
                    {labels
                      .sort((a, b) => string.compareCaseInsensitive(a.value, b.value))
                      .map(label => {
                        const negated = query.negativeLabels.some(term =>
                          array.shallowEqual(term, [label.value])
                        )
                        return (
                          <Label
                            key={label.id}
                            color={label.color}
                            active={
                              negated ||
                              query.labels.some(term => array.shallowEqual(term, [label.value]))
                            }
                            negated={negated}
                            onPress={event => {
                              querySource.current = QuerySource.internal
                              setQuery(oldQuery => {
                                const newQuery = oldQuery.withToggled(
                                  'labels',
                                  'negativeLabels',
                                  label.value,
                                  event.shiftKey
                                )
                                baseQuery.current = newQuery
                                return newQuery
                              })
                            }}
                          >
                            {label.value}
                          </Label>
                        )
                      })}
                  </div>
                )}
                {/* Suggestions */}
                <div className="flex max-h-search-suggestions-list flex-col overflow-y-auto">
                  {suggestions.map((suggestion, index) => (
                    // This should not be a `<button>`, since `render()` may output a
                    // tree containing a button.
                    <div
                      data-testid="asset-search-suggestion"
                      key={index}
                      role="button"
                      ref={el => {
                        if (index === selectedIndex) {
                          el?.focus()
                        }
                      }}
                      className={`pointer-events-auto mx-search-suggestion cursor-pointer rounded-default px-search-suggestions py-search-suggestion-y text-left transition-colors last:mb-search-suggestion hover:bg-selected-frame ${
                        index === selectedIndex
                          ? 'bg-selected-frame'
                          : selectedIndices.has(index)
                            ? 'bg-frame'
                            : ''
                      }`}
                      onClick={event => {
                        querySource.current = QuerySource.internal
                        setQuery(
                          selectedIndices.has(index)
                            ? suggestion.deleteFromQuery(event.shiftKey ? query : baseQuery.current)
                            : suggestion.addToQuery(event.shiftKey ? query : baseQuery.current)
                        )
                        if (event.shiftKey) {
                          setSelectedIndices(
                            new Set(
                              selectedIndices.has(index)
                                ? [...selectedIndices].filter(otherIndex => otherIndex !== index)
                                : [...selectedIndices, index]
                            )
                          )
                        } else {
                          setAreSuggestionsVisible(false)
                        }
                      }}
                    >
                      {suggestion.render()}
                    </div>
                  ))}
                </div>
              </div>
            )}
          </div>
          <FocusRing placement="before">
            <aria.SearchField
              aria-label="Search through items"
              className="relative grow before:text before:absolute before:inset-x-button-focus-ring-inset before:my-auto before:rounded-full before:transition-all"
              onKeyDown={event => {
                event.continuePropagation()
              }}
            >
              <aria.Input
                type="search"
                ref={searchRef}
                size={1}
                placeholder={
                  isCloud
                    ? 'Type to search for projects, Data Links, users, and more.'
                    : 'Type to search for projects.'
                }
                className="focus-child peer text relative z-1 w-full bg-transparent placeholder:text-center"
                onChange={event => {
                  if (querySource.current !== QuerySource.internal) {
                    querySource.current = QuerySource.typing
                    setQuery(AssetQuery.fromString(event.target.value))
                  }
                }}
                onKeyDown={event => {
                  if (
                    event.key === 'Enter' &&
                    !event.shiftKey &&
                    !event.altKey &&
                    !event.metaKey &&
                    !event.ctrlKey
                  ) {
                    // Clone the query to refresh results.
                    setQuery(query.clone())
                  }
                }}
              />
            </aria.SearchField>
          </FocusRing>
        </label>
      )}
    </FocusArea>
  )
}<|MERGE_RESOLUTION|>--- conflicted
+++ resolved
@@ -217,10 +217,9 @@
   }, [query, /* should never change */ setQuery])
 
   return (
-<<<<<<< HEAD
     <FocusArea direction="horizontal">
       {(ref, innerProps) => (
-        <label
+        <aria.Label
           ref={element => {
             ref(element)
             rootRef.current = element
@@ -248,128 +247,6 @@
             {areSuggestionsVisible && (
               <div className="relative flex flex-col gap-search-suggestions">
                 {/* Tags (`name:`, `modified:`, etc.) */}
-=======
-    <label
-      ref={rootRef}
-      data-testid="asset-search-bar"
-      tabIndex={-1}
-      onFocus={() => {
-        setAreSuggestionsVisible(true)
-      }}
-      onBlur={event => {
-        if (!event.currentTarget.contains(event.relatedTarget)) {
-          if (querySource.current === QuerySource.tabbing) {
-            querySource.current = QuerySource.external
-          }
-          setAreSuggestionsVisible(false)
-        }
-      }}
-      className="search-bar group relative flex h-row max-w-asset-search-bar grow items-center gap-asset-search-bar rounded-full px-input-x text-primary xl:max-w-asset-search-bar-wide"
-    >
-      <img src={FindIcon} className="relative z-1 placeholder" />
-      <input
-        ref={searchRef}
-        type="search"
-        size={1}
-        placeholder={
-          isCloud
-            ? getText('remoteBackendSearchPlaceholder')
-            : getText('localBackendSearchPlaceholder')
-        }
-        className="peer text relative z-1 grow bg-transparent placeholder:text-center"
-        onChange={event => {
-          if (querySource.current !== QuerySource.internal) {
-            querySource.current = QuerySource.typing
-            setQuery(AssetQuery.fromString(event.target.value))
-          }
-        }}
-        onKeyDown={event => {
-          if (
-            event.key === 'Enter' &&
-            !event.shiftKey &&
-            !event.altKey &&
-            !event.metaKey &&
-            !event.ctrlKey
-          ) {
-            // Clone the query to refresh results.
-            setQuery(query.clone())
-          }
-        }}
-      />
-      <div className="pointer-events-none absolute left top flex w-full flex-col overflow-hidden rounded-default before:absolute before:inset before:bg-frame before:backdrop-blur-default">
-        <div className="padding relative h-row" />
-        {areSuggestionsVisible && (
-          <div className="relative flex flex-col gap-search-suggestions">
-            {/* Tags (`name:`, `modified:`, etc.) */}
-            <div
-              data-testid="asset-search-tag-names"
-              className="pointer-events-auto flex flex-wrap gap-buttons whitespace-nowrap px-search-suggestions"
-            >
-              {(isCloud ? AssetQuery.tagNames : AssetQuery.localTagNames).flatMap(entry => {
-                const [key, tag] = entry
-                return tag == null || isShiftPressed !== tag.startsWith('-')
-                  ? []
-                  : [
-                      <button
-                        key={key}
-                        className="h-text rounded-full bg-frame px-button-x transition-all hover:bg-selected-frame"
-                        onClick={() => {
-                          querySource.current = QuerySource.internal
-                          setQuery(query.add({ [key]: [[]] }))
-                        }}
-                      >
-                        {`${tag}:`}
-                      </button>,
-                    ]
-              })}
-            </div>
-            {/* Asset labels */}
-            {isCloud && labels.length !== 0 && (
-              <div
-                data-testid="asset-search-labels"
-                className="pointer-events-auto flex gap-buttons p-search-suggestions"
-              >
-                {labels
-                  .sort((a, b) => string.compareCaseInsensitive(a.value, b.value))
-                  .map(label => {
-                    const negated = query.negativeLabels.some(term =>
-                      array.shallowEqual(term, [label.value])
-                    )
-                    return (
-                      <Label
-                        key={label.id}
-                        color={label.color}
-                        active={
-                          negated ||
-                          query.labels.some(term => array.shallowEqual(term, [label.value]))
-                        }
-                        negated={negated}
-                        onClick={event => {
-                          querySource.current = QuerySource.internal
-                          setQuery(oldQuery => {
-                            const newQuery = oldQuery.withToggled(
-                              'labels',
-                              'negativeLabels',
-                              label.value,
-                              event.shiftKey
-                            )
-                            baseQuery.current = newQuery
-                            return newQuery
-                          })
-                        }}
-                      >
-                        {label.value}
-                      </Label>
-                    )
-                  })}
-              </div>
-            )}
-            {/* Suggestions */}
-            <div className="flex max-h-search-suggestions-list flex-col overflow-y-auto">
-              {suggestions.map((suggestion, index) => (
-                // This should not be a `<button>`, since `render()` may output a
-                // tree containing a button.
->>>>>>> 3eb47ac2
                 <div
                   data-testid="asset-search-tag-names"
                   className="pointer-events-auto flex flex-wrap gap-buttons whitespace-nowrap px-search-suggestions"
@@ -387,7 +264,7 @@
                               setQuery(query.add({ [key]: [[]] }))
                             }}
                           >
-                            {tag}:
+                            {tag + ':'}
                           </aria.Button>,
                         ]
                   })}
@@ -483,7 +360,7 @@
           </div>
           <FocusRing placement="before">
             <aria.SearchField
-              aria-label="Search through items"
+              aria-label={getText('assetSearchFieldLabel')}
               className="relative grow before:text before:absolute before:inset-x-button-focus-ring-inset before:my-auto before:rounded-full before:transition-all"
               onKeyDown={event => {
                 event.continuePropagation()
@@ -495,8 +372,8 @@
                 size={1}
                 placeholder={
                   isCloud
-                    ? 'Type to search for projects, Data Links, users, and more.'
-                    : 'Type to search for projects.'
+                    ? getText('remoteBackendSearchPlaceholder')
+                    : getText('localBackendSearchPlaceholder')
                 }
                 className="focus-child peer text relative z-1 w-full bg-transparent placeholder:text-center"
                 onChange={event => {
@@ -520,7 +397,7 @@
               />
             </aria.SearchField>
           </FocusRing>
-        </label>
+        </aria.Label>
       )}
     </FocusArea>
   )
