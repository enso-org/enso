/** @file A search bar containing a text input, and a list of suggestions. */
import * as React from 'react'

import FindIcon from 'enso-assets/find.svg'
import * as detect from 'enso-common/src/detect'

import * as backendHooks from '#/hooks/backendHooks'

import * as modalProvider from '#/providers/ModalProvider'
import * as textProvider from '#/providers/TextProvider'

import * as aria from '#/components/aria'
import Label from '#/components/dashboard/Label'
import FocusArea from '#/components/styled/FocusArea'
import FocusRing from '#/components/styled/FocusRing'
import SvgMask from '#/components/SvgMask'

import type Backend from '#/services/Backend'

import * as array from '#/utilities/array'
import AssetQuery from '#/utilities/AssetQuery'
import * as eventModule from '#/utilities/event'
import * as string from '#/utilities/string'
import * as tailwindMerge from '#/utilities/tailwindMerge'

// =============
// === Types ===
// =============

/** The reason behind a new query. */
enum QuerySource {
  /** A query change initiated by tabbing. While *technically* internal, it is semantically
   * different in that tabbing does not update the base query. */
  tabbing = 'tabbing',
  /** A query change initiated from code in this component. */
  internal = 'internal',
  /** A query change initiated by typing in the search bar. */
  typing = 'typing',
  /** A query change initiated from code in another component. */
  external = 'external',
}

/** A suggested query. */
export interface Suggestion {
  readonly render: () => React.ReactNode
  readonly addToQuery: (query: AssetQuery) => AssetQuery
  readonly deleteFromQuery: (query: AssetQuery) => AssetQuery
}

// ============
// === Tags ===
// ============

/** Props for a {@link Tags}. */
interface InternalTagsProps {
  readonly isCloud: boolean
  readonly querySource: React.MutableRefObject<QuerySource>
  readonly query: AssetQuery
  readonly setQuery: React.Dispatch<React.SetStateAction<AssetQuery>>
}

/** Tags (`name:`, `modified:`, etc.) */
function Tags(props: InternalTagsProps) {
  const { isCloud, querySource, query, setQuery } = props
  const [isShiftPressed, setIsShiftPressed] = React.useState(false)

  React.useEffect(() => {
    const onKeyDown = (event: KeyboardEvent) => {
      setIsShiftPressed(event.shiftKey)
    }
    const onKeyUp = (event: KeyboardEvent) => {
      setIsShiftPressed(event.shiftKey)
    }
    document.addEventListener('keydown', onKeyDown)
    document.addEventListener('keyup', onKeyUp)
    return () => {
      document.removeEventListener('keydown', onKeyDown)
      document.removeEventListener('keyup', onKeyUp)
    }
  }, [])

  return (
    <div
      data-testid="asset-search-tag-names"
      className="pointer-events-auto flex flex-wrap gap-buttons whitespace-nowrap px-search-suggestions"
    >
      {(isCloud ? AssetQuery.tagNames : AssetQuery.localTagNames).flatMap(entry => {
        const [key, tag] = entry
        return tag == null || isShiftPressed !== tag.startsWith('-')
          ? []
          : [
              <FocusRing key={key}>
                <aria.Button
                  className="h-text rounded-full bg-frame px-button-x transition-all hover:bg-selected-frame"
                  onPress={() => {
                    querySource.current = QuerySource.internal
                    setQuery(query.add({ [key]: [[]] }))
                  }}
                >
                  {tag + ':'}
                </aria.Button>
              </FocusRing>,
            ]
      })}
    </div>
  )
}

// ======================
// === AssetSearchBar ===
// ======================

/** Props for a {@link AssetSearchBar}. */
export interface AssetSearchBarProps {
  readonly backend: Backend | null
  readonly isCloud: boolean
  readonly query: AssetQuery
  readonly setQuery: React.Dispatch<React.SetStateAction<AssetQuery>>
  readonly suggestions: readonly Suggestion[]
}

/** A search bar containing a text input, and a list of suggestions. */
export default function AssetSearchBar(props: AssetSearchBarProps) {
  const { backend, isCloud, query, setQuery, suggestions: rawSuggestions } = props
  const { getText } = textProvider.useText()
  const { modalRef } = modalProvider.useModalRef()
  /** A cached query as of the start of tabbing. */
  const baseQuery = React.useRef(query)
  const [suggestions, setSuggestions] = React.useState(rawSuggestions)
  const suggestionsRef = React.useRef(rawSuggestions)
  const [selectedIndices, setSelectedIndices] = React.useState<ReadonlySet<number>>(
    new Set<number>()
  )
  const [selectedIndex, setSelectedIndex] = React.useState<number | null>(null)
  const [areSuggestionsVisible, setAreSuggestionsVisible] = React.useState(false)
  const areSuggestionsVisibleRef = React.useRef(areSuggestionsVisible)
  const querySource = React.useRef(QuerySource.external)
  const rootRef = React.useRef<HTMLLabelElement | null>(null)
  const searchRef = React.useRef<HTMLInputElement | null>(null)
  const labels = backendHooks.useBackendListTags(backend) ?? []
  areSuggestionsVisibleRef.current = areSuggestionsVisible

  React.useEffect(() => {
    if (querySource.current !== QuerySource.tabbing) {
      baseQuery.current = query
    }
    // This effect MUST only run when `query` changes.
    // eslint-disable-next-line react-hooks/exhaustive-deps
  }, [query])

  React.useEffect(() => {
    if (querySource.current !== QuerySource.tabbing) {
      setSelectedIndex(null)
    }
    if (
      querySource.current !== QuerySource.internal &&
      querySource.current !== QuerySource.tabbing
    ) {
      if (searchRef.current != null) {
        searchRef.current.value = query.query
      }
    }
  }, [query])

  React.useEffect(() => {
    if (querySource.current !== QuerySource.tabbing) {
      setSuggestions(rawSuggestions)
      suggestionsRef.current = rawSuggestions
    }
  }, [rawSuggestions])

  React.useEffect(() => {
    if (
      querySource.current === QuerySource.internal ||
      querySource.current === QuerySource.tabbing
    ) {
      let newQuery = query
      const suggestion = selectedIndex == null ? null : suggestions[selectedIndex]
      if (suggestion != null) {
        newQuery = suggestion.addToQuery(baseQuery.current)
        setQuery(newQuery)
      }
      searchRef.current?.focus()
      const end = searchRef.current?.value.length ?? 0
      searchRef.current?.setSelectionRange(end, end)
      if (searchRef.current != null) {
        searchRef.current.value = newQuery.toString()
      }
    }
    // This effect MUST only run when `selectedIndex` changes.
    // eslint-disable-next-line react-hooks/exhaustive-deps
  }, [selectedIndex])

  React.useEffect(() => {
    const onSearchKeyDown = (event: KeyboardEvent) => {
      if (areSuggestionsVisibleRef.current) {
        if (event.key === 'ArrowUp' || event.key === 'ArrowDown') {
          event.preventDefault()
          event.stopImmediatePropagation()
          querySource.current = QuerySource.tabbing
          const reverse = event.key === 'ArrowUp'
          setSelectedIndex(oldIndex => {
            const length = Math.max(1, suggestionsRef.current.length)
            if (reverse) {
              return oldIndex == null ? length - 1 : (oldIndex + length - 1) % length
            } else {
              return oldIndex == null ? 0 : (oldIndex + 1) % length
            }
          })
        }
        if (
          event.key === 'Enter' ||
          (event.key === ' ' && document.activeElement !== searchRef.current)
        ) {
          querySource.current = QuerySource.external
          if (searchRef.current != null) {
            searchRef.current.focus()
            const end = searchRef.current.value.length
            searchRef.current.setSelectionRange(end, end)
          }
        }
        if (event.key === 'Enter') {
          setAreSuggestionsVisible(false)
        }
        if (event.key === 'Escape') {
          if (querySource.current === QuerySource.tabbing) {
            querySource.current = QuerySource.external
            setQuery(baseQuery.current)
            setAreSuggestionsVisible(false)
          } else {
            searchRef.current?.blur()
          }
        }
      }
    }
    const onKeyDown = (event: KeyboardEvent) => {
      // Allow `alt` key to be pressed in case it is being used to enter special characters.
      if (
        !eventModule.isElementTextInput(event.target) &&
        (!(event.target instanceof Node) || rootRef.current?.contains(event.target) !== true) &&
        eventModule.isTextInputEvent(event) &&
        event.key !== ' ' &&
        (!detect.isOnMacOS() || event.key !== 'Delete') &&
        modalRef.current == null
      ) {
        searchRef.current?.focus()
      }
      if (
        event.target instanceof Node &&
        rootRef.current?.contains(event.target) === true &&
        eventModule.isPotentiallyShortcut(event)
      ) {
        searchRef.current?.focus()
      }
    }
    const root = rootRef.current
    root?.addEventListener('keydown', onSearchKeyDown)
    document.addEventListener('keydown', onKeyDown)
    return () => {
      root?.removeEventListener('keydown', onSearchKeyDown)
      document.removeEventListener('keydown', onKeyDown)
    }
  }, [setQuery, /* should never change */ modalRef])

  // Reset `querySource` after all other effects have run.
  React.useEffect(() => {
    if (querySource.current !== QuerySource.typing && searchRef.current != null) {
      searchRef.current.value = query.toString()
    }
    if (querySource.current !== QuerySource.tabbing) {
      baseQuery.current = query
      querySource.current = QuerySource.external
    }
  }, [query, /* should never change */ setQuery])

  return (
    <FocusArea direction="horizontal">
      {innerProps => (
        <aria.Label
          data-testid="asset-search-bar"
          {...aria.mergeProps<aria.LabelProps>()(innerProps, {
            className:
<<<<<<< HEAD
              'z-1 group relative flex h-row grow items-center gap-asset-search-bar rounded-full px-input-x text-primary',
=======
              'search-bar group relative flex h-row grow max-w-[60em] items-center gap-asset-search-bar rounded-full px-3 text-primary',
>>>>>>> e1aeebd5
            ref: rootRef,
            onFocus: () => {
              setAreSuggestionsVisible(true)
            },
            onBlur: event => {
              if (!event.currentTarget.contains(event.relatedTarget)) {
                if (querySource.current === QuerySource.tabbing) {
                  querySource.current = QuerySource.external
                }
                setAreSuggestionsVisible(false)
              }
            },
          })}
        >
          <div className="relative size-4 placeholder" />
          <div
            className={tailwindMerge.twMerge(
              'pointer-events-none absolute left top z-1 flex w-full flex-col overflow-hidden rounded-default border-0.5 border-primary/20 transition-colors before:absolute before:inset before:backdrop-blur-default hover:before:bg-frame',
              areSuggestionsVisible && 'before:bg-frame'
            )}
          >
            <div className="padding relative h-[30px]" />
            {areSuggestionsVisible && (
              <div className="relative flex flex-col gap-search-suggestions">
                {/* Tags (`name:`, `modified:`, etc.) */}
                <Tags
                  isCloud={isCloud}
                  querySource={querySource}
                  query={query}
                  setQuery={setQuery}
                />
                {/* Asset labels */}
                {isCloud && labels.length !== 0 && (
                  <div
                    data-testid="asset-search-labels"
                    className="pointer-events-auto flex gap-buttons p-search-suggestions"
                  >
                    {[...labels]
                      .sort((a, b) => string.compareCaseInsensitive(a.value, b.value))
                      .map(label => {
                        const negated = query.negativeLabels.some(term =>
                          array.shallowEqual(term, [label.value])
                        )
                        return (
                          <Label
                            key={label.id}
                            color={label.color}
                            active={
                              negated ||
                              query.labels.some(term => array.shallowEqual(term, [label.value]))
                            }
                            negated={negated}
                            onPress={event => {
                              querySource.current = QuerySource.internal
                              setQuery(oldQuery => {
                                const newQuery = oldQuery.withToggled(
                                  'labels',
                                  'negativeLabels',
                                  label.value,
                                  event.shiftKey
                                )
                                baseQuery.current = newQuery
                                return newQuery
                              })
                            }}
                          >
                            {label.value}
                          </Label>
                        )
                      })}
                  </div>
                )}
                {/* Suggestions */}
                <div className="flex max-h-search-suggestions-list flex-col overflow-y-auto">
                  {suggestions.map((suggestion, index) => (
                    // This should not be a `<button>`, since `render()` may output a
                    // tree containing a button.
                    <aria.Button
                      data-testid="asset-search-suggestion"
                      key={index}
                      ref={el => {
                        if (index === selectedIndex) {
                          el?.focus()
                        }
                      }}
                      className={tailwindMerge.twMerge(
                        'pointer-events-auto mx-search-suggestion cursor-pointer rounded-default px-search-suggestions py-search-suggestion-y text-left transition-colors last:mb-search-suggestion hover:bg-selected-frame',
                        selectedIndices.has(index) && 'bg-frame',
                        index === selectedIndex && 'bg-selected-frame'
                      )}
                      onPress={event => {
                        querySource.current = QuerySource.internal
                        setQuery(
                          selectedIndices.has(index)
                            ? suggestion.deleteFromQuery(event.shiftKey ? query : baseQuery.current)
                            : suggestion.addToQuery(event.shiftKey ? query : baseQuery.current)
                        )
                        if (event.shiftKey) {
                          setSelectedIndices(
                            new Set(
                              selectedIndices.has(index)
                                ? [...selectedIndices].filter(otherIndex => otherIndex !== index)
                                : [...selectedIndices, index]
                            )
                          )
                        } else {
                          setAreSuggestionsVisible(false)
                        }
                      }}
                    >
                      {suggestion.render()}
                    </aria.Button>
                  ))}
                </div>
              </div>
            )}
          </div>
          <SvgMask src={FindIcon} className="absolute left-3 z-1 text-primary/30" />
          <FocusRing placement="before">
            <aria.SearchField
              aria-label={getText('assetSearchFieldLabel')}
              className="relative grow before:text before:absolute before:-inset-x-1 before:my-auto before:rounded-full before:transition-all"
              value={query.query}
              onKeyDown={event => {
                event.continuePropagation()
              }}
            >
              <aria.Input
                type="search"
                ref={searchRef}
                size={1}
                placeholder={
                  isCloud
                    ? detect.isOnMacOS()
                      ? getText('remoteBackendSearchPlaceholderMacOs')
                      : getText('remoteBackendSearchPlaceholder')
                    : getText('localBackendSearchPlaceholder')
                }
                className="focus-child peer text relative z-1 w-full bg-transparent placeholder-primary/20"
                onChange={event => {
                  if (querySource.current !== QuerySource.internal) {
                    querySource.current = QuerySource.typing
                    setQuery(AssetQuery.fromString(event.target.value))
                  }
                }}
                onKeyDown={event => {
                  if (
                    event.key === 'Enter' &&
                    !event.shiftKey &&
                    !event.altKey &&
                    !event.metaKey &&
                    !event.ctrlKey
                  ) {
                    // Clone the query to refresh results.
                    setQuery(query.clone())
                  }
                }}
              />
            </aria.SearchField>
          </FocusRing>
        </aria.Label>
      )}
    </FocusArea>
  )
}<|MERGE_RESOLUTION|>--- conflicted
+++ resolved
@@ -280,11 +280,7 @@
           data-testid="asset-search-bar"
           {...aria.mergeProps<aria.LabelProps>()(innerProps, {
             className:
-<<<<<<< HEAD
-              'z-1 group relative flex h-row grow items-center gap-asset-search-bar rounded-full px-input-x text-primary',
-=======
-              'search-bar group relative flex h-row grow max-w-[60em] items-center gap-asset-search-bar rounded-full px-3 text-primary',
->>>>>>> e1aeebd5
+              'z-1 group relative flex h-row grow max-w-[60em] items-center gap-asset-search-bar rounded-full px-3 text-primary',
             ref: rootRef,
             onFocus: () => {
               setAreSuggestionsVisible(true)
