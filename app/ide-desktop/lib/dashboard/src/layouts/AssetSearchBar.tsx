/** @file A search bar containing a text input, and a list of suggestions. */
import * as React from 'react'

import * as tailwindMerge from 'tailwind-merge'

import FindIcon from 'enso-assets/find.svg'
import * as detect from 'enso-common/src/detect'

import * as backendHooks from '#/hooks/backendHooks'

import * as modalProvider from '#/providers/ModalProvider'
import * as textProvider from '#/providers/TextProvider'

import * as aria from '#/components/aria'
import Label from '#/components/dashboard/Label'
import FocusArea from '#/components/styled/FocusArea'
import FocusRing from '#/components/styled/FocusRing'
import SvgMask from '#/components/SvgMask'

import type Backend from '#/services/Backend'

import * as array from '#/utilities/array'
import AssetQuery from '#/utilities/AssetQuery'
import * as eventModule from '#/utilities/event'
import * as string from '#/utilities/string'

// =============
// === Types ===
// =============

/** The reason behind a new query. */
enum QuerySource {
  /** A query change initiated by tabbing. While *technically* internal, it is semantically
   * different in that tabbing does not update the base query. */
  tabbing = 'tabbing',
  /** A query change initiated from code in this component. */
  internal = 'internal',
  /** A query change initiated by typing in the search bar. */
  typing = 'typing',
  /** A query change initiated from code in another component. */
  external = 'external',
}

/** A suggested query. */
export interface Suggestion {
  readonly render: () => React.ReactNode
  readonly addToQuery: (query: AssetQuery) => AssetQuery
  readonly deleteFromQuery: (query: AssetQuery) => AssetQuery
}

// ============
// === Tags ===
// ============

/** Props for a {@link Tags}. */
interface InternalTagsProps {
  readonly isCloud: boolean
  readonly querySource: React.MutableRefObject<QuerySource>
  readonly query: AssetQuery
  readonly setQuery: React.Dispatch<React.SetStateAction<AssetQuery>>
}

/** Tags (`name:`, `modified:`, etc.) */
function Tags(props: InternalTagsProps) {
  const { isCloud, querySource, query, setQuery } = props
  const [isShiftPressed, setIsShiftPressed] = React.useState(false)

  React.useEffect(() => {
    const onKeyDown = (event: KeyboardEvent) => {
      setIsShiftPressed(event.shiftKey)
    }
    const onKeyUp = (event: KeyboardEvent) => {
      setIsShiftPressed(event.shiftKey)
    }
    document.addEventListener('keydown', onKeyDown)
    document.addEventListener('keyup', onKeyUp)
    return () => {
      document.removeEventListener('keydown', onKeyDown)
      document.removeEventListener('keyup', onKeyUp)
    }
  }, [])

  return (
    <div
      data-testid="asset-search-tag-names"
      className="pointer-events-auto flex flex-wrap gap-buttons whitespace-nowrap px-search-suggestions"
    >
      {(isCloud ? AssetQuery.tagNames : AssetQuery.localTagNames).flatMap(entry => {
        const [key, tag] = entry
        return tag == null || isShiftPressed !== tag.startsWith('-')
          ? []
          : [
              <FocusRing key={key}>
                <aria.Button
                  className="h-text rounded-full bg-frame px-button-x transition-all hover:bg-selected-frame"
                  onPress={() => {
                    querySource.current = QuerySource.internal
                    setQuery(query.add({ [key]: [[]] }))
                  }}
                >
                  {tag + ':'}
                </aria.Button>
              </FocusRing>,
            ]
      })}
    </div>
  )
}

// ======================
// === AssetSearchBar ===
// ======================

/** Props for a {@link AssetSearchBar}. */
export interface AssetSearchBarProps {
  readonly backend: Backend | null
  readonly isCloud: boolean
  readonly query: AssetQuery
  readonly setQuery: React.Dispatch<React.SetStateAction<AssetQuery>>
<<<<<<< HEAD
  readonly labels: readonly backend.Label[]
  readonly suggestions: readonly Suggestion[]
  readonly className?: string
=======
  readonly suggestions: Suggestion[]
>>>>>>> 63280d50
}

/** A search bar containing a text input, and a list of suggestions. */
export default function AssetSearchBar(props: AssetSearchBarProps) {
<<<<<<< HEAD
  const { isCloud, query, setQuery, labels, suggestions: rawSuggestions, className } = props
=======
  const { backend, isCloud, query, setQuery, suggestions: rawSuggestions } = props
>>>>>>> 63280d50
  const { getText } = textProvider.useText()
  const { modalRef } = modalProvider.useModalRef()
  /** A cached query as of the start of tabbing. */
  const baseQuery = React.useRef(query)
  const [suggestions, setSuggestions] = React.useState(rawSuggestions)
  const suggestionsRef = React.useRef(rawSuggestions)
  const [selectedIndices, setSelectedIndices] = React.useState<ReadonlySet<number>>(
    new Set<number>()
  )
  const [selectedIndex, setSelectedIndex] = React.useState<number | null>(null)
  const [areSuggestionsVisible, setAreSuggestionsVisible] = React.useState(false)
  const areSuggestionsVisibleRef = React.useRef(areSuggestionsVisible)
  const querySource = React.useRef(QuerySource.external)
  const rootRef = React.useRef<HTMLLabelElement | null>(null)
  const searchRef = React.useRef<HTMLInputElement | null>(null)
  const labels = backendHooks.useBackendListTags(backend) ?? []
  areSuggestionsVisibleRef.current = areSuggestionsVisible

  React.useEffect(() => {
    if (querySource.current !== QuerySource.tabbing) {
      baseQuery.current = query
    }
    // This effect MUST only run when `query` changes.
    // eslint-disable-next-line react-hooks/exhaustive-deps
  }, [query])

  React.useEffect(() => {
    if (querySource.current !== QuerySource.tabbing) {
      setSelectedIndex(null)
    }
    if (
      querySource.current !== QuerySource.internal &&
      querySource.current !== QuerySource.tabbing
    ) {
      if (searchRef.current != null) {
        searchRef.current.value = query.query
      }
    }
  }, [query])

  React.useEffect(() => {
    if (querySource.current !== QuerySource.tabbing) {
      setSuggestions(rawSuggestions)
      suggestionsRef.current = rawSuggestions
    }
  }, [rawSuggestions])

  React.useEffect(() => {
    if (
      querySource.current === QuerySource.internal ||
      querySource.current === QuerySource.tabbing
    ) {
      let newQuery = query
      const suggestion = selectedIndex == null ? null : suggestions[selectedIndex]
      if (suggestion != null) {
        newQuery = suggestion.addToQuery(baseQuery.current)
        setQuery(newQuery)
      }
      searchRef.current?.focus()
      const end = searchRef.current?.value.length ?? 0
      searchRef.current?.setSelectionRange(end, end)
      if (searchRef.current != null) {
        searchRef.current.value = newQuery.toString()
      }
    }
    // This effect MUST only run when `selectedIndex` changes.
    // eslint-disable-next-line react-hooks/exhaustive-deps
  }, [selectedIndex])

  React.useEffect(() => {
    const onSearchKeyDown = (event: KeyboardEvent) => {
      if (areSuggestionsVisibleRef.current) {
        if (event.key === 'ArrowUp' || event.key === 'ArrowDown') {
          event.preventDefault()
          event.stopImmediatePropagation()
          querySource.current = QuerySource.tabbing
          const reverse = event.key === 'ArrowUp'
          setSelectedIndex(oldIndex => {
            const length = Math.max(1, suggestionsRef.current.length)
            if (reverse) {
              return oldIndex == null ? length - 1 : (oldIndex + length - 1) % length
            } else {
              return oldIndex == null ? 0 : (oldIndex + 1) % length
            }
          })
        }
        if (
          event.key === 'Enter' ||
          (event.key === ' ' && document.activeElement !== searchRef.current)
        ) {
          querySource.current = QuerySource.external
          if (searchRef.current != null) {
            searchRef.current.focus()
            const end = searchRef.current.value.length
            searchRef.current.setSelectionRange(end, end)
          }
        }
        if (event.key === 'Enter') {
          setAreSuggestionsVisible(false)
        }
        if (event.key === 'Escape') {
          if (querySource.current === QuerySource.tabbing) {
            querySource.current = QuerySource.external
            setQuery(baseQuery.current)
            setAreSuggestionsVisible(false)
          } else {
            searchRef.current?.blur()
          }
        }
      }
    }
    const onKeyDown = (event: KeyboardEvent) => {
      // Allow `alt` key to be pressed in case it is being used to enter special characters.
      if (
        !eventModule.isElementTextInput(event.target) &&
        (!(event.target instanceof Node) || rootRef.current?.contains(event.target) !== true) &&
        eventModule.isTextInputEvent(event) &&
        event.key !== ' ' &&
        (!detect.isOnMacOS() || event.key !== 'Delete') &&
        modalRef.current == null
      ) {
        searchRef.current?.focus()
      }
      if (
        event.target instanceof Node &&
        rootRef.current?.contains(event.target) === true &&
        eventModule.isPotentiallyShortcut(event)
      ) {
        searchRef.current?.focus()
      }
    }
    const root = rootRef.current
    root?.addEventListener('keydown', onSearchKeyDown)
    document.addEventListener('keydown', onKeyDown)
    return () => {
      root?.removeEventListener('keydown', onSearchKeyDown)
      document.removeEventListener('keydown', onKeyDown)
    }
  }, [setQuery, /* should never change */ modalRef])

  // Reset `querySource` after all other effects have run.
  React.useEffect(() => {
    if (querySource.current !== QuerySource.typing && searchRef.current != null) {
      searchRef.current.value = query.toString()
    }
    if (querySource.current !== QuerySource.tabbing) {
      baseQuery.current = query
      querySource.current = QuerySource.external
    }
  }, [query, /* should never change */ setQuery])

  return (
    <FocusArea direction="horizontal">
      {innerProps => (
        <aria.Label
          data-testid="asset-search-bar"
          {...aria.mergeProps<aria.LabelProps>()(innerProps, {
            className: tailwindMerge.twMerge(
              'search-bar group relative flex h-row grow items-center gap-asset-search-bar rounded-full px-3 text-primary',
              className
            ),
            ref: rootRef,
            onFocus: () => {
              setAreSuggestionsVisible(true)
            },
            onBlur: event => {
              if (!event.currentTarget.contains(event.relatedTarget)) {
                if (querySource.current === QuerySource.tabbing) {
                  querySource.current = QuerySource.external
                }
                setAreSuggestionsVisible(false)
              }
            },
          })}
        >
          <div className="relative size-icon placeholder" />
          <div
            className={`pointer-events-none absolute left top z-1 flex w-full flex-col overflow-hidden rounded-default border border-primary/20 transition-colors before:absolute before:inset before:backdrop-blur-default hover:before:bg-frame ${areSuggestionsVisible ? 'before:bg-frame' : ''}`}
          >
            <div className="padding relative h-[30px]" />
            {areSuggestionsVisible && (
              <div className="relative flex flex-col gap-search-suggestions">
                {/* Tags (`name:`, `modified:`, etc.) */}
                <Tags
                  isCloud={isCloud}
                  querySource={querySource}
                  query={query}
                  setQuery={setQuery}
                />
                {/* Asset labels */}
                {isCloud && labels.length !== 0 && (
                  <div
                    data-testid="asset-search-labels"
                    className="pointer-events-auto flex gap-buttons p-search-suggestions"
                  >
                    {[...labels]
                      .sort((a, b) => string.compareCaseInsensitive(a.value, b.value))
                      .map(label => {
                        const negated = query.negativeLabels.some(term =>
                          array.shallowEqual(term, [label.value])
                        )
                        return (
                          <Label
                            key={label.id}
                            color={label.color}
                            active={
                              negated ||
                              query.labels.some(term => array.shallowEqual(term, [label.value]))
                            }
                            negated={negated}
                            onPress={event => {
                              querySource.current = QuerySource.internal
                              setQuery(oldQuery => {
                                const newQuery = oldQuery.withToggled(
                                  'labels',
                                  'negativeLabels',
                                  label.value,
                                  event.shiftKey
                                )
                                baseQuery.current = newQuery
                                return newQuery
                              })
                            }}
                          >
                            {label.value}
                          </Label>
                        )
                      })}
                  </div>
                )}
                {/* Suggestions */}
                <div className="flex max-h-search-suggestions-list flex-col overflow-y-auto">
                  {suggestions.map((suggestion, index) => (
                    // This should not be a `<button>`, since `render()` may output a
                    // tree containing a button.
                    <aria.Button
                      data-testid="asset-search-suggestion"
                      key={index}
                      ref={el => {
                        if (index === selectedIndex) {
                          el?.focus()
                        }
                      }}
                      className={tailwindMerge.twMerge(
                        'pointer-events-auto mx-search-suggestion cursor-pointer rounded-default px-search-suggestions py-search-suggestion-y text-left transition-colors last:mb-search-suggestion hover:bg-selected-frame',
                        selectedIndices.has(index) && 'bg-frame',
                        index === selectedIndex && 'bg-selected-frame'
                      )}
                      onPress={event => {
                        querySource.current = QuerySource.internal
                        setQuery(
                          selectedIndices.has(index)
                            ? suggestion.deleteFromQuery(event.shiftKey ? query : baseQuery.current)
                            : suggestion.addToQuery(event.shiftKey ? query : baseQuery.current)
                        )
                        if (event.shiftKey) {
                          setSelectedIndices(
                            new Set(
                              selectedIndices.has(index)
                                ? [...selectedIndices].filter(otherIndex => otherIndex !== index)
                                : [...selectedIndices, index]
                            )
                          )
                        } else {
                          setAreSuggestionsVisible(false)
                        }
                      }}
                    >
                      {suggestion.render()}
                    </aria.Button>
                  ))}
                </div>
              </div>
            )}
          </div>
          <SvgMask src={FindIcon} className="absolute left-3 z-1 text-primary/30" />
          <FocusRing placement="before">
            <aria.SearchField
              aria-label={getText('assetSearchFieldLabel')}
              className="relative grow before:text before:absolute before:-inset-x-1 before:my-auto before:rounded-full before:transition-all"
              value={query.query}
              onKeyDown={event => {
                event.continuePropagation()
              }}
            >
              <aria.Input
                type="search"
                ref={searchRef}
                size={1}
                placeholder={
                  isCloud
                    ? detect.isOnMacOS()
                      ? getText('remoteBackendSearchPlaceholderMacOs')
                      : getText('remoteBackendSearchPlaceholder')
                    : getText('localBackendSearchPlaceholder')
                }
                className="focus-child peer text relative z-1 w-full bg-transparent placeholder-primary/20"
                onChange={event => {
                  if (querySource.current !== QuerySource.internal) {
                    querySource.current = QuerySource.typing
                    setQuery(AssetQuery.fromString(event.target.value))
                  }
                }}
                onKeyDown={event => {
                  if (
                    event.key === 'Enter' &&
                    !event.shiftKey &&
                    !event.altKey &&
                    !event.metaKey &&
                    !event.ctrlKey
                  ) {
                    // Clone the query to refresh results.
                    setQuery(query.clone())
                  }
                }}
              />
            </aria.SearchField>
          </FocusRing>
        </aria.Label>
      )}
    </FocusArea>
  )
}<|MERGE_RESOLUTION|>--- conflicted
+++ resolved
@@ -117,22 +117,12 @@
   readonly isCloud: boolean
   readonly query: AssetQuery
   readonly setQuery: React.Dispatch<React.SetStateAction<AssetQuery>>
-<<<<<<< HEAD
-  readonly labels: readonly backend.Label[]
   readonly suggestions: readonly Suggestion[]
-  readonly className?: string
-=======
-  readonly suggestions: Suggestion[]
->>>>>>> 63280d50
 }
 
 /** A search bar containing a text input, and a list of suggestions. */
 export default function AssetSearchBar(props: AssetSearchBarProps) {
-<<<<<<< HEAD
-  const { isCloud, query, setQuery, labels, suggestions: rawSuggestions, className } = props
-=======
   const { backend, isCloud, query, setQuery, suggestions: rawSuggestions } = props
->>>>>>> 63280d50
   const { getText } = textProvider.useText()
   const { modalRef } = modalProvider.useModalRef()
   /** A cached query as of the start of tabbing. */
@@ -290,10 +280,8 @@
         <aria.Label
           data-testid="asset-search-bar"
           {...aria.mergeProps<aria.LabelProps>()(innerProps, {
-            className: tailwindMerge.twMerge(
+            className:
               'search-bar group relative flex h-row grow items-center gap-asset-search-bar rounded-full px-3 text-primary',
-              className
-            ),
             ref: rootRef,
             onFocus: () => {
               setAreSuggestionsVisible(true)
@@ -310,7 +298,10 @@
         >
           <div className="relative size-icon placeholder" />
           <div
-            className={`pointer-events-none absolute left top z-1 flex w-full flex-col overflow-hidden rounded-default border border-primary/20 transition-colors before:absolute before:inset before:backdrop-blur-default hover:before:bg-frame ${areSuggestionsVisible ? 'before:bg-frame' : ''}`}
+            className={tailwindMerge.twMerge(
+              'pointer-events-none absolute left top z-1 flex w-full flex-col overflow-hidden rounded-default border border-primary/20 transition-colors before:absolute before:inset before:backdrop-blur-default hover:before:bg-frame',
+              areSuggestionsVisible && 'before:bg-frame'
+            )}
           >
             <div className="padding relative h-[30px]" />
             {areSuggestionsVisible && (
