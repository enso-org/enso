--- conflicted
+++ resolved
@@ -42,14 +42,10 @@
     <Modal hidden={hidden} className="absolute size-full overflow-hidden bg-dim">
       <div
         {...(!hidden ? { 'data-testid': 'info-menu' } : {})}
-<<<<<<< HEAD
-        className={`right-top-bar-margin top-top-bar-margin absolute flex flex-col gap-user-menu rounded-default bg-selected-frame backdrop-blur-default transition-all duration-user-menu ${initialized ? 'w-user-menu p-user-menu' : 'p-profile-picture size-row-h'}`}
-=======
         className={tailwindMerge.twMerge(
-          'absolute right-top-bar-margin top-top-bar-margin flex flex-col gap-user-menu rounded-default bg-selected-frame backdrop-blur-default transition-all duration-user-menu',
-          initialized ? 'w-user-menu p-user-menu' : 'size-row-h p-profile-picture'
+          'right-top-bar-margin top-top-bar-margin absolute flex flex-col gap-user-menu rounded-default bg-selected-frame backdrop-blur-default transition-all duration-user-menu',
+          initialized ? 'w-user-menu p-user-menu' : 'p-profile-picture size-row-h'
         )}
->>>>>>> 63280d50
         onClick={event => {
           event.stopPropagation()
         }}
