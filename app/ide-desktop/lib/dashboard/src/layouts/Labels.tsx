--- conflicted
+++ resolved
@@ -47,7 +47,7 @@
   const currentLabels = query.labels
   const currentNegativeLabels = query.negativeLabels
   const { setModal } = modalProvider.useSetModal()
-<<<<<<< HEAD
+  const { getText } = textProvider.useText()
   const displayLabels = React.useMemo(
     () =>
       labels
@@ -65,10 +65,12 @@
           className="gap-sidebar-section-heading flex w-full flex-col items-start"
           {...innerProps}
         >
-          <div className="text-header px-sidebar-section-heading-x text-sm font-bold">Labels</div>
+          <div className="text-header px-sidebar-section-heading-x text-sm font-bold">
+            {getText('labels')}
+          </div>
           <div
             data-testid="labels-list"
-            aria-label="Labels"
+            aria-label={getText('labelsListLabel')}
             className="flex flex-col items-start gap-labels"
           >
             {displayLabels.map(label => {
@@ -96,81 +98,15 @@
                       )
                     }}
                     onDragStart={event => {
-=======
-  const { getText } = textProvider.useText()
-
-  return (
-    <div
-      data-testid="labels"
-      className="flex w-full flex-col items-start gap-sidebar-section-heading"
-    >
-      <div className="text-header px-sidebar-section-heading-x text-sm font-bold">
-        {getText('labels')}
-      </div>
-      <ul data-testid="labels-list" className="flex flex-col items-start gap-labels">
-        {labels
-          .filter(label => !deletedLabelNames.has(label.value))
-          .sort((a, b) => string.compareCaseInsensitive(a.value, b.value))
-          .map(label => {
-            const negated = currentNegativeLabels.some(term =>
-              array.shallowEqual(term, [label.value])
-            )
-            return (
-              <li key={label.id} className="group flex items-center gap-label-icons">
-                <Label
-                  draggable
-                  color={label.color}
-                  active={
-                    negated || currentLabels.some(term => array.shallowEqual(term, [label.value]))
-                  }
-                  negated={negated}
-                  disabled={newLabelNames.has(label.value)}
-                  onClick={event => {
-                    setQuery(oldQuery =>
-                      oldQuery.withToggled('labels', 'negativeLabels', label.value, event.shiftKey)
-                    )
-                  }}
-                  onDragStart={event => {
-                    drag.setDragImageToBlank(event)
-                    const payload: drag.LabelsDragPayload = new Set([label.value])
-                    drag.LABELS.bind(event, payload)
-                    setModal(
-                      <DragModal
-                        event={event}
-                        doCleanup={() => {
-                          drag.LABELS.unbind(payload)
-                        }}
-                      >
-                        <Label active color={label.color} onClick={() => {}}>
-                          {label.value}
-                        </Label>
-                      </DragModal>
-                    )
-                  }}
-                >
-                  {label.value}
-                </Label>
-                {!newLabelNames.has(label.value) && (
-                  <button
-                    className="flex"
-                    onClick={event => {
->>>>>>> 3eb47ac2
                       event.stopPropagation()
                       drag.setDragImageToBlank(event)
                       const payload: drag.LabelsDragPayload = new Set([label.value])
                       drag.LABELS.bind(event, payload)
                       setModal(
-<<<<<<< HEAD
                         <DragModal
                           event={event}
                           doCleanup={() => {
                             drag.LABELS.unbind(payload)
-=======
-                        <ConfirmDeleteModal
-                          actionText={getText('deleteLabelActionText', label.value)}
-                          doDelete={() => {
-                            doDeleteLabel(label.id, label.value)
->>>>>>> 3eb47ac2
                           }}
                         >
                           <Label active color={label.color} onPress={() => {}}>
@@ -180,7 +116,6 @@
                       )
                     }}
                   >
-<<<<<<< HEAD
                     {label.value}
                   </Label>
                   {!newLabelNames.has(label.value) && (
@@ -190,7 +125,7 @@
                         onPress={() => {
                           setModal(
                             <ConfirmDeleteModal
-                              actionText={`delete the label '${label.value}'`}
+                              actionText={getText('deleteLabelActionText', label.value)}
                               doDelete={() => {
                                 doDeleteLabel(label.id, label.value)
                               }}
@@ -200,7 +135,7 @@
                       >
                         <SvgMask
                           src={Trash2Icon}
-                          alt="Delete"
+                          alt={getText('delete')}
                           className="size-icon text-delete transition-all transparent group-hover:active"
                         />
                       </aria.Button>
@@ -227,47 +162,11 @@
               {/* This is a non-standard-sized icon. */}
               {/* eslint-disable-next-line no-restricted-syntax */}
               <img src={PlusIcon} className="mr-[6px] size-[6px]" />
-              <span className="text-header">new label</span>
+              <aria.Text className="text-header">{getText('newLabelButtonLabel')}</aria.Text>
             </Label>
           </div>
         </div>
       )}
     </FocusArea>
-=======
-                    <SvgMask
-                      src={Trash2Icon}
-                      alt={getText('delete')}
-                      className="size-icon text-delete transition-all transparent group-hover:active"
-                    />
-                  </button>
-                )}
-              </li>
-            )
-          })}
-        <li>
-          <Label
-            active
-            color={labelUtils.DEFAULT_LABEL_COLOR}
-            className="bg-frame text-not-selected"
-            onClick={event => {
-              event.stopPropagation()
-              setModal(
-                <NewLabelModal
-                  labels={labels}
-                  eventTarget={event.currentTarget}
-                  doCreate={doCreateLabel}
-                />
-              )
-            }}
-          >
-            {/* This is a non-standard-sized icon. */}
-            {/* eslint-disable-next-line no-restricted-syntax */}
-            <img src={PlusIcon} className="mr-[6px] size-[6px]" />
-            <span className="text-header">{getText('newLabelButtonLabel')}</span>
-          </Label>
-        </li>
-      </ul>
-    </div>
->>>>>>> 3eb47ac2
   )
 }