--- conflicted
+++ resolved
@@ -171,14 +171,11 @@
               dispatchAssetEvent={dispatchAssetEvent}
             />
           )}
-<<<<<<< HEAD
-          {tab === AssetPanelTab.versions && <AssetVersions item={item} />}
+          {tab === AssetPanelTab.versions && (
+            <AssetVersions item={item} dispatchAssetListEvent={dispatchAssetListEvent} />
+          )}
           {tab === AssetPanelTab.projectSessions && item.type === backend.AssetType.project && (
             <AssetProjectSessions item={item} />
-=======
-          {tab === AssetPanelTab.versions && (
-            <AssetVersions item={item} dispatchAssetListEvent={dispatchAssetListEvent} />
->>>>>>> 55af1b9f
           )}
         </>
       )}
