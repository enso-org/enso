/** @file A panel containing the description and settings for an asset. */
import * as React from 'react'

import * as tailwindMerge from 'tailwind-merge'

import * as localStorageProvider from '#/providers/LocalStorageProvider'
import * as textProvider from '#/providers/TextProvider'

import type * as assetEvent from '#/events/assetEvent'

import AssetProperties from '#/layouts/AssetProperties'
import AssetVersions from '#/layouts/AssetVersions/AssetVersions'
import type Category from '#/layouts/CategorySwitcher/Category'

<<<<<<< HEAD
import * as aria from '#/components/aria'
import UnstyledButton from '#/components/UnstyledButton'
=======
import * as ariaComponents from '#/components/AriaComponents'
>>>>>>> 63280d50

import * as backendModule from '#/services/Backend'
import type Backend from '#/services/Backend'

import * as array from '#/utilities/array'
import type * as assetTreeNode from '#/utilities/AssetTreeNode'
import LocalStorage from '#/utilities/LocalStorage'

// =====================
// === AssetPanelTab ===
// =====================

/** Determines the content of the {@link AssetPanel}. */
enum AssetPanelTab {
  properties = 'properties',
  versions = 'versions',
}

// ============================
// === Global configuration ===
// ============================

declare module '#/utilities/LocalStorage' {
  /** */
  interface LocalStorageData {
    readonly assetPanelTab: AssetPanelTab
  }
}

const TABS = Object.values(AssetPanelTab)
LocalStorage.registerKey('assetPanelTab', {
  tryParse: value => (array.includes(TABS, value) ? value : null),
})

// ==================
// === AssetPanel ===
// ==================

/** The subset of {@link AssetPanelProps} that are required to be supplied by the row. */
export interface AssetPanelRequiredProps {
  readonly backend: Backend | null
  readonly item: assetTreeNode.AnyAssetTreeNode | null
  readonly setItem: React.Dispatch<React.SetStateAction<assetTreeNode.AnyAssetTreeNode>> | null
}

/** Props for an {@link AssetPanel}. */
export interface AssetPanelProps extends AssetPanelRequiredProps {
  readonly isReadonly?: boolean
  readonly category: Category
  readonly dispatchAssetEvent: (event: assetEvent.AssetEvent) => void
}

/** A panel containing the description and settings for an asset. */
export default function AssetPanel(props: AssetPanelProps) {
<<<<<<< HEAD
  const { backend, item, setItem, category, labels, dispatchAssetEvent } = props
=======
  const { backend, item, setItem, setQuery, category, dispatchAssetEvent } = props
>>>>>>> 63280d50
  const { isReadonly = false } = props

  const { getText } = textProvider.useText()
  const { localStorage } = localStorageProvider.useLocalStorage()
  const [initialized, setInitialized] = React.useState(false)
  const [tab, setTab] = React.useState(() => {
    const savedTab = localStorage.get('assetPanelTab') ?? AssetPanelTab.properties
    if (
      (item?.item.type === backendModule.AssetType.secret ||
        item?.item.type === backendModule.AssetType.directory) &&
      savedTab === AssetPanelTab.versions
    ) {
      return AssetPanelTab.properties
    } else {
      return savedTab
    }
  })

  React.useEffect(() => {
    // This prevents secrets and directories always setting the tab to `properties`
    // (because they do not support the `versions` tab).
    if (initialized) {
      localStorage.set('assetPanelTab', tab)
    }
    // `initialized` is NOT a dependency.
    // eslint-disable-next-line react-hooks/exhaustive-deps
  }, [tab, /* should never change */ localStorage])

  React.useEffect(() => {
    setInitialized(true)
  }, [])

  return (
    <div
      data-testid="asset-panel"
      className="p-top-bar-margin pointer-events-none absolute flex h-full w-asset-panel flex-col gap-asset-panel bg-white pl-asset-panel-l"
      onClick={event => {
        event.stopPropagation()
      }}
    >
      <div className="flex py-2">
        {item != null &&
          item.item.type !== backendModule.AssetType.secret &&
          item.item.type !== backendModule.AssetType.directory && (
<<<<<<< HEAD
            <UnstyledButton
              className={`button pointer-events-auto h-8 select-none bg-frame px-button-x leading-cozy transition-colors hover:bg-primary/[8%] ${
                tab !== AssetPanelTab.versions ? '' : 'bg-primary/[8%] active'
              }`}
=======
            <ariaComponents.Button
              size="custom"
              variant="custom"
              className={tailwindMerge.twMerge(
                'button pointer-events-auto select-none bg-frame px-button-x leading-cozy transition-colors hover:bg-selected-frame',
                tab === AssetPanelTab.versions && 'bg-selected-frame active'
              )}
>>>>>>> 63280d50
              onPress={() => {
                setTab(oldTab =>
                  oldTab === AssetPanelTab.versions
                    ? AssetPanelTab.properties
                    : AssetPanelTab.versions
                )
              }}
            >
              {getText('versions')}
            </ariaComponents.Button>
          )}
        {/* Spacing. The top right asset and user bars overlap this area. */}
        <div className="grow" />
      </div>
      {item == null || setItem == null || backend == null ? (
        <div className="grid grow place-items-center text-lg">
          <aria.Text>{getText('selectExactlyOneAssetToViewItsDetails')}</aria.Text>
        </div>
      ) : (
        <>
          {tab === AssetPanelTab.properties && (
            <AssetProperties
              backend={backend}
              isReadonly={isReadonly}
              item={item}
              setItem={setItem}
              category={category}
<<<<<<< HEAD
              labels={labels}
=======
              setQuery={setQuery}
>>>>>>> 63280d50
              dispatchAssetEvent={dispatchAssetEvent}
            />
          )}
          {tab === AssetPanelTab.versions && <AssetVersions backend={backend} item={item} />}
        </>
      )}
    </div>
  )
}<|MERGE_RESOLUTION|>--- conflicted
+++ resolved
@@ -12,12 +12,7 @@
 import AssetVersions from '#/layouts/AssetVersions/AssetVersions'
 import type Category from '#/layouts/CategorySwitcher/Category'
 
-<<<<<<< HEAD
-import * as aria from '#/components/aria'
-import UnstyledButton from '#/components/UnstyledButton'
-=======
 import * as ariaComponents from '#/components/AriaComponents'
->>>>>>> 63280d50
 
 import * as backendModule from '#/services/Backend'
 import type Backend from '#/services/Backend'
@@ -72,11 +67,7 @@
 
 /** A panel containing the description and settings for an asset. */
 export default function AssetPanel(props: AssetPanelProps) {
-<<<<<<< HEAD
-  const { backend, item, setItem, category, labels, dispatchAssetEvent } = props
-=======
-  const { backend, item, setItem, setQuery, category, dispatchAssetEvent } = props
->>>>>>> 63280d50
+  const { backend, item, setItem, category, dispatchAssetEvent } = props
   const { isReadonly = false } = props
 
   const { getText } = textProvider.useText()
@@ -121,20 +112,13 @@
         {item != null &&
           item.item.type !== backendModule.AssetType.secret &&
           item.item.type !== backendModule.AssetType.directory && (
-<<<<<<< HEAD
-            <UnstyledButton
-              className={`button pointer-events-auto h-8 select-none bg-frame px-button-x leading-cozy transition-colors hover:bg-primary/[8%] ${
-                tab !== AssetPanelTab.versions ? '' : 'bg-primary/[8%] active'
-              }`}
-=======
             <ariaComponents.Button
               size="custom"
               variant="custom"
               className={tailwindMerge.twMerge(
-                'button pointer-events-auto select-none bg-frame px-button-x leading-cozy transition-colors hover:bg-selected-frame',
-                tab === AssetPanelTab.versions && 'bg-selected-frame active'
+                'button pointer-events-auto h-8 select-none bg-frame px-button-x leading-cozy transition-colors hover:bg-primary/[8%]',
+                tab === AssetPanelTab.versions && 'bg-primary/[8%] active'
               )}
->>>>>>> 63280d50
               onPress={() => {
                 setTab(oldTab =>
                   oldTab === AssetPanelTab.versions
@@ -151,7 +135,7 @@
       </div>
       {item == null || setItem == null || backend == null ? (
         <div className="grid grow place-items-center text-lg">
-          <aria.Text>{getText('selectExactlyOneAssetToViewItsDetails')}</aria.Text>
+          {getText('selectExactlyOneAssetToViewItsDetails')}
         </div>
       ) : (
         <>
@@ -162,11 +146,6 @@
               item={item}
               setItem={setItem}
               category={category}
-<<<<<<< HEAD
-              labels={labels}
-=======
-              setQuery={setQuery}
->>>>>>> 63280d50
               dispatchAssetEvent={dispatchAssetEvent}
             />
           )}
