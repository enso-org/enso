/** @file A panel containing the description and settings for an asset. */
import * as React from 'react'

import * as tailwindMerge from 'tailwind-merge'

import * as localStorageProvider from '#/providers/LocalStorageProvider'
import * as textProvider from '#/providers/TextProvider'

import type * as assetEvent from '#/events/assetEvent'
import type * as assetListEvent from '#/events/assetListEvent'

import AssetProperties from '#/layouts/AssetProperties'
import AssetVersions from '#/layouts/AssetVersions/AssetVersions'
import type Category from '#/layouts/CategorySwitcher/Category'

import * as ariaComponents from '#/components/AriaComponents'

import * as backendModule from '#/services/Backend'
import type Backend from '#/services/Backend'

import * as array from '#/utilities/array'
import type * as assetTreeNode from '#/utilities/AssetTreeNode'
import LocalStorage from '#/utilities/LocalStorage'

// =====================
// === AssetPanelTab ===
// =====================

/** Determines the content of the {@link AssetPanel}. */
enum AssetPanelTab {
  properties = 'properties',
  versions = 'versions',
}

// ============================
// === Global configuration ===
// ============================

declare module '#/utilities/LocalStorage' {
  /** */
  interface LocalStorageData {
    readonly assetPanelTab: AssetPanelTab
  }
}

const TABS = Object.values(AssetPanelTab)
LocalStorage.registerKey('assetPanelTab', {
  tryParse: value => (array.includes(TABS, value) ? value : null),
})

// ==================
// === AssetPanel ===
// ==================

/** The subset of {@link AssetPanelProps} that are required to be supplied by the row. */
export interface AssetPanelRequiredProps {
  readonly backend: Backend | null
  readonly item: assetTreeNode.AnyAssetTreeNode | null
  readonly setItem: React.Dispatch<React.SetStateAction<assetTreeNode.AnyAssetTreeNode>> | null
}

/** Props for an {@link AssetPanel}. */
export interface AssetPanelProps extends AssetPanelRequiredProps {
  readonly isReadonly?: boolean
  readonly category: Category
  readonly dispatchAssetEvent: (event: assetEvent.AssetEvent) => void
  readonly dispatchAssetListEvent: (event: assetListEvent.AssetListEvent) => void
}

/** A panel containing the description and settings for an asset. */
export default function AssetPanel(props: AssetPanelProps) {
<<<<<<< HEAD
  const { item, setItem, category, labels, isReadonly = false } = props
=======
  const { backend, item, isReadonly = false, setItem, setQuery, category } = props
>>>>>>> 46f6b4f6
  const { dispatchAssetEvent, dispatchAssetListEvent } = props

  const { getText } = textProvider.useText()
  const { localStorage } = localStorageProvider.useLocalStorage()
  const [initialized, setInitialized] = React.useState(false)
  const [tab, setTab] = React.useState(() => {
    const savedTab = localStorage.get('assetPanelTab') ?? AssetPanelTab.properties
    if (
      (item?.item.type === backendModule.AssetType.secret ||
        item?.item.type === backendModule.AssetType.directory) &&
      savedTab === AssetPanelTab.versions
    ) {
      return AssetPanelTab.properties
    } else {
      return savedTab
    }
  })

  React.useEffect(() => {
    // This prevents secrets and directories always setting the tab to `properties`
    // (because they do not support the `versions` tab).
    if (initialized) {
      localStorage.set('assetPanelTab', tab)
    }
    // `initialized` is NOT a dependency.
    // eslint-disable-next-line react-hooks/exhaustive-deps
  }, [tab, /* should never change */ localStorage])

  React.useEffect(() => {
    setInitialized(true)
  }, [])

  return (
    <div
      data-testid="asset-panel"
      className="pointer-events-none absolute flex h-full w-asset-panel flex-col gap-asset-panel border-l-2 border-black/[0.12] p-top-bar-margin pl-asset-panel-l"
      onClick={event => {
        event.stopPropagation()
      }}
    >
      <div className="flex">
        {item != null &&
          item.item.type !== backendModule.AssetType.secret &&
          item.item.type !== backendModule.AssetType.directory && (
            <ariaComponents.Button
              size="custom"
              variant="custom"
              className={tailwindMerge.twMerge(
                'button pointer-events-auto select-none bg-frame px-button-x leading-cozy transition-colors hover:bg-selected-frame',
                tab === AssetPanelTab.versions && 'bg-selected-frame active'
              )}
              onPress={() => {
                setTab(oldTab =>
                  oldTab === AssetPanelTab.versions
                    ? AssetPanelTab.properties
                    : AssetPanelTab.versions
                )
              }}
            >
              {getText('versions')}
            </ariaComponents.Button>
          )}
        {/* Spacing. The top right asset and user bars overlap this area. */}
        <div className="grow" />
      </div>
      {item == null || setItem == null || backend == null ? (
        <div className="grid grow place-items-center text-lg">
          {getText('selectExactlyOneAssetToViewItsDetails')}
        </div>
      ) : (
        <>
          {tab === AssetPanelTab.properties && (
            <AssetProperties
              backend={backend}
              isReadonly={isReadonly}
              item={item}
              setItem={setItem}
              category={category}
<<<<<<< HEAD
              labels={labels}
=======
              setQuery={setQuery}
>>>>>>> 46f6b4f6
              dispatchAssetEvent={dispatchAssetEvent}
            />
          )}
          {tab === AssetPanelTab.versions && (
            <AssetVersions
              backend={backend}
              item={item}
              dispatchAssetListEvent={dispatchAssetListEvent}
            />
          )}
        </>
      )}
    </div>
  )
}<|MERGE_RESOLUTION|>--- conflicted
+++ resolved
@@ -69,11 +69,7 @@
 
 /** A panel containing the description and settings for an asset. */
 export default function AssetPanel(props: AssetPanelProps) {
-<<<<<<< HEAD
-  const { item, setItem, category, labels, isReadonly = false } = props
-=======
-  const { backend, item, isReadonly = false, setItem, setQuery, category } = props
->>>>>>> 46f6b4f6
+  const { backend, isReadonly = false, item, setItem, category } = props
   const { dispatchAssetEvent, dispatchAssetListEvent } = props
 
   const { getText } = textProvider.useText()
@@ -109,7 +105,7 @@
   return (
     <div
       data-testid="asset-panel"
-      className="pointer-events-none absolute flex h-full w-asset-panel flex-col gap-asset-panel border-l-2 border-black/[0.12] p-top-bar-margin pl-asset-panel-l"
+      className="p-top-bar-margin pointer-events-none absolute flex h-full w-asset-panel flex-col gap-asset-panel border-l-2 border-black/[0.12] pl-asset-panel-l"
       onClick={event => {
         event.stopPropagation()
       }}
@@ -152,11 +148,6 @@
               item={item}
               setItem={setItem}
               category={category}
-<<<<<<< HEAD
-              labels={labels}
-=======
-              setQuery={setQuery}
->>>>>>> 46f6b4f6
               dispatchAssetEvent={dispatchAssetEvent}
             />
           )}
