/** @file A panel containing the description and settings for an asset. */
import * as React from 'react'

import * as tailwindMerge from 'tailwind-merge'

import * as localStorageProvider from '#/providers/LocalStorageProvider'
import * as textProvider from '#/providers/TextProvider'

import type * as assetEvent from '#/events/assetEvent'
import type * as assetListEvent from '#/events/assetListEvent'

import AssetProperties from '#/layouts/AssetProperties'
import AssetVersions from '#/layouts/AssetVersions/AssetVersions'
import type Category from '#/layouts/CategorySwitcher/Category'

import * as ariaComponents from '#/components/AriaComponents'

import * as backendModule from '#/services/Backend'
import type Backend from '#/services/Backend'

import * as array from '#/utilities/array'
import type * as assetTreeNode from '#/utilities/AssetTreeNode'
import LocalStorage from '#/utilities/LocalStorage'

// =====================
// === AssetPanelTab ===
// =====================

/** Determines the content of the {@link AssetPanel}. */
enum AssetPanelTab {
  properties = 'properties',
  versions = 'versions',
}

// ============================
// === Global configuration ===
// ============================

declare module '#/utilities/LocalStorage' {
  /** */
  interface LocalStorageData {
    readonly assetPanelTab: AssetPanelTab
  }
}

const TABS = Object.values(AssetPanelTab)
LocalStorage.registerKey('assetPanelTab', {
  tryParse: value => (array.includes(TABS, value) ? value : null),
})

// ==================
// === AssetPanel ===
// ==================

/** The subset of {@link AssetPanelProps} that are required to be supplied by the row. */
export interface AssetPanelRequiredProps {
  readonly backend: Backend | null
  readonly item: assetTreeNode.AnyAssetTreeNode | null
  readonly setItem: React.Dispatch<React.SetStateAction<assetTreeNode.AnyAssetTreeNode>> | null
}

/** Props for an {@link AssetPanel}. */
export interface AssetPanelProps extends AssetPanelRequiredProps {
  readonly isReadonly?: boolean
  readonly category: Category
  readonly dispatchAssetEvent: (event: assetEvent.AssetEvent) => void
  readonly dispatchAssetListEvent: (event: assetListEvent.AssetListEvent) => void
}

/** A panel containing the description and settings for an asset. */
export default function AssetPanel(props: AssetPanelProps) {
<<<<<<< HEAD
  const { backend, item, setItem, category, dispatchAssetEvent } = props
  const { isReadonly = false } = props
=======
  const { backend, item, isReadonly = false, setItem, setQuery, category } = props
  const { dispatchAssetEvent, dispatchAssetListEvent } = props
>>>>>>> f311561f

  const { getText } = textProvider.useText()
  const { localStorage } = localStorageProvider.useLocalStorage()
  const [initialized, setInitialized] = React.useState(false)
  const [tab, setTab] = React.useState(() => {
    const savedTab = localStorage.get('assetPanelTab') ?? AssetPanelTab.properties
    if (
      (item?.item.type === backendModule.AssetType.secret ||
        item?.item.type === backendModule.AssetType.directory) &&
      savedTab === AssetPanelTab.versions
    ) {
      return AssetPanelTab.properties
    } else {
      return savedTab
    }
  })

  React.useEffect(() => {
    // This prevents secrets and directories always setting the tab to `properties`
    // (because they do not support the `versions` tab).
    if (initialized) {
      localStorage.set('assetPanelTab', tab)
    }
    // `initialized` is NOT a dependency.
    // eslint-disable-next-line react-hooks/exhaustive-deps
  }, [tab, /* should never change */ localStorage])

  React.useEffect(() => {
    setInitialized(true)
  }, [])

  return (
    <div
      data-testid="asset-panel"
      className="p-top-bar-margin pointer-events-none absolute flex h-full w-asset-panel flex-col gap-asset-panel bg-white pl-asset-panel-l"
      onClick={event => {
        event.stopPropagation()
      }}
    >
      <div className="flex py-2">
        {item != null &&
          item.item.type !== backendModule.AssetType.secret &&
          item.item.type !== backendModule.AssetType.directory && (
            <ariaComponents.Button
              size="custom"
              variant="custom"
              className={tailwindMerge.twMerge(
                'button pointer-events-auto h-8 select-none bg-frame px-button-x leading-cozy transition-colors hover:bg-primary/[8%]',
                tab === AssetPanelTab.versions && 'bg-primary/[8%] active'
              )}
              onPress={() => {
                setTab(oldTab =>
                  oldTab === AssetPanelTab.versions
                    ? AssetPanelTab.properties
                    : AssetPanelTab.versions
                )
              }}
            >
              {getText('versions')}
            </ariaComponents.Button>
          )}
        {/* Spacing. The top right asset and user bars overlap this area. */}
        <div className="grow" />
      </div>
      {item == null || setItem == null || backend == null ? (
        <div className="grid grow place-items-center text-lg">
          {getText('selectExactlyOneAssetToViewItsDetails')}
        </div>
      ) : (
        <>
          {tab === AssetPanelTab.properties && (
            <AssetProperties
              backend={backend}
              isReadonly={isReadonly}
              item={item}
              setItem={setItem}
              category={category}
              dispatchAssetEvent={dispatchAssetEvent}
            />
          )}
          {tab === AssetPanelTab.versions && (
            <AssetVersions
              backend={backend}
              item={item}
              dispatchAssetListEvent={dispatchAssetListEvent}
            />
          )}
        </>
      )}
    </div>
  )
}<|MERGE_RESOLUTION|>--- conflicted
+++ resolved
@@ -69,13 +69,8 @@
 
 /** A panel containing the description and settings for an asset. */
 export default function AssetPanel(props: AssetPanelProps) {
-<<<<<<< HEAD
-  const { backend, item, setItem, category, dispatchAssetEvent } = props
-  const { isReadonly = false } = props
-=======
-  const { backend, item, isReadonly = false, setItem, setQuery, category } = props
+  const { backend, item, isReadonly = false, setItem, category } = props
   const { dispatchAssetEvent, dispatchAssetListEvent } = props
->>>>>>> f311561f
 
   const { getText } = textProvider.useText()
   const { localStorage } = localStorageProvider.useLocalStorage()
@@ -110,7 +105,7 @@
   return (
     <div
       data-testid="asset-panel"
-      className="p-top-bar-margin pointer-events-none absolute flex h-full w-asset-panel flex-col gap-asset-panel bg-white pl-asset-panel-l"
+      className="pointer-events-none absolute flex h-full w-asset-panel flex-col gap-asset-panel bg-white p-top-bar-margin pl-asset-panel-l"
       onClick={event => {
         event.stopPropagation()
       }}
