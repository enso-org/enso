--- conflicted
+++ resolved
@@ -9,7 +9,7 @@
 import AssetVersions from '#/layouts/AssetVersions'
 import type Category from '#/layouts/CategorySwitcher/Category'
 
-import * as backendModule from '#/services/Backend'
+import * as backend from '#/services/Backend'
 
 import * as array from '#/utilities/array'
 import type AssetQuery from '#/utilities/AssetQuery'
@@ -54,48 +54,23 @@
 
 /** Props for an {@link AssetPanel}. */
 export interface AssetPanelProps extends AssetPanelRequiredProps {
-<<<<<<< HEAD
-  readonly supportsLocalBackend: boolean
-  readonly isCloud: boolean
-  readonly page: pageSwitcher.Page
-  readonly setPage: (page: pageSwitcher.Page) => void
-=======
   readonly setQuery: React.Dispatch<React.SetStateAction<AssetQuery>>
->>>>>>> b33079e6
   readonly category: Category
   readonly labels: backend.Label[]
   readonly dispatchAssetEvent: (event: assetEvent.AssetEvent) => void
-<<<<<<< HEAD
-  readonly projectAsset: backendModule.SmartProject | null
-  readonly setProjectAsset: React.Dispatch<React.SetStateAction<backendModule.ProjectAsset>> | null
-  readonly doRemoveSelf: () => void
-  readonly onSignOut: () => void
-=======
->>>>>>> b33079e6
 }
 
 /** A panel containing the description and settings for an asset. */
 export default function AssetPanel(props: AssetPanelProps) {
-<<<<<<< HEAD
-  const { supportsLocalBackend, isCloud, item, setItem, page, setPage, category } = props
-  const { isHelpChatOpen, setIsHelpChatOpen, setVisibility } = props
-  const { dispatchAssetEvent, projectAsset, setProjectAsset, doRemoveSelf, onSignOut } = props
-=======
   const { item, setItem, setQuery, category, labels, dispatchAssetEvent } = props
->>>>>>> b33079e6
 
   const { localStorage } = localStorageProvider.useLocalStorage()
   const [initialized, setInitialized] = React.useState(false)
   const [tab, setTab] = React.useState(() => {
     const savedTab = localStorage.get('assetPanelTab') ?? AssetPanelTab.properties
     if (
-<<<<<<< HEAD
-      (item.item.type === backendModule.AssetType.secret ||
-        item.item.type === backendModule.AssetType.directory) &&
-=======
       (item?.item.type === backend.AssetType.secret ||
         item?.item.type === backend.AssetType.directory) &&
->>>>>>> b33079e6
       savedTab === AssetPanelTab.versions
     ) {
       return AssetPanelTab.properties
@@ -127,14 +102,9 @@
       }}
     >
       <div className="flex">
-<<<<<<< HEAD
-        {item.item.type !== backendModule.AssetType.secret &&
-          item.item.type !== backendModule.AssetType.directory && (
-=======
         {item != null &&
           item.item.type !== backend.AssetType.secret &&
           item.item.type !== backend.AssetType.directory && (
->>>>>>> b33079e6
             <button
               className={`button select-none bg-frame px-button-x leading-cozy transition-colors hover:bg-selected-frame ${
                 tab !== AssetPanelTab.versions ? '' : 'bg-selected-frame active'
@@ -152,29 +122,6 @@
           )}
         {/* Spacing. The top right asset and user bars overlap this area. */}
         <div className="grow" />
-<<<<<<< HEAD
-        <div className="flex gap-2">
-          <AssetInfoBar
-            canToggleAssetPanel={true}
-            isAssetPanelVisible={true}
-            setIsAssetPanelVisible={setVisibility}
-            isCloud={isCloud}
-          />
-          <UserBar
-            supportsLocalBackend={supportsLocalBackend}
-            isCloud={isCloud}
-            isHelpChatOpen={isHelpChatOpen}
-            setIsHelpChatOpen={setIsHelpChatOpen}
-            onSignOut={onSignOut}
-            page={page}
-            setPage={setPage}
-            projectAsset={projectAsset}
-            setProjectAsset={setProjectAsset}
-            doRemoveSelf={doRemoveSelf}
-          />
-        </div>
-=======
->>>>>>> b33079e6
       </div>
       {item == null || setItem == null ? (
         <div className="grid grow place-items-center text-lg">
