--- conflicted
+++ resolved
@@ -116,11 +116,7 @@
         event.stopPropagation()
       }}
     >
-<<<<<<< HEAD
-      <ariaComponents.ButtonGroup className="mt-4">
-=======
       <ariaComponents.ButtonGroup className="mt-4 grow-0 basis-8">
->>>>>>> 2fde378b
         {item != null &&
           item.item.type !== backendModule.AssetType.secret &&
           item.item.type !== backendModule.AssetType.directory && (
@@ -142,8 +138,6 @@
               {getText('versions')}
             </ariaComponents.Button>
           )}
-<<<<<<< HEAD
-=======
         {item != null && item.item.type === backendModule.AssetType.project && (
           <ariaComponents.Button
             size="medium"
@@ -166,7 +160,6 @@
         )}
         {/* Spacing. The top right asset and user bars overlap this area. */}
         <div className="grow" />
->>>>>>> 2fde378b
       </ariaComponents.ButtonGroup>
       {item == null || setItem == null || backend == null ? (
         <div className="grid grow place-items-center text-lg">
