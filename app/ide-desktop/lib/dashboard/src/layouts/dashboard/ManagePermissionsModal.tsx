/** @file A modal with inputs for user email and permission level. */
import * as React from 'react'

import * as toast from 'react-toastify'
import isEmail from 'validator/es/lib/isEmail'

import * as asyncEffectHooks from '#/hooks/asyncEffectHooks'
import * as toastAndLogHooks from '#/hooks/toastAndLogHooks'

import * as authProvider from '#/providers/AuthProvider'
import * as modalProvider from '#/providers/ModalProvider'

import Autocomplete from '#/components/Autocomplete'
import PermissionSelector from '#/components/dashboard/PermissionSelector'
import UserPermissions from '#/components/dashboard/UserPermissions'
import Modal from '#/components/Modal'

import * as backendModule from '#/services/Backend'

import * as object from '#/utilities/object'
import * as permissionsModule from '#/utilities/permissions'

// =================
// === Constants ===
// =================

/** The vertical offset of the `PermissionTypeSelector` from its parent element, for the
 * input to invite new users. */
const TYPE_SELECTOR_Y_OFFSET_PX = 32

// ==============================
// === ManagePermissionsModal ===
// ==============================

/** Props for a {@link ManagePermissionsModal}. */
export interface ManagePermissionsModalProps<
  Asset extends backendModule.AnySmartAsset = backendModule.AnySmartAsset,
> {
<<<<<<< HEAD
  item: Asset
  setItem: React.Dispatch<React.SetStateAction<Asset['value']>>
  self: backendModule.UserPermission
=======
  readonly item: Asset
  readonly setItem: React.Dispatch<React.SetStateAction<Asset>>
  readonly self: backendModule.UserPermission
>>>>>>> b5a9ec1f
  /** Remove the current user's permissions from this asset. This MUST be a prop because it should
   * change the assets list. */
  readonly doRemoveSelf: () => void
  /** If this is `null`, this modal will be centered. */
  readonly eventTarget: HTMLElement | null
}

/** A modal with inputs for user email and permission level.
 * @throws {Error} when the current backend is the local backend, or when the user is offline.
 * This should never happen, as this modal should not be accessible in either case. */
export default function ManagePermissionsModal<
  Asset extends backendModule.AnySmartAsset = backendModule.AnySmartAsset,
>(props: ManagePermissionsModalProps<Asset>) {
  const { item, setItem, self, doRemoveSelf, eventTarget } = props
  const { organization } = authProvider.useNonPartialUserSession()
  const { unsetModal } = modalProvider.useSetModal()
  const toastAndLog = toastAndLogHooks.useToastAndLog()
  const asset = item.value
  const [permissions, setPermissions] = React.useState(asset.permissions ?? [])
  const [users, setUsers] = React.useState<backendModule.SimpleUser[]>([])
  const [email, setEmail] = React.useState<string | null>(null)
  const [action, setAction] = React.useState(permissionsModule.PermissionAction.view)
  const position = React.useMemo(() => eventTarget?.getBoundingClientRect(), [eventTarget])
  const editablePermissions = React.useMemo(
    () =>
      self.permission === permissionsModule.PermissionAction.own
        ? permissions
        : permissions.filter(
            permission => permission.permission !== permissionsModule.PermissionAction.own
          ),
    [permissions, self.permission]
  )
  const usernamesOfUsersWithPermission = React.useMemo(
    () => new Set(asset.permissions?.map(userPermission => userPermission.user.user_name)),
    [asset.permissions]
  )
  const emailsOfUsersWithPermission = React.useMemo(
    () => new Set<string>(asset.permissions?.map(userPermission => userPermission.user.user_email)),
    [asset.permissions]
  )
  const isOnlyOwner = React.useMemo(
    () =>
      self.permission === permissionsModule.PermissionAction.own &&
      permissions.every(
        permission =>
          permission.permission !== permissionsModule.PermissionAction.own ||
          permission.user.user_email === organization?.value.email
      ),
    [organization?.value.email, permissions, self.permission]
  )

  React.useEffect(() => {
    setItem(object.merger<backendModule.AnyAsset>({ permissions }))
  }, [permissions, /* should never change */ setItem])

  if (organization == null) {
    // This should never happen - the local backend does not have the "shared with" column,
    // and `organization` is absent only when offline - in which case the user should only
    // be able to access the local backend.
    // This MUST be an error, otherwise the hooks below are considered as conditionally called.
    throw new Error('Cannot share assets on the local backend.')
  } else {
    const listedUsers = asyncEffectHooks.useAsyncEffect([], () => organization.listUsers(), [
      organization,
    ])
    const allUsers = React.useMemo(
      () =>
        listedUsers.filter(
          listedUser =>
            !usernamesOfUsersWithPermission.has(listedUser.name) &&
            !emailsOfUsersWithPermission.has(listedUser.email)
        ),
      [emailsOfUsersWithPermission, usernamesOfUsersWithPermission, listedUsers]
    )
    const willInviteNewUser = React.useMemo(() => {
      if (users.length !== 0 || email == null || email === '') {
        return false
      } else {
        const lowercase = email.toLowerCase()
        return (
          lowercase !== '' &&
          !usernamesOfUsersWithPermission.has(lowercase) &&
          !emailsOfUsersWithPermission.has(lowercase) &&
          !allUsers.some(
            innerUser =>
              innerUser.name.toLowerCase() === lowercase ||
              innerUser.email.toLowerCase() === lowercase
          )
        )
      }
    }, [users.length, email, emailsOfUsersWithPermission, usernamesOfUsersWithPermission, allUsers])

    const doSubmit = async () => {
      if (willInviteNewUser) {
        try {
          setUsers([])
          setEmail('')
          if (email != null) {
            await organization.invite({
              organizationId: organization.value.id,
              userEmail: backendModule.EmailAddress(email),
            })
            toast.toast.success(`You've invited '${email}' to join Enso!`)
          }
        } catch (error) {
          toastAndLog(`Could not invite user '${email}'`, error)
        }
      } else {
        setUsers([])
        const addedUsersPermissions = users.map<backendModule.UserPermission>(newUser => ({
          user: {
            // The names come from a third-party API and cannot be
            // changed.
            /* eslint-disable @typescript-eslint/naming-convention */
            organization_id: organization.value.id,
            pk: newUser.id,
            user_email: newUser.email,
            user_name: newUser.name,
            /* eslint-enable @typescript-eslint/naming-convention */
          },
          permission: action,
        }))
        const addedUsersPks = new Set(addedUsersPermissions.map(newUser => newUser.user.pk))
        const oldUsersPermissions = permissions.filter(userPermission =>
          addedUsersPks.has(userPermission.user.pk)
        )
        try {
          setPermissions(oldPermissions =>
            [
              ...oldPermissions.filter(
                oldUserPermissions => !addedUsersPks.has(oldUserPermissions.user.pk)
              ),
              ...addedUsersPermissions,
            ].sort(backendModule.compareUserPermissions)
          )
          const userSubjects = addedUsersPermissions.map(userPermissions => userPermissions.user.pk)
          await item.setPermissions({ userSubjects, action: action })
        } catch (error) {
          setPermissions(oldPermissions =>
            [
              ...oldPermissions.filter(permission => !addedUsersPks.has(permission.user.pk)),
              ...oldUsersPermissions,
            ].sort(backendModule.compareUserPermissions)
          )
          const usernames = addedUsersPermissions.map(
            userPermissions => userPermissions.user.user_name
          )
          toastAndLog(`Could not set permissions for ${usernames.join(', ')}`, error)
        }
      }
    }

    const doDelete = async (userToDelete: backendModule.User) => {
      if (userToDelete.pk === self.user.pk) {
        doRemoveSelf()
      } else {
        const oldPermission = permissions.find(
          userPermission => userPermission.user.pk === userToDelete.pk
        )
        try {
          setPermissions(oldPermissions =>
            oldPermissions.filter(
              oldUserPermissions => oldUserPermissions.user.pk !== userToDelete.pk
            )
          )
          await item.setPermissions({ userSubjects: [userToDelete.pk], action: null })
        } catch (error) {
          if (oldPermission != null) {
            setPermissions(oldPermissions =>
              [...oldPermissions, oldPermission].sort(backendModule.compareUserPermissions)
            )
          }
          toastAndLog(`Could not set permissions of '${userToDelete.user_email}'`, error)
        }
      }
    }

    return (
      <Modal
        centered={eventTarget == null}
        className="absolute overflow-hidden bg-dim w-full h-full top-0 left-0"
      >
        <div
          tabIndex={-1}
          style={
            position != null
              ? {
                  left: position.left + window.scrollX,
                  top: position.top + window.scrollY,
                }
              : {}
          }
          className="sticky w-115.25 rounded-2xl before:absolute before:bg-frame-selected before:backdrop-blur-3xl before:rounded-2xl before:w-full before:h-full"
          onClick={mouseEvent => {
            mouseEvent.stopPropagation()
          }}
          onContextMenu={mouseEvent => {
            mouseEvent.stopPropagation()
            mouseEvent.preventDefault()
          }}
          onKeyDown={event => {
            if (event.key !== 'Escape') {
              event.stopPropagation()
            }
          }}
        >
          <div className="relative flex flex-col rounded-2xl gap-2 p-2">
            <div>
              <h2 className="text-sm font-bold">Invite</h2>
              {/* Space reserved for other tabs. */}
            </div>
            <form
              className="flex gap-1"
              onSubmit={event => {
                event.preventDefault()
                void doSubmit()
              }}
            >
              <div className="flex items-center grow rounded-full border border-black/10 gap-2 px-1">
                <PermissionSelector
                  disabled={willInviteNewUser}
                  selfPermission={self.permission}
                  typeSelectorYOffsetPx={TYPE_SELECTOR_Y_OFFSET_PX}
                  action={permissionsModule.PermissionAction.view}
                  assetType={item.type}
                  onChange={setAction}
                />
                <Autocomplete
                  multiple
                  autoFocus
                  placeholder="Type usernames or emails to search or invite"
                  type="text"
                  itemsToString={items =>
                    items.length === 1 && items[0] != null
                      ? items[0].email
                      : `${items.length} users selected`
                  }
                  values={users}
                  setValues={setUsers}
                  items={allUsers}
                  itemToKey={user => user.id}
                  itemToString={user => `${user.name} (${user.email})`}
                  matches={(user, text) =>
                    user.email.toLowerCase().includes(text.toLowerCase()) ||
                    user.name.toLowerCase().includes(text.toLowerCase())
                  }
                  className="grow"
                  inputClassName="bg-transparent leading-170 h-6 py-px"
                  text={email}
                  setText={setEmail}
                />
              </div>
              <button
                type="submit"
                disabled={
                  willInviteNewUser
                    ? email == null || !isEmail(email)
                    : users.length === 0 ||
                      (email != null && emailsOfUsersWithPermission.has(email))
                }
                className="text-tag-text bg-invite rounded-full px-2 py-1 disabled:opacity-30"
              >
                <div className="h-6 py-0.5">{willInviteNewUser ? 'Invite' : 'Share'}</div>
              </button>
            </form>
            <div className="overflow-auto pl-1 pr-12 max-h-80">
              {editablePermissions.map(userPermissions => (
                <div key={userPermissions.user.pk} className="flex items-center h-8">
                  <UserPermissions
                    asset={item}
                    self={self}
                    isOnlyOwner={isOnlyOwner}
                    userPermission={userPermissions}
                    setUserPermission={newUserPermission => {
                      setPermissions(oldPermissions =>
                        oldPermissions.map(oldUserPermission =>
                          oldUserPermission.user.pk === newUserPermission.user.pk
                            ? newUserPermission
                            : oldUserPermission
                        )
                      )
                      if (newUserPermission.user.pk === self.user.pk) {
                        // This must run only after the permissions have
                        // been updated through `setItem`.
                        setTimeout(() => {
                          unsetModal()
                        }, 0)
                      }
                    }}
                    doDelete={userToDelete => {
                      if (userToDelete.pk === self.user.pk) {
                        unsetModal()
                      }
                      void doDelete(userToDelete)
                    }}
                  />
                </div>
              ))}
            </div>
          </div>
        </div>
      </Modal>
    )
  }
}<|MERGE_RESOLUTION|>--- conflicted
+++ resolved
@@ -36,15 +36,9 @@
 export interface ManagePermissionsModalProps<
   Asset extends backendModule.AnySmartAsset = backendModule.AnySmartAsset,
 > {
-<<<<<<< HEAD
-  item: Asset
-  setItem: React.Dispatch<React.SetStateAction<Asset['value']>>
-  self: backendModule.UserPermission
-=======
   readonly item: Asset
-  readonly setItem: React.Dispatch<React.SetStateAction<Asset>>
+  readonly setItem: React.Dispatch<React.SetStateAction<Asset['value']>>
   readonly self: backendModule.UserPermission
->>>>>>> b5a9ec1f
   /** Remove the current user's permissions from this asset. This MUST be a prop because it should
    * change the assets list. */
   readonly doRemoveSelf: () => void
