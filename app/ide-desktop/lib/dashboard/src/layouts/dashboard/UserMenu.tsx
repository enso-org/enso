/** @file The UserMenu component provides a dropdown menu of user actions and settings. */
import * as React from 'react'

import DefaultUserIcon from 'enso-assets/default_user.svg'

import * as appUtils from '#/appUtils'

import * as navigateHooks from '#/hooks/navigateHooks'
import * as toastAndLogHooks from '#/hooks/toastAndLogHooks'

import * as authProvider from '#/providers/AuthProvider'
import * as modalProvider from '#/providers/ModalProvider'
<<<<<<< HEAD
import * as textProvider from '#/providers/TextProvider'
import * as github from '#/utilities/github'
import * as shortcuts from '#/utilities/shortcuts'
=======

import ChangePasswordModal from '#/layouts/dashboard/ChangePasswordModal'
import * as pageSwitcher from '#/layouts/dashboard/PageSwitcher'
>>>>>>> bb8ff8f8

import MenuEntry from '#/components/MenuEntry'
import Modal from '#/components/Modal'

import * as github from '#/utilities/github'
import * as shortcutManager from '#/utilities/ShortcutManager'

// ================
// === UserMenu ===
// ================

/** Props for a {@link UserMenu}. */
export interface UserMenuProps {
  /** If `true`, disables `data-testid` because it will not be visible. */
  hidden?: boolean
  setPage: (page: pageSwitcher.Page) => void
  supportsLocalBackend: boolean
  onSignOut: () => void
}

/** Handling the UserMenuItem click event logic and displaying its content. */
export default function UserMenu(props: UserMenuProps) {
  const { hidden = false, setPage, supportsLocalBackend, onSignOut } = props
  const navigate = navigateHooks.useNavigate()
  const { signOut } = authProvider.useAuth()
  const { accessToken, organization } = authProvider.useNonPartialUserSession()
  const { setModal, unsetModal } = modalProvider.useSetModal()
  const { getText } = textProvider.useText()
  const toastAndLog = toastAndLogHooks.useToastAndLog()

  // The shape of the JWT payload is statically known.
  // eslint-disable-next-line @typescript-eslint/no-unsafe-assignment
  const username: string | null =
    // eslint-disable-next-line @typescript-eslint/no-unsafe-member-access, @typescript-eslint/no-non-null-assertion
    accessToken != null ? JSON.parse(atob(accessToken.split('.')[1]!)).username : null
  const canChangePassword = username != null ? !/^Github_|^Google_/.test(username) : false

  return (
    <Modal hidden={hidden} className="absolute overflow-hidden bg-dim w-full h-full">
      <div
        // The name comes from a third-party API and cannot be changed.
        // eslint-disable-next-line @typescript-eslint/naming-convention
        {...(!hidden ? { 'data-testid': 'user-menu' } : {})}
        className="absolute flex flex-col bg-frame-selected backdrop-blur-3xl rounded-2xl gap-3 right-2.25 top-2.25 w-51.5 px-2 py-2.25"
        onClick={event => {
          event.stopPropagation()
        }}
      >
        {organization != null ? (
          <>
            <div className="flex items-center gap-3 px-1">
              <div className="flex items-center rounded-full overflow-clip w-7.25 h-7.25">
                <img src={organization.profilePicture ?? DefaultUserIcon} height={28} width={28} />
              </div>
              <span className="leading-170 h-6 py-px">{organization.name}</span>
            </div>
            <div className="flex flex-col">
              {canChangePassword && (
                <MenuEntry
                  action={shortcutManager.KeyboardAction.changeYourPassword}
                  paddingClassName="p-1"
                  doAction={() => {
                    setModal(<ChangePasswordModal />)
                  }}
                />
              )}
              {!supportsLocalBackend && (
                <MenuEntry
                  action={shortcutManager.KeyboardAction.downloadApp}
                  paddingClassName="p-1"
                  doAction={async () => {
                    unsetModal()
                    const downloadUrl = await github.getDownloadUrl()
                    if (downloadUrl == null) {
                      toastAndLog('noAppDownloadError')
                    } else {
                      window.open(downloadUrl, '_blank')
                    }
                  }}
                />
              )}
              <MenuEntry
                action={shortcutManager.KeyboardAction.settings}
                paddingClassName="p-1"
                doAction={() => {
                  unsetModal()
                  setPage(pageSwitcher.Page.settings)
                }}
              />
              <MenuEntry
                action={shortcutManager.KeyboardAction.signOut}
                paddingClassName="p-1"
                doAction={() => {
                  onSignOut()
                  // Wait until React has switched back to drive view, before signing out.
                  window.setTimeout(() => {
                    void signOut()
                  }, 0)
                }}
              />
            </div>
          </>
        ) : (
          <>
            <div className="flex items-center h-7">
              <span className="leading-170 h-6 py-px">{getText('youAreNotLoggedIn')}</span>
            </div>
            <div className="flex flex-col">
              <MenuEntry
                action={shortcutManager.KeyboardAction.signIn}
                paddingClassName="p-1"
                doAction={() => {
                  navigate(appUtils.LOGIN_PATH)
                }}
              />
            </div>
          </>
        )}
      </div>
    </Modal>
  )
}<|MERGE_RESOLUTION|>--- conflicted
+++ resolved
@@ -10,15 +10,10 @@
 
 import * as authProvider from '#/providers/AuthProvider'
 import * as modalProvider from '#/providers/ModalProvider'
-<<<<<<< HEAD
 import * as textProvider from '#/providers/TextProvider'
-import * as github from '#/utilities/github'
-import * as shortcuts from '#/utilities/shortcuts'
-=======
 
 import ChangePasswordModal from '#/layouts/dashboard/ChangePasswordModal'
 import * as pageSwitcher from '#/layouts/dashboard/PageSwitcher'
->>>>>>> bb8ff8f8
 
 import MenuEntry from '#/components/MenuEntry'
 import Modal from '#/components/Modal'
