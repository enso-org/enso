--- conflicted
+++ resolved
@@ -26,17 +26,11 @@
 
 /** Props for a {@link UserMenu}. */
 export interface UserMenuProps {
-<<<<<<< HEAD
+  /** If `true`, disables `data-testid` because it will not be visible. */
+  readonly hidden?: boolean
   readonly setPage: (page: pageSwitcher.Page) => void
   readonly supportsLocalBackend: boolean
   readonly onSignOut: () => void
-=======
-  /** If `true`, disables `data-testid` because it will not be visible. */
-  hidden?: boolean
-  setPage: (page: pageSwitcher.Page) => void
-  supportsLocalBackend: boolean
-  onSignOut: () => void
->>>>>>> cbf6d41e
 }
 
 /** Handling the UserMenuItem click event logic and displaying its content. */
