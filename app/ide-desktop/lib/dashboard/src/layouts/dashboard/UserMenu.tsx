--- conflicted
+++ resolved
@@ -22,14 +22,9 @@
 
 /** Props for a {@link UserMenu}. */
 export interface UserMenuProps {
-<<<<<<< HEAD
+  readonly setPage: (page: pageSwitcher.Page) => void
   readonly supportsLocalBackend: boolean
   readonly onSignOut: () => void
-=======
-  setPage: (page: pageSwitcher.Page) => void
-  supportsLocalBackend: boolean
-  onSignOut: () => void
->>>>>>> 6f518942
 }
 
 /** Handling the UserMenuItem click event logic and displaying its content. */
