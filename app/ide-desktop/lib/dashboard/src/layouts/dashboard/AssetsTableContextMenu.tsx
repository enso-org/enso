/** @file A context menu for an `AssetsTable`, when no row is selected, or multiple rows
 * are selected. */
import * as React from 'react'

import * as authProvider from '#/providers/AuthProvider'
import * as backendProvider from '#/providers/BackendProvider'
import * as modalProvider from '#/providers/ModalProvider'
import * as textProvider from '#/providers/TextProvider'

import type * as assetEvent from '#/events/assetEvent'
import AssetEventType from '#/events/AssetEventType'
import type * as assetListEvent from '#/events/assetListEvent'

import Category from '#/layouts/dashboard/CategorySwitcher/Category'
import GlobalContextMenu from '#/layouts/dashboard/GlobalContextMenu'

import ContextMenu from '#/components/ContextMenu'
import ContextMenus from '#/components/ContextMenus'
import ConfirmDeleteModal from '#/components/dashboard/ConfirmDeleteModal'
import MenuEntry from '#/components/MenuEntry'

import * as backendModule from '#/services/Backend'

import type AssetTreeNode from '#/utilities/AssetTreeNode'
import type * as pasteDataModule from '#/utilities/pasteData'
import * as permissions from '#/utilities/permissions'
import * as shortcutManager from '#/utilities/ShortcutManager'
import * as uniqueString from '#/utilities/uniqueString'

// =================
// === Constants ===
// =================

<<<<<<< HEAD
=======
// This is a function, even though does not look like one.
// eslint-disable-next-line no-restricted-syntax
const pluralize = string.makePluralize('item', 'items')

// ==============================
// === AssetsTableContextMenu ===
// ==============================

>>>>>>> 784d0691
/** Props for an {@link AssetsTableContextMenu}. */
export interface AssetsTableContextMenuProps {
  readonly hidden?: boolean
  readonly category: Category
  readonly pasteData: pasteDataModule.PasteData<Set<backendModule.AssetId>> | null
  readonly selectedKeys: Set<backendModule.AssetId>
  readonly setSelectedKeys: (items: Set<backendModule.AssetId>) => void
  readonly nodeMapRef: React.MutableRefObject<ReadonlyMap<backendModule.AssetId, AssetTreeNode>>
  readonly event: Pick<React.MouseEvent<Element, MouseEvent>, 'pageX' | 'pageY'>
  readonly dispatchAssetEvent: (event: assetEvent.AssetEvent) => void
  readonly dispatchAssetListEvent: (event: assetListEvent.AssetListEvent) => void
  readonly doCopy: () => void
  readonly doCut: () => void
  readonly doPaste: (
    newParentKey: backendModule.AssetId,
    newParentId: backendModule.DirectoryId
  ) => void
}

/** A context menu for an `AssetsTable`, when no row is selected, or multiple rows
 * are selected. */
export default function AssetsTableContextMenu(props: AssetsTableContextMenuProps) {
  const { category, pasteData, selectedKeys, setSelectedKeys, nodeMapRef, event } = props
  const { dispatchAssetEvent, dispatchAssetListEvent, hidden = false } = props
  const { doCopy, doCut, doPaste } = props
  const { backend } = backendProvider.useBackend()
  const { organization } = authProvider.useNonPartialUserSession()
  const { setModal, unsetModal } = modalProvider.useSetModal()
  const { getText } = textProvider.useText()
  const rootDirectoryId = React.useMemo(
    () => organization?.rootDirectoryId ?? backendModule.DirectoryId(''),
    [organization]
  )
  const isCloud = backend.type === backendModule.BackendType.remote

  const pluralized = selectedKeys.size === 1 ? getText('itemSingular') : getText('itemPlural')
  // This works because all items are mutated, ensuring their value stays
  // up to date.
  const ownsAllSelectedAssets =
    !isCloud ||
    (organization != null &&
      Array.from(selectedKeys, key => {
        const userPermissions = nodeMapRef.current.get(key)?.item.permissions
        const selfPermission = userPermissions?.find(
          permission => permission.user.user_email === organization.email
        )
        return selfPermission?.permission === permissions.PermissionAction.own
      }).every(isOwner => isOwner))
  // This is not a React component even though it contains JSX.
  // eslint-disable-next-line no-restricted-syntax
  const doDeleteAll = () => {
    if (isCloud) {
      unsetModal()
      dispatchAssetEvent({
        type: AssetEventType.delete,
        ids: selectedKeys,
      })
    } else {
      setModal(
        <ConfirmDeleteModal
          description={getText('selectedAssetsDescription', String(selectedKeys.size), pluralized)}
          doDelete={() => {
            setSelectedKeys(new Set())
            dispatchAssetEvent({
              type: AssetEventType.delete,
              ids: selectedKeys,
            })
          }}
        />
      )
    }
  }
  // This is not a React component even though it contains JSX.
  // eslint-disable-next-line no-restricted-syntax
  const doRestoreAll = () => {
    unsetModal()
    dispatchAssetEvent({
      type: AssetEventType.restore,
      ids: selectedKeys,
    })
  }
  if (category === Category.trash) {
    return selectedKeys.size === 0 ? (
      <></>
    ) : (
      <ContextMenus key={uniqueString.uniqueString()} hidden={hidden} event={event}>
        <ContextMenu hidden={hidden}>
          <MenuEntry
            hidden={hidden}
            action={shortcutManager.KeyboardAction.restoreAllFromTrash}
            doAction={doRestoreAll}
          />
        </ContextMenu>
      </ContextMenus>
    )
  } else if (category !== Category.home) {
    return null
  } else {
    const deleteAction = isCloud
      ? shortcutManager.KeyboardAction.moveAllToTrash
      : shortcutManager.KeyboardAction.deleteAll
    return (
      <ContextMenus key={uniqueString.uniqueString()} hidden={hidden} event={event}>
        {selectedKeys.size !== 0 && (
          <ContextMenu hidden={hidden}>
            {ownsAllSelectedAssets && (
              <MenuEntry hidden={hidden} action={deleteAction} doAction={doDeleteAll} />
            )}
            {isCloud && (
              <MenuEntry
                hidden={hidden}
                action={shortcutManager.KeyboardAction.copyAll}
                doAction={doCopy}
              />
            )}
            {isCloud && ownsAllSelectedAssets && (
              <MenuEntry
                hidden={hidden}
                action={shortcutManager.KeyboardAction.cutAll}
                doAction={doCut}
              />
            )}
            {pasteData != null && pasteData.data.size > 0 && (
              <MenuEntry
                hidden={hidden}
                action={shortcutManager.KeyboardAction.pasteAll}
                doAction={() => {
                  const [firstKey] = selectedKeys
                  const selectedNode =
                    selectedKeys.size === 1 && firstKey != null
                      ? nodeMapRef.current.get(firstKey)
                      : null
                  if (selectedNode?.item.type === backendModule.AssetType.directory) {
                    doPaste(selectedNode.key, selectedNode.item.id)
                  } else {
                    doPaste(rootDirectoryId, rootDirectoryId)
                  }
                }}
              />
            )}
          </ContextMenu>
        )}
        <GlobalContextMenu
          hidden={hidden}
          hasCopyData={pasteData != null}
          directoryKey={null}
          directoryId={null}
          dispatchAssetListEvent={dispatchAssetListEvent}
          doPaste={doPaste}
        />
      </ContextMenus>
    )
  }
}<|MERGE_RESOLUTION|>--- conflicted
+++ resolved
@@ -31,17 +31,6 @@
 // === Constants ===
 // =================
 
-<<<<<<< HEAD
-=======
-// This is a function, even though does not look like one.
-// eslint-disable-next-line no-restricted-syntax
-const pluralize = string.makePluralize('item', 'items')
-
-// ==============================
-// === AssetsTableContextMenu ===
-// ==============================
-
->>>>>>> 784d0691
 /** Props for an {@link AssetsTableContextMenu}. */
 export interface AssetsTableContextMenuProps {
   readonly hidden?: boolean
