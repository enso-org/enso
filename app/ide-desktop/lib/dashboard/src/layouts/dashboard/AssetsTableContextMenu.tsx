--- conflicted
+++ resolved
@@ -98,11 +98,7 @@
         <ConfirmDeleteModal
           description={`${selectedKeys.size} selected ${pluralized}`}
           doDelete={() => {
-<<<<<<< HEAD
-            setSelectedKeys(new Set())
-=======
             clearSelectedKeys()
->>>>>>> c60d1ba3
             dispatchAssetEvent({ type: AssetEventType.delete, ids: selectedKeys })
           }}
         />
@@ -134,7 +130,7 @@
                     forever
                     description={`${selectedKeys.size} selected ${pluralized}`}
                     doDelete={() => {
-                      setSelectedKeys(new Set())
+                      clearSelectedKeys()
                       dispatchAssetEvent({ type: AssetEventType.deleteForever, ids: selectedKeys })
                     }}
                   />
