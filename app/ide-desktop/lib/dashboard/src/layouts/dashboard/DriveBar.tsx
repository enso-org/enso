--- conflicted
+++ resolved
@@ -7,17 +7,21 @@
 import DataDownloadIcon from 'enso-assets/data_download.svg'
 import DataUploadIcon from 'enso-assets/data_upload.svg'
 
-import type * as assetEvent from '#/events/assetEvent'
-import AssetEventType from '#/events/AssetEventType'
-import Category from '#/layouts/dashboard/CategorySwitcher/Category'
-import UpsertSecretModal from '#/layouts/dashboard/UpsertSecretModal'
 import * as backendProvider from '#/providers/BackendProvider'
 import * as modalProvider from '#/providers/ModalProvider'
 import * as shortcutsProvider from '#/providers/ShortcutsProvider'
-import * as backendModule from '#/services/backend'
-import * as shortcutsModule from '#/utilities/shortcuts'
+
+import type * as assetEvent from '#/events/assetEvent'
+import AssetEventType from '#/events/AssetEventType'
+
+import Category from '#/layouts/dashboard/CategorySwitcher/Category'
+import UpsertSecretModal from '#/layouts/dashboard/UpsertSecretModal'
 
 import Button from '#/components/Button'
+
+import * as backendModule from '#/services/backend'
+
+import * as shortcutsModule from '#/utilities/shortcuts'
 
 // ================
 // === DriveBar ===
@@ -27,11 +31,7 @@
 export interface DriveBarProps {
   category: Category
   canDownloadFiles: boolean
-<<<<<<< HEAD
-  doCreateProject: (templateId: string | null) => void
-=======
   doCreateProject: () => void
->>>>>>> 5f1333a5
   doCreateDirectory: () => void
   doCreateDataConnector: (name: string, value: string) => void
   doUploadFiles: (files: File[]) => void
@@ -60,11 +60,7 @@
           }
         : {}),
       [shortcutsModule.KeyboardAction.newProject]: () => {
-<<<<<<< HEAD
-        doCreateProject(null)
-=======
         doCreateProject()
->>>>>>> 5f1333a5
       },
       [shortcutsModule.KeyboardAction.uploadFiles]: () => {
         uploadFilesRef.current?.click()
@@ -85,11 +81,7 @@
             : {})}
           onClick={() => {
             unsetModal()
-<<<<<<< HEAD
-            doCreateProject(null)
-=======
             doCreateProject()
->>>>>>> 5f1333a5
           }}
         >
           <span
