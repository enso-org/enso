--- conflicted
+++ resolved
@@ -27,11 +27,7 @@
 export interface DriveBarProps {
   category: Category
   canDownloadFiles: boolean
-<<<<<<< HEAD
-  doCreateProject: (templateId: string | null) => void
-=======
   doCreateProject: () => void
->>>>>>> 899f7e4e
   doCreateDirectory: () => void
   doCreateDataConnector: (name: string, value: string) => void
   doUploadFiles: (files: File[]) => void
@@ -44,11 +40,7 @@
   const { category, canDownloadFiles, doCreateProject, doCreateDirectory } = props
   const { doCreateDataConnector, doUploadFiles, dispatchAssetEvent } = props
   const { backend } = backendProvider.useBackend()
-<<<<<<< HEAD
-  const { setModal } = modalProvider.useSetModal()
-=======
   const { setModal, unsetModal } = modalProvider.useSetModal()
->>>>>>> 899f7e4e
   const { shortcuts } = shortcutsProvider.useShortcuts()
   const uploadFilesRef = React.useRef<HTMLInputElement>(null)
   const isCloud = backend.type === backendModule.BackendType.remote
@@ -64,11 +56,7 @@
           }
         : {}),
       [shortcutsModule.KeyboardAction.newProject]: () => {
-<<<<<<< HEAD
-        doCreateProject(null)
-=======
         doCreateProject()
->>>>>>> 899f7e4e
       },
       [shortcutsModule.KeyboardAction.uploadFiles]: () => {
         uploadFilesRef.current?.click()
@@ -88,12 +76,8 @@
               }
             : {})}
           onClick={() => {
-<<<<<<< HEAD
-            doCreateProject(null)
-=======
             unsetModal()
             doCreateProject()
->>>>>>> 899f7e4e
           }}
         >
           <span
@@ -114,10 +98,7 @@
               alt="New Folder"
               disabledOpacityClassName="opacity-20"
               onClick={() => {
-<<<<<<< HEAD
-=======
                 unsetModal()
->>>>>>> 899f7e4e
                 doCreateDirectory()
               }}
             />
@@ -165,10 +146,7 @@
             alt="Upload Files"
             disabledOpacityClassName="opacity-20"
             onClick={() => {
-<<<<<<< HEAD
-=======
               unsetModal()
->>>>>>> 899f7e4e
               uploadFilesRef.current?.click()
             }}
           />
@@ -185,10 +163,7 @@
             disabledOpacityClassName="opacity-20"
             onClick={event => {
               event.stopPropagation()
-<<<<<<< HEAD
-=======
               unsetModal()
->>>>>>> 899f7e4e
               dispatchAssetEvent({
                 type: AssetEventType.downloadSelected,
               })
