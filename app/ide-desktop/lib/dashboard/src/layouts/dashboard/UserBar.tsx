--- conflicted
+++ resolved
@@ -20,26 +20,15 @@
 
 /** Props for a {@link UserBar}. */
 export interface UserBarProps {
-<<<<<<< HEAD
   readonly supportsLocalBackend: boolean
   readonly page: pageSwitcher.Page
+  readonly setPage: (page: pageSwitcher.Page) => void
   readonly isHelpChatOpen: boolean
   readonly setIsHelpChatOpen: (isHelpChatOpen: boolean) => void
   readonly projectAsset: backendModule.ProjectAsset | null
   readonly setProjectAsset: React.Dispatch<React.SetStateAction<backendModule.ProjectAsset>> | null
   readonly doRemoveSelf: () => void
   readonly onSignOut: () => void
-=======
-  supportsLocalBackend: boolean
-  page: pageSwitcher.Page
-  setPage: (page: pageSwitcher.Page) => void
-  isHelpChatOpen: boolean
-  setIsHelpChatOpen: (isHelpChatOpen: boolean) => void
-  projectAsset: backendModule.ProjectAsset | null
-  setProjectAsset: React.Dispatch<React.SetStateAction<backendModule.ProjectAsset>> | null
-  doRemoveSelf: () => void
-  onSignOut: () => void
->>>>>>> 6f518942
 }
 
 /** A toolbar containing chat and the user menu. */
