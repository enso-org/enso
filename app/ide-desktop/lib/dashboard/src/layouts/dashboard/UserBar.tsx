--- conflicted
+++ resolved
@@ -79,11 +79,7 @@
         </button>
       )}
       <button
-<<<<<<< HEAD
-        className="select-none"
-=======
-        className="flex items-center rounded-full overflow-clip w-7.25 h-7.25"
->>>>>>> 6f518942
+        className="flex items-center select-none rounded-full overflow-clip w-7.25 h-7.25"
         onClick={event => {
           event.stopPropagation()
           updateModal(oldModal =>
@@ -102,9 +98,6 @@
           alt="Open user menu"
           height={28}
           width={28}
-          onDragStart={event => {
-            event.preventDefault()
-          }}
         />
       </button>
       {/* Required for shortcuts to work. */}
