--- conflicted
+++ resolved
@@ -2,17 +2,12 @@
 import * as React from 'react'
 
 import * as toastAndLogHooks from '#/hooks/toastAndLogHooks'
+
 import * as modalProvider from '#/providers/ModalProvider'
-<<<<<<< HEAD
-import type * as backend from '#/services/backend'
-=======
->>>>>>> bb8ff8f8
 
 import Modal from '#/components/Modal'
 
 import type * as backend from '#/services/Backend'
-
-import * as errorModule from '#/utilities/error'
 
 // =========================
 // === UpsertSecretModal ===
