/** @file Modal for confirming delete of any type of asset. */
import * as React from 'react'

import * as toastAndLogHooks from '#/hooks/toastAndLogHooks'

<<<<<<< HEAD
import * as authProvider from '#/providers/AuthProvider'
=======
>>>>>>> 5c7947ce
import * as modalProvider from '#/providers/ModalProvider'

import Modal from '#/components/Modal'

// ==============================
// === ConfirmDeleteUserModal ===
// ==============================

/** Props for a {@link ConfirmDeleteUserModal}. */
export interface ConfirmDeleteUserModalProps {
  readonly description: string
  readonly doDelete: () => Promise<void>
}

/** A modal for confirming the deletion of a user. */
<<<<<<< HEAD
export default function ConfirmDeleteUserModal() {
  const { organization } = authProvider.useNonPartialUserSession()
=======
export default function ConfirmDeleteUserModal(props: ConfirmDeleteUserModalProps) {
  const { description, doDelete } = props
>>>>>>> 5c7947ce
  const toastAndLog = toastAndLogHooks.useToastAndLog()
  const { unsetModal } = modalProvider.useSetModal()

  const onSubmit = async () => {
    unsetModal()
    try {
<<<<<<< HEAD
      await organization?.delete()
      await signOut()
=======
      await doDelete()
>>>>>>> 5c7947ce
    } catch (error) {
      toastAndLog(null, error)
    }
  }

  return (
    <Modal centered className="bg-dim">
      <form
        data-testid="confirm-delete-modal"
        ref={element => {
          element?.focus()
        }}
        tabIndex={-1}
        className="relative flex flex-col items-center gap-2 rounded-2xl w-96 px-4 p-2 pointer-events-auto before:absolute before:inset-0 before:rounded-2xl before:bg-frame-selected before:backdrop-blur-3xl before:w-full before:h-full"
        onKeyDown={event => {
          if (event.key !== 'Escape') {
            event.stopPropagation()
          }
        }}
        onClick={event => {
          event.stopPropagation()
        }}
        onSubmit={event => {
          event.preventDefault()
          void onSubmit()
        }}
      >
        <h3 className="relative font-bold text-xl h-9.5 py-0.5">Are you sure?</h3>
        <div className="relative flex flex-col gap-2">
          Once deleted, this {description} will be gone forever.
          <button type="submit" className="rounded-full bg-danger text-inversed px-2 py-1">
            <span className="leading-5 h-6 py-px">
              I confirm that I want to delete this {description}.
            </span>
          </button>
        </div>
      </form>
    </Modal>
  )
}<|MERGE_RESOLUTION|>--- conflicted
+++ resolved
@@ -3,10 +3,6 @@
 
 import * as toastAndLogHooks from '#/hooks/toastAndLogHooks'
 
-<<<<<<< HEAD
-import * as authProvider from '#/providers/AuthProvider'
-=======
->>>>>>> 5c7947ce
 import * as modalProvider from '#/providers/ModalProvider'
 
 import Modal from '#/components/Modal'
@@ -22,25 +18,15 @@
 }
 
 /** A modal for confirming the deletion of a user. */
-<<<<<<< HEAD
-export default function ConfirmDeleteUserModal() {
-  const { organization } = authProvider.useNonPartialUserSession()
-=======
 export default function ConfirmDeleteUserModal(props: ConfirmDeleteUserModalProps) {
   const { description, doDelete } = props
->>>>>>> 5c7947ce
   const toastAndLog = toastAndLogHooks.useToastAndLog()
   const { unsetModal } = modalProvider.useSetModal()
 
   const onSubmit = async () => {
     unsetModal()
     try {
-<<<<<<< HEAD
-      await organization?.delete()
-      await signOut()
-=======
       await doDelete()
->>>>>>> 5c7947ce
     } catch (error) {
       toastAndLog(null, error)
     }
