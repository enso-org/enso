--- conflicted
+++ resolved
@@ -14,24 +14,15 @@
 
 /** Props for a {@link ConfirmDeleteUserModal}. */
 export interface ConfirmDeleteUserModalProps {
-  readonly description: string
   readonly doDelete: () => Promise<void>
 }
 
 /** A modal for confirming the deletion of a user. */
-<<<<<<< HEAD
-export default function ConfirmDeleteUserModal() {
-  const { backend } = backendProvider.useBackend()
+export default function ConfirmDeleteUserModal(props: ConfirmDeleteUserModalProps) {
+  const { doDelete } = props
   const { unsetModal } = modalProvider.useSetModal()
-  const { signOut } = authProvider.useAuth()
   const { getText } = textProvider.useText()
   const toastAndLog = toastAndLogHooks.useToastAndLog()
-=======
-export default function ConfirmDeleteUserModal(props: ConfirmDeleteUserModalProps) {
-  const { description, doDelete } = props
-  const toastAndLog = toastAndLogHooks.useToastAndLog()
-  const { unsetModal } = modalProvider.useSetModal()
->>>>>>> 6efa26b4
 
   const onSubmit = async () => {
     unsetModal()
@@ -66,17 +57,10 @@
       >
         <h3 className="relative font-bold text-xl h-9.5 py-0.5">{getText('areYouSure')}</h3>
         <div className="relative flex flex-col gap-2">
-<<<<<<< HEAD
           {getText('confirmDeleteUserAccountWarning')}
           <button type="submit" className="rounded-full bg-danger text-inversed px-2 py-1">
             <span className="leading-5 h-6 py-px">
               {getText('confirmDeleteUserAccountButtonLabel')}
-=======
-          Once deleted, this {description} will be gone forever.
-          <button type="submit" className="rounded-full bg-danger text-inversed px-2 py-1">
-            <span className="leading-5 h-6 py-px">
-              I confirm that I want to delete this {description}.
->>>>>>> 6efa26b4
             </span>
           </button>
         </div>
