--- conflicted
+++ resolved
@@ -36,15 +36,7 @@
 /** Props for a {@link AssetContextMenu}. */
 export interface AssetContextMenuProps {
   hidden?: boolean
-<<<<<<< HEAD
-  innerProps: tableRow.TableRowInnerProps<
-    assetTreeNode.AssetTreeNode,
-    assetsTable.AssetsTableState,
-    assetsTable.AssetRowState
-  >
-=======
   innerProps: assetRow.AssetRowInnerProps
->>>>>>> 899f7e4e
   event: Pick<React.MouseEvent, 'pageX' | 'pageY'>
   eventTarget: HTMLElement | null
   doDelete: () => void
