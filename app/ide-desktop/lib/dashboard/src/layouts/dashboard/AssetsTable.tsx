/** @file Table displaying a list of projects. */
import * as React from 'react'

import * as toast from 'react-toastify'

import type * as assetEvent from '#/events/assetEvent'
import AssetEventType from '#/events/AssetEventType'
import type * as assetListEvent from '#/events/assetListEvent'
import AssetListEventType from '#/events/AssetListEventType'
import * as asyncEffectHooks from '#/hooks/asyncEffectHooks'
import * as eventHooks from '#/hooks/eventHooks'
import * as toastAndLogHooks from '#/hooks/toastAndLogHooks'
import type * as assetSearchBar from '#/layouts/dashboard/AssetSearchBar'
import type * as assetSettingsPanel from '#/layouts/dashboard/AssetSettingsPanel'
import AssetsTableContextMenu from '#/layouts/dashboard/AssetsTableContextMenu'
import Category from '#/layouts/dashboard/CategorySwitcher/Category'
import DuplicateAssetsModal from '#/layouts/dashboard/DuplicateAssetsModal'
import * as authProvider from '#/providers/AuthProvider'
import * as backendProvider from '#/providers/BackendProvider'
import * as localStorageProvider from '#/providers/LocalStorageProvider'
import * as modalProvider from '#/providers/ModalProvider'
import * as shortcutsProvider from '#/providers/ShortcutsProvider'
import * as backendModule from '#/services/backend'
import * as array from '#/utilities/array'
import * as assetQuery from '#/utilities/assetQuery'
import * as assetTreeNode from '#/utilities/assetTreeNode'
import * as dateTime from '#/utilities/dateTime'
import * as drag from '#/utilities/drag'
import * as fileInfo from '#/utilities/fileInfo'
import * as localStorageModule from '#/utilities/localStorage'
import type * as pasteDataModule from '#/utilities/pasteData'
import PasteType from '#/utilities/PasteType'
import * as permissions from '#/utilities/permissions'
import * as set from '#/utilities/set'
import * as shortcutsModule from '#/utilities/shortcuts'
import * as sorting from '#/utilities/sorting'
import * as string from '#/utilities/string'
import * as uniqueString from '#/utilities/uniqueString'
import Visibility from '#/utilities/visibility'

import Button from '#/components/Button'
import type * as assetRow from '#/components/dashboard/AssetRow'
import AssetRow from '#/components/dashboard/AssetRow'
import * as columnModule from '#/components/dashboard/column'
import * as columnUtils from '#/components/dashboard/column/columnUtils'
import NameColumn from '#/components/dashboard/column/NameColumn'
import * as columnHeading from '#/components/dashboard/columnHeading'
import Label from '#/components/dashboard/Label'
import DragModal from '#/components/DragModal'
import Spinner, * as spinner from '#/components/Spinner'

// =================
// === Constants ===
// =================

/** The size of the loading spinner. */
const LOADING_SPINNER_SIZE = 36
/** The number of pixels the header bar should shrink when the extra column selector is visible. */
const TABLE_HEADER_WIDTH_SHRINKAGE_PX = 116
/** A value that represents that the first argument is less than the second argument, in a
 * sorting function. */
const COMPARE_LESS_THAN = -1
/** The default placeholder row. */
const PLACEHOLDER = (
  <span className="opacity-75">
    You have no files. Go ahead and create one using the buttons above, or open a template from the
    home screen.
  </span>
)
/** A placeholder row for when a query (text or labels) is active. */
const QUERY_PLACEHOLDER = <span className="opacity-75">No files match the current filters.</span>
/** The placeholder row for the Trash category. */
const TRASH_PLACEHOLDER = <span className="opacity-75 px-1.5">Your trash is empty.</span>

const SUGGESTIONS_FOR_NO: assetSearchBar.Suggestion[] = [
  {
    render: () => 'no:label',
    addToQuery: query => query.addToLastTerm({ nos: ['label'] }),
    deleteFromQuery: query => query.deleteFromLastTerm({ nos: ['label'] }),
  },
  {
    render: () => 'no:description',
    addToQuery: query => query.addToLastTerm({ nos: ['description'] }),
    deleteFromQuery: query => query.deleteFromLastTerm({ nos: ['description'] }),
  },
]
const SUGGESTIONS_FOR_HAS: assetSearchBar.Suggestion[] = [
  {
    render: () => 'has:label',
    addToQuery: query => query.addToLastTerm({ negativeNos: ['label'] }),
    deleteFromQuery: query => query.deleteFromLastTerm({ negativeNos: ['label'] }),
  },
  {
    render: () => 'has:description',
    addToQuery: query => query.addToLastTerm({ negativeNos: ['description'] }),
    deleteFromQuery: query => query.deleteFromLastTerm({ negativeNos: ['description'] }),
  },
]
const SUGGESTIONS_FOR_TYPE: assetSearchBar.Suggestion[] = [
  {
    render: () => 'type:project',
    addToQuery: query => query.addToLastTerm({ types: ['project'] }),
    deleteFromQuery: query => query.deleteFromLastTerm({ types: ['project'] }),
  },
  {
    render: () => 'type:folder',
    addToQuery: query => query.addToLastTerm({ types: ['folder'] }),
    deleteFromQuery: query => query.deleteFromLastTerm({ types: ['folder'] }),
  },
  {
    render: () => 'type:file',
    addToQuery: query => query.addToLastTerm({ types: ['file'] }),
    deleteFromQuery: query => query.deleteFromLastTerm({ types: ['file'] }),
  },
  {
    render: () => 'type:connector',
    addToQuery: query => query.addToLastTerm({ types: ['connector'] }),
    deleteFromQuery: query => query.deleteFromLastTerm({ types: ['connector'] }),
  },
]
const SUGGESTIONS_FOR_NEGATIVE_TYPE: assetSearchBar.Suggestion[] = [
  {
    render: () => 'type:project',
    addToQuery: query => query.addToLastTerm({ negativeTypes: ['project'] }),
    deleteFromQuery: query => query.deleteFromLastTerm({ negativeTypes: ['project'] }),
  },
  {
    render: () => 'type:folder',
    addToQuery: query => query.addToLastTerm({ negativeTypes: ['folder'] }),
    deleteFromQuery: query => query.deleteFromLastTerm({ negativeTypes: ['folder'] }),
  },
  {
    render: () => 'type:file',
    addToQuery: query => query.addToLastTerm({ negativeTypes: ['file'] }),
    deleteFromQuery: query => query.deleteFromLastTerm({ negativeTypes: ['file'] }),
  },
  {
    render: () => 'type:connector',
    addToQuery: query => query.addToLastTerm({ negativeTypes: ['connector'] }),
    deleteFromQuery: query => query.deleteFromLastTerm({ negativeTypes: ['connector'] }),
  },
]

// ===================================
// === insertAssetTreeNodeChildren ===
// ===================================

/** Return a directory, with new children added into its list of children.
 * All children MUST have the same asset type. */
function insertAssetTreeNodeChildren(
  item: assetTreeNode.AssetTreeNode,
  children: backendModule.AnyAsset[],
  directoryKey: backendModule.AssetId,
  directoryId: backendModule.DirectoryId
): assetTreeNode.AssetTreeNode {
  const depth = item.depth + 1
  const typeOrder = children[0] != null ? backendModule.ASSET_TYPE_ORDER[children[0].type] : 0
  const nodes = (item.children ?? []).filter(
    node => node.item.type !== backendModule.AssetType.specialEmpty
  )
  const nodesToInsert = children.map(asset =>
    assetTreeNode.AssetTreeNode.fromAsset(asset, directoryKey, directoryId, depth)
  )
  const newNodes = array.splicedBefore(
    nodes,
    nodesToInsert,
    innerItem => backendModule.ASSET_TYPE_ORDER[innerItem.item.type] >= typeOrder
  )
  return item.with({ children: newNodes })
}

/** Return a directory, with new children added into its list of children.
 * The children MAY be of different asset types. */
function insertArbitraryAssetTreeNodeChildren(
  item: assetTreeNode.AssetTreeNode,
  children: backendModule.AnyAsset[],
  directoryKey: backendModule.AssetId,
  directoryId: backendModule.DirectoryId,
  getKey: ((asset: backendModule.AnyAsset) => backendModule.AssetId) | null = null
): assetTreeNode.AssetTreeNode {
  const depth = item.depth + 1
  const nodes = (item.children ?? []).filter(
    node => node.item.type !== backendModule.AssetType.specialEmpty
  )
  const byType: Record<backendModule.AssetType, backendModule.AnyAsset[]> = {
    [backendModule.AssetType.directory]: [],
    [backendModule.AssetType.project]: [],
    [backendModule.AssetType.file]: [],
    [backendModule.AssetType.secret]: [],
    [backendModule.AssetType.specialLoading]: [],
    [backendModule.AssetType.specialEmpty]: [],
  }
  for (const child of children) {
    byType[child.type].push(child)
  }
  let newNodes = nodes
  for (const childrenOfSpecificType of Object.values(byType)) {
    const firstChild = childrenOfSpecificType[0]
    if (firstChild) {
      const typeOrder = backendModule.ASSET_TYPE_ORDER[firstChild.type]
      const nodesToInsert = childrenOfSpecificType.map(asset =>
        assetTreeNode.AssetTreeNode.fromAsset(asset, directoryKey, directoryId, depth, getKey)
      )
      newNodes = array.splicedBefore(
        newNodes,
        nodesToInsert,
        innerItem => backendModule.ASSET_TYPE_ORDER[innerItem.item.type] >= typeOrder
      )
    }
  }
  return newNodes === nodes ? item : item.with({ children: newNodes })
}

// =============================
// === Category to filter by ===
// =============================

const CATEGORY_TO_FILTER_BY: Record<Category, backendModule.FilterBy | null> = {
  [Category.recent]: null,
  [Category.drafts]: null,
  [Category.home]: backendModule.FilterBy.active,
  [Category.root]: null,
  [Category.trash]: backendModule.FilterBy.trashed,
}

// ===================
// === AssetsTable ===
// ===================

/** State passed through from a {@link AssetsTable} to every cell. */
export interface AssetsTableState {
  numberOfSelectedItems: number
  visibilities: ReadonlyMap<backendModule.AssetId, Visibility>
  category: Category
  labels: Map<backendModule.LabelName, backendModule.Label>
  deletedLabelNames: Set<backendModule.LabelName>
  hasPasteData: boolean
  setPasteData: (pasteData: pasteDataModule.PasteData<Set<backendModule.AssetId>>) => void
  sortColumn: columnUtils.SortableColumn | null
  setSortColumn: (column: columnUtils.SortableColumn | null) => void
  sortDirection: sorting.SortDirection | null
  setSortDirection: (sortDirection: sorting.SortDirection | null) => void
  query: assetQuery.AssetQuery
  setQuery: React.Dispatch<React.SetStateAction<assetQuery.AssetQuery>>
  dispatchAssetListEvent: (event: assetListEvent.AssetListEvent) => void
  assetEvents: assetEvent.AssetEvent[]
  dispatchAssetEvent: (event: assetEvent.AssetEvent) => void
  setAssetSettingsPanelProps: React.Dispatch<
    React.SetStateAction<assetSettingsPanel.AssetSettingsPanelRequiredProps | null>
  >
  nodeMap: Readonly<
    React.MutableRefObject<ReadonlyMap<backendModule.AssetId, assetTreeNode.AssetTreeNode>>
  >
  doToggleDirectoryExpansion: (
    directoryId: backendModule.DirectoryId,
    key: backendModule.AssetId,
    title?: string | null,
    override?: boolean
  ) => void
  /** Called when the project is opened via the `ProjectActionButton`. */
  doOpenManually: (projectId: backendModule.ProjectId) => void
  doOpenIde: (
    project: backendModule.ProjectAsset,
    setProject: React.Dispatch<React.SetStateAction<backendModule.ProjectAsset>>,
    switchPage: boolean
  ) => void
  doCloseIde: (project: backendModule.ProjectAsset) => void
  doCreateLabel: (value: string, color: backendModule.LChColor) => Promise<void>
  doCopy: () => void
  doCut: () => void
  doPaste: (newParentKey: backendModule.AssetId, newParentId: backendModule.DirectoryId) => void
}

/** Data associated with a {@link AssetRow}, used for rendering. */
export interface AssetRowState {
  setVisibility: (visibility: Visibility) => void
  isEditingName: boolean
  temporarilyAddedLabels: ReadonlySet<backendModule.LabelName>
  temporarilyRemovedLabels: ReadonlySet<backendModule.LabelName>
}

/** The default {@link AssetRowState} associated with a {@link AssetRow}. */
const INITIAL_ROW_STATE = Object.freeze<AssetRowState>({
  setVisibility: () => {
    // Ignored. This MUST be replaced by the row component. It should also update `visibility`.
  },
  isEditingName: false,
  temporarilyAddedLabels: set.EMPTY,
  temporarilyRemovedLabels: set.EMPTY,
})

/** Props for a {@link AssetsTable}. */
export interface AssetsTableProps {
  query: assetQuery.AssetQuery
  setQuery: React.Dispatch<React.SetStateAction<assetQuery.AssetQuery>>
  setCanDownloadFiles: (canDownloadFiles: boolean) => void
  category: Category
  allLabels: Map<backendModule.LabelName, backendModule.Label>
  setSuggestions: (suggestions: assetSearchBar.Suggestion[]) => void
  initialProjectName: string | null
  projectStartupInfo: backendModule.ProjectStartupInfo | null
  deletedLabelNames: Set<backendModule.LabelName>
  /** These events will be dispatched the next time the assets list is refreshed, rather than
   * immediately. */
  queuedAssetEvents: assetEvent.AssetEvent[]
  assetListEvents: assetListEvent.AssetListEvent[]
  dispatchAssetListEvent: (event: assetListEvent.AssetListEvent) => void
  assetEvents: assetEvent.AssetEvent[]
  dispatchAssetEvent: (event: assetEvent.AssetEvent) => void
  setAssetSettingsPanelProps: React.Dispatch<
    React.SetStateAction<assetSettingsPanel.AssetSettingsPanelRequiredProps | null>
  >
  doOpenIde: (
    project: backendModule.ProjectAsset,
    setProject: React.Dispatch<React.SetStateAction<backendModule.ProjectAsset>>,
    switchPage: boolean
  ) => void
  doCloseIde: (project: backendModule.ProjectAsset) => void
  doCreateLabel: (value: string, color: backendModule.LChColor) => Promise<void>
<<<<<<< HEAD
  loadingProjectManagerDidFail: boolean
  isListingRemoteDirectoryWhileOffline: boolean
  isListingLocalDirectoryAndWillFail: boolean
  isListingRemoteDirectoryAndWillFail: boolean
=======
>>>>>>> 899f7e4e
}

/** The table of project assets. */
export default function AssetsTable(props: AssetsTableProps) {
  const { query, setQuery, setCanDownloadFiles, category, allLabels, setSuggestions } = props
  const { deletedLabelNames, initialProjectName, projectStartupInfo } = props
  const { queuedAssetEvents: rawQueuedAssetEvents } = props
  const { assetListEvents, dispatchAssetListEvent, assetEvents, dispatchAssetEvent } = props
  const { setAssetSettingsPanelProps, doOpenIde, doCloseIde: rawDoCloseIde } = props
<<<<<<< HEAD
  const { doCreateLabel, loadingProjectManagerDidFail } = props
  const { isListingRemoteDirectoryWhileOffline, isListingLocalDirectoryAndWillFail } = props
  const { isListingRemoteDirectoryAndWillFail } = props
=======
  const { doCreateLabel } = props
>>>>>>> 899f7e4e

  const { organization, user, accessToken } = authProvider.useNonPartialUserSession()
  const { backend } = backendProvider.useBackend()
  const { setModal, unsetModal } = modalProvider.useSetModal()
  const { localStorage } = localStorageProvider.useLocalStorage()
  const { shortcuts } = shortcutsProvider.useShortcuts()
  const toastAndLog = toastAndLogHooks.useToastAndLog()
  const [initialized, setInitialized] = React.useState(false)
  const [isLoading, setIsLoading] = React.useState(true)
  const [extraColumns, setExtraColumns] = React.useState(() => new Set<columnUtils.ExtraColumn>())
  const [sortColumn, setSortColumn] = React.useState<columnUtils.SortableColumn | null>(null)
  const [sortDirection, setSortDirection] = React.useState<sorting.SortDirection | null>(null)
  const [selectedKeys, setSelectedKeys] = React.useState(() => new Set<backendModule.AssetId>())
  const [pasteData, setPasteData] = React.useState<pasteDataModule.PasteData<
    Set<backendModule.AssetId>
  > | null>(null)
  const [, setQueuedAssetEvents] = React.useState<assetEvent.AssetEvent[]>([])
  const [, setNameOfProjectToImmediatelyOpen] = React.useState(initialProjectName)
  const rootDirectoryId = React.useMemo(
    () => organization?.rootDirectoryId ?? backendModule.DirectoryId(''),
    [organization]
  )
  const [assetTree, setAssetTree] = React.useState<assetTreeNode.AssetTreeNode>(() => {
    const rootParentDirectoryId = backendModule.DirectoryId('')
    return assetTreeNode.AssetTreeNode.fromAsset(
      backendModule.createRootDirectoryAsset(rootDirectoryId),
      rootParentDirectoryId,
      rootParentDirectoryId,
      -1
    )
  })
  const isCloud = backend.type === backendModule.BackendType.remote
<<<<<<< HEAD
=======
  const placeholder =
    category === Category.trash
      ? TRASH_PLACEHOLDER
      : query.query !== ''
      ? QUERY_PLACEHOLDER
      : PLACEHOLDER
>>>>>>> 899f7e4e
  const scrollContainerRef = React.useRef<HTMLDivElement>(null)
  const headerRowRef = React.useRef<HTMLTableRowElement>(null)
  const assetTreeRef = React.useRef<assetTreeNode.AssetTreeNode>(assetTree)
  const pasteDataRef = React.useRef<pasteDataModule.PasteData<Set<backendModule.AssetId>> | null>(
    null
  )
  const nodeMapRef = React.useRef<ReadonlyMap<backendModule.AssetId, assetTreeNode.AssetTreeNode>>(
    new Map<backendModule.AssetId, assetTreeNode.AssetTreeNode>()
  )
  const filter = React.useMemo(() => {
    const globCache: Record<string, RegExp> = {}
    if (/^\s*$/.test(query.query)) {
      return null
    } else {
      return (node: assetTreeNode.AssetTreeNode) => {
        const assetType =
          node.item.type === backendModule.AssetType.directory
            ? 'folder'
            : node.item.type === backendModule.AssetType.secret
            ? 'connector'
            : String(node.item.type)
        const assetExtension =
          node.item.type !== backendModule.AssetType.file
            ? null
            : fileInfo.fileExtension(node.item.title).toLowerCase()
        const assetModifiedAt = new Date(node.item.modifiedAt)
        const labels: string[] = node.item.labels ?? []
        const lowercaseName = node.item.title.toLowerCase()
        const lowercaseDescription = node.item.description?.toLowerCase() ?? ''
        const owners =
          node.item.permissions
            ?.filter(permission => permission.permission === permissions.PermissionAction.own)
            .map(owner => owner.user.user_name) ?? []
        const globMatch = (glob: string, match: string) => {
          const regex = (globCache[glob] =
            globCache[glob] ??
            new RegExp('^' + string.regexEscape(glob).replace(/(?:\\\*)+/g, '.*') + '$', 'i'))
          return regex.test(match)
        }
        const isAbsent = (type: string) => {
          switch (type) {
            case 'label':
            case 'labels': {
              return labels.length === 0
            }
            case 'name': {
              // Should never be true, but handle it just in case.
              return lowercaseName === ''
            }
            case 'description': {
              return lowercaseDescription === ''
<<<<<<< HEAD
            }
            case 'extension': {
              // Should never be true, but handle it just in case.
              return assetExtension === ''
            }
          }
          // Things like `no:name` and `no:owner` are never true.
          return false
        }
        const parseDate = (date: string) => {
          const lowercase = date.toLowerCase()
          switch (lowercase) {
            case 'today': {
              return new Date()
            }
          }
          return new Date(date)
        }
        const matchesDate = (date: string) => {
          const parsed = parseDate(date)
          return (
            parsed.getFullYear() === assetModifiedAt.getFullYear() &&
            parsed.getMonth() === assetModifiedAt.getMonth() &&
            parsed.getDate() === assetModifiedAt.getDate()
          )
        }
=======
            }
            case 'extension': {
              // Should never be true, but handle it just in case.
              return assetExtension === ''
            }
          }
          // Things like `no:name` and `no:owner` are never true.
          return false
        }
        const parseDate = (date: string) => {
          const lowercase = date.toLowerCase()
          switch (lowercase) {
            case 'today': {
              return new Date()
            }
          }
          return new Date(date)
        }
        const matchesDate = (date: string) => {
          const parsed = parseDate(date)
          return (
            parsed.getFullYear() === assetModifiedAt.getFullYear() &&
            parsed.getMonth() === assetModifiedAt.getMonth() &&
            parsed.getDate() === assetModifiedAt.getDate()
          )
        }
>>>>>>> 899f7e4e
        const isEmpty = (values: string[]) =>
          values.length === 0 || (values.length === 1 && values[0] === '')
        const filterTag = (
          positive: string[][],
          negative: string[][],
          predicate: (value: string) => boolean
        ) =>
          positive.every(values => isEmpty(values) || values.some(predicate)) &&
          negative.every(values => !values.some(predicate))
        return (
          filterTag(query.nos, query.negativeNos, no => isAbsent(no.toLowerCase())) &&
          filterTag(query.keywords, query.negativeKeywords, keyword =>
            lowercaseName.includes(keyword.toLowerCase())
          ) &&
          filterTag(query.names, query.negativeNames, name => globMatch(name, lowercaseName)) &&
          filterTag(query.labels, query.negativeLabels, label =>
            labels.some(assetLabel => globMatch(label, assetLabel))
          ) &&
          filterTag(query.types, query.negativeTypes, type => type === assetType) &&
          filterTag(
            query.extensions,
            query.negativeExtensions,
            extension => extension.toLowerCase() === assetExtension
          ) &&
          filterTag(query.descriptions, query.negativeDescriptions, description =>
            lowercaseDescription.includes(description.toLowerCase())
          ) &&
          filterTag(query.modifieds, query.negativeModifieds, matchesDate) &&
          filterTag(query.owners, query.negativeOwners, owner =>
            owners.some(assetOwner => globMatch(owner, assetOwner))
          )
        )
      }
    }
  }, [query])
  const displayItems = React.useMemo(() => {
    if (sortColumn == null || sortDirection == null) {
      return assetTree.preorderTraversal()
    } else {
      const sortDescendingMultiplier = -1
      const multiplier = {
        [sorting.SortDirection.ascending]: 1,
        [sorting.SortDirection.descending]: sortDescendingMultiplier,
      }[sortDirection]
      let compare: (a: assetTreeNode.AssetTreeNode, b: assetTreeNode.AssetTreeNode) => number
      switch (sortColumn) {
        case columnUtils.Column.name: {
          compare = (a, b) =>
            multiplier *
            (a.item.title > b.item.title ? 1 : a.item.title < b.item.title ? COMPARE_LESS_THAN : 0)

          break
        }
        case columnUtils.Column.modified: {
          compare = (a, b) =>
            multiplier * (Number(new Date(a.item.modifiedAt)) - Number(new Date(b.item.modifiedAt)))
          break
        }
      }
      return assetTree.preorderTraversal(tree => Array.from(tree).sort(compare))
    }
  }, [assetTree, sortColumn, sortDirection])
  const visibilities = React.useMemo(() => {
    const map = new Map<backendModule.AssetId, Visibility>()
    const processNode = (node: assetTreeNode.AssetTreeNode) => {
      let displayState = Visibility.hidden
      const visible = filter?.(node) ?? true
      for (const child of node.children ?? []) {
        if (visible && child.item.type === backendModule.AssetType.specialEmpty) {
          map.set(child.key, Visibility.visible)
        } else {
          processNode(child)
        }
        if (map.get(child.key) !== Visibility.hidden) {
          displayState = Visibility.faded
        }
      }
      if (visible) {
        displayState = Visibility.visible
      }
      map.set(node.key, displayState)
      return displayState
    }
    processNode(assetTree)
    return map
  }, [assetTree, filter])

  React.useEffect(() => {
    if (category === Category.trash) {
      setCanDownloadFiles(false)
    } else if (!isCloud) {
      setCanDownloadFiles(selectedKeys.size !== 0)
    } else {
      setCanDownloadFiles(
        selectedKeys.size !== 0 &&
          Array.from(selectedKeys).every(key => {
            const node = nodeMapRef.current.get(key)
            return node?.item.type === backendModule.AssetType.file
          })
      )
    }
  }, [category, selectedKeys, isCloud, /* should never change */ setCanDownloadFiles])

  React.useEffect(() => {
    const nodeToSuggestion = (
      node: assetTreeNode.AssetTreeNode,
      key: assetQuery.AssetQueryKey = 'names'
    ): assetSearchBar.Suggestion => ({
      render: () => `${key === 'names' ? '' : '-:'}${node.item.title}`,
      addToQuery: oldQuery => oldQuery.addToLastTerm({ [key]: [node.item.title] }),
      deleteFromQuery: oldQuery => oldQuery.deleteFromLastTerm({ [key]: [node.item.title] }),
    })
    const allVisibleNodes = () =>
      assetTree
        .preorderTraversal(children =>
          children.filter(child => visibilities.get(child.key) !== Visibility.hidden)
        )
        .filter(
          node =>
            visibilities.get(node.key) === Visibility.visible &&
            node.item.type !== backendModule.AssetType.specialEmpty &&
            node.item.type !== backendModule.AssetType.specialLoading
        )
    const allVisible = (negative = false) =>
      allVisibleNodes().map(node => nodeToSuggestion(node, negative ? 'negativeNames' : 'names'))
    const terms = assetQuery.AssetQuery.terms(query.query)
    const term = terms.find(otherTerm => otherTerm.values.length === 0) ?? terms[terms.length - 1]
    const termValues = term?.values ?? []
    const shouldOmitNames = terms.some(otherTerm => otherTerm.tag === 'name')
    if (termValues.length !== 0) {
      setSuggestions(shouldOmitNames ? [] : allVisible())
    } else {
      const negative = term?.tag?.startsWith('-') ?? false
      switch (term?.tag ?? null) {
        case null:
        case '':
        case '-':
        case 'name':
        case '-name': {
          setSuggestions(allVisible(negative))
          break
<<<<<<< HEAD
        }
        case 'no':
        case '-has': {
          setSuggestions(SUGGESTIONS_FOR_NO)
          break
        }
        case 'has':
        case '-no': {
          setSuggestions(SUGGESTIONS_FOR_HAS)
          break
        }
        case 'type': {
          setSuggestions(SUGGESTIONS_FOR_TYPE)
          break
        }
        case '-type': {
          setSuggestions(SUGGESTIONS_FOR_NEGATIVE_TYPE)
          break
        }
        case 'ext':
        case '-ext':
        case 'extension':
        case '-extension': {
          const extensions = allVisibleNodes()
            .filter(node => node.item.type === backendModule.AssetType.file)
            .map(node => fileInfo.fileExtension(node.item.title))
          setSuggestions(
            Array.from(
              new Set(extensions),
              (extension): assetSearchBar.Suggestion => ({
                render: () =>
                  assetQuery.AssetQuery.termToString({
                    tag: `${negative ? '-' : ''}extension`,
                    values: [extension],
                  }),
                addToQuery: oldQuery =>
                  oldQuery.addToLastTerm(
                    negative ? { negativeExtensions: [extension] } : { extensions: [extension] }
                  ),
                deleteFromQuery: oldQuery =>
                  oldQuery.deleteFromLastTerm(
                    negative ? { negativeExtensions: [extension] } : { extensions: [extension] }
                  ),
              })
            )
          )
          break
        }
        case 'modified':
        case '-modified': {
          const modifieds = assetTree.preorderTraversal().map(node => {
            const date = new Date(node.item.modifiedAt)
            return `${date.getFullYear()}-${date.getMonth() + 1}-${date.getDate()}`
          })
          setSuggestions(
            Array.from(
              new Set(['today', ...modifieds]),
              (modified): assetSearchBar.Suggestion => ({
                render: () =>
                  assetQuery.AssetQuery.termToString({
                    tag: `${negative ? '-' : ''}modified`,
                    values: [modified],
                  }),
                addToQuery: oldQuery =>
                  oldQuery.addToLastTerm(
                    negative ? { negativeModifieds: [modified] } : { modifieds: [modified] }
                  ),
                deleteFromQuery: oldQuery =>
                  oldQuery.deleteFromLastTerm(
                    negative ? { negativeModifieds: [modified] } : { modifieds: [modified] }
                  ),
              })
            )
          )
          break
        }
        case 'owner':
        case '-owner': {
          const owners = assetTree
            .preorderTraversal()
            .flatMap(node =>
              (node.item.permissions ?? [])
                .filter(permission => permission.permission === permissions.PermissionAction.own)
                .map(permission => permission.user.user_name)
            )
          setSuggestions(
            Array.from(
              new Set(owners),
              (owner): assetSearchBar.Suggestion => ({
                render: () =>
                  assetQuery.AssetQuery.termToString({
                    tag: `${negative ? '-' : ''}owner`,
                    values: [owner],
                  }),
                addToQuery: oldQuery =>
                  oldQuery.addToLastTerm(
                    negative ? { negativeOwners: [owner] } : { owners: [owner] }
                  ),
                deleteFromQuery: oldQuery =>
                  oldQuery.deleteFromLastTerm(
                    negative ? { negativeOwners: [owner] } : { owners: [owner] }
                  ),
              })
            )
          )
          break
        }
        case 'label':
        case '-label': {
          setSuggestions(
            Array.from(
              allLabels.values(),
              (label): assetSearchBar.Suggestion => ({
                render: () => (
                  <Label active color={label.color} onClick={() => {}}>
                    {label.value}
                  </Label>
                ),
                addToQuery: oldQuery =>
                  oldQuery.addToLastTerm(
                    negative ? { negativeLabels: [label.value] } : { labels: [label.value] }
                  ),
                deleteFromQuery: oldQuery =>
                  oldQuery.deleteFromLastTerm(
                    negative ? { negativeLabels: [label.value] } : { labels: [label.value] }
                  ),
              })
            )
          )

          break
        }
        default: {
          setSuggestions(shouldOmitNames ? [] : allVisible())
          break
        }
      }
    }
  }, [assetTree, query, visibilities, allLabels, /* should never change */ setSuggestions])

  React.useEffect(() => {
    if (rawQueuedAssetEvents.length !== 0) {
      setQueuedAssetEvents(oldEvents => [...oldEvents, ...rawQueuedAssetEvents])
    }
  }, [rawQueuedAssetEvents])

  React.useEffect(() => {
    setIsLoading(true)
  }, [backend, category])

  React.useEffect(() => {
    if (backend.type === backendModule.BackendType.local && loadingProjectManagerDidFail) {
      setIsLoading(false)
    }
  }, [loadingProjectManagerDidFail, backend.type])
=======
        }
        case 'no':
        case '-has': {
          setSuggestions(SUGGESTIONS_FOR_NO)
          break
        }
        case 'has':
        case '-no': {
          setSuggestions(SUGGESTIONS_FOR_HAS)
          break
        }
        case 'type': {
          setSuggestions(SUGGESTIONS_FOR_TYPE)
          break
        }
        case '-type': {
          setSuggestions(SUGGESTIONS_FOR_NEGATIVE_TYPE)
          break
        }
        case 'ext':
        case '-ext':
        case 'extension':
        case '-extension': {
          const extensions = allVisibleNodes()
            .filter(node => node.item.type === backendModule.AssetType.file)
            .map(node => fileInfo.fileExtension(node.item.title))
          setSuggestions(
            Array.from(
              new Set(extensions),
              (extension): assetSearchBar.Suggestion => ({
                render: () =>
                  assetQuery.AssetQuery.termToString({
                    tag: `${negative ? '-' : ''}extension`,
                    values: [extension],
                  }),
                addToQuery: oldQuery =>
                  oldQuery.addToLastTerm(
                    negative ? { negativeExtensions: [extension] } : { extensions: [extension] }
                  ),
                deleteFromQuery: oldQuery =>
                  oldQuery.deleteFromLastTerm(
                    negative ? { negativeExtensions: [extension] } : { extensions: [extension] }
                  ),
              })
            )
          )
          break
        }
        case 'modified':
        case '-modified': {
          const modifieds = assetTree.preorderTraversal().map(node => {
            const date = new Date(node.item.modifiedAt)
            return `${date.getFullYear()}-${date.getMonth() + 1}-${date.getDate()}`
          })
          setSuggestions(
            Array.from(
              new Set(['today', ...modifieds]),
              (modified): assetSearchBar.Suggestion => ({
                render: () =>
                  assetQuery.AssetQuery.termToString({
                    tag: `${negative ? '-' : ''}modified`,
                    values: [modified],
                  }),
                addToQuery: oldQuery =>
                  oldQuery.addToLastTerm(
                    negative ? { negativeModifieds: [modified] } : { modifieds: [modified] }
                  ),
                deleteFromQuery: oldQuery =>
                  oldQuery.deleteFromLastTerm(
                    negative ? { negativeModifieds: [modified] } : { modifieds: [modified] }
                  ),
              })
            )
          )
          break
        }
        case 'owner':
        case '-owner': {
          const owners = assetTree
            .preorderTraversal()
            .flatMap(node =>
              (node.item.permissions ?? [])
                .filter(permission => permission.permission === permissions.PermissionAction.own)
                .map(permission => permission.user.user_name)
            )
          setSuggestions(
            Array.from(
              new Set(owners),
              (owner): assetSearchBar.Suggestion => ({
                render: () =>
                  assetQuery.AssetQuery.termToString({
                    tag: `${negative ? '-' : ''}owner`,
                    values: [owner],
                  }),
                addToQuery: oldQuery =>
                  oldQuery.addToLastTerm(
                    negative ? { negativeOwners: [owner] } : { owners: [owner] }
                  ),
                deleteFromQuery: oldQuery =>
                  oldQuery.deleteFromLastTerm(
                    negative ? { negativeOwners: [owner] } : { owners: [owner] }
                  ),
              })
            )
          )
          break
        }
        case 'label':
        case '-label': {
          setSuggestions(
            Array.from(
              allLabels.values(),
              (label): assetSearchBar.Suggestion => ({
                render: () => (
                  <Label active color={label.color} onClick={() => {}}>
                    {label.value}
                  </Label>
                ),
                addToQuery: oldQuery =>
                  oldQuery.addToLastTerm(
                    negative ? { negativeLabels: [label.value] } : { labels: [label.value] }
                  ),
                deleteFromQuery: oldQuery =>
                  oldQuery.deleteFromLastTerm(
                    negative ? { negativeLabels: [label.value] } : { labels: [label.value] }
                  ),
              })
            )
          )

          break
        }
        default: {
          setSuggestions(shouldOmitNames ? [] : allVisible())
          break
        }
      }
    }
  }, [assetTree, query, visibilities, allLabels, /* should never change */ setSuggestions])

  React.useEffect(() => {
    if (rawQueuedAssetEvents.length !== 0) {
      setQueuedAssetEvents(oldEvents => [...oldEvents, ...rawQueuedAssetEvents])
    }
  }, [rawQueuedAssetEvents])

  React.useEffect(() => {
    setIsLoading(true)
  }, [backend, category])
>>>>>>> 899f7e4e

  React.useEffect(() => {
    assetTreeRef.current = assetTree
    const newNodeMap = new Map(assetTree.preorderTraversal().map(asset => [asset.key, asset]))
    newNodeMap.set(assetTree.key, assetTree)
    nodeMapRef.current = newNodeMap
  }, [assetTree])

  React.useEffect(() => {
    pasteDataRef.current = pasteData
  }, [pasteData])

  React.useEffect(() => {
    return shortcuts.registerKeyboardHandlers({
      [shortcutsModule.KeyboardAction.cancelCut]: () => {
        if (pasteDataRef.current == null) {
          return false
        } else {
          dispatchAssetEvent({
            type: AssetEventType.cancelCut,
            ids: pasteDataRef.current.data,
          })
          setPasteData(null)
          return
        }
      },
    })
  }, [/* should never change */ shortcuts, /* should never change */ dispatchAssetEvent])

  React.useEffect(() => {
    if (isLoading) {
      setNameOfProjectToImmediatelyOpen(initialProjectName)
    } else {
      // The project name here might also be a string with project id, e.g. when opening
      // a project file from explorer on Windows.
      const isInitialProject = (asset: backendModule.AnyAsset) =>
        asset.title === initialProjectName || asset.id === initialProjectName
      const projectToLoad = assetTree
        .preorderTraversal()
        .map(node => node.item)
        .filter(backendModule.assetIsProject)
        .find(isInitialProject)
      if (projectToLoad != null) {
        window.setTimeout(() => {
          dispatchAssetEvent({
            type: AssetEventType.openProject,
            id: projectToLoad.id,
            shouldAutomaticallySwitchPage: true,
            runInBackground: false,
          })
        })
      } else if (initialProjectName != null) {
        toastAndLog(`Could not find project '${initialProjectName}'`)
      }
    }
    // This effect MUST only run when `initialProjectName` is changed.
    // eslint-disable-next-line react-hooks/exhaustive-deps
  }, [initialProjectName])

  const overwriteNodes = React.useCallback(
    (newAssets: backendModule.AnyAsset[]) => {
      // This is required, otherwise we are using an outdated
      // `nameOfProjectToImmediatelyOpen`.
      setNameOfProjectToImmediatelyOpen(oldNameOfProjectToImmediatelyOpen => {
        setInitialized(true)
        const rootParentDirectoryId = backendModule.DirectoryId('')
        const rootDirectory = backendModule.createRootDirectoryAsset(rootDirectoryId)
        const newRootNode = new assetTreeNode.AssetTreeNode(
          rootDirectoryId,
          rootDirectory,
          rootParentDirectoryId,
          rootParentDirectoryId,
          newAssets.map(asset =>
            assetTreeNode.AssetTreeNode.fromAsset(asset, rootDirectory.id, rootDirectory.id, 0)
          ),
          -1
        )
        setAssetTree(newRootNode)
        // The project name here might also be a string with project id, e.g.
        // when opening a project file from explorer on Windows.
        const isInitialProject = (asset: backendModule.AnyAsset) =>
          asset.title === oldNameOfProjectToImmediatelyOpen ||
          asset.id === oldNameOfProjectToImmediatelyOpen
        if (oldNameOfProjectToImmediatelyOpen != null) {
          const projectToLoad = newAssets
            .filter(backendModule.assetIsProject)
            .find(isInitialProject)
          if (projectToLoad != null) {
            window.setTimeout(() => {
              dispatchAssetEvent({
                type: AssetEventType.openProject,
                id: projectToLoad.id,
                shouldAutomaticallySwitchPage: true,
                runInBackground: false,
              })
            })
          } else {
            toastAndLog(`Could not find project '${oldNameOfProjectToImmediatelyOpen}'`)
          }
        }
        setQueuedAssetEvents(oldQueuedAssetEvents => {
          if (oldQueuedAssetEvents.length !== 0) {
            queueMicrotask(() => {
              for (const event of oldQueuedAssetEvents) {
                dispatchAssetEvent(event)
              }
            })
          }
          return []
        })
        return null
      })
    },
    [
      rootDirectoryId,
      /* should never change */ setNameOfProjectToImmediatelyOpen,
      /* should never change */ dispatchAssetEvent,
      /* should never change */ toastAndLog,
    ]
  )

  React.useEffect(() => {
    if (initialized) {
      overwriteNodes([])
    }
    // `overwriteAssets` is a callback, not a dependency.
    // eslint-disable-next-line react-hooks/exhaustive-deps
  }, [backend, category])

  asyncEffectHooks.useAsyncEffect(
    null,
    async signal => {
      switch (backend.type) {
        case backendModule.BackendType.local: {
<<<<<<< HEAD
          if (!isListingLocalDirectoryAndWillFail) {
            const newAssets = await backend.listDirectory(
              {
                parentId: null,
                filterBy: CATEGORY_TO_FILTER_BY[category],
                recentProjects: category === Category.recent,
                labels: null,
              },
              null
            )
            if (!signal.aborted) {
              setIsLoading(false)
              overwriteNodes(newAssets)
            }
=======
          const newAssets = await backend.listDirectory(
            {
              parentId: null,
              filterBy: CATEGORY_TO_FILTER_BY[category],
              recentProjects: category === Category.recent,
              labels: null,
            },
            null
          )
          if (!signal.aborted) {
            setIsLoading(false)
            overwriteNodes(newAssets)
>>>>>>> 899f7e4e
          }
          break
        }
        case backendModule.BackendType.remote: {
<<<<<<< HEAD
          if (!isListingRemoteDirectoryAndWillFail && !isListingRemoteDirectoryWhileOffline) {
            const queuedDirectoryListings = new Map<
              backendModule.AssetId,
              backendModule.AnyAsset[]
            >()
            const withChildren = (
              node: assetTreeNode.AssetTreeNode
            ): assetTreeNode.AssetTreeNode => {
              const queuedListing = queuedDirectoryListings.get(node.item.id)
              if (queuedListing == null || !backendModule.assetIsDirectory(node.item)) {
                return node
              } else {
                const directoryAsset = node.item
                const depth = node.depth + 1
                return node.with({
                  children: queuedListing.map(asset =>
                    withChildren(
                      assetTreeNode.AssetTreeNode.fromAsset(
                        asset,
                        directoryAsset.id,
                        directoryAsset.id,
                        depth
                      )
                    )
                  ),
                })
              }
            }
            for (const entry of nodeMapRef.current.values()) {
              if (backendModule.assetIsDirectory(entry.item) && entry.children != null) {
                const id = entry.item.id
                void backend
                  .listDirectory(
                    {
                      parentId: id,
                      filterBy: CATEGORY_TO_FILTER_BY[category],
                      recentProjects: category === Category.recent,
                      labels: null,
                    },
                    entry.item.title
                  )
                  .then(
                    assets => {
                      setAssetTree(oldTree => {
                        let found = signal.aborted
                        const newTree = signal.aborted
                          ? oldTree
                          : oldTree.map(oldAsset => {
                              if (oldAsset.key === entry.key) {
                                found = true
                                return withChildren(oldAsset)
                              } else {
                                return oldAsset
                              }
                            })
                        if (!found) {
                          queuedDirectoryListings.set(entry.key, assets)
                        }
                        return newTree
                      })
                    },
                    error => {
                      toastAndLog(null, error)
                    }
                  )
              }
            }
            try {
              const newAssets = await backend.listDirectory(
                {
                  parentId: null,
                  filterBy: CATEGORY_TO_FILTER_BY[category],
                  recentProjects: category === Category.recent,
                  labels: null,
                },
                null
              )
              if (!signal.aborted) {
                setIsLoading(false)
                overwriteNodes(newAssets)
              }
            } catch (error) {
              if (!signal.aborted) {
                toastAndLog(null, error)
              }
            }
          } else {
            setIsLoading(false)
=======
          const queuedDirectoryListings = new Map<backendModule.AssetId, backendModule.AnyAsset[]>()
          const withChildren = (node: assetTreeNode.AssetTreeNode): assetTreeNode.AssetTreeNode => {
            const queuedListing = queuedDirectoryListings.get(node.item.id)
            if (queuedListing == null || !backendModule.assetIsDirectory(node.item)) {
              return node
            } else {
              const directoryAsset = node.item
              const depth = node.depth + 1
              return node.with({
                children: queuedListing.map(asset =>
                  withChildren(
                    assetTreeNode.AssetTreeNode.fromAsset(
                      asset,
                      directoryAsset.id,
                      directoryAsset.id,
                      depth
                    )
                  )
                ),
              })
            }
          }
          for (const entry of nodeMapRef.current.values()) {
            if (backendModule.assetIsDirectory(entry.item) && entry.children != null) {
              const id = entry.item.id
              void backend
                .listDirectory(
                  {
                    parentId: id,
                    filterBy: CATEGORY_TO_FILTER_BY[category],
                    recentProjects: category === Category.recent,
                    labels: null,
                  },
                  entry.item.title
                )
                .then(
                  assets => {
                    setAssetTree(oldTree => {
                      let found = signal.aborted
                      const newTree = signal.aborted
                        ? oldTree
                        : oldTree.map(oldAsset => {
                            if (oldAsset.key === entry.key) {
                              found = true
                              return withChildren(oldAsset)
                            } else {
                              return oldAsset
                            }
                          })
                      if (!found) {
                        queuedDirectoryListings.set(entry.key, assets)
                      }
                      return newTree
                    })
                  },
                  error => {
                    toastAndLog(null, error)
                  }
                )
            }
          }
          try {
            const newAssets = await backend.listDirectory(
              {
                parentId: null,
                filterBy: CATEGORY_TO_FILTER_BY[category],
                recentProjects: category === Category.recent,
                labels: null,
              },
              null
            )
            if (!signal.aborted) {
              setIsLoading(false)
              overwriteNodes(newAssets)
            }
          } catch (error) {
            if (!signal.aborted) {
              setIsLoading(false)
              toastAndLog(null, error)
            }
>>>>>>> 899f7e4e
          }
          break
        }
      }
    },
    [category, accessToken, organization, backend]
  )

  React.useEffect(() => {
    const savedExtraColumns = localStorage.get(localStorageModule.LocalStorageKey.extraColumns)
    if (savedExtraColumns != null) {
      setExtraColumns(new Set(savedExtraColumns))
    }
  }, [/* should never change */ localStorage])

  // Clip the header bar so that the background behind the extra colums selector is visible.
  React.useEffect(() => {
    const headerRow = headerRowRef.current
    const scrollContainer = scrollContainerRef.current
    if (
      backend.type === backendModule.BackendType.remote &&
      headerRow != null &&
      scrollContainer != null
    ) {
      let isClipPathUpdateQueued = false
      const updateClipPath = () => {
        isClipPathUpdateQueued = false
        const rightOffset = `${
          scrollContainer.clientWidth + scrollContainer.scrollLeft - TABLE_HEADER_WIDTH_SHRINKAGE_PX
        }px`
        headerRow.style.clipPath = `polygon(0 0, ${rightOffset} 0, ${rightOffset} 100%, 0 100%)`
      }
      const onScroll = () => {
        if (!isClipPathUpdateQueued) {
          isClipPathUpdateQueued = true
          requestAnimationFrame(updateClipPath)
        }
      }
      updateClipPath()
      const observer = new ResizeObserver(onScroll)
      observer.observe(scrollContainer)
      scrollContainer.addEventListener('scroll', onScroll)
      return () => {
        observer.unobserve(scrollContainer)
        scrollContainer.removeEventListener('scroll', onScroll)
      }
    } else {
      return
    }
  }, [backend.type])

  React.useEffect(() => {
    if (initialized) {
      localStorage.set(localStorageModule.LocalStorageKey.extraColumns, Array.from(extraColumns))
    }
  }, [extraColumns, initialized, /* should never change */ localStorage])

  React.useEffect(() => {
    if (selectedKeys.size !== 1) {
      setAssetSettingsPanelProps(null)
    }
  }, [selectedKeys.size, /* should never change */ setAssetSettingsPanelProps])

  const directoryListAbortControllersRef = React.useRef(
    new Map<backendModule.DirectoryId, AbortController>()
  )
  const doToggleDirectoryExpansion = React.useCallback(
    (
      directoryId: backendModule.DirectoryId,
      key: backendModule.AssetId,
      title?: string | null,
      override?: boolean
    ) => {
      const directory = nodeMapRef.current.get(key)
      const isExpanded = directory?.children != null
      const shouldExpand = override ?? !isExpanded
      if (shouldExpand === isExpanded) {
        // This is fine, as this is near the top of a very long function.
        // eslint-disable-next-line no-restricted-syntax
        return
      }
      if (!shouldExpand) {
        const abortController = directoryListAbortControllersRef.current.get(directoryId)
        if (abortController != null) {
          abortController.abort()
          directoryListAbortControllersRef.current.delete(directoryId)
        }
        setAssetTree(oldAssetTree =>
          oldAssetTree.map(item => (item.key !== key ? item : item.with({ children: null })))
        )
      } else {
        setAssetTree(oldAssetTree =>
          oldAssetTree.map(item =>
            item.key !== key
              ? item
              : item.with({
                  children: [
                    assetTreeNode.AssetTreeNode.fromAsset(
                      backendModule.createSpecialLoadingAsset(directoryId),
                      key,
                      directoryId,
                      item.depth + 1
                    ),
                  ],
                })
          )
        )
        void (async () => {
          const abortController = new AbortController()
          directoryListAbortControllersRef.current.set(directoryId, abortController)
          const childAssets = await backend.listDirectory(
            {
              parentId: directoryId,
              filterBy: CATEGORY_TO_FILTER_BY[category],
              recentProjects: category === Category.recent,
              labels: null,
            },
            title ?? null
          )
          if (!abortController.signal.aborted) {
            setAssetTree(oldAssetTree =>
              oldAssetTree.map(item => {
                if (item.key !== key) {
                  return item
                } else {
                  const initialChildren = item.children?.filter(
                    child => child.item.type !== backendModule.AssetType.specialLoading
                  )
                  const childAssetsMap = new Map(childAssets.map(asset => [asset.id, asset]))
                  for (const child of initialChildren ?? []) {
                    const newChild = childAssetsMap.get(child.item.id)
                    if (newChild != null) {
                      child.item = newChild
                      childAssetsMap.delete(child.item.id)
                    }
                  }
                  const childAssetNodes = Array.from(childAssetsMap.values(), child =>
                    assetTreeNode.AssetTreeNode.fromAsset(child, key, directoryId, item.depth + 1)
                  )
                  const specialEmptyAsset: backendModule.SpecialEmptyAsset | null =
                    (initialChildren != null && initialChildren.length !== 0) ||
                    childAssetNodes.length !== 0
                      ? null
                      : backendModule.createSpecialEmptyAsset(directoryId)
                  const children =
                    specialEmptyAsset != null
                      ? [
                          assetTreeNode.AssetTreeNode.fromAsset(
                            specialEmptyAsset,
                            key,
                            directoryId,
                            item.depth + 1
                          ),
                        ]
                      : initialChildren == null || initialChildren.length === 0
                      ? childAssetNodes
                      : [...initialChildren, ...childAssetNodes].sort(
                          assetTreeNode.AssetTreeNode.compare
                        )
                  return item.with({ children })
                }
              })
            )
          }
        })()
      }
    },
    [category, backend]
  )

  const getNewProjectName = React.useCallback(
<<<<<<< HEAD
    (templateId: string | null, parentKey: backendModule.DirectoryId | null) => {
      const prefix = `${templateId ?? 'New_Project'}_`
=======
    (templateName: string | null, parentKey: backendModule.DirectoryId | null) => {
      const prefix = `${templateName ?? 'New Project'} `
>>>>>>> 899f7e4e
      const projectNameTemplate = new RegExp(`^${prefix}(?<projectIndex>\\d+)$`)
      const siblings =
        parentKey == null
          ? assetTree.children ?? []
          : nodeMapRef.current.get(parentKey)?.children ?? []
      const projectIndices = siblings
        .map(node => node.item)
        .filter(backendModule.assetIsProject)
        .map(item => projectNameTemplate.exec(item.title)?.groups?.projectIndex)
        .map(maybeIndex => (maybeIndex != null ? parseInt(maybeIndex, 10) : 0))
      return `${prefix}${Math.max(0, ...projectIndices) + 1}`
    },
    [assetTree, nodeMapRef]
  )

  const deleteAsset = React.useCallback((key: backendModule.AssetId) => {
    setAssetTree(oldAssetTree => oldAssetTree.filter(item => item.key !== key))
  }, [])

  /** All items must have the same type. */
  const insertAssets = React.useCallback(
    (
      assets: backendModule.AnyAsset[],
      parentKey: backendModule.AssetId | null,
      parentId: backendModule.DirectoryId | null
    ) => {
      const actualParentKey = parentKey ?? rootDirectoryId
      const actualParentId = parentId ?? rootDirectoryId
      setAssetTree(oldAssetTree => {
        return oldAssetTree.map(item =>
          item.key !== actualParentKey
            ? item
            : insertAssetTreeNodeChildren(item, assets, actualParentKey, actualParentId)
        )
      })
    },
    [rootDirectoryId]
  )

  const insertArbitraryAssets = React.useCallback(
    (
      assets: backendModule.AnyAsset[],
      parentKey: backendModule.AssetId | null,
      parentId: backendModule.DirectoryId | null,
      getKey: ((asset: backendModule.AnyAsset) => backendModule.AssetId) | null = null
    ) => {
      const actualParentKey = parentKey ?? rootDirectoryId
      const actualParentId = parentId ?? rootDirectoryId
      setAssetTree(oldAssetTree => {
        return oldAssetTree.map(item =>
          item.key !== actualParentKey
            ? item
            : insertArbitraryAssetTreeNodeChildren(
                item,
                assets,
                actualParentKey,
                actualParentId,
                getKey
              )
        )
      })
    },
    [rootDirectoryId]
  )

  eventHooks.useEventHandler(assetListEvents, event => {
    switch (event.type) {
      case AssetListEventType.newFolder: {
        const siblings = nodeMapRef.current.get(event.parentKey)?.children ?? []
        const directoryIndices = siblings
          .map(node => node.item)
          .filter(backendModule.assetIsDirectory)
<<<<<<< HEAD
          .map(item => DIRECTORY_NAME_REGEX.exec(item.title))
          .map(match => match?.groups?.directoryIndex)
          .map(maybeIndex => (maybeIndex != null ? parseInt(maybeIndex, 10) : 0))
        const title = `${DIRECTORY_NAME_DEFAULT_PREFIX}${Math.max(0, ...directoryIndices) + 1}`
=======
          .map(item => /^New Folder (?<directoryIndex>\d+)$/.exec(item.title))
          .map(match => match?.groups?.directoryIndex)
          .map(maybeIndex => (maybeIndex != null ? parseInt(maybeIndex, 10) : 0))
        const title = `New Folder ${Math.max(0, ...directoryIndices) + 1}`
>>>>>>> 899f7e4e
        const placeholderItem: backendModule.DirectoryAsset = {
          type: backendModule.AssetType.directory,
          id: backendModule.DirectoryId(uniqueString.uniqueString()),
          title,
          modifiedAt: dateTime.toRfc3339(new Date()),
          parentId: event.parentId,
          permissions: permissions.tryGetSingletonOwnerPermission(organization, user),
          projectState: null,
          labels: [],
          description: null,
        }
        doToggleDirectoryExpansion(event.parentId, event.parentKey, null, true)
        insertAssets([placeholderItem], event.parentKey, event.parentId)
        dispatchAssetEvent({
          type: AssetEventType.newFolder,
          placeholderId: placeholderItem.id,
        })
        break
      }
      case AssetListEventType.newProject: {
<<<<<<< HEAD
        const projectName = getNewProjectName(event.templateId, event.parentId)
=======
        const projectName = getNewProjectName(event.templateName, event.parentId)
>>>>>>> 899f7e4e
        const dummyId = backendModule.ProjectId(uniqueString.uniqueString())
        const placeholderItem: backendModule.ProjectAsset = {
          type: backendModule.AssetType.project,
          id: dummyId,
          title: projectName,
          modifiedAt: dateTime.toRfc3339(new Date()),
          parentId: event.parentId,
          permissions: permissions.tryGetSingletonOwnerPermission(organization, user),
          projectState: {
            type: backendModule.ProjectState.placeholder,
            // eslint-disable-next-line @typescript-eslint/naming-convention
            volume_id: '',
            // eslint-disable-next-line @typescript-eslint/naming-convention
            ...(organization != null ? { opened_by: organization.email } : {}),
          },
          labels: [],
          description: null,
<<<<<<< HEAD
=======
        }
        doToggleDirectoryExpansion(event.parentId, event.parentKey, null, true)
        insertAssets([placeholderItem], event.parentKey, event.parentId)
        dispatchAssetEvent({
          type: AssetEventType.newProject,
          placeholderId: dummyId,
          templateId: event.templateId,
          onSpinnerStateChange: event.onSpinnerStateChange,
        })
        break
      }
      case AssetListEventType.uploadFiles: {
        const reversedFiles = Array.from(event.files).reverse()
        const siblingNodes = nodeMapRef.current.get(event.parentKey)?.children ?? []
        const siblings = siblingNodes.map(node => node.item)
        const siblingFiles = siblings.filter(backendModule.assetIsFile)
        const siblingProjects = siblings.filter(backendModule.assetIsProject)
        const siblingFileTitles = new Set(siblingFiles.map(asset => asset.title))
        const siblingProjectTitles = new Set(siblingProjects.map(asset => asset.title))
        const files = reversedFiles.filter(backendModule.fileIsNotProject)
        const projects = reversedFiles.filter(backendModule.fileIsProject)
        const duplicateFiles = files.filter(file => siblingFileTitles.has(file.name))
        const duplicateProjects = projects.filter(project =>
          siblingProjectTitles.has(backendModule.stripProjectExtension(project.name))
        )
        const ownerPermission = permissions.tryGetSingletonOwnerPermission(organization, user)
        if (duplicateFiles.length === 0 && duplicateProjects.length === 0) {
          const placeholderFiles = files.map(file =>
            backendModule.createPlaceholderFileAsset(file.name, event.parentId, ownerPermission)
          )
          const placeholderProjects = projects.map(project =>
            backendModule.createPlaceholderProjectAsset(
              project.name,
              event.parentId,
              ownerPermission,
              organization
            )
          )
          doToggleDirectoryExpansion(event.parentId, event.parentKey, null, true)
          insertAssets(placeholderFiles, event.parentKey, event.parentId)
          insertAssets(placeholderProjects, event.parentKey, event.parentId)
          dispatchAssetEvent({
            type: AssetEventType.uploadFiles,
            files: new Map(
              [...placeholderFiles, ...placeholderProjects].map((placeholderItem, i) => [
                placeholderItem.id,
                // This is SAFE, as `placeholderItems` is created using a map on
                // `event.files`.
                // eslint-disable-next-line @typescript-eslint/no-non-null-assertion
                event.files[i]!,
              ])
            ),
          })
        } else {
          const siblingFilesByName = new Map(siblingFiles.map(file => [file.title, file]))
          const siblingProjectsByName = new Map(
            siblingProjects.map(project => [project.title, project])
          )
          const conflictingFiles = duplicateFiles.map(file => ({
            // This is SAFE, as `duplicateFiles` only contains files that have siblings
            // with the same name.
            // eslint-disable-next-line @typescript-eslint/no-non-null-assertion
            current: siblingFilesByName.get(file.name)!,
            new: backendModule.createPlaceholderFileAsset(
              file.name,
              event.parentId,
              ownerPermission
            ),
            file,
          }))
          const conflictingProjects = duplicateProjects.map(project => {
            const basename = backendModule.stripProjectExtension(project.name)
            return {
              // This is SAFE, as `duplicateProjects` only contains projects that have
              // siblings with the same name.
              // eslint-disable-next-line @typescript-eslint/no-non-null-assertion
              current: siblingProjectsByName.get(basename)!,
              new: backendModule.createPlaceholderProjectAsset(
                basename,
                event.parentId,
                ownerPermission,
                organization
              ),
              file: project,
            }
          })
          setModal(
            <DuplicateAssetsModal
              parentKey={event.parentKey}
              parentId={event.parentId}
              conflictingFiles={conflictingFiles}
              conflictingProjects={conflictingProjects}
              dispatchAssetEvent={dispatchAssetEvent}
              dispatchAssetListEvent={dispatchAssetListEvent}
              siblingFileNames={siblingFilesByName.keys()}
              siblingProjectNames={siblingProjectsByName.keys()}
              nonConflictingCount={
                files.length +
                projects.length -
                conflictingFiles.length -
                conflictingProjects.length
              }
              doUploadNonConflicting={() => {
                doToggleDirectoryExpansion(event.parentId, event.parentKey, null, true)
                const fileMap = new Map<backendModule.AssetId, File>()
                const newFiles = files
                  .filter(file => !siblingFileTitles.has(file.name))
                  .map(file => {
                    const asset = backendModule.createPlaceholderFileAsset(
                      file.name,
                      event.parentId,
                      ownerPermission
                    )
                    fileMap.set(asset.id, file)
                    return asset
                  })
                const newProjects = projects
                  .filter(
                    project =>
                      !siblingProjectTitles.has(backendModule.stripProjectExtension(project.name))
                  )
                  .map(project => {
                    const asset = backendModule.createPlaceholderProjectAsset(
                      backendModule.stripProjectExtension(project.name),
                      event.parentId,
                      ownerPermission,
                      organization
                    )
                    fileMap.set(asset.id, project)
                    return asset
                  })
                insertAssets(newFiles, event.parentKey, event.parentId)
                insertAssets(newProjects, event.parentKey, event.parentId)
                dispatchAssetEvent({
                  type: AssetEventType.uploadFiles,
                  files: fileMap,
                })
              }}
            />
          )
        }
        break
      }
      case AssetListEventType.newSecret: {
        const placeholderItem: backendModule.SecretAsset = {
          type: backendModule.AssetType.secret,
          id: backendModule.SecretId(uniqueString.uniqueString()),
          title: event.name,
          modifiedAt: dateTime.toRfc3339(new Date()),
          parentId: event.parentId,
          permissions: permissions.tryGetSingletonOwnerPermission(organization, user),
          projectState: null,
          labels: [],
          description: null,
>>>>>>> 899f7e4e
        }
        doToggleDirectoryExpansion(event.parentId, event.parentKey, null, true)
        insertAssets([placeholderItem], event.parentKey, event.parentId)
        dispatchAssetEvent({
<<<<<<< HEAD
          type: AssetEventType.newProject,
          placeholderId: dummyId,
          templateId: event.templateId,
          onSpinnerStateChange: event.onSpinnerStateChange,
        })
        break
      }
      case AssetListEventType.uploadFiles: {
        const reversedFiles = Array.from(event.files).reverse()
        const placeholderFiles = reversedFiles.filter(backendModule.fileIsNotProject).map(
          (file): backendModule.FileAsset => ({
            type: backendModule.AssetType.file,
            id: backendModule.FileId(uniqueString.uniqueString()),
            title: file.name,
            parentId: event.parentId,
            permissions: permissions.tryGetSingletonOwnerPermission(organization, user),
            modifiedAt: dateTime.toRfc3339(new Date()),
            projectState: null,
            labels: [],
            description: null,
          })
        )
        const placeholderProjects = reversedFiles.filter(backendModule.fileIsProject).map(
          (file): backendModule.ProjectAsset => ({
            type: backendModule.AssetType.project,
            id: backendModule.ProjectId(uniqueString.uniqueString()),
            title: file.name,
            parentId: event.parentId,
            permissions: permissions.tryGetSingletonOwnerPermission(organization, user),
            modifiedAt: dateTime.toRfc3339(new Date()),
            projectState: {
              type: backendModule.ProjectState.new,
              // eslint-disable-next-line @typescript-eslint/naming-convention
              volume_id: '',
              // eslint-disable-next-line @typescript-eslint/naming-convention
              ...(organization != null ? { opened_by: organization.email } : {}),
            },
            labels: [],
            description: null,
          })
        )
        doToggleDirectoryExpansion(event.parentId, event.parentKey, null, true)
        insertAssets(placeholderFiles, event.parentKey, event.parentId)
        insertAssets(placeholderProjects, event.parentKey, event.parentId)
        dispatchAssetEvent({
          type: AssetEventType.uploadFiles,
          files: new Map(
            [...placeholderFiles, ...placeholderProjects].map((placeholderItem, i) => [
              placeholderItem.id,
              // This is SAFE, as `placeholderItems` is created using a map on
              // `event.files`.
              // eslint-disable-next-line @typescript-eslint/no-non-null-assertion
              event.files[i]!,
            ])
          ),
        })
        break
      }
      case AssetListEventType.newDataConnector: {
        const placeholderItem: backendModule.SecretAsset = {
          type: backendModule.AssetType.secret,
          id: backendModule.SecretId(uniqueString.uniqueString()),
          title: event.name,
          modifiedAt: dateTime.toRfc3339(new Date()),
          parentId: event.parentId,
          permissions: permissions.tryGetSingletonOwnerPermission(organization, user),
          projectState: null,
          labels: [],
          description: null,
        }
        doToggleDirectoryExpansion(event.parentId, event.parentKey, null, true)
        insertAssets([placeholderItem], event.parentKey, event.parentId)
        dispatchAssetEvent({
          type: AssetEventType.newDataConnector,
=======
          type: AssetEventType.newSecret,
>>>>>>> 899f7e4e
          placeholderId: placeholderItem.id,
          value: event.value,
        })
        break
      }
<<<<<<< HEAD
=======
      case AssetListEventType.insertAssets: {
        insertArbitraryAssets(event.assets, event.parentKey, event.parentId)
        break
      }
>>>>>>> 899f7e4e
      case AssetListEventType.willDelete: {
        if (selectedKeys.has(event.key)) {
          setSelectedKeys(oldSelectedKeys => {
            const newSelectedKeys = new Set(oldSelectedKeys)
            newSelectedKeys.delete(event.key)
            return newSelectedKeys
          })
        }
        break
      }
      case AssetListEventType.copy: {
        const ids = new Set<backendModule.AssetId>()
        const getKey = (asset: backendModule.AnyAsset) => {
          const newId = backendModule.createPlaceholderAssetId(asset.type)
          ids.add(newId)
          return newId
        }
        insertArbitraryAssets(event.items, event.newParentKey, event.newParentId, getKey)
        dispatchAssetEvent({
          type: AssetEventType.copy,
          ids,
          newParentKey: event.newParentKey,
          newParentId: event.newParentId,
        })
        break
      }
      case AssetListEventType.move: {
        deleteAsset(event.key)
        insertAssets([event.item], event.newParentKey, event.newParentId)
        break
      }
      case AssetListEventType.delete: {
        deleteAsset(event.key)
        break
      }
      case AssetListEventType.removeSelf: {
        dispatchAssetEvent({
          type: AssetEventType.removeSelf,
          id: event.id,
        })
        break
      }
      case AssetListEventType.closeFolder: {
        doToggleDirectoryExpansion(event.id, event.key, null, false)
        break
      }
    }
  })

  const doOpenManually = React.useCallback(
    (projectId: backendModule.ProjectId) => {
      dispatchAssetEvent({
        type: AssetEventType.openProject,
        id: projectId,
        shouldAutomaticallySwitchPage: true,
        runInBackground: false,
      })
    },
    [/* should never change */ dispatchAssetEvent]
  )

  const doCloseIde = React.useCallback(
    (project: backendModule.ProjectAsset) => {
      if (project.id === projectStartupInfo?.projectAsset.id) {
        dispatchAssetEvent({
          type: AssetEventType.cancelOpeningAllProjects,
        })
        rawDoCloseIde(project)
      }
    },
    [projectStartupInfo, rawDoCloseIde, /* should never change */ dispatchAssetEvent]
  )

  const doCopy = React.useCallback(() => {
    unsetModal()
    setSelectedKeys(oldSelectedKeys => {
      queueMicrotask(() => {
        setPasteData({ type: PasteType.copy, data: oldSelectedKeys })
      })
      return oldSelectedKeys
    })
  }, [/* should never change */ unsetModal])

  const doCut = React.useCallback(() => {
    unsetModal()
    setSelectedKeys(oldSelectedKeys => {
      queueMicrotask(() => {
        if (pasteData != null) {
          dispatchAssetEvent({
            type: AssetEventType.cancelCut,
            ids: pasteData.data,
          })
        }
        setPasteData({ type: PasteType.move, data: oldSelectedKeys })
        dispatchAssetEvent({
          type: AssetEventType.cut,
          ids: oldSelectedKeys,
        })
      })
      return new Set()
    })
  }, [
    pasteData,
    /* should never change */ unsetModal,
    /* should never change */ dispatchAssetEvent,
  ])

  const doPaste = React.useCallback(
    (newParentKey: backendModule.AssetId, newParentId: backendModule.DirectoryId) => {
      unsetModal()
      if (pasteData != null) {
        if (pasteData.data.has(newParentKey)) {
          toast.toast.error('Cannot paste a folder into itself.')
        } else {
          doToggleDirectoryExpansion(newParentId, newParentKey, null, true)
          if (pasteData.type === PasteType.copy) {
            const assets = Array.from(pasteData.data, id => nodeMapRef.current.get(id)).flatMap(
              asset => (asset ? [asset.item] : [])
            )
            dispatchAssetListEvent({
              type: AssetListEventType.copy,
              items: assets,
              newParentId,
              newParentKey,
            })
          } else {
            dispatchAssetEvent({
              type: AssetEventType.move,
              ids: pasteData.data,
              newParentKey,
              newParentId,
            })
          }
          setPasteData(null)
        }
      }
    },
    [
      pasteData,
      doToggleDirectoryExpansion,
      /* should never change */ unsetModal,
      /* should never change */ dispatchAssetEvent,
      /* should never change */ dispatchAssetListEvent,
    ]
  )

<<<<<<< HEAD
  const doRenderContextMenu = React.useCallback(
    (
      innerSelectedKeys: Set<backendModule.AssetId>,
      event: Pick<React.MouseEvent<Element, MouseEvent>, 'pageX' | 'pageY'>,
      innerSetSelectedKeys: (items: Set<backendModule.AssetId>) => void,
      hidden: boolean
    ) => {
      const pluralized = pluralize(innerSelectedKeys.size)
      // This works because all items are mutated, ensuring their value stays
      // up to date.
      const ownsAllSelectedAssets =
        isCloud ||
        (organization != null &&
          Array.from(innerSelectedKeys, key => {
            const userPermissions = nodeMapRef.current.get(key)?.item.permissions
            const selfPermission = userPermissions?.find(
              permission => permission.user.user_email === organization.email
            )
            return selfPermission?.permission === permissions.PermissionAction.own
          }).every(isOwner => isOwner))
      // This is not a React component even though it contains JSX.
      // eslint-disable-next-line no-restricted-syntax
      const doDeleteAll = () => {
        if (isCloud) {
          unsetModal()
          dispatchAssetEvent({
            type: AssetEventType.delete,
            ids: innerSelectedKeys,
          })
        } else {
          setModal(
            <ConfirmDeleteModal
              description={`${innerSelectedKeys.size} selected ${pluralized}`}
              doDelete={() => {
                innerSetSelectedKeys(new Set())
                dispatchAssetEvent({
                  type: AssetEventType.delete,
                  ids: innerSelectedKeys,
                })
              }}
            />
          )
        }
      }
      // This is not a React component even though it contains JSX.
      // eslint-disable-next-line no-restricted-syntax
      const doRestoreAll = () => {
        unsetModal()
        dispatchAssetEvent({
          type: AssetEventType.restore,
          ids: innerSelectedKeys,
        })
      }
      if (category === Category.trash) {
        return innerSelectedKeys.size === 0 ? (
          <></>
        ) : (
          <ContextMenus key={uniqueString.uniqueString()} hidden={hidden} event={event}>
            <ContextMenu hidden={hidden}>
              <MenuEntry
                hidden={hidden}
                action={shortcutsModule.KeyboardAction.restoreAllFromTrash}
                doAction={doRestoreAll}
              />
            </ContextMenu>
          </ContextMenus>
        )
      } else if (category !== Category.home) {
        return null
      } else {
        const deleteAction = isCloud
          ? shortcutsModule.KeyboardAction.moveAllToTrash
          : shortcutsModule.KeyboardAction.deleteAll
        return (
          <ContextMenus key={uniqueString.uniqueString()} hidden={hidden} event={event}>
            {innerSelectedKeys.size !== 0 && (
              <ContextMenu hidden={hidden}>
                {ownsAllSelectedAssets && (
                  <MenuEntry hidden={hidden} action={deleteAction} doAction={doDeleteAll} />
                )}
                {isCloud && (
                  <MenuEntry
                    hidden={hidden}
                    action={shortcutsModule.KeyboardAction.copyAll}
                    doAction={doCopy}
                  />
                )}
                {isCloud && ownsAllSelectedAssets && (
                  <MenuEntry
                    hidden={hidden}
                    action={shortcutsModule.KeyboardAction.cutAll}
                    doAction={doCut}
                  />
                )}
                {pasteData != null && pasteData.data.size > 0 && (
                  <MenuEntry
                    hidden={hidden}
                    action={shortcutsModule.KeyboardAction.pasteAll}
                    doAction={() => {
                      const [firstKey] = innerSelectedKeys
                      const selectedNode =
                        innerSelectedKeys.size === 1 && firstKey != null
                          ? nodeMapRef.current.get(firstKey)
                          : null
                      if (selectedNode?.item.type === backendModule.AssetType.directory) {
                        doPaste(selectedNode.key, selectedNode.item.id)
                      } else {
                        doPaste(rootDirectoryId, rootDirectoryId)
                      }
                    }}
                  />
                )}
              </ContextMenu>
            )}
            <GlobalContextMenu
              hidden={hidden}
              hasCopyData={pasteData != null}
              directoryKey={null}
              directoryId={null}
              dispatchAssetListEvent={dispatchAssetListEvent}
              doPaste={doPaste}
            />
          </ContextMenus>
        )
      }
    },
    [
      isCloud,
      category,
      pasteData,
      doCopy,
      doCut,
      doPaste,
      organization,
      rootDirectoryId,
      /* should never change */ dispatchAssetEvent,
      /* should never change */ dispatchAssetListEvent,
      /* should never change */ setModal,
      /* should never change */ unsetModal,
    ]
  )

  const hiddenContextMenu = React.useMemo(
    () => doRenderContextMenu(selectedKeys, { pageX: 0, pageY: 0 }, setSelectedKeys, true),
    [doRenderContextMenu, selectedKeys]
  )

  const onDragOver = (event: React.DragEvent<Element>) => {
    const payload = drag.ASSET_ROWS.lookup(event)
    const filtered = payload?.filter(item => item.asset.parentId !== rootDirectoryId)
    if (filtered != null && filtered.length > 0) {
      event.preventDefault()
    }
  }

  const state = React.useMemo(
    // The type MUST be here to trigger excess property errors at typecheck time.
    (): AssetsTableState => ({
      visibilities,
      numberOfSelectedItems: selectedKeys.size,
      category,
      labels: allLabels,
      deletedLabelNames,
      hasPasteData: pasteData != null,
      setPasteData,
      sortColumn,
      setSortColumn,
      sortDirection,
      setSortDirection,
      query,
      setQuery,
      assetEvents,
      dispatchAssetEvent,
      dispatchAssetListEvent,
      setAssetSettingsPanelProps,
      nodeMap: nodeMapRef,
      doToggleDirectoryExpansion,
      doOpenManually,
      doOpenIde,
      doCloseIde,
      doCreateLabel,
      doCopy,
      doCut,
      doPaste,
    }),
    [
      visibilities,
      selectedKeys.size,
      category,
      allLabels,
      deletedLabelNames,
      pasteData,
      sortColumn,
      sortDirection,
      assetEvents,
      query,
      doToggleDirectoryExpansion,
      doOpenManually,
      doOpenIde,
      doCloseIde,
      doCreateLabel,
      doCopy,
      doCut,
      doPaste,
      /* should never change */ setAssetSettingsPanelProps,
      /* should never change */ setQuery,
      /* should never change */ dispatchAssetEvent,
      /* should never change */ dispatchAssetListEvent,
    ]
  )

  return (
    <div ref={scrollContainerRef} className="flex-1 overflow-auto">
      <div className="flex flex-col w-min min-w-full h-full">
        {backend.type !== backendModule.BackendType.local && (
          <div className="sticky top-0 h-0">
            <div className="block sticky right-0 ml-auto w-29 px-2 pt-2.25 pb-1.75 z-1">
              <div className="inline-flex gap-3">
                {columnUtils.EXTRA_COLUMNS.map(column => (
                  <Button
                    key={column}
                    active={extraColumns.has(column)}
                    image={columnUtils.EXTRA_COLUMN_IMAGES[column]}
                    onClick={event => {
                      event.stopPropagation()
                      const newExtraColumns = new Set(extraColumns)
                      if (extraColumns.has(column)) {
                        newExtraColumns.delete(column)
                      } else {
                        newExtraColumns.add(column)
                      }
                      setExtraColumns(newExtraColumns)
                    }}
                  />
                ))}
              </div>
            </div>
          </div>
        )}
        {hiddenContextMenu}
        <Table<assetTreeNode.AssetTreeNode, AssetsTableState, AssetRowState, backendModule.AssetId>
          scrollContainerRef={scrollContainerRef}
          headerRowRef={headerRowRef}
          footer={
            <div
              className="grow"
              onDragEnter={onDragOver}
              onDragOver={onDragOver}
              onDrop={event => {
                const payload = drag.ASSET_ROWS.lookup(event)
                const filtered = payload?.filter(item => item.asset.parentId !== rootDirectoryId)
                if (filtered != null && filtered.length > 0) {
                  event.preventDefault()
                  event.stopPropagation()
                  unsetModal()
                  dispatchAssetEvent({
                    type: AssetEventType.move,
                    newParentKey: rootDirectoryId,
                    newParentId: rootDirectoryId,
                    ids: new Set(filtered.map(dragItem => dragItem.asset.id)),
                  })
                }
              }}
            />
          }
          rowComponent={AssetRow}
          items={displayItems}
          filter={node => visibilities.get(node.key) !== Visibility.hidden}
          isLoading={isLoading}
          state={state}
          initialRowState={INITIAL_ROW_STATE}
          getKey={assetTreeNode.AssetTreeNode.getKey}
          selectedKeys={selectedKeys}
          setSelectedKeys={setSelectedKeys}
          placeholder={
            category === Category.trash
              ? TRASH_PLACEHOLDER
              : query.query !== ''
              ? QUERY_PLACEHOLDER
              : PLACEHOLDER
          }
          columns={columnUtils.getColumnList(backend.type, extraColumns).map(column => ({
            id: column,
            className: columnUtils.COLUMN_CSS_CLASS[column],
            heading: columnHeading.COLUMN_HEADING[column],
            render: columnModule.COLUMN_RENDERER[column],
          }))}
          onContextMenu={(innerSelectedKeys, event, innerSetSelectedKeys) => {
            event.preventDefault()
            event.stopPropagation()
            const modal = doRenderContextMenu(innerSelectedKeys, event, innerSetSelectedKeys, false)
            if (modal != null) {
              setModal(modal)
            }
          }}
          draggableRows
          onRowDragStart={event => {
            setSelectedKeys(oldSelectedKeys => {
              const nodes = assetTree
                .preorderTraversal()
                .filter(node => oldSelectedKeys.has(node.key))
              const payload: drag.AssetRowsDragPayload = nodes.map(node => ({
                key: node.key,
                asset: node.item,
              }))
              drag.setDragImageToBlank(event)
              drag.ASSET_ROWS.bind(event, payload)
              queueMicrotask(() => {
                setModal(
                  <DragModal
                    event={event}
                    className="flex flex-col rounded-2xl bg-frame-selected backdrop-blur-3xl"
                    doCleanup={() => {
                      drag.ASSET_ROWS.unbind(payload)
                    }}
                  >
                    {nodes.map(node => (
                      <AssetNameColumn
                        key={node.key}
                        keyProp={node.key}
                        item={node.with({ depth: 0 })}
                        state={state}
                        // Default states.
                        isSoleSelectedItem={false}
                        selected={false}
                        rowState={INITIAL_ROW_STATE}
                        // The drag placeholder cannot be interacted with.
                        setSelected={() => {}}
                        setItem={() => {}}
                        setRowState={() => {}}
                      />
                    ))}
                  </DragModal>
                )
              })
              return oldSelectedKeys
            })
          }}
          onRowDragOver={(event, _, key) => {
            setSelectedKeys(oldSelectedKeys => {
              const payload = drag.LABELS.lookup(event)
              if (payload != null) {
                event.preventDefault()
                event.stopPropagation()
                const ids = oldSelectedKeys.has(key) ? oldSelectedKeys : new Set([key])
                let labelsPresent = 0
                for (const selectedKey of ids) {
                  const labels = nodeMapRef.current.get(selectedKey)?.item.labels
                  if (labels != null) {
                    for (const label of labels) {
                      if (payload.has(label)) {
                        labelsPresent += 1
                      }
                    }
                  }
                }
=======
  const hiddenContextMenu = React.useMemo(
    () => (
      <AssetsTableContextMenu
        hidden
        category={category}
        pasteData={pasteData}
        selectedKeys={selectedKeys}
        nodeMapRef={nodeMapRef}
        event={{ pageX: 0, pageY: 0 }}
        setSelectedKeys={setSelectedKeys}
        dispatchAssetEvent={dispatchAssetEvent}
        dispatchAssetListEvent={dispatchAssetListEvent}
        doCopy={doCopy}
        doCut={doCut}
        doPaste={doPaste}
      />
    ),
    [
      category,
      pasteData,
      selectedKeys,
      doCopy,
      doCut,
      doPaste,
      /* should never change */ dispatchAssetEvent,
      /* should never change */ dispatchAssetListEvent,
    ]
  )

  const onDragOver = (event: React.DragEvent<Element>) => {
    const payload = drag.ASSET_ROWS.lookup(event)
    const filtered = payload?.filter(item => item.asset.parentId !== rootDirectoryId)
    if (filtered != null && filtered.length > 0) {
      event.preventDefault()
    }
  }

  const state = React.useMemo(
    // The type MUST be here to trigger excess property errors at typecheck time.
    (): AssetsTableState => ({
      visibilities,
      numberOfSelectedItems: selectedKeys.size,
      category,
      labels: allLabels,
      deletedLabelNames,
      hasPasteData: pasteData != null,
      setPasteData,
      sortColumn,
      setSortColumn,
      sortDirection,
      setSortDirection,
      query,
      setQuery,
      assetEvents,
      dispatchAssetEvent,
      dispatchAssetListEvent,
      setAssetSettingsPanelProps,
      nodeMap: nodeMapRef,
      doToggleDirectoryExpansion,
      doOpenManually,
      doOpenIde,
      doCloseIde,
      doCreateLabel,
      doCopy,
      doCut,
      doPaste,
    }),
    [
      visibilities,
      selectedKeys.size,
      category,
      allLabels,
      deletedLabelNames,
      pasteData,
      sortColumn,
      sortDirection,
      assetEvents,
      query,
      doToggleDirectoryExpansion,
      doOpenManually,
      doOpenIde,
      doCloseIde,
      doCreateLabel,
      doCopy,
      doCut,
      doPaste,
      /* should never change */ setAssetSettingsPanelProps,
      /* should never change */ setQuery,
      /* should never change */ dispatchAssetEvent,
      /* should never change */ dispatchAssetListEvent,
    ]
  )

  const [spinnerState, setSpinnerState] = React.useState(spinner.SpinnerState.initial)
  const [previouslySelectedKey, setPreviouslySelectedKey] =
    React.useState<backendModule.AssetId | null>(null)
  const bodyRef = React.useRef<HTMLTableSectionElement>(null)

  // This is required to prevent the table body from overlapping the table header, because
  // the table header is transparent.
  React.useEffect(() => {
    const body = bodyRef.current
    const scrollContainer = scrollContainerRef.current
    if (body != null && scrollContainer != null) {
      let isClipPathUpdateQueued = false
      const updateClipPath = () => {
        isClipPathUpdateQueued = false
        body.style.clipPath = `inset(${scrollContainer.scrollTop}px 0 0 0)`
      }
      const onScroll = () => {
        if (!isClipPathUpdateQueued) {
          isClipPathUpdateQueued = true
          requestAnimationFrame(updateClipPath)
        }
      }
      updateClipPath()
      scrollContainer.addEventListener('scroll', onScroll)
      return () => {
        scrollContainer.removeEventListener('scroll', onScroll)
      }
    } else {
      return
    }
  }, [/* should never change */ scrollContainerRef])

  React.useEffect(() => {
    const onDocumentClick = (event: MouseEvent) => {
      if (
        !shortcuts.matchesMouseAction(shortcutsModule.MouseAction.selectAdditional, event) &&
        !shortcuts.matchesMouseAction(shortcutsModule.MouseAction.selectAdditionalRange, event) &&
        selectedKeys.size !== 0
      ) {
        setSelectedKeys(new Set())
      }
    }
    document.addEventListener('click', onDocumentClick)
    return () => {
      document.removeEventListener('click', onDocumentClick)
    }
  }, [selectedKeys, /* should never change */ setSelectedKeys, shortcuts])

  React.useEffect(() => {
    if (isLoading) {
      // Ensure the spinner stays in the "initial" state for at least one frame,
      // to ensure the CSS animation begins at the initial state.
      requestAnimationFrame(() => {
        setSpinnerState(spinner.SpinnerState.loadingFast)
      })
    } else {
      setSpinnerState(spinner.SpinnerState.initial)
    }
  }, [isLoading])

  const onRowClick = React.useCallback(
    (innerRowProps: assetRow.AssetRowInnerProps, event: React.MouseEvent) => {
      const { key } = innerRowProps
      event.stopPropagation()
      const getNewlySelectedKeys = () => {
        if (previouslySelectedKey == null) {
          return [key]
        } else {
          const index1 = displayItems.findIndex(
            innerItem => assetTreeNode.AssetTreeNode.getKey(innerItem) === previouslySelectedKey
          )
          const index2 = displayItems.findIndex(
            innerItem => assetTreeNode.AssetTreeNode.getKey(innerItem) === key
          )
          const selectedItems =
            index1 <= index2
              ? displayItems.slice(index1, index2 + 1)
              : displayItems.slice(index2, index1 + 1)
          return selectedItems.map(assetTreeNode.AssetTreeNode.getKey)
        }
      }
      if (shortcuts.matchesMouseAction(shortcutsModule.MouseAction.selectRange, event)) {
        setSelectedKeys(new Set(getNewlySelectedKeys()))
      } else if (
        shortcuts.matchesMouseAction(shortcutsModule.MouseAction.selectAdditionalRange, event)
      ) {
        setSelectedKeys(
          oldSelectedItems => new Set([...oldSelectedItems, ...getNewlySelectedKeys()])
        )
      } else if (
        shortcuts.matchesMouseAction(shortcutsModule.MouseAction.selectAdditional, event)
      ) {
        setSelectedKeys(oldSelectedItems => {
          const newItems = new Set(oldSelectedItems)
          if (oldSelectedItems.has(key)) {
            newItems.delete(key)
          } else {
            newItems.add(key)
          }
          return newItems
        })
      } else {
        setSelectedKeys(new Set([key]))
      }
      setPreviouslySelectedKey(key)
    },
    [displayItems, previouslySelectedKey, shortcuts, /* should never change */ setSelectedKeys]
  )

  const columns = columnUtils.getColumnList(backend.type, extraColumns).map(column => ({
    id: column,
    className: columnUtils.COLUMN_CSS_CLASS[column],
    heading: columnHeading.COLUMN_HEADING[column],
    render: columnModule.COLUMN_RENDERER[column],
  }))

  const headerRow = (
    <tr ref={headerRowRef} className="sticky top-0">
      {columns.map(column => {
        // This is a React component, even though it does not contain JSX.
        // eslint-disable-next-line no-restricted-syntax
        const Heading = column.heading
        return (
          <th key={column.id} className={`text-sm font-semibold ${column.className}`}>
            <Heading state={state} />
          </th>
        )
      })}
    </tr>
  )

  const itemRows = isLoading ? (
    <tr className="h-8">
      <td colSpan={columns.length} className="bg-transparent">
        <div className="grid justify-around w-full">
          <Spinner size={LOADING_SPINNER_SIZE} state={spinnerState} />
        </div>
      </td>
    </tr>
  ) : (
    displayItems.map(item => {
      const key = assetTreeNode.AssetTreeNode.getKey(item)
      const isSelected = selectedKeys.has(key)
      const isSoleSelectedItem = selectedKeys.size === 1 && isSelected
      return (
        <AssetRow
          columns={columns}
          // The following two lines are safe; the type error occurs because a property
          // with a conditional type is being destructured.
          // eslint-disable-next-line no-restricted-syntax
          state={state as never}
          // eslint-disable-next-line no-restricted-syntax
          initialRowState={INITIAL_ROW_STATE as never}
          key={key}
          keyProp={key}
          item={item}
          hidden={visibilities.get(item.key) === Visibility.hidden}
          selected={isSelected}
          setSelected={selected => {
            setSelectedKeys(oldSelectedKeys => set.withPresence(oldSelectedKeys, key, selected))
          }}
          isSoleSelectedItem={isSoleSelectedItem}
          allowContextMenu={selectedKeys.size === 0 || !isSelected || isSoleSelectedItem}
          onClick={onRowClick}
          onContextMenu={(_innerProps, event) => {
            if (!isSelected) {
              event.preventDefault()
              event.stopPropagation()
              setPreviouslySelectedKey(key)
              setSelectedKeys(new Set([key]))
            }
          }}
          draggable={true}
          onDragStart={event => {
            if (!selectedKeys.has(key)) {
              setPreviouslySelectedKey(key)
              setSelectedKeys(new Set([key]))
            }

            setSelectedKeys(oldSelectedKeys => {
              const nodes = assetTree
                .preorderTraversal()
                .filter(node => oldSelectedKeys.has(node.key))
              const payload: drag.AssetRowsDragPayload = nodes.map(node => ({
                key: node.key,
                asset: node.item,
              }))
              drag.setDragImageToBlank(event)
              drag.ASSET_ROWS.bind(event, payload)
              queueMicrotask(() => {
                setModal(
                  <DragModal
                    event={event}
                    className="flex flex-col rounded-2xl bg-frame-selected backdrop-blur-3xl"
                    doCleanup={() => {
                      drag.ASSET_ROWS.unbind(payload)
                    }}
                  >
                    {nodes.map(node => (
                      <NameColumn
                        key={node.key}
                        keyProp={node.key}
                        item={node.with({ depth: 0 })}
                        state={state}
                        // Default states.
                        isSoleSelectedItem={false}
                        selected={false}
                        rowState={INITIAL_ROW_STATE}
                        // The drag placeholder cannot be interacted with.
                        setSelected={() => {}}
                        setItem={() => {}}
                        setRowState={() => {}}
                      />
                    ))}
                  </DragModal>
                )
              })
              return oldSelectedKeys
            })
          }}
          onDragOver={event => {
            setSelectedKeys(oldSelectedKeys => {
              const payload = drag.LABELS.lookup(event)
              if (payload != null) {
                event.preventDefault()
                event.stopPropagation()
                const ids = oldSelectedKeys.has(key) ? oldSelectedKeys : new Set([key])
                let labelsPresent = 0
                for (const selectedKey of ids) {
                  const labels = nodeMapRef.current.get(selectedKey)?.item.labels
                  if (labels != null) {
                    for (const label of labels) {
                      if (payload.has(label)) {
                        labelsPresent += 1
                      }
                    }
                  }
                }
>>>>>>> 899f7e4e
                const shouldAdd = labelsPresent * 2 < ids.size * payload.size
                window.setTimeout(() => {
                  dispatchAssetEvent({
                    type: shouldAdd
                      ? AssetEventType.temporarilyAddLabels
                      : AssetEventType.temporarilyRemoveLabels,
                    ids,
                    labelNames: payload,
                  })
                })
              }
              return oldSelectedKeys
            })
          }}
<<<<<<< HEAD
          onRowDragEnd={() => {
=======
          onDragEnd={() => {
>>>>>>> 899f7e4e
            setSelectedKeys(oldSelectedKeys => {
              window.setTimeout(() => {
                dispatchAssetEvent({
                  type: AssetEventType.temporarilyAddLabels,
                  ids: oldSelectedKeys,
                  labelNames: set.EMPTY,
                })
              })
              return oldSelectedKeys
            })
          }}
<<<<<<< HEAD
          onRowDrop={(event, _, key) => {
=======
          onDrop={event => {
>>>>>>> 899f7e4e
            setSelectedKeys(oldSelectedKeys => {
              const ids = oldSelectedKeys.has(key) ? oldSelectedKeys : new Set([key])
              const payload = drag.LABELS.lookup(event)
              if (payload != null) {
                event.preventDefault()
                event.stopPropagation()
                let labelsPresent = 0
                for (const selectedKey of ids) {
                  const labels = nodeMapRef.current.get(selectedKey)?.item.labels
                  if (labels != null) {
                    for (const label of labels) {
                      if (payload.has(label)) {
                        labelsPresent += 1
                      }
                    }
                  }
                }
                const shouldAdd = labelsPresent * 2 < ids.size * payload.size
                window.setTimeout(() => {
                  dispatchAssetEvent({
                    type: shouldAdd ? AssetEventType.addLabels : AssetEventType.removeLabels,
                    ids,
                    labelNames: payload,
                  })
                })
              } else {
                window.setTimeout(() => {
                  dispatchAssetEvent({
                    type: AssetEventType.temporarilyAddLabels,
                    ids,
                    labelNames: set.EMPTY,
                  })
                })
              }
              return oldSelectedKeys
            })
          }}
<<<<<<< HEAD
          onDragLeave={event => {
            const payload = drag.LABELS.lookup(event)
            if (
              payload != null &&
              event.relatedTarget instanceof Node &&
              !event.currentTarget.contains(event.relatedTarget)
            ) {
              setSelectedKeys(oldSelectedKeys => {
                window.setTimeout(() => {
                  dispatchAssetEvent({
                    type: AssetEventType.temporarilyAddLabels,
                    ids: oldSelectedKeys,
                    labelNames: set.EMPTY,
                  })
                })
                return oldSelectedKeys
              })
            }
          }}
        />
=======
        />
      )
    })
  )

  const table = (
    <div
      className="grow flex flex-col"
      onContextMenu={event => {
        event.preventDefault()
        event.stopPropagation()
        setModal(
          <AssetsTableContextMenu
            category={category}
            pasteData={pasteData}
            selectedKeys={selectedKeys}
            nodeMapRef={nodeMapRef}
            event={event}
            setSelectedKeys={setSelectedKeys}
            dispatchAssetEvent={dispatchAssetEvent}
            dispatchAssetListEvent={dispatchAssetListEvent}
            doCopy={doCopy}
            doCut={doCut}
            doPaste={doPaste}
          />
        )
      }}
      onDragLeave={event => {
        const payload = drag.LABELS.lookup(event)
        if (
          payload != null &&
          event.relatedTarget instanceof Node &&
          !event.currentTarget.contains(event.relatedTarget)
        ) {
          setSelectedKeys(oldSelectedKeys => {
            window.setTimeout(() => {
              dispatchAssetEvent({
                type: AssetEventType.temporarilyAddLabels,
                ids: oldSelectedKeys,
                labelNames: set.EMPTY,
              })
            })
            return oldSelectedKeys
          })
        }
      }}
    >
      <table className="rounded-rows table-fixed border-collapse">
        <thead>{headerRow}</thead>
        <tbody ref={bodyRef}>
          {itemRows}
          <tr className="h-8 hidden first:table-row">
            <td colSpan={columns.length} className="bg-transparent">
              {placeholder}
            </td>
          </tr>
        </tbody>
      </table>

      <div
        className="grow"
        onDragEnter={onDragOver}
        onDragOver={onDragOver}
        onDrop={event => {
          const payload = drag.ASSET_ROWS.lookup(event)
          const filtered = payload?.filter(item => item.asset.parentId !== rootDirectoryId)
          if (filtered != null && filtered.length > 0) {
            event.preventDefault()
            event.stopPropagation()
            unsetModal()
            dispatchAssetEvent({
              type: AssetEventType.move,
              newParentKey: rootDirectoryId,
              newParentId: rootDirectoryId,
              ids: new Set(filtered.map(dragItem => dragItem.asset.id)),
            })
          }
        }}
      />
    </div>
  )

  return (
    <div ref={scrollContainerRef} className="flex-1 overflow-auto">
      <div className="flex flex-col w-min min-w-full h-full">
        {backend.type !== backendModule.BackendType.local && (
          <div className="sticky top-0 h-0">
            <div className="block sticky right-0 ml-auto w-29 px-2 pt-2.25 pb-1.75 z-1">
              <div className="inline-flex gap-3">
                {columnUtils.EXTRA_COLUMNS.map(column => (
                  <Button
                    key={column}
                    active={extraColumns.has(column)}
                    image={columnUtils.EXTRA_COLUMN_IMAGES[column]}
                    onClick={event => {
                      event.stopPropagation()
                      const newExtraColumns = new Set(extraColumns)
                      if (extraColumns.has(column)) {
                        newExtraColumns.delete(column)
                      } else {
                        newExtraColumns.add(column)
                      }
                      setExtraColumns(newExtraColumns)
                    }}
                  />
                ))}
              </div>
            </div>
          </div>
        )}
        {hiddenContextMenu}
        {table}
>>>>>>> 899f7e4e
      </div>
    </div>
  )
}<|MERGE_RESOLUTION|>--- conflicted
+++ resolved
@@ -317,13 +317,6 @@
   ) => void
   doCloseIde: (project: backendModule.ProjectAsset) => void
   doCreateLabel: (value: string, color: backendModule.LChColor) => Promise<void>
-<<<<<<< HEAD
-  loadingProjectManagerDidFail: boolean
-  isListingRemoteDirectoryWhileOffline: boolean
-  isListingLocalDirectoryAndWillFail: boolean
-  isListingRemoteDirectoryAndWillFail: boolean
-=======
->>>>>>> 899f7e4e
 }
 
 /** The table of project assets. */
@@ -332,14 +325,7 @@
   const { deletedLabelNames, initialProjectName, projectStartupInfo } = props
   const { queuedAssetEvents: rawQueuedAssetEvents } = props
   const { assetListEvents, dispatchAssetListEvent, assetEvents, dispatchAssetEvent } = props
-  const { setAssetSettingsPanelProps, doOpenIde, doCloseIde: rawDoCloseIde } = props
-<<<<<<< HEAD
-  const { doCreateLabel, loadingProjectManagerDidFail } = props
-  const { isListingRemoteDirectoryWhileOffline, isListingLocalDirectoryAndWillFail } = props
-  const { isListingRemoteDirectoryAndWillFail } = props
-=======
-  const { doCreateLabel } = props
->>>>>>> 899f7e4e
+  const { setAssetSettingsPanelProps, doOpenIde, doCloseIde: rawDoCloseIde, doCreateLabel } = props
 
   const { organization, user, accessToken } = authProvider.useNonPartialUserSession()
   const { backend } = backendProvider.useBackend()
@@ -372,15 +358,12 @@
     )
   })
   const isCloud = backend.type === backendModule.BackendType.remote
-<<<<<<< HEAD
-=======
   const placeholder =
     category === Category.trash
       ? TRASH_PLACEHOLDER
       : query.query !== ''
       ? QUERY_PLACEHOLDER
       : PLACEHOLDER
->>>>>>> 899f7e4e
   const scrollContainerRef = React.useRef<HTMLDivElement>(null)
   const headerRowRef = React.useRef<HTMLTableRowElement>(null)
   const assetTreeRef = React.useRef<assetTreeNode.AssetTreeNode>(assetTree)
@@ -432,7 +415,6 @@
             }
             case 'description': {
               return lowercaseDescription === ''
-<<<<<<< HEAD
             }
             case 'extension': {
               // Should never be true, but handle it just in case.
@@ -459,34 +441,6 @@
             parsed.getDate() === assetModifiedAt.getDate()
           )
         }
-=======
-            }
-            case 'extension': {
-              // Should never be true, but handle it just in case.
-              return assetExtension === ''
-            }
-          }
-          // Things like `no:name` and `no:owner` are never true.
-          return false
-        }
-        const parseDate = (date: string) => {
-          const lowercase = date.toLowerCase()
-          switch (lowercase) {
-            case 'today': {
-              return new Date()
-            }
-          }
-          return new Date(date)
-        }
-        const matchesDate = (date: string) => {
-          const parsed = parseDate(date)
-          return (
-            parsed.getFullYear() === assetModifiedAt.getFullYear() &&
-            parsed.getMonth() === assetModifiedAt.getMonth() &&
-            parsed.getDate() === assetModifiedAt.getDate()
-          )
-        }
->>>>>>> 899f7e4e
         const isEmpty = (values: string[]) =>
           values.length === 0 || (values.length === 1 && values[0] === '')
         const filterTag = (
@@ -628,7 +582,6 @@
         case '-name': {
           setSuggestions(allVisible(negative))
           break
-<<<<<<< HEAD
         }
         case 'no':
         case '-has': {
@@ -778,163 +731,6 @@
   React.useEffect(() => {
     setIsLoading(true)
   }, [backend, category])
-
-  React.useEffect(() => {
-    if (backend.type === backendModule.BackendType.local && loadingProjectManagerDidFail) {
-      setIsLoading(false)
-    }
-  }, [loadingProjectManagerDidFail, backend.type])
-=======
-        }
-        case 'no':
-        case '-has': {
-          setSuggestions(SUGGESTIONS_FOR_NO)
-          break
-        }
-        case 'has':
-        case '-no': {
-          setSuggestions(SUGGESTIONS_FOR_HAS)
-          break
-        }
-        case 'type': {
-          setSuggestions(SUGGESTIONS_FOR_TYPE)
-          break
-        }
-        case '-type': {
-          setSuggestions(SUGGESTIONS_FOR_NEGATIVE_TYPE)
-          break
-        }
-        case 'ext':
-        case '-ext':
-        case 'extension':
-        case '-extension': {
-          const extensions = allVisibleNodes()
-            .filter(node => node.item.type === backendModule.AssetType.file)
-            .map(node => fileInfo.fileExtension(node.item.title))
-          setSuggestions(
-            Array.from(
-              new Set(extensions),
-              (extension): assetSearchBar.Suggestion => ({
-                render: () =>
-                  assetQuery.AssetQuery.termToString({
-                    tag: `${negative ? '-' : ''}extension`,
-                    values: [extension],
-                  }),
-                addToQuery: oldQuery =>
-                  oldQuery.addToLastTerm(
-                    negative ? { negativeExtensions: [extension] } : { extensions: [extension] }
-                  ),
-                deleteFromQuery: oldQuery =>
-                  oldQuery.deleteFromLastTerm(
-                    negative ? { negativeExtensions: [extension] } : { extensions: [extension] }
-                  ),
-              })
-            )
-          )
-          break
-        }
-        case 'modified':
-        case '-modified': {
-          const modifieds = assetTree.preorderTraversal().map(node => {
-            const date = new Date(node.item.modifiedAt)
-            return `${date.getFullYear()}-${date.getMonth() + 1}-${date.getDate()}`
-          })
-          setSuggestions(
-            Array.from(
-              new Set(['today', ...modifieds]),
-              (modified): assetSearchBar.Suggestion => ({
-                render: () =>
-                  assetQuery.AssetQuery.termToString({
-                    tag: `${negative ? '-' : ''}modified`,
-                    values: [modified],
-                  }),
-                addToQuery: oldQuery =>
-                  oldQuery.addToLastTerm(
-                    negative ? { negativeModifieds: [modified] } : { modifieds: [modified] }
-                  ),
-                deleteFromQuery: oldQuery =>
-                  oldQuery.deleteFromLastTerm(
-                    negative ? { negativeModifieds: [modified] } : { modifieds: [modified] }
-                  ),
-              })
-            )
-          )
-          break
-        }
-        case 'owner':
-        case '-owner': {
-          const owners = assetTree
-            .preorderTraversal()
-            .flatMap(node =>
-              (node.item.permissions ?? [])
-                .filter(permission => permission.permission === permissions.PermissionAction.own)
-                .map(permission => permission.user.user_name)
-            )
-          setSuggestions(
-            Array.from(
-              new Set(owners),
-              (owner): assetSearchBar.Suggestion => ({
-                render: () =>
-                  assetQuery.AssetQuery.termToString({
-                    tag: `${negative ? '-' : ''}owner`,
-                    values: [owner],
-                  }),
-                addToQuery: oldQuery =>
-                  oldQuery.addToLastTerm(
-                    negative ? { negativeOwners: [owner] } : { owners: [owner] }
-                  ),
-                deleteFromQuery: oldQuery =>
-                  oldQuery.deleteFromLastTerm(
-                    negative ? { negativeOwners: [owner] } : { owners: [owner] }
-                  ),
-              })
-            )
-          )
-          break
-        }
-        case 'label':
-        case '-label': {
-          setSuggestions(
-            Array.from(
-              allLabels.values(),
-              (label): assetSearchBar.Suggestion => ({
-                render: () => (
-                  <Label active color={label.color} onClick={() => {}}>
-                    {label.value}
-                  </Label>
-                ),
-                addToQuery: oldQuery =>
-                  oldQuery.addToLastTerm(
-                    negative ? { negativeLabels: [label.value] } : { labels: [label.value] }
-                  ),
-                deleteFromQuery: oldQuery =>
-                  oldQuery.deleteFromLastTerm(
-                    negative ? { negativeLabels: [label.value] } : { labels: [label.value] }
-                  ),
-              })
-            )
-          )
-
-          break
-        }
-        default: {
-          setSuggestions(shouldOmitNames ? [] : allVisible())
-          break
-        }
-      }
-    }
-  }, [assetTree, query, visibilities, allLabels, /* should never change */ setSuggestions])
-
-  React.useEffect(() => {
-    if (rawQueuedAssetEvents.length !== 0) {
-      setQueuedAssetEvents(oldEvents => [...oldEvents, ...rawQueuedAssetEvents])
-    }
-  }, [rawQueuedAssetEvents])
-
-  React.useEffect(() => {
-    setIsLoading(true)
-  }, [backend, category])
->>>>>>> 899f7e4e
 
   React.useEffect(() => {
     assetTreeRef.current = assetTree
@@ -1069,22 +865,6 @@
     async signal => {
       switch (backend.type) {
         case backendModule.BackendType.local: {
-<<<<<<< HEAD
-          if (!isListingLocalDirectoryAndWillFail) {
-            const newAssets = await backend.listDirectory(
-              {
-                parentId: null,
-                filterBy: CATEGORY_TO_FILTER_BY[category],
-                recentProjects: category === Category.recent,
-                labels: null,
-              },
-              null
-            )
-            if (!signal.aborted) {
-              setIsLoading(false)
-              overwriteNodes(newAssets)
-            }
-=======
           const newAssets = await backend.listDirectory(
             {
               parentId: null,
@@ -1097,101 +877,10 @@
           if (!signal.aborted) {
             setIsLoading(false)
             overwriteNodes(newAssets)
->>>>>>> 899f7e4e
           }
           break
         }
         case backendModule.BackendType.remote: {
-<<<<<<< HEAD
-          if (!isListingRemoteDirectoryAndWillFail && !isListingRemoteDirectoryWhileOffline) {
-            const queuedDirectoryListings = new Map<
-              backendModule.AssetId,
-              backendModule.AnyAsset[]
-            >()
-            const withChildren = (
-              node: assetTreeNode.AssetTreeNode
-            ): assetTreeNode.AssetTreeNode => {
-              const queuedListing = queuedDirectoryListings.get(node.item.id)
-              if (queuedListing == null || !backendModule.assetIsDirectory(node.item)) {
-                return node
-              } else {
-                const directoryAsset = node.item
-                const depth = node.depth + 1
-                return node.with({
-                  children: queuedListing.map(asset =>
-                    withChildren(
-                      assetTreeNode.AssetTreeNode.fromAsset(
-                        asset,
-                        directoryAsset.id,
-                        directoryAsset.id,
-                        depth
-                      )
-                    )
-                  ),
-                })
-              }
-            }
-            for (const entry of nodeMapRef.current.values()) {
-              if (backendModule.assetIsDirectory(entry.item) && entry.children != null) {
-                const id = entry.item.id
-                void backend
-                  .listDirectory(
-                    {
-                      parentId: id,
-                      filterBy: CATEGORY_TO_FILTER_BY[category],
-                      recentProjects: category === Category.recent,
-                      labels: null,
-                    },
-                    entry.item.title
-                  )
-                  .then(
-                    assets => {
-                      setAssetTree(oldTree => {
-                        let found = signal.aborted
-                        const newTree = signal.aborted
-                          ? oldTree
-                          : oldTree.map(oldAsset => {
-                              if (oldAsset.key === entry.key) {
-                                found = true
-                                return withChildren(oldAsset)
-                              } else {
-                                return oldAsset
-                              }
-                            })
-                        if (!found) {
-                          queuedDirectoryListings.set(entry.key, assets)
-                        }
-                        return newTree
-                      })
-                    },
-                    error => {
-                      toastAndLog(null, error)
-                    }
-                  )
-              }
-            }
-            try {
-              const newAssets = await backend.listDirectory(
-                {
-                  parentId: null,
-                  filterBy: CATEGORY_TO_FILTER_BY[category],
-                  recentProjects: category === Category.recent,
-                  labels: null,
-                },
-                null
-              )
-              if (!signal.aborted) {
-                setIsLoading(false)
-                overwriteNodes(newAssets)
-              }
-            } catch (error) {
-              if (!signal.aborted) {
-                toastAndLog(null, error)
-              }
-            }
-          } else {
-            setIsLoading(false)
-=======
           const queuedDirectoryListings = new Map<backendModule.AssetId, backendModule.AnyAsset[]>()
           const withChildren = (node: assetTreeNode.AssetTreeNode): assetTreeNode.AssetTreeNode => {
             const queuedListing = queuedDirectoryListings.get(node.item.id)
@@ -1272,7 +961,6 @@
               setIsLoading(false)
               toastAndLog(null, error)
             }
->>>>>>> 899f7e4e
           }
           break
         }
@@ -1444,13 +1132,8 @@
   )
 
   const getNewProjectName = React.useCallback(
-<<<<<<< HEAD
-    (templateId: string | null, parentKey: backendModule.DirectoryId | null) => {
-      const prefix = `${templateId ?? 'New_Project'}_`
-=======
     (templateName: string | null, parentKey: backendModule.DirectoryId | null) => {
       const prefix = `${templateName ?? 'New Project'} `
->>>>>>> 899f7e4e
       const projectNameTemplate = new RegExp(`^${prefix}(?<projectIndex>\\d+)$`)
       const siblings =
         parentKey == null
@@ -1523,17 +1206,10 @@
         const directoryIndices = siblings
           .map(node => node.item)
           .filter(backendModule.assetIsDirectory)
-<<<<<<< HEAD
-          .map(item => DIRECTORY_NAME_REGEX.exec(item.title))
-          .map(match => match?.groups?.directoryIndex)
-          .map(maybeIndex => (maybeIndex != null ? parseInt(maybeIndex, 10) : 0))
-        const title = `${DIRECTORY_NAME_DEFAULT_PREFIX}${Math.max(0, ...directoryIndices) + 1}`
-=======
           .map(item => /^New Folder (?<directoryIndex>\d+)$/.exec(item.title))
           .map(match => match?.groups?.directoryIndex)
           .map(maybeIndex => (maybeIndex != null ? parseInt(maybeIndex, 10) : 0))
         const title = `New Folder ${Math.max(0, ...directoryIndices) + 1}`
->>>>>>> 899f7e4e
         const placeholderItem: backendModule.DirectoryAsset = {
           type: backendModule.AssetType.directory,
           id: backendModule.DirectoryId(uniqueString.uniqueString()),
@@ -1554,11 +1230,7 @@
         break
       }
       case AssetListEventType.newProject: {
-<<<<<<< HEAD
-        const projectName = getNewProjectName(event.templateId, event.parentId)
-=======
         const projectName = getNewProjectName(event.templateName, event.parentId)
->>>>>>> 899f7e4e
         const dummyId = backendModule.ProjectId(uniqueString.uniqueString())
         const placeholderItem: backendModule.ProjectAsset = {
           type: backendModule.AssetType.project,
@@ -1576,8 +1248,6 @@
           },
           labels: [],
           description: null,
-<<<<<<< HEAD
-=======
         }
         doToggleDirectoryExpansion(event.parentId, event.parentKey, null, true)
         insertAssets([placeholderItem], event.parentKey, event.parentId)
@@ -1732,101 +1402,20 @@
           projectState: null,
           labels: [],
           description: null,
->>>>>>> 899f7e4e
         }
         doToggleDirectoryExpansion(event.parentId, event.parentKey, null, true)
         insertAssets([placeholderItem], event.parentKey, event.parentId)
         dispatchAssetEvent({
-<<<<<<< HEAD
-          type: AssetEventType.newProject,
-          placeholderId: dummyId,
-          templateId: event.templateId,
-          onSpinnerStateChange: event.onSpinnerStateChange,
-        })
-        break
-      }
-      case AssetListEventType.uploadFiles: {
-        const reversedFiles = Array.from(event.files).reverse()
-        const placeholderFiles = reversedFiles.filter(backendModule.fileIsNotProject).map(
-          (file): backendModule.FileAsset => ({
-            type: backendModule.AssetType.file,
-            id: backendModule.FileId(uniqueString.uniqueString()),
-            title: file.name,
-            parentId: event.parentId,
-            permissions: permissions.tryGetSingletonOwnerPermission(organization, user),
-            modifiedAt: dateTime.toRfc3339(new Date()),
-            projectState: null,
-            labels: [],
-            description: null,
-          })
-        )
-        const placeholderProjects = reversedFiles.filter(backendModule.fileIsProject).map(
-          (file): backendModule.ProjectAsset => ({
-            type: backendModule.AssetType.project,
-            id: backendModule.ProjectId(uniqueString.uniqueString()),
-            title: file.name,
-            parentId: event.parentId,
-            permissions: permissions.tryGetSingletonOwnerPermission(organization, user),
-            modifiedAt: dateTime.toRfc3339(new Date()),
-            projectState: {
-              type: backendModule.ProjectState.new,
-              // eslint-disable-next-line @typescript-eslint/naming-convention
-              volume_id: '',
-              // eslint-disable-next-line @typescript-eslint/naming-convention
-              ...(organization != null ? { opened_by: organization.email } : {}),
-            },
-            labels: [],
-            description: null,
-          })
-        )
-        doToggleDirectoryExpansion(event.parentId, event.parentKey, null, true)
-        insertAssets(placeholderFiles, event.parentKey, event.parentId)
-        insertAssets(placeholderProjects, event.parentKey, event.parentId)
-        dispatchAssetEvent({
-          type: AssetEventType.uploadFiles,
-          files: new Map(
-            [...placeholderFiles, ...placeholderProjects].map((placeholderItem, i) => [
-              placeholderItem.id,
-              // This is SAFE, as `placeholderItems` is created using a map on
-              // `event.files`.
-              // eslint-disable-next-line @typescript-eslint/no-non-null-assertion
-              event.files[i]!,
-            ])
-          ),
-        })
-        break
-      }
-      case AssetListEventType.newDataConnector: {
-        const placeholderItem: backendModule.SecretAsset = {
-          type: backendModule.AssetType.secret,
-          id: backendModule.SecretId(uniqueString.uniqueString()),
-          title: event.name,
-          modifiedAt: dateTime.toRfc3339(new Date()),
-          parentId: event.parentId,
-          permissions: permissions.tryGetSingletonOwnerPermission(organization, user),
-          projectState: null,
-          labels: [],
-          description: null,
-        }
-        doToggleDirectoryExpansion(event.parentId, event.parentKey, null, true)
-        insertAssets([placeholderItem], event.parentKey, event.parentId)
-        dispatchAssetEvent({
-          type: AssetEventType.newDataConnector,
-=======
           type: AssetEventType.newSecret,
->>>>>>> 899f7e4e
           placeholderId: placeholderItem.id,
           value: event.value,
         })
         break
       }
-<<<<<<< HEAD
-=======
       case AssetListEventType.insertAssets: {
         insertArbitraryAssets(event.assets, event.parentKey, event.parentId)
         break
       }
->>>>>>> 899f7e4e
       case AssetListEventType.willDelete: {
         if (selectedKeys.has(event.key)) {
           setSelectedKeys(oldSelectedKeys => {
@@ -1973,364 +1562,6 @@
     ]
   )
 
-<<<<<<< HEAD
-  const doRenderContextMenu = React.useCallback(
-    (
-      innerSelectedKeys: Set<backendModule.AssetId>,
-      event: Pick<React.MouseEvent<Element, MouseEvent>, 'pageX' | 'pageY'>,
-      innerSetSelectedKeys: (items: Set<backendModule.AssetId>) => void,
-      hidden: boolean
-    ) => {
-      const pluralized = pluralize(innerSelectedKeys.size)
-      // This works because all items are mutated, ensuring their value stays
-      // up to date.
-      const ownsAllSelectedAssets =
-        isCloud ||
-        (organization != null &&
-          Array.from(innerSelectedKeys, key => {
-            const userPermissions = nodeMapRef.current.get(key)?.item.permissions
-            const selfPermission = userPermissions?.find(
-              permission => permission.user.user_email === organization.email
-            )
-            return selfPermission?.permission === permissions.PermissionAction.own
-          }).every(isOwner => isOwner))
-      // This is not a React component even though it contains JSX.
-      // eslint-disable-next-line no-restricted-syntax
-      const doDeleteAll = () => {
-        if (isCloud) {
-          unsetModal()
-          dispatchAssetEvent({
-            type: AssetEventType.delete,
-            ids: innerSelectedKeys,
-          })
-        } else {
-          setModal(
-            <ConfirmDeleteModal
-              description={`${innerSelectedKeys.size} selected ${pluralized}`}
-              doDelete={() => {
-                innerSetSelectedKeys(new Set())
-                dispatchAssetEvent({
-                  type: AssetEventType.delete,
-                  ids: innerSelectedKeys,
-                })
-              }}
-            />
-          )
-        }
-      }
-      // This is not a React component even though it contains JSX.
-      // eslint-disable-next-line no-restricted-syntax
-      const doRestoreAll = () => {
-        unsetModal()
-        dispatchAssetEvent({
-          type: AssetEventType.restore,
-          ids: innerSelectedKeys,
-        })
-      }
-      if (category === Category.trash) {
-        return innerSelectedKeys.size === 0 ? (
-          <></>
-        ) : (
-          <ContextMenus key={uniqueString.uniqueString()} hidden={hidden} event={event}>
-            <ContextMenu hidden={hidden}>
-              <MenuEntry
-                hidden={hidden}
-                action={shortcutsModule.KeyboardAction.restoreAllFromTrash}
-                doAction={doRestoreAll}
-              />
-            </ContextMenu>
-          </ContextMenus>
-        )
-      } else if (category !== Category.home) {
-        return null
-      } else {
-        const deleteAction = isCloud
-          ? shortcutsModule.KeyboardAction.moveAllToTrash
-          : shortcutsModule.KeyboardAction.deleteAll
-        return (
-          <ContextMenus key={uniqueString.uniqueString()} hidden={hidden} event={event}>
-            {innerSelectedKeys.size !== 0 && (
-              <ContextMenu hidden={hidden}>
-                {ownsAllSelectedAssets && (
-                  <MenuEntry hidden={hidden} action={deleteAction} doAction={doDeleteAll} />
-                )}
-                {isCloud && (
-                  <MenuEntry
-                    hidden={hidden}
-                    action={shortcutsModule.KeyboardAction.copyAll}
-                    doAction={doCopy}
-                  />
-                )}
-                {isCloud && ownsAllSelectedAssets && (
-                  <MenuEntry
-                    hidden={hidden}
-                    action={shortcutsModule.KeyboardAction.cutAll}
-                    doAction={doCut}
-                  />
-                )}
-                {pasteData != null && pasteData.data.size > 0 && (
-                  <MenuEntry
-                    hidden={hidden}
-                    action={shortcutsModule.KeyboardAction.pasteAll}
-                    doAction={() => {
-                      const [firstKey] = innerSelectedKeys
-                      const selectedNode =
-                        innerSelectedKeys.size === 1 && firstKey != null
-                          ? nodeMapRef.current.get(firstKey)
-                          : null
-                      if (selectedNode?.item.type === backendModule.AssetType.directory) {
-                        doPaste(selectedNode.key, selectedNode.item.id)
-                      } else {
-                        doPaste(rootDirectoryId, rootDirectoryId)
-                      }
-                    }}
-                  />
-                )}
-              </ContextMenu>
-            )}
-            <GlobalContextMenu
-              hidden={hidden}
-              hasCopyData={pasteData != null}
-              directoryKey={null}
-              directoryId={null}
-              dispatchAssetListEvent={dispatchAssetListEvent}
-              doPaste={doPaste}
-            />
-          </ContextMenus>
-        )
-      }
-    },
-    [
-      isCloud,
-      category,
-      pasteData,
-      doCopy,
-      doCut,
-      doPaste,
-      organization,
-      rootDirectoryId,
-      /* should never change */ dispatchAssetEvent,
-      /* should never change */ dispatchAssetListEvent,
-      /* should never change */ setModal,
-      /* should never change */ unsetModal,
-    ]
-  )
-
-  const hiddenContextMenu = React.useMemo(
-    () => doRenderContextMenu(selectedKeys, { pageX: 0, pageY: 0 }, setSelectedKeys, true),
-    [doRenderContextMenu, selectedKeys]
-  )
-
-  const onDragOver = (event: React.DragEvent<Element>) => {
-    const payload = drag.ASSET_ROWS.lookup(event)
-    const filtered = payload?.filter(item => item.asset.parentId !== rootDirectoryId)
-    if (filtered != null && filtered.length > 0) {
-      event.preventDefault()
-    }
-  }
-
-  const state = React.useMemo(
-    // The type MUST be here to trigger excess property errors at typecheck time.
-    (): AssetsTableState => ({
-      visibilities,
-      numberOfSelectedItems: selectedKeys.size,
-      category,
-      labels: allLabels,
-      deletedLabelNames,
-      hasPasteData: pasteData != null,
-      setPasteData,
-      sortColumn,
-      setSortColumn,
-      sortDirection,
-      setSortDirection,
-      query,
-      setQuery,
-      assetEvents,
-      dispatchAssetEvent,
-      dispatchAssetListEvent,
-      setAssetSettingsPanelProps,
-      nodeMap: nodeMapRef,
-      doToggleDirectoryExpansion,
-      doOpenManually,
-      doOpenIde,
-      doCloseIde,
-      doCreateLabel,
-      doCopy,
-      doCut,
-      doPaste,
-    }),
-    [
-      visibilities,
-      selectedKeys.size,
-      category,
-      allLabels,
-      deletedLabelNames,
-      pasteData,
-      sortColumn,
-      sortDirection,
-      assetEvents,
-      query,
-      doToggleDirectoryExpansion,
-      doOpenManually,
-      doOpenIde,
-      doCloseIde,
-      doCreateLabel,
-      doCopy,
-      doCut,
-      doPaste,
-      /* should never change */ setAssetSettingsPanelProps,
-      /* should never change */ setQuery,
-      /* should never change */ dispatchAssetEvent,
-      /* should never change */ dispatchAssetListEvent,
-    ]
-  )
-
-  return (
-    <div ref={scrollContainerRef} className="flex-1 overflow-auto">
-      <div className="flex flex-col w-min min-w-full h-full">
-        {backend.type !== backendModule.BackendType.local && (
-          <div className="sticky top-0 h-0">
-            <div className="block sticky right-0 ml-auto w-29 px-2 pt-2.25 pb-1.75 z-1">
-              <div className="inline-flex gap-3">
-                {columnUtils.EXTRA_COLUMNS.map(column => (
-                  <Button
-                    key={column}
-                    active={extraColumns.has(column)}
-                    image={columnUtils.EXTRA_COLUMN_IMAGES[column]}
-                    onClick={event => {
-                      event.stopPropagation()
-                      const newExtraColumns = new Set(extraColumns)
-                      if (extraColumns.has(column)) {
-                        newExtraColumns.delete(column)
-                      } else {
-                        newExtraColumns.add(column)
-                      }
-                      setExtraColumns(newExtraColumns)
-                    }}
-                  />
-                ))}
-              </div>
-            </div>
-          </div>
-        )}
-        {hiddenContextMenu}
-        <Table<assetTreeNode.AssetTreeNode, AssetsTableState, AssetRowState, backendModule.AssetId>
-          scrollContainerRef={scrollContainerRef}
-          headerRowRef={headerRowRef}
-          footer={
-            <div
-              className="grow"
-              onDragEnter={onDragOver}
-              onDragOver={onDragOver}
-              onDrop={event => {
-                const payload = drag.ASSET_ROWS.lookup(event)
-                const filtered = payload?.filter(item => item.asset.parentId !== rootDirectoryId)
-                if (filtered != null && filtered.length > 0) {
-                  event.preventDefault()
-                  event.stopPropagation()
-                  unsetModal()
-                  dispatchAssetEvent({
-                    type: AssetEventType.move,
-                    newParentKey: rootDirectoryId,
-                    newParentId: rootDirectoryId,
-                    ids: new Set(filtered.map(dragItem => dragItem.asset.id)),
-                  })
-                }
-              }}
-            />
-          }
-          rowComponent={AssetRow}
-          items={displayItems}
-          filter={node => visibilities.get(node.key) !== Visibility.hidden}
-          isLoading={isLoading}
-          state={state}
-          initialRowState={INITIAL_ROW_STATE}
-          getKey={assetTreeNode.AssetTreeNode.getKey}
-          selectedKeys={selectedKeys}
-          setSelectedKeys={setSelectedKeys}
-          placeholder={
-            category === Category.trash
-              ? TRASH_PLACEHOLDER
-              : query.query !== ''
-              ? QUERY_PLACEHOLDER
-              : PLACEHOLDER
-          }
-          columns={columnUtils.getColumnList(backend.type, extraColumns).map(column => ({
-            id: column,
-            className: columnUtils.COLUMN_CSS_CLASS[column],
-            heading: columnHeading.COLUMN_HEADING[column],
-            render: columnModule.COLUMN_RENDERER[column],
-          }))}
-          onContextMenu={(innerSelectedKeys, event, innerSetSelectedKeys) => {
-            event.preventDefault()
-            event.stopPropagation()
-            const modal = doRenderContextMenu(innerSelectedKeys, event, innerSetSelectedKeys, false)
-            if (modal != null) {
-              setModal(modal)
-            }
-          }}
-          draggableRows
-          onRowDragStart={event => {
-            setSelectedKeys(oldSelectedKeys => {
-              const nodes = assetTree
-                .preorderTraversal()
-                .filter(node => oldSelectedKeys.has(node.key))
-              const payload: drag.AssetRowsDragPayload = nodes.map(node => ({
-                key: node.key,
-                asset: node.item,
-              }))
-              drag.setDragImageToBlank(event)
-              drag.ASSET_ROWS.bind(event, payload)
-              queueMicrotask(() => {
-                setModal(
-                  <DragModal
-                    event={event}
-                    className="flex flex-col rounded-2xl bg-frame-selected backdrop-blur-3xl"
-                    doCleanup={() => {
-                      drag.ASSET_ROWS.unbind(payload)
-                    }}
-                  >
-                    {nodes.map(node => (
-                      <AssetNameColumn
-                        key={node.key}
-                        keyProp={node.key}
-                        item={node.with({ depth: 0 })}
-                        state={state}
-                        // Default states.
-                        isSoleSelectedItem={false}
-                        selected={false}
-                        rowState={INITIAL_ROW_STATE}
-                        // The drag placeholder cannot be interacted with.
-                        setSelected={() => {}}
-                        setItem={() => {}}
-                        setRowState={() => {}}
-                      />
-                    ))}
-                  </DragModal>
-                )
-              })
-              return oldSelectedKeys
-            })
-          }}
-          onRowDragOver={(event, _, key) => {
-            setSelectedKeys(oldSelectedKeys => {
-              const payload = drag.LABELS.lookup(event)
-              if (payload != null) {
-                event.preventDefault()
-                event.stopPropagation()
-                const ids = oldSelectedKeys.has(key) ? oldSelectedKeys : new Set([key])
-                let labelsPresent = 0
-                for (const selectedKey of ids) {
-                  const labels = nodeMapRef.current.get(selectedKey)?.item.labels
-                  if (labels != null) {
-                    for (const label of labels) {
-                      if (payload.has(label)) {
-                        labelsPresent += 1
-                      }
-                    }
-                  }
-                }
-=======
   const hiddenContextMenu = React.useMemo(
     () => (
       <AssetsTableContextMenu
@@ -2662,7 +1893,6 @@
                     }
                   }
                 }
->>>>>>> 899f7e4e
                 const shouldAdd = labelsPresent * 2 < ids.size * payload.size
                 window.setTimeout(() => {
                   dispatchAssetEvent({
@@ -2677,11 +1907,7 @@
               return oldSelectedKeys
             })
           }}
-<<<<<<< HEAD
-          onRowDragEnd={() => {
-=======
           onDragEnd={() => {
->>>>>>> 899f7e4e
             setSelectedKeys(oldSelectedKeys => {
               window.setTimeout(() => {
                 dispatchAssetEvent({
@@ -2693,11 +1919,7 @@
               return oldSelectedKeys
             })
           }}
-<<<<<<< HEAD
-          onRowDrop={(event, _, key) => {
-=======
           onDrop={event => {
->>>>>>> 899f7e4e
             setSelectedKeys(oldSelectedKeys => {
               const ids = oldSelectedKeys.has(key) ? oldSelectedKeys : new Set([key])
               const payload = drag.LABELS.lookup(event)
@@ -2735,28 +1957,6 @@
               return oldSelectedKeys
             })
           }}
-<<<<<<< HEAD
-          onDragLeave={event => {
-            const payload = drag.LABELS.lookup(event)
-            if (
-              payload != null &&
-              event.relatedTarget instanceof Node &&
-              !event.currentTarget.contains(event.relatedTarget)
-            ) {
-              setSelectedKeys(oldSelectedKeys => {
-                window.setTimeout(() => {
-                  dispatchAssetEvent({
-                    type: AssetEventType.temporarilyAddLabels,
-                    ids: oldSelectedKeys,
-                    labelNames: set.EMPTY,
-                  })
-                })
-                return oldSelectedKeys
-              })
-            }
-          }}
-        />
-=======
         />
       )
     })
@@ -2869,7 +2069,6 @@
         )}
         {hiddenContextMenu}
         {table}
->>>>>>> 899f7e4e
       </div>
     </div>
   )
