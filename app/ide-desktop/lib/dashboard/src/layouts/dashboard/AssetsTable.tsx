/** @file Table displaying a list of projects. */
import * as React from 'react'

import * as toast from 'react-toastify'

import type * as assetEvent from '#/events/assetEvent'
import AssetEventType from '#/events/AssetEventType'
import type * as assetListEvent from '#/events/assetListEvent'
import AssetListEventType from '#/events/AssetListEventType'
import * as asyncEffectHooks from '#/hooks/asyncEffectHooks'
import * as eventHooks from '#/hooks/eventHooks'
import * as toastAndLogHooks from '#/hooks/toastAndLogHooks'
import type * as assetSearchBar from '#/layouts/dashboard/assetSearchBar'
import type * as assetSettingsPanel from '#/layouts/dashboard/AssetSettingsPanel'
import AssetsTableContextMenu from '#/layouts/dashboard/AssetsTableContextMenu'
import Category from '#/layouts/dashboard/CategorySwitcher/Category'
import * as authProvider from '#/providers/AuthProvider'
import * as backendProvider from '#/providers/BackendProvider'
import * as localStorageProvider from '#/providers/LocalStorageProvider'
import * as modalProvider from '#/providers/ModalProvider'
import * as shortcutsProvider from '#/providers/ShortcutsProvider'
import * as backendModule from '#/services/backend'
import * as array from '#/utilities/array'
import * as assetQuery from '#/utilities/assetQuery'
import * as assetTreeNode from '#/utilities/assetTreeNode'
import * as dateTime from '#/utilities/dateTime'
import * as drag from '#/utilities/drag'
import * as fileInfo from '#/utilities/fileInfo'
import * as localStorageModule from '#/utilities/localStorage'
import type * as pasteDataModule from '#/utilities/pasteData'
import PasteType from '#/utilities/PasteType'
import * as permissions from '#/utilities/permissions'
import * as set from '#/utilities/set'
import * as shortcutsModule from '#/utilities/shortcuts'
import * as sorting from '#/utilities/sorting'
import * as string from '#/utilities/string'
import * as uniqueString from '#/utilities/uniqueString'
import Visibility from '#/utilities/visibility'

import Button from '#/components/Button'
import type * as assetRow from '#/components/dashboard/AssetRow'
import AssetRow from '#/components/dashboard/AssetRow'
import * as columnModule from '#/components/dashboard/column'
import * as columnUtils from '#/components/dashboard/column/columnUtils'
import NameColumn from '#/components/dashboard/column/NameColumn'
import * as columnHeading from '#/components/dashboard/columnHeading'
import Label from '#/components/dashboard/Label'
import DragModal from '#/components/DragModal'
import Spinner, * as spinner from '#/components/Spinner'

// =================
// === Constants ===
// =================

/** The size of the loading spinner. */
const LOADING_SPINNER_SIZE = 36
/** The number of pixels the header bar should shrink when the extra column selector is visible. */
const TABLE_HEADER_WIDTH_SHRINKAGE_PX = 116
/** A value that represents that the first argument is less than the second argument, in a
 * sorting function. */
const COMPARE_LESS_THAN = -1
/** The default placeholder row. */
const PLACEHOLDER = (
  <span className="opacity-75">
    You have no files. Go ahead and create one using the buttons above, or open a template from the
    home screen.
  </span>
)
/** A placeholder row for when a query (text or labels) is active. */
const QUERY_PLACEHOLDER = <span className="opacity-75">No files match the current filters.</span>
/** The placeholder row for the Trash category. */
const TRASH_PLACEHOLDER = <span className="opacity-75 px-1.5">Your trash is empty.</span>

const SUGGESTIONS_FOR_NO: assetSearchBar.Suggestion[] = [
  {
    render: () => 'no:label',
    addToQuery: query => query.addToLastTerm({ nos: ['label'] }),
    deleteFromQuery: query => query.deleteFromLastTerm({ nos: ['label'] }),
  },
  {
    render: () => 'no:description',
    addToQuery: query => query.addToLastTerm({ nos: ['description'] }),
    deleteFromQuery: query => query.deleteFromLastTerm({ nos: ['description'] }),
  },
]
const SUGGESTIONS_FOR_HAS: assetSearchBar.Suggestion[] = [
  {
    render: () => 'has:label',
    addToQuery: query => query.addToLastTerm({ negativeNos: ['label'] }),
    deleteFromQuery: query => query.deleteFromLastTerm({ negativeNos: ['label'] }),
  },
  {
    render: () => 'has:description',
    addToQuery: query => query.addToLastTerm({ negativeNos: ['description'] }),
    deleteFromQuery: query => query.deleteFromLastTerm({ negativeNos: ['description'] }),
  },
]
const SUGGESTIONS_FOR_TYPE: assetSearchBar.Suggestion[] = [
  {
    render: () => 'type:project',
    addToQuery: query => query.addToLastTerm({ types: ['project'] }),
    deleteFromQuery: query => query.deleteFromLastTerm({ types: ['project'] }),
  },
  {
    render: () => 'type:folder',
    addToQuery: query => query.addToLastTerm({ types: ['folder'] }),
    deleteFromQuery: query => query.deleteFromLastTerm({ types: ['folder'] }),
  },
  {
    render: () => 'type:file',
    addToQuery: query => query.addToLastTerm({ types: ['file'] }),
    deleteFromQuery: query => query.deleteFromLastTerm({ types: ['file'] }),
  },
  {
    render: () => 'type:connector',
    addToQuery: query => query.addToLastTerm({ types: ['connector'] }),
    deleteFromQuery: query => query.deleteFromLastTerm({ types: ['connector'] }),
  },
]
const SUGGESTIONS_FOR_NEGATIVE_TYPE: assetSearchBar.Suggestion[] = [
  {
    render: () => 'type:project',
    addToQuery: query => query.addToLastTerm({ negativeTypes: ['project'] }),
    deleteFromQuery: query => query.deleteFromLastTerm({ negativeTypes: ['project'] }),
  },
  {
    render: () => 'type:folder',
    addToQuery: query => query.addToLastTerm({ negativeTypes: ['folder'] }),
    deleteFromQuery: query => query.deleteFromLastTerm({ negativeTypes: ['folder'] }),
  },
  {
    render: () => 'type:file',
    addToQuery: query => query.addToLastTerm({ negativeTypes: ['file'] }),
    deleteFromQuery: query => query.deleteFromLastTerm({ negativeTypes: ['file'] }),
  },
  {
    render: () => 'type:connector',
    addToQuery: query => query.addToLastTerm({ negativeTypes: ['connector'] }),
    deleteFromQuery: query => query.deleteFromLastTerm({ negativeTypes: ['connector'] }),
  },
]

// ===================================
// === insertAssetTreeNodeChildren ===
// ===================================

/** Return a directory, with new children added into its list of children.
 * All children MUST have the same asset type. */
function insertAssetTreeNodeChildren(
  item: assetTreeNode.AssetTreeNode,
  children: backendModule.AnyAsset[],
  directoryKey: backendModule.AssetId,
  directoryId: backendModule.DirectoryId
): assetTreeNode.AssetTreeNode {
  const depth = item.depth + 1
  const typeOrder = children[0] != null ? backendModule.ASSET_TYPE_ORDER[children[0].type] : 0
  const nodes = (item.children ?? []).filter(
    node => node.item.type !== backendModule.AssetType.specialEmpty
  )
  const nodesToInsert = children.map(asset =>
    assetTreeNode.AssetTreeNode.fromAsset(asset, directoryKey, directoryId, depth)
  )
  const newNodes = array.splicedBefore(
    nodes,
    nodesToInsert,
    innerItem => backendModule.ASSET_TYPE_ORDER[innerItem.item.type] >= typeOrder
  )
  return item.with({ children: newNodes })
}

/** Return a directory, with new children added into its list of children.
 * The children MAY be of different asset types. */
function insertArbitraryAssetTreeNodeChildren(
  item: assetTreeNode.AssetTreeNode,
  children: backendModule.AnyAsset[],
  directoryKey: backendModule.AssetId,
  directoryId: backendModule.DirectoryId,
  getKey: ((asset: backendModule.AnyAsset) => backendModule.AssetId) | null = null
): assetTreeNode.AssetTreeNode {
  const depth = item.depth + 1
  const nodes = (item.children ?? []).filter(
    node => node.item.type !== backendModule.AssetType.specialEmpty
  )
<<<<<<< HEAD
  const byType: Readonly<Record<backendModule.AssetType, backendModule.AnyAsset[]>> = {
=======
  const byType: Record<backendModule.AssetType, backendModule.AnyAsset[]> = {
>>>>>>> dfe867a9
    [backendModule.AssetType.directory]: [],
    [backendModule.AssetType.project]: [],
    [backendModule.AssetType.file]: [],
    [backendModule.AssetType.secret]: [],
    [backendModule.AssetType.specialLoading]: [],
    [backendModule.AssetType.specialEmpty]: [],
  }
  for (const child of children) {
    byType[child.type].push(child)
  }
  let newNodes = nodes
  for (const childrenOfSpecificType of Object.values(byType)) {
    const firstChild = childrenOfSpecificType[0]
    if (firstChild) {
      const typeOrder = backendModule.ASSET_TYPE_ORDER[firstChild.type]
      const nodesToInsert = childrenOfSpecificType.map(asset =>
        assetTreeNode.AssetTreeNode.fromAsset(asset, directoryKey, directoryId, depth, getKey)
      )
      newNodes = array.splicedBefore(
        newNodes,
        nodesToInsert,
        innerItem => backendModule.ASSET_TYPE_ORDER[innerItem.item.type] >= typeOrder
      )
    }
  }
  return newNodes === nodes ? item : item.with({ children: newNodes })
}

// =============================
// === Category to filter by ===
// =============================

<<<<<<< HEAD
const CATEGORY_TO_FILTER_BY: Readonly<Record<Category, backendModule.FilterBy | null>> = {
=======
const CATEGORY_TO_FILTER_BY: Record<Category, backendModule.FilterBy | null> = {
>>>>>>> dfe867a9
  [Category.recent]: null,
  [Category.drafts]: null,
  [Category.home]: backendModule.FilterBy.active,
  [Category.root]: null,
  [Category.trash]: backendModule.FilterBy.trashed,
}

// ===================
// === AssetsTable ===
// ===================

/** State passed through from a {@link AssetsTable} to every cell. */
export interface AssetsTableState {
<<<<<<< HEAD
  readonly numberOfSelectedItems: number
  readonly visibilities: ReadonlyMap<backendModule.AssetId, Visibility>
  readonly category: Category
  readonly labels: Map<backendModule.LabelName, backendModule.Label>
  readonly deletedLabelNames: Set<backendModule.LabelName>
  readonly hasPasteData: boolean
  readonly setPasteData: (pasteData: pasteDataModule.PasteData<Set<backendModule.AssetId>>) => void
  readonly sortColumn: columnUtils.SortableColumn | null
  readonly setSortColumn: (column: columnUtils.SortableColumn | null) => void
  readonly sortDirection: sorting.SortDirection | null
  readonly setSortDirection: (sortDirection: sorting.SortDirection | null) => void
  readonly query: assetQuery.AssetQuery
  readonly setQuery: React.Dispatch<React.SetStateAction<assetQuery.AssetQuery>>
  readonly dispatchAssetListEvent: (event: assetListEvent.AssetListEvent) => void
  readonly assetEvents: assetEvent.AssetEvent[]
  readonly dispatchAssetEvent: (event: assetEvent.AssetEvent) => void
  readonly setAssetSettingsPanelProps: React.Dispatch<
    React.SetStateAction<assetSettingsPanel.AssetSettingsPanelRequiredProps | null>
  >
  readonly nodeMap: Readonly<
    React.MutableRefObject<ReadonlyMap<backendModule.AssetId, assetTreeNode.AssetTreeNode>>
  >
  readonly doToggleDirectoryExpansion: (
=======
  numberOfSelectedItems: number
  visibilities: ReadonlyMap<backendModule.AssetId, Visibility>
  category: Category
  labels: Map<backendModule.LabelName, backendModule.Label>
  deletedLabelNames: Set<backendModule.LabelName>
  hasPasteData: boolean
  setPasteData: (pasteData: pasteDataModule.PasteData<Set<backendModule.AssetId>>) => void
  sortColumn: columnUtils.SortableColumn | null
  setSortColumn: (column: columnUtils.SortableColumn | null) => void
  sortDirection: sorting.SortDirection | null
  setSortDirection: (sortDirection: sorting.SortDirection | null) => void
  query: assetQuery.AssetQuery
  setQuery: React.Dispatch<React.SetStateAction<assetQuery.AssetQuery>>
  dispatchAssetListEvent: (event: assetListEvent.AssetListEvent) => void
  assetEvents: assetEvent.AssetEvent[]
  dispatchAssetEvent: (event: assetEvent.AssetEvent) => void
  setAssetSettingsPanelProps: React.Dispatch<
    React.SetStateAction<assetSettingsPanel.AssetSettingsPanelRequiredProps | null>
  >
  nodeMap: Readonly<
    React.MutableRefObject<ReadonlyMap<backendModule.AssetId, assetTreeNode.AssetTreeNode>>
  >
  doToggleDirectoryExpansion: (
>>>>>>> dfe867a9
    directoryId: backendModule.DirectoryId,
    key: backendModule.AssetId,
    title?: string | null,
    override?: boolean
  ) => void
  /** Called when the project is opened via the `ProjectActionButton`. */
<<<<<<< HEAD
  readonly doOpenManually: (projectId: backendModule.ProjectId) => void
  readonly doOpenIde: (
=======
  doOpenManually: (projectId: backendModule.ProjectId) => void
  doOpenIde: (
>>>>>>> dfe867a9
    project: backendModule.ProjectAsset,
    setProject: React.Dispatch<React.SetStateAction<backendModule.ProjectAsset>>,
    switchPage: boolean
  ) => void
<<<<<<< HEAD
  readonly doCloseIde: (project: backendModule.ProjectAsset) => void
  readonly doCreateLabel: (value: string, color: backendModule.LChColor) => Promise<void>
  readonly doCopy: () => void
  readonly doCut: () => void
  readonly doPaste: (
    newParentKey: backendModule.AssetId,
    newParentId: backendModule.DirectoryId
  ) => void
=======
  doCloseIde: (project: backendModule.ProjectAsset) => void
  doCreateLabel: (value: string, color: backendModule.LChColor) => Promise<void>
  doCopy: () => void
  doCut: () => void
  doPaste: (newParentKey: backendModule.AssetId, newParentId: backendModule.DirectoryId) => void
>>>>>>> dfe867a9
}

/** Data associated with a {@link AssetRow}, used for rendering. */
export interface AssetRowState {
<<<<<<< HEAD
  readonly setVisibility: (visibility: Visibility) => void
  readonly isEditingName: boolean
  readonly temporarilyAddedLabels: ReadonlySet<backendModule.LabelName>
  readonly temporarilyRemovedLabels: ReadonlySet<backendModule.LabelName>
=======
  setVisibility: (visibility: Visibility) => void
  isEditingName: boolean
  temporarilyAddedLabels: ReadonlySet<backendModule.LabelName>
  temporarilyRemovedLabels: ReadonlySet<backendModule.LabelName>
>>>>>>> dfe867a9
}

/** The default {@link AssetRowState} associated with a {@link AssetRow}. */
const INITIAL_ROW_STATE = Object.freeze<AssetRowState>({
  setVisibility: () => {
    // Ignored. This MUST be replaced by the row component. It should also update `visibility`.
  },
  isEditingName: false,
  temporarilyAddedLabels: set.EMPTY,
  temporarilyRemovedLabels: set.EMPTY,
})

/** Props for a {@link AssetsTable}. */
export interface AssetsTableProps {
<<<<<<< HEAD
  readonly query: assetQuery.AssetQuery
  readonly setQuery: React.Dispatch<React.SetStateAction<assetQuery.AssetQuery>>
  readonly setCanDownloadFiles: (canDownloadFiles: boolean) => void
  readonly category: Category
  readonly allLabels: Map<backendModule.LabelName, backendModule.Label>
  readonly setSuggestions: (suggestions: assetSearchBar.Suggestion[]) => void
  readonly initialProjectName: string | null
  readonly projectStartupInfo: backendModule.ProjectStartupInfo | null
  readonly deletedLabelNames: Set<backendModule.LabelName>
  /** These events will be dispatched the next time the assets list is refreshed, rather than
   * immediately. */
  readonly queuedAssetEvents: assetEvent.AssetEvent[]
  readonly assetListEvents: assetListEvent.AssetListEvent[]
  readonly dispatchAssetListEvent: (event: assetListEvent.AssetListEvent) => void
  readonly assetEvents: assetEvent.AssetEvent[]
  readonly dispatchAssetEvent: (event: assetEvent.AssetEvent) => void
  readonly setAssetSettingsPanelProps: React.Dispatch<
    React.SetStateAction<assetSettingsPanel.AssetSettingsPanelRequiredProps | null>
  >
  readonly doOpenIde: (
=======
  query: assetQuery.AssetQuery
  setQuery: React.Dispatch<React.SetStateAction<assetQuery.AssetQuery>>
  setCanDownloadFiles: (canDownloadFiles: boolean) => void
  category: Category
  allLabels: Map<backendModule.LabelName, backendModule.Label>
  setSuggestions: (suggestions: assetSearchBar.Suggestion[]) => void
  initialProjectName: string | null
  projectStartupInfo: backendModule.ProjectStartupInfo | null
  deletedLabelNames: Set<backendModule.LabelName>
  /** These events will be dispatched the next time the assets list is refreshed, rather than
   * immediately. */
  queuedAssetEvents: assetEvent.AssetEvent[]
  assetListEvents: assetListEvent.AssetListEvent[]
  dispatchAssetListEvent: (event: assetListEvent.AssetListEvent) => void
  assetEvents: assetEvent.AssetEvent[]
  dispatchAssetEvent: (event: assetEvent.AssetEvent) => void
  setAssetSettingsPanelProps: React.Dispatch<
    React.SetStateAction<assetSettingsPanel.AssetSettingsPanelRequiredProps | null>
  >
  doOpenIde: (
>>>>>>> dfe867a9
    project: backendModule.ProjectAsset,
    setProject: React.Dispatch<React.SetStateAction<backendModule.ProjectAsset>>,
    switchPage: boolean
  ) => void
<<<<<<< HEAD
  readonly doCloseIde: (project: backendModule.ProjectAsset) => void
  readonly doCreateLabel: (value: string, color: backendModule.LChColor) => Promise<void>
  readonly loadingProjectManagerDidFail: boolean
  readonly isListingRemoteDirectoryWhileOffline: boolean
  readonly isListingLocalDirectoryAndWillFail: boolean
  readonly isListingRemoteDirectoryAndWillFail: boolean
=======
  doCloseIde: (project: backendModule.ProjectAsset) => void
  doCreateLabel: (value: string, color: backendModule.LChColor) => Promise<void>
>>>>>>> dfe867a9
}

/** The table of project assets. */
export default function AssetsTable(props: AssetsTableProps) {
  const { query, setQuery, setCanDownloadFiles, category, allLabels, setSuggestions } = props
  const { deletedLabelNames, initialProjectName, projectStartupInfo } = props
  const { queuedAssetEvents: rawQueuedAssetEvents } = props
  const { assetListEvents, dispatchAssetListEvent, assetEvents, dispatchAssetEvent } = props
  const { setAssetSettingsPanelProps, doOpenIde, doCloseIde: rawDoCloseIde } = props
<<<<<<< HEAD
  const { doCreateLabel, loadingProjectManagerDidFail } = props
  const { isListingRemoteDirectoryWhileOffline, isListingLocalDirectoryAndWillFail } = props
  const { isListingRemoteDirectoryAndWillFail } = props
=======
  const { doCreateLabel } = props
>>>>>>> dfe867a9

  const { organization, user, accessToken } = authProvider.useNonPartialUserSession()
  const { backend } = backendProvider.useBackend()
  const { setModal, unsetModal } = modalProvider.useSetModal()
  const { localStorage } = localStorageProvider.useLocalStorage()
  const { shortcuts } = shortcutsProvider.useShortcuts()
  const toastAndLog = toastAndLogHooks.useToastAndLog()
  const [initialized, setInitialized] = React.useState(false)
  const [isLoading, setIsLoading] = React.useState(true)
  const [extraColumns, setExtraColumns] = React.useState(() => new Set<columnUtils.ExtraColumn>())
  const [sortColumn, setSortColumn] = React.useState<columnUtils.SortableColumn | null>(null)
  const [sortDirection, setSortDirection] = React.useState<sorting.SortDirection | null>(null)
  const [selectedKeys, setSelectedKeys] = React.useState(() => new Set<backendModule.AssetId>())
  const [pasteData, setPasteData] = React.useState<pasteDataModule.PasteData<
    Set<backendModule.AssetId>
  > | null>(null)
  const [, setQueuedAssetEvents] = React.useState<assetEvent.AssetEvent[]>([])
  const [, setNameOfProjectToImmediatelyOpen] = React.useState(initialProjectName)
  const rootDirectoryId = React.useMemo(
    () => organization?.rootDirectoryId ?? backendModule.DirectoryId(''),
    [organization]
  )
  const [assetTree, setAssetTree] = React.useState<assetTreeNode.AssetTreeNode>(() => {
    const rootParentDirectoryId = backendModule.DirectoryId('')
    return assetTreeNode.AssetTreeNode.fromAsset(
      backendModule.createRootDirectoryAsset(rootDirectoryId),
      rootParentDirectoryId,
      rootParentDirectoryId,
      -1
    )
  })
  const isCloud = backend.type === backendModule.BackendType.remote
  const placeholder =
    category === Category.trash
      ? TRASH_PLACEHOLDER
      : query.query !== ''
      ? QUERY_PLACEHOLDER
      : PLACEHOLDER
  const scrollContainerRef = React.useRef<HTMLDivElement>(null)
  const headerRowRef = React.useRef<HTMLTableRowElement>(null)
  const assetTreeRef = React.useRef<assetTreeNode.AssetTreeNode>(assetTree)
  const pasteDataRef = React.useRef<pasteDataModule.PasteData<Set<backendModule.AssetId>> | null>(
    null
  )
  const nodeMapRef = React.useRef<ReadonlyMap<backendModule.AssetId, assetTreeNode.AssetTreeNode>>(
    new Map<backendModule.AssetId, assetTreeNode.AssetTreeNode>()
  )
  const filter = React.useMemo(() => {
    const globCache: Record<string, RegExp> = {}
    if (/^\s*$/.test(query.query)) {
      return null
    } else {
      return (node: assetTreeNode.AssetTreeNode) => {
        const assetType =
          node.item.type === backendModule.AssetType.directory
            ? 'folder'
            : node.item.type === backendModule.AssetType.secret
            ? 'connector'
            : String(node.item.type)
        const assetExtension =
          node.item.type !== backendModule.AssetType.file
            ? null
            : fileInfo.fileExtension(node.item.title).toLowerCase()
        const assetModifiedAt = new Date(node.item.modifiedAt)
        const labels: string[] = node.item.labels ?? []
        const lowercaseName = node.item.title.toLowerCase()
        const lowercaseDescription = node.item.description?.toLowerCase() ?? ''
        const owners =
          node.item.permissions
            ?.filter(permission => permission.permission === permissions.PermissionAction.own)
            .map(owner => owner.user.user_name) ?? []
        const globMatch = (glob: string, match: string) => {
          const regex = (globCache[glob] =
            globCache[glob] ??
            new RegExp('^' + string.regexEscape(glob).replace(/(?:\\\*)+/g, '.*') + '$', 'i'))
          return regex.test(match)
        }
        const isAbsent = (type: string) => {
          switch (type) {
            case 'label':
            case 'labels': {
              return labels.length === 0
            }
            case 'name': {
              // Should never be true, but handle it just in case.
              return lowercaseName === ''
            }
            case 'description': {
              return lowercaseDescription === ''
            }
            case 'extension': {
              // Should never be true, but handle it just in case.
              return assetExtension === ''
            }
          }
          // Things like `no:name` and `no:owner` are never true.
          return false
<<<<<<< HEAD
        }
        const parseDate = (date: string) => {
          const lowercase = date.toLowerCase()
          switch (lowercase) {
            case 'today': {
              return new Date()
            }
          }
          return new Date(date)
        }
        const matchesDate = (date: string) => {
          const parsed = parseDate(date)
          return (
            parsed.getFullYear() === assetModifiedAt.getFullYear() &&
            parsed.getMonth() === assetModifiedAt.getMonth() &&
            parsed.getDate() === assetModifiedAt.getDate()
          )
        }
=======
        }
        const parseDate = (date: string) => {
          const lowercase = date.toLowerCase()
          switch (lowercase) {
            case 'today': {
              return new Date()
            }
          }
          return new Date(date)
        }
        const matchesDate = (date: string) => {
          const parsed = parseDate(date)
          return (
            parsed.getFullYear() === assetModifiedAt.getFullYear() &&
            parsed.getMonth() === assetModifiedAt.getMonth() &&
            parsed.getDate() === assetModifiedAt.getDate()
          )
        }
>>>>>>> dfe867a9
        const isEmpty = (values: string[]) =>
          values.length === 0 || (values.length === 1 && values[0] === '')
        const filterTag = (
          positive: string[][],
          negative: string[][],
          predicate: (value: string) => boolean
        ) =>
          positive.every(values => isEmpty(values) || values.some(predicate)) &&
          negative.every(values => !values.some(predicate))
        return (
          filterTag(query.nos, query.negativeNos, no => isAbsent(no.toLowerCase())) &&
          filterTag(query.keywords, query.negativeKeywords, keyword =>
            lowercaseName.includes(keyword.toLowerCase())
          ) &&
          filterTag(query.names, query.negativeNames, name => globMatch(name, lowercaseName)) &&
          filterTag(query.labels, query.negativeLabels, label =>
            labels.some(assetLabel => globMatch(label, assetLabel))
          ) &&
          filterTag(query.types, query.negativeTypes, type => type === assetType) &&
          filterTag(
            query.extensions,
            query.negativeExtensions,
            extension => extension.toLowerCase() === assetExtension
          ) &&
          filterTag(query.descriptions, query.negativeDescriptions, description =>
            lowercaseDescription.includes(description.toLowerCase())
          ) &&
          filterTag(query.modifieds, query.negativeModifieds, matchesDate) &&
          filterTag(query.owners, query.negativeOwners, owner =>
            owners.some(assetOwner => globMatch(owner, assetOwner))
          )
        )
      }
    }
  }, [query])
  const displayItems = React.useMemo(() => {
    if (sortColumn == null || sortDirection == null) {
      return assetTree.preorderTraversal()
    } else {
      const sortDescendingMultiplier = -1
      const multiplier = {
        [sorting.SortDirection.ascending]: 1,
        [sorting.SortDirection.descending]: sortDescendingMultiplier,
      }[sortDirection]
      let compare: (a: assetTreeNode.AssetTreeNode, b: assetTreeNode.AssetTreeNode) => number
      switch (sortColumn) {
        case columnUtils.Column.name: {
          compare = (a, b) =>
            multiplier *
            (a.item.title > b.item.title ? 1 : a.item.title < b.item.title ? COMPARE_LESS_THAN : 0)

          break
        }
        case columnUtils.Column.modified: {
          compare = (a, b) =>
            multiplier * (Number(new Date(a.item.modifiedAt)) - Number(new Date(b.item.modifiedAt)))
          break
        }
      }
      return assetTree.preorderTraversal(tree => Array.from(tree).sort(compare))
    }
  }, [assetTree, sortColumn, sortDirection])
  const visibilities = React.useMemo(() => {
    const map = new Map<backendModule.AssetId, Visibility>()
    const processNode = (node: assetTreeNode.AssetTreeNode) => {
      let displayState = Visibility.hidden
      const visible = filter?.(node) ?? true
      for (const child of node.children ?? []) {
        if (visible && child.item.type === backendModule.AssetType.specialEmpty) {
          map.set(child.key, Visibility.visible)
        } else {
          processNode(child)
        }
        if (map.get(child.key) !== Visibility.hidden) {
          displayState = Visibility.faded
        }
      }
      if (visible) {
        displayState = Visibility.visible
      }
      map.set(node.key, displayState)
      return displayState
    }
    processNode(assetTree)
    return map
  }, [assetTree, filter])

  React.useEffect(() => {
    if (category === Category.trash) {
      setCanDownloadFiles(false)
    } else if (!isCloud) {
      setCanDownloadFiles(selectedKeys.size !== 0)
    } else {
      setCanDownloadFiles(
        selectedKeys.size !== 0 &&
          Array.from(selectedKeys).every(key => {
            const node = nodeMapRef.current.get(key)
            return node?.item.type === backendModule.AssetType.file
          })
      )
    }
  }, [category, selectedKeys, isCloud, /* should never change */ setCanDownloadFiles])

  React.useEffect(() => {
    const nodeToSuggestion = (
      node: assetTreeNode.AssetTreeNode,
      key: assetQuery.AssetQueryKey = 'names'
    ): assetSearchBar.Suggestion => ({
      render: () => `${key === 'names' ? '' : '-:'}${node.item.title}`,
      addToQuery: oldQuery => oldQuery.addToLastTerm({ [key]: [node.item.title] }),
      deleteFromQuery: oldQuery => oldQuery.deleteFromLastTerm({ [key]: [node.item.title] }),
    })
    const allVisibleNodes = () =>
      assetTree
        .preorderTraversal(children =>
          children.filter(child => visibilities.get(child.key) !== Visibility.hidden)
        )
        .filter(
          node =>
            visibilities.get(node.key) === Visibility.visible &&
            node.item.type !== backendModule.AssetType.specialEmpty &&
            node.item.type !== backendModule.AssetType.specialLoading
        )
    const allVisible = (negative = false) =>
      allVisibleNodes().map(node => nodeToSuggestion(node, negative ? 'negativeNames' : 'names'))
    const terms = assetQuery.AssetQuery.terms(query.query)
    const term = terms.find(otherTerm => otherTerm.values.length === 0) ?? terms[terms.length - 1]
    const termValues = term?.values ?? []
    const shouldOmitNames = terms.some(otherTerm => otherTerm.tag === 'name')
    if (termValues.length !== 0) {
      setSuggestions(shouldOmitNames ? [] : allVisible())
    } else {
      const negative = term?.tag?.startsWith('-') ?? false
      switch (term?.tag ?? null) {
        case null:
        case '':
        case '-':
        case 'name':
        case '-name': {
          setSuggestions(allVisible(negative))
          break
<<<<<<< HEAD
        }
        case 'no':
        case '-has': {
          setSuggestions(SUGGESTIONS_FOR_NO)
          break
        }
        case 'has':
        case '-no': {
          setSuggestions(SUGGESTIONS_FOR_HAS)
          break
        }
        case 'type': {
          setSuggestions(SUGGESTIONS_FOR_TYPE)
          break
        }
        case '-type': {
          setSuggestions(SUGGESTIONS_FOR_NEGATIVE_TYPE)
          break
        }
        case 'ext':
        case '-ext':
        case 'extension':
        case '-extension': {
          const extensions = allVisibleNodes()
            .filter(node => node.item.type === backendModule.AssetType.file)
            .map(node => fileInfo.fileExtension(node.item.title))
          setSuggestions(
            Array.from(
              new Set(extensions),
              (extension): assetSearchBar.Suggestion => ({
                render: () =>
                  assetQuery.AssetQuery.termToString({
                    tag: `${negative ? '-' : ''}extension`,
                    values: [extension],
                  }),
                addToQuery: oldQuery =>
                  oldQuery.addToLastTerm(
                    negative ? { negativeExtensions: [extension] } : { extensions: [extension] }
                  ),
                deleteFromQuery: oldQuery =>
                  oldQuery.deleteFromLastTerm(
                    negative ? { negativeExtensions: [extension] } : { extensions: [extension] }
                  ),
              })
            )
          )
          break
        }
        case 'modified':
        case '-modified': {
          const modifieds = assetTree.preorderTraversal().map(node => {
            const date = new Date(node.item.modifiedAt)
            return `${date.getFullYear()}-${date.getMonth() + 1}-${date.getDate()}`
          })
          setSuggestions(
            Array.from(
              new Set(['today', ...modifieds]),
              (modified): assetSearchBar.Suggestion => ({
                render: () =>
                  assetQuery.AssetQuery.termToString({
                    tag: `${negative ? '-' : ''}modified`,
                    values: [modified],
                  }),
                addToQuery: oldQuery =>
                  oldQuery.addToLastTerm(
                    negative ? { negativeModifieds: [modified] } : { modifieds: [modified] }
                  ),
                deleteFromQuery: oldQuery =>
                  oldQuery.deleteFromLastTerm(
                    negative ? { negativeModifieds: [modified] } : { modifieds: [modified] }
                  ),
              })
            )
          )
          break
        }
        case 'owner':
        case '-owner': {
          const owners = assetTree
            .preorderTraversal()
            .flatMap(node =>
              (node.item.permissions ?? [])
                .filter(permission => permission.permission === permissions.PermissionAction.own)
                .map(permission => permission.user.user_name)
            )
          setSuggestions(
            Array.from(
              new Set(owners),
              (owner): assetSearchBar.Suggestion => ({
                render: () =>
                  assetQuery.AssetQuery.termToString({
                    tag: `${negative ? '-' : ''}owner`,
                    values: [owner],
                  }),
                addToQuery: oldQuery =>
                  oldQuery.addToLastTerm(
                    negative ? { negativeOwners: [owner] } : { owners: [owner] }
                  ),
                deleteFromQuery: oldQuery =>
                  oldQuery.deleteFromLastTerm(
                    negative ? { negativeOwners: [owner] } : { owners: [owner] }
                  ),
              })
            )
          )
          break
        }
        case 'label':
        case '-label': {
          setSuggestions(
            Array.from(
              allLabels.values(),
              (label): assetSearchBar.Suggestion => ({
                render: () => (
                  <Label active color={label.color} onClick={() => {}}>
                    {label.value}
                  </Label>
                ),
                addToQuery: oldQuery =>
                  oldQuery.addToLastTerm(
                    negative ? { negativeLabels: [label.value] } : { labels: [label.value] }
                  ),
                deleteFromQuery: oldQuery =>
                  oldQuery.deleteFromLastTerm(
                    negative ? { negativeLabels: [label.value] } : { labels: [label.value] }
                  ),
              })
            )
          )

          break
        }
        default: {
          setSuggestions(shouldOmitNames ? [] : allVisible())
          break
        }
      }
    }
  }, [assetTree, query, visibilities, allLabels, /* should never change */ setSuggestions])

  React.useEffect(() => {
    if (rawQueuedAssetEvents.length !== 0) {
      setQueuedAssetEvents(oldEvents => [...oldEvents, ...rawQueuedAssetEvents])
    }
  }, [rawQueuedAssetEvents])

  React.useEffect(() => {
    setIsLoading(true)
  }, [backend, category])

  React.useEffect(() => {
    if (backend.type === backendModule.BackendType.local && loadingProjectManagerDidFail) {
      setIsLoading(false)
    }
  }, [loadingProjectManagerDidFail, backend.type])
=======
        }
        case 'no':
        case '-has': {
          setSuggestions(SUGGESTIONS_FOR_NO)
          break
        }
        case 'has':
        case '-no': {
          setSuggestions(SUGGESTIONS_FOR_HAS)
          break
        }
        case 'type': {
          setSuggestions(SUGGESTIONS_FOR_TYPE)
          break
        }
        case '-type': {
          setSuggestions(SUGGESTIONS_FOR_NEGATIVE_TYPE)
          break
        }
        case 'ext':
        case '-ext':
        case 'extension':
        case '-extension': {
          const extensions = allVisibleNodes()
            .filter(node => node.item.type === backendModule.AssetType.file)
            .map(node => fileInfo.fileExtension(node.item.title))
          setSuggestions(
            Array.from(
              new Set(extensions),
              (extension): assetSearchBar.Suggestion => ({
                render: () =>
                  assetQuery.AssetQuery.termToString({
                    tag: `${negative ? '-' : ''}extension`,
                    values: [extension],
                  }),
                addToQuery: oldQuery =>
                  oldQuery.addToLastTerm(
                    negative ? { negativeExtensions: [extension] } : { extensions: [extension] }
                  ),
                deleteFromQuery: oldQuery =>
                  oldQuery.deleteFromLastTerm(
                    negative ? { negativeExtensions: [extension] } : { extensions: [extension] }
                  ),
              })
            )
          )
          break
        }
        case 'modified':
        case '-modified': {
          const modifieds = assetTree.preorderTraversal().map(node => {
            const date = new Date(node.item.modifiedAt)
            return `${date.getFullYear()}-${date.getMonth() + 1}-${date.getDate()}`
          })
          setSuggestions(
            Array.from(
              new Set(['today', ...modifieds]),
              (modified): assetSearchBar.Suggestion => ({
                render: () =>
                  assetQuery.AssetQuery.termToString({
                    tag: `${negative ? '-' : ''}modified`,
                    values: [modified],
                  }),
                addToQuery: oldQuery =>
                  oldQuery.addToLastTerm(
                    negative ? { negativeModifieds: [modified] } : { modifieds: [modified] }
                  ),
                deleteFromQuery: oldQuery =>
                  oldQuery.deleteFromLastTerm(
                    negative ? { negativeModifieds: [modified] } : { modifieds: [modified] }
                  ),
              })
            )
          )
          break
        }
        case 'owner':
        case '-owner': {
          const owners = assetTree
            .preorderTraversal()
            .flatMap(node =>
              (node.item.permissions ?? [])
                .filter(permission => permission.permission === permissions.PermissionAction.own)
                .map(permission => permission.user.user_name)
            )
          setSuggestions(
            Array.from(
              new Set(owners),
              (owner): assetSearchBar.Suggestion => ({
                render: () =>
                  assetQuery.AssetQuery.termToString({
                    tag: `${negative ? '-' : ''}owner`,
                    values: [owner],
                  }),
                addToQuery: oldQuery =>
                  oldQuery.addToLastTerm(
                    negative ? { negativeOwners: [owner] } : { owners: [owner] }
                  ),
                deleteFromQuery: oldQuery =>
                  oldQuery.deleteFromLastTerm(
                    negative ? { negativeOwners: [owner] } : { owners: [owner] }
                  ),
              })
            )
          )
          break
        }
        case 'label':
        case '-label': {
          setSuggestions(
            Array.from(
              allLabels.values(),
              (label): assetSearchBar.Suggestion => ({
                render: () => (
                  <Label active color={label.color} onClick={() => {}}>
                    {label.value}
                  </Label>
                ),
                addToQuery: oldQuery =>
                  oldQuery.addToLastTerm(
                    negative ? { negativeLabels: [label.value] } : { labels: [label.value] }
                  ),
                deleteFromQuery: oldQuery =>
                  oldQuery.deleteFromLastTerm(
                    negative ? { negativeLabels: [label.value] } : { labels: [label.value] }
                  ),
              })
            )
          )

          break
        }
        default: {
          setSuggestions(shouldOmitNames ? [] : allVisible())
          break
        }
      }
    }
  }, [assetTree, query, visibilities, allLabels, /* should never change */ setSuggestions])

  React.useEffect(() => {
    if (rawQueuedAssetEvents.length !== 0) {
      setQueuedAssetEvents(oldEvents => [...oldEvents, ...rawQueuedAssetEvents])
    }
  }, [rawQueuedAssetEvents])

  React.useEffect(() => {
    setIsLoading(true)
  }, [backend, category])
>>>>>>> dfe867a9

  React.useEffect(() => {
    assetTreeRef.current = assetTree
    const newNodeMap = new Map(assetTree.preorderTraversal().map(asset => [asset.key, asset]))
    newNodeMap.set(assetTree.key, assetTree)
    nodeMapRef.current = newNodeMap
  }, [assetTree])

  React.useEffect(() => {
    pasteDataRef.current = pasteData
  }, [pasteData])

  React.useEffect(() => {
    return shortcuts.registerKeyboardHandlers({
      [shortcutsModule.KeyboardAction.cancelCut]: () => {
        if (pasteDataRef.current == null) {
          return false
        } else {
          dispatchAssetEvent({
            type: AssetEventType.cancelCut,
            ids: pasteDataRef.current.data,
          })
          setPasteData(null)
          return
        }
      },
    })
  }, [/* should never change */ shortcuts, /* should never change */ dispatchAssetEvent])

  React.useEffect(() => {
    if (isLoading) {
      setNameOfProjectToImmediatelyOpen(initialProjectName)
    } else {
      // The project name here might also be a string with project id, e.g. when opening
      // a project file from explorer on Windows.
      const isInitialProject = (asset: backendModule.AnyAsset) =>
        asset.title === initialProjectName || asset.id === initialProjectName
      const projectToLoad = assetTree
        .preorderTraversal()
        .map(node => node.item)
        .filter(backendModule.assetIsProject)
        .find(isInitialProject)
      if (projectToLoad != null) {
        window.setTimeout(() => {
          dispatchAssetEvent({
            type: AssetEventType.openProject,
            id: projectToLoad.id,
            shouldAutomaticallySwitchPage: true,
            runInBackground: false,
          })
        })
      } else if (initialProjectName != null) {
        toastAndLog(`Could not find project '${initialProjectName}'`)
      }
    }
    // This effect MUST only run when `initialProjectName` is changed.
    // eslint-disable-next-line react-hooks/exhaustive-deps
  }, [initialProjectName])

  const overwriteNodes = React.useCallback(
    (newAssets: backendModule.AnyAsset[]) => {
      // This is required, otherwise we are using an outdated
      // `nameOfProjectToImmediatelyOpen`.
      setNameOfProjectToImmediatelyOpen(oldNameOfProjectToImmediatelyOpen => {
        setInitialized(true)
        const rootParentDirectoryId = backendModule.DirectoryId('')
        const rootDirectory = backendModule.createRootDirectoryAsset(rootDirectoryId)
        const newRootNode = new assetTreeNode.AssetTreeNode(
          rootDirectoryId,
          rootDirectory,
          rootParentDirectoryId,
          rootParentDirectoryId,
          newAssets.map(asset =>
            assetTreeNode.AssetTreeNode.fromAsset(asset, rootDirectory.id, rootDirectory.id, 0)
          ),
          -1
        )
        setAssetTree(newRootNode)
        // The project name here might also be a string with project id, e.g.
        // when opening a project file from explorer on Windows.
        const isInitialProject = (asset: backendModule.AnyAsset) =>
          asset.title === oldNameOfProjectToImmediatelyOpen ||
          asset.id === oldNameOfProjectToImmediatelyOpen
        if (oldNameOfProjectToImmediatelyOpen != null) {
          const projectToLoad = newAssets
            .filter(backendModule.assetIsProject)
            .find(isInitialProject)
          if (projectToLoad != null) {
            window.setTimeout(() => {
              dispatchAssetEvent({
                type: AssetEventType.openProject,
                id: projectToLoad.id,
                shouldAutomaticallySwitchPage: true,
                runInBackground: false,
              })
            })
          } else {
            toastAndLog(`Could not find project '${oldNameOfProjectToImmediatelyOpen}'`)
          }
        }
        setQueuedAssetEvents(oldQueuedAssetEvents => {
          if (oldQueuedAssetEvents.length !== 0) {
            queueMicrotask(() => {
              for (const event of oldQueuedAssetEvents) {
                dispatchAssetEvent(event)
              }
            })
          }
          return []
        })
        return null
      })
    },
    [
      rootDirectoryId,
      /* should never change */ setNameOfProjectToImmediatelyOpen,
      /* should never change */ dispatchAssetEvent,
      /* should never change */ toastAndLog,
    ]
  )

  React.useEffect(() => {
    if (initialized) {
      overwriteNodes([])
    }
    // `overwriteAssets` is a callback, not a dependency.
    // eslint-disable-next-line react-hooks/exhaustive-deps
  }, [backend, category])

  asyncEffectHooks.useAsyncEffect(
    null,
    async signal => {
      switch (backend.type) {
        case backendModule.BackendType.local: {
<<<<<<< HEAD
          if (!isListingLocalDirectoryAndWillFail) {
            const newAssets = await backend.listDirectory(
              {
                parentId: null,
                filterBy: CATEGORY_TO_FILTER_BY[category],
                recentProjects: category === Category.recent,
                labels: null,
              },
              null
            )
            if (!signal.aborted) {
              setIsLoading(false)
              overwriteNodes(newAssets)
            }
=======
          const newAssets = await backend.listDirectory(
            {
              parentId: null,
              filterBy: CATEGORY_TO_FILTER_BY[category],
              recentProjects: category === Category.recent,
              labels: null,
            },
            null
          )
          if (!signal.aborted) {
            setIsLoading(false)
            overwriteNodes(newAssets)
>>>>>>> dfe867a9
          }
          break
        }
        case backendModule.BackendType.remote: {
<<<<<<< HEAD
          if (!isListingRemoteDirectoryAndWillFail && !isListingRemoteDirectoryWhileOffline) {
            const queuedDirectoryListings = new Map<
              backendModule.AssetId,
              backendModule.AnyAsset[]
            >()
            const withChildren = (
              node: assetTreeNode.AssetTreeNode
            ): assetTreeNode.AssetTreeNode => {
              const queuedListing = queuedDirectoryListings.get(node.item.id)
              if (queuedListing == null || !backendModule.assetIsDirectory(node.item)) {
                return node
              } else {
                const directoryAsset = node.item
                const depth = node.depth + 1
                return node.with({
                  children: queuedListing.map(asset =>
                    withChildren(
                      assetTreeNode.AssetTreeNode.fromAsset(
                        asset,
                        directoryAsset.id,
                        directoryAsset.id,
                        depth
                      )
                    )
                  ),
                })
              }
            }
            for (const entry of nodeMapRef.current.values()) {
              if (backendModule.assetIsDirectory(entry.item) && entry.children != null) {
                const id = entry.item.id
                void backend
                  .listDirectory(
                    {
                      parentId: id,
                      filterBy: CATEGORY_TO_FILTER_BY[category],
                      recentProjects: category === Category.recent,
                      labels: null,
                    },
                    entry.item.title
                  )
                  .then(
                    assets => {
                      setAssetTree(oldTree => {
                        let found = signal.aborted
                        const newTree = signal.aborted
                          ? oldTree
                          : oldTree.map(oldAsset => {
                              if (oldAsset.key === entry.key) {
                                found = true
                                return withChildren(oldAsset)
                              } else {
                                return oldAsset
                              }
                            })
                        if (!found) {
                          queuedDirectoryListings.set(entry.key, assets)
                        }
                        return newTree
                      })
                    },
                    error => {
                      toastAndLog(null, error)
                    }
                  )
              }
            }
            try {
              const newAssets = await backend.listDirectory(
                {
                  parentId: null,
                  filterBy: CATEGORY_TO_FILTER_BY[category],
                  recentProjects: category === Category.recent,
                  labels: null,
                },
                null
              )
              if (!signal.aborted) {
                setIsLoading(false)
                overwriteNodes(newAssets)
              }
            } catch (error) {
              if (!signal.aborted) {
                toastAndLog(null, error)
              }
            }
          } else {
            setIsLoading(false)
=======
          const queuedDirectoryListings = new Map<backendModule.AssetId, backendModule.AnyAsset[]>()
          const withChildren = (node: assetTreeNode.AssetTreeNode): assetTreeNode.AssetTreeNode => {
            const queuedListing = queuedDirectoryListings.get(node.item.id)
            if (queuedListing == null || !backendModule.assetIsDirectory(node.item)) {
              return node
            } else {
              const directoryAsset = node.item
              const depth = node.depth + 1
              return node.with({
                children: queuedListing.map(asset =>
                  withChildren(
                    assetTreeNode.AssetTreeNode.fromAsset(
                      asset,
                      directoryAsset.id,
                      directoryAsset.id,
                      depth
                    )
                  )
                ),
              })
            }
          }
          for (const entry of nodeMapRef.current.values()) {
            if (backendModule.assetIsDirectory(entry.item) && entry.children != null) {
              const id = entry.item.id
              void backend
                .listDirectory(
                  {
                    parentId: id,
                    filterBy: CATEGORY_TO_FILTER_BY[category],
                    recentProjects: category === Category.recent,
                    labels: null,
                  },
                  entry.item.title
                )
                .then(
                  assets => {
                    setAssetTree(oldTree => {
                      let found = signal.aborted
                      const newTree = signal.aborted
                        ? oldTree
                        : oldTree.map(oldAsset => {
                            if (oldAsset.key === entry.key) {
                              found = true
                              return withChildren(oldAsset)
                            } else {
                              return oldAsset
                            }
                          })
                      if (!found) {
                        queuedDirectoryListings.set(entry.key, assets)
                      }
                      return newTree
                    })
                  },
                  error => {
                    toastAndLog(null, error)
                  }
                )
            }
          }
          try {
            const newAssets = await backend.listDirectory(
              {
                parentId: null,
                filterBy: CATEGORY_TO_FILTER_BY[category],
                recentProjects: category === Category.recent,
                labels: null,
              },
              null
            )
            if (!signal.aborted) {
              setIsLoading(false)
              overwriteNodes(newAssets)
            }
          } catch (error) {
            if (!signal.aborted) {
              setIsLoading(false)
              toastAndLog(null, error)
            }
>>>>>>> dfe867a9
          }
          break
        }
      }
    },
    [category, accessToken, organization, backend]
  )

  React.useEffect(() => {
    const savedExtraColumns = localStorage.get(localStorageModule.LocalStorageKey.extraColumns)
    if (savedExtraColumns != null) {
      setExtraColumns(new Set(savedExtraColumns))
    }
  }, [/* should never change */ localStorage])

  // Clip the header bar so that the background behind the extra colums selector is visible.
  React.useEffect(() => {
    const headerRow = headerRowRef.current
    const scrollContainer = scrollContainerRef.current
    if (
      backend.type === backendModule.BackendType.remote &&
      headerRow != null &&
      scrollContainer != null
    ) {
      let isClipPathUpdateQueued = false
      const updateClipPath = () => {
        isClipPathUpdateQueued = false
        const rightOffset = `${
          scrollContainer.clientWidth + scrollContainer.scrollLeft - TABLE_HEADER_WIDTH_SHRINKAGE_PX
        }px`
        headerRow.style.clipPath = `polygon(0 0, ${rightOffset} 0, ${rightOffset} 100%, 0 100%)`
      }
      const onScroll = () => {
        if (!isClipPathUpdateQueued) {
          isClipPathUpdateQueued = true
          requestAnimationFrame(updateClipPath)
        }
      }
      updateClipPath()
      const observer = new ResizeObserver(onScroll)
      observer.observe(scrollContainer)
      scrollContainer.addEventListener('scroll', onScroll)
      return () => {
        observer.unobserve(scrollContainer)
        scrollContainer.removeEventListener('scroll', onScroll)
      }
    } else {
      return
    }
  }, [backend.type])

  React.useEffect(() => {
    if (initialized) {
      localStorage.set(localStorageModule.LocalStorageKey.extraColumns, Array.from(extraColumns))
    }
  }, [extraColumns, initialized, /* should never change */ localStorage])

  React.useEffect(() => {
    if (selectedKeys.size !== 1) {
      setAssetSettingsPanelProps(null)
    }
  }, [selectedKeys.size, /* should never change */ setAssetSettingsPanelProps])

  const directoryListAbortControllersRef = React.useRef(
    new Map<backendModule.DirectoryId, AbortController>()
  )
  const doToggleDirectoryExpansion = React.useCallback(
    (
      directoryId: backendModule.DirectoryId,
      key: backendModule.AssetId,
      title?: string | null,
      override?: boolean
    ) => {
      const directory = nodeMapRef.current.get(key)
      const isExpanded = directory?.children != null
      const shouldExpand = override ?? !isExpanded
      if (shouldExpand === isExpanded) {
        // This is fine, as this is near the top of a very long function.
        // eslint-disable-next-line no-restricted-syntax
        return
      }
      if (!shouldExpand) {
        const abortController = directoryListAbortControllersRef.current.get(directoryId)
        if (abortController != null) {
          abortController.abort()
          directoryListAbortControllersRef.current.delete(directoryId)
        }
        setAssetTree(oldAssetTree =>
          oldAssetTree.map(item => (item.key !== key ? item : item.with({ children: null })))
        )
      } else {
        setAssetTree(oldAssetTree =>
          oldAssetTree.map(item =>
            item.key !== key
              ? item
              : item.with({
                  children: [
                    assetTreeNode.AssetTreeNode.fromAsset(
                      backendModule.createSpecialLoadingAsset(directoryId),
                      key,
                      directoryId,
                      item.depth + 1
                    ),
                  ],
                })
          )
        )
        void (async () => {
          const abortController = new AbortController()
          directoryListAbortControllersRef.current.set(directoryId, abortController)
          const childAssets = await backend.listDirectory(
            {
              parentId: directoryId,
              filterBy: CATEGORY_TO_FILTER_BY[category],
              recentProjects: category === Category.recent,
              labels: null,
            },
            title ?? null
          )
          if (!abortController.signal.aborted) {
            setAssetTree(oldAssetTree =>
              oldAssetTree.map(item => {
                if (item.key !== key) {
                  return item
                } else {
                  const initialChildren = item.children?.filter(
                    child => child.item.type !== backendModule.AssetType.specialLoading
                  )
                  const childAssetsMap = new Map(childAssets.map(asset => [asset.id, asset]))
                  for (const child of initialChildren ?? []) {
                    const newChild = childAssetsMap.get(child.item.id)
                    if (newChild != null) {
                      child.item = newChild
                      childAssetsMap.delete(child.item.id)
                    }
                  }
                  const childAssetNodes = Array.from(childAssetsMap.values(), child =>
                    assetTreeNode.AssetTreeNode.fromAsset(child, key, directoryId, item.depth + 1)
                  )
                  const specialEmptyAsset: backendModule.SpecialEmptyAsset | null =
                    (initialChildren != null && initialChildren.length !== 0) ||
                    childAssetNodes.length !== 0
                      ? null
                      : backendModule.createSpecialEmptyAsset(directoryId)
                  const children =
                    specialEmptyAsset != null
                      ? [
                          assetTreeNode.AssetTreeNode.fromAsset(
                            specialEmptyAsset,
                            key,
                            directoryId,
                            item.depth + 1
                          ),
                        ]
                      : initialChildren == null || initialChildren.length === 0
                      ? childAssetNodes
                      : [...initialChildren, ...childAssetNodes].sort(
                          assetTreeNode.AssetTreeNode.compare
                        )
                  return item.with({ children })
                }
              })
            )
          }
        })()
      }
    },
    [category, backend]
  )

  const getNewProjectName = React.useCallback(
<<<<<<< HEAD
    (templateId: string | null, parentKey: backendModule.DirectoryId | null) => {
      const prefix = `${templateId ?? 'New_Project'}_`
=======
    (templateName: string | null, parentKey: backendModule.DirectoryId | null) => {
      const prefix = `${templateName ?? 'New Project'} `
>>>>>>> dfe867a9
      const projectNameTemplate = new RegExp(`^${prefix}(?<projectIndex>\\d+)$`)
      const siblings =
        parentKey == null
          ? assetTree.children ?? []
          : nodeMapRef.current.get(parentKey)?.children ?? []
      const projectIndices = siblings
        .map(node => node.item)
        .filter(backendModule.assetIsProject)
        .map(item => projectNameTemplate.exec(item.title)?.groups?.projectIndex)
        .map(maybeIndex => (maybeIndex != null ? parseInt(maybeIndex, 10) : 0))
      return `${prefix}${Math.max(0, ...projectIndices) + 1}`
    },
    [assetTree, nodeMapRef]
  )

  const deleteAsset = React.useCallback((key: backendModule.AssetId) => {
    setAssetTree(oldAssetTree => oldAssetTree.filter(item => item.key !== key))
  }, [])

  /** All items must have the same type. */
  const insertAssets = React.useCallback(
    (
      assets: backendModule.AnyAsset[],
      parentKey: backendModule.AssetId | null,
      parentId: backendModule.DirectoryId | null
    ) => {
      const actualParentKey = parentKey ?? rootDirectoryId
      const actualParentId = parentId ?? rootDirectoryId
      setAssetTree(oldAssetTree => {
        return oldAssetTree.map(item =>
          item.key !== actualParentKey
            ? item
            : insertAssetTreeNodeChildren(item, assets, actualParentKey, actualParentId)
        )
      })
    },
    [rootDirectoryId]
  )

  const insertArbitraryAssets = React.useCallback(
    (
      assets: backendModule.AnyAsset[],
      parentKey: backendModule.AssetId | null,
      parentId: backendModule.DirectoryId | null,
      getKey: ((asset: backendModule.AnyAsset) => backendModule.AssetId) | null = null
    ) => {
      const actualParentKey = parentKey ?? rootDirectoryId
      const actualParentId = parentId ?? rootDirectoryId
      setAssetTree(oldAssetTree => {
        return oldAssetTree.map(item =>
          item.key !== actualParentKey
            ? item
            : insertArbitraryAssetTreeNodeChildren(
                item,
                assets,
                actualParentKey,
                actualParentId,
                getKey
              )
        )
      })
    },
    [rootDirectoryId]
  )

  eventHooks.useEventHandler(assetListEvents, event => {
    switch (event.type) {
      case AssetListEventType.newFolder: {
        const siblings = nodeMapRef.current.get(event.parentKey)?.children ?? []
        const directoryIndices = siblings
          .map(node => node.item)
          .filter(backendModule.assetIsDirectory)
<<<<<<< HEAD
          .map(item => DIRECTORY_NAME_REGEX.exec(item.title))
          .map(match => match?.groups?.directoryIndex)
          .map(maybeIndex => (maybeIndex != null ? parseInt(maybeIndex, 10) : 0))
        const title = `${DIRECTORY_NAME_DEFAULT_PREFIX}${Math.max(0, ...directoryIndices) + 1}`
=======
          .map(item => /^New Folder (?<directoryIndex>\d+)$/.exec(item.title))
          .map(match => match?.groups?.directoryIndex)
          .map(maybeIndex => (maybeIndex != null ? parseInt(maybeIndex, 10) : 0))
        const title = `New Folder ${Math.max(0, ...directoryIndices) + 1}`
>>>>>>> dfe867a9
        const placeholderItem: backendModule.DirectoryAsset = {
          type: backendModule.AssetType.directory,
          id: backendModule.DirectoryId(uniqueString.uniqueString()),
          title,
          modifiedAt: dateTime.toRfc3339(new Date()),
          parentId: event.parentId,
          permissions: permissions.tryGetSingletonOwnerPermission(organization, user),
          projectState: null,
          labels: [],
          description: null,
        }
        doToggleDirectoryExpansion(event.parentId, event.parentKey, null, true)
        insertAssets([placeholderItem], event.parentKey, event.parentId)
        dispatchAssetEvent({
          type: AssetEventType.newFolder,
          placeholderId: placeholderItem.id,
        })
        break
      }
      case AssetListEventType.newProject: {
<<<<<<< HEAD
        const projectName = getNewProjectName(event.templateId, event.parentId)
=======
        const projectName = getNewProjectName(event.templateName, event.parentId)
>>>>>>> dfe867a9
        const dummyId = backendModule.ProjectId(uniqueString.uniqueString())
        const placeholderItem: backendModule.ProjectAsset = {
          type: backendModule.AssetType.project,
          id: dummyId,
          title: projectName,
          modifiedAt: dateTime.toRfc3339(new Date()),
          parentId: event.parentId,
          permissions: permissions.tryGetSingletonOwnerPermission(organization, user),
          projectState: {
            type: backendModule.ProjectState.placeholder,
            // eslint-disable-next-line @typescript-eslint/naming-convention
            volume_id: '',
            // eslint-disable-next-line @typescript-eslint/naming-convention
            ...(organization != null ? { opened_by: organization.email } : {}),
          },
          labels: [],
          description: null,
        }
        doToggleDirectoryExpansion(event.parentId, event.parentKey, null, true)
        insertAssets([placeholderItem], event.parentKey, event.parentId)
        dispatchAssetEvent({
          type: AssetEventType.newProject,
          placeholderId: dummyId,
          templateId: event.templateId,
          onSpinnerStateChange: event.onSpinnerStateChange,
        })
        break
      }
      case AssetListEventType.uploadFiles: {
        const reversedFiles = Array.from(event.files).reverse()
        const placeholderFiles = reversedFiles.filter(backendModule.fileIsNotProject).map(
          (file): backendModule.FileAsset => ({
            type: backendModule.AssetType.file,
            id: backendModule.FileId(uniqueString.uniqueString()),
            title: file.name,
            parentId: event.parentId,
            permissions: permissions.tryGetSingletonOwnerPermission(organization, user),
            modifiedAt: dateTime.toRfc3339(new Date()),
            projectState: null,
            labels: [],
            description: null,
          })
        )
        const placeholderProjects = reversedFiles.filter(backendModule.fileIsProject).map(
          (file): backendModule.ProjectAsset => ({
            type: backendModule.AssetType.project,
            id: backendModule.ProjectId(uniqueString.uniqueString()),
            title: file.name,
            parentId: event.parentId,
            permissions: permissions.tryGetSingletonOwnerPermission(organization, user),
            modifiedAt: dateTime.toRfc3339(new Date()),
            projectState: {
              type: backendModule.ProjectState.new,
              // eslint-disable-next-line @typescript-eslint/naming-convention
              volume_id: '',
              // eslint-disable-next-line @typescript-eslint/naming-convention
              ...(organization != null ? { opened_by: organization.email } : {}),
            },
            labels: [],
            description: null,
          })
        )
        doToggleDirectoryExpansion(event.parentId, event.parentKey, null, true)
        insertAssets(placeholderFiles, event.parentKey, event.parentId)
        insertAssets(placeholderProjects, event.parentKey, event.parentId)
        dispatchAssetEvent({
          type: AssetEventType.uploadFiles,
          files: new Map(
            [...placeholderFiles, ...placeholderProjects].map((placeholderItem, i) => [
              placeholderItem.id,
              // This is SAFE, as `placeholderItems` is created using a map on
              // `event.files`.
              // eslint-disable-next-line @typescript-eslint/no-non-null-assertion
              event.files[i]!,
            ])
          ),
        })
        break
      }
      case AssetListEventType.newDataConnector: {
        const placeholderItem: backendModule.SecretAsset = {
          type: backendModule.AssetType.secret,
          id: backendModule.SecretId(uniqueString.uniqueString()),
          title: event.name,
          modifiedAt: dateTime.toRfc3339(new Date()),
          parentId: event.parentId,
          permissions: permissions.tryGetSingletonOwnerPermission(organization, user),
          projectState: null,
          labels: [],
          description: null,
        }
        doToggleDirectoryExpansion(event.parentId, event.parentKey, null, true)
        insertAssets([placeholderItem], event.parentKey, event.parentId)
        dispatchAssetEvent({
          type: AssetEventType.newDataConnector,
          placeholderId: placeholderItem.id,
          value: event.value,
        })
        break
      }
      case AssetListEventType.willDelete: {
        if (selectedKeys.has(event.key)) {
          setSelectedKeys(oldSelectedKeys => {
            const newSelectedKeys = new Set(oldSelectedKeys)
            newSelectedKeys.delete(event.key)
            return newSelectedKeys
          })
        }
        break
      }
      case AssetListEventType.copy: {
        const ids = new Set<backendModule.AssetId>()
        const getKey = (asset: backendModule.AnyAsset) => {
          const newId = backendModule.createPlaceholderAssetId(asset.type)
          ids.add(newId)
          return newId
        }
        insertArbitraryAssets(event.items, event.newParentKey, event.newParentId, getKey)
        dispatchAssetEvent({
          type: AssetEventType.copy,
          ids,
          newParentKey: event.newParentKey,
          newParentId: event.newParentId,
        })
        break
      }
      case AssetListEventType.move: {
        deleteAsset(event.key)
        insertAssets([event.item], event.newParentKey, event.newParentId)
        break
      }
      case AssetListEventType.delete: {
        deleteAsset(event.key)
        break
      }
      case AssetListEventType.removeSelf: {
        dispatchAssetEvent({
          type: AssetEventType.removeSelf,
          id: event.id,
        })
        break
      }
      case AssetListEventType.closeFolder: {
        doToggleDirectoryExpansion(event.id, event.key, null, false)
        break
      }
    }
  })

  const doOpenManually = React.useCallback(
    (projectId: backendModule.ProjectId) => {
      dispatchAssetEvent({
        type: AssetEventType.openProject,
        id: projectId,
        shouldAutomaticallySwitchPage: true,
        runInBackground: false,
      })
    },
    [/* should never change */ dispatchAssetEvent]
  )

  const doCloseIde = React.useCallback(
    (project: backendModule.ProjectAsset) => {
      if (project.id === projectStartupInfo?.projectAsset.id) {
        dispatchAssetEvent({
          type: AssetEventType.cancelOpeningAllProjects,
        })
        rawDoCloseIde(project)
      }
    },
    [projectStartupInfo, rawDoCloseIde, /* should never change */ dispatchAssetEvent]
  )

  const doCopy = React.useCallback(() => {
    unsetModal()
    setSelectedKeys(oldSelectedKeys => {
      queueMicrotask(() => {
        setPasteData({ type: PasteType.copy, data: oldSelectedKeys })
      })
      return oldSelectedKeys
    })
  }, [/* should never change */ unsetModal])

  const doCut = React.useCallback(() => {
    unsetModal()
    setSelectedKeys(oldSelectedKeys => {
      queueMicrotask(() => {
        if (pasteData != null) {
          dispatchAssetEvent({
            type: AssetEventType.cancelCut,
            ids: pasteData.data,
          })
        }
        setPasteData({ type: PasteType.move, data: oldSelectedKeys })
        dispatchAssetEvent({
          type: AssetEventType.cut,
          ids: oldSelectedKeys,
        })
      })
      return new Set()
    })
  }, [
    pasteData,
    /* should never change */ unsetModal,
    /* should never change */ dispatchAssetEvent,
  ])

  const doPaste = React.useCallback(
    (newParentKey: backendModule.AssetId, newParentId: backendModule.DirectoryId) => {
      unsetModal()
      if (pasteData != null) {
        if (pasteData.data.has(newParentKey)) {
          toast.toast.error('Cannot paste a folder into itself.')
        } else {
          doToggleDirectoryExpansion(newParentId, newParentKey, null, true)
          if (pasteData.type === PasteType.copy) {
            const assets = Array.from(pasteData.data, id => nodeMapRef.current.get(id)).flatMap(
              asset => (asset ? [asset.item] : [])
            )
            dispatchAssetListEvent({
              type: AssetListEventType.copy,
              items: assets,
              newParentId,
              newParentKey,
            })
          } else {
            dispatchAssetEvent({
              type: AssetEventType.move,
              ids: pasteData.data,
              newParentKey,
              newParentId,
            })
          }
          setPasteData(null)
        }
      }
    },
    [
      pasteData,
      doToggleDirectoryExpansion,
      /* should never change */ unsetModal,
      /* should never change */ dispatchAssetEvent,
      /* should never change */ dispatchAssetListEvent,
    ]
  )

  const hiddenContextMenu = React.useMemo(
    () => (
      <AssetsTableContextMenu
        hidden
        category={category}
        pasteData={pasteData}
        selectedKeys={selectedKeys}
        nodeMapRef={nodeMapRef}
        event={{ pageX: 0, pageY: 0 }}
        setSelectedKeys={setSelectedKeys}
        dispatchAssetEvent={dispatchAssetEvent}
        dispatchAssetListEvent={dispatchAssetListEvent}
        doCopy={doCopy}
        doCut={doCut}
        doPaste={doPaste}
      />
    ),
    [
      category,
      pasteData,
      selectedKeys,
      doCopy,
      doCut,
      doPaste,
      /* should never change */ dispatchAssetEvent,
      /* should never change */ dispatchAssetListEvent,
    ]
  )

  const onDragOver = (event: React.DragEvent<Element>) => {
    const payload = drag.ASSET_ROWS.lookup(event)
    const filtered = payload?.filter(item => item.asset.parentId !== rootDirectoryId)
    if (filtered != null && filtered.length > 0) {
      event.preventDefault()
    }
  }

  const state = React.useMemo(
    // The type MUST be here to trigger excess property errors at typecheck time.
    (): AssetsTableState => ({
      visibilities,
      numberOfSelectedItems: selectedKeys.size,
      category,
      labels: allLabels,
      deletedLabelNames,
      hasPasteData: pasteData != null,
      setPasteData,
      sortColumn,
      setSortColumn,
      sortDirection,
      setSortDirection,
      query,
      setQuery,
      assetEvents,
      dispatchAssetEvent,
      dispatchAssetListEvent,
      setAssetSettingsPanelProps,
      nodeMap: nodeMapRef,
      doToggleDirectoryExpansion,
      doOpenManually,
      doOpenIde,
      doCloseIde,
      doCreateLabel,
      doCopy,
      doCut,
      doPaste,
    }),
    [
      visibilities,
      selectedKeys.size,
      category,
      allLabels,
      deletedLabelNames,
      pasteData,
      sortColumn,
      sortDirection,
      assetEvents,
      query,
      doToggleDirectoryExpansion,
      doOpenManually,
      doOpenIde,
      doCloseIde,
      doCreateLabel,
      doCopy,
      doCut,
      doPaste,
      /* should never change */ setAssetSettingsPanelProps,
      /* should never change */ setQuery,
      /* should never change */ dispatchAssetEvent,
      /* should never change */ dispatchAssetListEvent,
    ]
  )

  const [spinnerState, setSpinnerState] = React.useState(spinner.SpinnerState.initial)
  const [previouslySelectedKey, setPreviouslySelectedKey] =
    React.useState<backendModule.AssetId | null>(null)
  const bodyRef = React.useRef<HTMLTableSectionElement>(null)

  // This is required to prevent the table body from overlapping the table header, because
  // the table header is transparent.
  React.useEffect(() => {
    const body = bodyRef.current
    const scrollContainer = scrollContainerRef.current
    if (body != null && scrollContainer != null) {
      let isClipPathUpdateQueued = false
      const updateClipPath = () => {
        isClipPathUpdateQueued = false
        body.style.clipPath = `inset(${scrollContainer.scrollTop}px 0 0 0)`
      }
      const onScroll = () => {
        if (!isClipPathUpdateQueued) {
          isClipPathUpdateQueued = true
          requestAnimationFrame(updateClipPath)
        }
      }
      updateClipPath()
      scrollContainer.addEventListener('scroll', onScroll)
      return () => {
        scrollContainer.removeEventListener('scroll', onScroll)
      }
    } else {
      return
    }
  }, [/* should never change */ scrollContainerRef])

  React.useEffect(() => {
    const onDocumentClick = (event: MouseEvent) => {
      if (
        !shortcuts.matchesMouseAction(shortcutsModule.MouseAction.selectAdditional, event) &&
        !shortcuts.matchesMouseAction(shortcutsModule.MouseAction.selectAdditionalRange, event) &&
        selectedKeys.size !== 0
      ) {
        setSelectedKeys(new Set())
      }
    }
    document.addEventListener('click', onDocumentClick)
    return () => {
      document.removeEventListener('click', onDocumentClick)
    }
  }, [selectedKeys, /* should never change */ setSelectedKeys, shortcuts])

  React.useEffect(() => {
    if (isLoading) {
      // Ensure the spinner stays in the "initial" state for at least one frame,
      // to ensure the CSS animation begins at the initial state.
      requestAnimationFrame(() => {
        setSpinnerState(spinner.SpinnerState.loadingFast)
      })
    } else {
      setSpinnerState(spinner.SpinnerState.initial)
    }
  }, [isLoading])

  const onRowClick = React.useCallback(
    (innerRowProps: assetRow.AssetRowInnerProps, event: React.MouseEvent) => {
      const { key } = innerRowProps
      event.stopPropagation()
      const getNewlySelectedKeys = () => {
        if (previouslySelectedKey == null) {
          return [key]
        } else {
          const index1 = displayItems.findIndex(
            innerItem => assetTreeNode.AssetTreeNode.getKey(innerItem) === previouslySelectedKey
          )
          const index2 = displayItems.findIndex(
            innerItem => assetTreeNode.AssetTreeNode.getKey(innerItem) === key
          )
          const selectedItems =
            index1 <= index2
              ? displayItems.slice(index1, index2 + 1)
              : displayItems.slice(index2, index1 + 1)
          return selectedItems.map(assetTreeNode.AssetTreeNode.getKey)
        }
      }
      if (shortcuts.matchesMouseAction(shortcutsModule.MouseAction.selectRange, event)) {
        setSelectedKeys(new Set(getNewlySelectedKeys()))
      } else if (
        shortcuts.matchesMouseAction(shortcutsModule.MouseAction.selectAdditionalRange, event)
      ) {
        setSelectedKeys(
          oldSelectedItems => new Set([...oldSelectedItems, ...getNewlySelectedKeys()])
        )
      } else if (
        shortcuts.matchesMouseAction(shortcutsModule.MouseAction.selectAdditional, event)
      ) {
        setSelectedKeys(oldSelectedItems => {
          const newItems = new Set(oldSelectedItems)
          if (oldSelectedItems.has(key)) {
            newItems.delete(key)
          } else {
            newItems.add(key)
          }
          return newItems
        })
      } else {
        setSelectedKeys(new Set([key]))
      }
      setPreviouslySelectedKey(key)
    },
    [displayItems, previouslySelectedKey, shortcuts, /* should never change */ setSelectedKeys]
  )

  const columns = columnUtils.getColumnList(backend.type, extraColumns).map(column => ({
    id: column,
    className: columnUtils.COLUMN_CSS_CLASS[column],
    heading: columnHeading.COLUMN_HEADING[column],
    render: columnModule.COLUMN_RENDERER[column],
  }))

  const headerRow = (
    <tr ref={headerRowRef} className="sticky top-0">
      {columns.map(column => {
        // This is a React component, even though it does not contain JSX.
        // eslint-disable-next-line no-restricted-syntax
        const Heading = column.heading
        return (
          <th key={column.id} className={`text-sm font-semibold ${column.className}`}>
            <Heading state={state} />
          </th>
        )
      })}
    </tr>
  )

  const itemRows = isLoading ? (
    <tr className="h-8">
      <td colSpan={columns.length} className="bg-transparent">
        <div className="grid justify-around w-full">
          <Spinner size={LOADING_SPINNER_SIZE} state={spinnerState} />
        </div>
      </td>
    </tr>
  ) : (
    displayItems.map(item => {
      const key = assetTreeNode.AssetTreeNode.getKey(item)
      const isSelected = selectedKeys.has(key)
      const isSoleSelectedItem = selectedKeys.size === 1 && isSelected
      return (
        <AssetRow
          columns={columns}
          // The following two lines are safe; the type error occurs because a property
          // with a conditional type is being destructured.
          // eslint-disable-next-line no-restricted-syntax
          state={state as never}
          // eslint-disable-next-line no-restricted-syntax
          initialRowState={INITIAL_ROW_STATE as never}
          key={key}
          keyProp={key}
          item={item}
          hidden={visibilities.get(item.key) === Visibility.hidden}
          selected={isSelected}
          setSelected={selected => {
            setSelectedKeys(oldSelectedKeys => set.withPresence(oldSelectedKeys, key, selected))
          }}
          isSoleSelectedItem={isSoleSelectedItem}
          allowContextMenu={selectedKeys.size === 0 || !isSelected || isSoleSelectedItem}
          onClick={onRowClick}
          onContextMenu={(_innerProps, event) => {
            if (!isSelected) {
              event.preventDefault()
              event.stopPropagation()
              setPreviouslySelectedKey(key)
              setSelectedKeys(new Set([key]))
            }
          }}
          draggable={true}
          onDragStart={event => {
            if (!selectedKeys.has(key)) {
              setPreviouslySelectedKey(key)
              setSelectedKeys(new Set([key]))
            }

            setSelectedKeys(oldSelectedKeys => {
              const nodes = assetTree
                .preorderTraversal()
                .filter(node => oldSelectedKeys.has(node.key))
              const payload: drag.AssetRowsDragPayload = nodes.map(node => ({
                key: node.key,
                asset: node.item,
              }))
              drag.setDragImageToBlank(event)
              drag.ASSET_ROWS.bind(event, payload)
              queueMicrotask(() => {
                setModal(
                  <DragModal
                    event={event}
                    className="flex flex-col rounded-2xl bg-frame-selected backdrop-blur-3xl"
                    doCleanup={() => {
                      drag.ASSET_ROWS.unbind(payload)
                    }}
                  >
                    {nodes.map(node => (
                      <NameColumn
                        key={node.key}
                        keyProp={node.key}
                        item={node.with({ depth: 0 })}
                        state={state}
                        // Default states.
                        isSoleSelectedItem={false}
                        selected={false}
                        rowState={INITIAL_ROW_STATE}
                        // The drag placeholder cannot be interacted with.
                        setSelected={() => {}}
                        setItem={() => {}}
                        setRowState={() => {}}
                      />
                    ))}
                  </DragModal>
                )
              })
              return oldSelectedKeys
            })
          }}
          onDragOver={event => {
            setSelectedKeys(oldSelectedKeys => {
              const payload = drag.LABELS.lookup(event)
              if (payload != null) {
                event.preventDefault()
                event.stopPropagation()
                const ids = oldSelectedKeys.has(key) ? oldSelectedKeys : new Set([key])
                let labelsPresent = 0
                for (const selectedKey of ids) {
                  const labels = nodeMapRef.current.get(selectedKey)?.item.labels
                  if (labels != null) {
                    for (const label of labels) {
                      if (payload.has(label)) {
                        labelsPresent += 1
                      }
                    }
                  }
                }
                const shouldAdd = labelsPresent * 2 < ids.size * payload.size
                window.setTimeout(() => {
                  dispatchAssetEvent({
                    type: shouldAdd
                      ? AssetEventType.temporarilyAddLabels
                      : AssetEventType.temporarilyRemoveLabels,
                    ids,
                    labelNames: payload,
                  })
                })
              }
              return oldSelectedKeys
            })
          }}
          onDragEnd={() => {
            setSelectedKeys(oldSelectedKeys => {
              window.setTimeout(() => {
                dispatchAssetEvent({
                  type: AssetEventType.temporarilyAddLabels,
                  ids: oldSelectedKeys,
                  labelNames: set.EMPTY,
                })
              })
              return oldSelectedKeys
            })
          }}
          onDrop={event => {
            setSelectedKeys(oldSelectedKeys => {
              const ids = oldSelectedKeys.has(key) ? oldSelectedKeys : new Set([key])
              const payload = drag.LABELS.lookup(event)
              if (payload != null) {
                event.preventDefault()
                event.stopPropagation()
                let labelsPresent = 0
                for (const selectedKey of ids) {
                  const labels = nodeMapRef.current.get(selectedKey)?.item.labels
                  if (labels != null) {
                    for (const label of labels) {
                      if (payload.has(label)) {
                        labelsPresent += 1
                      }
                    }
                  }
                }
                const shouldAdd = labelsPresent * 2 < ids.size * payload.size
                window.setTimeout(() => {
                  dispatchAssetEvent({
                    type: shouldAdd ? AssetEventType.addLabels : AssetEventType.removeLabels,
                    ids,
                    labelNames: payload,
                  })
                })
              } else {
                window.setTimeout(() => {
                  dispatchAssetEvent({
                    type: AssetEventType.temporarilyAddLabels,
                    ids,
                    labelNames: set.EMPTY,
                  })
                })
              }
              return oldSelectedKeys
            })
          }}
        />
      )
    })
  )

  const table = (
    <div
      className="grow flex flex-col"
      onContextMenu={event => {
        event.preventDefault()
        event.stopPropagation()
        setModal(
          <AssetsTableContextMenu
            category={category}
            pasteData={pasteData}
            selectedKeys={selectedKeys}
            nodeMapRef={nodeMapRef}
            event={event}
            setSelectedKeys={setSelectedKeys}
            dispatchAssetEvent={dispatchAssetEvent}
            dispatchAssetListEvent={dispatchAssetListEvent}
            doCopy={doCopy}
            doCut={doCut}
            doPaste={doPaste}
          />
        )
      }}
      onDragLeave={event => {
        const payload = drag.LABELS.lookup(event)
        if (
          payload != null &&
          event.relatedTarget instanceof Node &&
          !event.currentTarget.contains(event.relatedTarget)
        ) {
          setSelectedKeys(oldSelectedKeys => {
            window.setTimeout(() => {
              dispatchAssetEvent({
                type: AssetEventType.temporarilyAddLabels,
                ids: oldSelectedKeys,
                labelNames: set.EMPTY,
              })
            })
            return oldSelectedKeys
          })
        }
      }}
    >
      <table className="rounded-rows table-fixed border-collapse">
        <thead>{headerRow}</thead>
        <tbody ref={bodyRef}>
          {itemRows}
          <tr className="h-8 hidden first:table-row">
            <td colSpan={columns.length} className="bg-transparent">
              {placeholder}
            </td>
          </tr>
        </tbody>
      </table>

      <div
        className="grow"
        onDragEnter={onDragOver}
        onDragOver={onDragOver}
        onDrop={event => {
          const payload = drag.ASSET_ROWS.lookup(event)
          const filtered = payload?.filter(item => item.asset.parentId !== rootDirectoryId)
          if (filtered != null && filtered.length > 0) {
            event.preventDefault()
            event.stopPropagation()
            unsetModal()
            dispatchAssetEvent({
              type: AssetEventType.move,
              newParentKey: rootDirectoryId,
              newParentId: rootDirectoryId,
              ids: new Set(filtered.map(dragItem => dragItem.asset.id)),
            })
          }
        }}
      />
    </div>
  )

  return (
    <div ref={scrollContainerRef} className="flex-1 overflow-auto">
      <div className="flex flex-col w-min min-w-full h-full">
        {backend.type !== backendModule.BackendType.local && (
          <div className="sticky top-0 h-0">
            <div className="block sticky right-0 ml-auto w-29 px-2 pt-2.25 pb-1.75 z-1">
              <div className="inline-flex gap-3">
                {columnUtils.EXTRA_COLUMNS.map(column => (
                  <Button
                    key={column}
                    active={extraColumns.has(column)}
                    image={columnUtils.EXTRA_COLUMN_IMAGES[column]}
                    onClick={event => {
                      event.stopPropagation()
                      const newExtraColumns = new Set(extraColumns)
                      if (extraColumns.has(column)) {
                        newExtraColumns.delete(column)
                      } else {
                        newExtraColumns.add(column)
                      }
                      setExtraColumns(newExtraColumns)
                    }}
                  />
                ))}
              </div>
            </div>
          </div>
        )}
        {hiddenContextMenu}
        {table}
      </div>
    </div>
  )
}<|MERGE_RESOLUTION|>--- conflicted
+++ resolved
@@ -181,11 +181,7 @@
   const nodes = (item.children ?? []).filter(
     node => node.item.type !== backendModule.AssetType.specialEmpty
   )
-<<<<<<< HEAD
   const byType: Readonly<Record<backendModule.AssetType, backendModule.AnyAsset[]>> = {
-=======
-  const byType: Record<backendModule.AssetType, backendModule.AnyAsset[]> = {
->>>>>>> dfe867a9
     [backendModule.AssetType.directory]: [],
     [backendModule.AssetType.project]: [],
     [backendModule.AssetType.file]: [],
@@ -218,11 +214,7 @@
 // === Category to filter by ===
 // =============================
 
-<<<<<<< HEAD
 const CATEGORY_TO_FILTER_BY: Readonly<Record<Category, backendModule.FilterBy | null>> = {
-=======
-const CATEGORY_TO_FILTER_BY: Record<Category, backendModule.FilterBy | null> = {
->>>>>>> dfe867a9
   [Category.recent]: null,
   [Category.drafts]: null,
   [Category.home]: backendModule.FilterBy.active,
@@ -236,7 +228,6 @@
 
 /** State passed through from a {@link AssetsTable} to every cell. */
 export interface AssetsTableState {
-<<<<<<< HEAD
   readonly numberOfSelectedItems: number
   readonly visibilities: ReadonlyMap<backendModule.AssetId, Visibility>
   readonly category: Category
@@ -260,49 +251,18 @@
     React.MutableRefObject<ReadonlyMap<backendModule.AssetId, assetTreeNode.AssetTreeNode>>
   >
   readonly doToggleDirectoryExpansion: (
-=======
-  numberOfSelectedItems: number
-  visibilities: ReadonlyMap<backendModule.AssetId, Visibility>
-  category: Category
-  labels: Map<backendModule.LabelName, backendModule.Label>
-  deletedLabelNames: Set<backendModule.LabelName>
-  hasPasteData: boolean
-  setPasteData: (pasteData: pasteDataModule.PasteData<Set<backendModule.AssetId>>) => void
-  sortColumn: columnUtils.SortableColumn | null
-  setSortColumn: (column: columnUtils.SortableColumn | null) => void
-  sortDirection: sorting.SortDirection | null
-  setSortDirection: (sortDirection: sorting.SortDirection | null) => void
-  query: assetQuery.AssetQuery
-  setQuery: React.Dispatch<React.SetStateAction<assetQuery.AssetQuery>>
-  dispatchAssetListEvent: (event: assetListEvent.AssetListEvent) => void
-  assetEvents: assetEvent.AssetEvent[]
-  dispatchAssetEvent: (event: assetEvent.AssetEvent) => void
-  setAssetSettingsPanelProps: React.Dispatch<
-    React.SetStateAction<assetSettingsPanel.AssetSettingsPanelRequiredProps | null>
-  >
-  nodeMap: Readonly<
-    React.MutableRefObject<ReadonlyMap<backendModule.AssetId, assetTreeNode.AssetTreeNode>>
-  >
-  doToggleDirectoryExpansion: (
->>>>>>> dfe867a9
     directoryId: backendModule.DirectoryId,
     key: backendModule.AssetId,
     title?: string | null,
     override?: boolean
   ) => void
   /** Called when the project is opened via the `ProjectActionButton`. */
-<<<<<<< HEAD
   readonly doOpenManually: (projectId: backendModule.ProjectId) => void
   readonly doOpenIde: (
-=======
-  doOpenManually: (projectId: backendModule.ProjectId) => void
-  doOpenIde: (
->>>>>>> dfe867a9
     project: backendModule.ProjectAsset,
     setProject: React.Dispatch<React.SetStateAction<backendModule.ProjectAsset>>,
     switchPage: boolean
   ) => void
-<<<<<<< HEAD
   readonly doCloseIde: (project: backendModule.ProjectAsset) => void
   readonly doCreateLabel: (value: string, color: backendModule.LChColor) => Promise<void>
   readonly doCopy: () => void
@@ -311,28 +271,14 @@
     newParentKey: backendModule.AssetId,
     newParentId: backendModule.DirectoryId
   ) => void
-=======
-  doCloseIde: (project: backendModule.ProjectAsset) => void
-  doCreateLabel: (value: string, color: backendModule.LChColor) => Promise<void>
-  doCopy: () => void
-  doCut: () => void
-  doPaste: (newParentKey: backendModule.AssetId, newParentId: backendModule.DirectoryId) => void
->>>>>>> dfe867a9
 }
 
 /** Data associated with a {@link AssetRow}, used for rendering. */
 export interface AssetRowState {
-<<<<<<< HEAD
   readonly setVisibility: (visibility: Visibility) => void
   readonly isEditingName: boolean
   readonly temporarilyAddedLabels: ReadonlySet<backendModule.LabelName>
   readonly temporarilyRemovedLabels: ReadonlySet<backendModule.LabelName>
-=======
-  setVisibility: (visibility: Visibility) => void
-  isEditingName: boolean
-  temporarilyAddedLabels: ReadonlySet<backendModule.LabelName>
-  temporarilyRemovedLabels: ReadonlySet<backendModule.LabelName>
->>>>>>> dfe867a9
 }
 
 /** The default {@link AssetRowState} associated with a {@link AssetRow}. */
@@ -347,7 +293,6 @@
 
 /** Props for a {@link AssetsTable}. */
 export interface AssetsTableProps {
-<<<<<<< HEAD
   readonly query: assetQuery.AssetQuery
   readonly setQuery: React.Dispatch<React.SetStateAction<assetQuery.AssetQuery>>
   readonly setCanDownloadFiles: (canDownloadFiles: boolean) => void
@@ -368,43 +313,12 @@
     React.SetStateAction<assetSettingsPanel.AssetSettingsPanelRequiredProps | null>
   >
   readonly doOpenIde: (
-=======
-  query: assetQuery.AssetQuery
-  setQuery: React.Dispatch<React.SetStateAction<assetQuery.AssetQuery>>
-  setCanDownloadFiles: (canDownloadFiles: boolean) => void
-  category: Category
-  allLabels: Map<backendModule.LabelName, backendModule.Label>
-  setSuggestions: (suggestions: assetSearchBar.Suggestion[]) => void
-  initialProjectName: string | null
-  projectStartupInfo: backendModule.ProjectStartupInfo | null
-  deletedLabelNames: Set<backendModule.LabelName>
-  /** These events will be dispatched the next time the assets list is refreshed, rather than
-   * immediately. */
-  queuedAssetEvents: assetEvent.AssetEvent[]
-  assetListEvents: assetListEvent.AssetListEvent[]
-  dispatchAssetListEvent: (event: assetListEvent.AssetListEvent) => void
-  assetEvents: assetEvent.AssetEvent[]
-  dispatchAssetEvent: (event: assetEvent.AssetEvent) => void
-  setAssetSettingsPanelProps: React.Dispatch<
-    React.SetStateAction<assetSettingsPanel.AssetSettingsPanelRequiredProps | null>
-  >
-  doOpenIde: (
->>>>>>> dfe867a9
     project: backendModule.ProjectAsset,
     setProject: React.Dispatch<React.SetStateAction<backendModule.ProjectAsset>>,
     switchPage: boolean
   ) => void
-<<<<<<< HEAD
   readonly doCloseIde: (project: backendModule.ProjectAsset) => void
   readonly doCreateLabel: (value: string, color: backendModule.LChColor) => Promise<void>
-  readonly loadingProjectManagerDidFail: boolean
-  readonly isListingRemoteDirectoryWhileOffline: boolean
-  readonly isListingLocalDirectoryAndWillFail: boolean
-  readonly isListingRemoteDirectoryAndWillFail: boolean
-=======
-  doCloseIde: (project: backendModule.ProjectAsset) => void
-  doCreateLabel: (value: string, color: backendModule.LChColor) => Promise<void>
->>>>>>> dfe867a9
 }
 
 /** The table of project assets. */
@@ -414,13 +328,7 @@
   const { queuedAssetEvents: rawQueuedAssetEvents } = props
   const { assetListEvents, dispatchAssetListEvent, assetEvents, dispatchAssetEvent } = props
   const { setAssetSettingsPanelProps, doOpenIde, doCloseIde: rawDoCloseIde } = props
-<<<<<<< HEAD
-  const { doCreateLabel, loadingProjectManagerDidFail } = props
-  const { isListingRemoteDirectoryWhileOffline, isListingLocalDirectoryAndWillFail } = props
-  const { isListingRemoteDirectoryAndWillFail } = props
-=======
   const { doCreateLabel } = props
->>>>>>> dfe867a9
 
   const { organization, user, accessToken } = authProvider.useNonPartialUserSession()
   const { backend } = backendProvider.useBackend()
@@ -518,7 +426,6 @@
           }
           // Things like `no:name` and `no:owner` are never true.
           return false
-<<<<<<< HEAD
         }
         const parseDate = (date: string) => {
           const lowercase = date.toLowerCase()
@@ -537,26 +444,6 @@
             parsed.getDate() === assetModifiedAt.getDate()
           )
         }
-=======
-        }
-        const parseDate = (date: string) => {
-          const lowercase = date.toLowerCase()
-          switch (lowercase) {
-            case 'today': {
-              return new Date()
-            }
-          }
-          return new Date(date)
-        }
-        const matchesDate = (date: string) => {
-          const parsed = parseDate(date)
-          return (
-            parsed.getFullYear() === assetModifiedAt.getFullYear() &&
-            parsed.getMonth() === assetModifiedAt.getMonth() &&
-            parsed.getDate() === assetModifiedAt.getDate()
-          )
-        }
->>>>>>> dfe867a9
         const isEmpty = (values: string[]) =>
           values.length === 0 || (values.length === 1 && values[0] === '')
         const filterTag = (
@@ -698,7 +585,6 @@
         case '-name': {
           setSuggestions(allVisible(negative))
           break
-<<<<<<< HEAD
         }
         case 'no':
         case '-has': {
@@ -848,163 +734,6 @@
   React.useEffect(() => {
     setIsLoading(true)
   }, [backend, category])
-
-  React.useEffect(() => {
-    if (backend.type === backendModule.BackendType.local && loadingProjectManagerDidFail) {
-      setIsLoading(false)
-    }
-  }, [loadingProjectManagerDidFail, backend.type])
-=======
-        }
-        case 'no':
-        case '-has': {
-          setSuggestions(SUGGESTIONS_FOR_NO)
-          break
-        }
-        case 'has':
-        case '-no': {
-          setSuggestions(SUGGESTIONS_FOR_HAS)
-          break
-        }
-        case 'type': {
-          setSuggestions(SUGGESTIONS_FOR_TYPE)
-          break
-        }
-        case '-type': {
-          setSuggestions(SUGGESTIONS_FOR_NEGATIVE_TYPE)
-          break
-        }
-        case 'ext':
-        case '-ext':
-        case 'extension':
-        case '-extension': {
-          const extensions = allVisibleNodes()
-            .filter(node => node.item.type === backendModule.AssetType.file)
-            .map(node => fileInfo.fileExtension(node.item.title))
-          setSuggestions(
-            Array.from(
-              new Set(extensions),
-              (extension): assetSearchBar.Suggestion => ({
-                render: () =>
-                  assetQuery.AssetQuery.termToString({
-                    tag: `${negative ? '-' : ''}extension`,
-                    values: [extension],
-                  }),
-                addToQuery: oldQuery =>
-                  oldQuery.addToLastTerm(
-                    negative ? { negativeExtensions: [extension] } : { extensions: [extension] }
-                  ),
-                deleteFromQuery: oldQuery =>
-                  oldQuery.deleteFromLastTerm(
-                    negative ? { negativeExtensions: [extension] } : { extensions: [extension] }
-                  ),
-              })
-            )
-          )
-          break
-        }
-        case 'modified':
-        case '-modified': {
-          const modifieds = assetTree.preorderTraversal().map(node => {
-            const date = new Date(node.item.modifiedAt)
-            return `${date.getFullYear()}-${date.getMonth() + 1}-${date.getDate()}`
-          })
-          setSuggestions(
-            Array.from(
-              new Set(['today', ...modifieds]),
-              (modified): assetSearchBar.Suggestion => ({
-                render: () =>
-                  assetQuery.AssetQuery.termToString({
-                    tag: `${negative ? '-' : ''}modified`,
-                    values: [modified],
-                  }),
-                addToQuery: oldQuery =>
-                  oldQuery.addToLastTerm(
-                    negative ? { negativeModifieds: [modified] } : { modifieds: [modified] }
-                  ),
-                deleteFromQuery: oldQuery =>
-                  oldQuery.deleteFromLastTerm(
-                    negative ? { negativeModifieds: [modified] } : { modifieds: [modified] }
-                  ),
-              })
-            )
-          )
-          break
-        }
-        case 'owner':
-        case '-owner': {
-          const owners = assetTree
-            .preorderTraversal()
-            .flatMap(node =>
-              (node.item.permissions ?? [])
-                .filter(permission => permission.permission === permissions.PermissionAction.own)
-                .map(permission => permission.user.user_name)
-            )
-          setSuggestions(
-            Array.from(
-              new Set(owners),
-              (owner): assetSearchBar.Suggestion => ({
-                render: () =>
-                  assetQuery.AssetQuery.termToString({
-                    tag: `${negative ? '-' : ''}owner`,
-                    values: [owner],
-                  }),
-                addToQuery: oldQuery =>
-                  oldQuery.addToLastTerm(
-                    negative ? { negativeOwners: [owner] } : { owners: [owner] }
-                  ),
-                deleteFromQuery: oldQuery =>
-                  oldQuery.deleteFromLastTerm(
-                    negative ? { negativeOwners: [owner] } : { owners: [owner] }
-                  ),
-              })
-            )
-          )
-          break
-        }
-        case 'label':
-        case '-label': {
-          setSuggestions(
-            Array.from(
-              allLabels.values(),
-              (label): assetSearchBar.Suggestion => ({
-                render: () => (
-                  <Label active color={label.color} onClick={() => {}}>
-                    {label.value}
-                  </Label>
-                ),
-                addToQuery: oldQuery =>
-                  oldQuery.addToLastTerm(
-                    negative ? { negativeLabels: [label.value] } : { labels: [label.value] }
-                  ),
-                deleteFromQuery: oldQuery =>
-                  oldQuery.deleteFromLastTerm(
-                    negative ? { negativeLabels: [label.value] } : { labels: [label.value] }
-                  ),
-              })
-            )
-          )
-
-          break
-        }
-        default: {
-          setSuggestions(shouldOmitNames ? [] : allVisible())
-          break
-        }
-      }
-    }
-  }, [assetTree, query, visibilities, allLabels, /* should never change */ setSuggestions])
-
-  React.useEffect(() => {
-    if (rawQueuedAssetEvents.length !== 0) {
-      setQueuedAssetEvents(oldEvents => [...oldEvents, ...rawQueuedAssetEvents])
-    }
-  }, [rawQueuedAssetEvents])
-
-  React.useEffect(() => {
-    setIsLoading(true)
-  }, [backend, category])
->>>>>>> dfe867a9
 
   React.useEffect(() => {
     assetTreeRef.current = assetTree
@@ -1139,22 +868,6 @@
     async signal => {
       switch (backend.type) {
         case backendModule.BackendType.local: {
-<<<<<<< HEAD
-          if (!isListingLocalDirectoryAndWillFail) {
-            const newAssets = await backend.listDirectory(
-              {
-                parentId: null,
-                filterBy: CATEGORY_TO_FILTER_BY[category],
-                recentProjects: category === Category.recent,
-                labels: null,
-              },
-              null
-            )
-            if (!signal.aborted) {
-              setIsLoading(false)
-              overwriteNodes(newAssets)
-            }
-=======
           const newAssets = await backend.listDirectory(
             {
               parentId: null,
@@ -1167,101 +880,10 @@
           if (!signal.aborted) {
             setIsLoading(false)
             overwriteNodes(newAssets)
->>>>>>> dfe867a9
           }
           break
         }
         case backendModule.BackendType.remote: {
-<<<<<<< HEAD
-          if (!isListingRemoteDirectoryAndWillFail && !isListingRemoteDirectoryWhileOffline) {
-            const queuedDirectoryListings = new Map<
-              backendModule.AssetId,
-              backendModule.AnyAsset[]
-            >()
-            const withChildren = (
-              node: assetTreeNode.AssetTreeNode
-            ): assetTreeNode.AssetTreeNode => {
-              const queuedListing = queuedDirectoryListings.get(node.item.id)
-              if (queuedListing == null || !backendModule.assetIsDirectory(node.item)) {
-                return node
-              } else {
-                const directoryAsset = node.item
-                const depth = node.depth + 1
-                return node.with({
-                  children: queuedListing.map(asset =>
-                    withChildren(
-                      assetTreeNode.AssetTreeNode.fromAsset(
-                        asset,
-                        directoryAsset.id,
-                        directoryAsset.id,
-                        depth
-                      )
-                    )
-                  ),
-                })
-              }
-            }
-            for (const entry of nodeMapRef.current.values()) {
-              if (backendModule.assetIsDirectory(entry.item) && entry.children != null) {
-                const id = entry.item.id
-                void backend
-                  .listDirectory(
-                    {
-                      parentId: id,
-                      filterBy: CATEGORY_TO_FILTER_BY[category],
-                      recentProjects: category === Category.recent,
-                      labels: null,
-                    },
-                    entry.item.title
-                  )
-                  .then(
-                    assets => {
-                      setAssetTree(oldTree => {
-                        let found = signal.aborted
-                        const newTree = signal.aborted
-                          ? oldTree
-                          : oldTree.map(oldAsset => {
-                              if (oldAsset.key === entry.key) {
-                                found = true
-                                return withChildren(oldAsset)
-                              } else {
-                                return oldAsset
-                              }
-                            })
-                        if (!found) {
-                          queuedDirectoryListings.set(entry.key, assets)
-                        }
-                        return newTree
-                      })
-                    },
-                    error => {
-                      toastAndLog(null, error)
-                    }
-                  )
-              }
-            }
-            try {
-              const newAssets = await backend.listDirectory(
-                {
-                  parentId: null,
-                  filterBy: CATEGORY_TO_FILTER_BY[category],
-                  recentProjects: category === Category.recent,
-                  labels: null,
-                },
-                null
-              )
-              if (!signal.aborted) {
-                setIsLoading(false)
-                overwriteNodes(newAssets)
-              }
-            } catch (error) {
-              if (!signal.aborted) {
-                toastAndLog(null, error)
-              }
-            }
-          } else {
-            setIsLoading(false)
-=======
           const queuedDirectoryListings = new Map<backendModule.AssetId, backendModule.AnyAsset[]>()
           const withChildren = (node: assetTreeNode.AssetTreeNode): assetTreeNode.AssetTreeNode => {
             const queuedListing = queuedDirectoryListings.get(node.item.id)
@@ -1342,7 +964,6 @@
               setIsLoading(false)
               toastAndLog(null, error)
             }
->>>>>>> dfe867a9
           }
           break
         }
@@ -1514,13 +1135,8 @@
   )
 
   const getNewProjectName = React.useCallback(
-<<<<<<< HEAD
-    (templateId: string | null, parentKey: backendModule.DirectoryId | null) => {
-      const prefix = `${templateId ?? 'New_Project'}_`
-=======
     (templateName: string | null, parentKey: backendModule.DirectoryId | null) => {
       const prefix = `${templateName ?? 'New Project'} `
->>>>>>> dfe867a9
       const projectNameTemplate = new RegExp(`^${prefix}(?<projectIndex>\\d+)$`)
       const siblings =
         parentKey == null
@@ -1593,17 +1209,10 @@
         const directoryIndices = siblings
           .map(node => node.item)
           .filter(backendModule.assetIsDirectory)
-<<<<<<< HEAD
-          .map(item => DIRECTORY_NAME_REGEX.exec(item.title))
-          .map(match => match?.groups?.directoryIndex)
-          .map(maybeIndex => (maybeIndex != null ? parseInt(maybeIndex, 10) : 0))
-        const title = `${DIRECTORY_NAME_DEFAULT_PREFIX}${Math.max(0, ...directoryIndices) + 1}`
-=======
           .map(item => /^New Folder (?<directoryIndex>\d+)$/.exec(item.title))
           .map(match => match?.groups?.directoryIndex)
           .map(maybeIndex => (maybeIndex != null ? parseInt(maybeIndex, 10) : 0))
         const title = `New Folder ${Math.max(0, ...directoryIndices) + 1}`
->>>>>>> dfe867a9
         const placeholderItem: backendModule.DirectoryAsset = {
           type: backendModule.AssetType.directory,
           id: backendModule.DirectoryId(uniqueString.uniqueString()),
@@ -1624,11 +1233,7 @@
         break
       }
       case AssetListEventType.newProject: {
-<<<<<<< HEAD
-        const projectName = getNewProjectName(event.templateId, event.parentId)
-=======
         const projectName = getNewProjectName(event.templateName, event.parentId)
->>>>>>> dfe867a9
         const dummyId = backendModule.ProjectId(uniqueString.uniqueString())
         const placeholderItem: backendModule.ProjectAsset = {
           type: backendModule.AssetType.project,
