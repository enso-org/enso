--- conflicted
+++ resolved
@@ -157,80 +157,6 @@
   },
 ]
 
-<<<<<<< HEAD
-=======
-// ===================================
-// === insertAssetTreeNodeChildren ===
-// ===================================
-
-/** Return a directory, with new children added into its list of children.
- * All children MUST have the same asset type. */
-function insertAssetTreeNodeChildren(
-  item: AssetTreeNode,
-  children: backendModule.AnyAsset[],
-  directoryKey: backendModule.AssetId,
-  directoryId: backendModule.DirectoryId
-): AssetTreeNode {
-  const depth = item.depth + 1
-  const typeOrder = children[0] != null ? backendModule.ASSET_TYPE_ORDER[children[0].type] : 0
-  const nodes = (item.children ?? []).filter(
-    node => node.item.type !== backendModule.AssetType.specialEmpty
-  )
-  const nodesToInsert = children.map(asset =>
-    AssetTreeNode.fromAsset(asset, directoryKey, directoryId, depth)
-  )
-  const newNodes = array.splicedBefore(
-    nodes,
-    nodesToInsert,
-    innerItem => backendModule.ASSET_TYPE_ORDER[innerItem.item.type] >= typeOrder
-  )
-  return item.with({ children: newNodes })
-}
-
-/** Return a directory, with new children added into its list of children.
- * The children MAY be of different asset types. */
-function insertArbitraryAssetTreeNodeChildren(
-  item: AssetTreeNode,
-  children: backendModule.AnyAsset[],
-  directoryKey: backendModule.AssetId,
-  directoryId: backendModule.DirectoryId,
-  getKey: ((asset: backendModule.AnyAsset) => backendModule.AssetId) | null = null
-): AssetTreeNode {
-  const depth = item.depth + 1
-  const nodes = (item.children ?? []).filter(
-    node => node.item.type !== backendModule.AssetType.specialEmpty
-  )
-  const byType: Readonly<Record<backendModule.AssetType, backendModule.AnyAsset[]>> = {
-    [backendModule.AssetType.directory]: [],
-    [backendModule.AssetType.project]: [],
-    [backendModule.AssetType.file]: [],
-    [backendModule.AssetType.dataLink]: [],
-    [backendModule.AssetType.secret]: [],
-    [backendModule.AssetType.specialLoading]: [],
-    [backendModule.AssetType.specialEmpty]: [],
-  }
-  for (const child of children) {
-    byType[child.type].push(child)
-  }
-  let newNodes = nodes
-  for (const childrenOfSpecificType of Object.values(byType)) {
-    const firstChild = childrenOfSpecificType[0]
-    if (firstChild) {
-      const typeOrder = backendModule.ASSET_TYPE_ORDER[firstChild.type]
-      const nodesToInsert = childrenOfSpecificType.map(asset =>
-        AssetTreeNode.fromAsset(asset, directoryKey, directoryId, depth, getKey)
-      )
-      newNodes = array.splicedBefore(
-        newNodes,
-        nodesToInsert,
-        innerItem => backendModule.ASSET_TYPE_ORDER[innerItem.item.type] >= typeOrder
-      )
-    }
-  }
-  return newNodes === nodes ? item : item.with({ children: newNodes })
-}
-
->>>>>>> eb59b475
 // =============================
 // === Category to filter by ===
 // =============================
@@ -364,124 +290,10 @@
   const nodeMapRef = React.useRef<ReadonlyMap<backendModule.AssetId, AssetTreeNode>>(
     new Map<backendModule.AssetId, AssetTreeNode>()
   )
-<<<<<<< HEAD
   const filter = React.useMemo(
     () => (/^\s*$/.test(query.query) ? null : query.isMatch.bind(query)),
     [query]
   )
-=======
-  const filter = React.useMemo(() => {
-    const globCache: Record<string, RegExp> = {}
-    if (/^\s*$/.test(query.query)) {
-      return null
-    } else {
-      return (node: AssetTreeNode) => {
-        if (
-          node.item.type === backendModule.AssetType.specialEmpty ||
-          node.item.type === backendModule.AssetType.specialLoading
-        ) {
-          // This is FINE, as these assets have no meaning info to match with.
-          // eslint-disable-next-line no-restricted-syntax
-          return false
-        }
-        const assetType =
-          node.item.type === backendModule.AssetType.directory
-            ? 'folder'
-            : node.item.type === backendModule.AssetType.secret
-            ? 'connector'
-            : String(node.item.type)
-        const assetExtension =
-          node.item.type !== backendModule.AssetType.file
-            ? null
-            : fileInfo.fileExtension(node.item.title).toLowerCase()
-        const assetModifiedAt = new Date(node.item.modifiedAt)
-        const labels: string[] = node.item.labels ?? []
-        const lowercaseName = node.item.title.toLowerCase()
-        const lowercaseDescription = node.item.description?.toLowerCase() ?? ''
-        const owners =
-          node.item.permissions
-            ?.filter(permission => permission.permission === permissions.PermissionAction.own)
-            .map(owner => owner.user.user_name) ?? []
-        const globMatch = (glob: string, match: string) => {
-          const regex = (globCache[glob] =
-            globCache[glob] ??
-            new RegExp('^' + string.regexEscape(glob).replace(/(?:\\\*)+/g, '.*') + '$', 'i'))
-          return regex.test(match)
-        }
-        const isAbsent = (type: string) => {
-          switch (type) {
-            case 'label':
-            case 'labels': {
-              return labels.length === 0
-            }
-            case 'name': {
-              // Should never be true, but handle it just in case.
-              return lowercaseName === ''
-            }
-            case 'description': {
-              return lowercaseDescription === ''
-            }
-            case 'extension': {
-              // Should never be true, but handle it just in case.
-              return assetExtension === ''
-            }
-          }
-          // Things like `no:name` and `no:owner` are never true.
-          return false
-        }
-        const parseDate = (date: string) => {
-          const lowercase = date.toLowerCase()
-          switch (lowercase) {
-            case 'today': {
-              return new Date()
-            }
-          }
-          return new Date(date)
-        }
-        const matchesDate = (date: string) => {
-          const parsed = parseDate(date)
-          return (
-            parsed.getFullYear() === assetModifiedAt.getFullYear() &&
-            parsed.getMonth() === assetModifiedAt.getMonth() &&
-            parsed.getDate() === assetModifiedAt.getDate()
-          )
-        }
-        const isEmpty = (values: string[]) =>
-          values.length === 0 || (values.length === 1 && values[0] === '')
-        const filterTag = (
-          positive: string[][],
-          negative: string[][],
-          predicate: (value: string) => boolean
-        ) =>
-          positive.every(values => isEmpty(values) || values.some(predicate)) &&
-          negative.every(values => !values.some(predicate))
-        return (
-          filterTag(query.nos, query.negativeNos, no => isAbsent(no.toLowerCase())) &&
-          filterTag(query.keywords, query.negativeKeywords, keyword =>
-            lowercaseName.includes(keyword.toLowerCase())
-          ) &&
-          filterTag(query.names, query.negativeNames, name => globMatch(name, lowercaseName)) &&
-          filterTag(query.labels, query.negativeLabels, label =>
-            labels.some(assetLabel => globMatch(label, assetLabel))
-          ) &&
-          filterTag(query.types, query.negativeTypes, type => type === assetType) &&
-          filterTag(
-            query.extensions,
-            query.negativeExtensions,
-            extension => extension.toLowerCase() === assetExtension
-          ) &&
-          filterTag(query.descriptions, query.negativeDescriptions, description =>
-            lowercaseDescription.includes(description.toLowerCase())
-          ) &&
-          filterTag(query.modifieds, query.negativeModifieds, matchesDate) &&
-          filterTag(query.owners, query.negativeOwners, owner =>
-            owners.some(assetOwner => globMatch(owner, assetOwner))
-          )
-        )
-      }
-    }
-  }, [query])
->>>>>>> eb59b475
   const displayItems = React.useMemo(() => {
     if (sortColumn == null || sortDirection == null) {
       return assetTree.preorderTraversal()
@@ -1104,35 +916,9 @@
   /** All items must have the same type. */
   const insertAssets = React.useCallback(
     (
-<<<<<<< HEAD
       assets: backendModule.AnySmartAsset[],
       parentKey: backendModule.AssetId,
       parent: backendModule.SmartDirectory
-=======
-      assets: backendModule.AnyAsset[],
-      parentKey: backendModule.AssetId | null,
-      parentId: backendModule.DirectoryId | null
-    ) => {
-      const actualParentKey = parentKey ?? rootDirectoryId
-      const actualParentId = parentId ?? rootDirectoryId
-      setAssetTree(oldAssetTree =>
-        oldAssetTree.map(item =>
-          item.key !== actualParentKey
-            ? item
-            : insertAssetTreeNodeChildren(item, assets, actualParentKey, actualParentId)
-        )
-      )
-    },
-    [rootDirectoryId]
-  )
-
-  const insertArbitraryAssets = React.useCallback(
-    (
-      assets: backendModule.AnyAsset[],
-      parentKey: backendModule.AssetId | null,
-      parentId: backendModule.DirectoryId | null,
-      getKey: ((asset: backendModule.AnyAsset) => backendModule.AssetId) | null = null
->>>>>>> eb59b475
     ) => {
       setAssetTree(oldAssetTree =>
         oldAssetTree.withHomogeneousDescendantsInserted(assets, parentKey, parent)
@@ -1270,24 +1056,14 @@
         break
       }
       case AssetListEventType.newDataLink: {
-        const placeholderItem: backendModule.DataLinkAsset = {
-          type: backendModule.AssetType.dataLink,
-          id: backendModule.ConnectorId(uniqueString.uniqueString()),
-          title: event.name,
-          modifiedAt: dateTime.toRfc3339(new Date()),
-          parentId: event.parentId,
-          permissions: permissions.tryGetSingletonOwnerPermission(organization, user),
-          projectState: null,
-          labels: [],
-          description: null,
-        }
-        doToggleDirectoryExpansion(event.parentId, event.parentKey, null, true)
-        insertAssets([placeholderItem], event.parentKey, event.parentId)
-        dispatchAssetEvent({
-          type: AssetEventType.newDataLink,
-          placeholderId: placeholderItem.id,
-          value: event.value,
-        })
+        doToggleDirectoryExpansion(event.parent, event.parentKey, true)
+        const permission = permissions.tryGetSingletonOwnerPermission(organization, user)
+        const placeholderItem = event.parent.createPlaceholderDataLink(
+          event.name,
+          event.value,
+          permission
+        )
+        insertAssets([placeholderItem], event.parentKey, event.parent)
         break
       }
       case AssetListEventType.newSecret: {
@@ -1479,11 +1255,7 @@
 
   const onDragOver = (event: React.DragEvent<Element>) => {
     const payload = drag.ASSET_ROWS.lookup(event)
-<<<<<<< HEAD
     const filtered = payload?.filter(item => item.asset.parentId !== rootDirectory.value.id)
-=======
-    const filtered = payload?.filter(item => item.asset.parentId !== rootDirectoryId)
->>>>>>> eb59b475
     if ((filtered != null && filtered.length > 0) || event.dataTransfer.types.includes('Files')) {
       event.preventDefault()
     }
@@ -1936,13 +1708,8 @@
             event.stopPropagation()
             dispatchAssetListEvent({
               type: AssetListEventType.uploadFiles,
-<<<<<<< HEAD
               parentKey: rootDirectory.value.id,
               parent: rootDirectory,
-=======
-              parentKey: rootDirectoryId,
-              parentId: rootDirectoryId,
->>>>>>> eb59b475
               files: Array.from(event.dataTransfer.files),
             })
           }
