--- conflicted
+++ resolved
@@ -9,11 +9,7 @@
 import * as authProvider from '#/providers/AuthProvider'
 import * as backendProvider from '#/providers/BackendProvider'
 import * as localStorageProvider from '#/providers/LocalStorageProvider'
-<<<<<<< HEAD
-import * as modalProvider from '#/providers/ModalProvider'
 import * as textProvider from '#/providers/TextProvider'
-=======
->>>>>>> 6efa26b4
 
 import type * as assetEvent from '#/events/assetEvent'
 import AssetEventType from '#/events/AssetEventType'
@@ -119,11 +115,7 @@
   const { type: sessionType, user } = authProvider.useNonPartialUserSession()
   const { backend } = backendProvider.useBackend()
   const { localStorage } = localStorageProvider.useLocalStorage()
-<<<<<<< HEAD
-  const { modalRef } = modalProvider.useModalRef()
   const { getText } = textProvider.useText()
-=======
->>>>>>> 6efa26b4
   const [canDownloadFiles, setCanDownloadFiles] = React.useState(false)
   const [didLoadingProjectManagerFail, setDidLoadingProjectManagerFail] = React.useState(false)
   const [category, setCategory] = React.useState(
@@ -177,11 +169,7 @@
 
   const doUploadFiles = React.useCallback(
     (files: File[]) => {
-<<<<<<< HEAD
       if (isCloud && sessionType === authProvider.UserSessionType.offline) {
-=======
-      if (backend.type !== backendModule.BackendType.local && user == null) {
->>>>>>> 6efa26b4
         // This should never happen, however display a nice error message in case it does.
         toastAndLog('offlineUploadFilesError')
       } else {
@@ -193,7 +181,6 @@
         })
       }
     },
-<<<<<<< HEAD
     [
       isCloud,
       rootDirectoryId,
@@ -201,9 +188,6 @@
       toastAndLog,
       /* should never change */ dispatchAssetListEvent,
     ]
-=======
-    [backend, user, rootDirectoryId, toastAndLog, /* should never change */ dispatchAssetListEvent]
->>>>>>> 6efa26b4
   )
 
   const doCreateProject = React.useCallback(
@@ -429,32 +413,6 @@
               doCreateLabel={doCreateLabel}
             />
           </div>
-<<<<<<< HEAD
-          {isFileBeingDragged && organization != null && isCloud ? (
-            <div
-              className="text-white text-lg fixed w-screen h-screen inset-0 bg-dim-darker backdrop-blur-xs grid place-items-center z-3"
-              onDragLeave={() => {
-                setIsFileBeingDragged(false)
-              }}
-              onDragOver={event => {
-                event.preventDefault()
-              }}
-              onDrop={event => {
-                event.preventDefault()
-                setIsFileBeingDragged(false)
-                dispatchAssetListEvent({
-                  type: AssetListEventType.uploadFiles,
-                  parentKey: rootDirectoryId,
-                  parentId: rootDirectoryId,
-                  files: Array.from(event.dataTransfer.files),
-                })
-              }}
-            >
-              {getText('dropToUploadFiles')}
-            </div>
-          ) : null}
-=======
->>>>>>> 6efa26b4
         </div>
       )
     }
