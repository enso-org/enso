--- conflicted
+++ resolved
@@ -67,33 +67,18 @@
   readonly initialProjectName: string | null
   /** These events will be dispatched the next time the assets list is refreshed, rather than
    * immediately. */
-<<<<<<< HEAD
   readonly queuedAssetEvents: assetEvent.AssetEvent[]
   readonly assetListEvents: assetListEvent.AssetListEvent[]
   readonly dispatchAssetListEvent: (directoryEvent: assetListEvent.AssetListEvent) => void
   readonly assetEvents: assetEvent.AssetEvent[]
   readonly dispatchAssetEvent: (directoryEvent: assetEvent.AssetEvent) => void
-  readonly query: assetQuery.AssetQuery
-  readonly setQuery: React.Dispatch<React.SetStateAction<assetQuery.AssetQuery>>
+  readonly query: AssetQuery
+  readonly setQuery: React.Dispatch<React.SetStateAction<AssetQuery>>
   readonly labels: backendModule.Label[]
   readonly setLabels: React.Dispatch<React.SetStateAction<backendModule.Label[]>>
   readonly setSuggestions: (suggestions: assetSearchBar.Suggestion[]) => void
   readonly projectStartupInfo: backendModule.ProjectStartupInfo | null
   readonly setAssetSettingsPanelProps: React.Dispatch<
-=======
-  queuedAssetEvents: assetEvent.AssetEvent[]
-  assetListEvents: assetListEvent.AssetListEvent[]
-  dispatchAssetListEvent: (directoryEvent: assetListEvent.AssetListEvent) => void
-  assetEvents: assetEvent.AssetEvent[]
-  dispatchAssetEvent: (directoryEvent: assetEvent.AssetEvent) => void
-  query: AssetQuery
-  setQuery: React.Dispatch<React.SetStateAction<AssetQuery>>
-  labels: backendModule.Label[]
-  setLabels: React.Dispatch<React.SetStateAction<backendModule.Label[]>>
-  setSuggestions: (suggestions: assetSearchBar.Suggestion[]) => void
-  projectStartupInfo: backendModule.ProjectStartupInfo | null
-  setAssetSettingsPanelProps: React.Dispatch<
->>>>>>> cbf6d41e
     React.SetStateAction<assetSettingsPanel.AssetSettingsPanelRequiredProps | null>
   >
   readonly doCreateProject: (templateId: string | null) => void
