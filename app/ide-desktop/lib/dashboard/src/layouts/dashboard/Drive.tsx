/** @file The directory header bar and directory item listing. */
import * as React from 'react'

import * as common from 'enso-common'

import * as appUtils from '#/appUtils'
import type * as assetEvent from '#/events/assetEvent'
import AssetEventType from '#/events/AssetEventType'
import type * as assetListEvent from '#/events/assetListEvent'
import AssetListEventType from '#/events/AssetListEventType'
import * as navigateHooks from '#/hooks/navigateHooks'
import * as toastAndLogHooks from '#/hooks/toastAndLogHooks'
import type * as assetPanel from '#/layouts/dashboard/AssetPanel'
import type * as assetSearchBar from '#/layouts/dashboard/AssetSearchBar'
import AssetsTable from '#/layouts/dashboard/AssetsTable'
import CategorySwitcher from '#/layouts/dashboard/CategorySwitcher'
import Category from '#/layouts/dashboard/CategorySwitcher/Category'
import DriveBar from '#/layouts/dashboard/DriveBar'
import Labels from '#/layouts/dashboard/Labels'
import * as pageSwitcher from '#/layouts/dashboard/PageSwitcher'
import * as authProvider from '#/providers/AuthProvider'
import * as backendProvider from '#/providers/BackendProvider'
import * as localStorageProvider from '#/providers/LocalStorageProvider'
import * as modalProvider from '#/providers/ModalProvider'
import * as backendModule from '#/services/backend'
import * as array from '#/utilities/array'
import type * as assetQuery from '#/utilities/assetQuery'
import * as github from '#/utilities/github'
<<<<<<< HEAD
import LocalStorage from '#/utilities/LocalStorage'
=======
import * as localStorageModule from '#/utilities/localStorage'
import * as projectManager from '#/utilities/projectManager'
>>>>>>> dfe867a9
import * as uniqueString from '#/utilities/uniqueString'

import type * as spinner from '#/components/Spinner'

<<<<<<< HEAD
// ============================
// === Global configuration ===
// ============================

declare module '#/utilities/LocalStorage' {
  /** */
  interface LocalStorageData {
    driveCategory: Category
  }
}

const CATEGORIES = Object.values(Category)
LocalStorage.registerKey('driveCategory', {
  tryParse: value => (array.includes(CATEGORIES, value) ? value : null),
})

=======
// ===================
// === DriveStatus ===
// ===================

/** The predicted status of project listing. This is used to avoid sending requests to the backend
 * if it is already known that the request will fail. */
enum DriveStatus {
  /** No errors predicted. The request may still error because of an issue in the backend. */
  ok = 'ok',
  /** Trying to use the remote backend when offline. The network request will fail. */
  offline = 'offline',
  /** The user does not have an active plan, and therefore has no access to the remote backend. */
  notEnabled = 'not-enabled',
  /** The connection to the Project Manager timed out. This may happen if the Project Manager
   * crashed, or was never run in the first place. */
  noProjectManager = 'no-project-manager',
}

>>>>>>> dfe867a9
// =============
// === Drive ===
// =============

/** Props for a {@link Drive}. */
export interface DriveProps {
  supportsLocalBackend: boolean
  hidden: boolean
  page: pageSwitcher.Page
  initialProjectName: string | null
  /** These events will be dispatched the next time the assets list is refreshed, rather than
   * immediately. */
  queuedAssetEvents: assetEvent.AssetEvent[]
  assetListEvents: assetListEvent.AssetListEvent[]
  dispatchAssetListEvent: (directoryEvent: assetListEvent.AssetListEvent) => void
  assetEvents: assetEvent.AssetEvent[]
  dispatchAssetEvent: (directoryEvent: assetEvent.AssetEvent) => void
  query: assetQuery.AssetQuery
  setQuery: React.Dispatch<React.SetStateAction<assetQuery.AssetQuery>>
  labels: backendModule.Label[]
  setLabels: React.Dispatch<React.SetStateAction<backendModule.Label[]>>
  setSuggestions: (suggestions: assetSearchBar.Suggestion[]) => void
  projectStartupInfo: backendModule.ProjectStartupInfo | null
<<<<<<< HEAD
  setAssetPanelProps: React.Dispatch<
    React.SetStateAction<assetPanel.AssetPanelRequiredProps | null>
=======
  setAssetSettingsPanelProps: React.Dispatch<
    React.SetStateAction<assetSettingsPanel.AssetSettingsPanelRequiredProps | null>
>>>>>>> dfe867a9
  >
  doCreateProject: (templateId: string | null) => void
  doOpenEditor: (
    project: backendModule.ProjectAsset,
    setProject: React.Dispatch<React.SetStateAction<backendModule.ProjectAsset>>,
    switchPage: boolean
  ) => void
  doCloseEditor: (project: backendModule.ProjectAsset) => void
<<<<<<< HEAD
  loadingProjectManagerDidFail: boolean
  isListingRemoteDirectoryWhileOffline: boolean
  isListingLocalDirectoryAndWillFail: boolean
  isListingRemoteDirectoryAndWillFail: boolean
=======
>>>>>>> dfe867a9
}

/** Contains directory path and directory contents (projects, folders, secrets and files). */
export default function Drive(props: DriveProps) {
  const { supportsLocalBackend, hidden, page, initialProjectName, queuedAssetEvents } = props
  const { query, setQuery, labels, setLabels, setSuggestions, projectStartupInfo } = props
  const { assetListEvents, dispatchAssetListEvent, assetEvents, dispatchAssetEvent } = props
<<<<<<< HEAD
  const { setAssetPanelProps, doOpenEditor, doCloseEditor } = props
  const { loadingProjectManagerDidFail, isListingRemoteDirectoryWhileOffline } = props
  const { isListingLocalDirectoryAndWillFail, isListingRemoteDirectoryAndWillFail } = props

  const navigate = navigateHooks.useNavigate()
  const toastAndLog = toastAndLogHooks.useToastAndLog()
  const { organization } = authProvider.useNonPartialUserSession()
  const { backend } = backendProvider.useBackend()
  const { localStorage } = localStorageProvider.useLocalStorage()
  const { modalRef } = modalProvider.useModalRef()
  const [canDownloadFiles, setCanDownloadFiles] = React.useState(false)
  const [isFileBeingDragged, setIsFileBeingDragged] = React.useState(false)
  const [category, setCategory] = React.useState(
    () => localStorage.get('driveCategory') ?? Category.home
  )
  const [newLabelNames, setNewLabelNames] = React.useState(new Set<backendModule.LabelName>())
  const [deletedLabelNames, setDeletedLabelNames] = React.useState(
    new Set<backendModule.LabelName>()
  )
  const allLabels = React.useMemo(
    () => new Map(labels.map(label => [label.value, label])),
    [labels]
  )
  const rootDirectoryId = React.useMemo(
    () => organization?.rootDirectoryId ?? backendModule.DirectoryId(''),
    [organization]
  )
  const isCloud = backend.type === backendModule.BackendType.remote

  React.useEffect(() => {
    if (modalRef.current != null) {
      setIsFileBeingDragged(false)
    }
  }, [/* should never change */ modalRef])

  React.useEffect(() => {
    const onBlur = () => {
      setIsFileBeingDragged(false)
    }
    window.addEventListener('blur', onBlur)
    return () => {
      window.removeEventListener('blur', onBlur)
=======
  const { setAssetSettingsPanelProps, doOpenEditor, doCloseEditor } = props

  const navigate = navigateHooks.useNavigate()
  const toastAndLog = toastAndLogHooks.useToastAndLog()
  const { type: sessionType, organization } = authProvider.useNonPartialUserSession()
  const { backend } = backendProvider.useBackend()
  const { localStorage } = localStorageProvider.useLocalStorage()
  const { modalRef } = modalProvider.useModalRef()
  const [canDownloadFiles, setCanDownloadFiles] = React.useState(false)
  const [isFileBeingDragged, setIsFileBeingDragged] = React.useState(false)
  const [didLoadingProjectManagerFail, setDidLoadingProjectManagerFail] = React.useState(false)
  const [category, setCategory] = React.useState(
    () => localStorage.get(localStorageModule.LocalStorageKey.driveCategory) ?? Category.home
  )
  const [newLabelNames, setNewLabelNames] = React.useState(new Set<backendModule.LabelName>())
  const [deletedLabelNames, setDeletedLabelNames] = React.useState(
    new Set<backendModule.LabelName>()
  )
  const allLabels = React.useMemo(
    () => new Map(labels.map(label => [label.value, label])),
    [labels]
  )
  const rootDirectoryId = React.useMemo(
    () => organization?.rootDirectoryId ?? backendModule.DirectoryId(''),
    [organization]
  )
  const isCloud = backend.type === backendModule.BackendType.remote
  const status =
    !isCloud && didLoadingProjectManagerFail
      ? DriveStatus.noProjectManager
      : isCloud && organization?.isEnabled !== true
      ? DriveStatus.notEnabled
      : isCloud && sessionType === authProvider.UserSessionType.offline
      ? DriveStatus.offline
      : DriveStatus.ok

  React.useEffect(() => {
    const onProjectManagerLoadingFailed = () => {
      setDidLoadingProjectManagerFail(true)
    }
    document.addEventListener(
      projectManager.ProjectManagerEvents.loadingFailed,
      onProjectManagerLoadingFailed
    )
    return () => {
      document.removeEventListener(
        projectManager.ProjectManagerEvents.loadingFailed,
        onProjectManagerLoadingFailed
      )
>>>>>>> dfe867a9
    }
  }, [])

  React.useEffect(() => {
<<<<<<< HEAD
    void (async () => {
      if (backend.type !== backendModule.BackendType.local && organization?.isEnabled === true) {
        setLabels(await backend.listTags())
      }
    })()
  }, [backend, organization?.isEnabled, /* should never change */ setLabels])

=======
    if (modalRef.current != null) {
      setIsFileBeingDragged(false)
    }
  }, [/* should never change */ modalRef])

  React.useEffect(() => {
    const onBlur = () => {
      setIsFileBeingDragged(false)
    }
    window.addEventListener('blur', onBlur)
    return () => {
      window.removeEventListener('blur', onBlur)
    }
  }, [])

  React.useEffect(() => {
    void (async () => {
      if (backend.type !== backendModule.BackendType.local && organization?.isEnabled === true) {
        setLabels(await backend.listTags())
      }
    })()
  }, [backend, organization?.isEnabled, /* should never change */ setLabels])

>>>>>>> dfe867a9
  const doUploadFiles = React.useCallback(
    (files: File[]) => {
      if (backend.type !== backendModule.BackendType.local && organization == null) {
        // This should never happen, however display a nice error message in case it does.
        toastAndLog('Files cannot be uploaded while offline')
      } else {
        dispatchAssetListEvent({
          type: AssetListEventType.uploadFiles,
          parentKey: rootDirectoryId,
          parentId: rootDirectoryId,
          files,
        })
      }
    },
    [
      backend,
      organization,
      rootDirectoryId,
      toastAndLog,
      /* should never change */ dispatchAssetListEvent,
    ]
  )

  const doCreateProject = React.useCallback(
<<<<<<< HEAD
    (templateId: string | null, onSpinnerStateChange?: (state: spinner.SpinnerState) => void) => {
=======
    (
      templateId: string | null = null,
      templateName: string | null = null,
      onSpinnerStateChange: ((state: spinner.SpinnerState) => void) | null = null
    ) => {
>>>>>>> dfe867a9
      dispatchAssetListEvent({
        type: AssetListEventType.newProject,
        parentKey: rootDirectoryId,
        parentId: rootDirectoryId,
<<<<<<< HEAD
        templateId: templateId ?? null,
        onSpinnerStateChange: onSpinnerStateChange ?? null,
=======
        templateId: templateId,
        templateName: templateName,
        onSpinnerStateChange: onSpinnerStateChange,
>>>>>>> dfe867a9
      })
    },
    [rootDirectoryId, /* should never change */ dispatchAssetListEvent]
  )

  const doCreateDirectory = React.useCallback(() => {
    dispatchAssetListEvent({
      type: AssetListEventType.newFolder,
      parentKey: rootDirectoryId,
      parentId: rootDirectoryId,
    })
  }, [rootDirectoryId, /* should never change */ dispatchAssetListEvent])

  const doCreateLabel = React.useCallback(
    async (value: string, color: backendModule.LChColor) => {
      const newLabelName = backendModule.LabelName(value)
      const placeholderLabel: backendModule.Label = {
        id: backendModule.TagId(uniqueString.uniqueString()),
        value: newLabelName,
        color,
      }
      setNewLabelNames(labelNames => new Set([...labelNames, newLabelName]))
      setLabels(oldLabels => [...oldLabels, placeholderLabel])
      try {
        const newLabel = await backend.createTag({ value, color })
        setLabels(oldLabels =>
          oldLabels.map(oldLabel => (oldLabel.id === placeholderLabel.id ? newLabel : oldLabel))
        )
      } catch (error) {
        toastAndLog(null, error)
        setLabels(oldLabels => oldLabels.filter(oldLabel => oldLabel.id !== placeholderLabel.id))
      }
      setNewLabelNames(
        labelNames => new Set([...labelNames].filter(labelName => labelName !== newLabelName))
      )
    },
    [backend, /* should never change */ toastAndLog, /* should never change */ setLabels]
  )

  const doDeleteLabel = React.useCallback(
    async (id: backendModule.TagId, value: backendModule.LabelName) => {
      setDeletedLabelNames(oldNames => new Set([...oldNames, value]))
      setQuery(oldQuery => oldQuery.deleteFromEveryTerm({ labels: [value] }))
      try {
        await backend.deleteTag(id, value)
        dispatchAssetEvent({
          type: AssetEventType.deleteLabel,
          labelName: value,
        })
        setLabels(oldLabels => oldLabels.filter(oldLabel => oldLabel.id !== id))
      } catch (error) {
        toastAndLog(null, error)
      }
      setDeletedLabelNames(
        oldNames => new Set([...oldNames].filter(oldValue => oldValue !== value))
      )
    },
    [
      backend,
      /* should never change */ setQuery,
      /* should never change */ dispatchAssetEvent,
      /* should never change */ toastAndLog,
      /* should never change */ setLabels,
    ]
  )

  const doCreateDataConnector = React.useCallback(
    (name: string, value: string) => {
      dispatchAssetListEvent({
        type: AssetListEventType.newDataConnector,
        parentKey: rootDirectoryId,
        parentId: rootDirectoryId,
        name,
        value,
      })
    },
    [rootDirectoryId, /* should never change */ dispatchAssetListEvent]
  )

  React.useEffect(() => {
    const onDragEnter = (event: DragEvent) => {
      if (
        modalRef.current == null &&
        page === pageSwitcher.Page.drive &&
        category === Category.home &&
        event.dataTransfer?.types.includes('Files') === true
      ) {
        setIsFileBeingDragged(true)
      }
    }
    document.body.addEventListener('dragenter', onDragEnter)
    return () => {
      document.body.removeEventListener('dragenter', onDragEnter)
    }
  }, [page, category, /* should never change */ modalRef])

<<<<<<< HEAD
  return isListingRemoteDirectoryWhileOffline ? (
    <div className={`grow grid place-items-center mx-2 ${hidden ? 'hidden' : ''}`}>
      <div className="flex flex-col gap-4">
        <div className="text-base text-center">You are not logged in.</div>
        <button
          className="text-base text-white bg-help rounded-full self-center leading-170 h-8 py-px w-16"
          onClick={() => {
            navigate(appUtils.LOGIN_PATH)
          }}
        >
          Login
        </button>
      </div>
    </div>
  ) : isListingLocalDirectoryAndWillFail ? (
    <div className={`grow grid place-items-center mx-2 ${hidden ? 'hidden' : ''}`}>
      <div className="text-base text-center">
        Could not connect to the Project Manager. Please try restarting {common.PRODUCT_NAME}, or
        manually launching the Project Manager.
      </div>
    </div>
  ) : isListingRemoteDirectoryAndWillFail ? (
    <div className={`grow grid place-items-center mx-2 ${hidden ? 'hidden' : ''}`}>
      <div className="flex flex-col gap-4 text-base text-center">
        Upgrade your plan to use {common.PRODUCT_NAME} Cloud.
        <a
          className="block self-center whitespace-nowrap text-base text-white bg-help rounded-full leading-170 h-8 py-px px-2 w-min"
          href="https://enso.org/pricing"
        >
          Upgrade
        </a>
        {!supportsLocalBackend && (
          <button
            className="block self-center whitespace-nowrap text-base text-white bg-help rounded-full leading-170 h-8 py-px px-2 w-min"
            onClick={async () => {
              const downloadUrl = await github.getDownloadUrl()
              if (downloadUrl == null) {
                toastAndLog('Could not find a download link for the current OS')
              } else {
                window.open(downloadUrl, '_blank')
              }
            }}
          >
            Download Free Edition
          </button>
        )}
      </div>
    </div>
  ) : (
    <div
      data-testid="drive-view"
      className={`flex flex-col flex-1 overflow-hidden gap-2.5 px-3.25 mt-8 ${
        hidden ? 'hidden' : ''
      }`}
    >
      <div className="flex flex-col self-start gap-3">
        <h1 className="text-xl font-bold h-9.5 pl-1.5">
          {backend.type === backendModule.BackendType.remote ? 'Cloud Drive' : 'Local Drive'}
        </h1>
        <DriveBar
          category={category}
          canDownloadFiles={canDownloadFiles}
          doCreateProject={doCreateProject}
          doUploadFiles={doUploadFiles}
          doCreateDirectory={doCreateDirectory}
          doCreateDataConnector={doCreateDataConnector}
          dispatchAssetEvent={dispatchAssetEvent}
        />
      </div>
      <div className="flex flex-1 gap-3 overflow-hidden">
        {backend.type === backendModule.BackendType.remote && (
          <div className="flex flex-col gap-4 py-1">
            <CategorySwitcher
              category={category}
              setCategory={setCategory}
              dispatchAssetEvent={dispatchAssetEvent}
            />
            <Labels
              labels={labels}
              query={query}
              setQuery={setQuery}
              doCreateLabel={doCreateLabel}
              doDeleteLabel={doDeleteLabel}
              newLabelNames={newLabelNames}
              deletedLabelNames={deletedLabelNames}
            />
          </div>
        )}
        <AssetsTable
          query={query}
          setQuery={setQuery}
          setCanDownloadFiles={setCanDownloadFiles}
          category={category}
          allLabels={allLabels}
          setSuggestions={setSuggestions}
          initialProjectName={initialProjectName}
          projectStartupInfo={projectStartupInfo}
          deletedLabelNames={deletedLabelNames}
          queuedAssetEvents={queuedAssetEvents}
          assetEvents={assetEvents}
          dispatchAssetEvent={dispatchAssetEvent}
          assetListEvents={assetListEvents}
          dispatchAssetListEvent={dispatchAssetListEvent}
          setAssetPanelProps={setAssetPanelProps}
          doOpenIde={doOpenEditor}
          doCloseIde={doCloseEditor}
          doCreateLabel={doCreateLabel}
          loadingProjectManagerDidFail={loadingProjectManagerDidFail}
          isListingRemoteDirectoryWhileOffline={isListingRemoteDirectoryWhileOffline}
          isListingLocalDirectoryAndWillFail={isListingLocalDirectoryAndWillFail}
          isListingRemoteDirectoryAndWillFail={isListingRemoteDirectoryAndWillFail}
        />
      </div>
      {isFileBeingDragged && organization != null && isCloud ? (
        <div
          className="text-white text-lg fixed w-screen h-screen inset-0 bg-primary bg-opacity-75 backdrop-blur-xs grid place-items-center z-3"
          onDragLeave={() => {
            setIsFileBeingDragged(false)
          }}
          onDragOver={event => {
            event.preventDefault()
          }}
          onDrop={event => {
            event.preventDefault()
            setIsFileBeingDragged(false)
            dispatchAssetListEvent({
              type: AssetListEventType.uploadFiles,
              parentKey: rootDirectoryId,
              parentId: rootDirectoryId,
              files: Array.from(event.dataTransfer.files),
            })
          }}
        >
          Drop to upload files.
        </div>
      ) : null}
    </div>
  )
=======
  switch (status) {
    case DriveStatus.offline: {
      return (
        <div className={`grow grid place-items-center mx-2 ${hidden ? 'hidden' : ''}`}>
          <div className="flex flex-col gap-4">
            <div className="text-base text-center">You are not logged in.</div>
            <button
              className="text-base text-white bg-help rounded-full self-center leading-170 h-8 py-px w-16"
              onClick={() => {
                navigate(appUtils.LOGIN_PATH)
              }}
            >
              Login
            </button>
          </div>
        </div>
      )
    }
    case DriveStatus.noProjectManager: {
      return (
        <div className={`grow grid place-items-center mx-2 ${hidden ? 'hidden' : ''}`}>
          <div className="text-base text-center">
            Could not connect to the Project Manager. Please try restarting {common.PRODUCT_NAME},
            or manually launching the Project Manager.
          </div>
        </div>
      )
    }
    case DriveStatus.notEnabled: {
      return (
        <div className={`grow grid place-items-center mx-2 ${hidden ? 'hidden' : ''}`}>
          <div className="flex flex-col gap-4 text-base text-center">
            Upgrade your plan to use {common.PRODUCT_NAME} Cloud.
            <a
              className="block self-center whitespace-nowrap text-base text-white bg-help rounded-full leading-170 h-8 py-px px-2 w-min"
              href="https://enso.org/pricing"
            >
              Upgrade
            </a>
            {!supportsLocalBackend && (
              <button
                className="block self-center whitespace-nowrap text-base text-white bg-help rounded-full leading-170 h-8 py-px px-2 w-min"
                onClick={async () => {
                  const downloadUrl = await github.getDownloadUrl()
                  if (downloadUrl == null) {
                    toastAndLog('Could not find a download link for the current OS')
                  } else {
                    window.open(downloadUrl, '_blank')
                  }
                }}
              >
                Download Free Edition
              </button>
            )}
          </div>
        </div>
      )
    }
    case DriveStatus.ok: {
      return (
        <div
          data-testid="drive-view"
          className={`flex flex-col flex-1 overflow-hidden gap-2.5 px-3.25 mt-8 ${
            hidden ? 'hidden' : ''
          }`}
        >
          <div className="flex flex-col self-start gap-3">
            <h1 className="text-xl font-bold h-9.5 pl-1.5">
              {backend.type === backendModule.BackendType.remote ? 'Cloud Drive' : 'Local Drive'}
            </h1>
            <DriveBar
              category={category}
              canDownloadFiles={canDownloadFiles}
              doCreateProject={doCreateProject}
              doUploadFiles={doUploadFiles}
              doCreateDirectory={doCreateDirectory}
              doCreateDataConnector={doCreateDataConnector}
              dispatchAssetEvent={dispatchAssetEvent}
            />
          </div>
          <div className="flex flex-1 gap-3 overflow-hidden">
            {backend.type === backendModule.BackendType.remote && (
              <div className="flex flex-col gap-4 py-1">
                <CategorySwitcher
                  category={category}
                  setCategory={setCategory}
                  dispatchAssetEvent={dispatchAssetEvent}
                />
                <Labels
                  labels={labels}
                  query={query}
                  setQuery={setQuery}
                  doCreateLabel={doCreateLabel}
                  doDeleteLabel={doDeleteLabel}
                  newLabelNames={newLabelNames}
                  deletedLabelNames={deletedLabelNames}
                />
              </div>
            )}
            <AssetsTable
              query={query}
              setQuery={setQuery}
              setCanDownloadFiles={setCanDownloadFiles}
              category={category}
              allLabels={allLabels}
              setSuggestions={setSuggestions}
              initialProjectName={initialProjectName}
              projectStartupInfo={projectStartupInfo}
              deletedLabelNames={deletedLabelNames}
              queuedAssetEvents={queuedAssetEvents}
              assetEvents={assetEvents}
              dispatchAssetEvent={dispatchAssetEvent}
              assetListEvents={assetListEvents}
              dispatchAssetListEvent={dispatchAssetListEvent}
              setAssetSettingsPanelProps={setAssetSettingsPanelProps}
              doOpenIde={doOpenEditor}
              doCloseIde={doCloseEditor}
              doCreateLabel={doCreateLabel}
            />
          </div>
          {isFileBeingDragged && organization != null && isCloud ? (
            <div
              className="text-white text-lg fixed w-screen h-screen inset-0 bg-primary bg-opacity-75 backdrop-blur-xs grid place-items-center z-3"
              onDragLeave={() => {
                setIsFileBeingDragged(false)
              }}
              onDragOver={event => {
                event.preventDefault()
              }}
              onDrop={event => {
                event.preventDefault()
                setIsFileBeingDragged(false)
                dispatchAssetListEvent({
                  type: AssetListEventType.uploadFiles,
                  parentKey: rootDirectoryId,
                  parentId: rootDirectoryId,
                  files: Array.from(event.dataTransfer.files),
                })
              }}
            >
              Drop to upload files.
            </div>
          ) : null}
        </div>
      )
    }
  }
>>>>>>> dfe867a9
}<|MERGE_RESOLUTION|>--- conflicted
+++ resolved
@@ -26,17 +26,12 @@
 import * as array from '#/utilities/array'
 import type * as assetQuery from '#/utilities/assetQuery'
 import * as github from '#/utilities/github'
-<<<<<<< HEAD
 import LocalStorage from '#/utilities/LocalStorage'
-=======
-import * as localStorageModule from '#/utilities/localStorage'
 import * as projectManager from '#/utilities/projectManager'
->>>>>>> dfe867a9
 import * as uniqueString from '#/utilities/uniqueString'
 
 import type * as spinner from '#/components/Spinner'
 
-<<<<<<< HEAD
 // ============================
 // === Global configuration ===
 // ============================
@@ -53,7 +48,6 @@
   tryParse: value => (array.includes(CATEGORIES, value) ? value : null),
 })
 
-=======
 // ===================
 // === DriveStatus ===
 // ===================
@@ -72,7 +66,6 @@
   noProjectManager = 'no-project-manager',
 }
 
->>>>>>> dfe867a9
 // =============
 // === Drive ===
 // =============
@@ -96,13 +89,8 @@
   setLabels: React.Dispatch<React.SetStateAction<backendModule.Label[]>>
   setSuggestions: (suggestions: assetSearchBar.Suggestion[]) => void
   projectStartupInfo: backendModule.ProjectStartupInfo | null
-<<<<<<< HEAD
   setAssetPanelProps: React.Dispatch<
     React.SetStateAction<assetPanel.AssetPanelRequiredProps | null>
-=======
-  setAssetSettingsPanelProps: React.Dispatch<
-    React.SetStateAction<assetSettingsPanel.AssetSettingsPanelRequiredProps | null>
->>>>>>> dfe867a9
   >
   doCreateProject: (templateId: string | null) => void
   doOpenEditor: (
@@ -111,13 +99,6 @@
     switchPage: boolean
   ) => void
   doCloseEditor: (project: backendModule.ProjectAsset) => void
-<<<<<<< HEAD
-  loadingProjectManagerDidFail: boolean
-  isListingRemoteDirectoryWhileOffline: boolean
-  isListingLocalDirectoryAndWillFail: boolean
-  isListingRemoteDirectoryAndWillFail: boolean
-=======
->>>>>>> dfe867a9
 }
 
 /** Contains directory path and directory contents (projects, folders, secrets and files). */
@@ -125,51 +106,7 @@
   const { supportsLocalBackend, hidden, page, initialProjectName, queuedAssetEvents } = props
   const { query, setQuery, labels, setLabels, setSuggestions, projectStartupInfo } = props
   const { assetListEvents, dispatchAssetListEvent, assetEvents, dispatchAssetEvent } = props
-<<<<<<< HEAD
   const { setAssetPanelProps, doOpenEditor, doCloseEditor } = props
-  const { loadingProjectManagerDidFail, isListingRemoteDirectoryWhileOffline } = props
-  const { isListingLocalDirectoryAndWillFail, isListingRemoteDirectoryAndWillFail } = props
-
-  const navigate = navigateHooks.useNavigate()
-  const toastAndLog = toastAndLogHooks.useToastAndLog()
-  const { organization } = authProvider.useNonPartialUserSession()
-  const { backend } = backendProvider.useBackend()
-  const { localStorage } = localStorageProvider.useLocalStorage()
-  const { modalRef } = modalProvider.useModalRef()
-  const [canDownloadFiles, setCanDownloadFiles] = React.useState(false)
-  const [isFileBeingDragged, setIsFileBeingDragged] = React.useState(false)
-  const [category, setCategory] = React.useState(
-    () => localStorage.get('driveCategory') ?? Category.home
-  )
-  const [newLabelNames, setNewLabelNames] = React.useState(new Set<backendModule.LabelName>())
-  const [deletedLabelNames, setDeletedLabelNames] = React.useState(
-    new Set<backendModule.LabelName>()
-  )
-  const allLabels = React.useMemo(
-    () => new Map(labels.map(label => [label.value, label])),
-    [labels]
-  )
-  const rootDirectoryId = React.useMemo(
-    () => organization?.rootDirectoryId ?? backendModule.DirectoryId(''),
-    [organization]
-  )
-  const isCloud = backend.type === backendModule.BackendType.remote
-
-  React.useEffect(() => {
-    if (modalRef.current != null) {
-      setIsFileBeingDragged(false)
-    }
-  }, [/* should never change */ modalRef])
-
-  React.useEffect(() => {
-    const onBlur = () => {
-      setIsFileBeingDragged(false)
-    }
-    window.addEventListener('blur', onBlur)
-    return () => {
-      window.removeEventListener('blur', onBlur)
-=======
-  const { setAssetSettingsPanelProps, doOpenEditor, doCloseEditor } = props
 
   const navigate = navigateHooks.useNavigate()
   const toastAndLog = toastAndLogHooks.useToastAndLog()
@@ -181,7 +118,7 @@
   const [isFileBeingDragged, setIsFileBeingDragged] = React.useState(false)
   const [didLoadingProjectManagerFail, setDidLoadingProjectManagerFail] = React.useState(false)
   const [category, setCategory] = React.useState(
-    () => localStorage.get(localStorageModule.LocalStorageKey.driveCategory) ?? Category.home
+    () => localStorage.get('driveCategory') ?? Category.home
   )
   const [newLabelNames, setNewLabelNames] = React.useState(new Set<backendModule.LabelName>())
   const [deletedLabelNames, setDeletedLabelNames] = React.useState(
@@ -218,20 +155,10 @@
         projectManager.ProjectManagerEvents.loadingFailed,
         onProjectManagerLoadingFailed
       )
->>>>>>> dfe867a9
     }
   }, [])
 
   React.useEffect(() => {
-<<<<<<< HEAD
-    void (async () => {
-      if (backend.type !== backendModule.BackendType.local && organization?.isEnabled === true) {
-        setLabels(await backend.listTags())
-      }
-    })()
-  }, [backend, organization?.isEnabled, /* should never change */ setLabels])
-
-=======
     if (modalRef.current != null) {
       setIsFileBeingDragged(false)
     }
@@ -255,7 +182,6 @@
     })()
   }, [backend, organization?.isEnabled, /* should never change */ setLabels])
 
->>>>>>> dfe867a9
   const doUploadFiles = React.useCallback(
     (files: File[]) => {
       if (backend.type !== backendModule.BackendType.local && organization == null) {
@@ -280,27 +206,18 @@
   )
 
   const doCreateProject = React.useCallback(
-<<<<<<< HEAD
-    (templateId: string | null, onSpinnerStateChange?: (state: spinner.SpinnerState) => void) => {
-=======
     (
       templateId: string | null = null,
       templateName: string | null = null,
       onSpinnerStateChange: ((state: spinner.SpinnerState) => void) | null = null
     ) => {
->>>>>>> dfe867a9
       dispatchAssetListEvent({
         type: AssetListEventType.newProject,
         parentKey: rootDirectoryId,
         parentId: rootDirectoryId,
-<<<<<<< HEAD
-        templateId: templateId ?? null,
-        onSpinnerStateChange: onSpinnerStateChange ?? null,
-=======
         templateId: templateId,
         templateName: templateName,
         onSpinnerStateChange: onSpinnerStateChange,
->>>>>>> dfe867a9
       })
     },
     [rootDirectoryId, /* should never change */ dispatchAssetListEvent]
@@ -397,146 +314,6 @@
     }
   }, [page, category, /* should never change */ modalRef])
 
-<<<<<<< HEAD
-  return isListingRemoteDirectoryWhileOffline ? (
-    <div className={`grow grid place-items-center mx-2 ${hidden ? 'hidden' : ''}`}>
-      <div className="flex flex-col gap-4">
-        <div className="text-base text-center">You are not logged in.</div>
-        <button
-          className="text-base text-white bg-help rounded-full self-center leading-170 h-8 py-px w-16"
-          onClick={() => {
-            navigate(appUtils.LOGIN_PATH)
-          }}
-        >
-          Login
-        </button>
-      </div>
-    </div>
-  ) : isListingLocalDirectoryAndWillFail ? (
-    <div className={`grow grid place-items-center mx-2 ${hidden ? 'hidden' : ''}`}>
-      <div className="text-base text-center">
-        Could not connect to the Project Manager. Please try restarting {common.PRODUCT_NAME}, or
-        manually launching the Project Manager.
-      </div>
-    </div>
-  ) : isListingRemoteDirectoryAndWillFail ? (
-    <div className={`grow grid place-items-center mx-2 ${hidden ? 'hidden' : ''}`}>
-      <div className="flex flex-col gap-4 text-base text-center">
-        Upgrade your plan to use {common.PRODUCT_NAME} Cloud.
-        <a
-          className="block self-center whitespace-nowrap text-base text-white bg-help rounded-full leading-170 h-8 py-px px-2 w-min"
-          href="https://enso.org/pricing"
-        >
-          Upgrade
-        </a>
-        {!supportsLocalBackend && (
-          <button
-            className="block self-center whitespace-nowrap text-base text-white bg-help rounded-full leading-170 h-8 py-px px-2 w-min"
-            onClick={async () => {
-              const downloadUrl = await github.getDownloadUrl()
-              if (downloadUrl == null) {
-                toastAndLog('Could not find a download link for the current OS')
-              } else {
-                window.open(downloadUrl, '_blank')
-              }
-            }}
-          >
-            Download Free Edition
-          </button>
-        )}
-      </div>
-    </div>
-  ) : (
-    <div
-      data-testid="drive-view"
-      className={`flex flex-col flex-1 overflow-hidden gap-2.5 px-3.25 mt-8 ${
-        hidden ? 'hidden' : ''
-      }`}
-    >
-      <div className="flex flex-col self-start gap-3">
-        <h1 className="text-xl font-bold h-9.5 pl-1.5">
-          {backend.type === backendModule.BackendType.remote ? 'Cloud Drive' : 'Local Drive'}
-        </h1>
-        <DriveBar
-          category={category}
-          canDownloadFiles={canDownloadFiles}
-          doCreateProject={doCreateProject}
-          doUploadFiles={doUploadFiles}
-          doCreateDirectory={doCreateDirectory}
-          doCreateDataConnector={doCreateDataConnector}
-          dispatchAssetEvent={dispatchAssetEvent}
-        />
-      </div>
-      <div className="flex flex-1 gap-3 overflow-hidden">
-        {backend.type === backendModule.BackendType.remote && (
-          <div className="flex flex-col gap-4 py-1">
-            <CategorySwitcher
-              category={category}
-              setCategory={setCategory}
-              dispatchAssetEvent={dispatchAssetEvent}
-            />
-            <Labels
-              labels={labels}
-              query={query}
-              setQuery={setQuery}
-              doCreateLabel={doCreateLabel}
-              doDeleteLabel={doDeleteLabel}
-              newLabelNames={newLabelNames}
-              deletedLabelNames={deletedLabelNames}
-            />
-          </div>
-        )}
-        <AssetsTable
-          query={query}
-          setQuery={setQuery}
-          setCanDownloadFiles={setCanDownloadFiles}
-          category={category}
-          allLabels={allLabels}
-          setSuggestions={setSuggestions}
-          initialProjectName={initialProjectName}
-          projectStartupInfo={projectStartupInfo}
-          deletedLabelNames={deletedLabelNames}
-          queuedAssetEvents={queuedAssetEvents}
-          assetEvents={assetEvents}
-          dispatchAssetEvent={dispatchAssetEvent}
-          assetListEvents={assetListEvents}
-          dispatchAssetListEvent={dispatchAssetListEvent}
-          setAssetPanelProps={setAssetPanelProps}
-          doOpenIde={doOpenEditor}
-          doCloseIde={doCloseEditor}
-          doCreateLabel={doCreateLabel}
-          loadingProjectManagerDidFail={loadingProjectManagerDidFail}
-          isListingRemoteDirectoryWhileOffline={isListingRemoteDirectoryWhileOffline}
-          isListingLocalDirectoryAndWillFail={isListingLocalDirectoryAndWillFail}
-          isListingRemoteDirectoryAndWillFail={isListingRemoteDirectoryAndWillFail}
-        />
-      </div>
-      {isFileBeingDragged && organization != null && isCloud ? (
-        <div
-          className="text-white text-lg fixed w-screen h-screen inset-0 bg-primary bg-opacity-75 backdrop-blur-xs grid place-items-center z-3"
-          onDragLeave={() => {
-            setIsFileBeingDragged(false)
-          }}
-          onDragOver={event => {
-            event.preventDefault()
-          }}
-          onDrop={event => {
-            event.preventDefault()
-            setIsFileBeingDragged(false)
-            dispatchAssetListEvent({
-              type: AssetListEventType.uploadFiles,
-              parentKey: rootDirectoryId,
-              parentId: rootDirectoryId,
-              files: Array.from(event.dataTransfer.files),
-            })
-          }}
-        >
-          Drop to upload files.
-        </div>
-      ) : null}
-    </div>
-  )
-=======
   switch (status) {
     case DriveStatus.offline: {
       return (
@@ -651,7 +428,7 @@
               dispatchAssetEvent={dispatchAssetEvent}
               assetListEvents={assetListEvents}
               dispatchAssetListEvent={dispatchAssetListEvent}
-              setAssetSettingsPanelProps={setAssetSettingsPanelProps}
+              setAssetPanelProps={setAssetPanelProps}
               doOpenIde={doOpenEditor}
               doCloseIde={doCloseEditor}
               doCreateLabel={doCreateLabel}
@@ -684,5 +461,4 @@
       )
     }
   }
->>>>>>> dfe867a9
 }