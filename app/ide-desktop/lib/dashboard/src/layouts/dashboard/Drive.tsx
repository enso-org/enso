--- conflicted
+++ resolved
@@ -4,12 +4,20 @@
 import * as common from 'enso-common'
 
 import * as appUtils from '#/appUtils'
+
+import * as navigateHooks from '#/hooks/navigateHooks'
+import * as toastAndLogHooks from '#/hooks/toastAndLogHooks'
+
+import * as authProvider from '#/providers/AuthProvider'
+import * as backendProvider from '#/providers/BackendProvider'
+import * as localStorageProvider from '#/providers/LocalStorageProvider'
+import * as modalProvider from '#/providers/ModalProvider'
+
 import type * as assetEvent from '#/events/assetEvent'
 import AssetEventType from '#/events/AssetEventType'
 import type * as assetListEvent from '#/events/assetListEvent'
 import AssetListEventType from '#/events/AssetListEventType'
-import * as navigateHooks from '#/hooks/navigateHooks'
-import * as toastAndLogHooks from '#/hooks/toastAndLogHooks'
+
 import type * as assetSearchBar from '#/layouts/dashboard/assetSearchBar'
 import type * as assetSettingsPanel from '#/layouts/dashboard/AssetSettingsPanel'
 import AssetsTable from '#/layouts/dashboard/AssetsTable'
@@ -18,18 +26,16 @@
 import DriveBar from '#/layouts/dashboard/DriveBar'
 import Labels from '#/layouts/dashboard/Labels'
 import * as pageSwitcher from '#/layouts/dashboard/PageSwitcher'
-import * as authProvider from '#/providers/AuthProvider'
-import * as backendProvider from '#/providers/BackendProvider'
-import * as localStorageProvider from '#/providers/LocalStorageProvider'
-import * as modalProvider from '#/providers/ModalProvider'
+
+import type * as spinner from '#/components/Spinner'
+
 import * as backendModule from '#/services/backend'
+
 import type * as assetQuery from '#/utilities/assetQuery'
 import * as github from '#/utilities/github'
 import * as localStorageModule from '#/utilities/localStorage'
 import * as projectManager from '#/utilities/projectManager'
 import * as uniqueString from '#/utilities/uniqueString'
-
-import type * as spinner from '#/components/Spinner'
 
 // ===================
 // === DriveStatus ===
@@ -119,17 +125,10 @@
   const status =
     !isCloud && didLoadingProjectManagerFail
       ? DriveStatus.noProjectManager
-<<<<<<< HEAD
       : isCloud && sessionType === authProvider.UserSessionType.offline
       ? DriveStatus.offline
       : isCloud && organization?.isEnabled !== true
       ? DriveStatus.notEnabled
-=======
-      : isCloud && organization?.isEnabled !== true
-      ? DriveStatus.notEnabled
-      : isCloud && sessionType === authProvider.UserSessionType.offline
-      ? DriveStatus.offline
->>>>>>> 5f1333a5
       : DriveStatus.ok
 
   React.useEffect(() => {
