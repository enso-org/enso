/** @file The directory header bar and directory item listing. */
import * as React from 'react'

import * as common from 'enso-common'

import * as appUtils from '#/appUtils'

import * as navigateHooks from '#/hooks/navigateHooks'
import * as toastAndLogHooks from '#/hooks/toastAndLogHooks'

import * as authProvider from '#/providers/AuthProvider'
import * as backendProvider from '#/providers/BackendProvider'
import * as localStorageProvider from '#/providers/LocalStorageProvider'

import type * as assetEvent from '#/events/assetEvent'
import AssetEventType from '#/events/AssetEventType'
import type * as assetListEvent from '#/events/assetListEvent'
import AssetListEventType from '#/events/AssetListEventType'

import type * as assetPanel from '#/layouts/dashboard/AssetPanel'
import type * as assetSearchBar from '#/layouts/dashboard/AssetSearchBar'
import AssetsTable from '#/layouts/dashboard/AssetsTable'
import CategorySwitcher from '#/layouts/dashboard/CategorySwitcher'
import Category from '#/layouts/dashboard/CategorySwitcher/Category'
import DriveBar from '#/layouts/dashboard/DriveBar'
import Labels from '#/layouts/dashboard/Labels'

import type * as spinner from '#/components/Spinner'

import * as backendModule from '#/services/Backend'

import * as array from '#/utilities/array'
import type AssetQuery from '#/utilities/AssetQuery'
import * as github from '#/utilities/github'
import LocalStorage from '#/utilities/LocalStorage'
import * as projectManager from '#/utilities/ProjectManager'
import * as uniqueString from '#/utilities/uniqueString'

// ============================
// === Global configuration ===
// ============================

declare module '#/utilities/LocalStorage' {
  /** */
  interface LocalStorageData {
    readonly driveCategory: Category
  }
}

const CATEGORIES = Object.values(Category)
LocalStorage.registerKey('driveCategory', {
  tryParse: value => (array.includes(CATEGORIES, value) ? value : null),
})

// ===================
// === DriveStatus ===
// ===================

/** The predicted status of project listing. This is used to avoid sending requests to the backend
 * if it is already known that the request will fail. */
enum DriveStatus {
  /** No errors predicted. The request may still error because of an issue in the backend. */
  ok = 'ok',
  /** Trying to use the remote backend when offline. The network request will fail. */
  offline = 'offline',
  /** The user does not have an active plan, and therefore has no access to the remote backend. */
  notEnabled = 'not-enabled',
  /** The connection to the Project Manager timed out. This may happen if the Project Manager
   * crashed, or was never run in the first place. */
  noProjectManager = 'no-project-manager',
}

// =============
// === Drive ===
// =============

/** Props for a {@link Drive}. */
export interface DriveProps {
  readonly supportsLocalBackend: boolean
  readonly hidden: boolean
  readonly initialProjectName: string | null
  /** These events will be dispatched the next time the assets list is refreshed, rather than
   * immediately. */
  readonly queuedAssetEvents: assetEvent.AssetEvent[]
  readonly assetListEvents: assetListEvent.AssetListEvent[]
  readonly dispatchAssetListEvent: (directoryEvent: assetListEvent.AssetListEvent) => void
  readonly assetEvents: assetEvent.AssetEvent[]
  readonly dispatchAssetEvent: (directoryEvent: assetEvent.AssetEvent) => void
  readonly query: AssetQuery
  readonly setQuery: React.Dispatch<React.SetStateAction<AssetQuery>>
  readonly labels: backendModule.Label[]
  readonly setLabels: React.Dispatch<React.SetStateAction<backendModule.Label[]>>
  readonly setSuggestions: (suggestions: assetSearchBar.Suggestion[]) => void
  readonly projectStartupInfo: backendModule.ProjectStartupInfo | null
  readonly setAssetPanelProps: React.Dispatch<
    React.SetStateAction<assetPanel.AssetPanelRequiredProps | null>
  >
  readonly doCreateProject: (templateId: string | null) => void
  readonly doOpenEditor: (
    project: backendModule.ProjectAsset,
    setProject: React.Dispatch<React.SetStateAction<backendModule.ProjectAsset>>,
    switchPage: boolean
  ) => void
  readonly doCloseEditor: (project: backendModule.ProjectAsset) => void
}

/** Contains directory path and directory contents (projects, folders, secrets and files). */
export default function Drive(props: DriveProps) {
  const { supportsLocalBackend, hidden, initialProjectName, queuedAssetEvents } = props
  const { query, setQuery, labels, setLabels, setSuggestions, projectStartupInfo } = props
  const { assetListEvents, dispatchAssetListEvent, assetEvents, dispatchAssetEvent } = props
  const { setAssetPanelProps, doOpenEditor, doCloseEditor } = props

  const navigate = navigateHooks.useNavigate()
  const toastAndLog = toastAndLogHooks.useToastAndLog()
  const { type: sessionType, organization } = authProvider.useNonPartialUserSession()
  const { backend } = backendProvider.useBackend()
  const { localStorage } = localStorageProvider.useLocalStorage()
  const [canDownloadFiles, setCanDownloadFiles] = React.useState(false)
  const [didLoadingProjectManagerFail, setDidLoadingProjectManagerFail] = React.useState(false)
  const [category, setCategory] = React.useState(
    () => localStorage.get('driveCategory') ?? Category.home
  )
  const [newLabelNames, setNewLabelNames] = React.useState(new Set<backendModule.LabelName>())
  const [deletedLabelNames, setDeletedLabelNames] = React.useState(
    new Set<backendModule.LabelName>()
  )
  const allLabels = React.useMemo(
    () => new Map(labels.map(label => [label.value, label])),
    [labels]
  )
  const rootDirectoryId = React.useMemo(
    () => organization?.rootDirectoryId ?? backendModule.DirectoryId(''),
    [organization]
  )
  const isCloud = backend.type === backendModule.BackendType.remote
  const status =
    !isCloud && didLoadingProjectManagerFail
      ? DriveStatus.noProjectManager
      : isCloud && sessionType === authProvider.UserSessionType.offline
      ? DriveStatus.offline
      : isCloud && organization?.isEnabled !== true
      ? DriveStatus.notEnabled
      : DriveStatus.ok

  React.useEffect(() => {
    const onProjectManagerLoadingFailed = () => {
      setDidLoadingProjectManagerFail(true)
    }
    document.addEventListener(
      projectManager.ProjectManagerEvents.loadingFailed,
      onProjectManagerLoadingFailed
    )
    return () => {
      document.removeEventListener(
        projectManager.ProjectManagerEvents.loadingFailed,
        onProjectManagerLoadingFailed
      )
    }
  }, [])

  React.useEffect(() => {
    void (async () => {
      if (backend.type !== backendModule.BackendType.local && organization?.isEnabled === true) {
        setLabels(await backend.listTags())
      }
    })()
  }, [backend, organization?.isEnabled, /* should never change */ setLabels])

  const doUploadFiles = React.useCallback(
    (files: File[]) => {
      if (backend.type !== backendModule.BackendType.local && organization == null) {
        // This should never happen, however display a nice error message in case it does.
        toastAndLog('Files cannot be uploaded while offline')
      } else {
        dispatchAssetListEvent({
          type: AssetListEventType.uploadFiles,
          parentKey: rootDirectoryId,
          parentId: rootDirectoryId,
          files,
        })
      }
    },
    [
      backend,
      organization,
      rootDirectoryId,
      toastAndLog,
      /* should never change */ dispatchAssetListEvent,
    ]
  )

  const doCreateProject = React.useCallback(
    (
      templateId: string | null = null,
      templateName: string | null = null,
      onSpinnerStateChange: ((state: spinner.SpinnerState) => void) | null = null
    ) => {
      dispatchAssetListEvent({
        type: AssetListEventType.newProject,
        parentKey: rootDirectoryId,
        parentId: rootDirectoryId,
        templateId,
        templateName,
        onSpinnerStateChange,
      })
    },
    [rootDirectoryId, /* should never change */ dispatchAssetListEvent]
  )

  const doCreateDirectory = React.useCallback(() => {
    dispatchAssetListEvent({
      type: AssetListEventType.newFolder,
      parentKey: rootDirectoryId,
      parentId: rootDirectoryId,
    })
  }, [rootDirectoryId, /* should never change */ dispatchAssetListEvent])

  const doCreateLabel = React.useCallback(
    async (value: string, color: backendModule.LChColor) => {
      const newLabelName = backendModule.LabelName(value)
      const placeholderLabel: backendModule.Label = {
        id: backendModule.TagId(uniqueString.uniqueString()),
        value: newLabelName,
        color,
      }
      setNewLabelNames(labelNames => new Set([...labelNames, newLabelName]))
      setLabels(oldLabels => [...oldLabels, placeholderLabel])
      try {
        const newLabel = await backend.createTag({ value, color })
        setLabels(oldLabels =>
          oldLabels.map(oldLabel => (oldLabel.id === placeholderLabel.id ? newLabel : oldLabel))
        )
      } catch (error) {
        toastAndLog(null, error)
        setLabels(oldLabels => oldLabels.filter(oldLabel => oldLabel.id !== placeholderLabel.id))
      }
      setNewLabelNames(
        labelNames => new Set([...labelNames].filter(labelName => labelName !== newLabelName))
      )
    },
    [backend, /* should never change */ toastAndLog, /* should never change */ setLabels]
  )

  const doDeleteLabel = React.useCallback(
    async (id: backendModule.TagId, value: backendModule.LabelName) => {
      setDeletedLabelNames(oldNames => new Set([...oldNames, value]))
      setQuery(oldQuery => oldQuery.deleteFromEveryTerm({ labels: [value] }))
      try {
        await backend.deleteTag(id, value)
        dispatchAssetEvent({
          type: AssetEventType.deleteLabel,
          labelName: value,
        })
        setLabels(oldLabels => oldLabels.filter(oldLabel => oldLabel.id !== id))
      } catch (error) {
        toastAndLog(null, error)
      }
      setDeletedLabelNames(
        oldNames => new Set([...oldNames].filter(oldValue => oldValue !== value))
      )
    },
    [
      backend,
      /* should never change */ setQuery,
      /* should never change */ dispatchAssetEvent,
      /* should never change */ toastAndLog,
      /* should never change */ setLabels,
    ]
  )

  const doCreateSecret = React.useCallback(
    (name: string, value: string) => {
      dispatchAssetListEvent({
        type: AssetListEventType.newSecret,
        parentKey: rootDirectoryId,
        parentId: rootDirectoryId,
        name,
        value,
      })
    },
    [rootDirectoryId, /* should never change */ dispatchAssetListEvent]
  )

<<<<<<< HEAD
=======
  const doCreateDataLink = React.useCallback(
    (name: string, value: unknown) => {
      dispatchAssetListEvent({
        type: AssetListEventType.newDataLink,
        parentKey: rootDirectoryId,
        parentId: rootDirectoryId,
        name,
        value,
      })
    },
    [rootDirectoryId, /* should never change */ dispatchAssetListEvent]
  )

  React.useEffect(() => {
    const onDragEnter = (event: DragEvent) => {
      if (
        modalRef.current == null &&
        page === pageSwitcher.Page.drive &&
        category === Category.home &&
        event.dataTransfer?.types.includes('Files') === true
      ) {
        setIsFileBeingDragged(true)
      }
    }
    document.body.addEventListener('dragenter', onDragEnter)
    return () => {
      document.body.removeEventListener('dragenter', onDragEnter)
    }
  }, [page, category, /* should never change */ modalRef])

>>>>>>> a8d5dcce
  switch (status) {
    case DriveStatus.offline: {
      return (
        <div className={`grow grid place-items-center mx-2 ${hidden ? 'hidden' : ''}`}>
          <div className="flex flex-col gap-4">
            <div className="text-base text-center">You are not logged in.</div>
            <button
              className="text-base text-white bg-help rounded-full self-center leading-170 h-8 py-px w-16"
              onClick={() => {
                navigate(appUtils.LOGIN_PATH)
              }}
            >
              Login
            </button>
          </div>
        </div>
      )
    }
    case DriveStatus.noProjectManager: {
      return (
        <div className={`grow grid place-items-center mx-2 ${hidden ? 'hidden' : ''}`}>
          <div className="text-base text-center">
            Could not connect to the Project Manager. Please try restarting {common.PRODUCT_NAME},
            or manually launching the Project Manager.
          </div>
        </div>
      )
    }
    case DriveStatus.notEnabled: {
      return (
        <div className={`grow grid place-items-center mx-2 ${hidden ? 'hidden' : ''}`}>
          <div className="flex flex-col gap-4 text-base text-center">
            Upgrade your plan to use {common.PRODUCT_NAME} Cloud.
            <a
              className="block self-center whitespace-nowrap text-base text-white bg-help rounded-full leading-170 h-8 py-px px-2 w-min"
              href="https://enso.org/pricing"
            >
              Upgrade
            </a>
            {!supportsLocalBackend && (
              <button
                className="block self-center whitespace-nowrap text-base text-white bg-help rounded-full leading-170 h-8 py-px px-2 w-min"
                onClick={async () => {
                  const downloadUrl = await github.getDownloadUrl()
                  if (downloadUrl == null) {
                    toastAndLog('Could not find a download link for the current OS')
                  } else {
                    window.open(downloadUrl, '_blank')
                  }
                }}
              >
                Download Free Edition
              </button>
            )}
          </div>
        </div>
      )
    }
    case DriveStatus.ok: {
      return (
        <div
          data-testid="drive-view"
          className={`flex flex-col flex-1 overflow-hidden gap-2.5 px-3.25 mt-8 ${
            hidden ? 'hidden' : ''
          }`}
        >
          <div className="flex flex-col self-start gap-3">
            <h1 className="text-xl font-bold h-9.5 pl-1.5">
              {backend.type === backendModule.BackendType.remote ? 'Cloud Drive' : 'Local Drive'}
            </h1>
            <DriveBar
              category={category}
              canDownloadFiles={canDownloadFiles}
              doCreateProject={doCreateProject}
              doUploadFiles={doUploadFiles}
              doCreateDirectory={doCreateDirectory}
              doCreateSecret={doCreateSecret}
              doCreateDataLink={doCreateDataLink}
              dispatchAssetEvent={dispatchAssetEvent}
            />
          </div>
          <div className="flex flex-1 gap-3 overflow-hidden">
            {backend.type === backendModule.BackendType.remote && (
              <div className="flex flex-col gap-4 py-1">
                <CategorySwitcher
                  category={category}
                  setCategory={setCategory}
                  dispatchAssetEvent={dispatchAssetEvent}
                />
                <Labels
                  labels={labels}
                  query={query}
                  setQuery={setQuery}
                  doCreateLabel={doCreateLabel}
                  doDeleteLabel={doDeleteLabel}
                  newLabelNames={newLabelNames}
                  deletedLabelNames={deletedLabelNames}
                />
              </div>
            )}
            <AssetsTable
              query={query}
              setQuery={setQuery}
              setCanDownloadFiles={setCanDownloadFiles}
              category={category}
              allLabels={allLabels}
              setSuggestions={setSuggestions}
              initialProjectName={initialProjectName}
              projectStartupInfo={projectStartupInfo}
              deletedLabelNames={deletedLabelNames}
              queuedAssetEvents={queuedAssetEvents}
              assetEvents={assetEvents}
              dispatchAssetEvent={dispatchAssetEvent}
              assetListEvents={assetListEvents}
              dispatchAssetListEvent={dispatchAssetListEvent}
              setAssetPanelProps={setAssetPanelProps}
              doOpenIde={doOpenEditor}
              doCloseIde={doCloseEditor}
              doCreateLabel={doCreateLabel}
            />
          </div>
        </div>
      )
    }
  }
}<|MERGE_RESOLUTION|>--- conflicted
+++ resolved
@@ -282,8 +282,6 @@
     [rootDirectoryId, /* should never change */ dispatchAssetListEvent]
   )
 
-<<<<<<< HEAD
-=======
   const doCreateDataLink = React.useCallback(
     (name: string, value: unknown) => {
       dispatchAssetListEvent({
@@ -297,24 +295,6 @@
     [rootDirectoryId, /* should never change */ dispatchAssetListEvent]
   )
 
-  React.useEffect(() => {
-    const onDragEnter = (event: DragEvent) => {
-      if (
-        modalRef.current == null &&
-        page === pageSwitcher.Page.drive &&
-        category === Category.home &&
-        event.dataTransfer?.types.includes('Files') === true
-      ) {
-        setIsFileBeingDragged(true)
-      }
-    }
-    document.body.addEventListener('dragenter', onDragEnter)
-    return () => {
-      document.body.removeEventListener('dragenter', onDragEnter)
-    }
-  }, [page, category, /* should never change */ modalRef])
-
->>>>>>> a8d5dcce
   switch (status) {
     case DriveStatus.offline: {
       return (
