/** @file The directory header bar and directory item listing. */
import * as React from 'react'

import * as common from 'enso-common'

import * as appUtils from '#/appUtils'
import type * as assetEvent from '#/events/assetEvent'
import AssetEventType from '#/events/AssetEventType'
import type * as assetListEvent from '#/events/assetListEvent'
import AssetListEventType from '#/events/AssetListEventType'
import * as navigateHooks from '#/hooks/navigateHooks'
import * as toastAndLogHooks from '#/hooks/toastAndLogHooks'
import type * as assetSearchBar from '#/layouts/dashboard/assetSearchBar'
import type * as assetSettingsPanel from '#/layouts/dashboard/AssetSettingsPanel'
import AssetsTable from '#/layouts/dashboard/AssetsTable'
import CategorySwitcher from '#/layouts/dashboard/CategorySwitcher'
import Category from '#/layouts/dashboard/CategorySwitcher/Category'
import DriveBar from '#/layouts/dashboard/DriveBar'
import Labels from '#/layouts/dashboard/Labels'
import * as pageSwitcher from '#/layouts/dashboard/PageSwitcher'
import * as authProvider from '#/providers/AuthProvider'
import * as backendProvider from '#/providers/BackendProvider'
import * as localStorageProvider from '#/providers/LocalStorageProvider'
import * as modalProvider from '#/providers/ModalProvider'
import * as backendModule from '#/services/backend'
import type * as assetQuery from '#/utilities/assetQuery'
import * as github from '#/utilities/github'
import * as localStorageModule from '#/utilities/localStorage'
import * as uniqueString from '#/utilities/uniqueString'

import type * as spinner from '#/components/Spinner'

// =============
// === Drive ===
// =============

/** Props for a {@link Drive}. */
export interface DriveProps {
    supportsLocalBackend: boolean
    hidden: boolean
    page: pageSwitcher.Page
    initialProjectName: string | null
    /** These events will be dispatched the next time the assets list is refreshed, rather than
     * immediately. */
    queuedAssetEvents: assetEvent.AssetEvent[]
    assetListEvents: assetListEvent.AssetListEvent[]
    dispatchAssetListEvent: (directoryEvent: assetListEvent.AssetListEvent) => void
    assetEvents: assetEvent.AssetEvent[]
    dispatchAssetEvent: (directoryEvent: assetEvent.AssetEvent) => void
    query: assetQuery.AssetQuery
    setQuery: React.Dispatch<React.SetStateAction<assetQuery.AssetQuery>>
    labels: backendModule.Label[]
    setLabels: React.Dispatch<React.SetStateAction<backendModule.Label[]>>
    setSuggestions: (suggestions: assetSearchBar.Suggestion[]) => void
    projectStartupInfo: backendModule.ProjectStartupInfo | null
    setAssetSettingsPanelProps: React.Dispatch<
        React.SetStateAction<assetSettingsPanel.AssetSettingsPanelRequiredProps | null>
    >
    doCreateProject: (templateId: string | null) => void
    doOpenEditor: (
        project: backendModule.ProjectAsset,
        setProject: React.Dispatch<React.SetStateAction<backendModule.ProjectAsset>>,
        switchPage: boolean
    ) => void
    doCloseEditor: (project: backendModule.ProjectAsset) => void
    loadingProjectManagerDidFail: boolean
    isListingRemoteDirectoryWhileOffline: boolean
    isListingLocalDirectoryAndWillFail: boolean
    isListingRemoteDirectoryAndWillFail: boolean
}

/** Contains directory path and directory contents (projects, folders, secrets and files). */
export default function Drive(props: DriveProps) {
    const { supportsLocalBackend, hidden, page, initialProjectName, queuedAssetEvents } = props
    const { query, setQuery, labels, setLabels, setSuggestions, projectStartupInfo } = props
    const { assetListEvents, dispatchAssetListEvent, assetEvents, dispatchAssetEvent } = props
    const { setAssetSettingsPanelProps, doOpenEditor, doCloseEditor } = props
    const { loadingProjectManagerDidFail, isListingRemoteDirectoryWhileOffline } = props
    const { isListingLocalDirectoryAndWillFail, isListingRemoteDirectoryAndWillFail } = props

    const navigate = navigateHooks.useNavigate()
    const toastAndLog = toastAndLogHooks.useToastAndLog()
    const { organization } = authProvider.useNonPartialUserSession()
    const { backend } = backendProvider.useBackend()
    const { localStorage } = localStorageProvider.useLocalStorage()
    const { modalRef } = modalProvider.useModalRef()
<<<<<<< HEAD
    const toastAndLog = hooks.useToastAndLog()
    const [canDownloadFiles, setCanDownloadFiles] = React.useState(false)
=======
>>>>>>> b52c81f7
    const [isFileBeingDragged, setIsFileBeingDragged] = React.useState(false)
    const [category, setCategory] = React.useState(
        () => localStorage.get(localStorageModule.LocalStorageKey.driveCategory) ?? Category.home
    )
    const [newLabelNames, setNewLabelNames] = React.useState(new Set<backendModule.LabelName>())
    const [deletedLabelNames, setDeletedLabelNames] = React.useState(
        new Set<backendModule.LabelName>()
    )
    const allLabels = React.useMemo(
        () => new Map(labels.map(label => [label.value, label])),
        [labels]
    )
    const rootDirectoryId = React.useMemo(
        () => organization?.rootDirectoryId ?? backendModule.DirectoryId(''),
        [organization]
    )
    const isCloud = backend.type === backendModule.BackendType.remote

    React.useEffect(() => {
        if (modalRef.current != null) {
            setIsFileBeingDragged(false)
        }
    }, [/* should never change */ modalRef])

    React.useEffect(() => {
        const onBlur = () => {
            setIsFileBeingDragged(false)
        }
        window.addEventListener('blur', onBlur)
        return () => {
            window.removeEventListener('blur', onBlur)
        }
    }, [])

    React.useEffect(() => {
        void (async () => {
            if (
                backend.type !== backendModule.BackendType.local &&
                organization?.isEnabled === true
            ) {
                setLabels(await backend.listTags())
            }
        })()
    }, [backend, organization?.isEnabled, /* should never change */ setLabels])

    const doUploadFiles = React.useCallback(
        (files: File[]) => {
            if (backend.type !== backendModule.BackendType.local && organization == null) {
                // This should never happen, however display a nice error message in case it does.
                toastAndLog('Files cannot be uploaded while offline')
            } else {
                dispatchAssetListEvent({
                    type: AssetListEventType.uploadFiles,
                    parentKey: rootDirectoryId,
                    parentId: rootDirectoryId,
                    files,
                })
            }
        },
        [
            backend,
            organization,
            rootDirectoryId,
            toastAndLog,
            /* should never change */ dispatchAssetListEvent,
        ]
    )

    const doCreateProject = React.useCallback(
        (
            templateId: string | null,
            onSpinnerStateChange?: (state: spinner.SpinnerState) => void
        ) => {
            dispatchAssetListEvent({
                type: AssetListEventType.newProject,
                parentKey: rootDirectoryId,
                parentId: rootDirectoryId,
                templateId: templateId ?? null,
                onSpinnerStateChange: onSpinnerStateChange ?? null,
            })
        },
        [rootDirectoryId, /* should never change */ dispatchAssetListEvent]
    )

    const doCreateDirectory = React.useCallback(() => {
        dispatchAssetListEvent({
            type: AssetListEventType.newFolder,
            parentKey: rootDirectoryId,
            parentId: rootDirectoryId,
        })
    }, [rootDirectoryId, /* should never change */ dispatchAssetListEvent])

    const doCreateLabel = React.useCallback(
        async (value: string, color: backendModule.LChColor) => {
            const newLabelName = backendModule.LabelName(value)
            const placeholderLabel: backendModule.Label = {
                id: backendModule.TagId(uniqueString.uniqueString()),
                value: newLabelName,
                color,
            }
            setNewLabelNames(labelNames => new Set([...labelNames, newLabelName]))
            setLabels(oldLabels => [...oldLabels, placeholderLabel])
            try {
                const newLabel = await backend.createTag({ value, color })
                setLabels(oldLabels =>
                    oldLabels.map(oldLabel =>
                        oldLabel.id === placeholderLabel.id ? newLabel : oldLabel
                    )
                )
            } catch (error) {
                toastAndLog(null, error)
                setLabels(oldLabels =>
                    oldLabels.filter(oldLabel => oldLabel.id !== placeholderLabel.id)
                )
            }
            setNewLabelNames(
                labelNames =>
                    new Set([...labelNames].filter(labelName => labelName !== newLabelName))
            )
        },
        [backend, /* should never change */ toastAndLog, /* should never change */ setLabels]
    )

    const doDeleteLabel = React.useCallback(
        async (id: backendModule.TagId, value: backendModule.LabelName) => {
            setDeletedLabelNames(oldNames => new Set([...oldNames, value]))
            setQuery(oldQuery => oldQuery.deleteFromEveryTerm({ labels: [value] }))
            try {
                await backend.deleteTag(id, value)
                dispatchAssetEvent({
                    type: AssetEventType.deleteLabel,
                    labelName: value,
                })
                setLabels(oldLabels => oldLabels.filter(oldLabel => oldLabel.id !== id))
            } catch (error) {
                toastAndLog(null, error)
            }
            setDeletedLabelNames(
                oldNames => new Set([...oldNames].filter(oldValue => oldValue !== value))
            )
        },
        [
            backend,
            /* should never change */ setQuery,
            /* should never change */ dispatchAssetEvent,
            /* should never change */ toastAndLog,
            /* should never change */ setLabels,
        ]
    )

    const doCreateDataConnector = React.useCallback(
        (name: string, value: string) => {
            dispatchAssetListEvent({
                type: AssetListEventType.newDataConnector,
                parentKey: rootDirectoryId,
                parentId: rootDirectoryId,
                name,
                value,
            })
        },
        [rootDirectoryId, /* should never change */ dispatchAssetListEvent]
    )

    React.useEffect(() => {
        const onDragEnter = (event: DragEvent) => {
            if (
                modalRef.current == null &&
                page === pageSwitcher.Page.drive &&
                category === Category.home &&
                event.dataTransfer?.types.includes('Files') === true
            ) {
                setIsFileBeingDragged(true)
            }
        }
        document.body.addEventListener('dragenter', onDragEnter)
        return () => {
            document.body.removeEventListener('dragenter', onDragEnter)
        }
    }, [page, category, /* should never change */ modalRef])

    return isListingRemoteDirectoryWhileOffline ? (
        <div className={`grow grid place-items-center mx-2 ${hidden ? 'hidden' : ''}`}>
            <div className="flex flex-col gap-4">
                <div className="text-base text-center">You are not logged in.</div>
                <button
                    className="text-base text-white bg-help rounded-full self-center leading-170 h-8 py-px w-16"
                    onClick={() => {
                        navigate(appUtils.LOGIN_PATH)
                    }}
                >
                    Login
                </button>
            </div>
        </div>
    ) : isListingLocalDirectoryAndWillFail ? (
        <div className={`grow grid place-items-center mx-2 ${hidden ? 'hidden' : ''}`}>
            <div className="text-base text-center">
                Could not connect to the Project Manager. Please try restarting{' '}
                {common.PRODUCT_NAME}, or manually launching the Project Manager.
            </div>
        </div>
    ) : isListingRemoteDirectoryAndWillFail ? (
        <div className={`grow grid place-items-center mx-2 ${hidden ? 'hidden' : ''}`}>
            <div className="flex flex-col gap-4 text-base text-center">
                Upgrade your plan to use {common.PRODUCT_NAME} Cloud.
                <a
                    className="block self-center whitespace-nowrap text-base text-white bg-help rounded-full leading-170 h-8 py-px px-2 w-min"
                    href="https://enso.org/pricing"
                >
                    Upgrade
                </a>
                {!supportsLocalBackend && (
                    <button
                        className="block self-center whitespace-nowrap text-base text-white bg-help rounded-full leading-170 h-8 py-px px-2 w-min"
                        onClick={async () => {
                            const downloadUrl = await github.getDownloadUrl()
                            if (downloadUrl == null) {
                                toastAndLog('Could not find a download link for the current OS')
                            } else {
                                window.open(downloadUrl, '_blank')
                            }
                        }}
                    >
                        Download Free Edition
                    </button>
                )}
            </div>
        </div>
    ) : (
        <div
            data-testid="drive-view"
            className={`flex flex-col flex-1 overflow-hidden gap-2.5 px-3.25 mt-8 ${
                hidden ? 'hidden' : ''
            }`}
        >
            <div className="flex flex-col self-start gap-3">
                <h1 className="text-xl font-bold h-9.5 pl-1.5">
                    {backend.type === backendModule.BackendType.remote
                        ? 'Cloud Drive'
                        : 'Local Drive'}
                </h1>
                <DriveBar
                    category={category}
                    canDownloadFiles={canDownloadFiles}
                    doCreateProject={doCreateProject}
                    doUploadFiles={doUploadFiles}
                    doCreateDirectory={doCreateDirectory}
                    doCreateDataConnector={doCreateDataConnector}
                    dispatchAssetEvent={dispatchAssetEvent}
                />
            </div>
            <div className="flex flex-1 gap-3 overflow-hidden">
                {backend.type === backendModule.BackendType.remote && (
                    <div className="flex flex-col gap-4 py-1">
                        <CategorySwitcher
                            category={category}
                            setCategory={setCategory}
                            dispatchAssetEvent={dispatchAssetEvent}
                        />
                        <Labels
                            labels={labels}
                            query={query}
                            setQuery={setQuery}
                            doCreateLabel={doCreateLabel}
                            doDeleteLabel={doDeleteLabel}
                            newLabelNames={newLabelNames}
                            deletedLabelNames={deletedLabelNames}
                        />
                    </div>
                )}
                <AssetsTable
                    query={query}
                    setQuery={setQuery}
                    setCanDownloadFiles={setCanDownloadFiles}
                    category={category}
                    allLabels={allLabels}
                    setSuggestions={setSuggestions}
                    initialProjectName={initialProjectName}
                    projectStartupInfo={projectStartupInfo}
                    deletedLabelNames={deletedLabelNames}
                    queuedAssetEvents={queuedAssetEvents}
                    assetEvents={assetEvents}
                    dispatchAssetEvent={dispatchAssetEvent}
                    assetListEvents={assetListEvents}
                    dispatchAssetListEvent={dispatchAssetListEvent}
                    setAssetSettingsPanelProps={setAssetSettingsPanelProps}
                    doOpenIde={doOpenEditor}
                    doCloseIde={doCloseEditor}
                    doCreateLabel={doCreateLabel}
                    loadingProjectManagerDidFail={loadingProjectManagerDidFail}
                    isListingRemoteDirectoryWhileOffline={isListingRemoteDirectoryWhileOffline}
                    isListingLocalDirectoryAndWillFail={isListingLocalDirectoryAndWillFail}
                    isListingRemoteDirectoryAndWillFail={isListingRemoteDirectoryAndWillFail}
                />
            </div>
            {isFileBeingDragged && organization != null && isCloud ? (
                <div
                    className="text-white text-lg fixed w-screen h-screen inset-0 bg-primary bg-opacity-75 backdrop-blur-xs grid place-items-center z-3"
                    onDragLeave={() => {
                        setIsFileBeingDragged(false)
                    }}
                    onDragOver={event => {
                        event.preventDefault()
                    }}
                    onDrop={event => {
                        event.preventDefault()
                        setIsFileBeingDragged(false)
                        dispatchAssetListEvent({
                            type: AssetListEventType.uploadFiles,
                            parentKey: rootDirectoryId,
                            parentId: rootDirectoryId,
                            files: Array.from(event.dataTransfer.files),
                        })
                    }}
                >
                    Drop to upload files.
                </div>
            ) : null}
        </div>
    )
}<|MERGE_RESOLUTION|>--- conflicted
+++ resolved
@@ -84,11 +84,7 @@
     const { backend } = backendProvider.useBackend()
     const { localStorage } = localStorageProvider.useLocalStorage()
     const { modalRef } = modalProvider.useModalRef()
-<<<<<<< HEAD
-    const toastAndLog = hooks.useToastAndLog()
     const [canDownloadFiles, setCanDownloadFiles] = React.useState(false)
-=======
->>>>>>> b52c81f7
     const [isFileBeingDragged, setIsFileBeingDragged] = React.useState(false)
     const [category, setCategory] = React.useState(
         () => localStorage.get(localStorageModule.LocalStorageKey.driveCategory) ?? Category.home
