/** @file A modal opened when uploaded assets. */
import * as React from 'react'

import * as modalProvider from '#/providers/ModalProvider'
import * as textProvider from '#/providers/TextProvider'

import type * as assetEvent from '#/events/assetEvent'
import AssetEventType from '#/events/AssetEventType'
import type * as assetListEvent from '#/events/assetListEvent'
import AssetListEventType from '#/events/AssetListEventType'

import AssetSummary from '#/components/dashboard/AssetSummary'
import Modal from '#/components/Modal'

import * as backendModule from '#/services/Backend'

import * as fileInfo from '#/utilities/fileInfo'
<<<<<<< HEAD
=======
import * as object from '#/utilities/object'
import * as string from '#/utilities/string'

// =================
// === Constants ===
// =================

// This is a function, even though it does not look like one.
// eslint-disable-next-line no-restricted-syntax
const pluralizeFile = string.makePluralize('file', 'files')
// This is a function, even though it does not look like one.
// eslint-disable-next-line no-restricted-syntax
const pluralizeProject = string.makePluralize('project', 'projects')
// This is a function, even though it does not look like one.
// eslint-disable-next-line no-restricted-syntax
const pluralizeFileUppercase = string.makePluralize('File', 'Files')
// This is a function, even though it does not look like one.
// eslint-disable-next-line no-restricted-syntax
const pluralizeProjectUppercase = string.makePluralize('Project', 'Projects')
>>>>>>> 784d0691

// =============
// === Types ===
// =============

/** An object containing the current asset, and the asset that is about to be uploaded,
 * that will conflict with the existing asset. */
export interface ConflictingAsset<
  Asset extends backendModule.FileAsset | backendModule.ProjectAsset =
    | backendModule.FileAsset
    | backendModule.ProjectAsset,
> {
  readonly current: backendModule.AnyAsset
  readonly new: Asset
  readonly file: File
}

// =================================
// === UpdateOrRenameAssetsModal ===
// =================================

/** Props for a {@link DuplicateAssetsModal}. */
export interface DuplicateAssetsModalProps {
  readonly parentKey: backendModule.DirectoryId
  readonly parentId: backendModule.DirectoryId
  readonly conflictingFiles: readonly ConflictingAsset<backendModule.FileAsset>[]
  readonly conflictingProjects: readonly ConflictingAsset<backendModule.ProjectAsset>[]
  readonly dispatchAssetEvent: (assetEvent: assetEvent.AssetEvent) => void
  readonly dispatchAssetListEvent: (assetListEvent: assetListEvent.AssetListEvent) => void
  readonly siblingFileNames: Iterable<string>
  readonly siblingProjectNames: Iterable<string>
  readonly nonConflictingFileCount: number
  readonly nonConflictingProjectCount: number
  readonly doUploadNonConflicting: () => void
}

/** A modal for creating a new label. */
export default function DuplicateAssetsModal(props: DuplicateAssetsModalProps) {
  const { parentKey, parentId, conflictingFiles: conflictingFilesRaw } = props
  const { conflictingProjects: conflictingProjectsRaw } = props
  const { dispatchAssetEvent, dispatchAssetListEvent } = props
  const { siblingFileNames: siblingFileNamesRaw } = props
  const { siblingProjectNames: siblingProjectNamesRaw } = props
  const { nonConflictingFileCount, nonConflictingProjectCount, doUploadNonConflicting } = props
  const { unsetModal } = modalProvider.useSetModal()
  const { getText } = textProvider.useText()
  const [conflictingFiles, setConflictingFiles] = React.useState(conflictingFilesRaw)
  const [conflictingProjects, setConflictingProjects] = React.useState(conflictingProjectsRaw)
  const siblingFileNames = React.useRef(new Set<string>())
  const siblingProjectNames = React.useRef(new Set<string>())
  const count = conflictingFiles.length + conflictingProjects.length
  const firstConflict = conflictingFiles[0] ?? conflictingProjects[0]
  const otherFilesCount = Math.max(0, conflictingFiles.length - 1)
  const otherFilesText = otherFilesCount === 1 ? getText('fileSingular') : getText('filePlural')
  const otherProjectsCount = conflictingProjects.length - (conflictingFiles.length > 0 ? 0 : 1)
  const otherProjectsText =
    otherProjectsCount === 1 ? getText('projectSingular') : getText('projectPlural')
  const nonConflictingFilesText =
    nonConflictingFileCount === 1 ? getText('fileSingular') : getText('filePlural')
  const nonConflictingProjectsText =
    nonConflictingProjectCount === 1 ? getText('projectSingular') : getText('projectPlural')

  React.useEffect(() => {
    for (const name of siblingFileNamesRaw) {
      siblingFileNames.current.add(name)
    }
    for (const name of siblingProjectNamesRaw) {
      siblingProjectNames.current.add(name)
    }
    // Note that because the props are `Iterable`s, they may be different each time
    // even if their contents are identical. However, as this component should never
    // be re-rendered with different props, the dependency list should not matter anyway.
  }, [siblingFileNamesRaw, siblingProjectNamesRaw])

  const findNewName = (conflict: ConflictingAsset, commit = true) => {
    let title = conflict.file.name
    switch (conflict.new.type) {
      case backendModule.AssetType.file: {
        const { basename, extension } = fileInfo.basenameAndExtension(title)
        let i = 1
        while (true) {
          i += 1
          const candidateTitle = `${basename} (${i}).${extension}`
          if (!siblingFileNames.current.has(candidateTitle)) {
            if (commit) {
              siblingFileNames.current.add(candidateTitle)
            }
            title = candidateTitle
            break
          }
        }
        break
      }
      case backendModule.AssetType.project: {
        const { basename, extension } = backendModule.extractProjectExtension(title)
        title = basename
        let i = 1
        while (true) {
          i += 1
          const candidateTitle = `${title} (${i})`
          if (!siblingProjectNames.current.has(candidateTitle)) {
            if (commit) {
              siblingProjectNames.current.add(candidateTitle)
            }
            title = `${candidateTitle}.${extension}`
            break
          }
        }
        break
      }
    }
    return title
  }

  const doUpdate = (toUpdate: ConflictingAsset[]) => {
    dispatchAssetEvent({
      type: AssetEventType.updateFiles,
      files: new Map(toUpdate.map(asset => [asset.current.id, asset.file])),
    })
  }

  const doRename = (toRename: ConflictingAsset[]) => {
    const clonedConflicts = structuredClone(toRename)
    for (const conflict of clonedConflicts) {
      // This is SAFE, as it is a shallow mutation of a freshly cloned object.
      object.unsafeMutable(conflict.new).title = findNewName(conflict)
    }
    dispatchAssetListEvent({
      type: AssetListEventType.insertAssets,
      parentKey,
      parentId,
      assets: clonedConflicts.map(conflict => conflict.new),
    })
    dispatchAssetEvent({
      type: AssetEventType.uploadFiles,
      files: new Map(clonedConflicts.map(conflict => [conflict.new.id, conflict.file])),
    })
  }

  return (
    <Modal centered className="absolute bg-dim">
      <form
        data-testid="new-label-modal"
        tabIndex={-1}
        className="relative flex flex-col gap-2 rounded-2xl pointer-events-auto w-96 p-4 pt-2 before:inset-0 before:absolute before:rounded-2xl before:bg-frame-selected before:backdrop-blur-3xl before:w-full before:h-full"
        onKeyDown={event => {
          if (event.key !== 'Escape') {
            event.stopPropagation()
          }
        }}
        onClick={event => {
          event.stopPropagation()
        }}
        onSubmit={event => {
          event.preventDefault()
        }}
      >
        <h1 className="relative text-sm font-semibold">
          {conflictingFiles.length > 0
            ? conflictingProjects.length > 0
              ? getText('duplicateFilesAndProjectsFound')
              : getText('duplicateFilesFound')
            : getText('duplicateProjectsFound')}
        </h1>
        {nonConflictingFileCount > 0 ||
          (nonConflictingProjectCount > 0 && (
            <div className="relative flex flex-col gap-0.5">
              <span>
                {nonConflictingFileCount > 0
                  ? nonConflictingProjectCount > 0
                    ? getText(
                        'filesAndProjectsWithoutConflicts',
                        String(nonConflictingFileCount),
                        nonConflictingFilesText,
                        String(nonConflictingProjectCount),
                        nonConflictingProjectsText
                      )
                    : getText(
                        'filesOrProjectsWithoutConflicts',
                        String(nonConflictingFileCount),
                        nonConflictingFilesText
                      )
                  : getText(
                      'filesOrProjectsWithoutConflicts',
                      String(nonConflictingProjectCount),
                      nonConflictingProjectsText
                    )}
              </span>
              <button
                type="button"
                className="relative self-start hover:cursor-pointer inline-block bg-frame-selected rounded-full px-4 py-1 disabled:opacity-50 disabled:cursor-default"
                onClick={doUploadNonConflicting}
              >
                {getText('upload')}
              </button>
            </div>
          ))}
        {firstConflict && (
          <>
            <div className="flex flex-col">
              <span className="relative">{getText('currentColon')}</span>
              <AssetSummary asset={firstConflict.current} className="relative" />
            </div>
            <div className="flex flex-col">
              <span className="relative">{getText('newColon')}</span>
              <AssetSummary
                new
                newName={backendModule.stripProjectExtension(findNewName(firstConflict, false))}
                asset={firstConflict.new}
                className="relative"
              />
            </div>
            {count > 1 && (
              <div className="relative flex gap-2">
                <button
                  type="button"
                  className="hover:cursor-pointer inline-block bg-frame-selected rounded-full px-4 py-1 disabled:opacity-50 disabled:cursor-default"
                  onClick={() => {
                    doUpdate([firstConflict])
                    switch (firstConflict.new.type) {
                      case backendModule.AssetType.file: {
                        setConflictingFiles(oldConflicts => oldConflicts.slice(1))
                        break
                      }
                      case backendModule.AssetType.project: {
                        setConflictingProjects(oldConflicts => oldConflicts.slice(1))
                        break
                      }
                    }
                  }}
                >
                  {getText('update')}
                </button>
                <button
                  type="button"
                  className="hover:cursor-pointer inline-block bg-frame-selected rounded-full px-4 py-1 disabled:opacity-50 disabled:cursor-default"
                  onClick={() => {
                    doRename([firstConflict])
                    switch (firstConflict.new.type) {
                      case backendModule.AssetType.file: {
                        setConflictingFiles(oldConflicts => oldConflicts.slice(1))
                        break
                      }
                      case backendModule.AssetType.project: {
                        setConflictingProjects(oldConflicts => oldConflicts.slice(1))
                        break
                      }
                    }
                  }}
                >
                  {firstConflict.new.type === backendModule.AssetType.file
                    ? getText('renameNewFile')
                    : getText('renameNewProject')}
                </button>
              </div>
            )}
          </>
        )}
        {(otherFilesCount > 0 ||
          otherProjectsCount > 0 ||
          nonConflictingFileCount > 0 ||
          nonConflictingProjectCount > 0) && (
          <span className="relative">
            {otherFilesCount > 0
              ? otherProjectsCount > 0
                ? getText(
                    'andOtherFilesAndProjects',
                    String(otherFilesCount),
                    otherFilesText,
                    String(otherProjectsCount),
                    otherProjectsText
                  )
                : getText('andOtherFilesOrProjects', String(otherFilesCount), otherFilesText)
              : getText('andOtherFilesOrProjects', String(otherProjectsCount), otherProjectsText)}
          </span>
        )}
        <div className="relative flex gap-2">
          <button
            type="button"
            className="hover:cursor-pointer inline-block text-white bg-invite rounded-full px-4 py-1 disabled:opacity-50 disabled:cursor-default"
            onClick={() => {
              unsetModal()
              doUploadNonConflicting()
              doUpdate([...conflictingFiles, ...conflictingProjects])
            }}
          >
            {count === 1 ? 'Update' : 'Update All'}
          </button>
          <button
            type="button"
            className="hover:cursor-pointer inline-block text-white bg-invite rounded-full px-4 py-1 disabled:opacity-50 disabled:cursor-default"
            onClick={() => {
              unsetModal()
              doUploadNonConflicting()
              doRename([...conflictingFiles, ...conflictingProjects])
            }}
          >
            {count === 1
              ? firstConflict?.new.type === backendModule.AssetType.file
                ? getText('renameNewFile')
                : getText('renameNewProject')
              : firstConflict?.new.type === backendModule.AssetType.file
              ? getText('renameNewFiles')
              : getText('renameNewProjects')}
          </button>
          <button
            type="button"
            className="hover:cursor-pointer inline-block bg-frame-selected rounded-full px-4 py-1"
            onClick={unsetModal}
          >
            {getText('cancel')}
          </button>
        </div>
      </form>
    </Modal>
  )
}<|MERGE_RESOLUTION|>--- conflicted
+++ resolved
@@ -15,28 +15,7 @@
 import * as backendModule from '#/services/Backend'
 
 import * as fileInfo from '#/utilities/fileInfo'
-<<<<<<< HEAD
-=======
 import * as object from '#/utilities/object'
-import * as string from '#/utilities/string'
-
-// =================
-// === Constants ===
-// =================
-
-// This is a function, even though it does not look like one.
-// eslint-disable-next-line no-restricted-syntax
-const pluralizeFile = string.makePluralize('file', 'files')
-// This is a function, even though it does not look like one.
-// eslint-disable-next-line no-restricted-syntax
-const pluralizeProject = string.makePluralize('project', 'projects')
-// This is a function, even though it does not look like one.
-// eslint-disable-next-line no-restricted-syntax
-const pluralizeFileUppercase = string.makePluralize('File', 'Files')
-// This is a function, even though it does not look like one.
-// eslint-disable-next-line no-restricted-syntax
-const pluralizeProjectUppercase = string.makePluralize('Project', 'Projects')
->>>>>>> 784d0691
 
 // =============
 // === Types ===
