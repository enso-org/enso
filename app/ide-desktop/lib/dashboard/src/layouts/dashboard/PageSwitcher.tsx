--- conflicted
+++ resolved
@@ -23,16 +23,13 @@
 }
 
 /** Error text for each page. */
-const ERRORS: Record<Page, text.TextId | null> = {
+// eslint-disable-next-line no-restricted-syntax
+const ERRORS = {
   [Page.home]: null,
   [Page.drive]: null,
-<<<<<<< HEAD
   [Page.editor]: 'noProjectIsCurrentlyOpen',
-=======
-  [Page.editor]: 'No project is currently open.',
   [Page.settings]: null,
->>>>>>> 6f518942
-}
+} as const satisfies Record<Page, text.TextId | null>
 
 /** Data describing how to display a button for a pageg. */
 interface PageUIData {
