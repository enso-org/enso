/** @file A panel containing the description and settings for an asset. */
import * as React from 'react'

import PenIcon from 'enso-assets/pen.svg'

import * as toastAndLogHooks from '#/hooks/toastAndLogHooks'

import * as authProvider from '#/providers/AuthProvider'
import * as backendProvider from '#/providers/BackendProvider'

import type * as assetEvent from '#/events/assetEvent'

import type Category from '#/layouts/dashboard/CategorySwitcher/Category'
import type * as pageSwitcher from '#/layouts/dashboard/PageSwitcher'
import UserBar from '#/layouts/dashboard/UserBar'

import Button from '#/components/Button'
import AssetInfoBar from '#/components/dashboard/AssetInfoBar'
import SharedWithColumn from '#/components/dashboard/column/SharedWithColumn'

import type * as backendModule from '#/services/Backend'

import type AssetTreeNode from '#/utilities/AssetTreeNode'
import * as object from '#/utilities/object'
import * as permissions from '#/utilities/permissions'

// ==========================
// === AssetSettingsPanel ===
// ==========================

/** The subset of {@link AssetSettingsPanelProps} that are required to be supplied by the row. */
export interface AssetSettingsPanelRequiredProps {
<<<<<<< HEAD
  readonly item: assetTreeNode.AssetTreeNode
  readonly setItem: React.Dispatch<React.SetStateAction<assetTreeNode.AssetTreeNode>>
=======
  item: AssetTreeNode
  setItem: React.Dispatch<React.SetStateAction<AssetTreeNode>>
>>>>>>> cbf6d41e
}

/** Props for a {@link AssetSettingsPanel}. */
export interface AssetSettingsPanelProps extends AssetSettingsPanelRequiredProps {
  readonly supportsLocalBackend: boolean
  readonly page: pageSwitcher.Page
  readonly setPage: (page: pageSwitcher.Page) => void
  readonly category: Category
  readonly isHelpChatOpen: boolean
  readonly setIsHelpChatOpen: React.Dispatch<React.SetStateAction<boolean>>
  readonly setIsSettingsPanelVisible: React.Dispatch<React.SetStateAction<boolean>>
  readonly dispatchAssetEvent: (event: assetEvent.AssetEvent) => void
  readonly projectAsset: backendModule.ProjectAsset | null
  readonly setProjectAsset: React.Dispatch<React.SetStateAction<backendModule.ProjectAsset>> | null
  readonly doRemoveSelf: () => void
  readonly onSignOut: () => void
}

/** A panel containing the description and settings for an asset. */
export default function AssetSettingsPanel(props: AssetSettingsPanelProps) {
  const { item: rawItem, setItem: rawSetItem, supportsLocalBackend, page, setPage } = props
  const { category, isHelpChatOpen, setIsHelpChatOpen, setIsSettingsPanelVisible } = props
  const { dispatchAssetEvent, projectAsset, setProjectAsset, doRemoveSelf, onSignOut } = props
  const [item, innerSetItem] = React.useState(rawItem)
  const [isEditingDescription, setIsEditingDescription] = React.useState(false)
  const [queuedDescription, setQueuedDescripion] = React.useState<string | null>(null)
  const [description, setDescription] = React.useState('')
  const { organization } = authProvider.useNonPartialUserSession()
  const { backend } = backendProvider.useBackend()
  const toastAndLog = toastAndLogHooks.useToastAndLog()
  const setItem = React.useCallback(
    (valueOrUpdater: React.SetStateAction<AssetTreeNode>) => {
      innerSetItem(valueOrUpdater)
      rawSetItem(valueOrUpdater)
    },
    [/* should never change */ rawSetItem]
  )
  const self = item.item.permissions?.find(
    permission => permission.user.user_email === organization?.email
  )
  const ownsThisAsset = self?.permission === permissions.PermissionAction.own

  React.useEffect(() => {
    setDescription(item.item.description ?? '')
  }, [item.item.description])

  const doEditDescription = async () => {
    setIsEditingDescription(false)
    if (description !== item.item.description) {
      const oldDescription = item.item.description
      setItem(oldItem => oldItem.with({ item: object.merge(oldItem.item, { description }) }))
      try {
        await backend.updateAsset(
          item.item.id,
          { parentDirectoryId: null, description },
          item.item.title
        )
      } catch (error) {
        toastAndLog('Could not edit asset description')
        setItem(oldItem =>
          oldItem.with({
            item: object.merge(oldItem.item, { description: oldDescription }),
          })
        )
      }
    }
  }

  return (
    <div
      data-testid="asset-panel"
      className="absolute flex flex-col h-full border-black/[0.12] border-l-2 gap-8 w-120 pl-3 pr-4 py-2.25"
      onClick={event => {
        event.stopPropagation()
      }}
    >
      <div className="flex">
        {/* Spacing. */}
        <div className="grow" />
        <div className="flex gap-2">
          <AssetInfoBar
            canToggleSettingsPanel={true}
            isSettingsPanelVisible={true}
            setIsSettingsPanelVisible={setIsSettingsPanelVisible}
          />
          <UserBar
            supportsLocalBackend={supportsLocalBackend}
            isHelpChatOpen={isHelpChatOpen}
            setIsHelpChatOpen={setIsHelpChatOpen}
            onSignOut={onSignOut}
            page={page}
            setPage={setPage}
            projectAsset={projectAsset}
            setProjectAsset={setProjectAsset}
            doRemoveSelf={doRemoveSelf}
          />
        </div>
      </div>
      <div className="flex flex-col items-start gap-1">
        <span className="flex items-center gap-2 text-lg leading-144.5 h-7 py-px">
          Description
          {ownsThisAsset && !isEditingDescription && (
            <Button
              image={PenIcon}
              onClick={() => {
                setIsEditingDescription(true)
                setQueuedDescripion(item.item.description)
              }}
            />
          )}
        </span>
        <div data-testid="asset-panel-description" className="py-1 self-stretch">
          {!isEditingDescription ? (
            <span className="leading-170 py-px">{item.item.description}</span>
          ) : (
            <form className="flex flex-col gap-2" onSubmit={doEditDescription}>
              <textarea
                ref={element => {
                  if (element != null && queuedDescription != null) {
                    element.value = queuedDescription
                    setQueuedDescripion(null)
                  }
                }}
                onBlur={doEditDescription}
                value={description}
                onKeyDown={event => {
                  event.stopPropagation()
                  switch (event.key) {
                    case 'Escape': {
                      setIsEditingDescription(false)
                      break
                    }
                    case 'Enter': {
                      if (event.ctrlKey) {
                        void doEditDescription()
                        break
                      }
                    }
                  }
                }}
                onChange={event => {
                  setDescription(event.currentTarget.value)
                }}
                className="bg-frame resize-none rounded-lg w-full p-2"
              ></textarea>
              <button type="submit" className="self-start bg-frame-selected rounded-full px-4 py-1">
                Update
              </button>
            </form>
          )}
        </div>
      </div>
      <div className="flex flex-col items-start gap-2">
        <span className="text-lg leading-144.5 h-7 py-px">Settings</span>
        <table>
          <tbody>
            <tr data-testid="asset-panel-permissions">
              <td className="min-w-32 px-0 py-1">
                <span className="inline-block leading-170 h-6 py-px">Shared with</span>
              </td>
              <td className="p-0 w-full">
                <SharedWithColumn
                  item={item}
                  setItem={setItem}
                  state={{ category, dispatchAssetEvent }}
                />
              </td>
            </tr>
          </tbody>
        </table>
      </div>
    </div>
  )
}<|MERGE_RESOLUTION|>--- conflicted
+++ resolved
@@ -30,13 +30,8 @@
 
 /** The subset of {@link AssetSettingsPanelProps} that are required to be supplied by the row. */
 export interface AssetSettingsPanelRequiredProps {
-<<<<<<< HEAD
-  readonly item: assetTreeNode.AssetTreeNode
-  readonly setItem: React.Dispatch<React.SetStateAction<assetTreeNode.AssetTreeNode>>
-=======
-  item: AssetTreeNode
-  setItem: React.Dispatch<React.SetStateAction<AssetTreeNode>>
->>>>>>> cbf6d41e
+  readonly item: AssetTreeNode
+  readonly setItem: React.Dispatch<React.SetStateAction<AssetTreeNode>>
 }
 
 /** Props for a {@link AssetSettingsPanel}. */
