--- conflicted
+++ resolved
@@ -27,25 +27,13 @@
   /** When true, the button is not faded out even when not hovered. */
   readonly active?: boolean
   /** When true, the button is not clickable. */
-<<<<<<< HEAD
   readonly disabled?: boolean
-  /** A title that is only shown when `disabled` is true. */
-  readonly hidden: boolean
   readonly image: string
   readonly name: string
   readonly iconClassName?: string
   readonly onClick: () => void
   readonly onDragOver: (event: React.DragEvent) => void
   readonly onDrop: (event: React.DragEvent) => void
-=======
-  disabled?: boolean
-  image: string
-  name: string
-  iconClassName?: string
-  onClick: () => void
-  onDragOver: (event: React.DragEvent) => void
-  onDrop: (event: React.DragEvent) => void
->>>>>>> cbf6d41e
 }
 
 /** An entry in a {@link CategorySwitcher}. */
@@ -82,25 +70,7 @@
 // === CategorySwitcher ===
 // ========================
 
-<<<<<<< HEAD
-const CATEGORIES: Category[] = [
-  Category.recent,
-  Category.drafts,
-  Category.home,
-  Category.root,
-  Category.trash,
-]
-
-const IS_NOT_YET_IMPLEMENTED: Readonly<Record<Category, boolean>> = {
-  [Category.recent]: false,
-  [Category.drafts]: true,
-  [Category.home]: false,
-  [Category.root]: true,
-  [Category.trash]: false,
-}
-=======
 const CATEGORIES: Category[] = [Category.recent, Category.home, Category.trash]
->>>>>>> cbf6d41e
 
 const CATEGORY_ICONS: Readonly<Record<Category, string>> = {
   [Category.recent]: RecentIcon,
