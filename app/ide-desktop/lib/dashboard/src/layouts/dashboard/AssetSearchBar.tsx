/** @file A search bar containing a text input, and a list of suggestions. */
import * as React from 'react'

import FindIcon from 'enso-assets/find.svg'

<<<<<<< HEAD
import * as textProvider from '#/providers/TextProvider'
import type * as backend from '#/services/backend'
=======
import Label from '#/components/dashboard/Label'

import type * as backend from '#/services/Backend'

>>>>>>> bb8ff8f8
import * as array from '#/utilities/array'
import AssetQuery, * as assetQuery from '#/utilities/AssetQuery'
import * as shortcutManager from '#/utilities/ShortcutManager'

// =============
// === Types ===
// =============

/** The reason behind a new query. */
enum QuerySource {
  /** A query change initiated by tabbing. While *technically* internal, it is semantically
   * different in that tabbing does not update the base query. */
  tabbing = 'tabbing',
  /** A query change initiated from code in this component. */
  internal = 'internal',
  /** A query change initiated by typing in the search bar. */
  typing = 'typing',
  /** A query change initiated from code in another component. */
  external = 'external',
}

/** A suggested query. */
export interface Suggestion {
  render: () => React.ReactNode
  addToQuery: (query: AssetQuery) => AssetQuery
  deleteFromQuery: (query: AssetQuery) => AssetQuery
}

// ======================
// === AssetSearchBar ===
// ======================

/** Props for a {@link AssetSearchBar}. */
export interface AssetSearchBarProps {
  query: AssetQuery
  setQuery: React.Dispatch<React.SetStateAction<AssetQuery>>
  labels: backend.Label[]
  suggestions: Suggestion[]
}

/** A search bar containing a text input, and a list of suggestions. */
export default function AssetSearchBar(props: AssetSearchBarProps) {
  const { query, setQuery, labels, suggestions: rawSuggestions } = props
<<<<<<< HEAD
  const { getText } = textProvider.useText()
  const [isTabbing, setIsTabbing] = React.useState(false)
=======
>>>>>>> bb8ff8f8
  /** A cached query as of the start of tabbing. */
  const baseQuery = React.useRef(query)
  const [suggestions, setSuggestions] = React.useState(rawSuggestions)
  const suggestionsRef = React.useRef(rawSuggestions)
  const [selectedIndices, setSelectedIndices] = React.useState<ReadonlySet<number>>(
    new Set<number>()
  )
  const [selectedIndex, setSelectedIndex] = React.useState<number | null>(null)
  const [areSuggestionsVisible, setAreSuggestionsVisible] = React.useState(false)
  const areSuggestionsVisibleRef = React.useRef(areSuggestionsVisible)
  const querySource = React.useRef(QuerySource.external)
  const [isShiftPressed, setIsShiftPressed] = React.useState(false)
  const rootRef = React.useRef<HTMLLabelElement>(null)
  const searchRef = React.useRef<HTMLInputElement>(null)

  React.useEffect(() => {
    areSuggestionsVisibleRef.current = areSuggestionsVisible
  }, [areSuggestionsVisible])

  React.useEffect(() => {
    if (querySource.current !== QuerySource.tabbing && !isShiftPressed) {
      baseQuery.current = query
    }
    // This effect MUST only run when `query` changes.
    // eslint-disable-next-line react-hooks/exhaustive-deps
  }, [query])

  React.useEffect(() => {
    if (querySource.current !== QuerySource.tabbing) {
      setSelectedIndex(null)
    }
    if (
      querySource.current !== QuerySource.internal &&
      querySource.current !== QuerySource.tabbing
    ) {
      if (searchRef.current != null) {
        searchRef.current.value = query.toString()
      }
    }
  }, [query])

  React.useEffect(() => {
    if (querySource.current !== QuerySource.tabbing && !isShiftPressed) {
      setSuggestions(rawSuggestions)
      suggestionsRef.current = rawSuggestions
    }
  }, [isShiftPressed, rawSuggestions])

  React.useEffect(() => {
    if (
      querySource.current === QuerySource.internal ||
      querySource.current === QuerySource.tabbing
    ) {
      let newQuery = query
      const suggestion = selectedIndex == null ? null : suggestions[selectedIndex]
      if (suggestion != null) {
        newQuery = suggestion.addToQuery(baseQuery.current)
        setQuery(newQuery)
      }
      searchRef.current?.focus()
      const end = searchRef.current?.value.length ?? 0
      searchRef.current?.setSelectionRange(end, end)
      if (searchRef.current != null) {
        searchRef.current.value = newQuery.toString()
      }
    }
    // This effect MUST only run when `selectedIndex` changes.
    // eslint-disable-next-line react-hooks/exhaustive-deps
  }, [selectedIndex])

  React.useEffect(() => {
    const onKeyDown = (event: KeyboardEvent) => {
      setIsShiftPressed(event.shiftKey)
      if (areSuggestionsVisibleRef.current) {
        if (event.key === 'Tab') {
          event.preventDefault()
          querySource.current = QuerySource.tabbing
          setSelectedIndex(oldIndex => {
            const length = Math.max(1, suggestionsRef.current.length)
            if (event.shiftKey) {
              return oldIndex == null ? length - 1 : (oldIndex + length - 1) % length
            } else {
              return oldIndex == null ? 0 : (oldIndex + 1) % length
            }
          })
          // FIXME: `setQuery`?
        }
        if (event.key === 'Enter' || event.key === ' ') {
          querySource.current = QuerySource.external
          if (searchRef.current != null) {
            searchRef.current.focus()
            const end = searchRef.current.value.length
            searchRef.current.setSelectionRange(end, end)
          }
        }
        if (event.key === 'Enter') {
          setAreSuggestionsVisible(false)
        }
      }
      if (event.key === 'Escape') {
        searchRef.current?.blur()
      }
      // Allow `alt` key to be pressed in case it is being used to enter special characters.
      if (
        !(event.target instanceof HTMLInputElement) &&
        (!(event.target instanceof HTMLElement) || !event.target.isContentEditable) &&
        (!(event.target instanceof Node) || rootRef.current?.contains(event.target) !== true) &&
        shortcutManager.isTextInputEvent(event)
      ) {
        searchRef.current?.focus()
      }
      if (
        event.target instanceof Node &&
        rootRef.current?.contains(event.target) === true &&
        shortcutManager.isPotentiallyShortcut(event)
      ) {
        searchRef.current?.focus()
      }
    }
    const onKeyUp = (event: KeyboardEvent) => {
      setIsShiftPressed(event.shiftKey)
    }
    document.addEventListener('keydown', onKeyDown)
    document.addEventListener('keyup', onKeyUp)
    return () => {
      document.removeEventListener('keydown', onKeyDown)
      document.removeEventListener('keyup', onKeyUp)
    }
  }, [])

  // Reset `querySource` after all other effects have run.
  React.useEffect(() => {
    if (querySource.current !== QuerySource.typing && searchRef.current != null) {
      searchRef.current.value = query.toString()
    }
    if (querySource.current !== QuerySource.tabbing) {
      baseQuery.current = query
      querySource.current = QuerySource.external
    }
  }, [query, /* should never change */ setQuery])

  return (
    <label
      ref={rootRef}
      data-testid="asset-search-bar"
      tabIndex={-1}
      onFocus={() => {
        setAreSuggestionsVisible(true)
      }}
      onBlur={event => {
        if (!event.currentTarget.contains(event.relatedTarget)) {
          if (querySource.current === QuerySource.tabbing) {
            querySource.current = QuerySource.external
          }
          setAreSuggestionsVisible(false)
        }
      }}
      className="group search-bar relative flex items-center text-primary rounded-full gap-2.5 h-8 grow max-w-98.25 xl:max-w-screen-1/3 px-2"
    >
      <img src={FindIcon} className="relative z-1 opacity-80" />
      <input
        ref={searchRef}
        type="search"
        size={1}
        placeholder={getText('searchPlaceholder')}
        className="peer relative z-1 grow bg-transparent leading-5 h-6 py-px xl:placeholder:text-center"
        onChange={event => {
          if (querySource.current !== QuerySource.internal) {
            querySource.current = QuerySource.typing
            setQuery(AssetQuery.fromString(event.target.value))
          }
        }}
        onKeyDown={event => {
          if (
            event.key === 'Enter' &&
            !event.shiftKey &&
            !event.altKey &&
            !event.metaKey &&
            !event.ctrlKey
          ) {
            // Clone the query to refresh results.
            setQuery(query.clone())
          }
        }}
      />
      <div className="absolute flex flex-col top-0 left-0 overflow-hidden w-full before:absolute before:bg-frame before:inset-0 before:backdrop-blur-3xl rounded-2xl pointer-events-none transition-all duration-300">
        <div className="relative padding h-8"></div>
        {areSuggestionsVisible && (
          <div className="relative flex flex-col gap-2">
            {/* Tags (`name:`, `modified:`, etc.) */}
            <div
              data-testid="asset-search-tag-names"
              className="flex flex-wrap gap-2 whitespace-nowrap px-2 pointer-events-auto"
            >
              {AssetQuery.tagNames.flatMap(entry => {
                const [key, tag] = entry
                return tag == null || isShiftPressed !== tag.startsWith('-')
                  ? []
                  : [
                      <button
                        key={key}
                        className="bg-frame rounded-full h-6 px-2 hover:bg-frame-selected transition-all"
                        onClick={() => {
                          querySource.current = QuerySource.internal
                          setQuery(query.add({ [key]: [[]] }))
                        }}
                      >
                        {`${tag}:`}
                      </button>,
                    ]
              })}
            </div>
            {/* Asset labels */}
            <div data-testid="asset-search-labels" className="flex gap-2 p-2 pointer-events-auto">
              {labels.map(label => {
                const negated = query.negativeLabels.some(term =>
                  array.shallowEqual(term, [label.value])
                )
                return (
                  <Label
                    key={label.id}
                    color={label.color}
                    group={false}
                    active={
                      negated || query.labels.some(term => array.shallowEqual(term, [label.value]))
                    }
                    negated={negated}
                    onClick={event => {
                      querySource.current = QuerySource.internal
                      setQuery(oldQuery => {
                        const newQuery = assetQuery.toggleLabel(
                          oldQuery,
                          label.value,
                          event.shiftKey
                        )
                        baseQuery.current = newQuery
                        return newQuery
                      })
                    }}
                  >
                    {label.value}
                  </Label>
                )
              })}
            </div>
            {/* Suggestions */}
            <div className="flex flex-col max-h-[16rem] overflow-y-auto">
              {suggestions.map((suggestion, index) => (
                // This should not be a `<button>`, since `render()` may output a
                // tree containing a button.
                <div
                  data-testid="asset-search-suggestion"
                  key={index}
                  ref={el => {
                    if (index === selectedIndex) {
                      el?.focus()
                    }
                  }}
                  tabIndex={-1}
                  className={`cursor-pointer px-2 py-1 mx-1 rounded-2xl text-left hover:bg-frame-selected last:mb-1 transition-colors pointer-events-auto ${
                    index === selectedIndex
                      ? 'bg-frame-selected'
                      : selectedIndices.has(index)
                      ? 'bg-frame'
                      : ''
                  }`}
                  onClick={event => {
                    querySource.current = QuerySource.internal
                    setQuery(
                      selectedIndices.has(index)
                        ? suggestion.deleteFromQuery(event.shiftKey ? query : baseQuery.current)
                        : suggestion.addToQuery(event.shiftKey ? query : baseQuery.current)
                    )
                    if (event.shiftKey) {
                      setSelectedIndices(
                        new Set(
                          selectedIndices.has(index)
                            ? [...selectedIndices].filter(otherIndex => otherIndex !== index)
                            : [...selectedIndices, index]
                        )
                      )
                    } else {
                      setAreSuggestionsVisible(false)
                    }
                  }}
                >
                  {suggestion.render()}
                </div>
              ))}
            </div>
          </div>
        )}
      </div>
    </label>
  )
}<|MERGE_RESOLUTION|>--- conflicted
+++ resolved
@@ -3,15 +3,12 @@
 
 import FindIcon from 'enso-assets/find.svg'
 
-<<<<<<< HEAD
 import * as textProvider from '#/providers/TextProvider'
-import type * as backend from '#/services/backend'
-=======
+
 import Label from '#/components/dashboard/Label'
 
 import type * as backend from '#/services/Backend'
 
->>>>>>> bb8ff8f8
 import * as array from '#/utilities/array'
 import AssetQuery, * as assetQuery from '#/utilities/AssetQuery'
 import * as shortcutManager from '#/utilities/ShortcutManager'
@@ -55,11 +52,7 @@
 /** A search bar containing a text input, and a list of suggestions. */
 export default function AssetSearchBar(props: AssetSearchBarProps) {
   const { query, setQuery, labels, suggestions: rawSuggestions } = props
-<<<<<<< HEAD
   const { getText } = textProvider.useText()
-  const [isTabbing, setIsTabbing] = React.useState(false)
-=======
->>>>>>> bb8ff8f8
   /** A cached query as of the start of tabbing. */
   const baseQuery = React.useRef(query)
   const [suggestions, setSuggestions] = React.useState(rawSuggestions)
