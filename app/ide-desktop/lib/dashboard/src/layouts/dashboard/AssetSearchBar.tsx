/** @file A search bar containing a text input, and a list of suggestions. */
import * as React from 'react'

import FindIcon from 'enso-assets/find.svg'

import Label from '#/components/dashboard/Label'

import type * as backend from '#/services/Backend'

import * as array from '#/utilities/array'
import AssetQuery, * as assetQuery from '#/utilities/AssetQuery'
import * as shortcutManager from '#/utilities/ShortcutManager'

// =============
// === Types ===
// =============

/** The reason behind a new query. */
enum QuerySource {
  /** A query change initiated by tabbing. While *technically* internal, it is semantically
   * different in that tabbing does not update the base query. */
  tabbing = 'tabbing',
  /** A query change initiated from code in this component. */
  internal = 'internal',
  /** A query change initiated by typing in the search bar. */
  typing = 'typing',
  /** A query change initiated from code in another component. */
  external = 'external',
}

/** A suggested query. */
export interface Suggestion {
<<<<<<< HEAD
  readonly render: () => React.ReactNode
  readonly addToQuery: (query: assetQuery.AssetQuery) => assetQuery.AssetQuery
  readonly deleteFromQuery: (query: assetQuery.AssetQuery) => assetQuery.AssetQuery
=======
  render: () => React.ReactNode
  addToQuery: (query: AssetQuery) => AssetQuery
  deleteFromQuery: (query: AssetQuery) => AssetQuery
>>>>>>> cbf6d41e
}

// ======================
// === AssetSearchBar ===
// ======================

/** Props for a {@link AssetSearchBar}. */
export interface AssetSearchBarProps {
<<<<<<< HEAD
  readonly query: assetQuery.AssetQuery
  readonly setQuery: React.Dispatch<React.SetStateAction<assetQuery.AssetQuery>>
  readonly labels: backend.Label[]
  readonly suggestions: Suggestion[]
=======
  query: AssetQuery
  setQuery: React.Dispatch<React.SetStateAction<AssetQuery>>
  labels: backend.Label[]
  suggestions: Suggestion[]
>>>>>>> cbf6d41e
}

/** A search bar containing a text input, and a list of suggestions. */
export default function AssetSearchBar(props: AssetSearchBarProps) {
  const { query, setQuery, labels, suggestions: rawSuggestions } = props
  /** A cached query as of the start of tabbing. */
  const baseQuery = React.useRef(query)
  const [suggestions, setSuggestions] = React.useState(rawSuggestions)
  const suggestionsRef = React.useRef(rawSuggestions)
  const [selectedIndices, setSelectedIndices] = React.useState<ReadonlySet<number>>(
    new Set<number>()
  )
  const [selectedIndex, setSelectedIndex] = React.useState<number | null>(null)
  const [areSuggestionsVisible, setAreSuggestionsVisible] = React.useState(false)
  const areSuggestionsVisibleRef = React.useRef(areSuggestionsVisible)
  const querySource = React.useRef(QuerySource.external)
  const [isShiftPressed, setIsShiftPressed] = React.useState(false)
  const rootRef = React.useRef<HTMLLabelElement>(null)
  const searchRef = React.useRef<HTMLInputElement>(null)

  React.useEffect(() => {
    areSuggestionsVisibleRef.current = areSuggestionsVisible
  }, [areSuggestionsVisible])

  React.useEffect(() => {
    if (querySource.current !== QuerySource.tabbing && !isShiftPressed) {
      baseQuery.current = query
    }
    // This effect MUST only run when `query` changes.
    // eslint-disable-next-line react-hooks/exhaustive-deps
  }, [query])

  React.useEffect(() => {
    if (querySource.current !== QuerySource.tabbing) {
      setSelectedIndex(null)
    }
    if (
      querySource.current !== QuerySource.internal &&
      querySource.current !== QuerySource.tabbing
    ) {
      if (searchRef.current != null) {
        searchRef.current.value = query.toString()
      }
    }
  }, [query])

  React.useEffect(() => {
    if (querySource.current !== QuerySource.tabbing && !isShiftPressed) {
      setSuggestions(rawSuggestions)
      suggestionsRef.current = rawSuggestions
    }
  }, [isShiftPressed, rawSuggestions])

  React.useEffect(() => {
    if (
      querySource.current === QuerySource.internal ||
      querySource.current === QuerySource.tabbing
    ) {
      let newQuery = query
      const suggestion = selectedIndex == null ? null : suggestions[selectedIndex]
      if (suggestion != null) {
        newQuery = suggestion.addToQuery(baseQuery.current)
        setQuery(newQuery)
      }
      searchRef.current?.focus()
      const end = searchRef.current?.value.length ?? 0
      searchRef.current?.setSelectionRange(end, end)
      if (searchRef.current != null) {
        searchRef.current.value = newQuery.toString()
      }
    }
    // This effect MUST only run when `selectedIndex` changes.
    // eslint-disable-next-line react-hooks/exhaustive-deps
  }, [selectedIndex])

  React.useEffect(() => {
    const onKeyDown = (event: KeyboardEvent) => {
      setIsShiftPressed(event.shiftKey)
      if (areSuggestionsVisibleRef.current) {
        if (event.key === 'Tab') {
          event.preventDefault()
          querySource.current = QuerySource.tabbing
          setSelectedIndex(oldIndex => {
            const length = Math.max(1, suggestionsRef.current.length)
            if (event.shiftKey) {
              return oldIndex == null ? length - 1 : (oldIndex + length - 1) % length
            } else {
              return oldIndex == null ? 0 : (oldIndex + 1) % length
            }
          })
          // FIXME: `setQuery`?
        }
        if (event.key === 'Enter' || event.key === ' ') {
          querySource.current = QuerySource.external
          if (searchRef.current != null) {
            searchRef.current.focus()
            const end = searchRef.current.value.length
            searchRef.current.setSelectionRange(end, end)
          }
        }
        if (event.key === 'Enter') {
          setAreSuggestionsVisible(false)
        }
      }
      if (event.key === 'Escape') {
        searchRef.current?.blur()
      }
      // Allow `alt` key to be pressed in case it is being used to enter special characters.
      if (
        !(event.target instanceof HTMLInputElement) &&
        (!(event.target instanceof HTMLElement) || !event.target.isContentEditable) &&
        (!(event.target instanceof Node) || rootRef.current?.contains(event.target) !== true) &&
        shortcutManager.isTextInputEvent(event)
      ) {
        searchRef.current?.focus()
      }
      if (
        event.target instanceof Node &&
        rootRef.current?.contains(event.target) === true &&
        shortcutManager.isPotentiallyShortcut(event)
      ) {
        searchRef.current?.focus()
      }
    }
    const onKeyUp = (event: KeyboardEvent) => {
      setIsShiftPressed(event.shiftKey)
    }
    document.addEventListener('keydown', onKeyDown)
    document.addEventListener('keyup', onKeyUp)
    return () => {
      document.removeEventListener('keydown', onKeyDown)
      document.removeEventListener('keyup', onKeyUp)
    }
  }, [])

  // Reset `querySource` after all other effects have run.
  React.useEffect(() => {
    if (querySource.current !== QuerySource.typing && searchRef.current != null) {
      searchRef.current.value = query.toString()
    }
    if (querySource.current !== QuerySource.tabbing) {
      baseQuery.current = query
      querySource.current = QuerySource.external
    }
  }, [query, /* should never change */ setQuery])

  return (
    <label
      ref={rootRef}
      data-testid="asset-search-bar"
      tabIndex={-1}
      onFocus={() => {
        setAreSuggestionsVisible(true)
      }}
      onBlur={event => {
        if (!event.currentTarget.contains(event.relatedTarget)) {
          if (querySource.current === QuerySource.tabbing) {
            querySource.current = QuerySource.external
          }
          setAreSuggestionsVisible(false)
        }
      }}
      className="group search-bar relative flex items-center text-primary rounded-full gap-2.5 h-8 grow max-w-98.25 xl:max-w-screen-1/3 px-2"
    >
      <img src={FindIcon} className="relative z-1 opacity-80" />
      <input
        ref={searchRef}
        type="search"
        size={1}
        placeholder="Type to search for projects, data connectors, users, and more."
        className="peer relative z-1 grow bg-transparent leading-5 h-6 py-px xl:placeholder:text-center"
        onChange={event => {
          if (querySource.current !== QuerySource.internal) {
            querySource.current = QuerySource.typing
            setQuery(AssetQuery.fromString(event.target.value))
          }
        }}
        onKeyDown={event => {
          if (
            event.key === 'Enter' &&
            !event.shiftKey &&
            !event.altKey &&
            !event.metaKey &&
            !event.ctrlKey
          ) {
            // Clone the query to refresh results.
            setQuery(query.clone())
          }
        }}
      />
      <div className="absolute flex flex-col top-0 left-0 overflow-hidden w-full before:absolute before:bg-frame before:inset-0 before:backdrop-blur-3xl rounded-2xl pointer-events-none transition-all duration-300">
        <div className="relative padding h-8"></div>
        {areSuggestionsVisible && (
          <div className="relative flex flex-col gap-2">
            {/* Tags (`name:`, `modified:`, etc.) */}
            <div
              data-testid="asset-search-tag-names"
              className="flex flex-wrap gap-2 whitespace-nowrap px-2 pointer-events-auto"
            >
              {AssetQuery.tagNames.flatMap(entry => {
                const [key, tag] = entry
                return tag == null || isShiftPressed !== tag.startsWith('-')
                  ? []
                  : [
                      <button
                        key={key}
                        className="bg-frame rounded-full h-6 px-2 hover:bg-frame-selected transition-all"
                        onClick={() => {
                          querySource.current = QuerySource.internal
                          setQuery(query.add({ [key]: [[]] }))
                        }}
                      >
                        {tag}:
                      </button>,
                    ]
              })}
            </div>
            {/* Asset labels */}
            <div data-testid="asset-search-labels" className="flex gap-2 p-2 pointer-events-auto">
              {labels.map(label => {
                const negated = query.negativeLabels.some(term =>
                  array.shallowEqual(term, [label.value])
                )
                return (
                  <Label
                    key={label.id}
                    color={label.color}
                    group={false}
                    active={
                      negated || query.labels.some(term => array.shallowEqual(term, [label.value]))
                    }
                    negated={negated}
                    onClick={event => {
                      querySource.current = QuerySource.internal
                      setQuery(oldQuery => {
                        const newQuery = assetQuery.toggleLabel(
                          oldQuery,
                          label.value,
                          event.shiftKey
                        )
                        baseQuery.current = newQuery
                        return newQuery
                      })
                    }}
                  >
                    {label.value}
                  </Label>
                )
              })}
            </div>
            {/* Suggestions */}
            <div className="flex flex-col max-h-[16rem] overflow-y-auto">
              {suggestions.map((suggestion, index) => (
                // This should not be a `<button>`, since `render()` may output a
                // tree containing a button.
                <div
                  data-testid="asset-search-suggestion"
                  key={index}
                  ref={el => {
                    if (index === selectedIndex) {
                      el?.focus()
                    }
                  }}
                  tabIndex={-1}
                  className={`cursor-pointer px-2 py-1 mx-1 rounded-2xl text-left hover:bg-frame-selected last:mb-1 transition-colors pointer-events-auto ${
                    index === selectedIndex
                      ? 'bg-frame-selected'
                      : selectedIndices.has(index)
                      ? 'bg-frame'
                      : ''
                  }`}
                  onClick={event => {
                    querySource.current = QuerySource.internal
                    setQuery(
                      selectedIndices.has(index)
                        ? suggestion.deleteFromQuery(event.shiftKey ? query : baseQuery.current)
                        : suggestion.addToQuery(event.shiftKey ? query : baseQuery.current)
                    )
                    if (event.shiftKey) {
                      setSelectedIndices(
                        new Set(
                          selectedIndices.has(index)
                            ? [...selectedIndices].filter(otherIndex => otherIndex !== index)
                            : [...selectedIndices, index]
                        )
                      )
                    } else {
                      setAreSuggestionsVisible(false)
                    }
                  }}
                >
                  {suggestion.render()}
                </div>
              ))}
            </div>
          </div>
        )}
      </div>
    </label>
  )
}<|MERGE_RESOLUTION|>--- conflicted
+++ resolved
@@ -30,15 +30,9 @@
 
 /** A suggested query. */
 export interface Suggestion {
-<<<<<<< HEAD
   readonly render: () => React.ReactNode
-  readonly addToQuery: (query: assetQuery.AssetQuery) => assetQuery.AssetQuery
-  readonly deleteFromQuery: (query: assetQuery.AssetQuery) => assetQuery.AssetQuery
-=======
-  render: () => React.ReactNode
-  addToQuery: (query: AssetQuery) => AssetQuery
-  deleteFromQuery: (query: AssetQuery) => AssetQuery
->>>>>>> cbf6d41e
+  readonly addToQuery: (query: AssetQuery) => AssetQuery
+  readonly deleteFromQuery: (query: AssetQuery) => AssetQuery
 }
 
 // ======================
@@ -47,17 +41,10 @@
 
 /** Props for a {@link AssetSearchBar}. */
 export interface AssetSearchBarProps {
-<<<<<<< HEAD
-  readonly query: assetQuery.AssetQuery
-  readonly setQuery: React.Dispatch<React.SetStateAction<assetQuery.AssetQuery>>
+  readonly query: AssetQuery
+  readonly setQuery: React.Dispatch<React.SetStateAction<AssetQuery>>
   readonly labels: backend.Label[]
   readonly suggestions: Suggestion[]
-=======
-  query: AssetQuery
-  setQuery: React.Dispatch<React.SetStateAction<AssetQuery>>
-  labels: backend.Label[]
-  suggestions: Suggestion[]
->>>>>>> cbf6d41e
 }
 
 /** A search bar containing a text input, and a list of suggestions. */
