/** @file A search bar containing a text input, and a list of suggestions. */
import * as React from 'react'

import FindIcon from 'enso-assets/find.svg'

import Label from '#/components/dashboard/Label'

import type * as backend from '#/services/Backend'

import * as array from '#/utilities/array'
import AssetQuery, * as assetQuery from '#/utilities/AssetQuery'
import * as shortcutManager from '#/utilities/ShortcutManager'

// =============
// === Types ===
// =============

/** The reason behind a new query. */
enum QuerySource {
  /** A query change initiated by tabbing. While *technically* internal, it is semantically
   * different in that tabbing does not update the base query. */
  tabbing = 'tabbing',
  /** A query change initiated from code in this component. */
  internal = 'internal',
  /** A query change initiated by typing in the search bar. */
  typing = 'typing',
  /** A query change initiated from code in another component. */
  external = 'external',
}

/** A suggested query. */
export interface Suggestion {
  readonly render: () => React.ReactNode
  readonly addToQuery: (query: AssetQuery) => AssetQuery
  readonly deleteFromQuery: (query: AssetQuery) => AssetQuery
}

// ======================
// === AssetSearchBar ===
// ======================

/** Props for a {@link AssetSearchBar}. */
export interface AssetSearchBarProps {
<<<<<<< HEAD
  query: AssetQuery
  setQuery: React.Dispatch<React.SetStateAction<AssetQuery>>
  labels: backend.Label[]
  suggestions: Suggestion[]
  isCloud: boolean
=======
  readonly query: AssetQuery
  readonly setQuery: React.Dispatch<React.SetStateAction<AssetQuery>>
  readonly labels: backend.Label[]
  readonly suggestions: Suggestion[]
>>>>>>> 784d0691
}

/** A search bar containing a text input, and a list of suggestions. */
export default function AssetSearchBar(props: AssetSearchBarProps) {
  const { query, setQuery, labels, suggestions: rawSuggestions, isCloud } = props
  /** A cached query as of the start of tabbing. */
  const baseQuery = React.useRef(query)
  const [suggestions, setSuggestions] = React.useState(rawSuggestions)
  const suggestionsRef = React.useRef(rawSuggestions)
  const [selectedIndices, setSelectedIndices] = React.useState<ReadonlySet<number>>(
    new Set<number>()
  )
  const [selectedIndex, setSelectedIndex] = React.useState<number | null>(null)
  const [areSuggestionsVisible, setAreSuggestionsVisible] = React.useState(false)
  const areSuggestionsVisibleRef = React.useRef(areSuggestionsVisible)
  const querySource = React.useRef(QuerySource.external)
  const [isShiftPressed, setIsShiftPressed] = React.useState(false)
  const rootRef = React.useRef<HTMLLabelElement>(null)
  const searchRef = React.useRef<HTMLInputElement>(null)

  React.useEffect(() => {
    areSuggestionsVisibleRef.current = areSuggestionsVisible
  }, [areSuggestionsVisible])

  React.useEffect(() => {
    if (querySource.current !== QuerySource.tabbing && !isShiftPressed) {
      baseQuery.current = query
    }
    // This effect MUST only run when `query` changes.
    // eslint-disable-next-line react-hooks/exhaustive-deps
  }, [query])

  React.useEffect(() => {
    if (querySource.current !== QuerySource.tabbing) {
      setSelectedIndex(null)
    }
    if (
      querySource.current !== QuerySource.internal &&
      querySource.current !== QuerySource.tabbing
    ) {
      if (searchRef.current != null) {
        searchRef.current.value = query.toString()
      }
    }
  }, [query])

  React.useEffect(() => {
    if (querySource.current !== QuerySource.tabbing && !isShiftPressed) {
      setSuggestions(rawSuggestions)
      suggestionsRef.current = rawSuggestions
    }
  }, [isShiftPressed, rawSuggestions])

  React.useEffect(() => {
    if (
      querySource.current === QuerySource.internal ||
      querySource.current === QuerySource.tabbing
    ) {
      let newQuery = query
      const suggestion = selectedIndex == null ? null : suggestions[selectedIndex]
      if (suggestion != null) {
        newQuery = suggestion.addToQuery(baseQuery.current)
        setQuery(newQuery)
      }
      searchRef.current?.focus()
      const end = searchRef.current?.value.length ?? 0
      searchRef.current?.setSelectionRange(end, end)
      if (searchRef.current != null) {
        searchRef.current.value = newQuery.toString()
      }
    }
    // This effect MUST only run when `selectedIndex` changes.
    // eslint-disable-next-line react-hooks/exhaustive-deps
  }, [selectedIndex])

  React.useEffect(() => {
    const onKeyDown = (event: KeyboardEvent) => {
      setIsShiftPressed(event.shiftKey)
      if (areSuggestionsVisibleRef.current) {
        if (event.key === 'Tab') {
          event.preventDefault()
          querySource.current = QuerySource.tabbing
          setSelectedIndex(oldIndex => {
            const length = Math.max(1, suggestionsRef.current.length)
            if (event.shiftKey) {
              return oldIndex == null ? length - 1 : (oldIndex + length - 1) % length
            } else {
              return oldIndex == null ? 0 : (oldIndex + 1) % length
            }
          })
          // FIXME: `setQuery`?
        }
        if (event.key === 'Enter' || event.key === ' ') {
          querySource.current = QuerySource.external
          if (searchRef.current != null) {
            searchRef.current.focus()
            const end = searchRef.current.value.length
            searchRef.current.setSelectionRange(end, end)
          }
        }
        if (event.key === 'Enter') {
          setAreSuggestionsVisible(false)
        }
      }
      if (event.key === 'Escape') {
        searchRef.current?.blur()
      }
      // Allow `alt` key to be pressed in case it is being used to enter special characters.
      if (
        !(event.target instanceof HTMLInputElement) &&
        (!(event.target instanceof HTMLElement) || !event.target.isContentEditable) &&
        (!(event.target instanceof Node) || rootRef.current?.contains(event.target) !== true) &&
        shortcutManager.isTextInputEvent(event)
      ) {
        searchRef.current?.focus()
      }
      if (
        event.target instanceof Node &&
        rootRef.current?.contains(event.target) === true &&
        shortcutManager.isPotentiallyShortcut(event)
      ) {
        searchRef.current?.focus()
      }
    }
    const onKeyUp = (event: KeyboardEvent) => {
      setIsShiftPressed(event.shiftKey)
    }
    document.addEventListener('keydown', onKeyDown)
    document.addEventListener('keyup', onKeyUp)
    return () => {
      document.removeEventListener('keydown', onKeyDown)
      document.removeEventListener('keyup', onKeyUp)
    }
  }, [])

  // Reset `querySource` after all other effects have run.
  React.useEffect(() => {
    if (querySource.current !== QuerySource.typing && searchRef.current != null) {
      searchRef.current.value = query.toString()
    }
    if (querySource.current !== QuerySource.tabbing) {
      baseQuery.current = query
      querySource.current = QuerySource.external
    }
  }, [query, /* should never change */ setQuery])

  return (
    <label
      ref={rootRef}
      data-testid="asset-search-bar"
      tabIndex={-1}
      onFocus={() => {
        setAreSuggestionsVisible(true)
      }}
      onBlur={event => {
        if (!event.currentTarget.contains(event.relatedTarget)) {
          if (querySource.current === QuerySource.tabbing) {
            querySource.current = QuerySource.external
          }
          setAreSuggestionsVisible(false)
        }
      }}
      className="group search-bar relative flex items-center text-primary rounded-full gap-2.5 h-8 grow max-w-98.25 xl:max-w-screen-1/3 px-2"
    >
      <img src={FindIcon} className="relative z-1 opacity-80" />
      <input
        ref={searchRef}
        type="search"
        size={1}
        placeholder="Type to search for projects, data connectors, users, and more."
        className="peer relative z-1 grow bg-transparent leading-5 h-6 py-px xl:placeholder:text-center"
        onChange={event => {
          if (querySource.current !== QuerySource.internal) {
            querySource.current = QuerySource.typing
            setQuery(AssetQuery.fromString(event.target.value))
          }
        }}
        onKeyDown={event => {
          if (
            event.key === 'Enter' &&
            !event.shiftKey &&
            !event.altKey &&
            !event.metaKey &&
            !event.ctrlKey
          ) {
            // Clone the query to refresh results.
            setQuery(query.clone())
          }
        }}
      />
      <div className="absolute flex flex-col top-0 left-0 overflow-hidden w-full before:absolute before:bg-frame before:inset-0 before:backdrop-blur-3xl rounded-2xl pointer-events-none transition-all duration-300">
        <div className="relative padding h-8"></div>
        {areSuggestionsVisible && (
          <div className="relative flex flex-col gap-2">
            {/* Tags (`name:`, `modified:`, etc.) */}
            <div
              data-testid="asset-search-tag-names"
              className="flex flex-wrap gap-2 whitespace-nowrap px-2 pointer-events-auto"
            >
              {AssetQuery.tagNames.flatMap(entry => {
                const [key, tag] = entry
                return tag == null || isShiftPressed !== tag.startsWith('-')
                  ? []
                  : [
                      <button
                        key={key}
                        className="bg-frame rounded-full h-6 px-2 hover:bg-frame-selected transition-all"
                        onClick={() => {
                          querySource.current = QuerySource.internal
                          setQuery(query.add({ [key]: [[]] }))
                        }}
                      >
                        {tag}:
                      </button>,
                    ]
              })}
            </div>
            {/* Asset labels */}
            {isCloud && labels.length !== 0 && (
              <div data-testid="asset-search-labels" className="flex gap-2 p-2 pointer-events-auto">
                {labels.map(label => {
                  const negated = query.negativeLabels.some(term =>
                    array.shallowEqual(term, [label.value])
                  )
                  return (
                    <Label
                      key={label.id}
                      color={label.color}
                      group={false}
                      active={
                        negated ||
                        query.labels.some(term => array.shallowEqual(term, [label.value]))
                      }
                      negated={negated}
                      onClick={event => {
                        querySource.current = QuerySource.internal
                        setQuery(oldQuery => {
                          const newQuery = assetQuery.toggleLabel(
                            oldQuery,
                            label.value,
                            event.shiftKey
                          )
                          baseQuery.current = newQuery
                          return newQuery
                        })
                      }}
                    >
                      {label.value}
                    </Label>
                  )
                })}
              </div>
            )}
            {/* Suggestions */}
            <div className="flex flex-col max-h-[16rem] overflow-y-auto">
              {suggestions.map((suggestion, index) => (
                // This should not be a `<button>`, since `render()` may output a
                // tree containing a button.
                <div
                  data-testid="asset-search-suggestion"
                  key={index}
                  ref={el => {
                    if (index === selectedIndex) {
                      el?.focus()
                    }
                  }}
                  tabIndex={-1}
                  className={`cursor-pointer px-2 py-1 mx-1 rounded-2xl text-left hover:bg-frame-selected last:mb-1 transition-colors pointer-events-auto ${
                    index === selectedIndex
                      ? 'bg-frame-selected'
                      : selectedIndices.has(index)
                      ? 'bg-frame'
                      : ''
                  }`}
                  onClick={event => {
                    querySource.current = QuerySource.internal
                    setQuery(
                      selectedIndices.has(index)
                        ? suggestion.deleteFromQuery(event.shiftKey ? query : baseQuery.current)
                        : suggestion.addToQuery(event.shiftKey ? query : baseQuery.current)
                    )
                    if (event.shiftKey) {
                      setSelectedIndices(
                        new Set(
                          selectedIndices.has(index)
                            ? [...selectedIndices].filter(otherIndex => otherIndex !== index)
                            : [...selectedIndices, index]
                        )
                      )
                    } else {
                      setAreSuggestionsVisible(false)
                    }
                  }}
                >
                  {suggestion.render()}
                </div>
              ))}
            </div>
          </div>
        )}
      </div>
    </label>
  )
}<|MERGE_RESOLUTION|>--- conflicted
+++ resolved
@@ -41,18 +41,11 @@
 
 /** Props for a {@link AssetSearchBar}. */
 export interface AssetSearchBarProps {
-<<<<<<< HEAD
-  query: AssetQuery
-  setQuery: React.Dispatch<React.SetStateAction<AssetQuery>>
-  labels: backend.Label[]
-  suggestions: Suggestion[]
-  isCloud: boolean
-=======
   readonly query: AssetQuery
   readonly setQuery: React.Dispatch<React.SetStateAction<AssetQuery>>
   readonly labels: backend.Label[]
   readonly suggestions: Suggestion[]
->>>>>>> 784d0691
+  readonly isCloud: boolean
 }
 
 /** A search bar containing a text input, and a list of suggestions. */
