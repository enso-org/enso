/** @file A context menu available everywhere in the directory. */
import * as React from 'react'

import type * as assetListEventModule from '#/events/assetListEvent'
import AssetListEventType from '#/events/AssetListEventType'
import UpsertSecretModal from '#/layouts/dashboard/UpsertSecretModal'
import * as authProvider from '#/providers/AuthProvider'
import * as backendProvider from '#/providers/BackendProvider'
import * as modalProvider from '#/providers/ModalProvider'
import * as backendModule from '#/services/backend'
import * as shortcuts from '#/utilities/shortcuts'

import ContextMenu from '#/components/ContextMenu'
import MenuEntry from '#/components/MenuEntry'

/** Props for a {@link GlobalContextMenu}. */
export interface GlobalContextMenuProps {
  hidden?: boolean
  hasCopyData: boolean
  directoryKey: backendModule.DirectoryId | null
  directoryId: backendModule.DirectoryId | null
  dispatchAssetListEvent: (event: assetListEventModule.AssetListEvent) => void
  doPaste: (newParentKey: backendModule.AssetId, newParentId: backendModule.DirectoryId) => void
}

/** A context menu available everywhere in the directory. */
export default function GlobalContextMenu(props: GlobalContextMenuProps) {
  const { hidden = false, hasCopyData, directoryKey, directoryId, dispatchAssetListEvent } = props
  const { doPaste } = props
  const { organization } = authProvider.useNonPartialUserSession()
  const { backend } = backendProvider.useBackend()
  const { setModal, unsetModal } = modalProvider.useSetModal()
  const rootDirectoryId = React.useMemo(
    () => organization?.rootDirectoryId ?? backendModule.DirectoryId(''),
    [organization]
  )
  const filesInputRef = React.useRef<HTMLInputElement>(null)
  const isCloud = backend.type === backendModule.BackendType.remote
  return (
    <ContextMenu hidden={hidden}>
      {!hidden && (
        <input
          ref={filesInputRef}
          multiple
          type="file"
          id="context_menu_file_input"
          {...(backend.type !== backendModule.BackendType.local ? {} : { accept: '.enso-project' })}
          className="hidden"
          onInput={event => {
            if (event.currentTarget.files != null) {
              dispatchAssetListEvent({
                type: AssetListEventType.uploadFiles,
                parentKey: directoryKey ?? rootDirectoryId,
                parentId: directoryId ?? rootDirectoryId,
                files: Array.from(event.currentTarget.files),
              })
              unsetModal()
            }
          }}
        ></input>
      )}
      <MenuEntry
        hidden={hidden}
        action={
          backend.type === backendModule.BackendType.local
            ? shortcuts.KeyboardAction.uploadProjects
            : shortcuts.KeyboardAction.uploadFiles
        }
        doAction={() => {
          if (filesInputRef.current?.isConnected === true) {
            filesInputRef.current.click()
          } else {
            const input = document.createElement('input')
            input.type = 'file'
            input.style.display = 'none'
            document.body.appendChild(input)
            input.addEventListener('input', () => {
              if (input.files != null) {
                dispatchAssetListEvent({
                  type: AssetListEventType.uploadFiles,
                  parentKey: directoryKey ?? rootDirectoryId,
                  parentId: directoryId ?? rootDirectoryId,
                  files: Array.from(input.files),
                })
                unsetModal()
              }
            })
            input.click()
            input.remove()
          }
        }}
      />
      {isCloud && (
        <MenuEntry
          hidden={hidden}
          action={shortcuts.KeyboardAction.newProject}
          doAction={() => {
            unsetModal()
            dispatchAssetListEvent({
              type: AssetListEventType.newProject,
              parentKey: directoryKey ?? rootDirectoryId,
              parentId: directoryId ?? rootDirectoryId,
              templateId: null,
<<<<<<< HEAD
=======
              templateName: null,
>>>>>>> 5f1333a5
              onSpinnerStateChange: null,
            })
          }}
        />
      )}
      {isCloud && (
        <MenuEntry
          hidden={hidden}
          action={shortcuts.KeyboardAction.newFolder}
          doAction={() => {
            unsetModal()
            dispatchAssetListEvent({
              type: AssetListEventType.newFolder,
              parentKey: directoryKey ?? rootDirectoryId,
              parentId: directoryId ?? rootDirectoryId,
            })
          }}
        />
      )}
      {isCloud && (
        <MenuEntry
          hidden={hidden}
          action={shortcuts.KeyboardAction.newDataConnector}
          doAction={() => {
            setModal(
              <UpsertSecretModal
                id={null}
                name={null}
                doCreate={(name, value) => {
                  dispatchAssetListEvent({
                    type: AssetListEventType.newDataConnector,
                    parentKey: directoryKey ?? rootDirectoryId,
                    parentId: directoryId ?? rootDirectoryId,
                    name,
                    value,
                  })
                }}
              />
            )
          }}
        />
      )}
      {isCloud && directoryKey == null && hasCopyData && (
        <MenuEntry
          hidden={hidden}
          action={shortcuts.KeyboardAction.paste}
          doAction={() => {
            unsetModal()
            doPaste(rootDirectoryId, rootDirectoryId)
          }}
        />
      )}
    </ContextMenu>
  )
}<|MERGE_RESOLUTION|>--- conflicted
+++ resolved
@@ -1,17 +1,21 @@
 /** @file A context menu available everywhere in the directory. */
 import * as React from 'react'
 
-import type * as assetListEventModule from '#/events/assetListEvent'
-import AssetListEventType from '#/events/AssetListEventType'
-import UpsertSecretModal from '#/layouts/dashboard/UpsertSecretModal'
 import * as authProvider from '#/providers/AuthProvider'
 import * as backendProvider from '#/providers/BackendProvider'
 import * as modalProvider from '#/providers/ModalProvider'
-import * as backendModule from '#/services/backend'
-import * as shortcuts from '#/utilities/shortcuts'
+
+import type * as assetListEventModule from '#/events/assetListEvent'
+import AssetListEventType from '#/events/AssetListEventType'
+
+import UpsertSecretModal from '#/layouts/dashboard/UpsertSecretModal'
 
 import ContextMenu from '#/components/ContextMenu'
 import MenuEntry from '#/components/MenuEntry'
+
+import * as backendModule from '#/services/backend'
+
+import * as shortcuts from '#/utilities/shortcuts'
 
 /** Props for a {@link GlobalContextMenu}. */
 export interface GlobalContextMenuProps {
@@ -101,10 +105,7 @@
               parentKey: directoryKey ?? rootDirectoryId,
               parentId: directoryId ?? rootDirectoryId,
               templateId: null,
-<<<<<<< HEAD
-=======
               templateName: null,
->>>>>>> 5f1333a5
               onSpinnerStateChange: null,
             })
           }}
