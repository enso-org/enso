/** @file A context menu available everywhere in the directory. */
import * as React from 'react'

import * as authProvider from '#/providers/AuthProvider'
import * as modalProvider from '#/providers/ModalProvider'
<<<<<<< HEAD
import type * as backendModule from '#/services/backend'
import * as shortcuts from '#/utilities/shortcuts'
=======

import type * as assetListEventModule from '#/events/assetListEvent'
import AssetListEventType from '#/events/AssetListEventType'

import UpsertSecretModal from '#/layouts/dashboard/UpsertSecretModal'
>>>>>>> 340a3eec

import ContextMenu from '#/components/ContextMenu'
import MenuEntry from '#/components/MenuEntry'

import * as backendModule from '#/services/Backend'

import * as shortcutManager from '#/utilities/ShortcutManager'

/** Props for a {@link GlobalContextMenu}. */
export interface GlobalContextMenuProps {
  hidden?: boolean
  isCloud: boolean
  hasPasteData: boolean
  directoryKey: backendModule.DirectoryId | null
  directory: backendModule.SmartDirectory | null
  dispatchAssetListEvent: (event: assetListEventModule.AssetListEvent) => void
  doPaste: (newParentKey: backendModule.AssetId) => void
}

/** A context menu available everywhere in the directory. */
export default function GlobalContextMenu(props: GlobalContextMenuProps) {
  const { hidden = false, isCloud, hasPasteData, directoryKey, directory } = props
  const { dispatchAssetListEvent, doPaste } = props
  const { organization } = authProvider.useNonPartialUserSession()
  const { setModal, unsetModal } = modalProvider.useSetModal()
  const rootDirectory = React.useMemo(() => organization?.rootDirectory(), [organization])
  const filesInputRef = React.useRef<HTMLInputElement>(null)
  return rootDirectory == null ? (
    <></>
  ) : (
    <ContextMenu hidden={hidden}>
      {!hidden && (
        <input
          ref={filesInputRef}
          multiple
          type="file"
          id="context_menu_file_input"
          {...(isCloud ? {} : { accept: '.enso-project' })}
          className="hidden"
          onInput={event => {
            if (event.currentTarget.files != null) {
              dispatchAssetListEvent({
                type: AssetListEventType.uploadFiles,
                parentKey: directoryKey ?? rootDirectory.value.id,
                parent: directory ?? rootDirectory,
                files: Array.from(event.currentTarget.files),
              })
              unsetModal()
            }
          }}
        ></input>
      )}
      <MenuEntry
        hidden={hidden}
        action={
<<<<<<< HEAD
          isCloud ? shortcuts.KeyboardAction.uploadFiles : shortcuts.KeyboardAction.uploadProjects
=======
          backend.type === backendModule.BackendType.local
            ? shortcutManager.KeyboardAction.uploadProjects
            : shortcutManager.KeyboardAction.uploadFiles
>>>>>>> 340a3eec
        }
        doAction={() => {
          if (filesInputRef.current?.isConnected === true) {
            filesInputRef.current.click()
          } else {
            const input = document.createElement('input')
            input.type = 'file'
            input.style.display = 'none'
            document.body.appendChild(input)
            input.addEventListener('input', () => {
              if (input.files != null) {
                dispatchAssetListEvent({
                  type: AssetListEventType.uploadFiles,
                  parentKey: directoryKey ?? rootDirectory.value.id,
                  parent: directory ?? rootDirectory,
                  files: Array.from(input.files),
                })
                unsetModal()
              }
            })
            input.click()
            input.remove()
          }
        }}
      />
      {isCloud && (
        <MenuEntry
          hidden={hidden}
          action={shortcutManager.KeyboardAction.newProject}
          doAction={() => {
            unsetModal()
            dispatchAssetListEvent({
              type: AssetListEventType.newProject,
              parentKey: directoryKey ?? rootDirectory.value.id,
              parent: directory ?? rootDirectory,
              templateId: null,
              templateName: null,
              onSpinnerStateChange: null,
            })
          }}
        />
      )}
      {isCloud && (
        <MenuEntry
          hidden={hidden}
          action={shortcutManager.KeyboardAction.newFolder}
          doAction={() => {
            unsetModal()
            dispatchAssetListEvent({
              type: AssetListEventType.newFolder,
              parentKey: directoryKey ?? rootDirectory.value.id,
              parent: directory ?? rootDirectory,
            })
          }}
        />
      )}
      {isCloud && (
        <MenuEntry
          hidden={hidden}
          action={shortcutManager.KeyboardAction.newDataConnector}
          doAction={() => {
            setModal(
              <UpsertSecretModal
                id={null}
                name={null}
                doCreate={(name, value) => {
                  dispatchAssetListEvent({
                    type: AssetListEventType.newSecret,
                    parentKey: directoryKey ?? rootDirectory.value.id,
                    parent: directory ?? rootDirectory,
                    name,
                    value,
                  })
                }}
              />
            )
          }}
        />
      )}
      {isCloud && directoryKey == null && hasPasteData && (
        <MenuEntry
          hidden={hidden}
          action={shortcutManager.KeyboardAction.paste}
          doAction={() => {
            unsetModal()
            doPaste(rootDirectory.value.id)
          }}
        />
      )}
    </ContextMenu>
  )
}<|MERGE_RESOLUTION|>--- conflicted
+++ resolved
@@ -3,21 +3,16 @@
 
 import * as authProvider from '#/providers/AuthProvider'
 import * as modalProvider from '#/providers/ModalProvider'
-<<<<<<< HEAD
-import type * as backendModule from '#/services/backend'
-import * as shortcuts from '#/utilities/shortcuts'
-=======
 
 import type * as assetListEventModule from '#/events/assetListEvent'
 import AssetListEventType from '#/events/AssetListEventType'
 
 import UpsertSecretModal from '#/layouts/dashboard/UpsertSecretModal'
->>>>>>> 340a3eec
 
 import ContextMenu from '#/components/ContextMenu'
 import MenuEntry from '#/components/MenuEntry'
 
-import * as backendModule from '#/services/Backend'
+import type * as backendModule from '#/services/Backend'
 
 import * as shortcutManager from '#/utilities/ShortcutManager'
 
@@ -68,13 +63,9 @@
       <MenuEntry
         hidden={hidden}
         action={
-<<<<<<< HEAD
-          isCloud ? shortcuts.KeyboardAction.uploadFiles : shortcuts.KeyboardAction.uploadProjects
-=======
-          backend.type === backendModule.BackendType.local
-            ? shortcutManager.KeyboardAction.uploadProjects
-            : shortcutManager.KeyboardAction.uploadFiles
->>>>>>> 340a3eec
+          isCloud
+            ? shortcutManager.KeyboardAction.uploadFiles
+            : shortcutManager.KeyboardAction.uploadProjects
         }
         doAction={() => {
           if (filesInputRef.current?.isConnected === true) {
