/** @file The directory header bar and directory item listing. */
import * as React from 'react'

import * as appUtils from '#/appUtils'

import * as eventCallback from '#/hooks/eventCallbackHooks'
import * as navigateHooks from '#/hooks/navigateHooks'
import * as toastAndLogHooks from '#/hooks/toastAndLogHooks'

import * as authProvider from '#/providers/AuthProvider'
import * as localStorageProvider from '#/providers/LocalStorageProvider'
import * as textProvider from '#/providers/TextProvider'

import type * as assetEvent from '#/events/assetEvent'
import AssetEventType from '#/events/AssetEventType'
import type * as assetListEvent from '#/events/assetListEvent'
import AssetListEventType from '#/events/AssetListEventType'

import type * as assetPanel from '#/layouts/AssetPanel'
import type * as assetSearchBar from '#/layouts/AssetSearchBar'
import AssetsTable from '#/layouts/AssetsTable'
import CategorySwitcher from '#/layouts/CategorySwitcher'
import Category from '#/layouts/CategorySwitcher/Category'
import DriveBar from '#/layouts/DriveBar'
import Labels from '#/layouts/Labels'

import * as aria from '#/components/aria'
import type * as spinner from '#/components/Spinner'
import UnstyledButton from '#/components/UnstyledButton'

import * as backendModule from '#/services/Backend'
import type Backend from '#/services/Backend'
import * as projectManager from '#/services/ProjectManager'

import type AssetQuery from '#/utilities/AssetQuery'
import type AssetTreeNode from '#/utilities/AssetTreeNode'
import type * as colorModule from '#/utilities/color'
import * as download from '#/utilities/download'
import * as github from '#/utilities/github'
import * as uniqueString from '#/utilities/uniqueString'

// ===================
// === DriveStatus ===
// ===================

/** The predicted status of project listing. This is used to avoid sending requests to the backend
 * if it is already known that the request will fail. */
enum DriveStatus {
  /** No errors predicted. The request may still error because of an issue in the backend. */
  ok = 'ok',
  /** Trying to use the remote backend when offline. The network request will fail. */
  offline = 'offline',
  /** The user does not have an active plan, and therefore has no access to the remote backend. */
  notEnabled = 'not-enabled',
  /** The connection to the Project Manager timed out. This may happen if the Project Manager
   * crashed, or was never run in the first place. */
  noProjectManager = 'no-project-manager',
}

// =============
// === Drive ===
// =============

/** Props for a {@link Drive}. */
export interface DriveProps {
  readonly category: Category
  readonly setCategory: (category: Category) => void
  readonly supportsLocalBackend: boolean
  readonly hidden: boolean
  readonly hideRows: boolean
  readonly backend: Backend
  readonly rootDirectory: backendModule.SmartDirectory | null
  readonly initialProjectName: string | null
  readonly assetListEvents: assetListEvent.AssetListEvent[]
  readonly dispatchAssetListEvent: (directoryEvent: assetListEvent.AssetListEvent) => void
  readonly assetEvents: assetEvent.AssetEvent[]
  readonly dispatchAssetEvent: (directoryEvent: assetEvent.AssetEvent) => void
  readonly query: AssetQuery
  readonly setQuery: React.Dispatch<React.SetStateAction<AssetQuery>>
  readonly labels: backendModule.Label[]
  readonly setLabels: React.Dispatch<React.SetStateAction<backendModule.Label[]>>
  readonly setSuggestions: (suggestions: assetSearchBar.Suggestion[]) => void
  readonly projectStartupInfo: backendModule.ProjectStartupInfo | null
  readonly setAssetPanelProps: (props: assetPanel.AssetPanelRequiredProps | null) => void
  readonly setIsAssetPanelTemporarilyVisible: (visible: boolean) => void
  readonly doCreateProject: (templateId: string | null) => void
  readonly doOpenEditor: (
    project: backendModule.SmartProject,
    setProject: React.Dispatch<React.SetStateAction<backendModule.ProjectAsset>>,
    switchPage: boolean
  ) => void
  readonly doCloseEditor: (project: backendModule.ProjectAsset) => void
}

/** Contains directory path and directory contents (projects, folders, secrets and files). */
export default function Drive(props: DriveProps) {
  const { supportsLocalBackend, backend, hidden, hideRows, initialProjectName } = props
  const { query, setQuery, labels, setLabels, setSuggestions, projectStartupInfo } = props
  const { assetListEvents, dispatchAssetListEvent, assetEvents, dispatchAssetEvent } = props
  const { setAssetPanelProps, doOpenEditor, doCloseEditor } = props
<<<<<<< HEAD
  const { rootDirectory, setIsAssetPanelTemporarilyVisible } = props
=======
  const { setIsAssetPanelTemporarilyVisible } = props
  const { category, setCategory } = props
>>>>>>> 447f4b5a

  const navigate = navigateHooks.useNavigate()
  const toastAndLog = toastAndLogHooks.useToastAndLog()
  const { type: sessionType, user } = authProvider.useNonPartialUserSession()
  const { localStorage } = localStorageProvider.useLocalStorage()
  const { getText } = textProvider.useText()
  const [canDownload, setCanDownload] = React.useState(false)
  const [didLoadingProjectManagerFail, setDidLoadingProjectManagerFail] = React.useState(false)
  const [newLabelNames, setNewLabelNames] = React.useState(new Set<backendModule.LabelName>())
  const [deletedLabelNames, setDeletedLabelNames] = React.useState(
    new Set<backendModule.LabelName>()
  )
  const allLabels = React.useMemo(
    () => new Map(labels.map(label => [label.value, label])),
    [labels]
  )
  const targetDirectoryNodeRef = React.useRef<AssetTreeNode<backendModule.SmartDirectory> | null>(
    null
  )
  const isCloud = backend.type === backendModule.BackendType.remote
  const isEnabled = user?.value.isEnabled ?? false
  const status =
    !isCloud && didLoadingProjectManagerFail
      ? DriveStatus.noProjectManager
      : isCloud && sessionType === authProvider.UserSessionType.offline
        ? DriveStatus.offline
        : isCloud && !isEnabled
          ? DriveStatus.notEnabled
          : DriveStatus.ok

  const onSetCategory = eventCallback.useEventCallback((value: Category) => {
    setCategory(value)
    localStorage.set('driveCategory', value)
  })

  React.useEffect(() => {
    const onProjectManagerLoadingFailed = () => {
      setDidLoadingProjectManagerFail(true)
    }
    document.addEventListener(
      projectManager.ProjectManagerEvents.loadingFailed,
      onProjectManagerLoadingFailed
    )
    return () => {
      document.removeEventListener(
        projectManager.ProjectManagerEvents.loadingFailed,
        onProjectManagerLoadingFailed
      )
    }
  }, [])

  React.useEffect(() => {
    void (async () => {
      if (isCloud && isEnabled) {
        setLabels(await backend.listTags())
      }
    })()
  }, [backend, isCloud, isEnabled, /* should never change */ setLabels])

  const doUploadFiles = React.useCallback(
    (files: File[]) => {
      if (isCloud && user == null) {
        // This should never happen, however display a nice error message in case it does.
        toastAndLog('offlineUploadFilesError')
      } else if (rootDirectory != null) {
        dispatchAssetListEvent({
          type: AssetListEventType.uploadFiles,
          parentKey: targetDirectoryNodeRef.current?.key ?? rootDirectory.value.id,
          parent: targetDirectoryNodeRef.current?.item ?? rootDirectory,
          files,
        })
      }
    },
    [isCloud, user, rootDirectory, toastAndLog, /* should never change */ dispatchAssetListEvent]
  )

  const doEmptyTrash = React.useCallback(() => {
    dispatchAssetListEvent({ type: AssetListEventType.emptyTrash })
  }, [/* should never change */ dispatchAssetListEvent])

  const doCreateProject = React.useCallback(
    (
      templateId: string | null = null,
      templateName: string | null = null,
      onSpinnerStateChange: ((state: spinner.SpinnerState) => void) | null = null
    ) => {
<<<<<<< HEAD
      const parent = targetDirectoryNodeRef.current?.item ?? rootDirectory
      const parentKey = targetDirectoryNodeRef.current?.key ?? rootDirectory?.value.id
      if (parent != null && parentKey != null) {
        dispatchAssetListEvent({
          type: AssetListEventType.newProject,
          parent,
          parentKey,
          templateId,
          templateName,
          onSpinnerStateChange,
        })
      }
=======
      dispatchAssetListEvent({
        type: AssetListEventType.newProject,
        parentKey: targetDirectoryNodeRef.current?.key ?? rootDirectoryId,
        parentId: targetDirectoryNodeRef.current?.item.id ?? rootDirectoryId,
        templateId,
        datalinkId: null,
        preferredName: templateName,
        onSpinnerStateChange,
      })
>>>>>>> 447f4b5a
    },
    [rootDirectory, /* should never change */ dispatchAssetListEvent]
  )

  const doCreateDirectory = React.useCallback(() => {
    const parent = targetDirectoryNodeRef.current?.item ?? rootDirectory
    const parentKey = targetDirectoryNodeRef.current?.key ?? rootDirectory?.value.id
    if (parent != null && parentKey != null) {
      dispatchAssetListEvent({ type: AssetListEventType.newFolder, parent, parentKey })
    }
  }, [rootDirectory, /* should never change */ dispatchAssetListEvent])

  const doCreateLabel = React.useCallback(
    async (value: string, color: colorModule.LChColor) => {
      const newLabelName = backendModule.LabelName(value)
      const placeholderLabel: backendModule.Label = {
        id: backendModule.TagId(uniqueString.uniqueString()),
        value: newLabelName,
        color,
      }
      setNewLabelNames(labelNames => new Set([...labelNames, newLabelName]))
      setLabels(oldLabels => [...oldLabels, placeholderLabel])
      try {
        const newLabel = await backend.createTag({ value, color })
        setLabels(oldLabels =>
          oldLabels.map(oldLabel => (oldLabel.id === placeholderLabel.id ? newLabel : oldLabel))
        )
      } catch (error) {
        toastAndLog(null, error)
        setLabels(oldLabels => oldLabels.filter(oldLabel => oldLabel.id !== placeholderLabel.id))
      }
      setNewLabelNames(
        labelNames => new Set([...labelNames].filter(labelName => labelName !== newLabelName))
      )
    },
    [backend, toastAndLog, /* should never change */ setLabels]
  )

  const doDeleteLabel = React.useCallback(
    async (id: backendModule.TagId, value: backendModule.LabelName) => {
      setDeletedLabelNames(oldNames => new Set([...oldNames, value]))
      setQuery(oldQuery => oldQuery.deleteFromEveryTerm({ labels: [value] }))
      try {
        await backend.deleteTag(id, value)
        dispatchAssetEvent({
          type: AssetEventType.deleteLabel,
          labelName: value,
        })
        setLabels(oldLabels => oldLabels.filter(oldLabel => oldLabel.id !== id))
      } catch (error) {
        toastAndLog(null, error)
      }
      setDeletedLabelNames(
        oldNames => new Set([...oldNames].filter(oldValue => oldValue !== value))
      )
    },
    [
      backend,
      toastAndLog,
      /* should never change */ setQuery,
      /* should never change */ dispatchAssetEvent,
      /* should never change */ setLabels,
    ]
  )

  const doCreateSecret = React.useCallback(
    (name: string, value: string) => {
      const parent = targetDirectoryNodeRef.current?.item ?? rootDirectory
      const parentKey = targetDirectoryNodeRef.current?.key ?? rootDirectory?.value.id
      if (parent != null && parentKey != null) {
        dispatchAssetListEvent({
          type: AssetListEventType.newSecret,
          parent,
          parentKey,
          name,
          value,
        })
      }
    },
    [rootDirectory, /* should never change */ dispatchAssetListEvent]
  )

  const doCreateDataLink = React.useCallback(
    (name: string, value: unknown) => {
      const parent = targetDirectoryNodeRef.current?.item ?? rootDirectory
      const parentKey = targetDirectoryNodeRef.current?.key ?? rootDirectory?.value.id
      if (parent != null && parentKey != null) {
        dispatchAssetListEvent({
          type: AssetListEventType.newDataLink,
          parent,
          parentKey,
          name,
          value,
        })
      }
    },
    [rootDirectory, /* should never change */ dispatchAssetListEvent]
  )

  switch (status) {
    case DriveStatus.offline: {
      return (
        <div className={`grid grow place-items-center ${hidden ? 'hidden' : ''}`}>
          <div className="flex flex-col gap-status-page text-center text-base">
            <div>{getText('youAreNotLoggedIn')}</div>
            <UnstyledButton
              className="button self-center bg-help text-white"
              onPress={() => {
                navigate(appUtils.LOGIN_PATH)
              }}
            >
              {getText('login')}
            </UnstyledButton>
          </div>
        </div>
      )
    }
    case DriveStatus.noProjectManager: {
      return (
        <div className={`grid grow place-items-center ${hidden ? 'hidden' : ''}`}>
          <div className="flex flex-col gap-status-page text-center text-base">
            {getText('couldNotConnectToPM')}
          </div>
        </div>
      )
    }
    case DriveStatus.notEnabled: {
      return (
        <div className={`grid grow place-items-center ${hidden ? 'hidden' : ''}`}>
          <div className="flex flex-col gap-status-page text-center text-base">
            {getText('upgradeToUseCloud')}
            <a className="button self-center bg-help text-white" href="https://enso.org/pricing">
              {getText('upgrade')}
            </a>
            {!supportsLocalBackend && (
              <UnstyledButton
                className="button self-center bg-help text-white"
                onPress={async () => {
                  const downloadUrl = await github.getDownloadUrl()
                  if (downloadUrl == null) {
                    toastAndLog('noAppDownloadError')
                  } else {
                    download.download(downloadUrl)
                  }
                }}
              >
                {getText('downloadFreeEdition')}
              </UnstyledButton>
            )}
          </div>
        </div>
      )
    }
    case DriveStatus.ok: {
      return (
        <div
          data-testid="drive-view"
          className={`flex flex-1 flex-col gap-drive-heading overflow-hidden px-page-x ${
            hidden ? 'hidden' : ''
          }`}
        >
          <div className="flex flex-col items-start gap-icons self-start">
            <aria.Heading
              level={1}
              className="h-heading px-heading-x py-heading-y text-xl font-bold leading-snug"
            >
              {isCloud ? getText('cloudDrive') : getText('localDrive')}
            </aria.Heading>
            <DriveBar
              category={category}
              isCloud={isCloud}
              canDownload={canDownload}
              doEmptyTrash={doEmptyTrash}
              doCreateProject={doCreateProject}
              doUploadFiles={doUploadFiles}
              doCreateDirectory={doCreateDirectory}
              doCreateSecret={doCreateSecret}
              doCreateDataLink={doCreateDataLink}
              dispatchAssetEvent={dispatchAssetEvent}
            />
          </div>
          <div className="flex flex-1 gap-drive overflow-hidden">
            {isCloud && (
              <div className="flex w-drive-sidebar flex-col gap-drive-sidebar py-drive-sidebar-y">
                <CategorySwitcher
                  category={category}
                  setCategory={onSetCategory}
                  dispatchAssetEvent={dispatchAssetEvent}
                />
                <Labels
                  draggable={category !== Category.trash}
                  labels={labels}
                  query={query}
                  setQuery={setQuery}
                  doCreateLabel={doCreateLabel}
                  doDeleteLabel={doDeleteLabel}
                  newLabelNames={newLabelNames}
                  deletedLabelNames={deletedLabelNames}
                />
              </div>
            )}
            {rootDirectory != null && (
              <AssetsTable
                isCloud={isCloud}
                rootDirectory={rootDirectory}
                hidden={hidden}
                hideRows={hideRows}
                query={query}
                setQuery={setQuery}
                setCanDownload={setCanDownload}
                category={category}
                allLabels={allLabels}
                setSuggestions={setSuggestions}
                initialProjectName={initialProjectName}
                projectStartupInfo={projectStartupInfo}
                deletedLabelNames={deletedLabelNames}
                assetEvents={assetEvents}
                dispatchAssetEvent={dispatchAssetEvent}
                assetListEvents={assetListEvents}
                dispatchAssetListEvent={dispatchAssetListEvent}
                setAssetPanelProps={setAssetPanelProps}
                setIsAssetPanelTemporarilyVisible={setIsAssetPanelTemporarilyVisible}
                targetDirectoryNodeRef={targetDirectoryNodeRef}
                doOpenEditor={doOpenEditor}
                doCloseEditor={doCloseEditor}
                doCreateLabel={doCreateLabel}
              />
            )}
          </div>
        </div>
      )
    }
  }
}<|MERGE_RESOLUTION|>--- conflicted
+++ resolved
@@ -98,12 +98,7 @@
   const { query, setQuery, labels, setLabels, setSuggestions, projectStartupInfo } = props
   const { assetListEvents, dispatchAssetListEvent, assetEvents, dispatchAssetEvent } = props
   const { setAssetPanelProps, doOpenEditor, doCloseEditor } = props
-<<<<<<< HEAD
-  const { rootDirectory, setIsAssetPanelTemporarilyVisible } = props
-=======
-  const { setIsAssetPanelTemporarilyVisible } = props
-  const { category, setCategory } = props
->>>>>>> 447f4b5a
+  const { rootDirectory, setIsAssetPanelTemporarilyVisible, category, setCategory } = props
 
   const navigate = navigateHooks.useNavigate()
   const toastAndLog = toastAndLogHooks.useToastAndLog()
@@ -190,7 +185,6 @@
       templateName: string | null = null,
       onSpinnerStateChange: ((state: spinner.SpinnerState) => void) | null = null
     ) => {
-<<<<<<< HEAD
       const parent = targetDirectoryNodeRef.current?.item ?? rootDirectory
       const parentKey = targetDirectoryNodeRef.current?.key ?? rootDirectory?.value.id
       if (parent != null && parentKey != null) {
@@ -199,21 +193,11 @@
           parent,
           parentKey,
           templateId,
-          templateName,
+          datalinkId: null,
+          preferredName: templateName,
           onSpinnerStateChange,
         })
       }
-=======
-      dispatchAssetListEvent({
-        type: AssetListEventType.newProject,
-        parentKey: targetDirectoryNodeRef.current?.key ?? rootDirectoryId,
-        parentId: targetDirectoryNodeRef.current?.item.id ?? rootDirectoryId,
-        templateId,
-        datalinkId: null,
-        preferredName: templateName,
-        onSpinnerStateChange,
-      })
->>>>>>> 447f4b5a
     },
     [rootDirectory, /* should never change */ dispatchAssetListEvent]
   )
