--- conflicted
+++ resolved
@@ -72,18 +72,10 @@
   readonly dispatchAssetListEvent: (directoryEvent: assetListEvent.AssetListEvent) => void
   readonly assetEvents: assetEvent.AssetEvent[]
   readonly dispatchAssetEvent: (directoryEvent: assetEvent.AssetEvent) => void
-<<<<<<< HEAD
-  readonly setProjectStartupInfo: React.Dispatch<
-    React.SetStateAction<backendModule.ProjectStartupInfo | null>
-  >
-  readonly doOpenEditor: () => void
-  readonly doCloseEditor: (projectId: backendModule.ProjectId) => void
-=======
   readonly doOpenEditor: (id: dashboard.ProjectId) => void
   readonly doOpenProject: (project: dashboard.Project) => void
   readonly doCloseProject: (project: dashboard.Project) => void
   readonly assetsManagementApiRef: React.Ref<assetsTable.AssetManagementApi>
->>>>>>> 71a6e216
 }
 
 /** Contains directory path and directory contents (projects, folders, secrets and files). */
