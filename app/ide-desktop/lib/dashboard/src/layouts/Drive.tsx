--- conflicted
+++ resolved
@@ -363,54 +363,12 @@
     }
     case DriveStatus.ok: {
       return (
-<<<<<<< HEAD
         <div className={`relative flex grow ${hidden ? 'hidden' : ''}`}>
           <div
             data-testid="drive-view"
             className="mt-4 flex flex-1 flex-col gap-4 overflow-hidden px-page-x"
           >
             <DriveBar
-=======
-        <div
-          data-testid="drive-view"
-          className={`flex flex-1 flex-col gap-drive-heading overflow-hidden px-page-x ${
-            hidden ? 'hidden' : ''
-          }`}
-        >
-          <DriveBar
-            category={category}
-            canDownload={canDownload}
-            doEmptyTrash={doEmptyTrash}
-            doCreateProject={doCreateProject}
-            doUploadFiles={doUploadFiles}
-            doCreateDirectory={doCreateDirectory}
-            doCreateSecret={doCreateSecret}
-            doCreateDatalink={doCreateDatalink}
-            dispatchAssetEvent={dispatchAssetEvent}
-          />
-          <div className="flex flex-1 gap-drive overflow-hidden">
-            <div className="flex w-drive-sidebar flex-col gap-drive-sidebar py-drive-sidebar-y">
-              <CategorySwitcher
-                category={category}
-                setCategory={onSetCategory}
-                dispatchAssetEvent={dispatchAssetEvent}
-              />
-              {isCloud && (
-                <Labels
-                  draggable={category !== Category.trash}
-                  labels={labels}
-                  query={query}
-                  setQuery={setQuery}
-                  doCreateLabel={doCreateLabel}
-                  doDeleteLabel={doDeleteLabel}
-                  newLabelNames={newLabelNames}
-                  deletedLabelNames={deletedLabelNames}
-                />
-              )}
-            </div>
-            <AssetsTable
-              hidden={hidden}
->>>>>>> aa5ccbfe
               query={query}
               setQuery={setQuery}
               labels={labels}
@@ -431,7 +389,7 @@
               doUploadFiles={doUploadFiles}
               doCreateDirectory={doCreateDirectory}
               doCreateSecret={doCreateSecret}
-              doCreateDataLink={doCreateDataLink}
+              doCreateDatalink={doCreateDatalink}
               dispatchAssetEvent={dispatchAssetEvent}
             />
             <div className="flex flex-1 gap-drive overflow-hidden">
