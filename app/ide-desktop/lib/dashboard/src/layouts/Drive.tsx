/** @file The directory header bar and directory item listing. */
import * as React from 'react'

import * as appUtils from '#/appUtils'

import * as eventCallback from '#/hooks/eventCallbackHooks'
import * as navigateHooks from '#/hooks/navigateHooks'
import * as toastAndLogHooks from '#/hooks/toastAndLogHooks'

import * as authProvider from '#/providers/AuthProvider'
import * as backendProvider from '#/providers/BackendProvider'
import * as localStorageProvider from '#/providers/LocalStorageProvider'
import * as textProvider from '#/providers/TextProvider'

import type * as assetEvent from '#/events/assetEvent'
import AssetEventType from '#/events/AssetEventType'
import type * as assetListEvent from '#/events/assetListEvent'
import AssetListEventType from '#/events/AssetListEventType'

import type * as assetPanel from '#/layouts/AssetPanel'
import type * as assetSearchBar from '#/layouts/AssetSearchBar'
import AssetsTable from '#/layouts/AssetsTable'
import CategorySwitcher from '#/layouts/CategorySwitcher'
import Category, * as categoryModule from '#/layouts/CategorySwitcher/Category'
import DriveBar from '#/layouts/DriveBar'
import Labels from '#/layouts/Labels'

<<<<<<< HEAD
=======
import * as aria from '#/components/aria'
import * as ariaComponents from '#/components/AriaComponents'
import * as result from '#/components/Result'
import type * as spinner from '#/components/Spinner'
>>>>>>> 9f4b3744
import UnstyledButton from '#/components/UnstyledButton'

import * as backendModule from '#/services/Backend'
import type Backend from '#/services/Backend'
import * as projectManager from '#/services/ProjectManager'

import type AssetQuery from '#/utilities/AssetQuery'
import type AssetTreeNode from '#/utilities/AssetTreeNode'
import * as download from '#/utilities/download'
import * as github from '#/utilities/github'
import * as uniqueString from '#/utilities/uniqueString'

// ===================
// === DriveStatus ===
// ===================

/** The predicted status of project listing. This is used to avoid sending requests to the backend
 * if it is already known that the request will fail. */
enum DriveStatus {
  /** No errors predicted. The request may still error because of an issue in the backend. */
  ok = 'ok',
  /** Trying to use the remote backend when offline. The network request will fail. */
  offline = 'offline',
  /** The user does not have an active plan, and therefore has no access to the remote backend. */
  notEnabled = 'not-enabled',
  /** The connection to the Project Manager timed out. This may happen if the Project Manager
   * crashed, or was never run in the first place. */
  noProjectManager = 'no-project-manager',
}

// =============
// === Drive ===
// =============

/** Props for a {@link Drive}. */
export interface DriveProps {
  readonly category: Category
  readonly setCategory: (category: Category) => void
  readonly hidden: boolean
  readonly initialProjectName: string | null
  readonly assetListEvents: assetListEvent.AssetListEvent[]
  readonly dispatchAssetListEvent: (directoryEvent: assetListEvent.AssetListEvent) => void
  readonly assetEvents: assetEvent.AssetEvent[]
  readonly dispatchAssetEvent: (directoryEvent: assetEvent.AssetEvent) => void
  readonly query: AssetQuery
  readonly setQuery: React.Dispatch<React.SetStateAction<AssetQuery>>
  readonly labels: backendModule.Label[]
  readonly setLabels: React.Dispatch<React.SetStateAction<backendModule.Label[]>>
  readonly setSuggestions: (suggestions: assetSearchBar.Suggestion[]) => void
  readonly projectStartupInfo: backendModule.ProjectStartupInfo | null
  readonly setAssetPanelProps: (props: assetPanel.AssetPanelRequiredProps | null) => void
  readonly setIsAssetPanelTemporarilyVisible: (visible: boolean) => void
  readonly doOpenEditor: (
    backend: Backend,
    project: backendModule.ProjectAsset,
    setProject: React.Dispatch<React.SetStateAction<backendModule.ProjectAsset>>,
    switchPage: boolean
  ) => void
  readonly doCloseEditor: (project: backendModule.ProjectAsset) => void
}

/** Contains directory path and directory contents (projects, folders, secrets and files). */
export default function Drive(props: DriveProps) {
  const { hidden, initialProjectName, query, setQuery } = props
  const { labels, setLabels, setSuggestions, projectStartupInfo } = props
  const { assetListEvents, dispatchAssetListEvent, assetEvents, dispatchAssetEvent } = props
  const { setAssetPanelProps, doOpenEditor, doCloseEditor } = props
  const { setIsAssetPanelTemporarilyVisible, category, setCategory } = props

  const navigate = navigateHooks.useNavigate()
  const toastAndLog = toastAndLogHooks.useToastAndLog()
  const { type: sessionType, user } = authProvider.useNonPartialUserSession()
  const remoteBackend = backendProvider.useRemoteBackend()
  const localBackend = backendProvider.useLocalBackend()
  const backend = backendProvider.useBackend(category)
  const { localStorage } = localStorageProvider.useLocalStorage()
  const { getText } = textProvider.useText()
  const [canDownload, setCanDownload] = React.useState(false)
  const [didLoadingProjectManagerFail, setDidLoadingProjectManagerFail] = React.useState(false)
  const [newLabelNames, setNewLabelNames] = React.useState(new Set<backendModule.LabelName>())
  const [deletedLabelNames, setDeletedLabelNames] = React.useState(
    new Set<backendModule.LabelName>()
  )
  const allLabels = React.useMemo(
    () => new Map(labels.map(label => [label.value, label])),
    [labels]
  )
  const rootDirectoryId = React.useMemo(
    () => backend.rootDirectoryId(user) ?? backendModule.DirectoryId(''),
    [backend, user]
  )
  const targetDirectoryNodeRef = React.useRef<AssetTreeNode<backendModule.DirectoryAsset> | null>(
    null
  )
  const isCloud = categoryModule.isCloud(category)
  const status =
    !isCloud && didLoadingProjectManagerFail
      ? DriveStatus.noProjectManager
      : isCloud && sessionType === authProvider.UserSessionType.offline
        ? DriveStatus.offline
        : isCloud && user?.isEnabled !== true
          ? DriveStatus.notEnabled
          : DriveStatus.ok

  const onSetCategory = eventCallback.useEventCallback((value: Category) => {
    setCategory(value)
    localStorage.set('driveCategory', value)
  })

  React.useEffect(() => {
    const onProjectManagerLoadingFailed = () => {
      setDidLoadingProjectManagerFail(true)
    }
    document.addEventListener(
      projectManager.ProjectManagerEvents.loadingFailed,
      onProjectManagerLoadingFailed
    )
    return () => {
      document.removeEventListener(
        projectManager.ProjectManagerEvents.loadingFailed,
        onProjectManagerLoadingFailed
      )
    }
  }, [])

  React.useEffect(() => {
    void (async () => {
      if (remoteBackend != null && user?.isEnabled === true) {
        setLabels(await remoteBackend.listTags())
      }
    })()
  }, [remoteBackend, user?.isEnabled, /* should never change */ setLabels])

  const doUploadFiles = React.useCallback(
    (files: File[]) => {
      if (isCloud && sessionType === authProvider.UserSessionType.offline) {
        // This should never happen, however display a nice error message in case it does.
        toastAndLog('offlineUploadFilesError')
      } else {
        dispatchAssetListEvent({
          type: AssetListEventType.uploadFiles,
          parentKey: targetDirectoryNodeRef.current?.key ?? rootDirectoryId,
          parentId: targetDirectoryNodeRef.current?.item.id ?? rootDirectoryId,
          files,
        })
      }
    },
    [
      isCloud,
      rootDirectoryId,
      sessionType,
      toastAndLog,
      /* should never change */ dispatchAssetListEvent,
    ]
  )

  const doEmptyTrash = React.useCallback(() => {
    dispatchAssetListEvent({ type: AssetListEventType.emptyTrash })
  }, [/* should never change */ dispatchAssetListEvent])

  const doCreateProject = React.useCallback(
    (templateId: string | null = null, templateName: string | null = null) => {
      dispatchAssetListEvent({
        type: AssetListEventType.newProject,
        parentKey: targetDirectoryNodeRef.current?.key ?? rootDirectoryId,
        parentId: targetDirectoryNodeRef.current?.item.id ?? rootDirectoryId,
        templateId,
        datalinkId: null,
        preferredName: templateName,
      })
    },
    [rootDirectoryId, /* should never change */ dispatchAssetListEvent]
  )

  const doCreateDirectory = React.useCallback(() => {
    dispatchAssetListEvent({
      type: AssetListEventType.newFolder,
      parentKey: targetDirectoryNodeRef.current?.key ?? rootDirectoryId,
      parentId: targetDirectoryNodeRef.current?.item.id ?? rootDirectoryId,
    })
  }, [rootDirectoryId, /* should never change */ dispatchAssetListEvent])

  const doCreateLabel = React.useCallback(
    async (value: string, color: backendModule.LChColor) => {
      if (remoteBackend == null) {
        // eslint-disable-next-line no-restricted-syntax
        throw new Error('Labels can only be created on the Remote Backend.')
      } else {
        const newLabelName = backendModule.LabelName(value)
        const placeholderLabel: backendModule.Label = {
          id: backendModule.TagId(uniqueString.uniqueString()),
          value: newLabelName,
          color,
        }
        setNewLabelNames(labelNames => new Set([...labelNames, newLabelName]))
        setLabels(oldLabels => [...oldLabels, placeholderLabel])
        try {
          const newLabel = await remoteBackend.createTag({ value, color })
          setLabels(oldLabels =>
            oldLabels.map(oldLabel => (oldLabel.id === placeholderLabel.id ? newLabel : oldLabel))
          )
        } catch (error) {
          toastAndLog(null, error)
          setLabels(oldLabels => oldLabels.filter(oldLabel => oldLabel.id !== placeholderLabel.id))
        }
        setNewLabelNames(
          labelNames => new Set([...labelNames].filter(labelName => labelName !== newLabelName))
        )
      }
    },
    [remoteBackend, toastAndLog, /* should never change */ setLabels]
  )

  const doDeleteLabel = React.useCallback(
    async (id: backendModule.TagId, value: backendModule.LabelName) => {
      if (remoteBackend == null) {
        // eslint-disable-next-line no-restricted-syntax
        throw new Error('Labels can only be deleted on the Remote Backend.')
      } else {
        setDeletedLabelNames(oldNames => new Set([...oldNames, value]))
        setQuery(oldQuery => oldQuery.deleteFromEveryTerm({ labels: [value] }))
        try {
          await remoteBackend.deleteTag(id, value)
          dispatchAssetEvent({
            type: AssetEventType.deleteLabel,
            labelName: value,
          })
          setLabels(oldLabels => oldLabels.filter(oldLabel => oldLabel.id !== id))
        } catch (error) {
          toastAndLog(null, error)
        }
        setDeletedLabelNames(
          oldNames => new Set([...oldNames].filter(oldValue => oldValue !== value))
        )
      }
    },
    [
      remoteBackend,
      toastAndLog,
      /* should never change */ setQuery,
      /* should never change */ dispatchAssetEvent,
      /* should never change */ setLabels,
    ]
  )

  const doCreateSecret = React.useCallback(
    (name: string, value: string) => {
      dispatchAssetListEvent({
        type: AssetListEventType.newSecret,
        parentKey: targetDirectoryNodeRef.current?.key ?? rootDirectoryId,
        parentId: targetDirectoryNodeRef.current?.item.id ?? rootDirectoryId,
        name,
        value,
      })
    },
    [rootDirectoryId, /* should never change */ dispatchAssetListEvent]
  )

  const doCreateDataLink = React.useCallback(
    (name: string, value: unknown) => {
      dispatchAssetListEvent({
        type: AssetListEventType.newDataLink,
        parentKey: targetDirectoryNodeRef.current?.key ?? rootDirectoryId,
        parentId: targetDirectoryNodeRef.current?.item.id ?? rootDirectoryId,
        name,
        value,
      })
    },
    [rootDirectoryId, /* should never change */ dispatchAssetListEvent]
  )

  switch (status) {
    case DriveStatus.offline: {
      return (
        <div className={`grid grow place-items-center ${hidden ? 'hidden' : ''}`}>
          <div className="flex flex-col gap-status-page text-center text-base">
            <div>{getText('youAreNotLoggedIn')}</div>
            <UnstyledButton
              className="button self-center bg-help text-white"
              onPress={() => {
                navigate(appUtils.LOGIN_PATH)
              }}
            >
              {getText('login')}
            </UnstyledButton>
          </div>
        </div>
      )
    }
    case DriveStatus.noProjectManager: {
      return (
        <div className={`grid grow place-items-center ${hidden ? 'hidden' : ''}`}>
          <div className="flex flex-col gap-status-page text-center text-base">
            {getText('couldNotConnectToPM')}
          </div>
        </div>
      )
    }
    case DriveStatus.notEnabled: {
      return (
<<<<<<< HEAD
        <div className={`grid grow place-items-center ${hidden ? 'hidden' : ''}`}>
          <div className="flex flex-col gap-status-page text-center text-base">
            {getText('upgradeToUseCloud')}
            <a className="button self-center bg-help text-white" href="https://enso.org/pricing">
              {getText('upgrade')}
            </a>
            {localBackend == null && (
              <UnstyledButton
                className="button self-center bg-help text-white"
                onPress={async () => {
                  const downloadUrl = await github.getDownloadUrl()
                  if (downloadUrl == null) {
                    toastAndLog('noAppDownloadError')
                  } else {
                    download.download(downloadUrl)
                  }
                }}
              >
                {getText('downloadFreeEdition')}
              </UnstyledButton>
            )}
          </div>
        </div>
=======
        <result.Result
          status="error"
          title={getText('notEnabledTitle')}
          qa="not-enabled-stub"
          subtitle={`${getText('notEnabledSubtitle')}${!supportsLocalBackend ? ' ' + getText('downloadFreeEditionMessage') : ''}`}
        >
          {!supportsLocalBackend && (
            <ariaComponents.Button
              variant="primary"
              size="medium"
              rounding="full"
              data-testid="download-free-edition"
              onPress={async () => {
                const downloadUrl = await github.getDownloadUrl()
                if (downloadUrl == null) {
                  toastAndLog('noAppDownloadError')
                } else {
                  download.download(downloadUrl)
                }
              }}
            >
              {getText('downloadFreeEdition')}
            </ariaComponents.Button>
          )}
        </result.Result>
>>>>>>> 9f4b3744
      )
    }
    case DriveStatus.ok: {
      return (
        <div
          data-testid="drive-view"
          className={`flex flex-1 flex-col gap-drive-heading overflow-hidden px-page-x ${
            hidden ? 'hidden' : ''
          }`}
        >
          <DriveBar
            category={category}
            canDownload={canDownload}
            doEmptyTrash={doEmptyTrash}
            doCreateProject={doCreateProject}
            doUploadFiles={doUploadFiles}
            doCreateDirectory={doCreateDirectory}
            doCreateSecret={doCreateSecret}
            doCreateDataLink={doCreateDataLink}
            dispatchAssetEvent={dispatchAssetEvent}
          />
          <div className="flex flex-1 gap-drive overflow-hidden">
            <div className="flex w-drive-sidebar flex-col gap-drive-sidebar py-drive-sidebar-y">
              <CategorySwitcher
                category={category}
                setCategory={onSetCategory}
                dispatchAssetEvent={dispatchAssetEvent}
              />
              {isCloud && (
                <Labels
                  draggable={category !== Category.trash}
                  labels={labels}
                  query={query}
                  setQuery={setQuery}
                  doCreateLabel={doCreateLabel}
                  doDeleteLabel={doDeleteLabel}
                  newLabelNames={newLabelNames}
                  deletedLabelNames={deletedLabelNames}
                />
              )}
            </div>
            <AssetsTable
              hidden={hidden}
              query={query}
              setQuery={setQuery}
              setCanDownload={setCanDownload}
              category={category}
              allLabels={allLabels}
              setSuggestions={setSuggestions}
              initialProjectName={initialProjectName}
              projectStartupInfo={projectStartupInfo}
              deletedLabelNames={deletedLabelNames}
              assetEvents={assetEvents}
              dispatchAssetEvent={dispatchAssetEvent}
              assetListEvents={assetListEvents}
              dispatchAssetListEvent={dispatchAssetListEvent}
              setAssetPanelProps={setAssetPanelProps}
              setIsAssetPanelTemporarilyVisible={setIsAssetPanelTemporarilyVisible}
              targetDirectoryNodeRef={targetDirectoryNodeRef}
              doOpenEditor={doOpenEditor}
              doCloseEditor={doCloseEditor}
              doCreateLabel={doCreateLabel}
            />
          </div>
        </div>
      )
    }
  }
}<|MERGE_RESOLUTION|>--- conflicted
+++ resolved
@@ -25,13 +25,8 @@
 import DriveBar from '#/layouts/DriveBar'
 import Labels from '#/layouts/Labels'
 
-<<<<<<< HEAD
-=======
-import * as aria from '#/components/aria'
 import * as ariaComponents from '#/components/AriaComponents'
 import * as result from '#/components/Result'
-import type * as spinner from '#/components/Spinner'
->>>>>>> 9f4b3744
 import UnstyledButton from '#/components/UnstyledButton'
 
 import * as backendModule from '#/services/Backend'
@@ -332,38 +327,13 @@
     }
     case DriveStatus.notEnabled: {
       return (
-<<<<<<< HEAD
-        <div className={`grid grow place-items-center ${hidden ? 'hidden' : ''}`}>
-          <div className="flex flex-col gap-status-page text-center text-base">
-            {getText('upgradeToUseCloud')}
-            <a className="button self-center bg-help text-white" href="https://enso.org/pricing">
-              {getText('upgrade')}
-            </a>
-            {localBackend == null && (
-              <UnstyledButton
-                className="button self-center bg-help text-white"
-                onPress={async () => {
-                  const downloadUrl = await github.getDownloadUrl()
-                  if (downloadUrl == null) {
-                    toastAndLog('noAppDownloadError')
-                  } else {
-                    download.download(downloadUrl)
-                  }
-                }}
-              >
-                {getText('downloadFreeEdition')}
-              </UnstyledButton>
-            )}
-          </div>
-        </div>
-=======
         <result.Result
           status="error"
           title={getText('notEnabledTitle')}
           qa="not-enabled-stub"
-          subtitle={`${getText('notEnabledSubtitle')}${!supportsLocalBackend ? ' ' + getText('downloadFreeEditionMessage') : ''}`}
+          subtitle={`${getText('notEnabledSubtitle')}${localBackend == null ? ' ' + getText('downloadFreeEditionMessage') : ''}`}
         >
-          {!supportsLocalBackend && (
+          {localBackend == null && (
             <ariaComponents.Button
               variant="primary"
               size="medium"
@@ -382,7 +352,6 @@
             </ariaComponents.Button>
           )}
         </result.Result>
->>>>>>> 9f4b3744
       )
     }
     case DriveStatus.ok: {
