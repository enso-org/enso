--- conflicted
+++ resolved
@@ -117,12 +117,8 @@
   const { type: sessionType, user } = authProvider.useNonPartialUserSession()
   const { backend } = backendProvider.useBackend()
   const { localStorage } = localStorageProvider.useLocalStorage()
-<<<<<<< HEAD
   const { getText } = textProvider.useText()
-  const [canDownloadFiles, setCanDownloadFiles] = React.useState(false)
-=======
   const [canDownload, setCanDownload] = React.useState(false)
->>>>>>> e1893b65
   const [didLoadingProjectManagerFail, setDidLoadingProjectManagerFail] = React.useState(false)
   const [category, setCategory] = React.useState(
     () => localStorage.get('driveCategory') ?? Category.home
