/** @file Display and modify the properties of an asset. */
import * as React from 'react'

import PenIcon from 'enso-assets/pen.svg'

import * as datalinkValidator from '#/data/datalinkValidator'

import * as backendHooks from '#/hooks/backendHooks'
import * as toastAndLogHooks from '#/hooks/toastAndLogHooks'

import * as authProvider from '#/providers/AuthProvider'
import * as textProvider from '#/providers/TextProvider'

import type Category from '#/layouts/CategorySwitcher/Category'

import * as aria from '#/components/aria'
import * as ariaComponents from '#/components/AriaComponents'
import SharedWithColumn from '#/components/dashboard/column/SharedWithColumn'
import DatalinkInput from '#/components/dashboard/DatalinkInput'
import Label from '#/components/dashboard/Label'
import StatelessSpinner, * as statelessSpinner from '#/components/StatelessSpinner'

import * as backendModule from '#/services/Backend'
import type Backend from '#/services/Backend'
import * as localBackend from '#/services/LocalBackend'

import type * as assetTreeNode from '#/utilities/AssetTreeNode'
import * as object from '#/utilities/object'
import * as permissions from '#/utilities/permissions'

// =======================
// === AssetProperties ===
// =======================

/** Props for an {@link AssetPropertiesProps}. */
export interface AssetPropertiesProps {
  readonly backend: Backend
  readonly item: assetTreeNode.AnyAssetTreeNode
  readonly setItem: React.Dispatch<React.SetStateAction<assetTreeNode.AnyAssetTreeNode>>
  readonly category: Category
  readonly isReadonly?: boolean
}

/** Display and modify the properties of an asset. */
export default function AssetProperties(props: AssetPropertiesProps) {
  const { backend, item: itemRaw, setItem: setItemRaw, category } = props
  const { isReadonly = false } = props

  const { user } = authProvider.useNonPartialUserSession()
  const { getText } = textProvider.useText()
  const toastAndLog = toastAndLogHooks.useToastAndLog()
  const [item, setItemInner] = React.useState(itemRaw)
  const [isEditingDescription, setIsEditingDescription] = React.useState(false)
  const [queuedDescription, setQueuedDescripion] = React.useState<string | null>(null)
  const [description, setDescription] = React.useState('')
  const [datalinkValue, setDatalinkValue] = React.useState<NonNullable<unknown> | null>(null)
  const [editedDatalinkValue, setEditedDatalinkValue] = React.useState<NonNullable<unknown> | null>(
    datalinkValue
  )
  const [isDatalinkFetched, setIsDatalinkFetched] = React.useState(false)
  const isDatalinkSubmittable = React.useMemo(
    () => datalinkValidator.validateDatalink(datalinkValue),
    [datalinkValue]
  )
  const setItem = React.useCallback(
    (valueOrUpdater: React.SetStateAction<assetTreeNode.AnyAssetTreeNode>) => {
      setItemInner(valueOrUpdater)
      setItemRaw(valueOrUpdater)
    },
    [setItemRaw]
  )
  const labels = backendHooks.useBackendListTags(backend) ?? []
  const self = item.item.permissions?.find(
    backendModule.isUserPermissionAnd(permission => permission.user.userId === user.userId)
  )
  const ownsThisAsset = self?.permission === permissions.PermissionAction.own
  const canEditThisAsset =
    ownsThisAsset ||
    self?.permission === permissions.PermissionAction.admin ||
    self?.permission === permissions.PermissionAction.edit
  const isDatalink = item.item.type === backendModule.AssetType.datalink
  const isDatalinkDisabled = datalinkValue === editedDatalinkValue || !isDatalinkSubmittable
  const isCloud = backend.type === backendModule.BackendType.remote
  const path = isCloud
    ? null
    : item.item.type === backendModule.AssetType.project
      ? item.item.projectState.path ?? null
      : localBackend.extractTypeAndId(item.item.id).id

  const createDatalinkMutation = backendHooks.useBackendMutation(backend, 'createDatalink')
  const getDatalinkMutation = backendHooks.useBackendMutation(backend, 'getDatalink')
  const updateAssetMutation = backendHooks.useBackendMutation(backend, 'updateAsset')
  const getDatalinkMutate = getDatalinkMutation.mutateAsync

  React.useEffect(() => {
    setDescription(item.item.description ?? '')
  }, [item.item.description])

  React.useEffect(() => {
    void (async () => {
      if (item.item.type === backendModule.AssetType.datalink) {
        const value = await getDatalinkMutate([item.item.id, item.item.title])
        setDatalinkValue(value)
        setEditedDatalinkValue(value)
        setIsDatalinkFetched(true)
      }
    })()
  }, [backend, item.item, getDatalinkMutate])

  const doEditDescription = async () => {
    setIsEditingDescription(false)
    if (description !== item.item.description) {
      const oldDescription = item.item.description
      setItem(oldItem => oldItem.with({ item: object.merge(oldItem.item, { description }) }))
      try {
        const projectPath = item.item.projectState?.path
        await updateAssetMutation.mutateAsync([
          item.item.id,
          {
            parentDirectoryId: null,
            description,
            ...(projectPath == null ? {} : { projectPath }),
          },
          item.item.title,
        ])
      } catch (error) {
        toastAndLog('editDescriptionError')
        setItem(oldItem =>
          oldItem.with({ item: object.merge(oldItem.item, { description: oldDescription }) })
        )
      }
    }
  }

  return (
    <>
      <div className="pointer-events-auto flex flex-col items-start gap-side-panel">
        <aria.Heading
          level={2}
          className="flex h-side-panel-heading items-center gap-side-panel-section py-side-panel-heading-y text-lg leading-snug"
        >
          {getText('description')}
          {!isReadonly && ownsThisAsset && !isEditingDescription && (
            <ariaComponents.Button
              size="icon"
              variant="icon"
              icon={PenIcon}
              onPress={() => {
                setIsEditingDescription(true)
                setQueuedDescripion(item.item.description)
              }}
            />
          )}
        </aria.Heading>
        <div
          data-testid="asset-panel-description"
          className="self-stretch py-side-panel-description-y"
        >
          {!isEditingDescription ? (
            <aria.Text className="text">{item.item.description}</aria.Text>
          ) : (
            <form className="flex flex-col gap-modal pr-4" onSubmit={doEditDescription}>
              <textarea
                ref={element => {
                  if (element != null && queuedDescription != null) {
                    element.value = queuedDescription
                    setQueuedDescripion(null)
                  }
                }}
                value={description}
                className="w-full resize-none rounded-default border-0.5 border-primary/20 p-2"
                onBlur={doEditDescription}
                onChange={event => {
                  setDescription(event.currentTarget.value)
                }}
                onKeyDown={event => {
                  event.stopPropagation()
                  switch (event.key) {
                    case 'Escape': {
                      setIsEditingDescription(false)
                      break
                    }
                    case 'Enter': {
                      if (event.ctrlKey) {
                        void doEditDescription()
                        break
                      }
                    }
                  }
                }}
              />
              <ariaComponents.ButtonGroup>
                <ariaComponents.Button size="medium" variant="bar" onPress={doEditDescription}>
                  {getText('update')}
                </ariaComponents.Button>
              </ariaComponents.ButtonGroup>
            </form>
          )}
        </div>
<<<<<<< HEAD
      </div>
      <div className="pointer-events-auto flex flex-col items-start gap-side-panel-section">
        <aria.Heading
          level={2}
          className="h-side-panel-heading py-side-panel-heading-y text-lg leading-snug"
        >
          {getText('settings')}
        </aria.Heading>
        <table>
          <tbody>
            <tr data-testid="asset-panel-permissions" className="h-row">
              <td className="text my-auto min-w-side-panel-label p">
                <aria.Label className="text inline-block">{getText('sharedWith')}</aria.Label>
              </td>
              <td className="w-full p">
                <SharedWithColumn
                  isReadonly={isReadonly}
                  item={item}
                  setItem={setItem}
                  state={{ backend, category, setQuery: () => {} }}
                />
              </td>
            </tr>
            <tr data-testid="asset-panel-labels" className="h-row">
              <td className="text my-auto min-w-side-panel-label p">
                <aria.Label className="text inline-block">{getText('labels')}</aria.Label>
              </td>
              <td className="w-full p">
                {item.item.labels?.map(value => {
                  const label = labels.find(otherLabel => otherLabel.value === value)
                  return label == null ? null : (
                    <Label key={value} active isDisabled color={label.color} onPress={() => {}}>
                      {value}
                    </Label>
                  )
                })}
              </td>
            </tr>
          </tbody>
        </table>
      </div>
=======
      </div>{' '}
      {!isCloud && (
        <div className="pointer-events-auto flex flex-col items-start gap-side-panel-section">
          <aria.Heading
            level={2}
            className="h-side-panel-heading py-side-panel-heading-y text-lg leading-snug"
          >
            {getText('metadata')}
          </aria.Heading>
          <table>
            <tbody>
              <tr data-testid="asset-panel-permissions" className="h-row">
                <td className="text my-auto min-w-side-panel-label p-0">
                  <aria.Label className="text inline-block">{getText('path')}</aria.Label>
                </td>
                <td className="w-full p-0">
                  <div className="flex gap-2">
                    <span className="grow">{path}</span>
                    <ariaComponents.CopyButton copyText={path ?? ''} />
                  </div>
                </td>
              </tr>
            </tbody>
          </table>
        </div>
      )}
      {isCloud && (
        <div className="pointer-events-auto flex flex-col items-start gap-side-panel-section">
          <aria.Heading
            level={2}
            className="h-side-panel-heading py-side-panel-heading-y text-lg leading-snug"
          >
            {getText('settings')}
          </aria.Heading>
          <table>
            <tbody>
              <tr data-testid="asset-panel-permissions" className="h-row">
                <td className="text my-auto min-w-side-panel-label p">
                  <aria.Label className="text inline-block">{getText('sharedWith')}</aria.Label>
                </td>
                <td className="w-full p">
                  <SharedWithColumn
                    isReadonly={isReadonly}
                    item={item}
                    setItem={setItem}
                    state={{ category, dispatchAssetEvent, setQuery: () => {} }}
                  />
                </td>
              </tr>
              <tr data-testid="asset-panel-labels" className="h-row">
                <td className="text my-auto min-w-side-panel-label p">
                  <aria.Label className="text inline-block">{getText('labels')}</aria.Label>
                </td>
                <td className="w-full p">
                  {item.item.labels?.map(value => {
                    const label = labels.find(otherLabel => otherLabel.value === value)
                    return label == null ? null : (
                      <Label key={value} active isDisabled color={label.color} onPress={() => {}}>
                        {value}
                      </Label>
                    )
                  })}
                </td>
              </tr>
            </tbody>
          </table>
        </div>
      )}
>>>>>>> ee0175c3
      {isDatalink && (
        <div className="pointer-events-auto flex flex-col items-start gap-side-panel-section">
          <aria.Heading
            level={2}
            className="h-side-panel-heading py-side-panel-heading-y text-lg leading-snug"
          >
            {getText('datalink')}
          </aria.Heading>
          {!isDatalinkFetched ? (
            <div className="grid place-items-center self-stretch">
              <StatelessSpinner size={48} state={statelessSpinner.SpinnerState.loadingMedium} />
            </div>
          ) : (
            <>
              <DatalinkInput
                readOnly={!canEditThisAsset}
                dropdownTitle="Type"
                value={editedDatalinkValue}
                setValue={setEditedDatalinkValue}
              />
              {canEditThisAsset && (
                <ariaComponents.ButtonGroup>
                  <ariaComponents.Button
                    size="medium"
                    variant="submit"
                    isDisabled={isDatalinkDisabled}
                    {...(isDatalinkDisabled
                      ? { title: 'Edit the Datalink before updating it.' }
                      : {})}
                    onPress={() => {
                      void (async () => {
                        if (item.item.type === backendModule.AssetType.datalink) {
                          const oldDatalinkValue = datalinkValue
                          try {
                            setDatalinkValue(editedDatalinkValue)
                            await createDatalinkMutation.mutateAsync([
                              {
                                datalinkId: item.item.id,
                                name: item.item.title,
                                parentDirectoryId: null,
                                value: editedDatalinkValue,
                              },
                            ])
                          } catch (error) {
                            toastAndLog(null, error)
                            setDatalinkValue(oldDatalinkValue)
                            setEditedDatalinkValue(oldDatalinkValue)
                          }
                        }
                      })()
                    }}
                  >
                    {getText('update')}
                  </ariaComponents.Button>
                  <ariaComponents.Button
                    size="medium"
                    variant="bar"
                    isDisabled={isDatalinkDisabled}
                    onPress={() => {
                      setEditedDatalinkValue(datalinkValue)
                    }}
                  >
                    {getText('cancel')}
                  </ariaComponents.Button>
                </ariaComponents.ButtonGroup>
              )}
            </>
          )}
        </div>
      )}
    </>
  )
}<|MERGE_RESOLUTION|>--- conflicted
+++ resolved
@@ -197,50 +197,7 @@
             </form>
           )}
         </div>
-<<<<<<< HEAD
       </div>
-      <div className="pointer-events-auto flex flex-col items-start gap-side-panel-section">
-        <aria.Heading
-          level={2}
-          className="h-side-panel-heading py-side-panel-heading-y text-lg leading-snug"
-        >
-          {getText('settings')}
-        </aria.Heading>
-        <table>
-          <tbody>
-            <tr data-testid="asset-panel-permissions" className="h-row">
-              <td className="text my-auto min-w-side-panel-label p">
-                <aria.Label className="text inline-block">{getText('sharedWith')}</aria.Label>
-              </td>
-              <td className="w-full p">
-                <SharedWithColumn
-                  isReadonly={isReadonly}
-                  item={item}
-                  setItem={setItem}
-                  state={{ backend, category, setQuery: () => {} }}
-                />
-              </td>
-            </tr>
-            <tr data-testid="asset-panel-labels" className="h-row">
-              <td className="text my-auto min-w-side-panel-label p">
-                <aria.Label className="text inline-block">{getText('labels')}</aria.Label>
-              </td>
-              <td className="w-full p">
-                {item.item.labels?.map(value => {
-                  const label = labels.find(otherLabel => otherLabel.value === value)
-                  return label == null ? null : (
-                    <Label key={value} active isDisabled color={label.color} onPress={() => {}}>
-                      {value}
-                    </Label>
-                  )
-                })}
-              </td>
-            </tr>
-          </tbody>
-        </table>
-      </div>
-=======
-      </div>{' '}
       {!isCloud && (
         <div className="pointer-events-auto flex flex-col items-start gap-side-panel-section">
           <aria.Heading
@@ -285,7 +242,7 @@
                     isReadonly={isReadonly}
                     item={item}
                     setItem={setItem}
-                    state={{ category, dispatchAssetEvent, setQuery: () => {} }}
+                    state={{ category, setQuery: () => {} }}
                   />
                 </td>
               </tr>
@@ -308,7 +265,6 @@
           </table>
         </div>
       )}
->>>>>>> ee0175c3
       {isDatalink && (
         <div className="pointer-events-auto flex flex-col items-start gap-side-panel-section">
           <aria.Heading
