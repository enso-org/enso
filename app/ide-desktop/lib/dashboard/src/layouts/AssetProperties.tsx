--- conflicted
+++ resolved
@@ -185,15 +185,10 @@
                 }}
                 className="-m-multiline-input-p w-full resize-none rounded-input bg-frame p-multiline-input"
               />
-<<<<<<< HEAD
               <div className="flex gap-2">
-                <UnstyledButton
-=======
-              <div className="flex gap-buttons">
                 <ariaComponents.Button
                   size="custom"
                   variant="custom"
->>>>>>> 46f6b4f6
                   className="button self-start bg-selected-frame"
                   onPress={doEditDescription}
                 >
@@ -265,15 +260,10 @@
                 setValue={setEditedDatalinkValue}
               />
               {canEditThisAsset && (
-<<<<<<< HEAD
                 <div className="flex gap-2">
-                  <UnstyledButton
-=======
-                <div className="flex gap-buttons">
                   <ariaComponents.Button
                     size="custom"
                     variant="custom"
->>>>>>> 46f6b4f6
                     isDisabled={isDatalinkDisabled}
                     {...(isDatalinkDisabled
                       ? { title: 'Edit the Datalink before updating it.' }
