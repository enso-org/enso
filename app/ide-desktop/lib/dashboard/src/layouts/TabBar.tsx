/** @file Switcher to choose the currently visible full-screen page. */
import * as React from 'react'

import * as reactQuery from '@tanstack/react-query'
import invariant from 'tiny-invariant'

import type * as text from 'enso-common/src/text'

import * as projectHooks from '#/hooks/projectHooks'

import * as textProvider from '#/providers/TextProvider'

import * as aria from '#/components/aria'
import * as ariaComponents from '#/components/AriaComponents'
import StatelessSpinner, * as spinnerModule from '#/components/StatelessSpinner'
import FocusArea from '#/components/styled/FocusArea'
import SvgMask from '#/components/SvgMask'

import * as backend from '#/services/Backend'

import * as tailwindMerge from '#/utilities/tailwindMerge'

// =================
// === Constants ===
// =================

/** The corner radius of the tabs. */
const TAB_RADIUS_PX = 24

// =====================
// === TabBarContext ===
// =====================

/** Context for a {@link TabBarContext}. */
interface TabBarContextValue {
  readonly setSelectedTab: (element: HTMLElement) => void
}

const TabBarContext = React.createContext<TabBarContextValue | null>(null)

/** Custom hook to get tab bar context. */
function useTabBarContext() {
  const context = React.useContext(TabBarContext)
  invariant(context, '`useTabBarContext` must be used inside a `<TabBar />`')
  return context
}

// ==============
// === TabBar ===
// ==============

/** Props for a {@link TabBar}. */
export interface TabBarProps extends Readonly<React.PropsWithChildren> {}

/** Switcher to choose the currently visible full-screen page. */
export default function TabBar(props: TabBarProps) {
  const { children } = props
  const cleanupResizeObserverRef = React.useRef(() => {})
  const backgroundRef = React.useRef<HTMLDivElement | null>()
  const selectedTabRef = React.useRef<HTMLElement | null>(null)
  const [resizeObserver] = React.useState(
    () =>
      new ResizeObserver(() => {
        updateClipPath(selectedTabRef.current)
      })
  )

  const [updateClipPath] = React.useState(() => {
    return (element: HTMLElement | null) => {
      const backgroundElement = backgroundRef.current
      if (backgroundElement != null) {
        if (element == null) {
          backgroundElement.style.clipPath = ''
        } else {
          selectedTabRef.current = element
          const bounds = element.getBoundingClientRect()
          const rootBounds = backgroundElement.getBoundingClientRect()
          const tabLeft = bounds.left - rootBounds.left
          const tabRight = bounds.right - rootBounds.left
          const segments = [
            'M 0 0',
            `L ${rootBounds.width} 0`,
            `L ${rootBounds.width} ${rootBounds.height}`,
            `L ${tabRight + TAB_RADIUS_PX} ${rootBounds.height}`,
            `A ${TAB_RADIUS_PX} ${TAB_RADIUS_PX} 0 0 1 ${tabRight} ${rootBounds.height - TAB_RADIUS_PX}`,
            `L ${tabRight} ${TAB_RADIUS_PX}`,
            `A ${TAB_RADIUS_PX} ${TAB_RADIUS_PX} 0 0 0 ${tabRight - TAB_RADIUS_PX} 0`,
            `L ${tabLeft + TAB_RADIUS_PX} 0`,
            `A ${TAB_RADIUS_PX} ${TAB_RADIUS_PX} 0 0 0 ${tabLeft} ${TAB_RADIUS_PX}`,
            `L ${tabLeft} ${rootBounds.height - TAB_RADIUS_PX}`,
            `A ${TAB_RADIUS_PX} ${TAB_RADIUS_PX} 0 0 1 ${tabLeft - TAB_RADIUS_PX} ${rootBounds.height}`,
            `L 0 ${rootBounds.height}`,
            'Z',
          ]
          backgroundElement.style.clipPath = `path("${segments.join(' ')}")`
        }
      }
    }
  })

  const setSelectedTab = React.useCallback(
    (element: HTMLElement | null) => {
      if (element) {
        updateClipPath(element)
        resizeObserver.observe(element)
        return () => {
          resizeObserver.unobserve(element)
        }
      } else {
        return
      }
    },
    [resizeObserver, updateClipPath]
  )

  const updateResizeObserver = (element: HTMLElement | null) => {
    cleanupResizeObserverRef.current()
    if (!(element instanceof HTMLElement)) {
      cleanupResizeObserverRef.current = () => {}
    } else {
      resizeObserver.observe(element)
      cleanupResizeObserverRef.current = () => {
        resizeObserver.unobserve(element)
      }
    }
  }

  return (
    <div className="relative flex grow">
      <TabBarContext.Provider value={{ setSelectedTab }}>
        <FocusArea direction="horizontal">
          {innerProps => (
            <aria.TabList
              className="flex h-12 shrink-0 grow cursor-default items-center rounded-full"
              {...innerProps}
            >
              <aria.Tab>
                {/* Putting the background in a `Tab` is a hack, but it is required otherwise there
                 * are issues with the ref to the background being detached, resulting in the clip
                 * path cutout for the current tab not applying at all. */}
                <div
                  ref={element => {
                    backgroundRef.current = element
                    updateResizeObserver(element)
                  }}
                  className="pointer-events-none absolute inset-0 bg-primary/5"
                />
              </aria.Tab>
              {children}
            </aria.TabList>
          )}
        </FocusArea>
      </TabBarContext.Provider>
    </div>
  )
}

// ===========
// === Tab ===
// ===========

/** Props for a {@link Tab}. */
interface InternalTabProps extends Readonly<React.PropsWithChildren> {
<<<<<<< HEAD
  readonly id: string
  readonly project?: dashboard.Project
=======
  readonly 'data-testid'?: string
  readonly project?: projectHooks.Project
>>>>>>> cf9d7574
  readonly isActive: boolean
  readonly isHidden?: boolean
  readonly icon: string
  readonly labelId: text.TextId
  readonly onClose?: () => void
  readonly onLoadEnd?: () => void
}

/** A tab in a {@link TabBar}. */
export function Tab(props: InternalTabProps) {
  const { id, project, isActive, isHidden = false, icon, labelId, children, onClose } = props
  const { onLoadEnd } = props
  const { setSelectedTab } = useTabBarContext()
  const ref = React.useRef<HTMLDivElement | null>(null)
  const isLoadingRef = React.useRef(true)
  const { getText } = textProvider.useText()
  const actuallyActive = isActive && !isHidden

  React.useLayoutEffect(() => {
    if (actuallyActive && ref.current) {
      setSelectedTab(ref.current)
    }
  }, [actuallyActive, id, setSelectedTab])

  const { isLoading, data } = reactQuery.useQuery<backend.Project>(
    project?.id
      ? projectHooks.createGetProjectDetailsQuery.createPassiveListener(project.id)
      : { queryKey: ['__IGNORE__'], queryFn: reactQuery.skipToken }
  )

  const isFetching =
    (isLoading || (data && data.state.type !== backend.ProjectState.opened)) ?? false

  React.useEffect(() => {
    if (!isFetching && isLoadingRef.current) {
      isLoadingRef.current = false
      onLoadEnd?.()
    }
  }, [isFetching, onLoadEnd])

  return (
    <aria.Tab
      ref={element => {
        ref.current = element
        if (actuallyActive && element) {
          setSelectedTab(element)
        }
      }}
      id={id}
      isDisabled={isActive}
      aria-label={getText(labelId)}
      className={tailwindMerge.twMerge(
        'relative flex h-full items-center gap-3 rounded-t-2xl px-4',
        !isActive &&
          'cursor-pointer opacity-50 hover:bg-frame hover:opacity-75 disabled:cursor-not-allowed disabled:opacity-30 [&.disabled]:cursor-not-allowed [&.disabled]:opacity-30',
        isHidden && 'hidden'
      )}
    >
<<<<<<< HEAD
      {isLoading ? (
        <StatelessSpinner
          state={spinnerModule.SpinnerState.loadingMedium}
          size={16}
          className={tailwindMerge.twMerge(onClose && 'group-hover:hidden focus-visible:hidden')}
        />
      ) : (
        <SvgMask
          src={icon}
          className={tailwindMerge.twMerge(onClose && 'group-hover:hidden focus-visible:hidden')}
        />
      )}
      {children}
=======
      <ariaComponents.Button
        data-testid={props['data-testid']}
        size="custom"
        variant="custom"
        loaderPosition="icon"
        icon={icon}
        isDisabled={false}
        isActive={isActive}
        loading={isActive ? false : isFetching}
        aria-label={getText(labelId)}
        className={tailwindMerge.twMerge('h-full', onClose ? 'pl-4' : 'px-4')}
        contentClassName="gap-3"
        tooltip={false}
        onPress={onPress}
      >
        <ariaComponents.Text truncate="1" className="max-w-32">
          {children}
        </ariaComponents.Text>
      </ariaComponents.Button>

>>>>>>> cf9d7574
      {onClose && (
        <div className="flex">
          <ariaComponents.CloseButton onPress={onClose} />
        </div>
      )}
    </aria.Tab>
  )
}<|MERGE_RESOLUTION|>--- conflicted
+++ resolved
@@ -161,13 +161,9 @@
 
 /** Props for a {@link Tab}. */
 interface InternalTabProps extends Readonly<React.PropsWithChildren> {
-<<<<<<< HEAD
+  readonly 'data-testid'?: string
   readonly id: string
-  readonly project?: dashboard.Project
-=======
-  readonly 'data-testid'?: string
   readonly project?: projectHooks.Project
->>>>>>> cf9d7574
   readonly isActive: boolean
   readonly isHidden?: boolean
   readonly icon: string
@@ -210,6 +206,7 @@
 
   return (
     <aria.Tab
+      data-testid={props['data-testid']}
       ref={element => {
         ref.current = element
         if (actuallyActive && element) {
@@ -226,7 +223,6 @@
         isHidden && 'hidden'
       )}
     >
-<<<<<<< HEAD
       {isLoading ? (
         <StatelessSpinner
           state={spinnerModule.SpinnerState.loadingMedium}
@@ -240,28 +236,6 @@
         />
       )}
       {children}
-=======
-      <ariaComponents.Button
-        data-testid={props['data-testid']}
-        size="custom"
-        variant="custom"
-        loaderPosition="icon"
-        icon={icon}
-        isDisabled={false}
-        isActive={isActive}
-        loading={isActive ? false : isFetching}
-        aria-label={getText(labelId)}
-        className={tailwindMerge.twMerge('h-full', onClose ? 'pl-4' : 'px-4')}
-        contentClassName="gap-3"
-        tooltip={false}
-        onPress={onPress}
-      >
-        <ariaComponents.Text truncate="1" className="max-w-32">
-          {children}
-        </ariaComponents.Text>
-      </ariaComponents.Button>
-
->>>>>>> cf9d7574
       {onClose && (
         <div className="flex">
           <ariaComponents.CloseButton onPress={onClose} />
