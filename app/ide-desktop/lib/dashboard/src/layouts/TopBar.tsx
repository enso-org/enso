--- conflicted
+++ resolved
@@ -36,19 +36,11 @@
 /** The {@link TopBarProps.setQuery} parameter is used to communicate with the parent component,
  * because `searchVal` may change parent component's project list. */
 export default function TopBar(props: TopBarProps) {
-<<<<<<< HEAD
   const { supportsLocalBackend, page, setPage, projectAsset, setProjectAsset } = props
-  const { isEditorDisabled, setBackendType, isHelpChatOpen, setIsHelpChatOpen } = props
-  const { isAssetPanelEnabled, isAssetPanelVisible, setIsAssetPanelEnabled, doRemoveSelf } = props
-  const { onSignOut } = props
+  const { isEditorDisabled, setBackendType, setIsHelpChatOpen, isAssetPanelEnabled } = props
+  const { isAssetPanelVisible, setIsAssetPanelEnabled, doRemoveSelf, onSignOut } = props
 
   const searchBar = searchBarProvider.useSearchBar()
-=======
-  const { supportsLocalBackend, isCloud, page, setPage, projectAsset, setProjectAsset } = props
-  const { isEditorDisabled, setBackendType, setIsHelpChatOpen } = props
-  const { query, setQuery, labels, suggestions, isAssetPanelEnabled } = props
-  const { isAssetPanelVisible, setIsAssetPanelEnabled, doRemoveSelf, onSignOut } = props
->>>>>>> 9f4b3744
   const supportsCloudBackend = process.env.ENSO_CLOUD_API_URL != null
   const shouldMakeSpaceForExtendedEditorMenu = page === pageSwitcher.Page.editor
 
