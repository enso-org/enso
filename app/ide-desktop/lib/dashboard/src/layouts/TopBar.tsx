/** @file The top-bar of dashboard. */
import * as React from 'react'

import type * as assetSearchBar from '#/layouts/AssetSearchBar'
import AssetSearchBar from '#/layouts/AssetSearchBar'
import BackendSwitcher from '#/layouts/BackendSwitcher'
import PageSwitcher, * as pageSwitcher from '#/layouts/PageSwitcher'
import UserBar from '#/layouts/UserBar'

import AssetInfoBar from '#/components/dashboard/AssetInfoBar'

import type * as backendModule from '#/services/Backend'

import type AssetQuery from '#/utilities/AssetQuery'

// ==============
// === TopBar ===
// ==============

/** Props for a {@link TopBar}. */
export interface TopBarProps {
  /** Whether the application may have the local backend running. */
  readonly supportsLocalBackend: boolean
  readonly isCloud: boolean
  readonly page: pageSwitcher.Page
  readonly setPage: (page: pageSwitcher.Page) => void
  readonly projectAsset: backendModule.SmartProject | null
  readonly setProjectAsset: React.Dispatch<React.SetStateAction<backendModule.ProjectAsset>> | null
  readonly isEditorDisabled: boolean
  readonly backendType: backendModule.BackendType
  readonly setBackendType: (backendType: backendModule.BackendType) => void
  readonly isHelpChatOpen: boolean
  readonly setIsHelpChatOpen: (isHelpChatOpen: boolean) => void
  readonly query: AssetQuery
  readonly setQuery: React.Dispatch<React.SetStateAction<AssetQuery>>
  readonly labels: backendModule.Label[]
  readonly suggestions: assetSearchBar.Suggestion[]
  readonly isAssetPanelVisible: boolean
  readonly isAssetPanelEnabled: boolean
  readonly setIsAssetPanelEnabled: React.Dispatch<React.SetStateAction<boolean>>
  readonly doRemoveSelf: () => void
  readonly onSignOut: () => void
}

/** The {@link TopBarProps.setQuery} parameter is used to communicate with the parent component,
 * because `searchVal` may change parent component's project list. */
export default function TopBar(props: TopBarProps) {
  const { supportsLocalBackend, isCloud, page, setPage, projectAsset, setProjectAsset } = props
  const { isEditorDisabled, backendType, setBackendType, isHelpChatOpen, setIsHelpChatOpen } = props
  const { query, setQuery, labels, suggestions, isAssetPanelEnabled } = props
  const { isAssetPanelVisible, setIsAssetPanelEnabled, doRemoveSelf, onSignOut } = props
  const supportsCloudBackend = process.env.ENSO_CLOUD_API_URL != null
  const shouldMakeSpaceForExtendedEditorMenu = page === pageSwitcher.Page.editor

  return (
    <div
      className={`relative z-1 m-top-bar flex h-row gap-top-bar ${page === pageSwitcher.Page.home ? 'mb-top-bar' : 'mb'}`}
    >
      <PageSwitcher page={page} setPage={setPage} isEditorDisabled={isEditorDisabled} />
      {supportsLocalBackend && supportsCloudBackend && page !== pageSwitcher.Page.editor && (
        <BackendSwitcher backendType={backendType} setBackendType={setBackendType} />
      )}
      {page === pageSwitcher.Page.editor ? (
        <div className="flex-1" />
      ) : (
        <div className="flex flex-1 flex-wrap justify-around">
          <AssetSearchBar
            isCloud={isCloud}
            query={query}
            setQuery={setQuery}
            labels={labels}
            suggestions={suggestions}
          />
        </div>
      )}
      <div
        className={`grid transition-all duration-side-panel ${isAssetPanelVisible ? 'grid-cols-0fr' : 'grid-cols-1fr'}`}
      >
        <div className="invisible flex gap-top-bar-right overflow-hidden pointer-events-none-recursive">
          {page === pageSwitcher.Page.drive && (
            <AssetInfoBar
              invisible
              isAssetPanelEnabled={isAssetPanelEnabled}
              setIsAssetPanelEnabled={setIsAssetPanelEnabled}
              isCloud={isCloud}
            />
          )}
          {supportsCloudBackend && (
            <UserBar
              invisible
              supportsLocalBackend={supportsLocalBackend}
              isCloud={isCloud}
              page={page}
              setPage={setPage}
              isHelpChatOpen={isHelpChatOpen}
              setIsHelpChatOpen={setIsHelpChatOpen}
              projectAsset={projectAsset}
              setProjectAsset={setProjectAsset}
              doRemoveSelf={doRemoveSelf}
              onSignOut={onSignOut}
            />
          )}
        </div>
      </div>
<<<<<<< HEAD
      <Portal>
        <div
          className={`fixed right top z-1 m-top-bar text-xs text-primary ${shouldMakeSpaceForExtendedEditorMenu ? 'mr-extended-editor-menu' : ''}`}
        >
          <div className="flex gap-top-bar-right">
            {page === pageSwitcher.Page.drive && (
              <AssetInfoBar
                isAssetPanelEnabled={isAssetPanelEnabled}
                setIsAssetPanelEnabled={setIsAssetPanelEnabled}
                isCloud={isCloud}
              />
            )}
            <UserBar
              supportsLocalBackend={supportsLocalBackend}
              isCloud={isCloud}
              page={page}
              setPage={setPage}
              isHelpChatOpen={isHelpChatOpen}
              setIsHelpChatOpen={setIsHelpChatOpen}
              projectAsset={projectAsset}
              setProjectAsset={setProjectAsset}
              doRemoveSelf={doRemoveSelf}
              onSignOut={onSignOut}
=======
      <div
        className={`fixed top z-1 m-top-bar text-xs text-primary transition-all duration-side-panel ${shouldMakeSpaceForExtendedEditorMenu ? 'mr-extended-editor-menu' : ''} ${isAssetPanelVisible ? '-right-asset-panel-w' : 'right'}`}
      >
        <div className="flex gap-top-bar-right">
          {page === pageSwitcher.Page.drive && (
            <AssetInfoBar
              isAssetPanelEnabled={isAssetPanelEnabled}
              setIsAssetPanelEnabled={setIsAssetPanelEnabled}
>>>>>>> 9cf4847a
            />
          )}
          <UserBar
            supportsLocalBackend={supportsLocalBackend}
            page={page}
            setPage={setPage}
            isHelpChatOpen={isHelpChatOpen}
            setIsHelpChatOpen={setIsHelpChatOpen}
            projectAsset={projectAsset}
            setProjectAsset={setProjectAsset}
            doRemoveSelf={doRemoveSelf}
            onSignOut={onSignOut}
          />
        </div>
      </div>
    </div>
  )
}<|MERGE_RESOLUTION|>--- conflicted
+++ resolved
@@ -102,43 +102,19 @@
           )}
         </div>
       </div>
-<<<<<<< HEAD
-      <Portal>
-        <div
-          className={`fixed right top z-1 m-top-bar text-xs text-primary ${shouldMakeSpaceForExtendedEditorMenu ? 'mr-extended-editor-menu' : ''}`}
-        >
-          <div className="flex gap-top-bar-right">
-            {page === pageSwitcher.Page.drive && (
-              <AssetInfoBar
-                isAssetPanelEnabled={isAssetPanelEnabled}
-                setIsAssetPanelEnabled={setIsAssetPanelEnabled}
-                isCloud={isCloud}
-              />
-            )}
-            <UserBar
-              supportsLocalBackend={supportsLocalBackend}
-              isCloud={isCloud}
-              page={page}
-              setPage={setPage}
-              isHelpChatOpen={isHelpChatOpen}
-              setIsHelpChatOpen={setIsHelpChatOpen}
-              projectAsset={projectAsset}
-              setProjectAsset={setProjectAsset}
-              doRemoveSelf={doRemoveSelf}
-              onSignOut={onSignOut}
-=======
       <div
         className={`fixed top z-1 m-top-bar text-xs text-primary transition-all duration-side-panel ${shouldMakeSpaceForExtendedEditorMenu ? 'mr-extended-editor-menu' : ''} ${isAssetPanelVisible ? '-right-asset-panel-w' : 'right'}`}
       >
         <div className="flex gap-top-bar-right">
           {page === pageSwitcher.Page.drive && (
             <AssetInfoBar
+              isCloud={isCloud}
               isAssetPanelEnabled={isAssetPanelEnabled}
               setIsAssetPanelEnabled={setIsAssetPanelEnabled}
->>>>>>> 9cf4847a
             />
           )}
           <UserBar
+            isCloud={isCloud}
             supportsLocalBackend={supportsLocalBackend}
             page={page}
             setPage={setPage}
