--- conflicted
+++ resolved
@@ -20,13 +20,9 @@
 
 import AssetEventType from '#/events/AssetEventType'
 
-<<<<<<< HEAD
+import * as eventListProvider from '#/layouts/AssetsTable/EventListProvider'
 import * as categoryModule from '#/layouts/CategorySwitcher/Category'
 import type Category from '#/layouts/CategorySwitcher/Category'
-=======
-import * as eventListProvider from '#/layouts/AssetsTable/EventListProvider'
-import Category from '#/layouts/CategorySwitcher/Category'
->>>>>>> cf9d7574
 
 import * as aria from '#/components/aria'
 import * as ariaComponents from '#/components/AriaComponents'
@@ -61,12 +57,11 @@
 interface InternalCategorySwitcherItemProps extends CategoryMetadata {
   readonly currentCategory: Category
   readonly setCategory: (category: Category) => void
-  readonly dispatchAssetEvent: (directoryEvent: assetEvent.AssetEvent) => void
 }
 
 /** An entry in a {@link CategorySwitcher}. */
 function CategorySwitcherItem(props: InternalCategorySwitcherItemProps) {
-  const { currentCategory, setCategory, dispatchAssetEvent } = props
+  const { currentCategory, setCategory } = props
   const { isNested = false, category, icon, label, buttonLabel, dropZoneLabel } = props
   const { iconClassName } = props
   const { user } = authProvider.useNonPartialUserSession()
@@ -75,6 +70,7 @@
   const localBackend = backendProvider.useLocalBackend()
   const { isOffline } = offlineHooks.useOffline()
   const isCurrent = categoryModule.areCategoriesEqual(currentCategory, category)
+  const dispatchAssetEvent = eventListProvider.useDispatchAssetEvent()
   const getCategoryError = (otherCategory: Category) => {
     switch (otherCategory.type) {
       case categoryModule.CategoryType.local: {
@@ -218,20 +214,12 @@
 
 /** A switcher to choose the currently visible assets table categoryModule.categoryType. */
 export default function CategorySwitcher(props: CategorySwitcherProps) {
-<<<<<<< HEAD
-  const { category, setCategory, dispatchAssetEvent } = props
-=======
   const { category, setCategory } = props
->>>>>>> cf9d7574
   const { user } = authProvider.useNonPartialUserSession()
   const { getText } = textProvider.useText()
-<<<<<<< HEAD
   const remoteBackend = backendProvider.useRemoteBackend()
-=======
-  const { isOffline } = offlineHooks.useOffline()
   const dispatchAssetEvent = eventListProvider.useDispatchAssetEvent()
 
->>>>>>> cf9d7574
   const localBackend = backendProvider.useLocalBackend()
   const itemProps = { currentCategory: category, setCategory, dispatchAssetEvent }
   const selfDirectoryId = backend.DirectoryId(`directory-${user.userId.replace(/^user-/, '')}`)
@@ -330,7 +318,6 @@
                   dropZoneLabel={getText('userCategoryDropZoneLabel', userDirectory.title)}
                 />
               )
-<<<<<<< HEAD
             )}
             {teamsDirectoryQuery.data?.map(teamDirectory => (
               <CategorySwitcherItem
@@ -360,17 +347,6 @@
                 dropZoneLabel={getText('localCategoryDropZoneLabel')}
               />
             )}
-=======
-              return data.nested ? (
-                <div key={data.category} className="flex">
-                  <div className="ml-[15px] mr-1 border-r border-primary/20" />
-                  {element}
-                </div>
-              ) : (
-                element
-              )
-            })}
->>>>>>> cf9d7574
           </div>
         </div>
       )}
