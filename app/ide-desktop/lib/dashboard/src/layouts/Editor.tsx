--- conflicted
+++ resolved
@@ -69,15 +69,11 @@
   }
 
   return (
-<<<<<<< HEAD
-    <div className={twMerge.twJoin('contents', hidden && 'hidden')}>
-=======
     <div
       className={twMerge.twJoin('contents', hidden && 'hidden')}
       data-testid="gui-editor-root"
       data-testvalue={project.id}
     >
->>>>>>> 2fd7a611
       {(() => {
         if (projectQuery.isError) {
           return (
@@ -92,15 +88,11 @@
         ) {
           return <suspense.Loader loaderProps={{ minHeight: 'full' }} />
         } else {
-<<<<<<< HEAD
-          return <EditorInternal {...props} openedProject={projectQuery.data} />
-=======
           return (
             <suspense.Suspense>
               <EditorInternal {...props} openedProject={projectQuery.data} />{' '}
             </suspense.Suspense>
           )
->>>>>>> 2fd7a611
         }
       })()}
     </div>
