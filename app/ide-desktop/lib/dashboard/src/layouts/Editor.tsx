/** @file The container that launches the IDE. */
import * as React from 'react'

import * as reactQuery from '@tanstack/react-query'

import * as appUtils from '#/appUtils'

import * as gtagHooks from '#/hooks/gtagHooks'

import * as backendProvider from '#/providers/BackendProvider'
import * as textProvider from '#/providers/TextProvider'

import * as errorBoundary from '#/components/ErrorBoundary'
import * as suspense from '#/components/Suspense'

import type Backend from '#/services/Backend'
import * as backendModule from '#/services/Backend'

import * as object from '#/utilities/object'

import type * as types from '../../../types/types'

// =================
// === Component ===
// =================

/** Props for an {@link Editor}. */
export interface EditorProps {
  readonly hidden: boolean
  readonly ydocUrl: string | null
  readonly projectStartupInfo: backendModule.ProjectStartupInfo | null
  readonly appRunner: types.EditorRunner | null
}

/** The container that launches the IDE. */
export default function Editor(props: EditorProps) {
  const { hidden, projectStartupInfo } = props

  const editor = projectStartupInfo && (
    <EditorInternal {...props} projectStartupInfo={projectStartupInfo} />
  )

  return hidden ? (
    <React.Suspense>
      <errorBoundary.ErrorBoundary FallbackComponent={() => null}>
        {editor}
      </errorBoundary.ErrorBoundary>
    </React.Suspense>
  ) : (
    <suspense.Suspense loaderProps={{ minHeight: 'full' }}>
      <errorBoundary.ErrorBoundary>{editor}</errorBoundary.ErrorBoundary>
    </suspense.Suspense>
  )
}

// ======================
// === EditorInternal ===
// ======================

/** Props for an {@link EditorInternal}. */
interface EditorInternalProps extends EditorProps {
  readonly projectStartupInfo: backendModule.ProjectStartupInfo
}

/** An internal editor. */
function EditorInternal(props: EditorInternalProps) {
  const { hidden, ydocUrl, projectStartupInfo, appRunner: AppRunner } = props
  const { getText } = textProvider.useText()
  const gtagEvent = gtagHooks.useGtagEvent()
  const gtagEventRef = React.useRef(gtagEvent)
  gtagEventRef.current = gtagEvent
  const remoteBackend = backendProvider.useRemoteBackend()
  const localBackend = backendProvider.useLocalBackend()

  const projectQuery = reactQuery.useSuspenseQuery({
    queryKey: ['editorProject'],
    queryFn: () => projectStartupInfo.project,
    staleTime: 0,
    meta: { persist: false },
  })
  const project = projectQuery.data

  const logEvent = React.useCallback(
    (message: string, projectId?: string | null, metadata?: object | null) => {
      if (remoteBackend) {
        void remoteBackend.logEvent(message, projectId, metadata)
      }
    },
    [remoteBackend]
  )

  const renameProject = React.useCallback(
    (newName: string) => {
      if (projectStartupInfo != null) {
        let backend: Backend | null
        switch (projectStartupInfo.backendType) {
          case backendModule.BackendType.local:
            backend = localBackend
            break
          case backendModule.BackendType.remote:
            backend = remoteBackend
            break
        }
        const { id: projectId, parentId, title } = projectStartupInfo.projectAsset
        backend
          ?.updateProject(
            projectId,
            { projectName: newName, ami: null, ideVersion: null, parentId },
            title
          )
          .then(
            () => {
              projectStartupInfo.setProjectAsset?.(object.merger({ title: newName }))
            },
            e => toastAndLog('renameProjectError', e)
          )
      }
    },
    [remoteBackend, localBackend, projectStartupInfo, toastAndLog]
  )

  React.useEffect(() => {
    if (hidden) {
      return
    } else {
      return gtagHooks.gtagOpenCloseCallback(gtagEventRef, 'open_workflow', 'close_workflow')
    }
  }, [projectStartupInfo, hidden])

  const appProps: types.EditorProps | null = React.useMemo(() => {
    const projectId = projectStartupInfo.projectAsset.id
    const jsonAddress = project.jsonAddress
    const binaryAddress = project.binaryAddress
    const ydocAddress = ydocUrl ?? ''
    if (jsonAddress == null) {
      throw new Error(getText('noJSONEndpointError'))
    } else if (binaryAddress == null) {
      throw new Error(getText('noBinaryEndpointError'))
    } else {
      return {
        config: {
          engine: {
            rpcUrl: jsonAddress,
            dataUrl: binaryAddress,
            ydocUrl: ydocAddress,
          },
          startup: {
            project: project.packageName,
            displayedProjectName: project.name,
          },
          window: {
            topBarOffset: '0',
          },
        },
        projectId,
        hidden,
        ignoreParamsRegex: new RegExp(`^${appUtils.SEARCH_PARAMS_PREFIX}(.+)$`),
        logEvent,
        renameProject,
      }
    }
<<<<<<< HEAD
  }, [
    projectStartupInfo.projectAsset.id,
    project.jsonAddress,
    project.binaryAddress,
    project.packageName,
    project.name,
    ydocUrl,
    getText,
    hidden,
    logEvent,
  ])
=======
  }, [projectStartupInfo, toastAndLog, hidden, logEvent, ydocUrl, renameProject])
>>>>>>> 4164277d

  if (AppRunner == null) {
    return <></>
  } else {
    // Currently the GUI component needs to be fully rerendered whenever the project is changed. Once
    // this is no longer necessary, the `key` could be removed.
    return <AppRunner key={appProps.projectId} {...appProps} />
  }
}<|MERGE_RESOLUTION|>--- conflicted
+++ resolved
@@ -6,6 +6,7 @@
 import * as appUtils from '#/appUtils'
 
 import * as gtagHooks from '#/hooks/gtagHooks'
+import * as toastAndLogHooks from '#/hooks/toastAndLogHooks'
 
 import * as backendProvider from '#/providers/BackendProvider'
 import * as textProvider from '#/providers/TextProvider'
@@ -65,6 +66,7 @@
 /** An internal editor. */
 function EditorInternal(props: EditorInternalProps) {
   const { hidden, ydocUrl, projectStartupInfo, appRunner: AppRunner } = props
+  const toastAndLog = toastAndLogHooks.useToastAndLog()
   const { getText } = textProvider.useText()
   const gtagEvent = gtagHooks.useGtagEvent()
   const gtagEventRef = React.useRef(gtagEvent)
@@ -91,30 +93,28 @@
 
   const renameProject = React.useCallback(
     (newName: string) => {
-      if (projectStartupInfo != null) {
-        let backend: Backend | null
-        switch (projectStartupInfo.backendType) {
-          case backendModule.BackendType.local:
-            backend = localBackend
-            break
-          case backendModule.BackendType.remote:
-            backend = remoteBackend
-            break
-        }
-        const { id: projectId, parentId, title } = projectStartupInfo.projectAsset
-        backend
-          ?.updateProject(
-            projectId,
-            { projectName: newName, ami: null, ideVersion: null, parentId },
-            title
-          )
-          .then(
-            () => {
-              projectStartupInfo.setProjectAsset?.(object.merger({ title: newName }))
-            },
-            e => toastAndLog('renameProjectError', e)
-          )
+      let backend: Backend | null
+      switch (projectStartupInfo.backendType) {
+        case backendModule.BackendType.local:
+          backend = localBackend
+          break
+        case backendModule.BackendType.remote:
+          backend = remoteBackend
+          break
       }
+      const { id: projectId, parentId, title } = projectStartupInfo.projectAsset
+      backend
+        ?.updateProject(
+          projectId,
+          { projectName: newName, ami: null, ideVersion: null, parentId },
+          title
+        )
+        .then(
+          () => {
+            projectStartupInfo.setProjectAsset?.(object.merger({ title: newName }))
+          },
+          e => toastAndLog('renameProjectError', e)
+        )
     },
     [remoteBackend, localBackend, projectStartupInfo, toastAndLog]
   )
@@ -159,7 +159,6 @@
         renameProject,
       }
     }
-<<<<<<< HEAD
   }, [
     projectStartupInfo.projectAsset.id,
     project.jsonAddress,
@@ -170,10 +169,8 @@
     getText,
     hidden,
     logEvent,
+    renameProject,
   ])
-=======
-  }, [projectStartupInfo, toastAndLog, hidden, logEvent, ydocUrl, renameProject])
->>>>>>> 4164277d
 
   if (AppRunner == null) {
     return <></>
