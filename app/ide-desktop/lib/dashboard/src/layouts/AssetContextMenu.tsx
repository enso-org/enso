--- conflicted
+++ resolved
@@ -11,17 +11,9 @@
 import * as authProvider from '#/providers/AuthProvider'
 import * as backendProvider from '#/providers/BackendProvider'
 import * as modalProvider from '#/providers/ModalProvider'
-<<<<<<< HEAD
 import * as sessionProvider from '#/providers/SessionProvider'
 import * as textProvider from '#/providers/TextProvider'
 
-=======
-import * as textProvider from '#/providers/TextProvider'
-
-import AssetEventType from '#/events/AssetEventType'
-import AssetListEventType from '#/events/AssetListEventType'
-
->>>>>>> 904ffe1d
 import Category, * as categoryModule from '#/layouts/CategorySwitcher/Category'
 import GlobalContextMenu from '#/layouts/GlobalContextMenu'
 
@@ -59,28 +51,18 @@
 
 /** The context menu for an arbitrary {@link backendModule.Asset}. */
 export default function AssetContextMenu(props: AssetContextMenuProps) {
-<<<<<<< HEAD
   const { innerProps, rootDirectoryId, event, eventTarget, hidden = false, doPaste } = props
-  const { item, state, setRowState } = innerProps
+  const { item, state } = innerProps
   const { backend, category } = state
-=======
-  const { innerProps, rootDirectoryId, event, eventTarget, hidden = false } = props
-  const { doTriggerDescriptionEdit, doCopy, doCut, doPaste, doDelete } = props
-  const { item, setItem, state, setRowState } = innerProps
-  const { backend, category, hasPasteData, dispatchAssetEvent, dispatchAssetListEvent } = state
->>>>>>> 904ffe1d
 
   const { session } = sessionProvider.useSession()
   const { user } = authProvider.useNonPartialUserSession()
-<<<<<<< HEAD
   const { setModal } = modalProvider.useSetModal()
-=======
-  const { setModal, unsetModal } = modalProvider.useSetModal()
->>>>>>> 904ffe1d
   const remoteBackend = backendProvider.useRemoteBackend()
   const { getText } = textProvider.useText()
   const toastAndLog = toastAndLogHooks.useToastAndLog()
   const downloadAsset = backendHooks.useDownloadAsset(backend)
+  const setIsAssetEditingName = store.useStore(storeState => storeState.setIsAssetEditingName)
   const setAssetPasteData = store.useStore(storeState => storeState.setAssetPasteData)
   const hasPasteData = store.useStore(storeState => storeState.assetPasteData != null)
   const self = item.permissions?.find(
@@ -99,7 +81,6 @@
     (self?.permission != null && permissions.PERMISSION_ACTION_CAN_EXECUTE[self.permission])
   const isOtherUserUsingProject =
     isCloud &&
-<<<<<<< HEAD
     backendModule.assetIsProject(item) &&
     item.projectState.openedBy != null &&
     item.projectState.openedBy !== user?.email
@@ -115,12 +96,6 @@
   const doDelete = () => {
     deleteAssetMutation.mutate([item.id, { force: false }])
   }
-=======
-    backendModule.assetIsProject(asset) &&
-    asset.projectState.openedBy != null &&
-    asset.projectState.openedBy !== user?.email
-  const setAsset = setAssetHooks.useSetAsset(asset, setItem)
->>>>>>> 904ffe1d
 
   return category === Category.trash ? (
     !ownsThisAsset ? null : (
@@ -160,21 +135,9 @@
             hidden={hidden}
             action="useInNewProject"
             doAction={() => {
-<<<<<<< HEAD
               createProjectMutation.mutate([
                 { projectName: item.title, parentDirectoryId: item.parentId, datalinkId: item.id },
               ])
-=======
-              unsetModal()
-              dispatchAssetListEvent({
-                type: AssetListEventType.newProject,
-                parentId: item.directoryId,
-                parentKey: item.directoryKey,
-                templateId: null,
-                datalinkId: asset.id,
-                preferredName: asset.title,
-              })
->>>>>>> 904ffe1d
             }}
           />
         )}
@@ -261,15 +224,11 @@
             }
             action="rename"
             doAction={() => {
-              setRowState(object.merger({ isEditingName: true }))
-            }}
-          />
-        )}
-<<<<<<< HEAD
+              setIsAssetEditingName(backend.type, item.id, true)
+            }}
+          />
+        )}
         {item.type === backendModule.AssetType.secret &&
-=======
-        {asset.type === backendModule.AssetType.secret &&
->>>>>>> 904ffe1d
           canEditThisAsset &&
           remoteBackend != null && (
             <ContextMenuEntry
@@ -277,7 +236,6 @@
               action="edit"
               doAction={() => {
                 setModal(
-<<<<<<< HEAD
                   <UpsertSecretModal backend={backend} asset={item} parentDirectoryId={null} />
                 )
               }}
@@ -305,23 +263,6 @@
             }}
           />
         )}
-=======
-                  <UpsertSecretModal
-                    id={asset.id}
-                    name={asset.title}
-                    doCreate={async (_name, value) => {
-                      try {
-                        await remoteBackend.updateSecret(asset.id, { value }, asset.title)
-                      } catch (error) {
-                        toastAndLog(null, error)
-                      }
-                    }}
-                  />
-                )
-              }}
-            />
-          )}
->>>>>>> 904ffe1d
         {isCloud && (
           <ContextMenuEntry
             hidden={hidden}
@@ -339,10 +280,6 @@
             label={isCloud ? getText('moveToTrashShortcut') : getText('deleteShortcut')}
             doAction={() => {
               if (isCloud) {
-<<<<<<< HEAD
-=======
-                unsetModal()
->>>>>>> 904ffe1d
                 doDelete()
               } else {
                 setModal(
@@ -364,12 +301,7 @@
               setModal(
                 <ManagePermissionsModal
                   backend={backend}
-<<<<<<< HEAD
                   item={item}
-=======
-                  item={asset}
-                  setItem={setAsset}
->>>>>>> 904ffe1d
                   self={self}
                   eventTarget={eventTarget}
                 />
@@ -383,16 +315,7 @@
             action="label"
             doAction={() => {
               setModal(
-<<<<<<< HEAD
                 <ManageLabelsModal backend={backend} item={item} eventTarget={eventTarget} />
-=======
-                <ManageLabelsModal
-                  backend={backend}
-                  item={asset}
-                  setItem={setAsset}
-                  eventTarget={eventTarget}
-                />
->>>>>>> 904ffe1d
               )
             }}
           />
