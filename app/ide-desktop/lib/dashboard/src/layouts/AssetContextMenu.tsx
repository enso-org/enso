/** @file The context menu for an arbitrary {@link backendModule.AnyAsset}. */
import * as React from 'react'

import * as toast from 'react-toastify'

import * as setAssetHooks from '#/hooks/setAssetHooks'
import * as toastAndLogHooks from '#/hooks/toastAndLogHooks'

import * as authProvider from '#/providers/AuthProvider'
import * as loggerProvider from '#/providers/LoggerProvider'
import * as modalProvider from '#/providers/ModalProvider'
import * as textProvider from '#/providers/TextProvider'

import AssetEventType from '#/events/AssetEventType'
import AssetListEventType from '#/events/AssetListEventType'

import Category from '#/layouts/CategorySwitcher/Category'
import GlobalContextMenu from '#/layouts/GlobalContextMenu'

import ContextMenu from '#/components/ContextMenu'
import ContextMenuEntry from '#/components/ContextMenuEntry'
import ContextMenus from '#/components/ContextMenus'
import ContextMenuSeparator from '#/components/ContextMenuSeparator'
import type * as assetRow from '#/components/dashboard/AssetRow'

import ConfirmDeleteModal from '#/modals/ConfirmDeleteModal'
import ManageLabelsModal from '#/modals/ManageLabelsModal'
import ManagePermissionsModal from '#/modals/ManagePermissionsModal'
import UpsertSecretModal from '#/modals/UpsertSecretModal'

import * as backendModule from '#/services/Backend'
import * as localBackend from '#/services/LocalBackend'
import RemoteBackend from '#/services/RemoteBackend'

import HttpClient from '#/utilities/HttpClient'
import * as object from '#/utilities/object'
import * as permissions from '#/utilities/permissions'

// ========================
// === AssetContextMenu ===
// ========================

/** Props for a {@link AssetContextMenu}. */
export interface AssetContextMenuProps {
  readonly hidden?: boolean
  readonly isCloud: boolean
  readonly innerProps: assetRow.AssetRowInnerProps
  readonly event: Pick<React.MouseEvent, 'pageX' | 'pageY'>
  readonly eventTarget: HTMLElement | null
  readonly doDelete: () => void
  readonly doCopy: () => void
  readonly doCut: () => void
<<<<<<< HEAD
  readonly doPaste: (newParentKey: backendModule.AssetId) => void
=======
  readonly doTriggerDescriptionEdit: () => void
  readonly doPaste: (
    newParentKey: backendModule.AssetId,
    newParentId: backendModule.DirectoryId
  ) => void
>>>>>>> 50385821
}

/** The context menu for an arbitrary {@link backendModule.AnyAsset}. */
export default function AssetContextMenu(props: AssetContextMenuProps) {
<<<<<<< HEAD
  const { hidden = false, isCloud, innerProps, event, eventTarget } = props
  const { doCopy, doCut, doPaste, doDelete } = props
=======
  const {
    innerProps,
    event,
    eventTarget,
    doCopy,
    doCut,
    doPaste,
    doDelete,
    doTriggerDescriptionEdit,
  } = props
  const { hidden = false } = props
>>>>>>> 50385821
  const { item, setItem, state, setRowState } = innerProps
  const { category, hasPasteData, labels, dispatchAssetEvent, dispatchAssetListEvent } = state
  const { doCreateLabel } = state

  const logger = loggerProvider.useLogger()
  const { user, accessToken } = authProvider.useNonPartialUserSession()
  const { setModal, unsetModal } = modalProvider.useSetModal()
  const { getText } = textProvider.useText()
  const toastAndLog = toastAndLogHooks.useToastAndLog()
<<<<<<< HEAD
  const smartAsset = item.item
  const asset = smartAsset.value
  const self = asset.permissions?.find(
    permission => permission.user.user_email === user?.value.email
  )
=======
  const asset = item.item
  const self = asset.permissions?.find(permission => permission.user.userId === user?.userId)
  const isCloud = backend.type === backendModule.BackendType.remote
>>>>>>> 50385821
  const ownsThisAsset = !isCloud || self?.permission === permissions.PermissionAction.own
  const managesThisAsset = ownsThisAsset || self?.permission === permissions.PermissionAction.admin
  const canEditThisAsset =
    managesThisAsset || self?.permission === permissions.PermissionAction.edit
  const isRunningProject =
    asset.type === backendModule.AssetType.project &&
    backendModule.IS_OPENING_OR_OPENED[asset.projectState.type]
  const canExecute =
    !isCloud ||
    (self?.permission != null && permissions.PERMISSION_ACTION_CAN_EXECUTE[self.permission])
  const isOtherUserUsingProject =
    isCloud &&
    backendModule.assetIsProject(asset) &&
    asset.projectState.opened_by != null &&
    asset.projectState.opened_by !== user?.value.email
  const setAsset = setAssetHooks.useSetAsset(asset, setItem)

  return category === Category.trash ? (
    !ownsThisAsset ? null : (
      <ContextMenus hidden={hidden} key={asset.id} event={event}>
        <ContextMenu hidden={hidden}>
          <ContextMenuEntry
            hidden={hidden}
            action="undelete"
            label={getText('restoreFromTrashShortcut')}
            doAction={() => {
              unsetModal()
              dispatchAssetEvent({ type: AssetEventType.restore, ids: new Set([asset.id]) })
            }}
          />
          <ContextMenuEntry
            hidden={hidden}
            action="delete"
            label={getText('deleteForeverShortcut')}
            doAction={() => {
              setModal(
                <ConfirmDeleteModal
                  actionText={`delete the ${asset.type} '${asset.title}' forever`}
                  doDelete={() => {
                    const ids = new Set([asset.id])
                    dispatchAssetEvent({ type: AssetEventType.deleteForever, ids })
                  }}
                />
              )
            }}
          />
        </ContextMenu>
      </ContextMenus>
    )
  ) : (
    <ContextMenus hidden={hidden} key={asset.id} event={event}>
      <ContextMenu hidden={hidden}>
        {asset.type === backendModule.AssetType.project &&
          canExecute &&
          !isRunningProject &&
          !isOtherUserUsingProject && (
            <ContextMenuEntry
              hidden={hidden}
              action="open"
              doAction={() => {
                unsetModal()
                dispatchAssetEvent({
                  type: AssetEventType.openProject,
                  id: asset.id,
                  shouldAutomaticallySwitchPage: true,
                  runInBackground: false,
                })
              }}
            />
          )}
        {asset.type === backendModule.AssetType.project && isCloud && (
          <ContextMenuEntry
            hidden={hidden}
            action="run"
            doAction={() => {
              unsetModal()
              dispatchAssetEvent({
                type: AssetEventType.openProject,
                id: asset.id,
                shouldAutomaticallySwitchPage: false,
                runInBackground: true,
              })
            }}
          />
        )}
        {asset.type === backendModule.AssetType.project &&
          canExecute &&
          isRunningProject &&
          !isOtherUserUsingProject && (
            <ContextMenuEntry
              hidden={hidden}
              action="close"
              doAction={() => {
                unsetModal()
                dispatchAssetEvent({
                  type: AssetEventType.closeProject,
                  id: asset.id,
                })
              }}
            />
          )}
        {asset.type === backendModule.AssetType.project && !isCloud && (
          <ContextMenuEntry
            hidden={hidden}
            action="uploadToCloud"
            doAction={async () => {
              unsetModal()
              if (accessToken == null) {
                toastAndLog('offlineUploadFilesError')
              } else {
                try {
                  const client = new HttpClient(
                    [['Authorization', `Bearer ${accessToken}`]],
                    `${process.env.ENSO_CLOUD_API_URL}/`
                  )
                  const remoteBackend = new RemoteBackend(client, logger, getText)
                  const projectResponse = await fetch(
                    `./api/project-manager/projects/${localBackend.extractTypeAndId(asset.id).id}/enso-project`
                  )
                  const fileName = `${asset.title}.enso-project`
                  // This DOES NOT update the cloud assets list when it
                  // completes, as the current backend is not the remote
                  // (cloud) backend. The user may change to the cloud backend
                  // while this request is in progress, however this is
                  // uncommon enough that it is not worth the added complexity.
                  await remoteBackend.uploadFile(
                    {
                      fileName,
                      fileId: null,
                      parentDirectoryId: null,
                    },
                    new File([await projectResponse.blob()], fileName)
                  )
                  toast.toast.success(getText('uploadProjectToCloudSuccess'))
                } catch (error) {
                  toastAndLog('uploadProjectToCloudError', error)
                }
              }
            }}
          />
        )}
        {canExecute && !isRunningProject && !isOtherUserUsingProject && (
          <ContextMenuEntry
            hidden={hidden}
            disabled={
              asset.type !== backendModule.AssetType.project &&
              asset.type !== backendModule.AssetType.directory
            }
            action="rename"
            doAction={() => {
              setRowState(object.merger({ isEditingName: true }))
              unsetModal()
            }}
          />
        )}
        {smartAsset.type === backendModule.AssetType.secret && canEditThisAsset && (
          <ContextMenuEntry
            hidden={hidden}
            action="edit"
            doAction={() => {
              setModal(
                <UpsertSecretModal
                  id={smartAsset.value.id}
                  name={asset.title}
                  doCreate={async (_name, value) => {
                    try {
                      await smartAsset.update({ value })
                    } catch (error) {
                      toastAndLog(null, error)
                    }
                  }}
                />
              )
            }}
          />
        )}
        {isCloud && (
          <ContextMenuEntry
            hidden={hidden}
            action="editDescription"
            label={getText('editDescriptionShortcut')}
            doAction={() => {
              doTriggerDescriptionEdit()
            }}
          />
        )}
        {isCloud && (
          <ContextMenuEntry
            hidden={hidden}
            disabled
            action="snapshot"
            doAction={() => {
              // No backend support yet.
            }}
          />
        )}
        {ownsThisAsset && !isRunningProject && !isOtherUserUsingProject && (
          <ContextMenuEntry
            hidden={hidden}
            action="delete"
            label={isCloud ? getText('moveToTrashShortcut') : getText('deleteShortcut')}
            doAction={() => {
              if (isCloud) {
                unsetModal()
                doDelete()
              } else {
                setModal(
                  <ConfirmDeleteModal
                    actionText={getText('deleteTheAssetTypeTitle', asset.type, asset.title)}
                    doDelete={doDelete}
                  />
                )
              }
            }}
          />
        )}
        {isCloud && <ContextMenuSeparator hidden={hidden} />}
        {isCloud && managesThisAsset && self != null && (
          <ContextMenuEntry
            hidden={hidden}
            action="share"
            doAction={() => {
              setModal(
                <ManagePermissionsModal
                  item={smartAsset}
                  setItem={setAsset}
                  self={self}
                  eventTarget={eventTarget}
                  doRemoveSelf={() => {
                    dispatchAssetEvent({ type: AssetEventType.removeSelf, id: asset.id })
                  }}
                />
              )
            }}
          />
        )}
        {isCloud && (
          <ContextMenuEntry
            hidden={hidden}
            action="label"
            doAction={() => {
              setModal(
                <ManageLabelsModal
                  item={smartAsset}
                  setItem={setAsset}
                  allLabels={labels}
                  doCreateLabel={doCreateLabel}
                  eventTarget={eventTarget}
                />
              )
            }}
          />
        )}
        {isCloud && managesThisAsset && self != null && <ContextMenuSeparator hidden={hidden} />}
        <ContextMenuEntry
          hidden={hidden}
          disabled={!isCloud}
          action="duplicate"
          doAction={() => {
            unsetModal()
            dispatchAssetListEvent({
              type: AssetListEventType.copy,
              newParentKey: item.directoryKey,
              newParent: item.directory,
              items: [smartAsset],
            })
          }}
        />
        {isCloud && <ContextMenuEntry hidden={hidden} action="copy" doAction={doCopy} />}
        {!isOtherUserUsingProject && (
          <ContextMenuEntry hidden={hidden} action="cut" doAction={doCut} />
        )}
        <ContextMenuEntry
          hidden={hidden}
          disabled={
            isCloud &&
            asset.type !== backendModule.AssetType.file &&
            asset.type !== backendModule.AssetType.dataLink &&
            asset.type !== backendModule.AssetType.project
          }
          action="download"
          doAction={() => {
            unsetModal()
            dispatchAssetEvent({
              type: AssetEventType.download,
              ids: new Set([asset.id]),
            })
          }}
        />
        {hasPasteData && (
          <ContextMenuEntry
            hidden={hidden}
            action="paste"
            doAction={() => {
              const directoryKey =
                item.item.type === backendModule.AssetType.directory ? item.key : item.directoryKey
              doPaste(directoryKey)
            }}
          />
        )}
      </ContextMenu>
      {category === Category.home && (
        <GlobalContextMenu
          hidden={hidden}
          isCloud={isCloud}
          hasPasteData={hasPasteData}
          directoryKey={
            // This is SAFE, as both branches are guaranteed to be `DirectoryId`s
            // eslint-disable-next-line no-restricted-syntax
            (asset.type === backendModule.AssetType.directory
              ? item.key
              : item.directoryKey) as backendModule.DirectoryId
          }
          directory={
            smartAsset.type === backendModule.AssetType.directory ? smartAsset : item.directory
          }
          dispatchAssetListEvent={dispatchAssetListEvent}
          doPaste={doPaste}
        />
      )}
    </ContextMenus>
  )
}<|MERGE_RESOLUTION|>--- conflicted
+++ resolved
@@ -50,35 +50,14 @@
   readonly doDelete: () => void
   readonly doCopy: () => void
   readonly doCut: () => void
-<<<<<<< HEAD
   readonly doPaste: (newParentKey: backendModule.AssetId) => void
-=======
   readonly doTriggerDescriptionEdit: () => void
-  readonly doPaste: (
-    newParentKey: backendModule.AssetId,
-    newParentId: backendModule.DirectoryId
-  ) => void
->>>>>>> 50385821
 }
 
 /** The context menu for an arbitrary {@link backendModule.AnyAsset}. */
 export default function AssetContextMenu(props: AssetContextMenuProps) {
-<<<<<<< HEAD
   const { hidden = false, isCloud, innerProps, event, eventTarget } = props
-  const { doCopy, doCut, doPaste, doDelete } = props
-=======
-  const {
-    innerProps,
-    event,
-    eventTarget,
-    doCopy,
-    doCut,
-    doPaste,
-    doDelete,
-    doTriggerDescriptionEdit,
-  } = props
-  const { hidden = false } = props
->>>>>>> 50385821
+  const { doCopy, doCut, doPaste, doDelete, doTriggerDescriptionEdit } = props
   const { item, setItem, state, setRowState } = innerProps
   const { category, hasPasteData, labels, dispatchAssetEvent, dispatchAssetListEvent } = state
   const { doCreateLabel } = state
@@ -88,17 +67,9 @@
   const { setModal, unsetModal } = modalProvider.useSetModal()
   const { getText } = textProvider.useText()
   const toastAndLog = toastAndLogHooks.useToastAndLog()
-<<<<<<< HEAD
   const smartAsset = item.item
   const asset = smartAsset.value
-  const self = asset.permissions?.find(
-    permission => permission.user.user_email === user?.value.email
-  )
-=======
-  const asset = item.item
-  const self = asset.permissions?.find(permission => permission.user.userId === user?.userId)
-  const isCloud = backend.type === backendModule.BackendType.remote
->>>>>>> 50385821
+  const self = asset.permissions?.find(permission => permission.user.userId === user?.value.userId)
   const ownsThisAsset = !isCloud || self?.permission === permissions.PermissionAction.own
   const managesThisAsset = ownsThisAsset || self?.permission === permissions.PermissionAction.admin
   const canEditThisAsset =
