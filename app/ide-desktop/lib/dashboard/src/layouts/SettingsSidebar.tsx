--- conflicted
+++ resolved
@@ -43,7 +43,6 @@
           onClickCapture={onClickCapture}
           {...innerProps}
         >
-<<<<<<< HEAD
           {settingsData.SETTINGS_DATA.map(section => {
             const name = getText(section.nameId)
             return (
@@ -54,44 +53,24 @@
                 >
                   {name}
                 </aria.Header>
-=======
-          {SECTIONS.map(section => (
-            <div key={section.name} className="flex flex-col items-start">
-              <aria.Header
-                id={`${section.name}_header`}
-                className="relative mb-sidebar-section-heading-b h-text px-sidebar-section-heading-x py-sidebar-section-heading-y text-sm font-bold leading-cozy"
-              >
-                {section.name}
-              </aria.Header>
-
-              <ariaComponents.ButtonGroup gap="xxsmall" direction="column" align="start">
->>>>>>> d7689b33
-                {section.tabs.map(tab => (
-                  <SidebarTabButton
-                    key={tab.settingsTab}
-                    isDisabled={(tab.organizationOnly ?? false) && !isUserInOrganization}
-                    id={tab.settingsTab}
-                    icon={tab.icon}
-<<<<<<< HEAD
-                    label={getText(tab.nameId)}
-=======
-                    label={tab.name}
->>>>>>> d7689b33
-                    active={tab.settingsTab === settingsTab}
-                    onPress={() => {
-                      setSettingsTab(tab.settingsTab)
-                    }}
-                  />
-                ))}
-<<<<<<< HEAD
+                <ariaComponents.ButtonGroup gap="xxsmall" direction="column" align="start">
+                  {section.tabs.map(tab => (
+                    <SidebarTabButton
+                      key={tab.settingsTab}
+                      isDisabled={(tab.organizationOnly ?? false) && !isUserInOrganization}
+                      id={tab.settingsTab}
+                      icon={tab.icon}
+                      label={getText(tab.nameId)}
+                      active={tab.settingsTab === settingsTab}
+                      onPress={() => {
+                        setSettingsTab(tab.settingsTab)
+                      }}
+                    />
+                  ))}
+                </ariaComponents.ButtonGroup>
               </div>
             )
           })}
-=======
-              </ariaComponents.ButtonGroup>
-            </div>
-          ))}
->>>>>>> d7689b33
         </div>
       )}
     </FocusArea>
