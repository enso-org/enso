/** @file A toolbar containing chat and the user menu. */
import * as React from 'react'

import ChatIcon from 'enso-assets/chat.svg'
import DefaultUserIcon from 'enso-assets/default_user.svg'

import * as appUtils from '#/appUtils'

import * as authProvider from '#/providers/AuthProvider'
import * as modalProvider from '#/providers/ModalProvider'
import * as textProvider from '#/providers/TextProvider'

import * as pageSwitcher from '#/layouts/PageSwitcher'
import UserMenu from '#/layouts/UserMenu'

import * as aria from '#/components/aria'
import * as ariaComponents from '#/components/AriaComponents'
import FocusArea from '#/components/styled/FocusArea'
import UnstyledButton from '#/components/UnstyledButton'

import InviteUsersModal from '#/modals/InviteUsersModal'
import ManagePermissionsModal from '#/modals/ManagePermissionsModal'

import * as backendModule from '#/services/Backend'
import type Backend from '#/services/Backend'

// ===============
// === UserBar ===
// ===============

/** Props for a {@link UserBar}. */
export interface UserBarProps {
  readonly backend: Backend | null
  /** When `true`, the element occupies space in the layout but is not visible.
   * Defaults to `false`. */
  readonly invisible?: boolean
  readonly page: pageSwitcher.Page
  readonly setPage: (page: pageSwitcher.Page) => void
  readonly setIsHelpChatOpen: (isHelpChatOpen: boolean) => void
  readonly projectAsset: backendModule.ProjectAsset | null
  readonly setProjectAsset: React.Dispatch<React.SetStateAction<backendModule.ProjectAsset>> | null
  readonly doRemoveSelf: () => void
  readonly onSignOut: () => void
}

/** A toolbar containing chat and the user menu. */
export default function UserBar(props: UserBarProps) {
  const { backend, invisible = false, page, setPage, setIsHelpChatOpen } = props
  const { projectAsset, setProjectAsset, doRemoveSelf, onSignOut } = props
  const { type: sessionType, user } = authProvider.useNonPartialUserSession()
  const { setModal, updateModal } = modalProvider.useSetModal()
  const { getText } = textProvider.useText()
  const self =
    user != null
      ? projectAsset?.permissions?.find(
          backendModule.isUserPermissionAnd(permissions => permissions.user.userId === user.userId)
        ) ?? null
      : null
  const shouldShowShareButton =
    backend != null &&
    page === pageSwitcher.Page.editor &&
    projectAsset != null &&
    setProjectAsset != null &&
    self != null
  const shouldShowInviteButton =
    backend != null && sessionType === authProvider.UserSessionType.full && !shouldShowShareButton

  return (
    <FocusArea active={!invisible} direction="horizontal">
      {innerProps => (
        <div
<<<<<<< HEAD
          className="pointer-events-auto flex h-12 shrink-0 cursor-default items-center gap-user-bar bg-primary/5 px-icons-x"
=======
          className="pointer-events-auto flex h-row shrink-0 cursor-default items-center gap-1 rounded-full bg-frame px-icons-x pr-profile-picture backdrop-blur-default"
>>>>>>> 93ed5181
          {...innerProps}
        >
          <ariaComponents.Button
            variant="icon"
            size="custom"
            className="mr-1"
            icon={ChatIcon}
            aria-label={getText('openHelpChat')}
            onPress={() => {
              setIsHelpChatOpen(true)
            }}
          />

          {shouldShowInviteButton && (
<<<<<<< HEAD
            <UnstyledButton
              variant="accent"
=======
            <ariaComponents.Button
              rounding="full"
              size="xsmall"
              variant="tertiary"
>>>>>>> 93ed5181
              onPress={event => {
                const rect = event.target.getBoundingClientRect()
                const position = { pageX: rect.left, pageY: rect.top }
                setModal(<InviteUsersModal backend={backend} event={position} />)
              }}
            >
              <aria.Text slot="label">{getText('invite')}</aria.Text>
            </ariaComponents.Button>
          )}

          <ariaComponents.Button
            variant="primary"
            rounding="full"
            size="xsmall"
            href={appUtils.SUBSCRIBE_PATH}
          >
            {getText('upgrade')}
          </ariaComponents.Button>
          {shouldShowShareButton && (
            <UnstyledButton
<<<<<<< HEAD
              variant="accent"
              className="text my-auto h-row rounded-full bg-accent px-3 text-inversed"
=======
              className="text my-auto rounded-full bg-share px-button-x text-inversed"
              aria-label={getText('shareButtonAltText')}
>>>>>>> 93ed5181
              onPress={() => {
                setModal(
                  <ManagePermissionsModal
                    backend={backend}
                    item={projectAsset}
                    setItem={setProjectAsset}
                    self={self}
                    doRemoveSelf={doRemoveSelf}
                    eventTarget={null}
                  />
                )
              }}
            >
              <aria.Text slot="label">{getText('share')}</aria.Text>
            </UnstyledButton>
          )}
          <UnstyledButton
<<<<<<< HEAD
            className="size-row flex select-none items-center overflow-clip rounded-full transition-colors hover:bg-black/10"
=======
            className="flex size-profile-picture select-none items-center overflow-clip rounded-full"
            aria-label={getText('userMenuAltText')}
>>>>>>> 93ed5181
            onPress={() => {
              updateModal(oldModal =>
                oldModal?.type === UserMenu ? null : (
                  <UserMenu setPage={setPage} onSignOut={onSignOut} />
                )
              )
            }}
          >
            <img
              src={user?.profilePicture ?? DefaultUserIcon}
              alt={getText('openUserMenu')}
              className="pointer-events-none"
              height={32}
              width={32}
            />
          </UnstyledButton>
          {/* Required for shortcuts to work. */}
          <div className="hidden">
            <UserMenu hidden setPage={setPage} onSignOut={onSignOut} />
          </div>
        </div>
      )}
    </FocusArea>
  )
}<|MERGE_RESOLUTION|>--- conflicted
+++ resolved
@@ -69,11 +69,7 @@
     <FocusArea active={!invisible} direction="horizontal">
       {innerProps => (
         <div
-<<<<<<< HEAD
           className="pointer-events-auto flex h-12 shrink-0 cursor-default items-center gap-user-bar bg-primary/5 px-icons-x"
-=======
-          className="pointer-events-auto flex h-row shrink-0 cursor-default items-center gap-1 rounded-full bg-frame px-icons-x pr-profile-picture backdrop-blur-default"
->>>>>>> 93ed5181
           {...innerProps}
         >
           <ariaComponents.Button
@@ -88,15 +84,11 @@
           />
 
           {shouldShowInviteButton && (
-<<<<<<< HEAD
-            <UnstyledButton
-              variant="accent"
-=======
             <ariaComponents.Button
               rounding="full"
               size="xsmall"
               variant="tertiary"
->>>>>>> 93ed5181
+              className="h-row"
               onPress={event => {
                 const rect = event.target.getBoundingClientRect()
                 const position = { pageX: rect.left, pageY: rect.top }
@@ -111,19 +103,18 @@
             variant="primary"
             rounding="full"
             size="xsmall"
+            className="h-row"
             href={appUtils.SUBSCRIBE_PATH}
           >
             {getText('upgrade')}
           </ariaComponents.Button>
           {shouldShowShareButton && (
-            <UnstyledButton
-<<<<<<< HEAD
-              variant="accent"
-              className="text my-auto h-row rounded-full bg-accent px-3 text-inversed"
-=======
-              className="text my-auto rounded-full bg-share px-button-x text-inversed"
+            <ariaComponents.Button
+              rounding="full"
+              size="xsmall"
+              variant="tertiary"
+              className="h-row"
               aria-label={getText('shareButtonAltText')}
->>>>>>> 93ed5181
               onPress={() => {
                 setModal(
                   <ManagePermissionsModal
@@ -138,15 +129,11 @@
               }}
             >
               <aria.Text slot="label">{getText('share')}</aria.Text>
-            </UnstyledButton>
+            </ariaComponents.Button>
           )}
           <UnstyledButton
-<<<<<<< HEAD
             className="size-row flex select-none items-center overflow-clip rounded-full transition-colors hover:bg-black/10"
-=======
-            className="flex size-profile-picture select-none items-center overflow-clip rounded-full"
             aria-label={getText('userMenuAltText')}
->>>>>>> 93ed5181
             onPress={() => {
               updateModal(oldModal =>
                 oldModal?.type === UserMenu ? null : (
