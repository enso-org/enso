--- conflicted
+++ resolved
@@ -46,14 +46,9 @@
   const { getText } = textProvider.useText()
   const self =
     user != null
-<<<<<<< HEAD
       ? projectAsset?.permissions?.find(
-          backendModule.isUserPermissionAnd(permission => permission.user.user_email === user.email)
+          backendModule.isUserPermissionAnd(permissions => permissions.user.userId === user.userId)
         ) ?? null
-=======
-      ? projectAsset?.permissions?.find(permissions => permissions.user.userId === user.userId) ??
-        null
->>>>>>> 9c2d25ea
       : null
   const shouldShowShareButton =
     backend.type === backendModule.BackendType.remote &&
