/** @file Table displaying a list of projects. */
import * as React from 'react'

import * as toast from 'react-toastify'

import * as asyncEffectHooks from '#/hooks/asyncEffectHooks'
import * as eventHooks from '#/hooks/eventHooks'
import * as toastAndLogHooks from '#/hooks/toastAndLogHooks'

import * as authProvider from '#/providers/AuthProvider'
import * as backendProvider from '#/providers/BackendProvider'
import * as inputBindingsProvider from '#/providers/InputBindingsProvider'
import * as localStorageProvider from '#/providers/LocalStorageProvider'
import * as modalProvider from '#/providers/ModalProvider'
import * as textProvider from '#/providers/TextProvider'

import type * as assetEvent from '#/events/assetEvent'
import AssetEventType from '#/events/AssetEventType'
import type * as assetListEvent from '#/events/assetListEvent'
import AssetListEventType from '#/events/AssetListEventType'

import type * as assetPanel from '#/layouts/AssetPanel'
import type * as assetSearchBar from '#/layouts/AssetSearchBar'
import AssetsTableContextMenu from '#/layouts/AssetsTableContextMenu'
import Category from '#/layouts/CategorySwitcher/Category'

import Button from '#/components/Button'
import type * as assetRow from '#/components/dashboard/AssetRow'
import AssetRow from '#/components/dashboard/AssetRow'
import * as assetRowUtils from '#/components/dashboard/AssetRow/assetRowUtils'
import * as columnUtils from '#/components/dashboard/column/columnUtils'
import NameColumn from '#/components/dashboard/column/NameColumn'
import * as columnHeading from '#/components/dashboard/columnHeading'
import Label from '#/components/dashboard/Label'
import SelectionBrush from '#/components/SelectionBrush'
import Spinner, * as spinner from '#/components/Spinner'

import DragModal from '#/modals/DragModal'
import DuplicateAssetsModal from '#/modals/DuplicateAssetsModal'
import UpsertSecretModal from '#/modals/UpsertSecretModal'

import * as backendModule from '#/services/Backend'
import LocalBackend from '#/services/LocalBackend'

import * as array from '#/utilities/array'
import type * as assetQuery from '#/utilities/AssetQuery'
import AssetQuery from '#/utilities/AssetQuery'
import AssetTreeNode from '#/utilities/AssetTreeNode'
import * as dateTime from '#/utilities/dateTime'
import * as drag from '#/utilities/drag'
import * as fileInfo from '#/utilities/fileInfo'
import type * as geometry from '#/utilities/geometry'
import * as inputBindingsModule from '#/utilities/inputBindings'
import LocalStorage from '#/utilities/LocalStorage'
import type * as pasteDataModule from '#/utilities/pasteData'
import PasteType from '#/utilities/PasteType'
import * as permissions from '#/utilities/permissions'
import * as sanitizedEventTargets from '#/utilities/sanitizedEventTargets'
import * as set from '#/utilities/set'
import * as sorting from '#/utilities/sorting'
import * as string from '#/utilities/string'
import * as uniqueString from '#/utilities/uniqueString'
import Visibility from '#/utilities/Visibility'

// ============================
// === Global configuration ===
// ============================

declare module '#/utilities/LocalStorage' {
  /** */
  interface LocalStorageData {
    readonly enabledColumns: columnUtils.Column[]
  }
}

LocalStorage.registerKey('enabledColumns', {
  tryParse: value => {
    const possibleColumns = Array.isArray(value) ? value : []
    const values = possibleColumns.filter(array.includesPredicate(columnUtils.CLOUD_COLUMNS))
    return values.length === 0 ? null : values
  },
})

// =================
// === Constants ===
// =================

/** If the drag pointer is less than this distance away from the top or bottom of the
 * scroll container, then the scroll container automatically scrolls upwards if the cursor is near
 * the top of the scroll container, or downwards if the cursor is near the bottom. */
const AUTOSCROLL_THRESHOLD_PX = 50
/** An arbitrary constant that controls the speed of autoscroll. */
const AUTOSCROLL_SPEED = 100
/** The autoscroll speed is `AUTOSCROLL_SPEED / (distance + AUTOSCROLL_DAMPENING)`. */
const AUTOSCROLL_DAMPENING = 10
/** The height of the header row. */
const HEADER_HEIGHT_PX = 33
/** The height of each row in the table body. MUST be identical to the value as set by the
 * Tailwind styling. */
const ROW_HEIGHT_PX = 32
/** The size of the loading spinner. */
const LOADING_SPINNER_SIZE_PX = 36
/** The number of pixels the header bar should shrink when the column selector is visible,
 * assuming 0 icons are visible in the column selector. */
const COLUMNS_SELECTOR_BASE_WIDTH_PX = 4
/** The number of pixels the header bar should shrink per collapsed column. */
const COLUMNS_SELECTOR_ICON_WIDTH_PX = 28

const SUGGESTIONS_FOR_NO: assetSearchBar.Suggestion[] = [
  {
    render: () => 'no:label',
    addToQuery: query => query.addToLastTerm({ nos: ['label'] }),
    deleteFromQuery: query => query.deleteFromLastTerm({ nos: ['label'] }),
  },
  {
    render: () => 'no:description',
    addToQuery: query => query.addToLastTerm({ nos: ['description'] }),
    deleteFromQuery: query => query.deleteFromLastTerm({ nos: ['description'] }),
  },
]
const SUGGESTIONS_FOR_HAS: assetSearchBar.Suggestion[] = [
  {
    render: () => 'has:label',
    addToQuery: query => query.addToLastTerm({ negativeNos: ['label'] }),
    deleteFromQuery: query => query.deleteFromLastTerm({ negativeNos: ['label'] }),
  },
  {
    render: () => 'has:description',
    addToQuery: query => query.addToLastTerm({ negativeNos: ['description'] }),
    deleteFromQuery: query => query.deleteFromLastTerm({ negativeNos: ['description'] }),
  },
]
const SUGGESTIONS_FOR_TYPE: assetSearchBar.Suggestion[] = [
  {
    render: () => 'type:project',
    addToQuery: query => query.addToLastTerm({ types: ['project'] }),
    deleteFromQuery: query => query.deleteFromLastTerm({ types: ['project'] }),
  },
  {
    render: () => 'type:folder',
    addToQuery: query => query.addToLastTerm({ types: ['folder'] }),
    deleteFromQuery: query => query.deleteFromLastTerm({ types: ['folder'] }),
  },
  {
    render: () => 'type:file',
    addToQuery: query => query.addToLastTerm({ types: ['file'] }),
    deleteFromQuery: query => query.deleteFromLastTerm({ types: ['file'] }),
  },
  {
    render: () => 'type:secret',
    addToQuery: query => query.addToLastTerm({ types: ['secret'] }),
    deleteFromQuery: query => query.deleteFromLastTerm({ types: ['secret'] }),
  },
  {
    render: () => 'type:datalink',
    addToQuery: query => query.addToLastTerm({ types: ['datalink'] }),
    deleteFromQuery: query => query.deleteFromLastTerm({ types: ['datalink'] }),
  },
]
const SUGGESTIONS_FOR_NEGATIVE_TYPE: assetSearchBar.Suggestion[] = [
  {
    render: () => 'type:project',
    addToQuery: query => query.addToLastTerm({ negativeTypes: ['project'] }),
    deleteFromQuery: query => query.deleteFromLastTerm({ negativeTypes: ['project'] }),
  },
  {
    render: () => 'type:folder',
    addToQuery: query => query.addToLastTerm({ negativeTypes: ['folder'] }),
    deleteFromQuery: query => query.deleteFromLastTerm({ negativeTypes: ['folder'] }),
  },
  {
    render: () => 'type:file',
    addToQuery: query => query.addToLastTerm({ negativeTypes: ['file'] }),
    deleteFromQuery: query => query.deleteFromLastTerm({ negativeTypes: ['file'] }),
  },
  {
    render: () => 'type:connector',
    addToQuery: query => query.addToLastTerm({ negativeTypes: ['connector'] }),
    deleteFromQuery: query => query.deleteFromLastTerm({ negativeTypes: ['connector'] }),
  },
]

// ===================================
// === insertAssetTreeNodeChildren ===
// ===================================

/** Return a directory, with new children added into its list of children.
 * All children MUST have the same asset type. */
function insertAssetTreeNodeChildren(
  item: AssetTreeNode,
  children: backendModule.AnyAsset[],
  directoryKey: backendModule.AssetId,
  directoryId: backendModule.DirectoryId
): AssetTreeNode {
  const depth = item.depth + 1
  const typeOrder = children[0] != null ? backendModule.ASSET_TYPE_ORDER[children[0].type] : 0
  const nodes = (item.children ?? []).filter(
    node => node.item.type !== backendModule.AssetType.specialEmpty
  )
  const nodesToInsert = children.map(asset =>
    AssetTreeNode.fromAsset(asset, directoryKey, directoryId, depth)
  )
  const newNodes = array.splicedBefore(
    nodes,
    nodesToInsert,
    innerItem => backendModule.ASSET_TYPE_ORDER[innerItem.item.type] >= typeOrder
  )
  return item.with({ children: newNodes })
}

/** Return a directory, with new children added into its list of children.
 * The children MAY be of different asset types. */
function insertArbitraryAssetTreeNodeChildren(
  item: AssetTreeNode,
  children: backendModule.AnyAsset[],
  directoryKey: backendModule.AssetId,
  directoryId: backendModule.DirectoryId,
  getKey: ((asset: backendModule.AnyAsset) => backendModule.AssetId) | null = null
): AssetTreeNode {
  const depth = item.depth + 1
  const nodes = (item.children ?? []).filter(
    node => node.item.type !== backendModule.AssetType.specialEmpty
  )
  const byType: Readonly<Record<backendModule.AssetType, backendModule.AnyAsset[]>> = {
    [backendModule.AssetType.directory]: [],
    [backendModule.AssetType.project]: [],
    [backendModule.AssetType.file]: [],
    [backendModule.AssetType.dataLink]: [],
    [backendModule.AssetType.secret]: [],
    [backendModule.AssetType.specialLoading]: [],
    [backendModule.AssetType.specialEmpty]: [],
  }
  for (const child of children) {
    byType[child.type].push(child)
  }
  let newNodes = nodes
  for (const childrenOfSpecificType of Object.values(byType)) {
    const firstChild = childrenOfSpecificType[0]
    if (firstChild) {
      const typeOrder = backendModule.ASSET_TYPE_ORDER[firstChild.type]
      const nodesToInsert = childrenOfSpecificType.map(asset =>
        AssetTreeNode.fromAsset(asset, directoryKey, directoryId, depth, getKey)
      )
      newNodes = array.splicedBefore(
        newNodes,
        nodesToInsert,
        innerItem => backendModule.ASSET_TYPE_ORDER[innerItem.item.type] >= typeOrder
      )
    }
  }
  return newNodes === nodes ? item : item.with({ children: newNodes })
}

// =========================
// === DragSelectionInfo ===
// =========================

/** Information related to a drag selection. */
interface DragSelectionInfo {
  readonly initialIndex: number
  readonly start: number
  readonly end: number
}

// =============================
// === Category to filter by ===
// =============================

const CATEGORY_TO_FILTER_BY: Readonly<Record<Category, backendModule.FilterBy | null>> = {
  [Category.recent]: null,
  [Category.home]: backendModule.FilterBy.active,
  [Category.trash]: backendModule.FilterBy.trashed,
}

// ===================
// === AssetsTable ===
// ===================

/** State passed through from a {@link AssetsTable} to every cell. */
export interface AssetsTableState {
  readonly selectedKeys: React.MutableRefObject<ReadonlySet<backendModule.AssetId>>
  readonly scrollContainerRef: React.RefObject<HTMLElement>
  readonly visibilities: ReadonlyMap<backendModule.AssetId, Visibility>
  readonly category: Category
  readonly labels: Map<backendModule.LabelName, backendModule.Label>
  readonly deletedLabelNames: Set<backendModule.LabelName>
  readonly hasPasteData: boolean
  readonly setPasteData: (pasteData: pasteDataModule.PasteData<Set<backendModule.AssetId>>) => void
  readonly sortInfo: sorting.SortInfo<columnUtils.SortableColumn> | null
  readonly setSortInfo: (sortInfo: sorting.SortInfo<columnUtils.SortableColumn> | null) => void
  readonly query: AssetQuery
  readonly setQuery: React.Dispatch<React.SetStateAction<AssetQuery>>
  readonly dispatchAssetListEvent: (event: assetListEvent.AssetListEvent) => void
  readonly assetEvents: assetEvent.AssetEvent[]
  readonly dispatchAssetEvent: (event: assetEvent.AssetEvent) => void
  readonly setAssetPanelProps: (props: assetPanel.AssetPanelRequiredProps | null) => void
  readonly setIsAssetPanelTemporarilyVisible: (visible: boolean) => void
  readonly nodeMap: Readonly<
    React.MutableRefObject<ReadonlyMap<backendModule.AssetId, AssetTreeNode>>
  >
  readonly hideColumn: (column: columnUtils.Column) => void
  readonly doToggleDirectoryExpansion: (
    directoryId: backendModule.DirectoryId,
    key: backendModule.AssetId,
    title?: string | null,
    override?: boolean
  ) => void
  /** Called when the project is opened via the `ProjectActionButton`. */
  readonly doOpenManually: (projectId: backendModule.ProjectId) => void
  readonly doOpenEditor: (
    project: backendModule.ProjectAsset,
    setProject: React.Dispatch<React.SetStateAction<backendModule.ProjectAsset>>,
    switchPage: boolean
  ) => void
  readonly doCloseEditor: (project: backendModule.ProjectAsset) => void
  readonly doCreateLabel: (value: string, color: backendModule.LChColor) => Promise<void>
  readonly doCopy: () => void
  readonly doCut: () => void
  readonly doPaste: (
    newParentKey: backendModule.AssetId,
    newParentId: backendModule.DirectoryId
  ) => void
}

/** Data associated with a {@link AssetRow}, used for rendering. */
export interface AssetRowState {
  readonly setVisibility: (visibility: Visibility) => void
  readonly isEditingName: boolean
  readonly temporarilyAddedLabels: ReadonlySet<backendModule.LabelName>
  readonly temporarilyRemovedLabels: ReadonlySet<backendModule.LabelName>
}

/** Props for a {@link AssetsTable}. */
export interface AssetsTableProps {
  readonly hidden: boolean
  readonly hideRows: boolean
  readonly query: AssetQuery
  readonly setQuery: React.Dispatch<React.SetStateAction<AssetQuery>>
  readonly setCanDownload: (canDownload: boolean) => void
  readonly category: Category
  readonly allLabels: Map<backendModule.LabelName, backendModule.Label>
  readonly setSuggestions: (suggestions: assetSearchBar.Suggestion[]) => void
  readonly initialProjectName: string | null
  readonly projectStartupInfo: backendModule.ProjectStartupInfo | null
  readonly deletedLabelNames: Set<backendModule.LabelName>
  /** These events will be dispatched the next time the assets list is refreshed, rather than
   * immediately. */
  readonly queuedAssetEvents: assetEvent.AssetEvent[]
  readonly assetListEvents: assetListEvent.AssetListEvent[]
  readonly dispatchAssetListEvent: (event: assetListEvent.AssetListEvent) => void
  readonly assetEvents: assetEvent.AssetEvent[]
  readonly dispatchAssetEvent: (event: assetEvent.AssetEvent) => void
  readonly setAssetPanelProps: (props: assetPanel.AssetPanelRequiredProps | null) => void
  readonly setIsAssetPanelTemporarilyVisible: (visible: boolean) => void
  readonly targetDirectoryNodeRef: React.MutableRefObject<AssetTreeNode<backendModule.DirectoryAsset> | null>
  readonly doOpenEditor: (
    project: backendModule.ProjectAsset,
    setProject: React.Dispatch<React.SetStateAction<backendModule.ProjectAsset>>,
    switchPage: boolean
  ) => void
  readonly doCloseEditor: (project: backendModule.ProjectAsset) => void
  readonly doCreateLabel: (value: string, color: backendModule.LChColor) => Promise<void>
}

/** The table of project assets. */
export default function AssetsTable(props: AssetsTableProps) {
  const { hidden, hideRows, query, setQuery, setCanDownload, category, allLabels } = props
  const { setSuggestions, deletedLabelNames, initialProjectName, projectStartupInfo } = props
  const { queuedAssetEvents: rawQueuedAssetEvents } = props
  const { assetListEvents, dispatchAssetListEvent, assetEvents, dispatchAssetEvent } = props
  const { setAssetPanelProps, doOpenEditor, doCloseEditor: rawDoCloseEditor, doCreateLabel } = props
  const { targetDirectoryNodeRef, setIsAssetPanelTemporarilyVisible } = props

  const { user, accessToken } = authProvider.useNonPartialUserSession()
  const { backend } = backendProvider.useBackend()
  const { setModal, unsetModal } = modalProvider.useSetModal()
  const { localStorage } = localStorageProvider.useLocalStorage()
  const { getText } = textProvider.useText()
  const inputBindings = inputBindingsProvider.useInputBindings()
  const toastAndLog = toastAndLogHooks.useToastAndLog()
  const [initialized, setInitialized] = React.useState(false)
  const [isLoading, setIsLoading] = React.useState(true)
  const [enabledColumns, setEnabledColumns] = React.useState(columnUtils.DEFAULT_ENABLED_COLUMNS)
  const [sortInfo, setSortInfo] =
    React.useState<sorting.SortInfo<columnUtils.SortableColumn> | null>(null)
  const [selectedKeys, setSelectedKeysRaw] = React.useState<ReadonlySet<backendModule.AssetId>>(
    () => new Set()
  )
  const selectedKeysRef = React.useRef(selectedKeys)
  const [pasteData, setPasteData] = React.useState<pasteDataModule.PasteData<
    ReadonlySet<backendModule.AssetId>
  > | null>(null)
  const [, setQueuedAssetEvents] = React.useState<assetEvent.AssetEvent[]>([])
  const [, setNameOfProjectToImmediatelyOpen] = React.useState(initialProjectName)
  const rootDirectoryId = React.useMemo(
    () => backend.rootDirectoryId(user) ?? backendModule.DirectoryId(''),
    [backend, user]
  )
  const [assetTree, setAssetTree] = React.useState<AssetTreeNode>(() => {
    const rootParentDirectoryId = backendModule.DirectoryId('')
    return AssetTreeNode.fromAsset(
      backendModule.createRootDirectoryAsset(rootDirectoryId),
      rootParentDirectoryId,
      rootParentDirectoryId,
      -1
    )
  })
  const isCloud = backend.type === backendModule.BackendType.remote
  /** Events sent when the asset list was still loading. */
  const queuedAssetListEventsRef = React.useRef<assetListEvent.AssetListEvent[]>([])
  const scrollContainerRef = React.useRef<HTMLDivElement>(null)
  const headerRowRef = React.useRef<HTMLTableRowElement>(null)
  const assetTreeRef = React.useRef<AssetTreeNode>(assetTree)
  const pasteDataRef = React.useRef<pasteDataModule.PasteData<
    ReadonlySet<backendModule.AssetId>
  > | null>(null)
  const nodeMapRef = React.useRef<ReadonlyMap<backendModule.AssetId, AssetTreeNode>>(
    new Map<backendModule.AssetId, AssetTreeNode>()
  )
  const filter = React.useMemo(() => {
    const globCache: Record<string, RegExp> = {}
    if (/^\s*$/.test(query.query)) {
      return null
    } else {
      return (node: AssetTreeNode) => {
        if (
          node.item.type === backendModule.AssetType.specialEmpty ||
          node.item.type === backendModule.AssetType.specialLoading
        ) {
          // This is FINE, as these assets have no meaning info to match with.
          // eslint-disable-next-line no-restricted-syntax
          return false
        }
        const assetType =
          node.item.type === backendModule.AssetType.directory
            ? 'folder'
            : node.item.type === backendModule.AssetType.dataLink
              ? 'datalink'
              : String(node.item.type)
        const assetExtension =
          node.item.type !== backendModule.AssetType.file
            ? null
            : fileInfo.fileExtension(node.item.title).toLowerCase()
        const assetModifiedAt = new Date(node.item.modifiedAt)
        const labels: string[] = node.item.labels ?? []
        const lowercaseName = node.item.title.toLowerCase()
        const lowercaseDescription = node.item.description?.toLowerCase() ?? ''
        const owners =
          node.item.permissions
            ?.filter(permission => permission.permission === permissions.PermissionAction.own)
<<<<<<< HEAD
            .map(backendModule.getAssetPermissionName) ?? []
=======
            .map(owner => owner.user.name) ?? []
>>>>>>> 9c2d25ea
        const globMatch = (glob: string, match: string) => {
          const regex = (globCache[glob] =
            globCache[glob] ??
            new RegExp('^' + string.regexEscape(glob).replace(/(?:\\\*)+/g, '.*') + '$', 'i'))
          return regex.test(match)
        }
        const isAbsent = (type: string) => {
          switch (type) {
            case 'label':
            case 'labels': {
              return labels.length === 0
            }
            case 'name': {
              // Should never be true, but handle it just in case.
              return lowercaseName === ''
            }
            case 'description': {
              return lowercaseDescription === ''
            }
            case 'extension': {
              // Should never be true, but handle it just in case.
              return assetExtension === ''
            }
          }
          // Things like `no:name` and `no:owner` are never true.
          return false
        }
        const parseDate = (date: string) => {
          const lowercase = date.toLowerCase()
          switch (lowercase) {
            case 'today': {
              return new Date()
            }
          }
          return new Date(date)
        }
        const matchesDate = (date: string) => {
          const parsed = parseDate(date)
          return (
            parsed.getFullYear() === assetModifiedAt.getFullYear() &&
            parsed.getMonth() === assetModifiedAt.getMonth() &&
            parsed.getDate() === assetModifiedAt.getDate()
          )
        }
        const isEmpty = (values: string[]) =>
          values.length === 0 || (values.length === 1 && values[0] === '')
        const filterTag = (
          positive: string[][],
          negative: string[][],
          predicate: (value: string) => boolean
        ) =>
          positive.every(values => isEmpty(values) || values.some(predicate)) &&
          negative.every(values => !values.some(predicate))
        return (
          filterTag(query.nos, query.negativeNos, no => isAbsent(no.toLowerCase())) &&
          filterTag(query.keywords, query.negativeKeywords, keyword =>
            lowercaseName.includes(keyword.toLowerCase())
          ) &&
          filterTag(query.names, query.negativeNames, name => globMatch(name, lowercaseName)) &&
          filterTag(query.labels, query.negativeLabels, label =>
            labels.some(assetLabel => globMatch(label, assetLabel))
          ) &&
          filterTag(query.types, query.negativeTypes, type => type === assetType) &&
          filterTag(
            query.extensions,
            query.negativeExtensions,
            extension => extension.toLowerCase() === assetExtension
          ) &&
          filterTag(query.descriptions, query.negativeDescriptions, description =>
            lowercaseDescription.includes(description.toLowerCase())
          ) &&
          filterTag(query.modifieds, query.negativeModifieds, matchesDate) &&
          filterTag(query.owners, query.negativeOwners, owner =>
            owners.some(assetOwner => globMatch(owner, assetOwner))
          )
        )
      }
    }
  }, [query])
  const displayItems = React.useMemo(() => {
    if (sortInfo == null) {
      return assetTree.preorderTraversal()
    } else {
      const multiplier = sortInfo.direction === sorting.SortDirection.ascending ? 1 : -1
      let compare: (a: AssetTreeNode, b: AssetTreeNode) => number
      switch (sortInfo.field) {
        case columnUtils.Column.name: {
          compare = (a, b) => {
            const aTitle = a.item.title.toLowerCase()
            const bTitle = b.item.title.toLowerCase()
            if (aTitle === bTitle) {
              const delta = a.item.title > b.item.title ? 1 : a.item.title < b.item.title ? -1 : 0
              return multiplier * delta
            } else {
              const delta = aTitle > bTitle ? 1 : aTitle < bTitle ? -1 : 0
              return multiplier * delta
            }
          }
          break
        }
        case columnUtils.Column.modified: {
          compare = (a, b) => {
            const aOrder = Number(new Date(a.item.modifiedAt))
            const bOrder = Number(new Date(b.item.modifiedAt))
            return multiplier * (aOrder - bOrder)
          }
          break
        }
      }
      return assetTree.preorderTraversal(tree => [...tree].sort(compare))
    }
  }, [assetTree, sortInfo])
  const visibilities = React.useMemo(() => {
    const map = new Map<backendModule.AssetId, Visibility>()
    const processNode = (node: AssetTreeNode) => {
      let displayState = Visibility.hidden
      const visible = filter?.(node) ?? true
      for (const child of node.children ?? []) {
        if (visible && child.item.type === backendModule.AssetType.specialEmpty) {
          map.set(child.key, Visibility.visible)
        } else {
          processNode(child)
        }
        if (map.get(child.key) !== Visibility.hidden) {
          displayState = Visibility.faded
        }
      }
      if (visible) {
        displayState = Visibility.visible
      }
      map.set(node.key, displayState)
      return displayState
    }
    processNode(assetTree)
    return map
  }, [assetTree, filter])
  const visibleItems = React.useMemo(
    () => displayItems.filter(item => visibilities.get(item.key) !== Visibility.hidden),
    [displayItems, visibilities]
  )

  React.useEffect(() => {
    if (selectedKeys.size === 0) {
      targetDirectoryNodeRef.current = null
    } else if (selectedKeys.size === 1) {
      const [soleKey] = selectedKeys
      const node = soleKey == null ? null : nodeMapRef.current.get(soleKey)
      if (node != null && node.isType(backendModule.AssetType.directory)) {
        targetDirectoryNodeRef.current = node
      }
    } else {
      let commonDirectoryKey: backendModule.AssetId | null = null
      let otherCandidateDirectoryKey: backendModule.AssetId | null = null
      for (const key of selectedKeys) {
        const node = nodeMapRef.current.get(key)
        if (node != null) {
          if (commonDirectoryKey == null) {
            commonDirectoryKey = node.directoryKey
            otherCandidateDirectoryKey =
              node.item.type === backendModule.AssetType.directory ? node.key : null
          } else if (node.key === commonDirectoryKey || node.directoryKey === commonDirectoryKey) {
            otherCandidateDirectoryKey = null
          } else if (
            otherCandidateDirectoryKey != null &&
            (node.key === otherCandidateDirectoryKey ||
              node.directoryKey === otherCandidateDirectoryKey)
          ) {
            commonDirectoryKey = otherCandidateDirectoryKey
            otherCandidateDirectoryKey = null
          } else {
            // No match; there is no common parent directory for the entire selection.
            commonDirectoryKey = null
            break
          }
        }
      }
      const node = commonDirectoryKey == null ? null : nodeMapRef.current.get(commonDirectoryKey)
      if (node != null && node.isType(backendModule.AssetType.directory)) {
        targetDirectoryNodeRef.current = node
      }
    }
  }, [targetDirectoryNodeRef, selectedKeys])

  React.useEffect(() => {
    const nodeToSuggestion = (
      node: AssetTreeNode,
      key: assetQuery.AssetQueryKey = 'names'
    ): assetSearchBar.Suggestion => ({
      render: () => `${key === 'names' ? '' : '-:'}${node.item.title}`,
      addToQuery: oldQuery => oldQuery.addToLastTerm({ [key]: [node.item.title] }),
      deleteFromQuery: oldQuery => oldQuery.deleteFromLastTerm({ [key]: [node.item.title] }),
    })
    const allVisibleNodes = () =>
      assetTree
        .preorderTraversal(children =>
          children.filter(child => visibilities.get(child.key) !== Visibility.hidden)
        )
        .filter(
          node =>
            visibilities.get(node.key) === Visibility.visible &&
            node.item.type !== backendModule.AssetType.specialEmpty &&
            node.item.type !== backendModule.AssetType.specialLoading
        )
    const allVisible = (negative = false) =>
      allVisibleNodes().map(node => nodeToSuggestion(node, negative ? 'negativeNames' : 'names'))
    const terms = AssetQuery.terms(query.query)
    const term = terms.find(otherTerm => otherTerm.values.length === 0) ?? terms[terms.length - 1]
    const termValues = term?.values ?? []
    const shouldOmitNames = terms.some(otherTerm => otherTerm.tag === 'name')
    if (termValues.length !== 0) {
      setSuggestions(shouldOmitNames ? [] : allVisible())
    } else {
      const negative = term?.tag?.startsWith('-') ?? false
      switch (term?.tag ?? null) {
        case null:
        case '':
        case '-':
        case 'name':
        case '-name': {
          setSuggestions(allVisible(negative))
          break
        }
        case 'no':
        case '-has': {
          setSuggestions(isCloud ? SUGGESTIONS_FOR_NO : [])
          break
        }
        case 'has':
        case '-no': {
          setSuggestions(isCloud ? SUGGESTIONS_FOR_HAS : [])
          break
        }
        case 'type': {
          setSuggestions(SUGGESTIONS_FOR_TYPE)
          break
        }
        case '-type': {
          setSuggestions(SUGGESTIONS_FOR_NEGATIVE_TYPE)
          break
        }
        case 'ext':
        case '-ext':
        case 'extension':
        case '-extension': {
          const extensions = allVisibleNodes()
            .filter(node => node.item.type === backendModule.AssetType.file)
            .map(node => fileInfo.fileExtension(node.item.title))
          setSuggestions(
            Array.from(
              new Set(extensions),
              (extension): assetSearchBar.Suggestion => ({
                render: () =>
                  AssetQuery.termToString({
                    tag: `${negative ? '-' : ''}extension`,
                    values: [extension],
                  }),
                addToQuery: oldQuery =>
                  oldQuery.addToLastTerm(
                    negative ? { negativeExtensions: [extension] } : { extensions: [extension] }
                  ),
                deleteFromQuery: oldQuery =>
                  oldQuery.deleteFromLastTerm(
                    negative ? { negativeExtensions: [extension] } : { extensions: [extension] }
                  ),
              })
            )
          )
          break
        }
        case 'modified':
        case '-modified': {
          const modifieds = assetTree.preorderTraversal().map(node => {
            const date = new Date(node.item.modifiedAt)
            return `${date.getFullYear()}-${date.getMonth() + 1}-${date.getDate()}`
          })
          setSuggestions(
            Array.from(
              new Set(['today', ...modifieds]),
              (modified): assetSearchBar.Suggestion => ({
                render: () =>
                  AssetQuery.termToString({
                    tag: `${negative ? '-' : ''}modified`,
                    values: [modified],
                  }),
                addToQuery: oldQuery =>
                  oldQuery.addToLastTerm(
                    negative ? { negativeModifieds: [modified] } : { modifieds: [modified] }
                  ),
                deleteFromQuery: oldQuery =>
                  oldQuery.deleteFromLastTerm(
                    negative ? { negativeModifieds: [modified] } : { modifieds: [modified] }
                  ),
              })
            )
          )
          break
        }
        case 'owner':
        case '-owner': {
          const owners = assetTree
            .preorderTraversal()
            .flatMap(node =>
              (node.item.permissions ?? [])
                .filter(permission => permission.permission === permissions.PermissionAction.own)
<<<<<<< HEAD
                .map(backendModule.getAssetPermissionName)
=======
                .map(permission => permission.user.name)
>>>>>>> 9c2d25ea
            )
          setSuggestions(
            Array.from(
              new Set(owners),
              (owner): assetSearchBar.Suggestion => ({
                render: () =>
                  AssetQuery.termToString({
                    tag: `${negative ? '-' : ''}owner`,
                    values: [owner],
                  }),
                addToQuery: oldQuery =>
                  oldQuery.addToLastTerm(
                    negative ? { negativeOwners: [owner] } : { owners: [owner] }
                  ),
                deleteFromQuery: oldQuery =>
                  oldQuery.deleteFromLastTerm(
                    negative ? { negativeOwners: [owner] } : { owners: [owner] }
                  ),
              })
            )
          )
          break
        }
        case 'label':
        case '-label': {
          setSuggestions(
            !isCloud
              ? []
              : Array.from(
                  allLabels.values(),
                  (label): assetSearchBar.Suggestion => ({
                    render: () => (
                      <Label active color={label.color} onClick={() => {}}>
                        {label.value}
                      </Label>
                    ),
                    addToQuery: oldQuery =>
                      oldQuery.addToLastTerm(
                        negative ? { negativeLabels: [label.value] } : { labels: [label.value] }
                      ),
                    deleteFromQuery: oldQuery =>
                      oldQuery.deleteFromLastTerm(
                        negative ? { negativeLabels: [label.value] } : { labels: [label.value] }
                      ),
                  })
                )
          )

          break
        }
        default: {
          setSuggestions(shouldOmitNames ? [] : allVisible())
          break
        }
      }
    }
  }, [isCloud, assetTree, query, visibilities, allLabels, /* should never change */ setSuggestions])

  React.useEffect(() => {
    if (rawQueuedAssetEvents.length !== 0) {
      setQueuedAssetEvents(oldEvents => [...oldEvents, ...rawQueuedAssetEvents])
    }
  }, [rawQueuedAssetEvents])

  React.useEffect(() => {
    setIsLoading(true)
  }, [backend, category])

  React.useEffect(() => {
    assetTreeRef.current = assetTree
    const newNodeMap = new Map(assetTree.preorderTraversal().map(asset => [asset.key, asset]))
    newNodeMap.set(assetTree.key, assetTree)
    nodeMapRef.current = newNodeMap
  }, [assetTree])

  React.useEffect(() => {
    pasteDataRef.current = pasteData
  }, [pasteData])

  React.useEffect(() => {
    if (!hidden) {
      return inputBindings.attach(sanitizedEventTargets.document.body, 'keydown', {
        cancelCut: () => {
          if (pasteDataRef.current == null) {
            return false
          } else {
            dispatchAssetEvent({ type: AssetEventType.cancelCut, ids: pasteDataRef.current.data })
            setPasteData(null)
            return
          }
        },
      })
    }
  }, [
    hidden,
    /* should never change */ inputBindings,
    /* should never change */ dispatchAssetEvent,
  ])

  React.useEffect(() => {
    if (isLoading) {
      setNameOfProjectToImmediatelyOpen(initialProjectName)
    } else {
      // The project name here might also be a string with project id, e.g. when opening
      // a project file from explorer on Windows.
      const isInitialProject = (asset: backendModule.AnyAsset) =>
        asset.title === initialProjectName || asset.id === initialProjectName
      const projectToLoad = assetTree
        .preorderTraversal()
        .map(node => node.item)
        .filter(backendModule.assetIsProject)
        .find(isInitialProject)
      if (projectToLoad != null) {
        window.setTimeout(() => {
          dispatchAssetEvent({
            type: AssetEventType.openProject,
            id: projectToLoad.id,
            shouldAutomaticallySwitchPage: true,
            runInBackground: false,
          })
        })
      } else if (initialProjectName != null) {
        toastAndLog('findProjectError', null, initialProjectName)
      }
    }
    // This effect MUST only run when `initialProjectName` is changed.
    // eslint-disable-next-line react-hooks/exhaustive-deps
  }, [initialProjectName])

  const setSelectedKeys = React.useCallback(
    (newSelectedKeys: ReadonlySet<backendModule.AssetId>) => {
      selectedKeysRef.current = newSelectedKeys
      setSelectedKeysRaw(newSelectedKeys)
      if (!isCloud) {
        setCanDownload(
          newSelectedKeys.size !== 0 &&
            Array.from(newSelectedKeys).every(key => {
              const node = nodeMapRef.current.get(key)
              return node?.item.type === backendModule.AssetType.project
            })
        )
      } else {
        setCanDownload(
          newSelectedKeys.size !== 0 &&
            Array.from(newSelectedKeys).every(key => {
              const node = nodeMapRef.current.get(key)
              return (
                node?.item.type === backendModule.AssetType.project ||
                node?.item.type === backendModule.AssetType.file ||
                node?.item.type === backendModule.AssetType.dataLink
              )
            })
        )
      }
    },
    [isCloud, /* should never change */ setCanDownload]
  )

  const clearSelectedKeys = React.useCallback(() => {
    setSelectedKeys(new Set())
  }, [setSelectedKeys])

  const overwriteNodes = React.useCallback(
    (newAssets: backendModule.AnyAsset[]) => {
      mostRecentlySelectedIndexRef.current = null
      selectionStartIndexRef.current = null
      // This is required, otherwise we are using an outdated
      // `nameOfProjectToImmediatelyOpen`.
      setNameOfProjectToImmediatelyOpen(oldNameOfProjectToImmediatelyOpen => {
        setInitialized(true)
        const rootParentDirectoryId = backendModule.DirectoryId('')
        const rootDirectory = backendModule.createRootDirectoryAsset(rootDirectoryId)
        const newRootNode = new AssetTreeNode(
          rootDirectoryId,
          rootDirectory,
          rootParentDirectoryId,
          rootParentDirectoryId,
          newAssets.map(asset =>
            AssetTreeNode.fromAsset(asset, rootDirectory.id, rootDirectory.id, 0)
          ),
          -1
        )
        setAssetTree(newRootNode)
        // The project name here might also be a string with project id, e.g.
        // when opening a project file from explorer on Windows.
        const isInitialProject = (asset: backendModule.AnyAsset) =>
          asset.title === oldNameOfProjectToImmediatelyOpen ||
          asset.id === oldNameOfProjectToImmediatelyOpen
        if (oldNameOfProjectToImmediatelyOpen != null) {
          const projectToLoad = newAssets
            .filter(backendModule.assetIsProject)
            .find(isInitialProject)
          if (projectToLoad != null) {
            window.setTimeout(() => {
              dispatchAssetEvent({
                type: AssetEventType.openProject,
                id: projectToLoad.id,
                shouldAutomaticallySwitchPage: true,
                runInBackground: false,
              })
            })
          } else {
            toastAndLog('findProjectError', null, oldNameOfProjectToImmediatelyOpen)
          }
        }
        setQueuedAssetEvents(oldQueuedAssetEvents => {
          if (oldQueuedAssetEvents.length !== 0) {
            queueMicrotask(() => {
              for (const event of oldQueuedAssetEvents) {
                dispatchAssetEvent(event)
              }
            })
          }
          return []
        })
        return null
      })
    },
    [
      rootDirectoryId,
      toastAndLog,
      /* should never change */ setNameOfProjectToImmediatelyOpen,
      /* should never change */ dispatchAssetEvent,
    ]
  )

  React.useEffect(() => {
    if (initialized) {
      overwriteNodes([])
    }
    // `overwriteAssets` is a callback, not a dependency.
    // eslint-disable-next-line react-hooks/exhaustive-deps
  }, [backend, category])

  asyncEffectHooks.useAsyncEffect(
    null,
    async signal => {
      setSelectedKeys(new Set())
      try {
        const newAssets = await backend
          .listDirectory(
            {
              parentId: null,
              filterBy: CATEGORY_TO_FILTER_BY[category],
              recentProjects: category === Category.recent,
              labels: null,
            },
            // The root directory has no name. This is also SAFE, as there is a different error
            // message when the directory is the root directory (when `parentId == null`).
            '(root)'
          )
          .catch(error => {
            toastAndLog('listRootFolderBackendError', error)
            throw error
          })
        if (!signal.aborted) {
          setIsLoading(false)
          overwriteNodes(newAssets)
        }
      } catch (error) {
        if (!signal.aborted) {
          setIsLoading(false)
          toastAndLog(null, error)
        }
      }
    },
    [category, accessToken, user, backend, setSelectedKeys]
  )

  React.useEffect(() => {
    const savedEnabledColumns = localStorage.get('enabledColumns')
    if (savedEnabledColumns != null) {
      setEnabledColumns(new Set(savedEnabledColumns))
    }
  }, [/* should never change */ localStorage])

  // Clip the header bar so that the background behind the extra colums selector is visible.
  React.useEffect(() => {
    const headerRow = headerRowRef.current
    const scrollContainer = scrollContainerRef.current
    if (
      backend.type === backendModule.BackendType.remote &&
      headerRow != null &&
      scrollContainer != null
    ) {
      let isClipPathUpdateQueued = false
      const updateClipPath = () => {
        isClipPathUpdateQueued = false
        const hiddenColumnsCount = columnUtils.CLOUD_COLUMNS.length - enabledColumns.size
        const shrinkBy =
          COLUMNS_SELECTOR_BASE_WIDTH_PX + COLUMNS_SELECTOR_ICON_WIDTH_PX * hiddenColumnsCount
        const rightOffset = scrollContainer.clientWidth + scrollContainer.scrollLeft - shrinkBy

        headerRow.style.clipPath = `polygon(0 0, ${rightOffset}px 0, ${rightOffset}px 100%, 0 100%)`
      }
      const onScroll = () => {
        if (!isClipPathUpdateQueued) {
          isClipPathUpdateQueued = true
          requestAnimationFrame(updateClipPath)
        }
      }
      updateClipPath()
      const observer = new ResizeObserver(onScroll)
      observer.observe(scrollContainer)
      scrollContainer.addEventListener('scroll', onScroll)
      return () => {
        observer.unobserve(scrollContainer)
        scrollContainer.removeEventListener('scroll', onScroll)
      }
    } else {
      return
    }
  }, [enabledColumns.size, backend.type])

  React.useEffect(() => {
    if (initialized) {
      localStorage.set('enabledColumns', [...enabledColumns])
    }
  }, [enabledColumns, initialized, /* should never change */ localStorage])

  React.useEffect(() => {
    if (selectedKeysRef.current.size !== 1) {
      setAssetPanelProps(null)
      setIsAssetPanelTemporarilyVisible(false)
    }
  }, [
    selectedKeysRef.current.size,
    /* should never change */ setAssetPanelProps,
    /* should never change */ setIsAssetPanelTemporarilyVisible,
  ])

  const directoryListAbortControllersRef = React.useRef(
    new Map<backendModule.DirectoryId, AbortController>()
  )
  const doToggleDirectoryExpansion = React.useCallback(
    (
      directoryId: backendModule.DirectoryId,
      key: backendModule.AssetId,
      title?: string | null,
      override?: boolean
    ) => {
      const directory = nodeMapRef.current.get(key)
      const isExpanded = directory?.children != null
      const shouldExpand = override ?? !isExpanded
      if (shouldExpand === isExpanded) {
        // This is fine, as this is near the top of a very long function.
        // eslint-disable-next-line no-restricted-syntax
        return
      }
      if (!shouldExpand) {
        const abortController = directoryListAbortControllersRef.current.get(directoryId)
        if (abortController != null) {
          abortController.abort()
          directoryListAbortControllersRef.current.delete(directoryId)
        }
        setAssetTree(oldAssetTree =>
          oldAssetTree.map(item => (item.key !== key ? item : item.with({ children: null })))
        )
      } else {
        setAssetTree(oldAssetTree =>
          oldAssetTree.map(item =>
            item.key !== key
              ? item
              : item.with({
                  children: [
                    AssetTreeNode.fromAsset(
                      backendModule.createSpecialLoadingAsset(directoryId),
                      key,
                      directoryId,
                      item.depth + 1
                    ),
                  ],
                })
          )
        )
        void (async () => {
          const abortController = new AbortController()
          directoryListAbortControllersRef.current.set(directoryId, abortController)
          const displayedTitle = title ?? nodeMapRef.current.get(key)?.item.title ?? '(unknown)'
          const childAssets = await backend
            .listDirectory(
              {
                parentId: directoryId,
                filterBy: CATEGORY_TO_FILTER_BY[category],
                recentProjects: category === Category.recent,
                labels: null,
              },
              displayedTitle
            )
            .catch(error => {
              toastAndLog('listFolderBackendError', error, displayedTitle)
              throw error
            })
          if (!abortController.signal.aborted) {
            setAssetTree(oldAssetTree =>
              oldAssetTree.map(item => {
                if (item.key !== key) {
                  return item
                } else {
                  const initialChildren = item.children?.filter(
                    child => child.item.type !== backendModule.AssetType.specialLoading
                  )
                  const childAssetsMap = new Map(childAssets.map(asset => [asset.id, asset]))
                  for (const child of initialChildren ?? []) {
                    const newChild = childAssetsMap.get(child.item.id)
                    if (newChild != null) {
                      child.item = newChild
                      childAssetsMap.delete(child.item.id)
                    }
                  }
                  const childAssetNodes = Array.from(childAssetsMap.values(), child =>
                    AssetTreeNode.fromAsset(child, key, directoryId, item.depth + 1)
                  )
                  const specialEmptyAsset: backendModule.SpecialEmptyAsset | null =
                    (initialChildren != null && initialChildren.length !== 0) ||
                    childAssetNodes.length !== 0
                      ? null
                      : backendModule.createSpecialEmptyAsset(directoryId)
                  const children =
                    specialEmptyAsset != null
                      ? [
                          AssetTreeNode.fromAsset(
                            specialEmptyAsset,
                            key,
                            directoryId,
                            item.depth + 1
                          ),
                        ]
                      : initialChildren == null || initialChildren.length === 0
                        ? childAssetNodes
                        : [...initialChildren, ...childAssetNodes].sort(AssetTreeNode.compare)
                  return item.with({ children })
                }
              })
            )
          }
        })()
      }
    },
    [category, backend, toastAndLog]
  )

  const [spinnerState, setSpinnerState] = React.useState(spinner.SpinnerState.initial)
  const [keyboardSelectedIndex, setKeyboardSelectedIndexRaw] = React.useState<number | null>(null)
  const mostRecentlySelectedIndexRef = React.useRef<number | null>(null)
  const selectionStartIndexRef = React.useRef<number | null>(null)
  const bodyRef = React.useRef<HTMLTableSectionElement>(null)

  const setMostRecentlySelectedIndex = React.useCallback(
    (index: number | null, isKeyboard = false) => {
      mostRecentlySelectedIndexRef.current = index
      setKeyboardSelectedIndexRaw(isKeyboard ? index : null)
    },
    []
  )

  React.useEffect(() => {
    // This is not a React component, even though it contains JSX.
    // eslint-disable-next-line no-restricted-syntax
    const onKeyDown = (event: KeyboardEvent) => {
      const prevIndex = mostRecentlySelectedIndexRef.current
      const item = prevIndex == null ? null : visibleItems[prevIndex]
      if (selectedKeysRef.current.size === 1 && item != null) {
        switch (event.key) {
          case 'Enter':
          case ' ': {
            if (event.key === ' ' && event.ctrlKey) {
              const keys = selectedKeysRef.current
              setSelectedKeys(set.withPresence(keys, item.key, !keys.has(item.key)))
            } else {
              switch (item.item.type) {
                case backendModule.AssetType.directory: {
                  event.preventDefault()
                  event.stopPropagation()
                  doToggleDirectoryExpansion(item.item.id, item.key)
                  break
                }
                case backendModule.AssetType.project: {
                  event.preventDefault()
                  event.stopPropagation()
                  dispatchAssetEvent({
                    type: AssetEventType.openProject,
                    id: item.item.id,
                    runInBackground: false,
                    shouldAutomaticallySwitchPage: true,
                  })
                  break
                }
                case backendModule.AssetType.dataLink: {
                  event.preventDefault()
                  event.stopPropagation()
                  setIsAssetPanelTemporarilyVisible(true)
                  break
                }
                case backendModule.AssetType.secret: {
                  event.preventDefault()
                  event.stopPropagation()
                  const id = item.item.id
                  setModal(
                    <UpsertSecretModal
                      id={item.item.id}
                      name={item.item.title}
                      doCreate={async (_name, value) => {
                        try {
                          await backend.updateSecret(id, { value }, item.item.title)
                        } catch (error) {
                          toastAndLog(null, error)
                        }
                      }}
                    />
                  )
                  break
                }
                default: {
                  break
                }
              }
            }
            break
          }
          case 'ArrowLeft': {
            if (item.item.type === backendModule.AssetType.directory && item.children != null) {
              event.preventDefault()
              event.stopPropagation()
              doToggleDirectoryExpansion(item.item.id, item.key, null, false)
            }
            break
          }
          case 'ArrowRight': {
            if (item.item.type === backendModule.AssetType.directory && item.children == null) {
              event.preventDefault()
              event.stopPropagation()
              doToggleDirectoryExpansion(item.item.id, item.key, null, true)
            }
            break
          }
        }
      }
      switch (event.key) {
        case ' ': {
          if (event.ctrlKey && item != null) {
            const keys = selectedKeysRef.current
            setSelectedKeys(set.withPresence(keys, item.key, !keys.has(item.key)))
          }
          break
        }
        case 'Escape': {
          setSelectedKeys(new Set())
          setMostRecentlySelectedIndex(null)
          selectionStartIndexRef.current = null
          break
        }
        case 'ArrowUp':
        case 'ArrowDown': {
          event.preventDefault()
          event.stopPropagation()
          if (!event.shiftKey) {
            selectionStartIndexRef.current = null
          }
          const index =
            prevIndex == null
              ? 0
              : event.key === 'ArrowUp'
                ? Math.max(0, prevIndex - 1)
                : Math.min(visibleItems.length - 1, prevIndex + 1)
          setMostRecentlySelectedIndex(index, true)
          if (event.shiftKey) {
            // On Windows, Ctrl+Shift+Arrow behaves the same as Shift+Arrow.
            if (selectionStartIndexRef.current == null) {
              selectionStartIndexRef.current = prevIndex ?? 0
            }
            const startIndex = Math.min(index, selectionStartIndexRef.current)
            const endIndex = Math.max(index, selectionStartIndexRef.current) + 1
            const selection = visibleItems.slice(startIndex, endIndex)
            setSelectedKeys(new Set(selection.map(newItem => newItem.key)))
          } else if (event.ctrlKey) {
            selectionStartIndexRef.current = null
          } else {
            const newItem = visibleItems[index]
            if (newItem != null) {
              setSelectedKeys(new Set([newItem.key]))
            }
            selectionStartIndexRef.current = null
          }
          break
        }
      }
    }
    document.addEventListener('keydown', onKeyDown)
    return () => {
      document.removeEventListener('keydown', onKeyDown)
    }
  }, [
    visibleItems,
    backend,
    doToggleDirectoryExpansion,
    /* should never change */ toastAndLog,
    /* should never change */ setModal,
    /* should never change */ setMostRecentlySelectedIndex,
    /* should never change */ setSelectedKeys,
    /* should never change */ setIsAssetPanelTemporarilyVisible,
    /* should never change */ dispatchAssetEvent,
  ])

  const getNewProjectName = React.useCallback(
    (templateName: string | null, parentKey: backendModule.DirectoryId | null) => {
      const prefix = `${templateName ?? 'New Project'} `
      const projectNameTemplate = new RegExp(`^${prefix}(?<projectIndex>\\d+)$`)
      const siblings =
        parentKey == null
          ? assetTree.children ?? []
          : nodeMapRef.current.get(parentKey)?.children ?? []
      const projectIndices = siblings
        .map(node => node.item)
        .filter(backendModule.assetIsProject)
        .map(item => projectNameTemplate.exec(item.title)?.groups?.projectIndex)
        .map(maybeIndex => (maybeIndex != null ? parseInt(maybeIndex, 10) : 0))
      return `${prefix}${Math.max(0, ...projectIndices) + 1}`
    },
    [assetTree, nodeMapRef]
  )

  const deleteAsset = React.useCallback((key: backendModule.AssetId) => {
    setAssetTree(oldAssetTree => oldAssetTree.filter(item => item.key !== key))
  }, [])

  /** All items must have the same type. */
  const insertAssets = React.useCallback(
    (
      assets: backendModule.AnyAsset[],
      parentKey: backendModule.AssetId | null,
      parentId: backendModule.DirectoryId | null
    ) => {
      const actualParentKey = parentKey ?? rootDirectoryId
      const actualParentId = parentId ?? rootDirectoryId
      setAssetTree(oldAssetTree =>
        oldAssetTree.map(item =>
          item.key !== actualParentKey
            ? item
            : insertAssetTreeNodeChildren(item, assets, actualParentKey, actualParentId)
        )
      )
    },
    [rootDirectoryId]
  )

  const insertArbitraryAssets = React.useCallback(
    (
      assets: backendModule.AnyAsset[],
      parentKey: backendModule.AssetId | null,
      parentId: backendModule.DirectoryId | null,
      getKey: ((asset: backendModule.AnyAsset) => backendModule.AssetId) | null = null
    ) => {
      const actualParentKey = parentKey ?? rootDirectoryId
      const actualParentId = parentId ?? rootDirectoryId
      setAssetTree(oldAssetTree => {
        return oldAssetTree.map(item =>
          item.key !== actualParentKey
            ? item
            : insertArbitraryAssetTreeNodeChildren(
                item,
                assets,
                actualParentKey,
                actualParentId,
                getKey
              )
        )
      })
    },
    [rootDirectoryId]
  )

  // This is not a React component, even though it contains JSX.
  // eslint-disable-next-line no-restricted-syntax
  const onAssetListEvent = (event: assetListEvent.AssetListEvent) => {
    switch (event.type) {
      case AssetListEventType.newFolder: {
        const siblings = nodeMapRef.current.get(event.parentKey)?.children ?? []
        const directoryIndices = siblings
          .map(node => node.item)
          .filter(backendModule.assetIsDirectory)
          .map(item => /^New Folder (?<directoryIndex>\d+)$/.exec(item.title))
          .map(match => match?.groups?.directoryIndex)
          .map(maybeIndex => (maybeIndex != null ? parseInt(maybeIndex, 10) : 0))
        const title = `New Folder ${Math.max(0, ...directoryIndices) + 1}`
        const placeholderItem: backendModule.DirectoryAsset = {
          type: backendModule.AssetType.directory,
          id: backendModule.DirectoryId(uniqueString.uniqueString()),
          title,
          modifiedAt: dateTime.toRfc3339(new Date()),
          parentId: event.parentId,
          permissions: permissions.tryGetSingletonOwnerPermission(user),
          projectState: null,
          labels: [],
          description: null,
        }
        doToggleDirectoryExpansion(event.parentId, event.parentKey, null, true)
        insertAssets([placeholderItem], event.parentKey, event.parentId)
        dispatchAssetEvent({
          type: AssetEventType.newFolder,
          placeholderId: placeholderItem.id,
        })
        break
      }
      case AssetListEventType.newProject: {
        const projectName = getNewProjectName(event.templateName, event.parentId)
        const dummyId = backendModule.ProjectId(uniqueString.uniqueString())
        const path =
          backend instanceof LocalBackend ? backend.joinPath(event.parentId, projectName) : null
        const placeholderItem: backendModule.ProjectAsset = {
          type: backendModule.AssetType.project,
          id: dummyId,
          title: projectName,
          modifiedAt: dateTime.toRfc3339(new Date()),
          parentId: event.parentId,
          permissions: permissions.tryGetSingletonOwnerPermission(user),
          projectState: {
            type: backendModule.ProjectState.placeholder,
            // eslint-disable-next-line @typescript-eslint/naming-convention
            volume_id: '',
            // eslint-disable-next-line @typescript-eslint/naming-convention
            ...(user != null ? { opened_by: user.email } : {}),
            ...(path != null ? { path } : {}),
          },
          labels: [],
          description: null,
        }
        doToggleDirectoryExpansion(event.parentId, event.parentKey, null, true)
        insertAssets([placeholderItem], event.parentKey, event.parentId)
        dispatchAssetEvent({
          type: AssetEventType.newProject,
          placeholderId: dummyId,
          templateId: event.templateId,
          onSpinnerStateChange: event.onSpinnerStateChange,
        })
        break
      }
      case AssetListEventType.uploadFiles: {
        const localBackend = backend instanceof LocalBackend ? backend : null
        const reversedFiles = Array.from(event.files).reverse()
        const siblingNodes = nodeMapRef.current.get(event.parentKey)?.children ?? []
        const siblings = siblingNodes.map(node => node.item)
        const siblingFiles = siblings.filter(backendModule.assetIsFile)
        const siblingProjects = siblings.filter(backendModule.assetIsProject)
        const siblingFileTitles = new Set(siblingFiles.map(asset => asset.title))
        const siblingProjectTitles = new Set(siblingProjects.map(asset => asset.title))
        const files = reversedFiles.filter(backendModule.fileIsNotProject)
        const projects = reversedFiles.filter(backendModule.fileIsProject)
        const duplicateFiles = files.filter(file => siblingFileTitles.has(file.name))
        const duplicateProjects = projects.filter(project =>
          siblingProjectTitles.has(backendModule.stripProjectExtension(project.name))
        )
        const ownerPermission = permissions.tryGetSingletonOwnerPermission(user)
        if (duplicateFiles.length === 0 && duplicateProjects.length === 0) {
          const placeholderFiles = files.map(file =>
            backendModule.createPlaceholderFileAsset(file.name, event.parentId, ownerPermission)
          )
          const placeholderProjects = projects.map(project => {
            const basename = backendModule.stripProjectExtension(project.name)
            return backendModule.createPlaceholderProjectAsset(
              basename,
              event.parentId,
              ownerPermission,
              user,
              localBackend?.joinPath(event.parentId, basename) ?? null
            )
          })
          doToggleDirectoryExpansion(event.parentId, event.parentKey, null, true)
          insertAssets(placeholderFiles, event.parentKey, event.parentId)
          insertAssets(placeholderProjects, event.parentKey, event.parentId)
          dispatchAssetEvent({
            type: AssetEventType.uploadFiles,
            files: new Map(
              [...placeholderFiles, ...placeholderProjects].map((placeholderItem, i) => [
                placeholderItem.id,
                // This is SAFE, as `placeholderItems` is created using a map on
                // `event.files`.
                // eslint-disable-next-line @typescript-eslint/no-non-null-assertion
                event.files[i]!,
              ])
            ),
          })
        } else {
          const siblingFilesByName = new Map(siblingFiles.map(file => [file.title, file]))
          const siblingProjectsByName = new Map(
            siblingProjects.map(project => [project.title, project])
          )
          const conflictingFiles = duplicateFiles.map(file => ({
            // This is SAFE, as `duplicateFiles` only contains files that have siblings
            // with the same name.
            // eslint-disable-next-line @typescript-eslint/no-non-null-assertion
            current: siblingFilesByName.get(file.name)!,
            new: backendModule.createPlaceholderFileAsset(
              file.name,
              event.parentId,
              ownerPermission
            ),
            file,
          }))
          const conflictingProjects = duplicateProjects.map(project => {
            const basename = backendModule.stripProjectExtension(project.name)
            return {
              // This is SAFE, as `duplicateProjects` only contains projects that have
              // siblings with the same name.
              // eslint-disable-next-line @typescript-eslint/no-non-null-assertion
              current: siblingProjectsByName.get(basename)!,
              new: backendModule.createPlaceholderProjectAsset(
                basename,
                event.parentId,
                ownerPermission,
                user,
                localBackend?.joinPath(event.parentId, basename) ?? null
              ),
              file: project,
            }
          })
          setModal(
            <DuplicateAssetsModal
              parentKey={event.parentKey}
              parentId={event.parentId}
              conflictingFiles={conflictingFiles}
              conflictingProjects={conflictingProjects}
              dispatchAssetEvent={dispatchAssetEvent}
              dispatchAssetListEvent={dispatchAssetListEvent}
              siblingFileNames={siblingFilesByName.keys()}
              siblingProjectNames={siblingProjectsByName.keys()}
              nonConflictingFileCount={files.length - conflictingFiles.length}
              nonConflictingProjectCount={projects.length - conflictingProjects.length}
              doUploadNonConflicting={() => {
                doToggleDirectoryExpansion(event.parentId, event.parentKey, null, true)
                const fileMap = new Map<backendModule.AssetId, File>()
                const newFiles = files
                  .filter(file => !siblingFileTitles.has(file.name))
                  .map(file => {
                    const asset = backendModule.createPlaceholderFileAsset(
                      file.name,
                      event.parentId,
                      ownerPermission
                    )
                    fileMap.set(asset.id, file)
                    return asset
                  })
                const newProjects = projects
                  .filter(
                    project =>
                      !siblingProjectTitles.has(backendModule.stripProjectExtension(project.name))
                  )
                  .map(project => {
                    const basename = backendModule.stripProjectExtension(project.name)
                    const asset = backendModule.createPlaceholderProjectAsset(
                      basename,
                      event.parentId,
                      ownerPermission,
                      user,
                      localBackend?.joinPath(event.parentId, basename) ?? null
                    )
                    fileMap.set(asset.id, project)
                    return asset
                  })
                insertAssets(newFiles, event.parentKey, event.parentId)
                insertAssets(newProjects, event.parentKey, event.parentId)
                dispatchAssetEvent({
                  type: AssetEventType.uploadFiles,
                  files: fileMap,
                })
              }}
            />
          )
        }
        break
      }
      case AssetListEventType.newDataLink: {
        const placeholderItem: backendModule.DataLinkAsset = {
          type: backendModule.AssetType.dataLink,
          id: backendModule.ConnectorId(uniqueString.uniqueString()),
          title: event.name,
          modifiedAt: dateTime.toRfc3339(new Date()),
          parentId: event.parentId,
          permissions: permissions.tryGetSingletonOwnerPermission(user),
          projectState: null,
          labels: [],
          description: null,
        }
        doToggleDirectoryExpansion(event.parentId, event.parentKey, null, true)
        insertAssets([placeholderItem], event.parentKey, event.parentId)
        dispatchAssetEvent({
          type: AssetEventType.newDataLink,
          placeholderId: placeholderItem.id,
          value: event.value,
        })
        break
      }
      case AssetListEventType.newSecret: {
        const placeholderItem: backendModule.SecretAsset = {
          type: backendModule.AssetType.secret,
          id: backendModule.SecretId(uniqueString.uniqueString()),
          title: event.name,
          modifiedAt: dateTime.toRfc3339(new Date()),
          parentId: event.parentId,
          permissions: permissions.tryGetSingletonOwnerPermission(user),
          projectState: null,
          labels: [],
          description: null,
        }
        doToggleDirectoryExpansion(event.parentId, event.parentKey, null, true)
        insertAssets([placeholderItem], event.parentKey, event.parentId)
        dispatchAssetEvent({
          type: AssetEventType.newSecret,
          placeholderId: placeholderItem.id,
          value: event.value,
        })
        break
      }
      case AssetListEventType.insertAssets: {
        insertArbitraryAssets(event.assets, event.parentKey, event.parentId)
        break
      }
      case AssetListEventType.willDelete: {
        if (selectedKeysRef.current.has(event.key)) {
          const newSelectedKeys = new Set(selectedKeysRef.current)
          newSelectedKeys.delete(event.key)
          setSelectedKeys(newSelectedKeys)
        }
        break
      }
      case AssetListEventType.copy: {
        const ids = new Set<backendModule.AssetId>()
        const getKey = (asset: backendModule.AnyAsset) => {
          const newId = backendModule.createPlaceholderAssetId(asset.type)
          ids.add(newId)
          return newId
        }
        insertArbitraryAssets(event.items, event.newParentKey, event.newParentId, getKey)
        dispatchAssetEvent({
          type: AssetEventType.copy,
          ids,
          newParentKey: event.newParentKey,
          newParentId: event.newParentId,
        })
        break
      }
      case AssetListEventType.move: {
        deleteAsset(event.key)
        insertAssets([event.item], event.newParentKey, event.newParentId)
        break
      }
      case AssetListEventType.delete: {
        deleteAsset(event.key)
        break
      }
      case AssetListEventType.emptyTrash: {
        if (category !== Category.trash) {
          toastAndLog('canOnlyEmptyTrashWhenInTrash')
        } else if (assetTree.children != null) {
          const ids = new Set(assetTree.children.map(child => child.item.id))
          // This is required to prevent an infinite loop,
          window.setTimeout(() => {
            dispatchAssetEvent({ type: AssetEventType.deleteForever, ids })
          })
        }
        break
      }
      case AssetListEventType.removeSelf: {
        dispatchAssetEvent({ type: AssetEventType.removeSelf, id: event.id })
        break
      }
      case AssetListEventType.closeFolder: {
        doToggleDirectoryExpansion(event.id, event.key, null, false)
        break
      }
    }
  }
  const onAssetListEventRef = React.useRef(onAssetListEvent)
  onAssetListEventRef.current = onAssetListEvent
  eventHooks.useEventHandler(assetListEvents, event => {
    if (!isLoading) {
      onAssetListEvent(event)
    } else {
      queuedAssetListEventsRef.current.push(event)
    }
  })

  const doOpenManually = React.useCallback(
    (projectId: backendModule.ProjectId) => {
      dispatchAssetEvent({
        type: AssetEventType.openProject,
        id: projectId,
        shouldAutomaticallySwitchPage: true,
        runInBackground: false,
      })
    },
    [/* should never change */ dispatchAssetEvent]
  )

  const doCloseEditor = React.useCallback(
    (project: backendModule.ProjectAsset) => {
      if (project.id === projectStartupInfo?.projectAsset.id) {
        rawDoCloseEditor(project)
      }
    },
    [projectStartupInfo, rawDoCloseEditor]
  )

  const doCopy = React.useCallback(() => {
    unsetModal()
    setPasteData({ type: PasteType.copy, data: selectedKeysRef.current })
  }, [/* should never change */ unsetModal])

  const doCut = React.useCallback(() => {
    unsetModal()
    if (pasteData != null) {
      dispatchAssetEvent({ type: AssetEventType.cancelCut, ids: pasteData.data })
    }
    setPasteData({ type: PasteType.move, data: selectedKeysRef.current })
    dispatchAssetEvent({ type: AssetEventType.cut, ids: selectedKeysRef.current })
    setSelectedKeys(new Set())
  }, [
    pasteData,
    setSelectedKeys,
    /* should never change */ unsetModal,
    /* should never change */ dispatchAssetEvent,
  ])

  const doPaste = React.useCallback(
    (newParentKey: backendModule.AssetId, newParentId: backendModule.DirectoryId) => {
      unsetModal()
      if (pasteData != null) {
        if (pasteData.data.has(newParentKey)) {
          toast.toast.error('Cannot paste a folder into itself.')
        } else {
          doToggleDirectoryExpansion(newParentId, newParentKey, null, true)
          if (pasteData.type === PasteType.copy) {
            const assets = Array.from(pasteData.data, id => nodeMapRef.current.get(id)).flatMap(
              asset => (asset ? [asset.item] : [])
            )
            dispatchAssetListEvent({
              type: AssetListEventType.copy,
              items: assets,
              newParentId,
              newParentKey,
            })
          } else {
            dispatchAssetEvent({
              type: AssetEventType.move,
              ids: pasteData.data,
              newParentKey,
              newParentId,
            })
          }
          setPasteData(null)
        }
      }
    },
    [
      pasteData,
      doToggleDirectoryExpansion,
      /* should never change */ unsetModal,
      /* should never change */ dispatchAssetEvent,
      /* should never change */ dispatchAssetListEvent,
    ]
  )

  const hideColumn = React.useCallback((column: columnUtils.Column) => {
    setEnabledColumns(columns => set.withPresence(columns, column, false))
  }, [])

  const hiddenContextMenu = React.useMemo(
    () => (
      <AssetsTableContextMenu
        hidden
        category={category}
        pasteData={pasteData}
        selectedKeys={selectedKeys}
        clearSelectedKeys={clearSelectedKeys}
        nodeMapRef={nodeMapRef}
        event={{ pageX: 0, pageY: 0 }}
        dispatchAssetEvent={dispatchAssetEvent}
        dispatchAssetListEvent={dispatchAssetListEvent}
        doCopy={doCopy}
        doCut={doCut}
        doPaste={doPaste}
      />
    ),
    [
      category,
      selectedKeys,
      pasteData,
      doCopy,
      doCut,
      doPaste,
      /* should never change */ clearSelectedKeys,
      /* should never change */ dispatchAssetEvent,
      /* should never change */ dispatchAssetListEvent,
    ]
  )

  const onDragOver = (event: React.DragEvent<Element>) => {
    const payload = drag.ASSET_ROWS.lookup(event)
    const filtered = payload?.filter(item => item.asset.parentId !== rootDirectoryId)
    if ((filtered != null && filtered.length > 0) || event.dataTransfer.types.includes('Files')) {
      event.preventDefault()
    }
  }

  const state = React.useMemo(
    // The type MUST be here to trigger excess property errors at typecheck time.
    (): AssetsTableState => ({
      visibilities,
      selectedKeys: selectedKeysRef,
      scrollContainerRef,
      category,
      labels: allLabels,
      deletedLabelNames,
      hasPasteData: pasteData != null,
      setPasteData,
      sortInfo,
      setSortInfo,
      query,
      setQuery,
      assetEvents,
      dispatchAssetEvent,
      dispatchAssetListEvent,
      setAssetPanelProps,
      setIsAssetPanelTemporarilyVisible,
      nodeMap: nodeMapRef,
      hideColumn,
      doToggleDirectoryExpansion,
      doOpenManually,
      doOpenEditor: doOpenEditor,
      doCloseEditor: doCloseEditor,
      doCreateLabel,
      doCopy,
      doCut,
      doPaste,
    }),
    [
      visibilities,
      category,
      allLabels,
      deletedLabelNames,
      pasteData,
      sortInfo,
      assetEvents,
      query,
      doToggleDirectoryExpansion,
      doOpenManually,
      doOpenEditor,
      doCloseEditor,
      doCreateLabel,
      doCopy,
      doCut,
      doPaste,
      /* should never change */ hideColumn,
      /* should never change */ setAssetPanelProps,
      /* should never change */ setIsAssetPanelTemporarilyVisible,
      /* should never change */ setQuery,
      /* should never change */ dispatchAssetEvent,
      /* should never change */ dispatchAssetListEvent,
    ]
  )

  // This is required to prevent the table body from overlapping the table header, because
  // the table header is transparent.
  React.useEffect(() => {
    const body = bodyRef.current
    const scrollContainer = scrollContainerRef.current
    if (body != null && scrollContainer != null) {
      let isClipPathUpdateQueued = false
      const updateClipPath = () => {
        isClipPathUpdateQueued = false
        body.style.clipPath = `inset(${scrollContainer.scrollTop}px 0 0 0)`
      }
      const onScroll = () => {
        if (!isClipPathUpdateQueued) {
          isClipPathUpdateQueued = true
          requestAnimationFrame(updateClipPath)
        }
      }
      updateClipPath()
      scrollContainer.addEventListener('scroll', onScroll)
      return () => {
        scrollContainer.removeEventListener('scroll', onScroll)
      }
    } else {
      return
    }
  }, [/* should never change */ scrollContainerRef])

  React.useEffect(
    () =>
      inputBindings.attach(
        sanitizedEventTargets.document.body,
        'click',
        {
          selectAdditional: () => {},
          selectAdditionalRange: () => {},
          [inputBindingsModule.DEFAULT_HANDLER]: () => {
            if (selectedKeysRef.current.size !== 0) {
              setSelectedKeys(new Set())
              setMostRecentlySelectedIndex(null)
            }
          },
        },
        false
      ),
    [
      setSelectedKeys,
      /* should never change */ inputBindings,
      /* should never change */ setMostRecentlySelectedIndex,
    ]
  )

  React.useEffect(() => {
    if (isLoading) {
      // Ensure the spinner stays in the "initial" state for at least one frame,
      // to ensure the CSS animation begins at the initial state.
      requestAnimationFrame(() => {
        setSpinnerState(spinner.SpinnerState.loadingFast)
      })
    } else {
      const queuedAssetEvents = queuedAssetListEventsRef.current
      if (queuedAssetEvents.length !== 0) {
        queuedAssetListEventsRef.current = []
        for (const event of queuedAssetEvents) {
          onAssetListEventRef.current(event)
        }
      }
      setSpinnerState(spinner.SpinnerState.initial)
    }
  }, [isLoading])

  const calculateNewKeys = React.useCallback(
    (
      event: MouseEvent | React.MouseEvent,
      keys: backendModule.AssetId[],
      getRange: () => backendModule.AssetId[]
    ) => {
      event.stopPropagation()
      let result = new Set<backendModule.AssetId>()
      inputBindings.handler({
        selectRange: () => {
          result = new Set(getRange())
        },
        selectAdditionalRange: () => {
          result = new Set([...selectedKeysRef.current, ...getRange()])
        },
        selectAdditional: () => {
          const newSelectedKeys = new Set(selectedKeysRef.current)
          let count = 0
          for (const key of keys) {
            if (selectedKeysRef.current.has(key)) {
              count += 1
            }
          }
          for (const key of keys) {
            const add = count * 2 < keys.length
            set.setPresence(newSelectedKeys, key, add)
          }
          result = newSelectedKeys
        },
        [inputBindingsModule.DEFAULT_HANDLER]: () => {
          result = new Set(keys)
        },
      })(event, false)
      return result
    },
    [/* should never change */ inputBindings]
  )

  // Only non-`null` when it is different to`selectedKeys`.
  const [visuallySelectedKeysOverride, setVisuallySelectedKeysOverride] =
    React.useState<ReadonlySet<backendModule.AssetId> | null>(null)

  const dragSelectionChangeLoopHandle = React.useRef(0)
  const dragSelectionRangeRef = React.useRef<DragSelectionInfo | null>(null)
  const onSelectionDrag = React.useCallback(
    (rectangle: geometry.DetailedRectangle, event: MouseEvent) => {
      if (mostRecentlySelectedIndexRef.current != null) {
        setKeyboardSelectedIndexRaw(null)
      }
      cancelAnimationFrame(dragSelectionChangeLoopHandle.current)
      const scrollContainer = scrollContainerRef.current
      if (scrollContainer != null) {
        const rect = scrollContainer.getBoundingClientRect()
        if (rectangle.signedHeight <= 0 && scrollContainer.scrollTop > 0) {
          const distanceToTop = Math.max(0, rectangle.top - rect.top - HEADER_HEIGHT_PX)
          if (distanceToTop < AUTOSCROLL_THRESHOLD_PX) {
            scrollContainer.scrollTop -= Math.floor(
              AUTOSCROLL_SPEED / (distanceToTop + AUTOSCROLL_DAMPENING)
            )
            dragSelectionChangeLoopHandle.current = requestAnimationFrame(() => {
              onSelectionDrag(rectangle, event)
            })
          }
        }
        if (
          rectangle.signedHeight >= 0 &&
          scrollContainer.scrollTop + rect.height < scrollContainer.scrollHeight
        ) {
          const distanceToBottom = Math.max(0, rect.bottom - rectangle.bottom)
          if (distanceToBottom < AUTOSCROLL_THRESHOLD_PX) {
            scrollContainer.scrollTop += Math.floor(
              AUTOSCROLL_SPEED / (distanceToBottom + AUTOSCROLL_DAMPENING)
            )
            dragSelectionChangeLoopHandle.current = requestAnimationFrame(() => {
              onSelectionDrag(rectangle, event)
            })
          }
        }
        const overlapsHorizontally = rect.right > rectangle.left && rect.left < rectangle.right
        const selectionTop = Math.max(0, rectangle.top - rect.top - HEADER_HEIGHT_PX)
        const selectionBottom = Math.max(
          0,
          Math.min(rect.height, rectangle.bottom - rect.top - HEADER_HEIGHT_PX)
        )
        const range = dragSelectionRangeRef.current
        if (!overlapsHorizontally) {
          dragSelectionRangeRef.current = null
        } else if (range == null) {
          const topIndex = (selectionTop + scrollContainer.scrollTop) / ROW_HEIGHT_PX
          const bottomIndex = (selectionBottom + scrollContainer.scrollTop) / ROW_HEIGHT_PX
          dragSelectionRangeRef.current = {
            initialIndex: rectangle.signedHeight < 0 ? bottomIndex : topIndex,
            start: Math.floor(topIndex),
            end: Math.ceil(bottomIndex),
          }
        } else {
          const topIndex = (selectionTop + scrollContainer.scrollTop) / ROW_HEIGHT_PX
          const bottomIndex = (selectionBottom + scrollContainer.scrollTop) / ROW_HEIGHT_PX
          const endIndex = rectangle.signedHeight < 0 ? topIndex : bottomIndex
          dragSelectionRangeRef.current = {
            initialIndex: range.initialIndex,
            start: Math.floor(Math.min(range.initialIndex, endIndex)),
            end: Math.ceil(Math.max(range.initialIndex, endIndex)),
          }
        }
        if (range == null) {
          setVisuallySelectedKeysOverride(null)
        } else {
          const keys = displayItems.slice(range.start, range.end).map(node => node.key)
          setVisuallySelectedKeysOverride(calculateNewKeys(event, keys, () => []))
        }
      }
    },
    [displayItems, calculateNewKeys]
  )

  const onSelectionDragEnd = React.useCallback(
    (event: MouseEvent) => {
      const range = dragSelectionRangeRef.current
      if (range != null) {
        const keys = displayItems.slice(range.start, range.end).map(node => node.key)
        setSelectedKeys(calculateNewKeys(event, keys, () => []))
      }
      setVisuallySelectedKeysOverride(null)
      dragSelectionRangeRef.current = null
    },
    [displayItems, calculateNewKeys, /* should never change */ setSelectedKeys]
  )

  const onSelectionDragCancel = React.useCallback(() => {
    setVisuallySelectedKeysOverride(null)
    dragSelectionRangeRef.current = null
  }, [])

  const onRowClick = React.useCallback(
    (innerRowProps: assetRow.AssetRowInnerProps, event: React.MouseEvent) => {
      const { key } = innerRowProps
      event.stopPropagation()
      const newIndex = visibleItems.findIndex(innerItem => AssetTreeNode.getKey(innerItem) === key)
      const getRange = () => {
        if (mostRecentlySelectedIndexRef.current == null) {
          return [key]
        } else {
          const index1 = mostRecentlySelectedIndexRef.current
          const index2 = newIndex
          const startIndex = Math.min(index1, index2)
          const endIndex = Math.max(index1, index2) + 1
          return visibleItems.slice(startIndex, endIndex).map(AssetTreeNode.getKey)
        }
      }
      setSelectedKeys(calculateNewKeys(event, [key], getRange))
      setMostRecentlySelectedIndex(newIndex)
      if (!event.shiftKey) {
        selectionStartIndexRef.current = null
      }
    },
    [
      visibleItems,
      calculateNewKeys,
      /* should never change */ setSelectedKeys,
      /* should never change */ setMostRecentlySelectedIndex,
    ]
  )

  const columns = columnUtils.getColumnList(backend.type, enabledColumns)

  const headerRow = (
    <tr ref={headerRowRef} className="sticky top-[1px] text-sm font-semibold">
      {columns.map(column => {
        // This is a React component, even though it does not contain JSX.
        // eslint-disable-next-line no-restricted-syntax
        const Heading = columnHeading.COLUMN_HEADING[column]
        return (
          <th key={column} className={columnUtils.COLUMN_CSS_CLASS[column]}>
            <Heading state={state} />
          </th>
        )
      })}
    </tr>
  )

  const itemRows = isLoading ? (
    <tr className="h-row">
      <td colSpan={columns.length} className="bg-transparent">
        <div className="grid w-container justify-around">
          <Spinner size={LOADING_SPINNER_SIZE_PX} state={spinnerState} />
        </div>
      </td>
    </tr>
  ) : (
    displayItems.map(item => {
      const key = AssetTreeNode.getKey(item)
      const isSelected = (visuallySelectedKeysOverride ?? selectedKeys).has(key)
      const isSoleSelected = selectedKeys.size === 1 && isSelected
      return (
        <AssetRow
          key={key}
          columns={columns}
          item={item}
          state={state}
          hidden={hideRows || visibilities.get(item.key) === Visibility.hidden}
          selected={isSelected}
          setSelected={selected => {
            setSelectedKeys(set.withPresence(selectedKeysRef.current, key, selected))
          }}
          isSoleSelected={isSoleSelected}
          isKeyboardSelected={
            keyboardSelectedIndex != null && item === visibleItems[keyboardSelectedIndex]
          }
          allowContextMenu={selectedKeysRef.current.size === 0 || !isSelected || isSoleSelected}
          onClick={onRowClick}
          onContextMenu={(_innerProps, event) => {
            if (!isSelected) {
              event.preventDefault()
              event.stopPropagation()
              setMostRecentlySelectedIndex(visibleItems.indexOf(item))
              selectionStartIndexRef.current = null
              setSelectedKeys(new Set([key]))
            }
          }}
          onDragStart={event => {
            let newSelectedKeys = selectedKeysRef.current
            if (!newSelectedKeys.has(key)) {
              setMostRecentlySelectedIndex(visibleItems.indexOf(item))
              selectionStartIndexRef.current = null
              newSelectedKeys = new Set([key])
              setSelectedKeys(newSelectedKeys)
            }
            const nodes = assetTree
              .preorderTraversal()
              .filter(node => newSelectedKeys.has(node.key))
            const payload: drag.AssetRowsDragPayload = nodes.map(node => ({
              key: node.key,
              asset: node.item,
            }))
            drag.setDragImageToBlank(event)
            drag.ASSET_ROWS.bind(event, payload)
            setModal(
              <DragModal
                event={event}
                className="flex flex-col rounded-default bg-selected-frame backdrop-blur-default"
                doCleanup={() => {
                  drag.ASSET_ROWS.unbind(payload)
                }}
              >
                {nodes.map(node => (
                  <NameColumn
                    key={node.key}
                    keyProp={node.key}
                    item={node.with({ depth: 0 })}
                    state={state}
                    // Default states.
                    isSoleSelected={false}
                    selected={false}
                    rowState={assetRowUtils.INITIAL_ROW_STATE}
                    // The drag placeholder cannot be interacted with.
                    setSelected={() => {}}
                    setItem={() => {}}
                    setRowState={() => {}}
                  />
                ))}
              </DragModal>
            )
          }}
          onDragOver={event => {
            const payload = drag.LABELS.lookup(event)
            if (payload != null) {
              event.preventDefault()
              event.stopPropagation()
              const ids = new Set(
                selectedKeysRef.current.has(key) ? selectedKeysRef.current : [key]
              )
              // Expand ids to include ids of children as well.
              for (const node of assetTree.preorderTraversal()) {
                if (ids.has(node.key) && node.children != null) {
                  for (const child of node.children) {
                    ids.add(child.key)
                  }
                }
              }
              let labelsPresent = 0
              for (const selectedKey of ids) {
                const labels = nodeMapRef.current.get(selectedKey)?.item.labels
                if (labels != null) {
                  for (const label of labels) {
                    if (payload.has(label)) {
                      labelsPresent += 1
                    }
                  }
                }
              }
              const shouldAdd = labelsPresent * 2 < ids.size * payload.size
              window.setTimeout(() => {
                dispatchAssetEvent({
                  type: shouldAdd
                    ? AssetEventType.temporarilyAddLabels
                    : AssetEventType.temporarilyRemoveLabels,
                  ids,
                  labelNames: payload,
                })
              })
            }
          }}
          onDragEnd={() => {
            dispatchAssetEvent({
              type: AssetEventType.temporarilyAddLabels,
              ids: selectedKeysRef.current,
              labelNames: set.EMPTY,
            })
          }}
          onDrop={event => {
            const ids = new Set(selectedKeysRef.current.has(key) ? selectedKeysRef.current : [key])
            // Expand ids to include ids of descendants as well.
            for (const node of assetTree.preorderTraversal()) {
              if (ids.has(node.key) && node.children != null) {
                for (const child of node.children) {
                  ids.add(child.key)
                }
              }
            }
            const payload = drag.LABELS.lookup(event)
            if (payload != null) {
              event.preventDefault()
              event.stopPropagation()
              let labelsPresent = 0
              for (const selectedKey of ids) {
                const labels = nodeMapRef.current.get(selectedKey)?.item.labels
                if (labels != null) {
                  for (const label of labels) {
                    if (payload.has(label)) {
                      labelsPresent += 1
                    }
                  }
                }
              }
              const shouldAdd = labelsPresent * 2 < ids.size * payload.size
              dispatchAssetEvent({
                type: shouldAdd ? AssetEventType.addLabels : AssetEventType.removeLabels,
                ids,
                labelNames: payload,
              })
            } else {
              dispatchAssetEvent({
                type: AssetEventType.temporarilyAddLabels,
                ids,
                labelNames: set.EMPTY,
              })
            }
          }}
        />
      )
    })
  )

  const table = (
    <div
      className="flex grow flex-col"
      onContextMenu={event => {
        event.preventDefault()
        event.stopPropagation()
        setModal(
          <AssetsTableContextMenu
            category={category}
            pasteData={pasteData}
            selectedKeys={selectedKeys}
            clearSelectedKeys={clearSelectedKeys}
            nodeMapRef={nodeMapRef}
            event={event}
            dispatchAssetEvent={dispatchAssetEvent}
            dispatchAssetListEvent={dispatchAssetListEvent}
            doCopy={doCopy}
            doCut={doCut}
            doPaste={doPaste}
          />
        )
      }}
      onDragLeave={event => {
        const payload = drag.LABELS.lookup(event)
        if (
          payload != null &&
          event.relatedTarget instanceof Node &&
          !event.currentTarget.contains(event.relatedTarget)
        ) {
          dispatchAssetEvent({
            type: AssetEventType.temporarilyAddLabels,
            ids: selectedKeysRef.current,
            labelNames: set.EMPTY,
          })
        }
      }}
    >
      <table className="table-fixed border-collapse rounded-rows">
        <thead>{headerRow}</thead>
        <tbody ref={bodyRef}>
          {itemRows}
          <tr className="hidden h-row first:table-row">
            <td colSpan={columns.length} className="bg-transparent">
              {category === Category.trash ? (
                <span className="px-cell-x placeholder">{getText('yourTrashIsEmpty')}</span>
              ) : query.query !== '' ? (
                <span className="px-cell-x placeholder">
                  {getText('noFilesMatchTheCurrentFilters')}
                </span>
              ) : (
                <span className="px-cell-x placeholder">{getText('youHaveNoFiles')}</span>
              )}
            </td>
          </tr>
        </tbody>
      </table>
      <div
        data-testid="root-directory-dropzone"
        className="grow"
        onClick={() => {
          setSelectedKeys(new Set())
        }}
        onDragEnter={onDragOver}
        onDragOver={onDragOver}
        onDrop={event => {
          const payload = drag.ASSET_ROWS.lookup(event)
          const filtered = payload?.filter(item => item.asset.parentId !== rootDirectoryId)
          if (filtered != null && filtered.length > 0) {
            event.preventDefault()
            event.stopPropagation()
            unsetModal()
            dispatchAssetEvent({
              type: AssetEventType.move,
              newParentKey: rootDirectoryId,
              newParentId: rootDirectoryId,
              ids: new Set(filtered.map(dragItem => dragItem.asset.id)),
            })
          } else if (event.dataTransfer.types.includes('Files')) {
            event.preventDefault()
            event.stopPropagation()
            dispatchAssetListEvent({
              type: AssetListEventType.uploadFiles,
              parentKey: rootDirectoryId,
              parentId: rootDirectoryId,
              files: Array.from(event.dataTransfer.files),
            })
          }
        }}
      />
    </div>
  )

  return (
    <div ref={scrollContainerRef} className="flex-1 overflow-auto container-size">
      {!hidden && hiddenContextMenu}
      {!hidden && (
        <SelectionBrush
          onDrag={onSelectionDrag}
          onDragEnd={onSelectionDragEnd}
          onDragCancel={onSelectionDragCancel}
        />
      )}
      <div className="flex h-max min-h-full w-max min-w-full flex-col">
        {isCloud && (
          <div className="flex-0 sticky top flex h flex-col">
            <div
              data-testid="extra-columns"
              className="sticky right flex self-end px-extra-columns-panel-x py-extra-columns-panel-y"
            >
              <div className="inline-flex gap-icons">
                {columnUtils.CLOUD_COLUMNS.filter(column => !enabledColumns.has(column)).map(
                  column => (
                    <Button
                      key={column}
                      active
                      image={columnUtils.COLUMN_ICONS[column]}
                      alt={getText(columnUtils.COLUMN_SHOW_TEXT_ID[column])}
                      onClick={event => {
                        event.stopPropagation()
                        const newExtraColumns = new Set(enabledColumns)
                        if (enabledColumns.has(column)) {
                          newExtraColumns.delete(column)
                        } else {
                          newExtraColumns.add(column)
                        }
                        setEnabledColumns(newExtraColumns)
                      }}
                    />
                  )
                )}
              </div>
            </div>
          </div>
        )}
        <div className="flex h-full w-min min-w-full grow flex-col">{table}</div>
      </div>
    </div>
  )
}<|MERGE_RESOLUTION|>--- conflicted
+++ resolved
@@ -448,11 +448,7 @@
         const owners =
           node.item.permissions
             ?.filter(permission => permission.permission === permissions.PermissionAction.own)
-<<<<<<< HEAD
             .map(backendModule.getAssetPermissionName) ?? []
-=======
-            .map(owner => owner.user.name) ?? []
->>>>>>> 9c2d25ea
         const globMatch = (glob: string, match: string) => {
           const regex = (globCache[glob] =
             globCache[glob] ??
@@ -757,11 +753,7 @@
             .flatMap(node =>
               (node.item.permissions ?? [])
                 .filter(permission => permission.permission === permissions.PermissionAction.own)
-<<<<<<< HEAD
                 .map(backendModule.getAssetPermissionName)
-=======
-                .map(permission => permission.user.name)
->>>>>>> 9c2d25ea
             )
           setSuggestions(
             Array.from(
