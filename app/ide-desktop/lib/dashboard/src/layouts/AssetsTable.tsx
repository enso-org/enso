--- conflicted
+++ resolved
@@ -12,11 +12,8 @@
 import * as inputBindingsProvider from '#/providers/InputBindingsProvider'
 import * as localStorageProvider from '#/providers/LocalStorageProvider'
 import * as modalProvider from '#/providers/ModalProvider'
-<<<<<<< HEAD
 import * as navigator2DProvider from '#/providers/Navigator2DProvider'
-=======
 import * as textProvider from '#/providers/TextProvider'
->>>>>>> 3eb47ac2
 
 import type * as assetEvent from '#/events/assetEvent'
 import AssetEventType from '#/events/AssetEventType'
@@ -28,6 +25,7 @@
 import AssetsTableContextMenu from '#/layouts/AssetsTableContextMenu'
 import Category from '#/layouts/CategorySwitcher/Category'
 
+import * as aria from '#/components/aria'
 import type * as assetRow from '#/components/dashboard/AssetRow'
 import AssetRow from '#/components/dashboard/AssetRow'
 import * as assetRowUtils from '#/components/dashboard/AssetRow/assetRowUtils'
@@ -2473,13 +2471,15 @@
           <tr className="hidden h-row first:table-row">
             <td colSpan={columns.length} className="bg-transparent">
               {category === Category.trash ? (
-                <span className="px-cell-x placeholder">{getText('yourTrashIsEmpty')}</span>
+                <aria.Text className="px-cell-x placeholder">
+                  {getText('yourTrashIsEmpty')}
+                </aria.Text>
               ) : query.query !== '' ? (
-                <span className="px-cell-x placeholder">
+                <aria.Text className="px-cell-x placeholder">
                   {getText('noFilesMatchTheCurrentFilters')}
-                </span>
+                </aria.Text>
               ) : (
-                <span className="px-cell-x placeholder">{getText('youHaveNoFiles')}</span>
+                <aria.Text className="px-cell-x placeholder">{getText('youHaveNoFiles')}</aria.Text>
               )}
             </td>
           </tr>
@@ -2522,7 +2522,6 @@
   )
 
   return (
-<<<<<<< HEAD
     <FocusArea direction="vertical">
       {(ref, innerProps) => (
         <div
@@ -2562,9 +2561,7 @@
                             key={column}
                             active
                             image={columnUtils.COLUMN_ICONS[column]}
-                            alt={`${enabledColumns.has(column) ? 'Show' : 'Hide'} ${
-                              columnUtils.COLUMN_NAME[column]
-                            }`}
+                            alt={getText(columnUtils.COLUMN_SHOW_TEXT_ID[column])}
                             onPress={() => {
                               const newExtraColumns = new Set(enabledColumns)
                               if (enabledColumns.has(column)) {
@@ -2580,45 +2577,6 @@
                     )}
                   </FocusArea>
                 </div>
-=======
-    <div ref={scrollContainerRef} className="flex-1 overflow-auto container-size">
-      {!hidden && hiddenContextMenu}
-      {!hidden && (
-        <SelectionBrush
-          onDrag={onSelectionDrag}
-          onDragEnd={onSelectionDragEnd}
-          onDragCancel={onSelectionDragCancel}
-        />
-      )}
-      <div className="flex h-max min-h-full w-max min-w-full flex-col">
-        {isCloud && (
-          <div className="flex-0 sticky top flex h flex-col">
-            <div
-              data-testid="extra-columns"
-              className="sticky right flex self-end px-extra-columns-panel-x py-extra-columns-panel-y"
-            >
-              <div className="inline-flex gap-icons">
-                {columnUtils.CLOUD_COLUMNS.filter(column => !enabledColumns.has(column)).map(
-                  column => (
-                    <Button
-                      key={column}
-                      active
-                      image={columnUtils.COLUMN_ICONS[column]}
-                      alt={getText(columnUtils.COLUMN_SHOW_TEXT_ID[column])}
-                      onClick={event => {
-                        event.stopPropagation()
-                        const newExtraColumns = new Set(enabledColumns)
-                        if (enabledColumns.has(column)) {
-                          newExtraColumns.delete(column)
-                        } else {
-                          newExtraColumns.add(column)
-                        }
-                        setEnabledColumns(newExtraColumns)
-                      }}
-                    />
-                  )
-                )}
->>>>>>> 3eb47ac2
               </div>
             )}
             <div className="flex h-full w-min min-w-full grow flex-col">{table}</div>
