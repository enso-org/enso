/** @file Table displaying a list of projects. */
import * as React from 'react'

import * as toast from 'react-toastify'

import DropFilesImage from 'enso-assets/drop_files.svg'

import * as mimeTypes from '#/data/mimeTypes'

import * as backendHooks from '#/hooks/backendHooks'
import * as eventHooks from '#/hooks/eventHooks'
import * as intersectionHooks from '#/hooks/intersectionHooks'
import * as toastAndLogHooks from '#/hooks/toastAndLogHooks'
import useOnScroll from '#/hooks/useOnScroll'

import * as authProvider from '#/providers/AuthProvider'
import * as backendProvider from '#/providers/BackendProvider'
import * as inputBindingsProvider from '#/providers/InputBindingsProvider'
import * as localStorageProvider from '#/providers/LocalStorageProvider'
import * as modalProvider from '#/providers/ModalProvider'
import * as navigator2DProvider from '#/providers/Navigator2DProvider'
import * as textProvider from '#/providers/TextProvider'

import type * as assetEvent from '#/events/assetEvent'
import AssetEventType from '#/events/AssetEventType'
import type * as assetListEvent from '#/events/assetListEvent'
import AssetListEventType from '#/events/AssetListEventType'

import type * as dashboard from '#/pages/dashboard/Dashboard'

import type * as assetPanel from '#/layouts/AssetPanel'
import type * as assetSearchBar from '#/layouts/AssetSearchBar'
import AssetsTableContextMenu from '#/layouts/AssetsTableContextMenu'
import * as categoryModule from '#/layouts/CategorySwitcher/Category'
import type Category from '#/layouts/CategorySwitcher/Category'

import * as aria from '#/components/aria'
import type * as assetRow from '#/components/dashboard/AssetRow'
import AssetRow from '#/components/dashboard/AssetRow'
import * as assetRowUtils from '#/components/dashboard/AssetRow/assetRowUtils'
import * as columnUtils from '#/components/dashboard/column/columnUtils'
import NameColumn from '#/components/dashboard/column/NameColumn'
import * as columnHeading from '#/components/dashboard/columnHeading'
import Label from '#/components/dashboard/Label'
import SelectionBrush from '#/components/SelectionBrush'
import Spinner, * as spinner from '#/components/Spinner'
import Button from '#/components/styled/Button'
import FocusArea from '#/components/styled/FocusArea'
import FocusRing from '#/components/styled/FocusRing'
import SvgMask from '#/components/SvgMask'

import DragModal from '#/modals/DragModal'
import DuplicateAssetsModal from '#/modals/DuplicateAssetsModal'
import UpsertSecretModal from '#/modals/UpsertSecretModal'

import * as backendModule from '#/services/Backend'
import type Backend from '#/services/Backend'
import LocalBackend from '#/services/LocalBackend'

import * as array from '#/utilities/array'
import type * as assetQuery from '#/utilities/AssetQuery'
import AssetQuery from '#/utilities/AssetQuery'
import type * as assetTreeNode from '#/utilities/AssetTreeNode'
import AssetTreeNode from '#/utilities/AssetTreeNode'
import * as dateTime from '#/utilities/dateTime'
import * as drag from '#/utilities/drag'
import * as fileInfo from '#/utilities/fileInfo'
import type * as geometry from '#/utilities/geometry'
import * as inputBindingsModule from '#/utilities/inputBindings'
import LocalStorage from '#/utilities/LocalStorage'
import type * as pasteDataModule from '#/utilities/pasteData'
import PasteType from '#/utilities/PasteType'
import * as permissions from '#/utilities/permissions'
import * as sanitizedEventTargets from '#/utilities/sanitizedEventTargets'
import * as set from '#/utilities/set'
import * as sorting from '#/utilities/sorting'
import * as string from '#/utilities/string'
import * as tailwindMerge from '#/utilities/tailwindMerge'
import * as uniqueString from '#/utilities/uniqueString'
import Visibility from '#/utilities/Visibility'

// ============================
// === Global configuration ===
// ============================

declare module '#/utilities/LocalStorage' {
  /** */
  interface LocalStorageData {
    readonly enabledColumns: columnUtils.Column[]
  }
}

LocalStorage.registerKey('enabledColumns', {
  tryParse: value => {
    const possibleColumns = Array.isArray(value) ? value : []
    const values = possibleColumns.filter(array.includesPredicate(columnUtils.CLOUD_COLUMNS))
    return values.length === 0 ? null : values
  },
})

// =================
// === Constants ===
// =================

/** If the ratio of intersection between the main dropzone that should be visible, and the
 * scrollable container, is below this value, then the backup dropzone will be shown. */
const MINIMUM_DROPZONE_INTERSECTION_RATIO = 0.5
/** If the drag pointer is less than this distance away from the top or bottom of the
 * scroll container, then the scroll container automatically scrolls upwards if the cursor is near
 * the top of the scroll container, or downwards if the cursor is near the bottom. */
const AUTOSCROLL_THRESHOLD_PX = 50
/** An arbitrary constant that controls the speed of autoscroll. */
const AUTOSCROLL_SPEED = 100
/** The autoscroll speed is `AUTOSCROLL_SPEED / (distance + AUTOSCROLL_DAMPENING)`. */
const AUTOSCROLL_DAMPENING = 10
/** The height of each row in the table body. MUST be identical to the value as set by the
 * Tailwind styling. */
const ROW_HEIGHT_PX = 38
/** The size of the loading spinner. */
const LOADING_SPINNER_SIZE_PX = 36
/** The number of pixels the header bar should shrink when the column selector is visible,
 * assuming 0 icons are visible in the column selector. */
const COLUMNS_SELECTOR_BASE_WIDTH_PX = 4
/** The number of pixels the header bar should shrink per collapsed column. */
const COLUMNS_SELECTOR_ICON_WIDTH_PX = 28

const SUGGESTIONS_FOR_NO: assetSearchBar.Suggestion[] = [
  {
    render: () => 'no:label',
    addToQuery: query => query.addToLastTerm({ nos: ['label'] }),
    deleteFromQuery: query => query.deleteFromLastTerm({ nos: ['label'] }),
  },
  {
    render: () => 'no:description',
    addToQuery: query => query.addToLastTerm({ nos: ['description'] }),
    deleteFromQuery: query => query.deleteFromLastTerm({ nos: ['description'] }),
  },
]
const SUGGESTIONS_FOR_HAS: assetSearchBar.Suggestion[] = [
  {
    render: () => 'has:label',
    addToQuery: query => query.addToLastTerm({ negativeNos: ['label'] }),
    deleteFromQuery: query => query.deleteFromLastTerm({ negativeNos: ['label'] }),
  },
  {
    render: () => 'has:description',
    addToQuery: query => query.addToLastTerm({ negativeNos: ['description'] }),
    deleteFromQuery: query => query.deleteFromLastTerm({ negativeNos: ['description'] }),
  },
]
const SUGGESTIONS_FOR_TYPE: assetSearchBar.Suggestion[] = [
  {
    render: () => 'type:project',
    addToQuery: query => query.addToLastTerm({ types: ['project'] }),
    deleteFromQuery: query => query.deleteFromLastTerm({ types: ['project'] }),
  },
  {
    render: () => 'type:folder',
    addToQuery: query => query.addToLastTerm({ types: ['folder'] }),
    deleteFromQuery: query => query.deleteFromLastTerm({ types: ['folder'] }),
  },
  {
    render: () => 'type:file',
    addToQuery: query => query.addToLastTerm({ types: ['file'] }),
    deleteFromQuery: query => query.deleteFromLastTerm({ types: ['file'] }),
  },
  {
    render: () => 'type:secret',
    addToQuery: query => query.addToLastTerm({ types: ['secret'] }),
    deleteFromQuery: query => query.deleteFromLastTerm({ types: ['secret'] }),
  },
  {
    render: () => 'type:datalink',
    addToQuery: query => query.addToLastTerm({ types: ['datalink'] }),
    deleteFromQuery: query => query.deleteFromLastTerm({ types: ['datalink'] }),
  },
]
const SUGGESTIONS_FOR_NEGATIVE_TYPE: assetSearchBar.Suggestion[] = [
  {
    render: () => 'type:project',
    addToQuery: query => query.addToLastTerm({ negativeTypes: ['project'] }),
    deleteFromQuery: query => query.deleteFromLastTerm({ negativeTypes: ['project'] }),
  },
  {
    render: () => 'type:folder',
    addToQuery: query => query.addToLastTerm({ negativeTypes: ['folder'] }),
    deleteFromQuery: query => query.deleteFromLastTerm({ negativeTypes: ['folder'] }),
  },
  {
    render: () => 'type:file',
    addToQuery: query => query.addToLastTerm({ negativeTypes: ['file'] }),
    deleteFromQuery: query => query.deleteFromLastTerm({ negativeTypes: ['file'] }),
  },
  {
    render: () => 'type:datalink',
    addToQuery: query => query.addToLastTerm({ negativeTypes: ['datalink'] }),
    deleteFromQuery: query => query.deleteFromLastTerm({ negativeTypes: ['datalink'] }),
  },
]

// ===================================
// === insertAssetTreeNodeChildren ===
// ===================================

/** Return a directory, with new children added into its list of children.
 * All children MUST have the same asset type. */
function insertAssetTreeNodeChildren(
  item: assetTreeNode.AnyAssetTreeNode,
  children: backendModule.AnyAsset[],
  directoryKey: backendModule.DirectoryId,
  directoryId: backendModule.DirectoryId
): assetTreeNode.AnyAssetTreeNode {
  const depth = item.depth + 1
  const typeOrder = children[0] != null ? backendModule.ASSET_TYPE_ORDER[children[0].type] : 0
  const nodes = (item.children ?? []).filter(
    node => node.item.type !== backendModule.AssetType.specialEmpty
  )
  const nodesToInsert = children.map(asset =>
    AssetTreeNode.fromAsset(asset, directoryKey, directoryId, depth, `${item.path}/${asset.title}`)
  )
  const newNodes = array.splicedBefore(
    nodes,
    nodesToInsert,
    innerItem => backendModule.ASSET_TYPE_ORDER[innerItem.item.type] >= typeOrder
  )
  return item.with({ children: newNodes })
}

/** Return a directory, with new children added into its list of children.
 * The children MAY be of different asset types. */
function insertArbitraryAssetTreeNodeChildren(
  item: assetTreeNode.AnyAssetTreeNode,
  children: backendModule.AnyAsset[],
  directoryKey: backendModule.DirectoryId,
  directoryId: backendModule.DirectoryId,
  getKey: ((asset: backendModule.AnyAsset) => backendModule.AssetId) | null = null
): assetTreeNode.AnyAssetTreeNode {
  const depth = item.depth + 1
  const nodes = (item.children ?? []).filter(
    node => node.item.type !== backendModule.AssetType.specialEmpty
  )
  const byType: Readonly<Record<backendModule.AssetType, backendModule.AnyAsset[]>> = {
    [backendModule.AssetType.directory]: [],
    [backendModule.AssetType.project]: [],
    [backendModule.AssetType.file]: [],
    [backendModule.AssetType.datalink]: [],
    [backendModule.AssetType.secret]: [],
    [backendModule.AssetType.specialLoading]: [],
    [backendModule.AssetType.specialEmpty]: [],
  }
  for (const child of children) {
    byType[child.type].push(child)
  }
  let newNodes = nodes
  for (const childrenOfSpecificType of Object.values(byType)) {
    const firstChild = childrenOfSpecificType[0]
    if (firstChild) {
      const typeOrder = backendModule.ASSET_TYPE_ORDER[firstChild.type]
      const nodesToInsert = childrenOfSpecificType.map(asset =>
        AssetTreeNode.fromAsset(
          asset,
          directoryKey,
          directoryId,
          depth,
          `${item.path}/${asset.title}`,
          getKey?.(asset) ?? asset.id
        )
      )
      newNodes = array.splicedBefore(
        newNodes,
        nodesToInsert,
        innerItem => backendModule.ASSET_TYPE_ORDER[innerItem.item.type] >= typeOrder
      )
    }
  }
  return newNodes === nodes ? item : item.with({ children: newNodes })
}

// =========================
// === DragSelectionInfo ===
// =========================

/** Information related to a drag selection. */
interface DragSelectionInfo {
  readonly initialIndex: number
  readonly start: number
  readonly end: number
}

// =============================
// === Category to filter by ===
// =============================

const CATEGORY_TO_FILTER_BY: Readonly<
  Record<categoryModule.CategoryType, backendModule.FilterBy | null>
> = {
  [categoryModule.CategoryType.cloud]: backendModule.FilterBy.active,
  [categoryModule.CategoryType.local]: backendModule.FilterBy.active,
  [categoryModule.CategoryType.recent]: null,
  [categoryModule.CategoryType.trash]: backendModule.FilterBy.trashed,
  [categoryModule.CategoryType.user]: backendModule.FilterBy.active,
  [categoryModule.CategoryType.team]: backendModule.FilterBy.active,
}

// ===================
// === AssetsTable ===
// ===================

/** State passed through from a {@link AssetsTable} to every cell. */
export interface AssetsTableState {
  readonly backend: Backend
  readonly rootDirectoryId: backendModule.DirectoryId
  readonly selectedKeys: React.MutableRefObject<ReadonlySet<backendModule.AssetId>>
  readonly scrollContainerRef: React.RefObject<HTMLElement>
  readonly visibilities: ReadonlyMap<backendModule.AssetId, Visibility>
  readonly category: Category
  readonly hasPasteData: boolean
  readonly setPasteData: (pasteData: pasteDataModule.PasteData<Set<backendModule.AssetId>>) => void
  readonly sortInfo: sorting.SortInfo<columnUtils.SortableColumn> | null
  readonly setSortInfo: (sortInfo: sorting.SortInfo<columnUtils.SortableColumn> | null) => void
  readonly query: AssetQuery
  readonly setQuery: React.Dispatch<React.SetStateAction<AssetQuery>>
  readonly dispatchAssetListEvent: (event: assetListEvent.AssetListEvent) => void
  readonly assetEvents: assetEvent.AssetEvent[]
  readonly dispatchAssetEvent: (event: assetEvent.AssetEvent) => void
  readonly setAssetPanelProps: (props: assetPanel.AssetPanelRequiredProps | null) => void
  readonly setIsAssetPanelTemporarilyVisible: (visible: boolean) => void
  readonly nodeMap: Readonly<
    React.MutableRefObject<ReadonlyMap<backendModule.AssetId, assetTreeNode.AnyAssetTreeNode>>
  >
  readonly hideColumn: (column: columnUtils.Column) => void
  readonly doToggleDirectoryExpansion: (
    directoryId: backendModule.DirectoryId,
    key: backendModule.DirectoryId,
    title?: string | null,
    override?: boolean
  ) => void
  readonly doOpenEditor: (id: backendModule.ProjectId) => void
  readonly doCopy: () => void
  readonly doCut: () => void
  readonly doPaste: (
    newParentKey: backendModule.DirectoryId,
    newParentId: backendModule.DirectoryId
  ) => void
}

/** Data associated with a {@link AssetRow}, used for rendering. */
export interface AssetRowState {
  readonly setVisibility: (visibility: Visibility) => void
  readonly isEditingName: boolean
  readonly temporarilyAddedLabels: ReadonlySet<backendModule.LabelName>
  readonly temporarilyRemovedLabels: ReadonlySet<backendModule.LabelName>
}

/** Props for a {@link AssetsTable}. */
export interface AssetsTableProps {
  readonly openedProjects: dashboard.Project[]
  readonly hidden: boolean
  readonly query: AssetQuery
  readonly setQuery: React.Dispatch<React.SetStateAction<AssetQuery>>
  readonly setSuggestions: React.Dispatch<
    React.SetStateAction<readonly assetSearchBar.Suggestion[]>
  >
  readonly setCanDownload: (canDownload: boolean) => void
  readonly category: Category
  readonly initialProjectName: string | null
  readonly assetListEvents: assetListEvent.AssetListEvent[]
  readonly dispatchAssetListEvent: (event: assetListEvent.AssetListEvent) => void
  readonly assetEvents: assetEvent.AssetEvent[]
  readonly dispatchAssetEvent: (event: assetEvent.AssetEvent) => void
  readonly setAssetPanelProps: (props: assetPanel.AssetPanelRequiredProps | null) => void
  readonly setIsAssetPanelTemporarilyVisible: (visible: boolean) => void
  readonly targetDirectoryNodeRef: React.MutableRefObject<assetTreeNode.AnyAssetTreeNode<backendModule.DirectoryAsset> | null>
  readonly doOpenEditor: (id: dashboard.ProjectId) => void
  readonly doOpenProject: (
    project: dashboard.Project,
    options?: dashboard.OpenProjectOptions
  ) => void
  readonly doCloseProject: (project: dashboard.Project) => void
  readonly assetManagementApiRef: React.Ref<AssetManagementApi>
}

/**
 * The API for managing assets in the table.
 */
export interface AssetManagementApi {
  readonly getAsset: (id: backendModule.AssetId) => backendModule.AnyAsset | null
  readonly setAsset: (id: backendModule.AssetId, asset: backendModule.AnyAsset) => void
}

/** The table of project assets. */
export default function AssetsTable(props: AssetsTableProps) {
  const {
    hidden,
    query,
    setQuery,
    setCanDownload,
    category,
    openedProjects,
    assetManagementApiRef,
  } = props
  const { setSuggestions, initialProjectName } = props
  const { assetListEvents, dispatchAssetListEvent, assetEvents, dispatchAssetEvent } = props
  const { doOpenEditor, doOpenProject, doCloseProject } = props
  const { setAssetPanelProps, targetDirectoryNodeRef, setIsAssetPanelTemporarilyVisible } = props

  const { user } = authProvider.useNonPartialUserSession()
  const backend = backendProvider.useBackend(category)
  const labels = backendHooks.useBackendListTags(backend)
  const { setModal, unsetModal } = modalProvider.useSetModal()
  const { localStorage } = localStorageProvider.useLocalStorage()
  const { getText } = textProvider.useText()
  const inputBindings = inputBindingsProvider.useInputBindings()
  const navigator2D = navigator2DProvider.useNavigator2D()
  const toastAndLog = toastAndLogHooks.useToastAndLog()
  const [initialized, setInitialized] = React.useState(false)
  const initializedRef = React.useRef(initialized)
  initializedRef.current = initialized
  const [isLoading, setIsLoading] = React.useState(true)
  const [enabledColumns, setEnabledColumns] = React.useState(columnUtils.DEFAULT_ENABLED_COLUMNS)
  const [sortInfo, setSortInfo] =
    React.useState<sorting.SortInfo<columnUtils.SortableColumn> | null>(null)
  const [selectedKeys, setSelectedKeysRaw] = React.useState<ReadonlySet<backendModule.AssetId>>(
    () => new Set()
  )
  const selectedKeysRef = React.useRef(selectedKeys)
  const updateAssetRef = React.useRef<
    Record<backendModule.AnyAsset['id'], (asset: backendModule.AnyAsset) => void>
  >({})
  const [pasteData, setPasteData] = React.useState<pasteDataModule.PasteData<
    ReadonlySet<backendModule.AssetId>
  > | null>(null)
  const [, setQueuedAssetEvents] = React.useState<assetEvent.AssetEvent[]>([])
  const [, setNameOfProjectToImmediatelyOpen] = React.useState(initialProjectName)
  const organizationQuery = backendHooks.useBackendQuery(backend, 'getOrganization', [])
  const organization = organizationQuery.data ?? null
  const rootDirectoryId = React.useMemo(
    () => backend.rootDirectoryId(user, organization) ?? backendModule.DirectoryId(''),
    [backend, user, organization]
  )
  const [assetTree, setAssetTree] = React.useState<assetTreeNode.AnyAssetTreeNode>(() => {
    const rootParentDirectoryId = backendModule.DirectoryId('')
    const rootPath = 'rootPath' in category ? category.rootPath : backend.rootPath
    return AssetTreeNode.fromAsset(
      backendModule.createRootDirectoryAsset(rootDirectoryId),
      rootParentDirectoryId,
      rootParentDirectoryId,
      -1,
      rootPath
    )
  })
  const [isDraggingFiles, setIsDraggingFiles] = React.useState(false)
  const [droppedFilesCount, setDroppedFilesCount] = React.useState(0)
  const isCloud = backend.type === backendModule.BackendType.remote
  /** Events sent when the asset list was still loading. */
  const queuedAssetListEventsRef = React.useRef<assetListEvent.AssetListEvent[]>([])
  const rootRef = React.useRef<HTMLDivElement | null>(null)
  const cleanupRootRef = React.useRef(() => {})
  const mainDropzoneRef = React.useRef<HTMLButtonElement | null>(null)
  const lastSelectedIdsRef = React.useRef<
    backendModule.AssetId | ReadonlySet<backendModule.AssetId> | null
  >(null)
  const headerRowRef = React.useRef<HTMLTableRowElement>(null)
  const assetTreeRef = React.useRef<assetTreeNode.AnyAssetTreeNode>(assetTree)
  const pasteDataRef = React.useRef<pasteDataModule.PasteData<
    ReadonlySet<backendModule.AssetId>
  > | null>(null)
  const nodeMapRef = React.useRef<
    ReadonlyMap<backendModule.AssetId, assetTreeNode.AnyAssetTreeNode>
  >(new Map<backendModule.AssetId, assetTreeNode.AnyAssetTreeNode>())
  const filter = React.useMemo(() => {
    const globCache: Record<string, RegExp> = {}
    if (/^\s*$/.test(query.query)) {
      return null
    } else {
      return (node: assetTreeNode.AnyAssetTreeNode) => {
        if (
          node.item.type === backendModule.AssetType.specialEmpty ||
          node.item.type === backendModule.AssetType.specialLoading
        ) {
          // This is FINE, as these assets have no meaning info to match with.
          // eslint-disable-next-line no-restricted-syntax
          return false
        }
        const assetType =
          node.item.type === backendModule.AssetType.directory
            ? 'folder'
            : node.item.type === backendModule.AssetType.datalink
              ? 'datalink'
              : String(node.item.type)
        const assetExtension =
          node.item.type !== backendModule.AssetType.file
            ? null
            : fileInfo.fileExtension(node.item.title).toLowerCase()
        const assetModifiedAt = new Date(node.item.modifiedAt)
        const nodeLabels: string[] = node.item.labels ?? []
        const lowercaseName = node.item.title.toLowerCase()
        const lowercaseDescription = node.item.description?.toLowerCase() ?? ''
        const owners =
          node.item.permissions
            ?.filter(permission => permission.permission === permissions.PermissionAction.own)
            .map(backendModule.getAssetPermissionName) ?? []
        const globMatch = (glob: string, match: string) => {
          const regex = (globCache[glob] =
            globCache[glob] ??
            new RegExp('^' + string.regexEscape(glob).replace(/(?:\\\*)+/g, '.*') + '$', 'i'))
          return regex.test(match)
        }
        const isAbsent = (type: string) => {
          switch (type) {
            case 'label':
            case 'labels': {
              return nodeLabels.length === 0
            }
            case 'name': {
              // Should never be true, but handle it just in case.
              return lowercaseName === ''
            }
            case 'description': {
              return lowercaseDescription === ''
            }
            case 'extension': {
              // Should never be true, but handle it just in case.
              return assetExtension === ''
            }
          }
          // Things like `no:name` and `no:owner` are never true.
          return false
        }
        const parseDate = (date: string) => {
          const lowercase = date.toLowerCase()
          switch (lowercase) {
            case 'today': {
              return new Date()
            }
          }
          return new Date(date)
        }
        const matchesDate = (date: string) => {
          const parsed = parseDate(date)
          return (
            parsed.getFullYear() === assetModifiedAt.getFullYear() &&
            parsed.getMonth() === assetModifiedAt.getMonth() &&
            parsed.getDate() === assetModifiedAt.getDate()
          )
        }
        const isEmpty = (values: string[]) =>
          values.length === 0 || (values.length === 1 && values[0] === '')
        const filterTag = (
          positive: string[][],
          negative: string[][],
          predicate: (value: string) => boolean
        ) =>
          positive.every(values => isEmpty(values) || values.some(predicate)) &&
          negative.every(values => !values.some(predicate))
        return (
          filterTag(query.nos, query.negativeNos, no => isAbsent(no.toLowerCase())) &&
          filterTag(query.keywords, query.negativeKeywords, keyword =>
            lowercaseName.includes(keyword.toLowerCase())
          ) &&
          filterTag(query.names, query.negativeNames, name => globMatch(name, lowercaseName)) &&
          filterTag(query.labels, query.negativeLabels, label =>
            nodeLabels.some(assetLabel => globMatch(label, assetLabel))
          ) &&
          filterTag(query.types, query.negativeTypes, type => type === assetType) &&
          filterTag(
            query.extensions,
            query.negativeExtensions,
            extension => extension.toLowerCase() === assetExtension
          ) &&
          filterTag(query.descriptions, query.negativeDescriptions, description =>
            lowercaseDescription.includes(description.toLowerCase())
          ) &&
          filterTag(query.modifieds, query.negativeModifieds, matchesDate) &&
          filterTag(query.owners, query.negativeOwners, owner =>
            owners.some(assetOwner => globMatch(owner, assetOwner))
          )
        )
      }
    }
  }, [query])
  const displayItems = React.useMemo(() => {
    if (sortInfo == null) {
      return assetTree.preorderTraversal()
    } else {
      const multiplier = sortInfo.direction === sorting.SortDirection.ascending ? 1 : -1
      let compare: (a: assetTreeNode.AnyAssetTreeNode, b: assetTreeNode.AnyAssetTreeNode) => number
      switch (sortInfo.field) {
        case columnUtils.Column.name: {
          compare = (a, b) => {
            const aTitle = a.item.title.toLowerCase()
            const bTitle = b.item.title.toLowerCase()
            if (aTitle === bTitle) {
              const delta = a.item.title > b.item.title ? 1 : a.item.title < b.item.title ? -1 : 0
              return multiplier * delta
            } else {
              const delta = aTitle > bTitle ? 1 : aTitle < bTitle ? -1 : 0
              return multiplier * delta
            }
          }
          break
        }
        case columnUtils.Column.modified: {
          compare = (a, b) => {
            const aOrder = Number(new Date(a.item.modifiedAt))
            const bOrder = Number(new Date(b.item.modifiedAt))
            return multiplier * (aOrder - bOrder)
          }
          break
        }
      }
      return assetTree.preorderTraversal(tree => [...tree].sort(compare))
    }
  }, [assetTree, sortInfo])
  const visibilities = React.useMemo(() => {
    const map = new Map<backendModule.AssetId, Visibility>()
    const processNode = (node: assetTreeNode.AnyAssetTreeNode) => {
      let displayState = Visibility.hidden
      const visible = filter?.(node) ?? true
      for (const child of node.children ?? []) {
        if (visible && child.item.type === backendModule.AssetType.specialEmpty) {
          map.set(child.key, Visibility.visible)
        } else {
          processNode(child)
        }
        if (map.get(child.key) !== Visibility.hidden) {
          displayState = Visibility.faded
        }
      }
      if (visible) {
        displayState = Visibility.visible
      }
      map.set(node.key, displayState)
      return displayState
    }
    processNode(assetTree)
    return map
  }, [assetTree, filter])
  const visibleItems = React.useMemo(
    () => displayItems.filter(item => visibilities.get(item.key) !== Visibility.hidden),
    [displayItems, visibilities]
  )

  const isMainDropzoneVisible = intersectionHooks.useIntersectionRatio(
    rootRef,
    mainDropzoneRef,
    MINIMUM_DROPZONE_INTERSECTION_RATIO,
    ratio => ratio >= MINIMUM_DROPZONE_INTERSECTION_RATIO,
    true
  )

  const updateSecretMutation = backendHooks.useBackendMutation(backend, 'updateSecret')

  React.useEffect(() => {
    if (selectedKeys.size === 0) {
      targetDirectoryNodeRef.current = null
    } else if (selectedKeys.size === 1) {
      const [soleKey] = selectedKeys
      const node = soleKey == null ? null : nodeMapRef.current.get(soleKey)
      if (node != null && node.isType(backendModule.AssetType.directory)) {
        targetDirectoryNodeRef.current = node
      }
    } else {
      let commonDirectoryKey: backendModule.AssetId | null = null
      let otherCandidateDirectoryKey: backendModule.AssetId | null = null
      for (const key of selectedKeys) {
        const node = nodeMapRef.current.get(key)
        if (node != null) {
          if (commonDirectoryKey == null) {
            commonDirectoryKey = node.directoryKey
            otherCandidateDirectoryKey =
              node.item.type === backendModule.AssetType.directory ? node.key : null
          } else if (node.key === commonDirectoryKey || node.directoryKey === commonDirectoryKey) {
            otherCandidateDirectoryKey = null
          } else if (
            otherCandidateDirectoryKey != null &&
            (node.key === otherCandidateDirectoryKey ||
              node.directoryKey === otherCandidateDirectoryKey)
          ) {
            commonDirectoryKey = otherCandidateDirectoryKey
            otherCandidateDirectoryKey = null
          } else {
            // No match; there is no common parent directory for the entire selection.
            commonDirectoryKey = null
            break
          }
        }
      }
      const node = commonDirectoryKey == null ? null : nodeMapRef.current.get(commonDirectoryKey)
      if (node != null && node.isType(backendModule.AssetType.directory)) {
        targetDirectoryNodeRef.current = node
      }
    }
  }, [targetDirectoryNodeRef, selectedKeys])

  React.useEffect(() => {
    const nodeToSuggestion = (
      node: assetTreeNode.AnyAssetTreeNode,
      key: assetQuery.AssetQueryKey = 'names'
    ): assetSearchBar.Suggestion => ({
      render: () => `${key === 'names' ? '' : '-:'}${node.item.title}`,
      addToQuery: oldQuery => oldQuery.addToLastTerm({ [key]: [node.item.title] }),
      deleteFromQuery: oldQuery => oldQuery.deleteFromLastTerm({ [key]: [node.item.title] }),
    })
    const allVisibleNodes = () =>
      assetTree
        .preorderTraversal(children =>
          children.filter(child => visibilities.get(child.key) !== Visibility.hidden)
        )
        .filter(
          node =>
            visibilities.get(node.key) === Visibility.visible &&
            node.item.type !== backendModule.AssetType.specialEmpty &&
            node.item.type !== backendModule.AssetType.specialLoading
        )
    const allVisible = (negative = false) =>
      allVisibleNodes().map(node => nodeToSuggestion(node, negative ? 'negativeNames' : 'names'))
    const terms = AssetQuery.terms(query.query)
    const term = terms.find(otherTerm => otherTerm.values.length === 0) ?? terms[terms.length - 1]
    const termValues = term?.values ?? []
    const shouldOmitNames = terms.some(otherTerm => otherTerm.tag === 'name')
    if (termValues.length !== 0) {
      setSuggestions(shouldOmitNames ? [] : allVisible())
    } else {
      const negative = term?.tag?.startsWith('-') ?? false
      switch (term?.tag ?? null) {
        case null:
        case '':
        case '-':
        case 'name':
        case '-name': {
          setSuggestions(allVisible(negative))
          break
        }
        case 'no':
        case '-has': {
          setSuggestions(isCloud ? SUGGESTIONS_FOR_NO : [])
          break
        }
        case 'has':
        case '-no': {
          setSuggestions(isCloud ? SUGGESTIONS_FOR_HAS : [])
          break
        }
        case 'type': {
          setSuggestions(SUGGESTIONS_FOR_TYPE)
          break
        }
        case '-type': {
          setSuggestions(SUGGESTIONS_FOR_NEGATIVE_TYPE)
          break
        }
        case 'ext':
        case '-ext':
        case 'extension':
        case '-extension': {
          const extensions = allVisibleNodes()
            .filter(node => node.item.type === backendModule.AssetType.file)
            .map(node => fileInfo.fileExtension(node.item.title))
          setSuggestions(
            Array.from(
              new Set(extensions),
              (extension): assetSearchBar.Suggestion => ({
                render: () =>
                  AssetQuery.termToString({
                    tag: `${negative ? '-' : ''}extension`,
                    values: [extension],
                  }),
                addToQuery: oldQuery =>
                  oldQuery.addToLastTerm(
                    negative ? { negativeExtensions: [extension] } : { extensions: [extension] }
                  ),
                deleteFromQuery: oldQuery =>
                  oldQuery.deleteFromLastTerm(
                    negative ? { negativeExtensions: [extension] } : { extensions: [extension] }
                  ),
              })
            )
          )
          break
        }
        case 'modified':
        case '-modified': {
          const modifieds = assetTree.preorderTraversal().map(node => {
            const date = new Date(node.item.modifiedAt)
            return `${date.getFullYear()}-${date.getMonth() + 1}-${date.getDate()}`
          })
          setSuggestions(
            Array.from(
              new Set(['today', ...modifieds]),
              (modified): assetSearchBar.Suggestion => ({
                render: () =>
                  AssetQuery.termToString({
                    tag: `${negative ? '-' : ''}modified`,
                    values: [modified],
                  }),
                addToQuery: oldQuery =>
                  oldQuery.addToLastTerm(
                    negative ? { negativeModifieds: [modified] } : { modifieds: [modified] }
                  ),
                deleteFromQuery: oldQuery =>
                  oldQuery.deleteFromLastTerm(
                    negative ? { negativeModifieds: [modified] } : { modifieds: [modified] }
                  ),
              })
            )
          )
          break
        }
        case 'owner':
        case '-owner': {
          const owners = assetTree
            .preorderTraversal()
            .flatMap(node =>
              (node.item.permissions ?? [])
                .filter(permission => permission.permission === permissions.PermissionAction.own)
                .map(backendModule.getAssetPermissionName)
            )
          setSuggestions(
            Array.from(
              new Set(owners),
              (owner): assetSearchBar.Suggestion => ({
                render: () =>
                  AssetQuery.termToString({
                    tag: `${negative ? '-' : ''}owner`,
                    values: [owner],
                  }),
                addToQuery: oldQuery =>
                  oldQuery.addToLastTerm(
                    negative ? { negativeOwners: [owner] } : { owners: [owner] }
                  ),
                deleteFromQuery: oldQuery =>
                  oldQuery.deleteFromLastTerm(
                    negative ? { negativeOwners: [owner] } : { owners: [owner] }
                  ),
              })
            )
          )
          break
        }
        case 'label':
        case '-label': {
          setSuggestions(
            (labels ?? []).map(
              (label): assetSearchBar.Suggestion => ({
                render: () => (
                  <Label active color={label.color} onPress={() => {}}>
                    {label.value}
                  </Label>
                ),
                addToQuery: oldQuery =>
                  oldQuery.addToLastTerm(
                    negative ? { negativeLabels: [label.value] } : { labels: [label.value] }
                  ),
                deleteFromQuery: oldQuery =>
                  oldQuery.deleteFromLastTerm(
                    negative ? { negativeLabels: [label.value] } : { labels: [label.value] }
                  ),
              })
            )
          )
          break
        }
        default: {
          setSuggestions(shouldOmitNames ? [] : allVisible())
          break
        }
      }
    }
  }, [isCloud, assetTree, query, visibilities, labels, setSuggestions])

  React.useEffect(() => {
    setIsLoading(true)
  }, [backend, category])

  React.useEffect(() => {
    assetTreeRef.current = assetTree
    const newNodeMap = new Map(assetTree.preorderTraversal().map(asset => [asset.key, asset]))
    newNodeMap.set(assetTree.key, assetTree)
    nodeMapRef.current = newNodeMap
  }, [assetTree])

  React.useEffect(() => {
    pasteDataRef.current = pasteData
  }, [pasteData])

  React.useEffect(() => {
    if (!hidden) {
      return inputBindings.attach(sanitizedEventTargets.document.body, 'keydown', {
        cancelCut: () => {
          if (pasteDataRef.current == null) {
            return false
          } else {
            dispatchAssetEvent({ type: AssetEventType.cancelCut, ids: pasteDataRef.current.data })
            setPasteData(null)
            return
          }
        },
      })
    }
  }, [hidden, inputBindings, dispatchAssetEvent])

  React.useEffect(() => {
    if (isLoading) {
      setNameOfProjectToImmediatelyOpen(initialProjectName)
    } else {
      // The project name here might also be a string with project id, e.g. when opening
      // a project file from explorer on Windows.
      const isInitialProject = (asset: backendModule.AnyAsset) =>
        asset.title === initialProjectName || asset.id === initialProjectName
      const projectToLoad = assetTree
        .preorderTraversal()
        .map(node => node.item)
        .filter(backendModule.assetIsProject)
        .find(isInitialProject)
      if (projectToLoad != null) {
        doOpenProject({
          type: backendModule.BackendType.local,
          id: projectToLoad.id,
          title: projectToLoad.title,
          parentId: projectToLoad.parentId,
        })
      } else if (initialProjectName != null) {
        toastAndLog('findProjectError', null, initialProjectName)
      }
    }
    // This effect MUST only run when `initialProjectName` is changed.
    // eslint-disable-next-line react-hooks/exhaustive-deps
  }, [initialProjectName])

  const setSelectedKeys = React.useCallback(
    (newSelectedKeys: ReadonlySet<backendModule.AssetId>) => {
      selectedKeysRef.current = newSelectedKeys
      setSelectedKeysRaw(newSelectedKeys)
      if (!isCloud) {
        setCanDownload(
          newSelectedKeys.size !== 0 &&
            Array.from(newSelectedKeys).every(key => {
              const node = nodeMapRef.current.get(key)
              return node?.item.type === backendModule.AssetType.project
            })
        )
      } else {
        setCanDownload(
          newSelectedKeys.size !== 0 &&
            Array.from(newSelectedKeys).every(key => {
              const node = nodeMapRef.current.get(key)
              return (
                node?.item.type === backendModule.AssetType.project ||
                node?.item.type === backendModule.AssetType.file ||
                node?.item.type === backendModule.AssetType.datalink
              )
            })
        )
      }
    },
    [isCloud, setCanDownload]
  )

  const clearSelectedKeys = React.useCallback(() => {
    setSelectedKeys(new Set())
  }, [setSelectedKeys])

  const overwriteNodes = React.useCallback(
    (newAssets: readonly backendModule.AnyAsset[]) => {
      mostRecentlySelectedIndexRef.current = null
      selectionStartIndexRef.current = null
      const rootPath = 'rootPath' in category ? category.rootPath : backend.rootPath
      // This is required, otherwise we are using an outdated
      // `nameOfProjectToImmediatelyOpen`.
      setNameOfProjectToImmediatelyOpen(oldNameOfProjectToImmediatelyOpen => {
        setInitialized(true)
        const rootParentDirectoryId = backendModule.DirectoryId('')
        const rootDirectory = backendModule.createRootDirectoryAsset(rootDirectoryId)
        const newRootNode = new AssetTreeNode(
          rootDirectory,
          rootParentDirectoryId,
          rootParentDirectoryId,
          newAssets.map(asset =>
            AssetTreeNode.fromAsset(
              asset,
              rootDirectory.id,
              rootDirectory.id,
              0,
              `${rootPath}/${asset.title}`
            )
          ),
          -1,
          rootPath,
          rootDirectory.id,
          true
        )
        setAssetTree(newRootNode)
        // The project name here might also be a string with project id, e.g.
        // when opening a project file from explorer on Windows.
        const isInitialProject = (asset: backendModule.AnyAsset) =>
          asset.title === oldNameOfProjectToImmediatelyOpen ||
          asset.id === oldNameOfProjectToImmediatelyOpen
        if (oldNameOfProjectToImmediatelyOpen != null) {
          const projectToLoad = newAssets
            .filter(backendModule.assetIsProject)
            .find(isInitialProject)
          if (projectToLoad != null) {
            doOpenProject(
              {
                type: backendModule.BackendType.local,
                id: projectToLoad.id,
                title: projectToLoad.title,
                parentId: projectToLoad.parentId,
              },
              { openInBackground: false }
            )
          } else {
            toastAndLog('findProjectError', null, oldNameOfProjectToImmediatelyOpen)
          }
        }
        setQueuedAssetEvents(oldQueuedAssetEvents => {
          if (oldQueuedAssetEvents.length !== 0) {
            queueMicrotask(() => {
              for (const event of oldQueuedAssetEvents) {
                dispatchAssetEvent(event)
              }
            })
          }
          return []
        })
        return null
      })
    },
<<<<<<< HEAD
    [rootDirectoryId, backend.rootPath, category, dispatchAssetEvent, toastAndLog]
=======
    [doOpenProject, rootDirectoryId, backend.rootPath, dispatchAssetEvent, toastAndLog]
>>>>>>> bc920356
  )
  const overwriteNodesRef = React.useRef(overwriteNodes)
  overwriteNodesRef.current = overwriteNodes

  React.useEffect(() => {
    if (initializedRef.current) {
      overwriteNodesRef.current([])
    }
  }, [backend, category])

  const rootDirectoryQuery = backendHooks.useBackendQuery(
    backend,
    'listDirectory',
    [
      {
        parentId: rootDirectoryId,
        filterBy: CATEGORY_TO_FILTER_BY[category.type],
        recentProjects: category.type === categoryModule.CategoryType.recent,
        labels: null,
      },
      // The root directory has no name. This is also SAFE, as there is a different error
      // message when the directory is the root directory (when `parentId == null`).
      '(root)',
    ],
    { queryKey: [], staleTime: 0, meta: { persist: false } }
  )

  React.useEffect(() => {
    if (rootDirectoryQuery.data) {
      setIsLoading(false)
      overwriteNodes(rootDirectoryQuery.data)
    }
  }, [rootDirectoryQuery.data, overwriteNodes])

  React.useEffect(() => {
    const savedEnabledColumns = localStorage.get('enabledColumns')
    if (savedEnabledColumns != null) {
      setEnabledColumns(new Set(savedEnabledColumns))
    }
  }, [localStorage])

  React.useEffect(() => {
    if (initialized) {
      localStorage.set('enabledColumns', [...enabledColumns])
    }
  }, [enabledColumns, initialized, localStorage])

  React.useEffect(() => {
    if (selectedKeysRef.current.size !== 1) {
      setAssetPanelProps(null)
      setIsAssetPanelTemporarilyVisible(false)
    }
  }, [selectedKeysRef.current.size, setAssetPanelProps, setIsAssetPanelTemporarilyVisible])

  const directoryListAbortControllersRef = React.useRef(
    new Map<backendModule.DirectoryId, AbortController>()
  )
  const doToggleDirectoryExpansion = React.useCallback(
    (
      directoryId: backendModule.DirectoryId,
      key: backendModule.DirectoryId,
      title?: string | null,
      override?: boolean
    ) => {
      const directory = nodeMapRef.current.get(key)
      const isExpanded = directory?.children != null && directory.isExpanded
      const shouldExpand = override ?? !isExpanded
      if (shouldExpand === isExpanded) {
        // This is fine, as this is near the top of a very long function.
        // eslint-disable-next-line no-restricted-syntax
        return
      }
      if (!shouldExpand) {
        const abortController = directoryListAbortControllersRef.current.get(directoryId)
        if (abortController != null) {
          abortController.abort()
          directoryListAbortControllersRef.current.delete(directoryId)
        }
        setAssetTree(oldAssetTree =>
          oldAssetTree.map(item => (item.key !== key ? item : item.with({ isExpanded: false })))
        )
      } else {
        setAssetTree(oldAssetTree =>
          oldAssetTree.map(item =>
            item.key !== key
              ? item
              : item.children != null
                ? item.with({ isExpanded: true })
                : item.with({
                    isExpanded: true,
                    children: [
                      AssetTreeNode.fromAsset(
                        backendModule.createSpecialLoadingAsset(directoryId),
                        key,
                        directoryId,
                        item.depth + 1,
                        ''
                      ),
                    ],
                  })
          )
        )
        void (async () => {
          const abortController = new AbortController()
          directoryListAbortControllersRef.current.set(directoryId, abortController)
          const displayedTitle = title ?? nodeMapRef.current.get(key)?.item.title ?? '(unknown)'
          const childAssets = await backend
            .listDirectory(
              {
                parentId: directoryId,
                filterBy: CATEGORY_TO_FILTER_BY[category.type],
                recentProjects: category.type === categoryModule.CategoryType.recent,
                labels: null,
              },
              displayedTitle
            )
            .catch(error => {
              toastAndLog('listFolderBackendError', error, displayedTitle)
              throw error
            })
          if (!abortController.signal.aborted) {
            setAssetTree(oldAssetTree =>
              oldAssetTree.map(item => {
                if (item.key !== key) {
                  return item
                } else {
                  const initialChildren = item.children?.filter(
                    child => child.item.type !== backendModule.AssetType.specialLoading
                  )
                  const childAssetsMap = new Map(childAssets.map(asset => [asset.id, asset]))
                  for (const child of initialChildren ?? []) {
                    const newChild = childAssetsMap.get(child.item.id)
                    if (newChild != null) {
                      child.item = newChild
                      childAssetsMap.delete(child.item.id)
                    }
                  }
                  const childAssetNodes = Array.from(childAssetsMap.values(), child =>
                    AssetTreeNode.fromAsset(
                      child,
                      key,
                      directoryId,
                      item.depth + 1,
                      `${item.path}/${child.title}`
                    )
                  )
                  const specialEmptyAsset: backendModule.SpecialEmptyAsset | null =
                    (initialChildren != null && initialChildren.length !== 0) ||
                    childAssetNodes.length !== 0
                      ? null
                      : backendModule.createSpecialEmptyAsset(directoryId)
                  const children =
                    specialEmptyAsset != null
                      ? [
                          AssetTreeNode.fromAsset(
                            specialEmptyAsset,
                            key,
                            directoryId,
                            item.depth + 1,
                            ''
                          ),
                        ]
                      : initialChildren == null || initialChildren.length === 0
                        ? childAssetNodes
                        : [...initialChildren, ...childAssetNodes].sort(AssetTreeNode.compare)
                  return item.with({ children })
                }
              })
            )
          }
        })()
      }
    },
    [category, backend, toastAndLog]
  )

  const [spinnerState, setSpinnerState] = React.useState(spinner.SpinnerState.initial)
  const [keyboardSelectedIndex, setKeyboardSelectedIndex] = React.useState<number | null>(null)
  const mostRecentlySelectedIndexRef = React.useRef<number | null>(null)
  const selectionStartIndexRef = React.useRef<number | null>(null)
  const bodyRef = React.useRef<HTMLTableSectionElement>(null)

  const setMostRecentlySelectedIndex = React.useCallback(
    (index: number | null, isKeyboard = false) => {
      mostRecentlySelectedIndexRef.current = index
      setKeyboardSelectedIndex(isKeyboard ? index : null)
    },
    []
  )

  React.useEffect(() => {
    const body = bodyRef.current
    if (body == null) {
      return
    } else {
      return navigator2D.register(body, {
        focusPrimaryChild: () => {
          setMostRecentlySelectedIndex(0, true)
        },
      })
    }
  }, [navigator2D, setMostRecentlySelectedIndex])

  // This is not a React component, even though it contains JSX.
  // eslint-disable-next-line no-restricted-syntax
  const onKeyDown = (event: React.KeyboardEvent) => {
    const prevIndex = mostRecentlySelectedIndexRef.current
    const item = prevIndex == null ? null : visibleItems[prevIndex]
    if (selectedKeysRef.current.size === 1 && item != null) {
      switch (event.key) {
        case 'Enter':
        case ' ': {
          if (event.key === ' ' && event.ctrlKey) {
            const keys = selectedKeysRef.current
            setSelectedKeys(set.withPresence(keys, item.key, !keys.has(item.key)))
          } else {
            switch (item.type) {
              case backendModule.AssetType.directory: {
                event.preventDefault()
                event.stopPropagation()
                doToggleDirectoryExpansion(item.item.id, item.key)
                break
              }
              case backendModule.AssetType.project: {
                event.preventDefault()
                event.stopPropagation()

                doOpenProject({
                  type: backend.type,
                  id: item.item.id,
                  title: item.item.title,
                  parentId: item.item.parentId,
                })

                break
              }
              case backendModule.AssetType.datalink: {
                event.preventDefault()
                event.stopPropagation()
                setIsAssetPanelTemporarilyVisible(true)
                break
              }
              case backendModule.AssetType.secret: {
                event.preventDefault()
                event.stopPropagation()
                const id = item.item.id
                setModal(
                  <UpsertSecretModal
                    id={item.item.id}
                    name={item.item.title}
                    doCreate={async (_name, value) => {
                      try {
                        await updateSecretMutation.mutateAsync([id, { value }, item.item.title])
                      } catch (error) {
                        toastAndLog(null, error)
                      }
                    }}
                  />
                )
                break
              }
              default: {
                break
              }
            }
          }
          break
        }
        case 'ArrowLeft': {
          if (item.type === backendModule.AssetType.directory) {
            if (item.children != null) {
              // The folder is expanded; collapse it.
              event.preventDefault()
              event.stopPropagation()
              doToggleDirectoryExpansion(item.item.id, item.key, null, false)
            } else if (prevIndex != null) {
              // Focus parent if there is one.
              let index = prevIndex - 1
              let possibleParent = visibleItems[index]
              while (possibleParent != null && index >= 0) {
                if (possibleParent.depth < item.depth) {
                  event.preventDefault()
                  event.stopPropagation()
                  setSelectedKeys(new Set([possibleParent.key]))
                  setMostRecentlySelectedIndex(index, true)
                  break
                }
                index -= 1
                possibleParent = visibleItems[index]
              }
            }
          }
          break
        }
        case 'ArrowRight': {
          if (item.type === backendModule.AssetType.directory && item.children == null) {
            // The folder is collapsed; expand it.
            event.preventDefault()
            event.stopPropagation()
            doToggleDirectoryExpansion(item.item.id, item.key, null, true)
          }
          break
        }
      }
    }
    switch (event.key) {
      case ' ': {
        if (event.ctrlKey && item != null) {
          const keys = selectedKeysRef.current
          setSelectedKeys(set.withPresence(keys, item.key, !keys.has(item.key)))
        }
        break
      }
      case 'Escape': {
        setSelectedKeys(new Set())
        setMostRecentlySelectedIndex(null)
        selectionStartIndexRef.current = null
        break
      }
      case 'ArrowUp':
      case 'ArrowDown': {
        if (!event.shiftKey) {
          selectionStartIndexRef.current = null
        }
        let index = prevIndex ?? 0
        let oldIndex = index
        if (prevIndex != null) {
          let itemType = visibleItems[index]?.item.type
          do {
            oldIndex = index
            index =
              event.key === 'ArrowUp'
                ? Math.max(0, index - 1)
                : Math.min(visibleItems.length - 1, index + 1)
            itemType = visibleItems[index]?.item.type
          } while (
            index !== oldIndex &&
            (itemType === backendModule.AssetType.specialEmpty ||
              itemType === backendModule.AssetType.specialLoading)
          )
          if (
            itemType === backendModule.AssetType.specialEmpty ||
            itemType === backendModule.AssetType.specialLoading
          ) {
            index = prevIndex
          }
        }
        setMostRecentlySelectedIndex(index, true)
        if (event.shiftKey) {
          event.preventDefault()
          event.stopPropagation()
          // On Windows, Ctrl+Shift+Arrow behaves the same as Shift+Arrow.
          if (selectionStartIndexRef.current == null) {
            selectionStartIndexRef.current = prevIndex ?? 0
          }
          const startIndex = Math.min(index, selectionStartIndexRef.current)
          const endIndex = Math.max(index, selectionStartIndexRef.current) + 1
          const selection = visibleItems.slice(startIndex, endIndex)
          setSelectedKeys(new Set(selection.map(newItem => newItem.key)))
        } else if (event.ctrlKey) {
          event.preventDefault()
          event.stopPropagation()
          selectionStartIndexRef.current = null
        } else if (index !== prevIndex) {
          event.preventDefault()
          event.stopPropagation()
          const newItem = visibleItems[index]
          if (newItem != null) {
            setSelectedKeys(new Set([newItem.key]))
          }
          selectionStartIndexRef.current = null
        } else {
          // The arrow key will escape this container. In that case, do not stop propagation
          // and let `navigator2D` navigate to a different container.
          setSelectedKeys(new Set())
          selectionStartIndexRef.current = null
        }
        break
      }
    }
  }

  React.useEffect(() => {
    const onClick = () => {
      setKeyboardSelectedIndex(null)
    }

    document.addEventListener('click', onClick, { capture: true })
    return () => {
      document.removeEventListener('click', onClick, { capture: true })
    }
  }, [setMostRecentlySelectedIndex])

  const getNewProjectName = React.useCallback(
    (templateName: string | null, parentKey: backendModule.DirectoryId | null) => {
      const prefix = `${templateName ?? 'New Project'} `
      const projectNameTemplate = new RegExp(`^${prefix}(?<projectIndex>\\d+)$`)
      const siblings =
        parentKey == null
          ? assetTree.children ?? []
          : nodeMapRef.current.get(parentKey)?.children ?? []
      const projectIndices = siblings
        .map(node => node.item)
        .filter(backendModule.assetIsProject)
        .map(item => projectNameTemplate.exec(item.title)?.groups?.projectIndex)
        .map(maybeIndex => (maybeIndex != null ? parseInt(maybeIndex, 10) : 0))
      return `${prefix}${Math.max(0, ...projectIndices) + 1}`
    },
    [assetTree, nodeMapRef]
  )

  const deleteAsset = React.useCallback((key: backendModule.AssetId) => {
    setAssetTree(oldAssetTree => oldAssetTree.filter(item => item.key !== key))
  }, [])

  /** All items must have the same type. */
  const insertAssets = React.useCallback(
    (
      assets: backendModule.AnyAsset[],
      parentKey: backendModule.DirectoryId | null,
      parentId: backendModule.DirectoryId | null
    ) => {
      const actualParentKey = parentKey ?? rootDirectoryId
      const actualParentId = parentId ?? rootDirectoryId
      setAssetTree(oldAssetTree =>
        oldAssetTree.map(item =>
          item.key !== actualParentKey
            ? item
            : insertAssetTreeNodeChildren(item, assets, actualParentKey, actualParentId)
        )
      )
    },
    [rootDirectoryId]
  )

  const insertArbitraryAssets = React.useCallback(
    (
      assets: backendModule.AnyAsset[],
      parentKey: backendModule.DirectoryId | null,
      parentId: backendModule.DirectoryId | null,
      getKey: ((asset: backendModule.AnyAsset) => backendModule.AssetId) | null = null
    ) => {
      const actualParentKey = parentKey ?? rootDirectoryId
      const actualParentId = parentId ?? rootDirectoryId
      setAssetTree(oldAssetTree => {
        return oldAssetTree.map(item =>
          item.key !== actualParentKey
            ? item
            : insertArbitraryAssetTreeNodeChildren(
                item,
                assets,
                actualParentKey,
                actualParentId,
                getKey
              )
        )
      })
    },
    [rootDirectoryId]
  )

  // This is not a React component, even though it contains JSX.
  // eslint-disable-next-line no-restricted-syntax
  const onAssetListEvent = (event: assetListEvent.AssetListEvent) => {
    switch (event.type) {
      case AssetListEventType.newFolder: {
        const siblings = nodeMapRef.current.get(event.parentKey)?.children ?? []
        const directoryIndices = siblings
          .map(node => node.item)
          .filter(backendModule.assetIsDirectory)
          .map(item => /^New Folder (?<directoryIndex>\d+)$/.exec(item.title))
          .map(match => match?.groups?.directoryIndex)
          .map(maybeIndex => (maybeIndex != null ? parseInt(maybeIndex, 10) : 0))
        const title = `New Folder ${Math.max(0, ...directoryIndices) + 1}`
        const placeholderItem: backendModule.DirectoryAsset = {
          type: backendModule.AssetType.directory,
          id: backendModule.DirectoryId(uniqueString.uniqueString()),
          title,
          modifiedAt: dateTime.toRfc3339(new Date()),
          parentId: event.parentId,
          permissions: permissions.tryGetSingletonOwnerPermission(user),
          projectState: null,
          labels: [],
          description: null,
        }
        doToggleDirectoryExpansion(event.parentId, event.parentKey, null, true)
        insertAssets([placeholderItem], event.parentKey, event.parentId)
        dispatchAssetEvent({
          type: AssetEventType.newFolder,
          placeholderId: placeholderItem.id,
        })
        break
      }
      case AssetListEventType.newProject: {
        const projectName = getNewProjectName(event.preferredName, event.parentId)
        const dummyId = backendModule.ProjectId(uniqueString.uniqueString())
        const path =
          backend instanceof LocalBackend ? backend.joinPath(event.parentId, projectName) : null
        const placeholderItem: backendModule.ProjectAsset = {
          type: backendModule.AssetType.project,
          id: dummyId,
          title: projectName,
          modifiedAt: dateTime.toRfc3339(new Date()),
          parentId: event.parentId,
          permissions: permissions.tryGetSingletonOwnerPermission(user),
          projectState: {
            type: backendModule.ProjectState.placeholder,
            volumeId: '',
            openedBy: user.email,
            ...(path != null ? { path } : {}),
          },
          labels: [],
          description: null,
        }
        doToggleDirectoryExpansion(event.parentId, event.parentKey, null, true)
        insertAssets([placeholderItem], event.parentKey, event.parentId)
        dispatchAssetEvent({
          type: AssetEventType.newProject,
          placeholderId: dummyId,
          templateId: event.templateId,
          datalinkId: event.datalinkId,
          originalId: null,
          versionId: null,
        })
        break
      }
      case AssetListEventType.uploadFiles: {
        const localBackend = backend instanceof LocalBackend ? backend : null
        const reversedFiles = Array.from(event.files).reverse()
        const siblingNodes = nodeMapRef.current.get(event.parentKey)?.children ?? []
        const siblings = siblingNodes.map(node => node.item)
        const siblingFiles = siblings.filter(backendModule.assetIsFile)
        const siblingProjects = siblings.filter(backendModule.assetIsProject)
        const siblingFileTitles = new Set(siblingFiles.map(asset => asset.title))
        const siblingProjectTitles = new Set(siblingProjects.map(asset => asset.title))
        const files = reversedFiles.filter(backendModule.fileIsNotProject)
        const projects = reversedFiles.filter(backendModule.fileIsProject)
        const duplicateFiles = files.filter(file => siblingFileTitles.has(file.name))
        const duplicateProjects = projects.filter(project =>
          siblingProjectTitles.has(backendModule.stripProjectExtension(project.name))
        )
        const ownerPermission = permissions.tryGetSingletonOwnerPermission(user)
        if (duplicateFiles.length === 0 && duplicateProjects.length === 0) {
          const placeholderFiles = files.map(file =>
            backendModule.createPlaceholderFileAsset(file.name, event.parentId, ownerPermission)
          )
          const placeholderProjects = projects.map(project => {
            const basename = backendModule.stripProjectExtension(project.name)
            return backendModule.createPlaceholderProjectAsset(
              basename,
              event.parentId,
              ownerPermission,
              user,
              localBackend?.joinPath(event.parentId, basename) ?? null
            )
          })
          doToggleDirectoryExpansion(event.parentId, event.parentKey, null, true)
          insertAssets(placeholderFiles, event.parentKey, event.parentId)
          insertAssets(placeholderProjects, event.parentKey, event.parentId)
          dispatchAssetEvent({
            type: AssetEventType.uploadFiles,
            files: new Map(
              [...placeholderFiles, ...placeholderProjects].map((placeholderItem, i) => [
                placeholderItem.id,
                // This is SAFE, as `placeholderItems` is created using a map on
                // `event.files`.
                // eslint-disable-next-line @typescript-eslint/no-non-null-assertion
                event.files[i]!,
              ])
            ),
          })
        } else {
          const siblingFilesByName = new Map(siblingFiles.map(file => [file.title, file]))
          const siblingProjectsByName = new Map(
            siblingProjects.map(project => [project.title, project])
          )
          const conflictingFiles = duplicateFiles.map(file => ({
            // This is SAFE, as `duplicateFiles` only contains files that have siblings
            // with the same name.
            // eslint-disable-next-line @typescript-eslint/no-non-null-assertion
            current: siblingFilesByName.get(file.name)!,
            new: backendModule.createPlaceholderFileAsset(
              file.name,
              event.parentId,
              ownerPermission
            ),
            file,
          }))
          const conflictingProjects = duplicateProjects.map(project => {
            const basename = backendModule.stripProjectExtension(project.name)
            return {
              // This is SAFE, as `duplicateProjects` only contains projects that have
              // siblings with the same name.
              // eslint-disable-next-line @typescript-eslint/no-non-null-assertion
              current: siblingProjectsByName.get(basename)!,
              new: backendModule.createPlaceholderProjectAsset(
                basename,
                event.parentId,
                ownerPermission,
                user,
                localBackend?.joinPath(event.parentId, basename) ?? null
              ),
              file: project,
            }
          })
          setModal(
            <DuplicateAssetsModal
              parentKey={event.parentKey}
              parentId={event.parentId}
              conflictingFiles={conflictingFiles}
              conflictingProjects={conflictingProjects}
              dispatchAssetEvent={dispatchAssetEvent}
              dispatchAssetListEvent={dispatchAssetListEvent}
              siblingFileNames={siblingFilesByName.keys()}
              siblingProjectNames={siblingProjectsByName.keys()}
              nonConflictingFileCount={files.length - conflictingFiles.length}
              nonConflictingProjectCount={projects.length - conflictingProjects.length}
              doUploadNonConflicting={() => {
                doToggleDirectoryExpansion(event.parentId, event.parentKey, null, true)
                const fileMap = new Map<backendModule.AssetId, File>()
                const newFiles = files
                  .filter(file => !siblingFileTitles.has(file.name))
                  .map(file => {
                    const asset = backendModule.createPlaceholderFileAsset(
                      file.name,
                      event.parentId,
                      ownerPermission
                    )
                    fileMap.set(asset.id, file)
                    return asset
                  })
                const newProjects = projects
                  .filter(
                    project =>
                      !siblingProjectTitles.has(backendModule.stripProjectExtension(project.name))
                  )
                  .map(project => {
                    const basename = backendModule.stripProjectExtension(project.name)
                    const asset = backendModule.createPlaceholderProjectAsset(
                      basename,
                      event.parentId,
                      ownerPermission,
                      user,
                      localBackend?.joinPath(event.parentId, basename) ?? null
                    )
                    fileMap.set(asset.id, project)
                    return asset
                  })
                insertAssets(newFiles, event.parentKey, event.parentId)
                insertAssets(newProjects, event.parentKey, event.parentId)
                dispatchAssetEvent({
                  type: AssetEventType.uploadFiles,
                  files: fileMap,
                })
              }}
            />
          )
        }
        break
      }
      case AssetListEventType.newDatalink: {
        const placeholderItem: backendModule.DatalinkAsset = {
          type: backendModule.AssetType.datalink,
          id: backendModule.DatalinkId(uniqueString.uniqueString()),
          title: event.name,
          modifiedAt: dateTime.toRfc3339(new Date()),
          parentId: event.parentId,
          permissions: permissions.tryGetSingletonOwnerPermission(user),
          projectState: null,
          labels: [],
          description: null,
        }
        doToggleDirectoryExpansion(event.parentId, event.parentKey, null, true)
        insertAssets([placeholderItem], event.parentKey, event.parentId)
        dispatchAssetEvent({
          type: AssetEventType.newDatalink,
          placeholderId: placeholderItem.id,
          value: event.value,
        })
        break
      }
      case AssetListEventType.newSecret: {
        const placeholderItem: backendModule.SecretAsset = {
          type: backendModule.AssetType.secret,
          id: backendModule.SecretId(uniqueString.uniqueString()),
          title: event.name,
          modifiedAt: dateTime.toRfc3339(new Date()),
          parentId: event.parentId,
          permissions: permissions.tryGetSingletonOwnerPermission(user),
          projectState: null,
          labels: [],
          description: null,
        }
        doToggleDirectoryExpansion(event.parentId, event.parentKey, null, true)
        insertAssets([placeholderItem], event.parentKey, event.parentId)
        dispatchAssetEvent({
          type: AssetEventType.newSecret,
          placeholderId: placeholderItem.id,
          value: event.value,
        })
        break
      }
      case AssetListEventType.insertAssets: {
        insertArbitraryAssets(event.assets, event.parentKey, event.parentId)
        break
      }
      case AssetListEventType.duplicateProject: {
        const siblings = nodeMapRef.current.get(event.parentKey)?.children ?? []
        const siblingTitles = new Set(siblings.map(sibling => sibling.item.title))
        let index = 1
        let title = `${event.original.title} (${index})`
        while (siblingTitles.has(title)) {
          index += 1
          title = `${event.original.title} (${index})`
        }
        const placeholderItem: backendModule.ProjectAsset = {
          type: backendModule.AssetType.project,
          id: backendModule.ProjectId(uniqueString.uniqueString()),
          title,
          modifiedAt: dateTime.toRfc3339(new Date()),
          parentId: event.parentId,
          permissions: permissions.tryGetSingletonOwnerPermission(user),
          projectState: {
            type: backendModule.ProjectState.placeholder,
            volumeId: '',
            openedBy: user.email,
            ...(event.original.projectState.path != null
              ? { path: event.original.projectState.path }
              : {}),
          },
          labels: [],
          description: null,
        }
        insertAssets([placeholderItem], event.parentKey, event.parentId)
        dispatchAssetEvent({
          type: AssetEventType.newProject,
          placeholderId: placeholderItem.id,
          templateId: null,
          datalinkId: null,
          originalId: event.original.id,
          versionId: event.versionId,
        })
        break
      }
      case AssetListEventType.willDelete: {
        if (selectedKeysRef.current.has(event.key)) {
          const newSelectedKeys = new Set(selectedKeysRef.current)
          newSelectedKeys.delete(event.key)
          setSelectedKeys(newSelectedKeys)
        }
        break
      }
      case AssetListEventType.copy: {
        const ids = new Set<backendModule.AssetId>()
        const getKey = (asset: backendModule.AnyAsset) => {
          const newId = backendModule.createPlaceholderAssetId(asset.type)
          ids.add(newId)
          return newId
        }
        insertArbitraryAssets(event.items, event.newParentKey, event.newParentId, getKey)
        dispatchAssetEvent({
          type: AssetEventType.copy,
          ids,
          newParentKey: event.newParentKey,
          newParentId: event.newParentId,
        })
        break
      }
      case AssetListEventType.move: {
        deleteAsset(event.key)
        insertAssets([event.item], event.newParentKey, event.newParentId)
        break
      }
      case AssetListEventType.delete: {
        deleteAsset(event.key)
        break
      }
      case AssetListEventType.emptyTrash: {
        if (category.type !== categoryModule.CategoryType.trash) {
          toastAndLog('canOnlyEmptyTrashWhenInTrash')
        } else if (assetTree.children != null) {
          const ids = new Set(assetTree.children.map(child => child.item.id))
          // This is required to prevent an infinite loop,
          window.setTimeout(() => {
            dispatchAssetEvent({ type: AssetEventType.deleteForever, ids })
          })
        }
        break
      }
      case AssetListEventType.removeSelf: {
        dispatchAssetEvent({ type: AssetEventType.removeSelf, id: event.id })
        break
      }
      case AssetListEventType.closeFolder: {
        doToggleDirectoryExpansion(event.id, event.key, null, false)
        break
      }
    }
  }
  const onAssetListEventRef = React.useRef(onAssetListEvent)
  onAssetListEventRef.current = onAssetListEvent
  eventHooks.useEventHandler(assetListEvents, event => {
    if (!isLoading) {
      onAssetListEvent(event)
    } else {
      queuedAssetListEventsRef.current.push(event)
    }
  })

  const doCopy = React.useCallback(() => {
    unsetModal()
    setPasteData({ type: PasteType.copy, data: selectedKeysRef.current })
  }, [unsetModal])

  const doCut = React.useCallback(() => {
    unsetModal()
    if (pasteData != null) {
      dispatchAssetEvent({ type: AssetEventType.cancelCut, ids: pasteData.data })
    }
    setPasteData({ type: PasteType.move, data: selectedKeysRef.current })
    dispatchAssetEvent({ type: AssetEventType.cut, ids: selectedKeysRef.current })
    setSelectedKeys(new Set())
  }, [pasteData, setSelectedKeys, unsetModal, dispatchAssetEvent])

  const doPaste = React.useCallback(
    (newParentKey: backendModule.DirectoryId, newParentId: backendModule.DirectoryId) => {
      unsetModal()
      if (pasteData != null) {
        if (pasteData.data.has(newParentKey)) {
          toast.toast.error('Cannot paste a folder into itself.')
        } else {
          doToggleDirectoryExpansion(newParentId, newParentKey, null, true)
          if (pasteData.type === PasteType.copy) {
            const assets = Array.from(pasteData.data, id => nodeMapRef.current.get(id)).flatMap(
              asset => (asset ? [asset.item] : [])
            )
            dispatchAssetListEvent({
              type: AssetListEventType.copy,
              items: assets,
              newParentId,
              newParentKey,
            })
          } else {
            dispatchAssetEvent({
              type: AssetEventType.move,
              ids: pasteData.data,
              newParentKey,
              newParentId,
            })
          }
          setPasteData(null)
        }
      }
    },
    [pasteData, doToggleDirectoryExpansion, unsetModal, dispatchAssetEvent, dispatchAssetListEvent]
  )

  const hideColumn = React.useCallback((column: columnUtils.Column) => {
    setEnabledColumns(columns => set.withPresence(columns, column, false))
  }, [])

  const hiddenContextMenu = React.useMemo(
    () => (
      <AssetsTableContextMenu
        hidden
        backend={backend}
        category={category}
        pasteData={pasteData}
        selectedKeys={selectedKeys}
        clearSelectedKeys={clearSelectedKeys}
        nodeMapRef={nodeMapRef}
        rootDirectoryId={rootDirectoryId}
        event={{ pageX: 0, pageY: 0 }}
        dispatchAssetEvent={dispatchAssetEvent}
        dispatchAssetListEvent={dispatchAssetListEvent}
        doCopy={doCopy}
        doCut={doCut}
        doPaste={doPaste}
      />
    ),
    [
      backend,
      rootDirectoryId,
      category,
      selectedKeys,
      pasteData,
      doCopy,
      doCut,
      doPaste,
      clearSelectedKeys,
      dispatchAssetEvent,
      dispatchAssetListEvent,
    ]
  )

  const onDropzoneDragOver = (event: React.DragEvent<Element>) => {
    const payload = drag.ASSET_ROWS.lookup(event)
    const filtered = payload?.filter(item => item.asset.parentId !== rootDirectoryId)
    if (filtered != null && filtered.length > 0) {
      event.preventDefault()
    } else if (event.dataTransfer.types.includes('Files')) {
      event.preventDefault()
    }
  }

  const updateIsDraggingFiles = (event: React.DragEvent<Element>) => {
    if (event.dataTransfer.types.includes('Files')) {
      setIsDraggingFiles(true)
      setDroppedFilesCount(event.dataTransfer.items.length)
    }
  }

  const state = React.useMemo<AssetsTableState>(
    // The type MUST be here to trigger excess property errors at typecheck time.
    () => ({
      backend,
      rootDirectoryId,
      visibilities,
      selectedKeys: selectedKeysRef,
      scrollContainerRef: rootRef,
      category,
      hasPasteData: pasteData != null,
      setPasteData,
      sortInfo,
      setSortInfo,
      query,
      setQuery,
      assetEvents,
      dispatchAssetEvent,
      dispatchAssetListEvent,
      setAssetPanelProps,
      setIsAssetPanelTemporarilyVisible,
      nodeMap: nodeMapRef,
      hideColumn,
      doToggleDirectoryExpansion,
      doOpenEditor,
      doCopy,
      doCut,
      doPaste,
    }),
    [
      backend,
      rootDirectoryId,
      visibilities,
      category,
      pasteData,
      sortInfo,
      assetEvents,
      query,
      doToggleDirectoryExpansion,
      doOpenEditor,
      doCopy,
      doCut,
      doPaste,
      hideColumn,
      setAssetPanelProps,
      setIsAssetPanelTemporarilyVisible,
      setQuery,
      dispatchAssetEvent,
      dispatchAssetListEvent,
    ]
  )

  // This is required to prevent the table body from overlapping the table header, because
  // the table header is transparent.
  const updateClipPath = useOnScroll(() => {
    if (bodyRef.current != null && rootRef.current != null) {
      bodyRef.current.style.clipPath = `inset(${rootRef.current.scrollTop}px 0 0 0)`
    }
    if (
      backend.type === backendModule.BackendType.remote &&
      rootRef.current != null &&
      headerRowRef.current != null
    ) {
      const hiddenColumnsCount = columnUtils.CLOUD_COLUMNS.length - enabledColumns.size
      const shrinkBy =
        COLUMNS_SELECTOR_BASE_WIDTH_PX + COLUMNS_SELECTOR_ICON_WIDTH_PX * hiddenColumnsCount
      const rightOffset = rootRef.current.clientWidth + rootRef.current.scrollLeft - shrinkBy
      headerRowRef.current.style.clipPath = `polygon(0 0, ${rightOffset}px 0, ${rightOffset}px 100%, 0 100%)`
    }
  }, [backend.type, enabledColumns.size])

  const updateClipPathObserver = React.useMemo(
    () => new ResizeObserver(updateClipPath),
    [updateClipPath]
  )

  React.useEffect(
    () =>
      inputBindings.attach(
        sanitizedEventTargets.document.body,
        'click',
        {
          selectAdditional: () => {},
          selectAdditionalRange: () => {},
          [inputBindingsModule.DEFAULT_HANDLER]: () => {
            if (selectedKeysRef.current.size !== 0) {
              setSelectedKeys(new Set())
              setMostRecentlySelectedIndex(null)
            }
          },
        },
        false
      ),
    [setSelectedKeys, inputBindings, setMostRecentlySelectedIndex]
  )

  React.useEffect(() => {
    if (isLoading) {
      // Ensure the spinner stays in the "initial" state for at least one frame,
      // to ensure the CSS animation begins at the initial state.
      requestAnimationFrame(() => {
        setSpinnerState(spinner.SpinnerState.loadingFast)
      })
    } else {
      const queuedAssetEvents = queuedAssetListEventsRef.current
      if (queuedAssetEvents.length !== 0) {
        queuedAssetListEventsRef.current = []
        for (const event of queuedAssetEvents) {
          onAssetListEventRef.current(event)
        }
      }
      setSpinnerState(spinner.SpinnerState.initial)
    }
  }, [isLoading])

  const calculateNewKeys = React.useCallback(
    (
      event: MouseEvent | React.MouseEvent,
      keys: backendModule.AssetId[],
      getRange: () => backendModule.AssetId[]
    ) => {
      event.stopPropagation()
      let result = new Set<backendModule.AssetId>()
      inputBindings.handler({
        selectRange: () => {
          result = new Set(getRange())
        },
        selectAdditionalRange: () => {
          result = new Set([...selectedKeysRef.current, ...getRange()])
        },
        selectAdditional: () => {
          const newSelectedKeys = new Set(selectedKeysRef.current)
          let count = 0
          for (const key of keys) {
            if (selectedKeysRef.current.has(key)) {
              count += 1
            }
          }
          for (const key of keys) {
            const add = count * 2 < keys.length
            set.setPresence(newSelectedKeys, key, add)
          }
          result = newSelectedKeys
        },
        [inputBindingsModule.DEFAULT_HANDLER]: () => {
          result = new Set(keys)
        },
      })(event, false)
      return result
    },
    [inputBindings]
  )

  // Only non-`null` when it is different to`selectedKeys`.
  const [visuallySelectedKeysOverride, setVisuallySelectedKeysOverride] =
    React.useState<ReadonlySet<backendModule.AssetId> | null>(null)

  const dragSelectionChangeLoopHandle = React.useRef(0)
  const dragSelectionRangeRef = React.useRef<DragSelectionInfo | null>(null)
  const onSelectionDrag = React.useCallback(
    (rectangle: geometry.DetailedRectangle, event: MouseEvent) => {
      if (mostRecentlySelectedIndexRef.current != null) {
        setKeyboardSelectedIndex(null)
      }
      cancelAnimationFrame(dragSelectionChangeLoopHandle.current)
      const scrollContainer = rootRef.current
      if (scrollContainer != null) {
        const rect = scrollContainer.getBoundingClientRect()
        if (rectangle.signedHeight <= 0 && scrollContainer.scrollTop > 0) {
          const distanceToTop = Math.max(0, rectangle.top - rect.top - ROW_HEIGHT_PX)
          if (distanceToTop < AUTOSCROLL_THRESHOLD_PX) {
            scrollContainer.scrollTop -= Math.floor(
              AUTOSCROLL_SPEED / (distanceToTop + AUTOSCROLL_DAMPENING)
            )
            dragSelectionChangeLoopHandle.current = requestAnimationFrame(() => {
              onSelectionDrag(rectangle, event)
            })
          }
        }
        if (
          rectangle.signedHeight >= 0 &&
          scrollContainer.scrollTop + rect.height < scrollContainer.scrollHeight
        ) {
          const distanceToBottom = Math.max(0, rect.bottom - rectangle.bottom)
          if (distanceToBottom < AUTOSCROLL_THRESHOLD_PX) {
            scrollContainer.scrollTop += Math.floor(
              AUTOSCROLL_SPEED / (distanceToBottom + AUTOSCROLL_DAMPENING)
            )
            dragSelectionChangeLoopHandle.current = requestAnimationFrame(() => {
              onSelectionDrag(rectangle, event)
            })
          }
        }
        const overlapsHorizontally = rect.right > rectangle.left && rect.left < rectangle.right
        const selectionTop = Math.max(0, rectangle.top - rect.top - ROW_HEIGHT_PX)
        const selectionBottom = Math.max(
          0,
          Math.min(rect.height, rectangle.bottom - rect.top - ROW_HEIGHT_PX)
        )
        const range = dragSelectionRangeRef.current
        if (!overlapsHorizontally) {
          dragSelectionRangeRef.current = null
        } else if (range == null) {
          const topIndex = (selectionTop + scrollContainer.scrollTop) / ROW_HEIGHT_PX
          const bottomIndex = (selectionBottom + scrollContainer.scrollTop) / ROW_HEIGHT_PX
          dragSelectionRangeRef.current = {
            initialIndex: rectangle.signedHeight < 0 ? bottomIndex : topIndex,
            start: Math.floor(topIndex),
            end: Math.ceil(bottomIndex),
          }
        } else {
          const topIndex = (selectionTop + scrollContainer.scrollTop) / ROW_HEIGHT_PX
          const bottomIndex = (selectionBottom + scrollContainer.scrollTop) / ROW_HEIGHT_PX
          const endIndex = rectangle.signedHeight < 0 ? topIndex : bottomIndex
          dragSelectionRangeRef.current = {
            initialIndex: range.initialIndex,
            start: Math.floor(Math.min(range.initialIndex, endIndex)),
            end: Math.ceil(Math.max(range.initialIndex, endIndex)),
          }
        }
        if (range == null) {
          setVisuallySelectedKeysOverride(null)
        } else {
          const keys = displayItems.slice(range.start, range.end).map(node => node.key)
          setVisuallySelectedKeysOverride(calculateNewKeys(event, keys, () => []))
        }
      }
    },
    [displayItems, calculateNewKeys]
  )

  const onSelectionDragEnd = React.useCallback(
    (event: MouseEvent) => {
      const range = dragSelectionRangeRef.current
      if (range != null) {
        const keys = displayItems.slice(range.start, range.end).map(node => node.key)
        setSelectedKeys(calculateNewKeys(event, keys, () => []))
      }
      setVisuallySelectedKeysOverride(null)
      dragSelectionRangeRef.current = null
    },
    [displayItems, calculateNewKeys, setSelectedKeys]
  )

  const onSelectionDragCancel = React.useCallback(() => {
    setVisuallySelectedKeysOverride(null)
    dragSelectionRangeRef.current = null
  }, [])

  const onRowClick = React.useCallback(
    (innerRowProps: assetRow.AssetRowInnerProps, event: React.MouseEvent) => {
      const { key } = innerRowProps
      event.stopPropagation()
      const newIndex = visibleItems.findIndex(innerItem => AssetTreeNode.getKey(innerItem) === key)
      const getRange = () => {
        if (mostRecentlySelectedIndexRef.current == null) {
          return [key]
        } else {
          const index1 = mostRecentlySelectedIndexRef.current
          const index2 = newIndex
          const startIndex = Math.min(index1, index2)
          const endIndex = Math.max(index1, index2) + 1
          return visibleItems.slice(startIndex, endIndex).map(AssetTreeNode.getKey)
        }
      }
      setSelectedKeys(calculateNewKeys(event, [key], getRange))
      setMostRecentlySelectedIndex(newIndex)
      if (!event.shiftKey) {
        selectionStartIndexRef.current = null
      }
    },
    [visibleItems, calculateNewKeys, setSelectedKeys, setMostRecentlySelectedIndex]
  )

  const getAsset = React.useCallback(
    (key: backendModule.AssetId) => nodeMapRef.current.get(key)?.item ?? null,
    [nodeMapRef]
  )

  const setAsset = React.useCallback(
    (key: backendModule.AssetId, asset: backendModule.AnyAsset) => {
      setAssetTree(oldAssetTree =>
        oldAssetTree.map(item => (item.key === key ? item.with({ item: asset }) : item))
      )
      updateAssetRef.current[asset.id]?.(asset)
    },
    []
  )

  React.useImperativeHandle(assetManagementApiRef, () => ({
    getAsset,
    setAsset,
  }))

  const columns = columnUtils.getColumnList(backend.type, enabledColumns)

  const headerRow = (
    <tr ref={headerRowRef} className="sticky top-[1px] text-sm font-semibold">
      {columns.map(column => {
        // This is a React component, even though it does not contain JSX.
        // eslint-disable-next-line no-restricted-syntax
        const Heading = columnHeading.COLUMN_HEADING[column]
        return (
          <th key={column} className={columnUtils.COLUMN_CSS_CLASS[column]}>
            <Heading state={state} />
          </th>
        )
      })}
    </tr>
  )

  const itemRows = isLoading ? (
    <tr className="h-row">
      <td colSpan={columns.length} className="bg-transparent">
        <div className="grid w-container justify-around">
          <Spinner size={LOADING_SPINNER_SIZE_PX} state={spinnerState} />
        </div>
      </td>
    </tr>
  ) : (
    displayItems.map((item, i) => {
      const key = AssetTreeNode.getKey(item)
      const isSelected = (visuallySelectedKeysOverride ?? selectedKeys).has(key)
      const isSoleSelected = selectedKeys.size === 1 && isSelected

      return (
        <AssetRow
          key={key}
          updateAssetRef={instance => {
            if (instance != null) {
              updateAssetRef.current[item.item.id] = instance
            } else {
              // Hacky way to clear the reference to the asset on unmount.
              // eventually once we pull the assets up in the tree, we can remove this.
              // eslint-disable-next-line @typescript-eslint/no-dynamic-delete
              delete updateAssetRef.current[item.item.id]
            }
          }}
          isOpened={openedProjects.some(({ id }) => item.item.id === id)}
          columns={columns}
          item={item}
          state={state}
          hidden={hidden || visibilities.get(item.key) === Visibility.hidden}
          doOpenProject={doOpenProject}
          doCloseProject={doCloseProject}
          selected={isSelected}
          setSelected={selected => {
            setSelectedKeys(set.withPresence(selectedKeysRef.current, key, selected))
          }}
          isSoleSelected={isSoleSelected}
          isKeyboardSelected={
            keyboardSelectedIndex != null && item === visibleItems[keyboardSelectedIndex]
          }
          grabKeyboardFocus={() => {
            setSelectedKeys(new Set([key]))
            setMostRecentlySelectedIndex(i, true)
          }}
          allowContextMenu={selectedKeysRef.current.size === 0 || !isSelected || isSoleSelected}
          onClick={onRowClick}
          onContextMenu={(_innerProps, event) => {
            if (!isSelected) {
              event.preventDefault()
              event.stopPropagation()
              setMostRecentlySelectedIndex(visibleItems.indexOf(item))
              selectionStartIndexRef.current = null
              setSelectedKeys(new Set([key]))
            }
          }}
          onDragStart={event => {
            let newSelectedKeys = selectedKeysRef.current
            if (!newSelectedKeys.has(key)) {
              setMostRecentlySelectedIndex(visibleItems.indexOf(item))
              selectionStartIndexRef.current = null
              newSelectedKeys = new Set([key])
              setSelectedKeys(newSelectedKeys)
            }
            const nodes = assetTree
              .preorderTraversal()
              .filter(node => newSelectedKeys.has(node.key))
            const payload: drag.AssetRowsDragPayload = nodes.map(node => ({
              key: node.key,
              asset: node.item,
            }))
            event.dataTransfer.setData(
              mimeTypes.ASSETS_MIME_TYPE,
              JSON.stringify(nodes.map(node => node.key))
            )
            drag.setDragImageToBlank(event)
            drag.ASSET_ROWS.bind(event, payload)
            setModal(
              <DragModal
                event={event}
                className="flex flex-col rounded-default bg-selected-frame backdrop-blur-default"
                onDragEnd={() => {
                  drag.ASSET_ROWS.unbind(payload)
                }}
              >
                {nodes.map(node => (
                  <NameColumn
                    key={node.key}
                    isOpened={false}
                    keyProp={node.key}
                    item={node.with({ depth: 0 })}
                    backendType={backend.type}
                    state={state}
                    // Default states.
                    isSoleSelected={false}
                    selected={false}
                    rowState={assetRowUtils.INITIAL_ROW_STATE}
                    // The drag placeholder cannot be interacted with.
                    setSelected={() => {}}
                    setItem={() => {}}
                    setRowState={() => {}}
                    isEditable={false}
                    doCloseProject={doCloseProject}
                    doOpenProject={doOpenProject}
                  />
                ))}
              </DragModal>
            )
          }}
          onDragOver={event => {
            const payload = drag.LABELS.lookup(event)
            if (payload != null) {
              event.preventDefault()
              event.stopPropagation()
              const idsReference = selectedKeysRef.current.has(key) ? selectedKeysRef.current : key
              // This optimization is required in order to avoid severe lag on Firefox.
              if (idsReference !== lastSelectedIdsRef.current) {
                lastSelectedIdsRef.current = idsReference
                const ids =
                  typeof idsReference === 'string' ? new Set([idsReference]) : idsReference
                let labelsPresent = 0
                for (const selectedKey of ids) {
                  const nodeLabels = nodeMapRef.current.get(selectedKey)?.item.labels
                  if (nodeLabels != null) {
                    for (const label of nodeLabels) {
                      if (payload.has(label)) {
                        labelsPresent += 1
                      }
                    }
                  }
                }
                const shouldAdd = labelsPresent * 2 < ids.size * payload.size
                window.setTimeout(() => {
                  dispatchAssetEvent({
                    type: shouldAdd
                      ? AssetEventType.temporarilyAddLabels
                      : AssetEventType.temporarilyRemoveLabels,
                    ids,
                    labelNames: payload,
                  })
                })
              }
            }
          }}
          onDragEnd={() => {
            lastSelectedIdsRef.current = null
            dispatchAssetEvent({
              type: AssetEventType.temporarilyAddLabels,
              ids: selectedKeysRef.current,
              labelNames: set.EMPTY,
            })
          }}
          onDrop={event => {
            const ids = new Set(selectedKeysRef.current.has(key) ? selectedKeysRef.current : [key])
            const payload = drag.LABELS.lookup(event)
            if (payload != null) {
              event.preventDefault()
              event.stopPropagation()
              let labelsPresent = 0
              for (const selectedKey of ids) {
                const nodeLabels = nodeMapRef.current.get(selectedKey)?.item.labels
                if (nodeLabels != null) {
                  for (const label of nodeLabels) {
                    if (payload.has(label)) {
                      labelsPresent += 1
                    }
                  }
                }
              }
              const shouldAdd = labelsPresent * 2 < ids.size * payload.size
              dispatchAssetEvent({
                type: shouldAdd ? AssetEventType.addLabels : AssetEventType.removeLabels,
                ids,
                labelNames: payload,
              })
            } else {
              dispatchAssetEvent({
                type: AssetEventType.temporarilyAddLabels,
                ids,
                labelNames: set.EMPTY,
              })
            }
          }}
        />
      )
    })
  )

  const dropzoneText = isDraggingFiles
    ? droppedFilesCount === 1
      ? getText('assetsDropFileDescription')
      : getText('assetsDropFilesDescription', droppedFilesCount)
    : getText('assetsDropzoneDescription')

  const table = (
    <div
      className="flex grow flex-col"
      onContextMenu={event => {
        event.preventDefault()
        event.stopPropagation()
        setModal(
          <AssetsTableContextMenu
            backend={backend}
            category={category}
            pasteData={pasteData}
            selectedKeys={selectedKeys}
            clearSelectedKeys={clearSelectedKeys}
            nodeMapRef={nodeMapRef}
            event={event}
            rootDirectoryId={rootDirectoryId}
            dispatchAssetEvent={dispatchAssetEvent}
            dispatchAssetListEvent={dispatchAssetListEvent}
            doCopy={doCopy}
            doCut={doCut}
            doPaste={doPaste}
          />
        )
      }}
      onDragLeave={event => {
        const payload = drag.LABELS.lookup(event)
        if (
          payload != null &&
          event.relatedTarget instanceof Node &&
          !event.currentTarget.contains(event.relatedTarget)
        ) {
          lastSelectedIdsRef.current = null
          dispatchAssetEvent({
            type: AssetEventType.temporarilyAddLabels,
            ids: selectedKeysRef.current,
            labelNames: set.EMPTY,
          })
        }
      }}
    >
      <table className="table-fixed border-collapse rounded-rows">
        <thead>{headerRow}</thead>
        <tbody ref={bodyRef}>
          {itemRows}
          <tr className="hidden h-row first:table-row">
            <td colSpan={columns.length} className="bg-transparent">
              {category.type === categoryModule.CategoryType.trash ? (
                <aria.Text className="px-cell-x placeholder">
                  {query.query !== ''
                    ? getText('noFilesMatchTheCurrentFilters')
                    : getText('yourTrashIsEmpty')}
                </aria.Text>
              ) : category.type === categoryModule.CategoryType.recent ? (
                <aria.Text className="px-cell-x placeholder">
                  {query.query !== ''
                    ? getText('noFilesMatchTheCurrentFilters')
                    : getText('youHaveNoRecentProjects')}
                </aria.Text>
              ) : query.query !== '' ? (
                <aria.Text className="px-cell-x placeholder">
                  {getText('noFilesMatchTheCurrentFilters')}
                </aria.Text>
              ) : (
                <aria.Text className="px-cell-x placeholder">{getText('youHaveNoFiles')}</aria.Text>
              )}
            </td>
          </tr>
        </tbody>
      </table>
      <div
        data-testid="root-directory-dropzone"
        className={tailwindMerge.twMerge(
          'sticky left-0 grid max-w-container grow place-items-center',
          (category.type === categoryModule.CategoryType.recent ||
            category.type === categoryModule.CategoryType.trash) &&
            'hidden'
        )}
        onDragEnter={onDropzoneDragOver}
        onDragOver={onDropzoneDragOver}
        onDragLeave={event => {
          lastSelectedIdsRef.current = null
          if (event.currentTarget === event.target) {
            setIsDraggingFiles(false)
          }
        }}
        onDrop={event => {
          const payload = drag.ASSET_ROWS.lookup(event)
          const filtered = payload?.filter(item => item.asset.parentId !== rootDirectoryId)
          if (filtered != null && filtered.length > 0) {
            event.preventDefault()
            event.stopPropagation()
            unsetModal()
            dispatchAssetEvent({
              type: AssetEventType.move,
              newParentKey: rootDirectoryId,
              newParentId: rootDirectoryId,
              ids: new Set(filtered.map(dragItem => dragItem.asset.id)),
            })
          }
        }}
        onClick={() => {
          setSelectedKeys(new Set())
        }}
      >
        <aria.FileTrigger
          onSelect={event => {
            dispatchAssetListEvent({
              type: AssetListEventType.uploadFiles,
              parentKey: rootDirectoryId,
              parentId: rootDirectoryId,
              files: Array.from(event ?? []),
            })
          }}
        >
          <FocusRing>
            <aria.Button
              ref={mainDropzoneRef}
              className="my-20 flex flex-col items-center gap-3 text-primary/30 transition-colors duration-200 hover:text-primary/50"
              onPress={() => {}}
            >
              <SvgMask src={DropFilesImage} className="size-[186px]" />
              {dropzoneText}
            </aria.Button>
          </FocusRing>
        </aria.FileTrigger>
      </div>
    </div>
  )

  return (
    <div className="relative grow">
      <FocusArea direction="vertical">
        {innerProps => (
          <div
            {...aria.mergeProps<JSX.IntrinsicElements['div']>()(innerProps, {
              ref: value => {
                rootRef.current = value
                cleanupRootRef.current()
                if (value) {
                  updateClipPathObserver.observe(value)
                  cleanupRootRef.current = () => {
                    updateClipPathObserver.unobserve(value)
                  }
                } else {
                  cleanupRootRef.current = () => {}
                }
              },
              className: 'flex-1 overflow-auto container-size w-full h-full',
              onKeyDown,
              onScroll: updateClipPath,
              onBlur: event => {
                if (
                  event.relatedTarget instanceof HTMLElement &&
                  !event.currentTarget.contains(event.relatedTarget)
                ) {
                  setKeyboardSelectedIndex(null)
                }
              },
              onDragEnter: updateIsDraggingFiles,
              onDragOver: updateIsDraggingFiles,
              onDragLeave: event => {
                if (
                  !(event.relatedTarget instanceof Node) ||
                  !event.currentTarget.contains(event.relatedTarget)
                ) {
                  lastSelectedIdsRef.current = null
                  setIsDraggingFiles(false)
                }
              },
            })}
          >
            {!hidden && hiddenContextMenu}
            {!hidden && (
              <SelectionBrush
                targetRef={rootRef}
                margin={8}
                onDrag={onSelectionDrag}
                onDragEnd={onSelectionDragEnd}
                onDragCancel={onSelectionDragCancel}
              />
            )}
            <div className="flex h-max min-h-full w-max min-w-full flex-col">
              {isCloud && (
                <div className="flex-0 sticky top-0 flex h-0 flex-col">
                  <div
                    data-testid="extra-columns"
                    className="sticky right-0 flex self-end px-2 py-3"
                  >
                    <FocusArea direction="horizontal">
                      {columnsBarProps => (
                        <div
                          {...aria.mergeProps<JSX.IntrinsicElements['div']>()(columnsBarProps, {
                            className: 'inline-flex gap-icons',
                            onFocus: () => {
                              setKeyboardSelectedIndex(null)
                            },
                          })}
                        >
                          {columnUtils.CLOUD_COLUMNS.filter(
                            column => !enabledColumns.has(column)
                          ).map(column => (
                            <Button
                              key={column}
                              light
                              image={columnUtils.COLUMN_ICONS[column]}
                              alt={getText(columnUtils.COLUMN_SHOW_TEXT_ID[column])}
                              onPress={() => {
                                const newExtraColumns = new Set(enabledColumns)
                                if (enabledColumns.has(column)) {
                                  newExtraColumns.delete(column)
                                } else {
                                  newExtraColumns.add(column)
                                }
                                setEnabledColumns(newExtraColumns)
                              }}
                            />
                          ))}
                        </div>
                      )}
                    </FocusArea>
                  </div>
                </div>
              )}
              <div className="flex h-full w-min min-w-full grow flex-col">{table}</div>
            </div>
          </div>
        )}
      </FocusArea>
      {isDraggingFiles && !isMainDropzoneVisible && (
        <div className="pointer-events-none absolute bottom-4 left-1/2 -translate-x-1/2">
          <div
            className="flex items-center justify-center gap-3 rounded-default bg-selected-frame px-8 py-6 text-primary/50 backdrop-blur-3xl transition-all"
            onDragEnter={onDropzoneDragOver}
            onDragOver={onDropzoneDragOver}
            onDrop={event => {
              setIsDraggingFiles(false)
              if (event.dataTransfer.types.includes('Files')) {
                event.preventDefault()
                event.stopPropagation()
                dispatchAssetListEvent({
                  type: AssetListEventType.uploadFiles,
                  parentKey: rootDirectoryId,
                  parentId: rootDirectoryId,
                  files: Array.from(event.dataTransfer.files),
                })
              }
            }}
          >
            <SvgMask src={DropFilesImage} className="size-8" />
            {dropzoneText}
          </div>
        </div>
      )}
    </div>
  )
}<|MERGE_RESOLUTION|>--- conflicted
+++ resolved
@@ -1027,11 +1027,7 @@
         return null
       })
     },
-<<<<<<< HEAD
-    [rootDirectoryId, backend.rootPath, category, dispatchAssetEvent, toastAndLog]
-=======
-    [doOpenProject, rootDirectoryId, backend.rootPath, dispatchAssetEvent, toastAndLog]
->>>>>>> bc920356
+    [doOpenProject, rootDirectoryId, backend.rootPath, category, dispatchAssetEvent, toastAndLog]
   )
   const overwriteNodesRef = React.useRef(overwriteNodes)
   overwriteNodesRef.current = overwriteNodes
