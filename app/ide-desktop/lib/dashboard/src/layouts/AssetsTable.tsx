--- conflicted
+++ resolved
@@ -2444,14 +2444,10 @@
       </table>
       <div
         data-testid="root-directory-dropzone"
-<<<<<<< HEAD
-        className={`group sticky left grid max-w-container grow place-items-center ${category !== Category.cloud && category !== Category.local ? 'hidden' : ''}`}
-=======
         className={tailwindMerge.twMerge(
-          'sticky left grid max-w-container grow place-items-center',
+          'group sticky left grid max-w-container grow place-items-center',
           category !== Category.cloud && category !== Category.local && 'hidden'
         )}
->>>>>>> 63280d50
         onClick={() => {
           setSelectedKeys(new Set())
         }}
@@ -2492,25 +2488,15 @@
             })
           }}
         >
-<<<<<<< HEAD
-          <UnstyledButton
-            className="my-20 flex flex-col items-center gap-3 text-black/30 transition-colors duration-200 group-hover:text-black/50"
-            onPress={() => {}}
-          >
-            <SvgMask src={DropFilesImage} className="size-[186px]" />
-            <aria.Text className="text">{getText('assetsDropzoneDescription')}</aria.Text>
-          </UnstyledButton>
-=======
           <ariaComponents.Button
             size="custom"
             variant="custom"
-            className="m-4 flex flex-col items-center gap-3 text-black/30 transition-colors duration-200 hover:text-black/50"
+            className="my-20 flex flex-col items-center gap-3 text-black/30 transition-colors duration-200 group-hover:text-black/50"
             onPress={() => {}}
           >
             <SvgMask src={DropFilesImage} className="size-[186px]" />
             {getText('assetsDropzoneDescription')}
           </ariaComponents.Button>
->>>>>>> 63280d50
         </aria.FileTrigger>
       </div>
     </div>
