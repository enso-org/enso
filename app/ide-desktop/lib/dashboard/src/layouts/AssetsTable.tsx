--- conflicted
+++ resolved
@@ -3,11 +3,9 @@
 
 import * as toast from 'react-toastify'
 
-<<<<<<< HEAD
 import DropFilesImage from 'enso-assets/drop_files.svg'
-=======
+
 import * as mimeTypes from '#/data/mimeTypes'
->>>>>>> 720d32cb
 
 import * as asyncEffectHooks from '#/hooks/asyncEffectHooks'
 import * as eventHooks from '#/hooks/eventHooks'
