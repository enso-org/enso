/** @file Table displaying a list of projects. */
import * as React from 'react'

import * as toast from 'react-toastify'

import DropFilesImage from 'enso-assets/drop_files.svg'

import * as mimeTypes from '#/data/mimeTypes'

import * as backendHooks from '#/hooks/backendHooks'
import * as intersectionHooks from '#/hooks/intersectionHooks'
import * as toastAndLogHooks from '#/hooks/toastAndLogHooks'
import useOnScroll from '#/hooks/useOnScroll'

import * as authProvider from '#/providers/AuthProvider'
import * as backendProvider from '#/providers/BackendProvider'
import * as inputBindingsProvider from '#/providers/InputBindingsProvider'
import * as localStorageProvider from '#/providers/LocalStorageProvider'
import * as modalProvider from '#/providers/ModalProvider'
import * as navigator2DProvider from '#/providers/Navigator2DProvider'
import * as textProvider from '#/providers/TextProvider'

import type * as assetEvent from '#/events/assetEvent'
import AssetEventType from '#/events/AssetEventType'
import type * as assetListEvent from '#/events/assetListEvent'
import AssetListEventType from '#/events/AssetListEventType'

import type * as dashboard from '#/pages/dashboard/Dashboard'

import type * as assetPanel from '#/layouts/AssetPanel'
import type * as assetSearchBar from '#/layouts/AssetSearchBar'
import * as eventListProvider from '#/layouts/AssetsTable/EventListProvider'
import AssetsTableContextMenu from '#/layouts/AssetsTableContextMenu'
import Category from '#/layouts/CategorySwitcher/Category'

import * as aria from '#/components/aria'
import type * as assetRow from '#/components/dashboard/AssetRow'
import AssetRow from '#/components/dashboard/AssetRow'
import * as assetRowUtils from '#/components/dashboard/AssetRow/assetRowUtils'
import * as columnUtils from '#/components/dashboard/column/columnUtils'
import NameColumn from '#/components/dashboard/column/NameColumn'
import * as columnHeading from '#/components/dashboard/columnHeading'
import Label from '#/components/dashboard/Label'
import SelectionBrush from '#/components/SelectionBrush'
import Spinner, * as spinner from '#/components/Spinner'
import Button from '#/components/styled/Button'
import FocusArea from '#/components/styled/FocusArea'
import FocusRing from '#/components/styled/FocusRing'
import SvgMask from '#/components/SvgMask'

import DragModal from '#/modals/DragModal'
import DuplicateAssetsModal from '#/modals/DuplicateAssetsModal'
import UpsertSecretModal from '#/modals/UpsertSecretModal'

import * as backendModule from '#/services/Backend'
import type Backend from '#/services/Backend'
import LocalBackend from '#/services/LocalBackend'

import * as array from '#/utilities/array'
import type * as assetQuery from '#/utilities/AssetQuery'
import AssetQuery from '#/utilities/AssetQuery'
import type * as assetTreeNode from '#/utilities/AssetTreeNode'
import AssetTreeNode from '#/utilities/AssetTreeNode'
import * as dateTime from '#/utilities/dateTime'
import * as drag from '#/utilities/drag'
import * as fileInfo from '#/utilities/fileInfo'
import type * as geometry from '#/utilities/geometry'
import * as inputBindingsModule from '#/utilities/inputBindings'
import LocalStorage from '#/utilities/LocalStorage'
import type * as pasteDataModule from '#/utilities/pasteData'
import PasteType from '#/utilities/PasteType'
import * as permissions from '#/utilities/permissions'
import * as sanitizedEventTargets from '#/utilities/sanitizedEventTargets'
import * as set from '#/utilities/set'
import * as sorting from '#/utilities/sorting'
import * as string from '#/utilities/string'
import * as tailwindMerge from '#/utilities/tailwindMerge'
import * as uniqueString from '#/utilities/uniqueString'
import Visibility from '#/utilities/Visibility'

// ============================
// === Global configuration ===
// ============================

declare module '#/utilities/LocalStorage' {
  /** */
  interface LocalStorageData {
    readonly enabledColumns: columnUtils.Column[]
  }
}

LocalStorage.registerKey('enabledColumns', {
  tryParse: value => {
    const possibleColumns = Array.isArray(value) ? value : []
    const values = possibleColumns.filter(array.includesPredicate(columnUtils.CLOUD_COLUMNS))
    return values.length === 0 ? null : values
  },
})

// =================
// === Constants ===
// =================

/** If the ratio of intersection between the main dropzone that should be visible, and the
 * scrollable container, is below this value, then the backup dropzone will be shown. */
const MINIMUM_DROPZONE_INTERSECTION_RATIO = 0.5
/** If the drag pointer is less than this distance away from the top or bottom of the
 * scroll container, then the scroll container automatically scrolls upwards if the cursor is near
 * the top of the scroll container, or downwards if the cursor is near the bottom. */
const AUTOSCROLL_THRESHOLD_PX = 50
/** An arbitrary constant that controls the speed of autoscroll. */
const AUTOSCROLL_SPEED = 100
/** The autoscroll speed is `AUTOSCROLL_SPEED / (distance + AUTOSCROLL_DAMPENING)`. */
const AUTOSCROLL_DAMPENING = 10
/** The height of each row in the table body. MUST be identical to the value as set by the
 * Tailwind styling. */
const ROW_HEIGHT_PX = 38
/** The size of the loading spinner. */
const LOADING_SPINNER_SIZE_PX = 36
/** The number of pixels the header bar should shrink when the column selector is visible,
 * assuming 0 icons are visible in the column selector. */
const COLUMNS_SELECTOR_BASE_WIDTH_PX = 4
/** The number of pixels the header bar should shrink per collapsed column. */
const COLUMNS_SELECTOR_ICON_WIDTH_PX = 28

const SUGGESTIONS_FOR_NO: assetSearchBar.Suggestion[] = [
  {
    render: () => 'no:label',
    addToQuery: query => query.addToLastTerm({ nos: ['label'] }),
    deleteFromQuery: query => query.deleteFromLastTerm({ nos: ['label'] }),
  },
  {
    render: () => 'no:description',
    addToQuery: query => query.addToLastTerm({ nos: ['description'] }),
    deleteFromQuery: query => query.deleteFromLastTerm({ nos: ['description'] }),
  },
]
const SUGGESTIONS_FOR_HAS: assetSearchBar.Suggestion[] = [
  {
    render: () => 'has:label',
    addToQuery: query => query.addToLastTerm({ negativeNos: ['label'] }),
    deleteFromQuery: query => query.deleteFromLastTerm({ negativeNos: ['label'] }),
  },
  {
    render: () => 'has:description',
    addToQuery: query => query.addToLastTerm({ negativeNos: ['description'] }),
    deleteFromQuery: query => query.deleteFromLastTerm({ negativeNos: ['description'] }),
  },
]
const SUGGESTIONS_FOR_TYPE: assetSearchBar.Suggestion[] = [
  {
    render: () => 'type:project',
    addToQuery: query => query.addToLastTerm({ types: ['project'] }),
    deleteFromQuery: query => query.deleteFromLastTerm({ types: ['project'] }),
  },
  {
    render: () => 'type:folder',
    addToQuery: query => query.addToLastTerm({ types: ['folder'] }),
    deleteFromQuery: query => query.deleteFromLastTerm({ types: ['folder'] }),
  },
  {
    render: () => 'type:file',
    addToQuery: query => query.addToLastTerm({ types: ['file'] }),
    deleteFromQuery: query => query.deleteFromLastTerm({ types: ['file'] }),
  },
  {
    render: () => 'type:secret',
    addToQuery: query => query.addToLastTerm({ types: ['secret'] }),
    deleteFromQuery: query => query.deleteFromLastTerm({ types: ['secret'] }),
  },
  {
    render: () => 'type:datalink',
    addToQuery: query => query.addToLastTerm({ types: ['datalink'] }),
    deleteFromQuery: query => query.deleteFromLastTerm({ types: ['datalink'] }),
  },
]
const SUGGESTIONS_FOR_NEGATIVE_TYPE: assetSearchBar.Suggestion[] = [
  {
    render: () => 'type:project',
    addToQuery: query => query.addToLastTerm({ negativeTypes: ['project'] }),
    deleteFromQuery: query => query.deleteFromLastTerm({ negativeTypes: ['project'] }),
  },
  {
    render: () => 'type:folder',
    addToQuery: query => query.addToLastTerm({ negativeTypes: ['folder'] }),
    deleteFromQuery: query => query.deleteFromLastTerm({ negativeTypes: ['folder'] }),
  },
  {
    render: () => 'type:file',
    addToQuery: query => query.addToLastTerm({ negativeTypes: ['file'] }),
    deleteFromQuery: query => query.deleteFromLastTerm({ negativeTypes: ['file'] }),
  },
  {
    render: () => 'type:datalink',
    addToQuery: query => query.addToLastTerm({ negativeTypes: ['datalink'] }),
    deleteFromQuery: query => query.deleteFromLastTerm({ negativeTypes: ['datalink'] }),
  },
]

// ===================================
// === insertAssetTreeNodeChildren ===
// ===================================

/** Return a directory, with new children added into its list of children.
 * All children MUST have the same asset type. */
function insertAssetTreeNodeChildren(
  item: assetTreeNode.AnyAssetTreeNode,
  children: backendModule.AnyAsset[],
  directoryKey: backendModule.DirectoryId,
  directoryId: backendModule.DirectoryId
): assetTreeNode.AnyAssetTreeNode {
  const depth = item.depth + 1
  const typeOrder = children[0] != null ? backendModule.ASSET_TYPE_ORDER[children[0].type] : 0
  const nodes = (item.children ?? []).filter(
    node => node.item.type !== backendModule.AssetType.specialEmpty
  )
  const nodesToInsert = children.map(asset =>
    AssetTreeNode.fromAsset(asset, directoryKey, directoryId, depth, `${item.path}/${asset.title}`)
  )
  const newNodes = array.splicedBefore(
    nodes,
    nodesToInsert,
    innerItem => backendModule.ASSET_TYPE_ORDER[innerItem.item.type] >= typeOrder
  )
  return item.with({ children: newNodes })
}

/** Return a directory, with new children added into its list of children.
 * The children MAY be of different asset types. */
function insertArbitraryAssetTreeNodeChildren(
  item: assetTreeNode.AnyAssetTreeNode,
  children: backendModule.AnyAsset[],
  directoryKey: backendModule.DirectoryId,
  directoryId: backendModule.DirectoryId,
  getKey: ((asset: backendModule.AnyAsset) => backendModule.AssetId) | null = null
): assetTreeNode.AnyAssetTreeNode {
  const depth = item.depth + 1
  const nodes = (item.children ?? []).filter(
    node => node.item.type !== backendModule.AssetType.specialEmpty
  )
  const byType: Readonly<Record<backendModule.AssetType, backendModule.AnyAsset[]>> = {
    [backendModule.AssetType.directory]: [],
    [backendModule.AssetType.project]: [],
    [backendModule.AssetType.file]: [],
    [backendModule.AssetType.datalink]: [],
    [backendModule.AssetType.secret]: [],
    [backendModule.AssetType.specialLoading]: [],
    [backendModule.AssetType.specialEmpty]: [],
  }
  for (const child of children) {
    byType[child.type].push(child)
  }
  let newNodes = nodes
  for (const childrenOfSpecificType of Object.values(byType)) {
    const firstChild = childrenOfSpecificType[0]
    if (firstChild) {
      const typeOrder = backendModule.ASSET_TYPE_ORDER[firstChild.type]
      const nodesToInsert = childrenOfSpecificType.map(asset =>
        AssetTreeNode.fromAsset(
          asset,
          directoryKey,
          directoryId,
          depth,
          `${item.path}/${asset.title}`,
          getKey?.(asset) ?? asset.id
        )
      )
      newNodes = array.splicedBefore(
        newNodes,
        nodesToInsert,
        innerItem => backendModule.ASSET_TYPE_ORDER[innerItem.item.type] >= typeOrder
      )
    }
  }
  return newNodes === nodes ? item : item.with({ children: newNodes })
}

// =========================
// === DragSelectionInfo ===
// =========================

/** Information related to a drag selection. */
interface DragSelectionInfo {
  readonly initialIndex: number
  readonly start: number
  readonly end: number
}

// =============================
// === Category to filter by ===
// =============================

const CATEGORY_TO_FILTER_BY: Readonly<Record<Category, backendModule.FilterBy | null>> = {
  [Category.cloud]: backendModule.FilterBy.active,
  [Category.local]: backendModule.FilterBy.active,
  [Category.recent]: null,
  [Category.trash]: backendModule.FilterBy.trashed,
}

// ===================
// === AssetsTable ===
// ===================

/** State passed through from a {@link AssetsTable} to every cell. */
export interface AssetsTableState {
  readonly backend: Backend
  readonly rootDirectoryId: backendModule.DirectoryId
  readonly selectedKeys: React.MutableRefObject<ReadonlySet<backendModule.AssetId>>
  readonly scrollContainerRef: React.RefObject<HTMLElement>
  readonly visibilities: ReadonlyMap<backendModule.AssetId, Visibility>
  readonly category: Category
  readonly hasPasteData: boolean
  readonly setPasteData: (pasteData: pasteDataModule.PasteData<Set<backendModule.AssetId>>) => void
  readonly sortInfo: sorting.SortInfo<columnUtils.SortableColumn> | null
  readonly setSortInfo: (sortInfo: sorting.SortInfo<columnUtils.SortableColumn> | null) => void
  readonly query: AssetQuery
  readonly setQuery: React.Dispatch<React.SetStateAction<AssetQuery>>
<<<<<<< HEAD
  readonly setProjectStartupInfo: (projectStartupInfo: backendModule.ProjectStartupInfo) => void
=======
  readonly dispatchAssetListEvent: (event: assetListEvent.AssetListEvent) => void
  readonly assetEvents: assetEvent.AssetEvent[]
  readonly dispatchAssetEvent: (event: assetEvent.AssetEvent) => void
>>>>>>> ee0175c3
  readonly setAssetPanelProps: (props: assetPanel.AssetPanelRequiredProps | null) => void
  readonly setIsAssetPanelTemporarilyVisible: (visible: boolean) => void
  readonly nodeMap: Readonly<
    React.MutableRefObject<ReadonlyMap<backendModule.AssetId, assetTreeNode.AnyAssetTreeNode>>
  >
  readonly hideColumn: (column: columnUtils.Column) => void
  readonly doToggleDirectoryExpansion: (
    directoryId: backendModule.DirectoryId,
    key: backendModule.DirectoryId,
    title?: string | null,
    override?: boolean
  ) => void
  readonly doOpenEditor: (id: backendModule.ProjectId) => void
  readonly doCopy: () => void
  readonly doCut: () => void
  readonly doPaste: (
    newParentKey: backendModule.DirectoryId,
    newParentId: backendModule.DirectoryId
  ) => void
}

/** Data associated with a {@link AssetRow}, used for rendering. */
export interface AssetRowState {
  readonly setVisibility: (visibility: Visibility) => void
  readonly isEditingName: boolean
  readonly temporarilyAddedLabels: ReadonlySet<backendModule.LabelName>
  readonly temporarilyRemovedLabels: ReadonlySet<backendModule.LabelName>
}

/** Props for a {@link AssetsTable}. */
export interface AssetsTableProps {
  readonly openedProjects: dashboard.Project[]
  readonly hidden: boolean
  readonly query: AssetQuery
  readonly setQuery: React.Dispatch<React.SetStateAction<AssetQuery>>
  readonly setSuggestions: React.Dispatch<
    React.SetStateAction<readonly assetSearchBar.Suggestion[]>
  >
  readonly setCanDownload: (canDownload: boolean) => void
  readonly category: Category
  readonly initialProjectName: string | null
  readonly setAssetPanelProps: (props: assetPanel.AssetPanelRequiredProps | null) => void
  readonly setIsAssetPanelTemporarilyVisible: (visible: boolean) => void
  readonly targetDirectoryNodeRef: React.MutableRefObject<assetTreeNode.AnyAssetTreeNode<backendModule.DirectoryAsset> | null>
  readonly doOpenEditor: (id: dashboard.ProjectId) => void
  readonly doOpenProject: (
    project: dashboard.Project,
    options?: dashboard.OpenProjectOptions
  ) => void
  readonly doCloseProject: (project: dashboard.Project) => void
  readonly assetManagementApiRef: React.Ref<AssetManagementApi>
}

/**
 * The API for managing assets in the table.
 */
export interface AssetManagementApi {
  readonly getAsset: (id: backendModule.AssetId) => backendModule.AnyAsset | null
  readonly setAsset: (id: backendModule.AssetId, asset: backendModule.AnyAsset) => void
}

/** The table of project assets. */
export default function AssetsTable(props: AssetsTableProps) {
  const {
    hidden,
    query,
    setQuery,
    setCanDownload,
    category,
    openedProjects,
    assetManagementApiRef,
  } = props
  const { setSuggestions, initialProjectName } = props
<<<<<<< HEAD
  const { doOpenEditor, doCloseEditor } = props
=======
  const { assetListEvents, dispatchAssetListEvent, assetEvents, dispatchAssetEvent } = props
  const { doOpenEditor, doOpenProject, doCloseProject } = props
>>>>>>> ee0175c3
  const { setAssetPanelProps, targetDirectoryNodeRef, setIsAssetPanelTemporarilyVisible } = props

  const { user } = authProvider.useNonPartialUserSession()
  const backend = backendProvider.useBackend(category)
  const labels = backendHooks.useBackendListTags(backend)
  const { setModal, unsetModal } = modalProvider.useSetModal()
  const { localStorage } = localStorageProvider.useLocalStorage()
  const { getText } = textProvider.useText()
  const inputBindings = inputBindingsProvider.useInputBindings()
  const navigator2D = navigator2DProvider.useNavigator2D()
  const toastAndLog = toastAndLogHooks.useToastAndLog()
  const dispatchAssetEvent = eventListProvider.useDispatchAssetEvent()
  const dispatchAssetListEvent = eventListProvider.useDispatchAssetListEvent()
  const [initialized, setInitialized] = React.useState(false)
  const initializedRef = React.useRef(initialized)
  initializedRef.current = initialized
  const [isLoading, setIsLoading] = React.useState(true)
  const [enabledColumns, setEnabledColumns] = React.useState(columnUtils.DEFAULT_ENABLED_COLUMNS)
  const [sortInfo, setSortInfo] =
    React.useState<sorting.SortInfo<columnUtils.SortableColumn> | null>(null)
  const [selectedKeys, setSelectedKeysRaw] = React.useState<ReadonlySet<backendModule.AssetId>>(
    () => new Set()
  )
  const selectedKeysRef = React.useRef(selectedKeys)
  const updateAssetRef = React.useRef<
    Record<backendModule.AnyAsset['id'], (asset: backendModule.AnyAsset) => void>
  >({})
  const [pasteData, setPasteData] = React.useState<pasteDataModule.PasteData<
    ReadonlySet<backendModule.AssetId>
  > | null>(null)
  const [, setQueuedAssetEvents] = React.useState<assetEvent.AssetEvent[]>([])
  const [, setNameOfProjectToImmediatelyOpen] = React.useState(initialProjectName)
  const rootDirectoryId = React.useMemo(
    () => backend.rootDirectoryId(user) ?? backendModule.DirectoryId(''),
    [backend, user]
  )
  const [assetTree, setAssetTree] = React.useState<assetTreeNode.AnyAssetTreeNode>(() => {
    const rootParentDirectoryId = backendModule.DirectoryId('')
    return AssetTreeNode.fromAsset(
      backendModule.createRootDirectoryAsset(rootDirectoryId),
      rootParentDirectoryId,
      rootParentDirectoryId,
      -1,
      backend.rootPath
    )
  })
  const [isDraggingFiles, setIsDraggingFiles] = React.useState(false)
  const [droppedFilesCount, setDroppedFilesCount] = React.useState(0)
  const isCloud = backend.type === backendModule.BackendType.remote
  /** Events sent when the asset list was still loading. */
  const queuedAssetListEventsRef = React.useRef<assetListEvent.AssetListEvent[]>([])
  const rootRef = React.useRef<HTMLDivElement | null>(null)
  const cleanupRootRef = React.useRef(() => {})
  const mainDropzoneRef = React.useRef<HTMLButtonElement | null>(null)
  const lastSelectedIdsRef = React.useRef<
    backendModule.AssetId | ReadonlySet<backendModule.AssetId> | null
  >(null)
  const headerRowRef = React.useRef<HTMLTableRowElement>(null)
  const assetTreeRef = React.useRef<assetTreeNode.AnyAssetTreeNode>(assetTree)
  const pasteDataRef = React.useRef<pasteDataModule.PasteData<
    ReadonlySet<backendModule.AssetId>
  > | null>(null)
  const nodeMapRef = React.useRef<
    ReadonlyMap<backendModule.AssetId, assetTreeNode.AnyAssetTreeNode>
  >(new Map<backendModule.AssetId, assetTreeNode.AnyAssetTreeNode>())
  const filter = React.useMemo(() => {
    const globCache: Record<string, RegExp> = {}
    if (/^\s*$/.test(query.query)) {
      return null
    } else {
      return (node: assetTreeNode.AnyAssetTreeNode) => {
        if (
          node.item.type === backendModule.AssetType.specialEmpty ||
          node.item.type === backendModule.AssetType.specialLoading
        ) {
          // This is FINE, as these assets have no meaning info to match with.
          // eslint-disable-next-line no-restricted-syntax
          return false
        }
        const assetType =
          node.item.type === backendModule.AssetType.directory
            ? 'folder'
            : node.item.type === backendModule.AssetType.datalink
              ? 'datalink'
              : String(node.item.type)
        const assetExtension =
          node.item.type !== backendModule.AssetType.file
            ? null
            : fileInfo.fileExtension(node.item.title).toLowerCase()
        const assetModifiedAt = new Date(node.item.modifiedAt)
        const nodeLabels: string[] = node.item.labels ?? []
        const lowercaseName = node.item.title.toLowerCase()
        const lowercaseDescription = node.item.description?.toLowerCase() ?? ''
        const owners =
          node.item.permissions
            ?.filter(permission => permission.permission === permissions.PermissionAction.own)
            .map(backendModule.getAssetPermissionName) ?? []
        const globMatch = (glob: string, match: string) => {
          const regex = (globCache[glob] =
            globCache[glob] ??
            new RegExp('^' + string.regexEscape(glob).replace(/(?:\\\*)+/g, '.*') + '$', 'i'))
          return regex.test(match)
        }
        const isAbsent = (type: string) => {
          switch (type) {
            case 'label':
            case 'labels': {
              return nodeLabels.length === 0
            }
            case 'name': {
              // Should never be true, but handle it just in case.
              return lowercaseName === ''
            }
            case 'description': {
              return lowercaseDescription === ''
            }
            case 'extension': {
              // Should never be true, but handle it just in case.
              return assetExtension === ''
            }
          }
          // Things like `no:name` and `no:owner` are never true.
          return false
        }
        const parseDate = (date: string) => {
          const lowercase = date.toLowerCase()
          switch (lowercase) {
            case 'today': {
              return new Date()
            }
          }
          return new Date(date)
        }
        const matchesDate = (date: string) => {
          const parsed = parseDate(date)
          return (
            parsed.getFullYear() === assetModifiedAt.getFullYear() &&
            parsed.getMonth() === assetModifiedAt.getMonth() &&
            parsed.getDate() === assetModifiedAt.getDate()
          )
        }
        const isEmpty = (values: string[]) =>
          values.length === 0 || (values.length === 1 && values[0] === '')
        const filterTag = (
          positive: string[][],
          negative: string[][],
          predicate: (value: string) => boolean
        ) =>
          positive.every(values => isEmpty(values) || values.some(predicate)) &&
          negative.every(values => !values.some(predicate))
        return (
          filterTag(query.nos, query.negativeNos, no => isAbsent(no.toLowerCase())) &&
          filterTag(query.keywords, query.negativeKeywords, keyword =>
            lowercaseName.includes(keyword.toLowerCase())
          ) &&
          filterTag(query.names, query.negativeNames, name => globMatch(name, lowercaseName)) &&
          filterTag(query.labels, query.negativeLabels, label =>
            nodeLabels.some(assetLabel => globMatch(label, assetLabel))
          ) &&
          filterTag(query.types, query.negativeTypes, type => type === assetType) &&
          filterTag(
            query.extensions,
            query.negativeExtensions,
            extension => extension.toLowerCase() === assetExtension
          ) &&
          filterTag(query.descriptions, query.negativeDescriptions, description =>
            lowercaseDescription.includes(description.toLowerCase())
          ) &&
          filterTag(query.modifieds, query.negativeModifieds, matchesDate) &&
          filterTag(query.owners, query.negativeOwners, owner =>
            owners.some(assetOwner => globMatch(owner, assetOwner))
          )
        )
      }
    }
  }, [query])
  const displayItems = React.useMemo(() => {
    if (sortInfo == null) {
      return assetTree.preorderTraversal()
    } else {
      const multiplier = sortInfo.direction === sorting.SortDirection.ascending ? 1 : -1
      let compare: (a: assetTreeNode.AnyAssetTreeNode, b: assetTreeNode.AnyAssetTreeNode) => number
      switch (sortInfo.field) {
        case columnUtils.Column.name: {
          compare = (a, b) => {
            const aTitle = a.item.title.toLowerCase()
            const bTitle = b.item.title.toLowerCase()
            if (aTitle === bTitle) {
              const delta = a.item.title > b.item.title ? 1 : a.item.title < b.item.title ? -1 : 0
              return multiplier * delta
            } else {
              const delta = aTitle > bTitle ? 1 : aTitle < bTitle ? -1 : 0
              return multiplier * delta
            }
          }
          break
        }
        case columnUtils.Column.modified: {
          compare = (a, b) => {
            const aOrder = Number(new Date(a.item.modifiedAt))
            const bOrder = Number(new Date(b.item.modifiedAt))
            return multiplier * (aOrder - bOrder)
          }
          break
        }
      }
      return assetTree.preorderTraversal(tree => [...tree].sort(compare))
    }
  }, [assetTree, sortInfo])
  const visibilities = React.useMemo(() => {
    const map = new Map<backendModule.AssetId, Visibility>()
    const processNode = (node: assetTreeNode.AnyAssetTreeNode) => {
      let displayState = Visibility.hidden
      const visible = filter?.(node) ?? true
      for (const child of node.children ?? []) {
        if (visible && child.item.type === backendModule.AssetType.specialEmpty) {
          map.set(child.key, Visibility.visible)
        } else {
          processNode(child)
        }
        if (map.get(child.key) !== Visibility.hidden) {
          displayState = Visibility.faded
        }
      }
      if (visible) {
        displayState = Visibility.visible
      }
      map.set(node.key, displayState)
      return displayState
    }
    processNode(assetTree)
    return map
  }, [assetTree, filter])
  const visibleItems = React.useMemo(
    () => displayItems.filter(item => visibilities.get(item.key) !== Visibility.hidden),
    [displayItems, visibilities]
  )

  const isMainDropzoneVisible = intersectionHooks.useIntersectionRatio(
    rootRef,
    mainDropzoneRef,
    MINIMUM_DROPZONE_INTERSECTION_RATIO,
    ratio => ratio >= MINIMUM_DROPZONE_INTERSECTION_RATIO,
    true
  )

  const updateSecretMutation = backendHooks.useBackendMutation(backend, 'updateSecret')

  React.useEffect(() => {
    if (selectedKeys.size === 0) {
      targetDirectoryNodeRef.current = null
    } else if (selectedKeys.size === 1) {
      const [soleKey] = selectedKeys
      const node = soleKey == null ? null : nodeMapRef.current.get(soleKey)
      if (node != null && node.isType(backendModule.AssetType.directory)) {
        targetDirectoryNodeRef.current = node
      }
    } else {
      let commonDirectoryKey: backendModule.AssetId | null = null
      let otherCandidateDirectoryKey: backendModule.AssetId | null = null
      for (const key of selectedKeys) {
        const node = nodeMapRef.current.get(key)
        if (node != null) {
          if (commonDirectoryKey == null) {
            commonDirectoryKey = node.directoryKey
            otherCandidateDirectoryKey =
              node.item.type === backendModule.AssetType.directory ? node.key : null
          } else if (node.key === commonDirectoryKey || node.directoryKey === commonDirectoryKey) {
            otherCandidateDirectoryKey = null
          } else if (
            otherCandidateDirectoryKey != null &&
            (node.key === otherCandidateDirectoryKey ||
              node.directoryKey === otherCandidateDirectoryKey)
          ) {
            commonDirectoryKey = otherCandidateDirectoryKey
            otherCandidateDirectoryKey = null
          } else {
            // No match; there is no common parent directory for the entire selection.
            commonDirectoryKey = null
            break
          }
        }
      }
      const node = commonDirectoryKey == null ? null : nodeMapRef.current.get(commonDirectoryKey)
      if (node != null && node.isType(backendModule.AssetType.directory)) {
        targetDirectoryNodeRef.current = node
      }
    }
  }, [targetDirectoryNodeRef, selectedKeys])

  React.useEffect(() => {
    const nodeToSuggestion = (
      node: assetTreeNode.AnyAssetTreeNode,
      key: assetQuery.AssetQueryKey = 'names'
    ): assetSearchBar.Suggestion => ({
      render: () => `${key === 'names' ? '' : '-:'}${node.item.title}`,
      addToQuery: oldQuery => oldQuery.addToLastTerm({ [key]: [node.item.title] }),
      deleteFromQuery: oldQuery => oldQuery.deleteFromLastTerm({ [key]: [node.item.title] }),
    })
    const allVisibleNodes = () =>
      assetTree
        .preorderTraversal(children =>
          children.filter(child => visibilities.get(child.key) !== Visibility.hidden)
        )
        .filter(
          node =>
            visibilities.get(node.key) === Visibility.visible &&
            node.item.type !== backendModule.AssetType.specialEmpty &&
            node.item.type !== backendModule.AssetType.specialLoading
        )
    const allVisible = (negative = false) =>
      allVisibleNodes().map(node => nodeToSuggestion(node, negative ? 'negativeNames' : 'names'))
    const terms = AssetQuery.terms(query.query)
    const term = terms.find(otherTerm => otherTerm.values.length === 0) ?? terms[terms.length - 1]
    const termValues = term?.values ?? []
    const shouldOmitNames = terms.some(otherTerm => otherTerm.tag === 'name')
    if (termValues.length !== 0) {
      setSuggestions(shouldOmitNames ? [] : allVisible())
    } else {
      const negative = term?.tag?.startsWith('-') ?? false
      switch (term?.tag ?? null) {
        case null:
        case '':
        case '-':
        case 'name':
        case '-name': {
          setSuggestions(allVisible(negative))
          break
        }
        case 'no':
        case '-has': {
          setSuggestions(isCloud ? SUGGESTIONS_FOR_NO : [])
          break
        }
        case 'has':
        case '-no': {
          setSuggestions(isCloud ? SUGGESTIONS_FOR_HAS : [])
          break
        }
        case 'type': {
          setSuggestions(SUGGESTIONS_FOR_TYPE)
          break
        }
        case '-type': {
          setSuggestions(SUGGESTIONS_FOR_NEGATIVE_TYPE)
          break
        }
        case 'ext':
        case '-ext':
        case 'extension':
        case '-extension': {
          const extensions = allVisibleNodes()
            .filter(node => node.item.type === backendModule.AssetType.file)
            .map(node => fileInfo.fileExtension(node.item.title))
          setSuggestions(
            Array.from(
              new Set(extensions),
              (extension): assetSearchBar.Suggestion => ({
                render: () =>
                  AssetQuery.termToString({
                    tag: `${negative ? '-' : ''}extension`,
                    values: [extension],
                  }),
                addToQuery: oldQuery =>
                  oldQuery.addToLastTerm(
                    negative ? { negativeExtensions: [extension] } : { extensions: [extension] }
                  ),
                deleteFromQuery: oldQuery =>
                  oldQuery.deleteFromLastTerm(
                    negative ? { negativeExtensions: [extension] } : { extensions: [extension] }
                  ),
              })
            )
          )
          break
        }
        case 'modified':
        case '-modified': {
          const modifieds = assetTree.preorderTraversal().map(node => {
            const date = new Date(node.item.modifiedAt)
            return `${date.getFullYear()}-${date.getMonth() + 1}-${date.getDate()}`
          })
          setSuggestions(
            Array.from(
              new Set(['today', ...modifieds]),
              (modified): assetSearchBar.Suggestion => ({
                render: () =>
                  AssetQuery.termToString({
                    tag: `${negative ? '-' : ''}modified`,
                    values: [modified],
                  }),
                addToQuery: oldQuery =>
                  oldQuery.addToLastTerm(
                    negative ? { negativeModifieds: [modified] } : { modifieds: [modified] }
                  ),
                deleteFromQuery: oldQuery =>
                  oldQuery.deleteFromLastTerm(
                    negative ? { negativeModifieds: [modified] } : { modifieds: [modified] }
                  ),
              })
            )
          )
          break
        }
        case 'owner':
        case '-owner': {
          const owners = assetTree
            .preorderTraversal()
            .flatMap(node =>
              (node.item.permissions ?? [])
                .filter(permission => permission.permission === permissions.PermissionAction.own)
                .map(backendModule.getAssetPermissionName)
            )
          setSuggestions(
            Array.from(
              new Set(owners),
              (owner): assetSearchBar.Suggestion => ({
                render: () =>
                  AssetQuery.termToString({
                    tag: `${negative ? '-' : ''}owner`,
                    values: [owner],
                  }),
                addToQuery: oldQuery =>
                  oldQuery.addToLastTerm(
                    negative ? { negativeOwners: [owner] } : { owners: [owner] }
                  ),
                deleteFromQuery: oldQuery =>
                  oldQuery.deleteFromLastTerm(
                    negative ? { negativeOwners: [owner] } : { owners: [owner] }
                  ),
              })
            )
          )
          break
        }
        case 'label':
        case '-label': {
          setSuggestions(
            (labels ?? []).map(
              (label): assetSearchBar.Suggestion => ({
                render: () => (
                  <Label active color={label.color} onPress={() => {}}>
                    {label.value}
                  </Label>
                ),
                addToQuery: oldQuery =>
                  oldQuery.addToLastTerm(
                    negative ? { negativeLabels: [label.value] } : { labels: [label.value] }
                  ),
                deleteFromQuery: oldQuery =>
                  oldQuery.deleteFromLastTerm(
                    negative ? { negativeLabels: [label.value] } : { labels: [label.value] }
                  ),
              })
            )
          )
          break
        }
        default: {
          setSuggestions(shouldOmitNames ? [] : allVisible())
          break
        }
      }
    }
  }, [isCloud, assetTree, query, visibilities, labels, setSuggestions])

  React.useEffect(() => {
    setIsLoading(true)
  }, [backend, category])

  React.useEffect(() => {
    assetTreeRef.current = assetTree
    const newNodeMap = new Map(assetTree.preorderTraversal().map(asset => [asset.key, asset]))
    newNodeMap.set(assetTree.key, assetTree)
    nodeMapRef.current = newNodeMap
  }, [assetTree])

  React.useEffect(() => {
    pasteDataRef.current = pasteData
  }, [pasteData])

  React.useEffect(() => {
    if (!hidden) {
      return inputBindings.attach(sanitizedEventTargets.document.body, 'keydown', {
        cancelCut: () => {
          if (pasteDataRef.current == null) {
            return false
          } else {
            dispatchAssetEvent({ type: AssetEventType.cancelCut, ids: pasteDataRef.current.data })
            setPasteData(null)
            return
          }
        },
      })
    }
  }, [hidden, inputBindings, dispatchAssetEvent])

  React.useEffect(() => {
    if (isLoading) {
      setNameOfProjectToImmediatelyOpen(initialProjectName)
    } else {
      // The project name here might also be a string with project id, e.g. when opening
      // a project file from explorer on Windows.
      const isInitialProject = (asset: backendModule.AnyAsset) =>
        asset.title === initialProjectName || asset.id === initialProjectName
      const projectToLoad = assetTree
        .preorderTraversal()
        .map(node => node.item)
        .filter(backendModule.assetIsProject)
        .find(isInitialProject)
      if (projectToLoad != null) {
        doOpenProject({
          type: backendModule.BackendType.local,
          id: projectToLoad.id,
          title: projectToLoad.title,
          parentId: projectToLoad.parentId,
        })
      } else if (initialProjectName != null) {
        toastAndLog('findProjectError', null, initialProjectName)
      }
    }
    // This effect MUST only run when `initialProjectName` is changed.
    // eslint-disable-next-line react-hooks/exhaustive-deps
  }, [initialProjectName])

  const setSelectedKeys = React.useCallback(
    (newSelectedKeys: ReadonlySet<backendModule.AssetId>) => {
      selectedKeysRef.current = newSelectedKeys
      setSelectedKeysRaw(newSelectedKeys)
      if (!isCloud) {
        setCanDownload(
          newSelectedKeys.size !== 0 &&
            Array.from(newSelectedKeys).every(key => {
              const node = nodeMapRef.current.get(key)
              return node?.item.type === backendModule.AssetType.project
            })
        )
      } else {
        setCanDownload(
          newSelectedKeys.size !== 0 &&
            Array.from(newSelectedKeys).every(key => {
              const node = nodeMapRef.current.get(key)
              return (
                node?.item.type === backendModule.AssetType.project ||
                node?.item.type === backendModule.AssetType.file ||
                node?.item.type === backendModule.AssetType.datalink
              )
            })
        )
      }
    },
    [isCloud, setCanDownload]
  )

  const clearSelectedKeys = React.useCallback(() => {
    setSelectedKeys(new Set())
  }, [setSelectedKeys])

  const overwriteNodes = React.useCallback(
    (newAssets: backendModule.AnyAsset[]) => {
      mostRecentlySelectedIndexRef.current = null
      selectionStartIndexRef.current = null
      // This is required, otherwise we are using an outdated
      // `nameOfProjectToImmediatelyOpen`.
      setNameOfProjectToImmediatelyOpen(oldNameOfProjectToImmediatelyOpen => {
        setInitialized(true)
        const rootParentDirectoryId = backendModule.DirectoryId('')
        const rootDirectory = backendModule.createRootDirectoryAsset(rootDirectoryId)
        const newRootNode = new AssetTreeNode(
          rootDirectory,
          rootParentDirectoryId,
          rootParentDirectoryId,
          newAssets.map(asset =>
            AssetTreeNode.fromAsset(
              asset,
              rootDirectory.id,
              rootDirectory.id,
              0,
              `${backend.rootPath}/${asset.title}`
            )
          ),
          -1,
          backend.rootPath,
          rootDirectory.id,
          true
        )
        setAssetTree(newRootNode)
        // The project name here might also be a string with project id, e.g.
        // when opening a project file from explorer on Windows.
        const isInitialProject = (asset: backendModule.AnyAsset) =>
          asset.title === oldNameOfProjectToImmediatelyOpen ||
          asset.id === oldNameOfProjectToImmediatelyOpen
        if (oldNameOfProjectToImmediatelyOpen != null) {
          const projectToLoad = newAssets
            .filter(backendModule.assetIsProject)
            .find(isInitialProject)
          if (projectToLoad != null) {
            doOpenProject(
              {
                type: backendModule.BackendType.local,
                id: projectToLoad.id,
                title: projectToLoad.title,
                parentId: projectToLoad.parentId,
              },
              { openInBackground: false }
            )
          } else {
            toastAndLog('findProjectError', null, oldNameOfProjectToImmediatelyOpen)
          }
        }
        setQueuedAssetEvents(oldQueuedAssetEvents => {
          if (oldQueuedAssetEvents.length !== 0) {
            queueMicrotask(() => {
              for (const event of oldQueuedAssetEvents) {
                dispatchAssetEvent(event)
              }
            })
          }
          return []
        })
        return null
      })
    },
    [doOpenProject, rootDirectoryId, backend.rootPath, dispatchAssetEvent, toastAndLog]
  )
  const overwriteNodesRef = React.useRef(overwriteNodes)
  overwriteNodesRef.current = overwriteNodes

  React.useEffect(() => {
    if (initializedRef.current) {
      overwriteNodesRef.current([])
    }
  }, [backend, category])

  const rootDirectoryQuery = backendHooks.useBackendQuery(
    backend,
    'listDirectory',
    [
      {
        parentId: null,
        filterBy: CATEGORY_TO_FILTER_BY[category],
        recentProjects: category === Category.recent,
        labels: null,
      },
      // The root directory has no name. This is also SAFE, as there is a different error
      // message when the directory is the root directory (when `parentId == null`).
      '(root)',
    ],
    { queryKey: [], staleTime: 0, meta: { persist: false } }
  )

  React.useEffect(() => {
    if (rootDirectoryQuery.data) {
      setIsLoading(false)
      overwriteNodes(rootDirectoryQuery.data)
    }
  }, [rootDirectoryQuery.data, overwriteNodes])

  React.useEffect(() => {
    const savedEnabledColumns = localStorage.get('enabledColumns')
    if (savedEnabledColumns != null) {
      setEnabledColumns(new Set(savedEnabledColumns))
    }
  }, [localStorage])

  React.useEffect(() => {
    if (initialized) {
      localStorage.set('enabledColumns', [...enabledColumns])
    }
  }, [enabledColumns, initialized, localStorage])

  React.useEffect(() => {
    if (selectedKeysRef.current.size !== 1) {
      setAssetPanelProps(null)
      setIsAssetPanelTemporarilyVisible(false)
    }
  }, [selectedKeysRef.current.size, setAssetPanelProps, setIsAssetPanelTemporarilyVisible])

  const directoryListAbortControllersRef = React.useRef(
    new Map<backendModule.DirectoryId, AbortController>()
  )
  const doToggleDirectoryExpansion = React.useCallback(
    (
      directoryId: backendModule.DirectoryId,
      key: backendModule.DirectoryId,
      title?: string | null,
      override?: boolean
    ) => {
      const directory = nodeMapRef.current.get(key)
      const isExpanded = directory?.children != null && directory.isExpanded
      const shouldExpand = override ?? !isExpanded
      if (shouldExpand === isExpanded) {
        // This is fine, as this is near the top of a very long function.
        // eslint-disable-next-line no-restricted-syntax
        return
      }
      if (!shouldExpand) {
        const abortController = directoryListAbortControllersRef.current.get(directoryId)
        if (abortController != null) {
          abortController.abort()
          directoryListAbortControllersRef.current.delete(directoryId)
        }
        setAssetTree(oldAssetTree =>
          oldAssetTree.map(item => (item.key !== key ? item : item.with({ isExpanded: false })))
        )
      } else {
        setAssetTree(oldAssetTree =>
          oldAssetTree.map(item =>
            item.key !== key
              ? item
              : item.children != null
                ? item.with({ isExpanded: true })
                : item.with({
                    isExpanded: true,
                    children: [
                      AssetTreeNode.fromAsset(
                        backendModule.createSpecialLoadingAsset(directoryId),
                        key,
                        directoryId,
                        item.depth + 1,
                        ''
                      ),
                    ],
                  })
          )
        )
        void (async () => {
          const abortController = new AbortController()
          directoryListAbortControllersRef.current.set(directoryId, abortController)
          const displayedTitle = title ?? nodeMapRef.current.get(key)?.item.title ?? '(unknown)'
          const childAssets = await backend
            .listDirectory(
              {
                parentId: directoryId,
                filterBy: CATEGORY_TO_FILTER_BY[category],
                recentProjects: category === Category.recent,
                labels: null,
              },
              displayedTitle
            )
            .catch(error => {
              toastAndLog('listFolderBackendError', error, displayedTitle)
              throw error
            })
          if (!abortController.signal.aborted) {
            setAssetTree(oldAssetTree =>
              oldAssetTree.map(item => {
                if (item.key !== key) {
                  return item
                } else {
                  const initialChildren = item.children?.filter(
                    child => child.item.type !== backendModule.AssetType.specialLoading
                  )
                  const childAssetsMap = new Map(childAssets.map(asset => [asset.id, asset]))
                  for (const child of initialChildren ?? []) {
                    const newChild = childAssetsMap.get(child.item.id)
                    if (newChild != null) {
                      child.item = newChild
                      childAssetsMap.delete(child.item.id)
                    }
                  }
                  const childAssetNodes = Array.from(childAssetsMap.values(), child =>
                    AssetTreeNode.fromAsset(
                      child,
                      key,
                      directoryId,
                      item.depth + 1,
                      `${item.path}/${child.title}`
                    )
                  )
                  const specialEmptyAsset: backendModule.SpecialEmptyAsset | null =
                    (initialChildren != null && initialChildren.length !== 0) ||
                    childAssetNodes.length !== 0
                      ? null
                      : backendModule.createSpecialEmptyAsset(directoryId)
                  const children =
                    specialEmptyAsset != null
                      ? [
                          AssetTreeNode.fromAsset(
                            specialEmptyAsset,
                            key,
                            directoryId,
                            item.depth + 1,
                            ''
                          ),
                        ]
                      : initialChildren == null || initialChildren.length === 0
                        ? childAssetNodes
                        : [...initialChildren, ...childAssetNodes].sort(AssetTreeNode.compare)
                  return item.with({ children })
                }
              })
            )
          }
        })()
      }
    },
    [category, backend, toastAndLog]
  )

  const [spinnerState, setSpinnerState] = React.useState(spinner.SpinnerState.initial)
  const [keyboardSelectedIndex, setKeyboardSelectedIndex] = React.useState<number | null>(null)
  const mostRecentlySelectedIndexRef = React.useRef<number | null>(null)
  const selectionStartIndexRef = React.useRef<number | null>(null)
  const bodyRef = React.useRef<HTMLTableSectionElement>(null)

  const setMostRecentlySelectedIndex = React.useCallback(
    (index: number | null, isKeyboard = false) => {
      mostRecentlySelectedIndexRef.current = index
      setKeyboardSelectedIndex(isKeyboard ? index : null)
    },
    []
  )

  React.useEffect(() => {
    const body = bodyRef.current
    if (body == null) {
      return
    } else {
      return navigator2D.register(body, {
        focusPrimaryChild: () => {
          setMostRecentlySelectedIndex(0, true)
        },
      })
    }
  }, [navigator2D, setMostRecentlySelectedIndex])

  // This is not a React component, even though it contains JSX.
  // eslint-disable-next-line no-restricted-syntax
  const onKeyDown = (event: React.KeyboardEvent) => {
    const prevIndex = mostRecentlySelectedIndexRef.current
    const item = prevIndex == null ? null : visibleItems[prevIndex]
    if (selectedKeysRef.current.size === 1 && item != null) {
      switch (event.key) {
        case 'Enter':
        case ' ': {
          if (event.key === ' ' && event.ctrlKey) {
            const keys = selectedKeysRef.current
            setSelectedKeys(set.withPresence(keys, item.key, !keys.has(item.key)))
          } else {
            switch (item.type) {
              case backendModule.AssetType.directory: {
                event.preventDefault()
                event.stopPropagation()
                doToggleDirectoryExpansion(item.item.id, item.key)
                break
              }
              case backendModule.AssetType.project: {
                event.preventDefault()
                event.stopPropagation()

                doOpenProject({
                  type: backend.type,
                  id: item.item.id,
                  title: item.item.title,
                  parentId: item.item.parentId,
                })

                break
              }
              case backendModule.AssetType.datalink: {
                event.preventDefault()
                event.stopPropagation()
                setIsAssetPanelTemporarilyVisible(true)
                break
              }
              case backendModule.AssetType.secret: {
                event.preventDefault()
                event.stopPropagation()
                const id = item.item.id
                setModal(
                  <UpsertSecretModal
                    id={item.item.id}
                    name={item.item.title}
                    doCreate={async (_name, value) => {
                      try {
                        await updateSecretMutation.mutateAsync([id, { value }, item.item.title])
                      } catch (error) {
                        toastAndLog(null, error)
                      }
                    }}
                  />
                )
                break
              }
              default: {
                break
              }
            }
          }
          break
        }
        case 'ArrowLeft': {
          if (item.type === backendModule.AssetType.directory) {
            if (item.children != null) {
              // The folder is expanded; collapse it.
              event.preventDefault()
              event.stopPropagation()
              doToggleDirectoryExpansion(item.item.id, item.key, null, false)
            } else if (prevIndex != null) {
              // Focus parent if there is one.
              let index = prevIndex - 1
              let possibleParent = visibleItems[index]
              while (possibleParent != null && index >= 0) {
                if (possibleParent.depth < item.depth) {
                  event.preventDefault()
                  event.stopPropagation()
                  setSelectedKeys(new Set([possibleParent.key]))
                  setMostRecentlySelectedIndex(index, true)
                  break
                }
                index -= 1
                possibleParent = visibleItems[index]
              }
            }
          }
          break
        }
        case 'ArrowRight': {
          if (item.type === backendModule.AssetType.directory && item.children == null) {
            // The folder is collapsed; expand it.
            event.preventDefault()
            event.stopPropagation()
            doToggleDirectoryExpansion(item.item.id, item.key, null, true)
          }
          break
        }
      }
    }
    switch (event.key) {
      case ' ': {
        if (event.ctrlKey && item != null) {
          const keys = selectedKeysRef.current
          setSelectedKeys(set.withPresence(keys, item.key, !keys.has(item.key)))
        }
        break
      }
      case 'Escape': {
        setSelectedKeys(new Set())
        setMostRecentlySelectedIndex(null)
        selectionStartIndexRef.current = null
        break
      }
      case 'ArrowUp':
      case 'ArrowDown': {
        if (!event.shiftKey) {
          selectionStartIndexRef.current = null
        }
        let index = prevIndex ?? 0
        let oldIndex = index
        if (prevIndex != null) {
          let itemType = visibleItems[index]?.item.type
          do {
            oldIndex = index
            index =
              event.key === 'ArrowUp'
                ? Math.max(0, index - 1)
                : Math.min(visibleItems.length - 1, index + 1)
            itemType = visibleItems[index]?.item.type
          } while (
            index !== oldIndex &&
            (itemType === backendModule.AssetType.specialEmpty ||
              itemType === backendModule.AssetType.specialLoading)
          )
          if (
            itemType === backendModule.AssetType.specialEmpty ||
            itemType === backendModule.AssetType.specialLoading
          ) {
            index = prevIndex
          }
        }
        setMostRecentlySelectedIndex(index, true)
        if (event.shiftKey) {
          event.preventDefault()
          event.stopPropagation()
          // On Windows, Ctrl+Shift+Arrow behaves the same as Shift+Arrow.
          if (selectionStartIndexRef.current == null) {
            selectionStartIndexRef.current = prevIndex ?? 0
          }
          const startIndex = Math.min(index, selectionStartIndexRef.current)
          const endIndex = Math.max(index, selectionStartIndexRef.current) + 1
          const selection = visibleItems.slice(startIndex, endIndex)
          setSelectedKeys(new Set(selection.map(newItem => newItem.key)))
        } else if (event.ctrlKey) {
          event.preventDefault()
          event.stopPropagation()
          selectionStartIndexRef.current = null
        } else if (index !== prevIndex) {
          event.preventDefault()
          event.stopPropagation()
          const newItem = visibleItems[index]
          if (newItem != null) {
            setSelectedKeys(new Set([newItem.key]))
          }
          selectionStartIndexRef.current = null
        } else {
          // The arrow key will escape this container. In that case, do not stop propagation
          // and let `navigator2D` navigate to a different container.
          setSelectedKeys(new Set())
          selectionStartIndexRef.current = null
        }
        break
      }
    }
  }

  React.useEffect(() => {
    const onClick = () => {
      setKeyboardSelectedIndex(null)
    }

    document.addEventListener('click', onClick, { capture: true })
    return () => {
      document.removeEventListener('click', onClick, { capture: true })
    }
  }, [setMostRecentlySelectedIndex])

  const getNewProjectName = React.useCallback(
    (templateName: string | null, parentKey: backendModule.DirectoryId | null) => {
      const prefix = `${templateName ?? 'New Project'} `
      const projectNameTemplate = new RegExp(`^${prefix}(?<projectIndex>\\d+)$`)
      const siblings =
        parentKey == null
          ? assetTree.children ?? []
          : nodeMapRef.current.get(parentKey)?.children ?? []
      const projectIndices = siblings
        .map(node => node.item)
        .filter(backendModule.assetIsProject)
        .map(item => projectNameTemplate.exec(item.title)?.groups?.projectIndex)
        .map(maybeIndex => (maybeIndex != null ? parseInt(maybeIndex, 10) : 0))
      return `${prefix}${Math.max(0, ...projectIndices) + 1}`
    },
    [assetTree, nodeMapRef]
  )

  const deleteAsset = React.useCallback((key: backendModule.AssetId) => {
    setAssetTree(oldAssetTree => oldAssetTree.filter(item => item.key !== key))
  }, [])

  /** All items must have the same type. */
  const insertAssets = React.useCallback(
    (
      assets: backendModule.AnyAsset[],
      parentKey: backendModule.DirectoryId | null,
      parentId: backendModule.DirectoryId | null
    ) => {
      const actualParentKey = parentKey ?? rootDirectoryId
      const actualParentId = parentId ?? rootDirectoryId
      setAssetTree(oldAssetTree =>
        oldAssetTree.map(item =>
          item.key !== actualParentKey
            ? item
            : insertAssetTreeNodeChildren(item, assets, actualParentKey, actualParentId)
        )
      )
    },
    [rootDirectoryId]
  )

  const insertArbitraryAssets = React.useCallback(
    (
      assets: backendModule.AnyAsset[],
      parentKey: backendModule.DirectoryId | null,
      parentId: backendModule.DirectoryId | null,
      getKey: ((asset: backendModule.AnyAsset) => backendModule.AssetId) | null = null
    ) => {
      const actualParentKey = parentKey ?? rootDirectoryId
      const actualParentId = parentId ?? rootDirectoryId
      setAssetTree(oldAssetTree => {
        return oldAssetTree.map(item =>
          item.key !== actualParentKey
            ? item
            : insertArbitraryAssetTreeNodeChildren(
                item,
                assets,
                actualParentKey,
                actualParentId,
                getKey
              )
        )
      })
    },
    [rootDirectoryId]
  )

  // This is not a React component, even though it contains JSX.
  // eslint-disable-next-line no-restricted-syntax
  const onAssetListEvent = (event: assetListEvent.AssetListEvent) => {
    switch (event.type) {
      case AssetListEventType.newFolder: {
        const siblings = nodeMapRef.current.get(event.parentKey)?.children ?? []
        const directoryIndices = siblings
          .map(node => node.item)
          .filter(backendModule.assetIsDirectory)
          .map(item => /^New Folder (?<directoryIndex>\d+)$/.exec(item.title))
          .map(match => match?.groups?.directoryIndex)
          .map(maybeIndex => (maybeIndex != null ? parseInt(maybeIndex, 10) : 0))
        const title = `New Folder ${Math.max(0, ...directoryIndices) + 1}`
        const placeholderItem: backendModule.DirectoryAsset = {
          type: backendModule.AssetType.directory,
          id: backendModule.DirectoryId(uniqueString.uniqueString()),
          title,
          modifiedAt: dateTime.toRfc3339(new Date()),
          parentId: event.parentId,
          permissions: permissions.tryGetSingletonOwnerPermission(user),
          projectState: null,
          labels: [],
          description: null,
        }
        doToggleDirectoryExpansion(event.parentId, event.parentKey, null, true)
        insertAssets([placeholderItem], event.parentKey, event.parentId)
        dispatchAssetEvent({
          type: AssetEventType.newFolder,
          placeholderId: placeholderItem.id,
        })
        break
      }
      case AssetListEventType.newProject: {
        const projectName = getNewProjectName(event.preferredName, event.parentId)
        const dummyId = backendModule.ProjectId(uniqueString.uniqueString())
        const path =
          backend instanceof LocalBackend ? backend.joinPath(event.parentId, projectName) : null
        const placeholderItem: backendModule.ProjectAsset = {
          type: backendModule.AssetType.project,
          id: dummyId,
          title: projectName,
          modifiedAt: dateTime.toRfc3339(new Date()),
          parentId: event.parentId,
          permissions: permissions.tryGetSingletonOwnerPermission(user),
          projectState: {
            type: backendModule.ProjectState.placeholder,
            volumeId: '',
            openedBy: user.email,
            ...(path != null ? { path } : {}),
          },
          labels: [],
          description: null,
        }
        doToggleDirectoryExpansion(event.parentId, event.parentKey, null, true)
        insertAssets([placeholderItem], event.parentKey, event.parentId)
        dispatchAssetEvent({
          type: AssetEventType.newProject,
          placeholderId: dummyId,
          templateId: event.templateId,
          datalinkId: event.datalinkId,
          originalId: null,
          versionId: null,
        })
        break
      }
      case AssetListEventType.uploadFiles: {
        const localBackend = backend instanceof LocalBackend ? backend : null
        const reversedFiles = Array.from(event.files).reverse()
        const siblingNodes = nodeMapRef.current.get(event.parentKey)?.children ?? []
        const siblings = siblingNodes.map(node => node.item)
        const siblingFiles = siblings.filter(backendModule.assetIsFile)
        const siblingProjects = siblings.filter(backendModule.assetIsProject)
        const siblingFileTitles = new Set(siblingFiles.map(asset => asset.title))
        const siblingProjectTitles = new Set(siblingProjects.map(asset => asset.title))
        const files = reversedFiles.filter(backendModule.fileIsNotProject)
        const projects = reversedFiles.filter(backendModule.fileIsProject)
        const duplicateFiles = files.filter(file => siblingFileTitles.has(file.name))
        const duplicateProjects = projects.filter(project =>
          siblingProjectTitles.has(backendModule.stripProjectExtension(project.name))
        )
        const ownerPermission = permissions.tryGetSingletonOwnerPermission(user)
        if (duplicateFiles.length === 0 && duplicateProjects.length === 0) {
          const placeholderFiles = files.map(file =>
            backendModule.createPlaceholderFileAsset(file.name, event.parentId, ownerPermission)
          )
          const placeholderProjects = projects.map(project => {
            const basename = backendModule.stripProjectExtension(project.name)
            return backendModule.createPlaceholderProjectAsset(
              basename,
              event.parentId,
              ownerPermission,
              user,
              localBackend?.joinPath(event.parentId, basename) ?? null
            )
          })
          doToggleDirectoryExpansion(event.parentId, event.parentKey, null, true)
          insertAssets(placeholderFiles, event.parentKey, event.parentId)
          insertAssets(placeholderProjects, event.parentKey, event.parentId)
          dispatchAssetEvent({
            type: AssetEventType.uploadFiles,
            files: new Map(
              [...placeholderFiles, ...placeholderProjects].map((placeholderItem, i) => [
                placeholderItem.id,
                // This is SAFE, as `placeholderItems` is created using a map on
                // `event.files`.
                // eslint-disable-next-line @typescript-eslint/no-non-null-assertion
                event.files[i]!,
              ])
            ),
          })
        } else {
          const siblingFilesByName = new Map(siblingFiles.map(file => [file.title, file]))
          const siblingProjectsByName = new Map(
            siblingProjects.map(project => [project.title, project])
          )
          const conflictingFiles = duplicateFiles.map(file => ({
            // This is SAFE, as `duplicateFiles` only contains files that have siblings
            // with the same name.
            // eslint-disable-next-line @typescript-eslint/no-non-null-assertion
            current: siblingFilesByName.get(file.name)!,
            new: backendModule.createPlaceholderFileAsset(
              file.name,
              event.parentId,
              ownerPermission
            ),
            file,
          }))
          const conflictingProjects = duplicateProjects.map(project => {
            const basename = backendModule.stripProjectExtension(project.name)
            return {
              // This is SAFE, as `duplicateProjects` only contains projects that have
              // siblings with the same name.
              // eslint-disable-next-line @typescript-eslint/no-non-null-assertion
              current: siblingProjectsByName.get(basename)!,
              new: backendModule.createPlaceholderProjectAsset(
                basename,
                event.parentId,
                ownerPermission,
                user,
                localBackend?.joinPath(event.parentId, basename) ?? null
              ),
              file: project,
            }
          })
          setModal(
            <DuplicateAssetsModal
              parentKey={event.parentKey}
              parentId={event.parentId}
              conflictingFiles={conflictingFiles}
              conflictingProjects={conflictingProjects}
              siblingFileNames={siblingFilesByName.keys()}
              siblingProjectNames={siblingProjectsByName.keys()}
              nonConflictingFileCount={files.length - conflictingFiles.length}
              nonConflictingProjectCount={projects.length - conflictingProjects.length}
              doUploadNonConflicting={() => {
                doToggleDirectoryExpansion(event.parentId, event.parentKey, null, true)
                const fileMap = new Map<backendModule.AssetId, File>()
                const newFiles = files
                  .filter(file => !siblingFileTitles.has(file.name))
                  .map(file => {
                    const asset = backendModule.createPlaceholderFileAsset(
                      file.name,
                      event.parentId,
                      ownerPermission
                    )
                    fileMap.set(asset.id, file)
                    return asset
                  })
                const newProjects = projects
                  .filter(
                    project =>
                      !siblingProjectTitles.has(backendModule.stripProjectExtension(project.name))
                  )
                  .map(project => {
                    const basename = backendModule.stripProjectExtension(project.name)
                    const asset = backendModule.createPlaceholderProjectAsset(
                      basename,
                      event.parentId,
                      ownerPermission,
                      user,
                      localBackend?.joinPath(event.parentId, basename) ?? null
                    )
                    fileMap.set(asset.id, project)
                    return asset
                  })
                insertAssets(newFiles, event.parentKey, event.parentId)
                insertAssets(newProjects, event.parentKey, event.parentId)
                dispatchAssetEvent({
                  type: AssetEventType.uploadFiles,
                  files: fileMap,
                })
              }}
            />
          )
        }
        break
      }
      case AssetListEventType.newDatalink: {
        const placeholderItem: backendModule.DatalinkAsset = {
          type: backendModule.AssetType.datalink,
          id: backendModule.DatalinkId(uniqueString.uniqueString()),
          title: event.name,
          modifiedAt: dateTime.toRfc3339(new Date()),
          parentId: event.parentId,
          permissions: permissions.tryGetSingletonOwnerPermission(user),
          projectState: null,
          labels: [],
          description: null,
        }
        doToggleDirectoryExpansion(event.parentId, event.parentKey, null, true)
        insertAssets([placeholderItem], event.parentKey, event.parentId)
        dispatchAssetEvent({
          type: AssetEventType.newDatalink,
          placeholderId: placeholderItem.id,
          value: event.value,
        })
        break
      }
      case AssetListEventType.newSecret: {
        const placeholderItem: backendModule.SecretAsset = {
          type: backendModule.AssetType.secret,
          id: backendModule.SecretId(uniqueString.uniqueString()),
          title: event.name,
          modifiedAt: dateTime.toRfc3339(new Date()),
          parentId: event.parentId,
          permissions: permissions.tryGetSingletonOwnerPermission(user),
          projectState: null,
          labels: [],
          description: null,
        }
        doToggleDirectoryExpansion(event.parentId, event.parentKey, null, true)
        insertAssets([placeholderItem], event.parentKey, event.parentId)
        dispatchAssetEvent({
          type: AssetEventType.newSecret,
          placeholderId: placeholderItem.id,
          value: event.value,
        })
        break
      }
      case AssetListEventType.insertAssets: {
        insertArbitraryAssets(event.assets, event.parentKey, event.parentId)
        break
      }
      case AssetListEventType.duplicateProject: {
        const siblings = nodeMapRef.current.get(event.parentKey)?.children ?? []
        const siblingTitles = new Set(siblings.map(sibling => sibling.item.title))
        let index = 1
        let title = `${event.original.title} (${index})`
        while (siblingTitles.has(title)) {
          index += 1
          title = `${event.original.title} (${index})`
        }
        const placeholderItem: backendModule.ProjectAsset = {
          type: backendModule.AssetType.project,
          id: backendModule.ProjectId(uniqueString.uniqueString()),
          title,
          modifiedAt: dateTime.toRfc3339(new Date()),
          parentId: event.parentId,
          permissions: permissions.tryGetSingletonOwnerPermission(user),
          projectState: {
            type: backendModule.ProjectState.placeholder,
            volumeId: '',
            openedBy: user.email,
            ...(event.original.projectState.path != null
              ? { path: event.original.projectState.path }
              : {}),
          },
          labels: [],
          description: null,
        }
        insertAssets([placeholderItem], event.parentKey, event.parentId)
        dispatchAssetEvent({
          type: AssetEventType.newProject,
          placeholderId: placeholderItem.id,
          templateId: null,
          datalinkId: null,
          originalId: event.original.id,
          versionId: event.versionId,
        })
        break
      }
      case AssetListEventType.willDelete: {
        if (selectedKeysRef.current.has(event.key)) {
          const newSelectedKeys = new Set(selectedKeysRef.current)
          newSelectedKeys.delete(event.key)
          setSelectedKeys(newSelectedKeys)
        }
        break
      }
      case AssetListEventType.copy: {
        const ids = new Set<backendModule.AssetId>()
        const getKey = (asset: backendModule.AnyAsset) => {
          const newId = backendModule.createPlaceholderAssetId(asset.type)
          ids.add(newId)
          return newId
        }
        insertArbitraryAssets(event.items, event.newParentKey, event.newParentId, getKey)
        dispatchAssetEvent({
          type: AssetEventType.copy,
          ids,
          newParentKey: event.newParentKey,
          newParentId: event.newParentId,
        })
        break
      }
      case AssetListEventType.move: {
        deleteAsset(event.key)
        insertAssets([event.item], event.newParentKey, event.newParentId)
        break
      }
      case AssetListEventType.delete: {
        deleteAsset(event.key)
        break
      }
      case AssetListEventType.emptyTrash: {
        if (category !== Category.trash) {
          toastAndLog('canOnlyEmptyTrashWhenInTrash')
        } else if (assetTree.children != null) {
          const ids = new Set(assetTree.children.map(child => child.item.id))
          // This is required to prevent an infinite loop,
          window.setTimeout(() => {
            dispatchAssetEvent({ type: AssetEventType.deleteForever, ids })
          })
        }
        break
      }
      case AssetListEventType.removeSelf: {
        dispatchAssetEvent({ type: AssetEventType.removeSelf, id: event.id })
        break
      }
      case AssetListEventType.closeFolder: {
        doToggleDirectoryExpansion(event.id, event.key, null, false)
        break
      }
    }
  }
  const onAssetListEventRef = React.useRef(onAssetListEvent)
  onAssetListEventRef.current = onAssetListEvent
  eventListProvider.useAssetListEventListener(event => {
    if (!isLoading) {
      onAssetListEvent(event)
    } else {
      queuedAssetListEventsRef.current.push(event)
    }
  })

  const doCopy = React.useCallback(() => {
    unsetModal()
    setPasteData({ type: PasteType.copy, data: selectedKeysRef.current })
  }, [unsetModal])

  const doCut = React.useCallback(() => {
    unsetModal()
    if (pasteData != null) {
      dispatchAssetEvent({ type: AssetEventType.cancelCut, ids: pasteData.data })
    }
    setPasteData({ type: PasteType.move, data: selectedKeysRef.current })
    dispatchAssetEvent({ type: AssetEventType.cut, ids: selectedKeysRef.current })
    setSelectedKeys(new Set())
  }, [pasteData, setSelectedKeys, unsetModal, dispatchAssetEvent])

  const doPaste = React.useCallback(
    (newParentKey: backendModule.DirectoryId, newParentId: backendModule.DirectoryId) => {
      unsetModal()
      if (pasteData != null) {
        if (pasteData.data.has(newParentKey)) {
          toast.toast.error('Cannot paste a folder into itself.')
        } else {
          doToggleDirectoryExpansion(newParentId, newParentKey, null, true)
          if (pasteData.type === PasteType.copy) {
            const assets = Array.from(pasteData.data, id => nodeMapRef.current.get(id)).flatMap(
              asset => (asset ? [asset.item] : [])
            )
            dispatchAssetListEvent({
              type: AssetListEventType.copy,
              items: assets,
              newParentId,
              newParentKey,
            })
          } else {
            dispatchAssetEvent({
              type: AssetEventType.move,
              ids: pasteData.data,
              newParentKey,
              newParentId,
            })
          }
          setPasteData(null)
        }
      }
    },
    [pasteData, doToggleDirectoryExpansion, unsetModal, dispatchAssetEvent, dispatchAssetListEvent]
  )

  const hideColumn = React.useCallback((column: columnUtils.Column) => {
    setEnabledColumns(columns => set.withPresence(columns, column, false))
  }, [])

  const hiddenContextMenu = React.useMemo(
    () => (
      <AssetsTableContextMenu
        hidden
        backend={backend}
        category={category}
        pasteData={pasteData}
        selectedKeys={selectedKeys}
        clearSelectedKeys={clearSelectedKeys}
        nodeMapRef={nodeMapRef}
        rootDirectoryId={rootDirectoryId}
        event={{ pageX: 0, pageY: 0 }}
        doCopy={doCopy}
        doCut={doCut}
        doPaste={doPaste}
      />
    ),
    [
      backend,
      rootDirectoryId,
      category,
      selectedKeys,
      pasteData,
      doCopy,
      doCut,
      doPaste,
      clearSelectedKeys,
    ]
  )

  const onDropzoneDragOver = (event: React.DragEvent<Element>) => {
    const payload = drag.ASSET_ROWS.lookup(event)
    const filtered = payload?.filter(item => item.asset.parentId !== rootDirectoryId)
    if (filtered != null && filtered.length > 0) {
      event.preventDefault()
    } else if (event.dataTransfer.types.includes('Files')) {
      event.preventDefault()
    }
  }

  const updateIsDraggingFiles = (event: React.DragEvent<Element>) => {
    if (event.dataTransfer.types.includes('Files')) {
      setIsDraggingFiles(true)
      setDroppedFilesCount(event.dataTransfer.items.length)
    }
  }

  const state = React.useMemo<AssetsTableState>(
    // The type MUST be here to trigger excess property errors at typecheck time.
    () => ({
      backend,
      rootDirectoryId,
      visibilities,
      selectedKeys: selectedKeysRef,
      scrollContainerRef: rootRef,
      category,
      hasPasteData: pasteData != null,
      setPasteData,
      sortInfo,
      setSortInfo,
      query,
      setQuery,
<<<<<<< HEAD
      setProjectStartupInfo,
=======
      assetEvents,
      dispatchAssetEvent,
      dispatchAssetListEvent,
>>>>>>> ee0175c3
      setAssetPanelProps,
      setIsAssetPanelTemporarilyVisible,
      nodeMap: nodeMapRef,
      hideColumn,
      doToggleDirectoryExpansion,
      doOpenEditor,
      doCopy,
      doCut,
      doPaste,
    }),
    [
      backend,
      rootDirectoryId,
      visibilities,
      category,
      pasteData,
      sortInfo,
      query,
      doToggleDirectoryExpansion,
      doOpenEditor,
      doCopy,
      doCut,
      doPaste,
      hideColumn,
      setAssetPanelProps,
      setIsAssetPanelTemporarilyVisible,
      setQuery,
<<<<<<< HEAD
      setProjectStartupInfo,
=======
      dispatchAssetEvent,
      dispatchAssetListEvent,
>>>>>>> ee0175c3
    ]
  )

  // This is required to prevent the table body from overlapping the table header, because
  // the table header is transparent.
  const updateClipPath = useOnScroll(() => {
    if (bodyRef.current != null && rootRef.current != null) {
      bodyRef.current.style.clipPath = `inset(${rootRef.current.scrollTop}px 0 0 0)`
    }
    if (
      backend.type === backendModule.BackendType.remote &&
      rootRef.current != null &&
      headerRowRef.current != null
    ) {
      const hiddenColumnsCount = columnUtils.CLOUD_COLUMNS.length - enabledColumns.size
      const shrinkBy =
        COLUMNS_SELECTOR_BASE_WIDTH_PX + COLUMNS_SELECTOR_ICON_WIDTH_PX * hiddenColumnsCount
      const rightOffset = rootRef.current.clientWidth + rootRef.current.scrollLeft - shrinkBy
      headerRowRef.current.style.clipPath = `polygon(0 0, ${rightOffset}px 0, ${rightOffset}px 100%, 0 100%)`
    }
  }, [backend.type, enabledColumns.size])

  const updateClipPathObserver = React.useMemo(
    () => new ResizeObserver(updateClipPath),
    [updateClipPath]
  )

  React.useEffect(
    () =>
      inputBindings.attach(
        sanitizedEventTargets.document.body,
        'click',
        {
          selectAdditional: () => {},
          selectAdditionalRange: () => {},
          [inputBindingsModule.DEFAULT_HANDLER]: () => {
            if (selectedKeysRef.current.size !== 0) {
              setSelectedKeys(new Set())
              setMostRecentlySelectedIndex(null)
            }
          },
        },
        false
      ),
    [setSelectedKeys, inputBindings, setMostRecentlySelectedIndex]
  )

  React.useEffect(() => {
    if (isLoading) {
      // Ensure the spinner stays in the "initial" state for at least one frame,
      // to ensure the CSS animation begins at the initial state.
      requestAnimationFrame(() => {
        setSpinnerState(spinner.SpinnerState.loadingFast)
      })
    } else {
      const queuedAssetEvents = queuedAssetListEventsRef.current
      if (queuedAssetEvents.length !== 0) {
        queuedAssetListEventsRef.current = []
        for (const event of queuedAssetEvents) {
          onAssetListEventRef.current(event)
        }
      }
      setSpinnerState(spinner.SpinnerState.initial)
    }
  }, [isLoading])

  const calculateNewKeys = React.useCallback(
    (
      event: MouseEvent | React.MouseEvent,
      keys: backendModule.AssetId[],
      getRange: () => backendModule.AssetId[]
    ) => {
      event.stopPropagation()
      let result = new Set<backendModule.AssetId>()
      inputBindings.handler({
        selectRange: () => {
          result = new Set(getRange())
        },
        selectAdditionalRange: () => {
          result = new Set([...selectedKeysRef.current, ...getRange()])
        },
        selectAdditional: () => {
          const newSelectedKeys = new Set(selectedKeysRef.current)
          let count = 0
          for (const key of keys) {
            if (selectedKeysRef.current.has(key)) {
              count += 1
            }
          }
          for (const key of keys) {
            const add = count * 2 < keys.length
            set.setPresence(newSelectedKeys, key, add)
          }
          result = newSelectedKeys
        },
        [inputBindingsModule.DEFAULT_HANDLER]: () => {
          result = new Set(keys)
        },
      })(event, false)
      return result
    },
    [inputBindings]
  )

  // Only non-`null` when it is different to`selectedKeys`.
  const [visuallySelectedKeysOverride, setVisuallySelectedKeysOverride] =
    React.useState<ReadonlySet<backendModule.AssetId> | null>(null)

  const dragSelectionChangeLoopHandle = React.useRef(0)
  const dragSelectionRangeRef = React.useRef<DragSelectionInfo | null>(null)
  const onSelectionDrag = React.useCallback(
    (rectangle: geometry.DetailedRectangle, event: MouseEvent) => {
      if (mostRecentlySelectedIndexRef.current != null) {
        setKeyboardSelectedIndex(null)
      }
      cancelAnimationFrame(dragSelectionChangeLoopHandle.current)
      const scrollContainer = rootRef.current
      if (scrollContainer != null) {
        const rect = scrollContainer.getBoundingClientRect()
        if (rectangle.signedHeight <= 0 && scrollContainer.scrollTop > 0) {
          const distanceToTop = Math.max(0, rectangle.top - rect.top - ROW_HEIGHT_PX)
          if (distanceToTop < AUTOSCROLL_THRESHOLD_PX) {
            scrollContainer.scrollTop -= Math.floor(
              AUTOSCROLL_SPEED / (distanceToTop + AUTOSCROLL_DAMPENING)
            )
            dragSelectionChangeLoopHandle.current = requestAnimationFrame(() => {
              onSelectionDrag(rectangle, event)
            })
          }
        }
        if (
          rectangle.signedHeight >= 0 &&
          scrollContainer.scrollTop + rect.height < scrollContainer.scrollHeight
        ) {
          const distanceToBottom = Math.max(0, rect.bottom - rectangle.bottom)
          if (distanceToBottom < AUTOSCROLL_THRESHOLD_PX) {
            scrollContainer.scrollTop += Math.floor(
              AUTOSCROLL_SPEED / (distanceToBottom + AUTOSCROLL_DAMPENING)
            )
            dragSelectionChangeLoopHandle.current = requestAnimationFrame(() => {
              onSelectionDrag(rectangle, event)
            })
          }
        }
        const overlapsHorizontally = rect.right > rectangle.left && rect.left < rectangle.right
        const selectionTop = Math.max(0, rectangle.top - rect.top - ROW_HEIGHT_PX)
        const selectionBottom = Math.max(
          0,
          Math.min(rect.height, rectangle.bottom - rect.top - ROW_HEIGHT_PX)
        )
        const range = dragSelectionRangeRef.current
        if (!overlapsHorizontally) {
          dragSelectionRangeRef.current = null
        } else if (range == null) {
          const topIndex = (selectionTop + scrollContainer.scrollTop) / ROW_HEIGHT_PX
          const bottomIndex = (selectionBottom + scrollContainer.scrollTop) / ROW_HEIGHT_PX
          dragSelectionRangeRef.current = {
            initialIndex: rectangle.signedHeight < 0 ? bottomIndex : topIndex,
            start: Math.floor(topIndex),
            end: Math.ceil(bottomIndex),
          }
        } else {
          const topIndex = (selectionTop + scrollContainer.scrollTop) / ROW_HEIGHT_PX
          const bottomIndex = (selectionBottom + scrollContainer.scrollTop) / ROW_HEIGHT_PX
          const endIndex = rectangle.signedHeight < 0 ? topIndex : bottomIndex
          dragSelectionRangeRef.current = {
            initialIndex: range.initialIndex,
            start: Math.floor(Math.min(range.initialIndex, endIndex)),
            end: Math.ceil(Math.max(range.initialIndex, endIndex)),
          }
        }
        if (range == null) {
          setVisuallySelectedKeysOverride(null)
        } else {
          const keys = displayItems.slice(range.start, range.end).map(node => node.key)
          setVisuallySelectedKeysOverride(calculateNewKeys(event, keys, () => []))
        }
      }
    },
    [displayItems, calculateNewKeys]
  )

  const onSelectionDragEnd = React.useCallback(
    (event: MouseEvent) => {
      const range = dragSelectionRangeRef.current
      if (range != null) {
        const keys = displayItems.slice(range.start, range.end).map(node => node.key)
        setSelectedKeys(calculateNewKeys(event, keys, () => []))
      }
      setVisuallySelectedKeysOverride(null)
      dragSelectionRangeRef.current = null
    },
    [displayItems, calculateNewKeys, setSelectedKeys]
  )

  const onSelectionDragCancel = React.useCallback(() => {
    setVisuallySelectedKeysOverride(null)
    dragSelectionRangeRef.current = null
  }, [])

  const onRowClick = React.useCallback(
    (innerRowProps: assetRow.AssetRowInnerProps, event: React.MouseEvent) => {
      const { key } = innerRowProps
      event.stopPropagation()
      const newIndex = visibleItems.findIndex(innerItem => AssetTreeNode.getKey(innerItem) === key)
      const getRange = () => {
        if (mostRecentlySelectedIndexRef.current == null) {
          return [key]
        } else {
          const index1 = mostRecentlySelectedIndexRef.current
          const index2 = newIndex
          const startIndex = Math.min(index1, index2)
          const endIndex = Math.max(index1, index2) + 1
          return visibleItems.slice(startIndex, endIndex).map(AssetTreeNode.getKey)
        }
      }
      setSelectedKeys(calculateNewKeys(event, [key], getRange))
      setMostRecentlySelectedIndex(newIndex)
      if (!event.shiftKey) {
        selectionStartIndexRef.current = null
      }
    },
    [visibleItems, calculateNewKeys, setSelectedKeys, setMostRecentlySelectedIndex]
  )

  const getAsset = React.useCallback(
    (key: backendModule.AssetId) => nodeMapRef.current.get(key)?.item ?? null,
    [nodeMapRef]
  )

  const setAsset = React.useCallback(
    (key: backendModule.AssetId, asset: backendModule.AnyAsset) => {
      setAssetTree(oldAssetTree =>
        oldAssetTree.map(item => (item.key === key ? item.with({ item: asset }) : item))
      )
      updateAssetRef.current[asset.id]?.(asset)
    },
    []
  )

  React.useImperativeHandle(assetManagementApiRef, () => ({
    getAsset,
    setAsset,
  }))

  const columns = columnUtils.getColumnList(backend.type, enabledColumns)

  const headerRow = (
    <tr ref={headerRowRef} className="sticky top-[1px] text-sm font-semibold">
      {columns.map(column => {
        // This is a React component, even though it does not contain JSX.
        // eslint-disable-next-line no-restricted-syntax
        const Heading = columnHeading.COLUMN_HEADING[column]
        return (
          <th key={column} className={columnUtils.COLUMN_CSS_CLASS[column]}>
            <Heading state={state} />
          </th>
        )
      })}
    </tr>
  )

  const itemRows = isLoading ? (
    <tr className="h-row">
      <td colSpan={columns.length} className="bg-transparent">
        <div className="grid w-container justify-around">
          <Spinner size={LOADING_SPINNER_SIZE_PX} state={spinnerState} />
        </div>
      </td>
    </tr>
  ) : (
    displayItems.map((item, i) => {
      const key = AssetTreeNode.getKey(item)
      const isSelected = (visuallySelectedKeysOverride ?? selectedKeys).has(key)
      const isSoleSelected = selectedKeys.size === 1 && isSelected

      return (
        <AssetRow
          key={key}
          updateAssetRef={instance => {
            if (instance != null) {
              updateAssetRef.current[item.item.id] = instance
            } else {
              // Hacky way to clear the reference to the asset on unmount.
              // eventually once we pull the assets up in the tree, we can remove this.
              // eslint-disable-next-line @typescript-eslint/no-dynamic-delete
              delete updateAssetRef.current[item.item.id]
            }
          }}
          isOpened={openedProjects.some(({ id }) => item.item.id === id)}
          columns={columns}
          item={item}
          state={state}
          hidden={hidden || visibilities.get(item.key) === Visibility.hidden}
          doOpenProject={doOpenProject}
          doCloseProject={doCloseProject}
          selected={isSelected}
          setSelected={selected => {
            setSelectedKeys(set.withPresence(selectedKeysRef.current, key, selected))
          }}
          isSoleSelected={isSoleSelected}
          isKeyboardSelected={
            keyboardSelectedIndex != null && item === visibleItems[keyboardSelectedIndex]
          }
          grabKeyboardFocus={() => {
            setSelectedKeys(new Set([key]))
            setMostRecentlySelectedIndex(i, true)
          }}
          allowContextMenu={selectedKeysRef.current.size === 0 || !isSelected || isSoleSelected}
          onClick={onRowClick}
          onContextMenu={(_innerProps, event) => {
            if (!isSelected) {
              event.preventDefault()
              event.stopPropagation()
              setMostRecentlySelectedIndex(visibleItems.indexOf(item))
              selectionStartIndexRef.current = null
              setSelectedKeys(new Set([key]))
            }
          }}
          onDragStart={event => {
            let newSelectedKeys = selectedKeysRef.current
            if (!newSelectedKeys.has(key)) {
              setMostRecentlySelectedIndex(visibleItems.indexOf(item))
              selectionStartIndexRef.current = null
              newSelectedKeys = new Set([key])
              setSelectedKeys(newSelectedKeys)
            }
            const nodes = assetTree
              .preorderTraversal()
              .filter(node => newSelectedKeys.has(node.key))
            const payload: drag.AssetRowsDragPayload = nodes.map(node => ({
              key: node.key,
              asset: node.item,
            }))
            event.dataTransfer.setData(
              mimeTypes.ASSETS_MIME_TYPE,
              JSON.stringify(nodes.map(node => node.key))
            )
            drag.setDragImageToBlank(event)
            drag.ASSET_ROWS.bind(event, payload)
            setModal(
              <DragModal
                event={event}
                className="flex flex-col rounded-default bg-selected-frame backdrop-blur-default"
                onDragEnd={() => {
                  drag.ASSET_ROWS.unbind(payload)
                }}
              >
                {nodes.map(node => (
                  <NameColumn
                    key={node.key}
                    isOpened={false}
                    keyProp={node.key}
                    item={node.with({ depth: 0 })}
                    backendType={backend.type}
                    state={state}
                    // Default states.
                    isSoleSelected={false}
                    selected={false}
                    rowState={assetRowUtils.INITIAL_ROW_STATE}
                    // The drag placeholder cannot be interacted with.
                    setSelected={() => {}}
                    setItem={() => {}}
                    setRowState={() => {}}
                    isEditable={false}
                    doCloseProject={doCloseProject}
                    doOpenProject={doOpenProject}
                  />
                ))}
              </DragModal>
            )
          }}
          onDragOver={event => {
            const payload = drag.LABELS.lookup(event)
            if (payload != null) {
              event.preventDefault()
              event.stopPropagation()
              const idsReference = selectedKeysRef.current.has(key) ? selectedKeysRef.current : key
              // This optimization is required in order to avoid severe lag on Firefox.
              if (idsReference !== lastSelectedIdsRef.current) {
                lastSelectedIdsRef.current = idsReference
                const ids =
                  typeof idsReference === 'string' ? new Set([idsReference]) : idsReference
                let labelsPresent = 0
                for (const selectedKey of ids) {
                  const nodeLabels = nodeMapRef.current.get(selectedKey)?.item.labels
                  if (nodeLabels != null) {
                    for (const label of nodeLabels) {
                      if (payload.has(label)) {
                        labelsPresent += 1
                      }
                    }
                  }
                }
                const shouldAdd = labelsPresent * 2 < ids.size * payload.size
                window.setTimeout(() => {
                  dispatchAssetEvent({
                    type: shouldAdd
                      ? AssetEventType.temporarilyAddLabels
                      : AssetEventType.temporarilyRemoveLabels,
                    ids,
                    labelNames: payload,
                  })
                })
              }
            }
          }}
          onDragEnd={() => {
            lastSelectedIdsRef.current = null
            dispatchAssetEvent({
              type: AssetEventType.temporarilyAddLabels,
              ids: selectedKeysRef.current,
              labelNames: set.EMPTY,
            })
          }}
          onDrop={event => {
            const ids = new Set(selectedKeysRef.current.has(key) ? selectedKeysRef.current : [key])
            const payload = drag.LABELS.lookup(event)
            if (payload != null) {
              event.preventDefault()
              event.stopPropagation()
              let labelsPresent = 0
              for (const selectedKey of ids) {
                const nodeLabels = nodeMapRef.current.get(selectedKey)?.item.labels
                if (nodeLabels != null) {
                  for (const label of nodeLabels) {
                    if (payload.has(label)) {
                      labelsPresent += 1
                    }
                  }
                }
              }
              const shouldAdd = labelsPresent * 2 < ids.size * payload.size
              dispatchAssetEvent({
                type: shouldAdd ? AssetEventType.addLabels : AssetEventType.removeLabels,
                ids,
                labelNames: payload,
              })
            } else {
              dispatchAssetEvent({
                type: AssetEventType.temporarilyAddLabels,
                ids,
                labelNames: set.EMPTY,
              })
            }
          }}
        />
      )
    })
  )

  const dropzoneText = isDraggingFiles
    ? droppedFilesCount === 1
      ? getText('assetsDropFileDescription')
      : getText('assetsDropFilesDescription', droppedFilesCount)
    : getText('assetsDropzoneDescription')

  const table = (
    <div
      className="flex grow flex-col"
      onContextMenu={event => {
        event.preventDefault()
        event.stopPropagation()
        setModal(
          <AssetsTableContextMenu
            backend={backend}
            category={category}
            pasteData={pasteData}
            selectedKeys={selectedKeys}
            clearSelectedKeys={clearSelectedKeys}
            nodeMapRef={nodeMapRef}
            event={event}
            rootDirectoryId={rootDirectoryId}
            doCopy={doCopy}
            doCut={doCut}
            doPaste={doPaste}
          />
        )
      }}
      onDragLeave={event => {
        const payload = drag.LABELS.lookup(event)
        if (
          payload != null &&
          event.relatedTarget instanceof Node &&
          !event.currentTarget.contains(event.relatedTarget)
        ) {
          lastSelectedIdsRef.current = null
          dispatchAssetEvent({
            type: AssetEventType.temporarilyAddLabels,
            ids: selectedKeysRef.current,
            labelNames: set.EMPTY,
          })
        }
      }}
    >
      <table className="table-fixed border-collapse rounded-rows">
        <thead>{headerRow}</thead>
        <tbody ref={bodyRef}>
          {itemRows}
          <tr className="hidden h-row first:table-row">
            <td colSpan={columns.length} className="bg-transparent">
              {category === Category.trash ? (
                <aria.Text className="px-cell-x placeholder">
                  {query.query !== ''
                    ? getText('noFilesMatchTheCurrentFilters')
                    : getText('yourTrashIsEmpty')}
                </aria.Text>
              ) : category === Category.recent ? (
                <aria.Text className="px-cell-x placeholder">
                  {query.query !== ''
                    ? getText('noFilesMatchTheCurrentFilters')
                    : getText('youHaveNoRecentProjects')}
                </aria.Text>
              ) : query.query !== '' ? (
                <aria.Text className="px-cell-x placeholder">
                  {getText('noFilesMatchTheCurrentFilters')}
                </aria.Text>
              ) : (
                <aria.Text className="px-cell-x placeholder">{getText('youHaveNoFiles')}</aria.Text>
              )}
            </td>
          </tr>
        </tbody>
      </table>
      <div
        data-testid="root-directory-dropzone"
        className={tailwindMerge.twMerge(
          'sticky left-0 grid max-w-container grow place-items-center',
          category !== Category.cloud && category !== Category.local && 'hidden'
        )}
        onDragEnter={onDropzoneDragOver}
        onDragOver={onDropzoneDragOver}
        onDragLeave={event => {
          lastSelectedIdsRef.current = null
          if (event.currentTarget === event.target) {
            setIsDraggingFiles(false)
          }
        }}
        onDrop={event => {
          const payload = drag.ASSET_ROWS.lookup(event)
          const filtered = payload?.filter(item => item.asset.parentId !== rootDirectoryId)
          if (filtered != null && filtered.length > 0) {
            event.preventDefault()
            event.stopPropagation()
            unsetModal()
            dispatchAssetEvent({
              type: AssetEventType.move,
              newParentKey: rootDirectoryId,
              newParentId: rootDirectoryId,
              ids: new Set(filtered.map(dragItem => dragItem.asset.id)),
            })
          }
        }}
        onClick={() => {
          setSelectedKeys(new Set())
        }}
      >
        <aria.FileTrigger
          onSelect={event => {
            dispatchAssetListEvent({
              type: AssetListEventType.uploadFiles,
              parentKey: rootDirectoryId,
              parentId: rootDirectoryId,
              files: Array.from(event ?? []),
            })
          }}
        >
          <FocusRing>
            <aria.Button
              ref={mainDropzoneRef}
              className="my-20 flex flex-col items-center gap-3 text-primary/30 transition-colors duration-200 hover:text-primary/50"
              onPress={() => {}}
            >
              <SvgMask src={DropFilesImage} className="size-[186px]" />
              {dropzoneText}
            </aria.Button>
          </FocusRing>
        </aria.FileTrigger>
      </div>
    </div>
  )

  return (
    <div className="relative grow">
      <FocusArea direction="vertical">
        {innerProps => (
          <div
            {...aria.mergeProps<JSX.IntrinsicElements['div']>()(innerProps, {
              ref: value => {
                rootRef.current = value
                cleanupRootRef.current()
                if (value) {
                  updateClipPathObserver.observe(value)
                  cleanupRootRef.current = () => {
                    updateClipPathObserver.unobserve(value)
                  }
                } else {
                  cleanupRootRef.current = () => {}
                }
              },
              className: 'flex-1 overflow-auto container-size w-full h-full',
              onKeyDown,
              onScroll: updateClipPath,
              onBlur: event => {
                if (
                  event.relatedTarget instanceof HTMLElement &&
                  !event.currentTarget.contains(event.relatedTarget)
                ) {
                  setKeyboardSelectedIndex(null)
                }
              },
              onDragEnter: updateIsDraggingFiles,
              onDragOver: updateIsDraggingFiles,
              onDragLeave: event => {
                if (
                  !(event.relatedTarget instanceof Node) ||
                  !event.currentTarget.contains(event.relatedTarget)
                ) {
                  lastSelectedIdsRef.current = null
                  setIsDraggingFiles(false)
                }
              },
            })}
          >
            {!hidden && hiddenContextMenu}
            {!hidden && (
              <SelectionBrush
                targetRef={rootRef}
                margin={8}
                onDrag={onSelectionDrag}
                onDragEnd={onSelectionDragEnd}
                onDragCancel={onSelectionDragCancel}
              />
            )}
            <div className="flex h-max min-h-full w-max min-w-full flex-col">
              {isCloud && (
                <div className="flex-0 sticky top-0 flex h-0 flex-col">
                  <div
                    data-testid="extra-columns"
                    className="sticky right-0 flex self-end px-2 py-3"
                  >
                    <FocusArea direction="horizontal">
                      {columnsBarProps => (
                        <div
                          {...aria.mergeProps<JSX.IntrinsicElements['div']>()(columnsBarProps, {
                            className: 'inline-flex gap-icons',
                            onFocus: () => {
                              setKeyboardSelectedIndex(null)
                            },
                          })}
                        >
                          {columnUtils.CLOUD_COLUMNS.filter(
                            column => !enabledColumns.has(column)
                          ).map(column => (
                            <Button
                              key={column}
                              light
                              image={columnUtils.COLUMN_ICONS[column]}
                              alt={getText(columnUtils.COLUMN_SHOW_TEXT_ID[column])}
                              onPress={() => {
                                const newExtraColumns = new Set(enabledColumns)
                                if (enabledColumns.has(column)) {
                                  newExtraColumns.delete(column)
                                } else {
                                  newExtraColumns.add(column)
                                }
                                setEnabledColumns(newExtraColumns)
                              }}
                            />
                          ))}
                        </div>
                      )}
                    </FocusArea>
                  </div>
                </div>
              )}
              <div className="flex h-full w-min min-w-full grow flex-col">{table}</div>
            </div>
          </div>
        )}
      </FocusArea>
      {isDraggingFiles && !isMainDropzoneVisible && (
        <div className="pointer-events-none absolute bottom-4 left-1/2 -translate-x-1/2">
          <div
            className="flex items-center justify-center gap-3 rounded-default bg-selected-frame px-8 py-6 text-primary/50 backdrop-blur-3xl transition-all"
            onDragEnter={onDropzoneDragOver}
            onDragOver={onDropzoneDragOver}
            onDrop={event => {
              setIsDraggingFiles(false)
              if (event.dataTransfer.types.includes('Files')) {
                event.preventDefault()
                event.stopPropagation()
                dispatchAssetListEvent({
                  type: AssetListEventType.uploadFiles,
                  parentKey: rootDirectoryId,
                  parentId: rootDirectoryId,
                  files: Array.from(event.dataTransfer.files),
                })
              }
            }}
          >
            <SvgMask src={DropFilesImage} className="size-8" />
            {dropzoneText}
          </div>
        </div>
      )}
    </div>
  )
}<|MERGE_RESOLUTION|>--- conflicted
+++ resolved
@@ -315,13 +315,6 @@
   readonly setSortInfo: (sortInfo: sorting.SortInfo<columnUtils.SortableColumn> | null) => void
   readonly query: AssetQuery
   readonly setQuery: React.Dispatch<React.SetStateAction<AssetQuery>>
-<<<<<<< HEAD
-  readonly setProjectStartupInfo: (projectStartupInfo: backendModule.ProjectStartupInfo) => void
-=======
-  readonly dispatchAssetListEvent: (event: assetListEvent.AssetListEvent) => void
-  readonly assetEvents: assetEvent.AssetEvent[]
-  readonly dispatchAssetEvent: (event: assetEvent.AssetEvent) => void
->>>>>>> ee0175c3
   readonly setAssetPanelProps: (props: assetPanel.AssetPanelRequiredProps | null) => void
   readonly setIsAssetPanelTemporarilyVisible: (visible: boolean) => void
   readonly nodeMap: Readonly<
@@ -395,12 +388,7 @@
     assetManagementApiRef,
   } = props
   const { setSuggestions, initialProjectName } = props
-<<<<<<< HEAD
-  const { doOpenEditor, doCloseEditor } = props
-=======
-  const { assetListEvents, dispatchAssetListEvent, assetEvents, dispatchAssetEvent } = props
   const { doOpenEditor, doOpenProject, doCloseProject } = props
->>>>>>> ee0175c3
   const { setAssetPanelProps, targetDirectoryNodeRef, setIsAssetPanelTemporarilyVisible } = props
 
   const { user } = authProvider.useNonPartialUserSession()
@@ -1946,13 +1934,6 @@
       setSortInfo,
       query,
       setQuery,
-<<<<<<< HEAD
-      setProjectStartupInfo,
-=======
-      assetEvents,
-      dispatchAssetEvent,
-      dispatchAssetListEvent,
->>>>>>> ee0175c3
       setAssetPanelProps,
       setIsAssetPanelTemporarilyVisible,
       nodeMap: nodeMapRef,
@@ -1980,12 +1961,6 @@
       setAssetPanelProps,
       setIsAssetPanelTemporarilyVisible,
       setQuery,
-<<<<<<< HEAD
-      setProjectStartupInfo,
-=======
-      dispatchAssetEvent,
-      dispatchAssetListEvent,
->>>>>>> ee0175c3
     ]
   )
 
