/** @file Configuration for vite. */
import * as url from 'node:url'

import vitePluginYaml from '@modyfi/vite-plugin-yaml'
import vitePluginReact from '@vitejs/plugin-react'
import * as vite from 'vite'

<<<<<<< HEAD
import * as globals from './globals'
=======
import * as common from 'enso-common'

// =================
// === Constants ===
// =================

const SERVER_PORT = 8080
>>>>>>> cbf6d41e

// =====================
// === Configuration ===
// =====================

/* eslint-disable @typescript-eslint/naming-convention */
<<<<<<< HEAD
export default vite.defineConfig(env => {
  const { mode } = env
  const serverPort = 8080
  const devMode = mode === 'development'
  return {
    server: { port: serverPort },
    plugins: [vitePluginReact({ include: '**/*.tsx' }), vitePluginYaml()],
    resolve: {
      alias: {
        '#': url.fileURLToPath(new URL('./src', import.meta.url)),
      },
    },
    define: {
      IS_VITE: JSON.stringify(true),
      // The sole hardcoded usage of `global` in by aws-amplify.
      'global.TYPED_ARRAY_SUPPORT': JSON.stringify(true),
      ...globals.globals(devMode, serverPort),
    },
  }
=======

export default vite.defineConfig({
  server: { port: SERVER_PORT, headers: Object.fromEntries(common.COOP_COEP_CORP_HEADERS) },
  plugins: [vitePluginReact({ include: '**/*.tsx' }), vitePluginYaml()],
  resolve: {
    alias: {
      '#': url.fileURLToPath(new URL('./src', import.meta.url)),
    },
  },
  build: {
    rollupOptions: {
      input: {
        main: url.fileURLToPath(new URL('./index.html', import.meta.url)),
        '404': url.fileURLToPath(new URL('./404.html', import.meta.url)),
      },
    },
  },
  define: {
    IS_VITE: JSON.stringify(true),
    REDIRECT_OVERRIDE: JSON.stringify(`http://localhost:${SERVER_PORT}`),
    CLOUD_ENV:
      process.env.ENSO_CLOUD_ENV != null ? JSON.stringify(process.env.ENSO_CLOUD_ENV) : 'undefined',
    // Single hardcoded usage of `global` in by aws-amplify.
    'global.TYPED_ARRAY_SUPPORT': JSON.stringify(true),
  },
>>>>>>> cbf6d41e
})<|MERGE_RESOLUTION|>--- conflicted
+++ resolved
@@ -5,34 +5,33 @@
 import vitePluginReact from '@vitejs/plugin-react'
 import * as vite from 'vite'
 
-<<<<<<< HEAD
-import * as globals from './globals'
-=======
 import * as common from 'enso-common'
 
-// =================
-// === Constants ===
-// =================
-
-const SERVER_PORT = 8080
->>>>>>> cbf6d41e
+import * as globals from './globals'
 
 // =====================
 // === Configuration ===
 // =====================
 
 /* eslint-disable @typescript-eslint/naming-convention */
-<<<<<<< HEAD
 export default vite.defineConfig(env => {
   const { mode } = env
   const serverPort = 8080
   const devMode = mode === 'development'
   return {
-    server: { port: serverPort },
+    server: { port: serverPort, headers: Object.fromEntries(common.COOP_COEP_CORP_HEADERS) },
     plugins: [vitePluginReact({ include: '**/*.tsx' }), vitePluginYaml()],
     resolve: {
       alias: {
         '#': url.fileURLToPath(new URL('./src', import.meta.url)),
+      },
+    },
+    build: {
+      rollupOptions: {
+        input: {
+          main: url.fileURLToPath(new URL('./index.html', import.meta.url)),
+          '404': url.fileURLToPath(new URL('./404.html', import.meta.url)),
+        },
       },
     },
     define: {
@@ -42,31 +41,4 @@
       ...globals.globals(devMode, serverPort),
     },
   }
-=======
-
-export default vite.defineConfig({
-  server: { port: SERVER_PORT, headers: Object.fromEntries(common.COOP_COEP_CORP_HEADERS) },
-  plugins: [vitePluginReact({ include: '**/*.tsx' }), vitePluginYaml()],
-  resolve: {
-    alias: {
-      '#': url.fileURLToPath(new URL('./src', import.meta.url)),
-    },
-  },
-  build: {
-    rollupOptions: {
-      input: {
-        main: url.fileURLToPath(new URL('./index.html', import.meta.url)),
-        '404': url.fileURLToPath(new URL('./404.html', import.meta.url)),
-      },
-    },
-  },
-  define: {
-    IS_VITE: JSON.stringify(true),
-    REDIRECT_OVERRIDE: JSON.stringify(`http://localhost:${SERVER_PORT}`),
-    CLOUD_ENV:
-      process.env.ENSO_CLOUD_ENV != null ? JSON.stringify(process.env.ENSO_CLOUD_ENV) : 'undefined',
-    // Single hardcoded usage of `global` in by aws-amplify.
-    'global.TYPED_ARRAY_SUPPORT': JSON.stringify(true),
-  },
->>>>>>> cbf6d41e
 })