/** @file Configuration for Tailwind. */
import * as path from 'node:path'
import * as url from 'node:url'

// =================
// === Constants ===
// =================

const THIS_PATH = path.resolve(path.dirname(url.fileURLToPath(import.meta.url)))

// =====================
// === Configuration ===
// =====================

// This is a third-party API that we do not control.
/* eslint-disable no-restricted-syntax, @typescript-eslint/naming-convention */
export const content = [THIS_PATH + '/src/**/*.tsx']
export const theme = {
    extend: {
        colors: {
            /** The default color of all text. */
            primary: '#3e515fe5',
            label: '#3e515f14',
            warning: '#eab120',
            'severe-warning': '#e06740',
            'perm-owner': '#51626e',
            'perm-admin': '#e06a50',
            'perm-write': '#efa043',
            'perm-read': '#b6cb34',
            'perm-exec': '#ad69e3',
            'perm-docs-write': '#2db1c3',
            'perm-none': '#3e515f14',
        },
<<<<<<< HEAD
        flexGrow: {
            2: '2',
=======
        fontSize: {
            vs: '0.8125rem',
>>>>>>> 89491657
        },
        boxShadow: {
            soft: '0 0.5px 2.2px 0px #00000008, 0 1.2px 5.3px 0px #0000000b, 0 2.3px 10px 0 #0000000e, 0 4px 18px 0 #00000011, 0 7.5px 33.4px 0 #00000014, 0 18px 80px 0 #0000001c',
        },
        animation: {
            'spin-ease': 'spin cubic-bezier(0.67, 0.33, 0.33, 0.67) 1.5s infinite',
        },
        transitionProperty: {
            'stroke-dasharray': 'stroke-dasharray',
        },
        transitionDuration: {
            '90000': '90000ms',
        },
    },
}<|MERGE_RESOLUTION|>--- conflicted
+++ resolved
@@ -31,13 +31,11 @@
             'perm-docs-write': '#2db1c3',
             'perm-none': '#3e515f14',
         },
-<<<<<<< HEAD
         flexGrow: {
             2: '2',
-=======
+        },
         fontSize: {
             vs: '0.8125rem',
->>>>>>> 89491657
         },
         boxShadow: {
             soft: '0 0.5px 2.2px 0px #00000008, 0 1.2px 5.3px 0px #0000000b, 0 2.3px 10px 0 #0000000e, 0 4px 18px 0 #00000011, 0 7.5px 33.4px 0 #00000014, 0 18px 80px 0 #0000001c',
