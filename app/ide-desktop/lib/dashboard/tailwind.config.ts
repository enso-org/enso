/** @file Configuration for Tailwind. */
import * as path from 'node:path'
import * as url from 'node:url'

// =================
// === Constants ===
// =================

const THIS_PATH = path.resolve(path.dirname(url.fileURLToPath(import.meta.url)))

// =====================
// === Configuration ===
// =====================

// The names come from a third-party API and cannot be changed.
/* eslint-disable no-restricted-syntax, @typescript-eslint/naming-convention */
export const content = [THIS_PATH + '/src/**/*.tsx']
export const theme = {
    extend: {
        colors: {
            /** The default color of all text. */
            primary: 'rgba(0, 0, 0, 0.60)',
            chat: '#484848',
            'ide-bg': '#ebeef1',
            'ide-bg-dark': '#d0d3d6',
            selected: 'rgba(255, 255, 255, 0.40)',
            // Should be `#3e515f14`, but `bg-opacity` does not work with RGBA.
            label: '#f0f1f3',
            help: '#3f68ce',
            invite: '#0e81d4',
            cloud: '#0666be',
<<<<<<< HEAD
            share: '#64b526',
            inversed: '#ffffff',
            'frame-bg': 'rgba(255, 255, 255, 0.40)',
            'frame-selected-bg': 'rgba(255, 255, 255, 0.70)',
=======
            delete: 'rgba(243, 24, 10, 0.87)',
            dim: 'rgba(0, 0, 0, 0.25)',
            frame: 'rgba(255, 255, 255, 0.40)',
            'frame-selected': 'rgba(255, 255, 255, 0.70)',
            'black-a5': 'rgba(0, 0, 0, 0.05)',
            'black-a10': 'rgba(0, 0, 0, 0.10)',
>>>>>>> af0e738d
            'tag-text': 'rgba(255, 255, 255, 0.90)',
            'tag-text-2': 'rgba(0, 0, 0, 0.60)',
            'permission-owner': 'rgba(236, 2, 2, 0.70)',
            'permission-admin': 'rgba(252, 60, 0, 0.70)',
            'permission-edit': 'rgba(255, 138, 0, 0.90)',
            'permission-read': 'rgba(152, 174, 18, 0.80)',
            'permission-docs': 'rgba(91, 8, 226, 0.64)',
            'permission-exec': 'rgba(236, 2, 2, 0.70)',
            'permission-view': 'rgba(0, 0, 0, 0.10)',
            'call-to-action': '#fa6c08',
            'gray-350': '#b7bcc5',
        },
        flexGrow: {
            2: '2',
        },
        fontSize: {
            xs: '0.71875rem',
            sm: '0.8125rem',
<<<<<<< HEAD
        },
        lineHeight: {
            '144.5': '144.5%',
            '170': '170%',
=======
>>>>>>> af0e738d
        },
        spacing: {
            '0.75': '0.1875rem',
            '1.75': '0.4375rem',
            '2.25': '0.5625rem',
            '3.25': '0.8125rem',
            '4.75': '1.1875rem',
            '5.5': '1.375rem',
            '6.5': '1.625rem',
            '9.5': '2.375rem',
            '13': '3.25rem',
            '18': '4.5rem',
            '29': '7.25rem',
            '30': '7.5rem',
            '30.25': '7.5625rem',
            '42': '10.5rem',
            '54': '13.5rem',
            '70': '17.5rem',
            '83.5': '20.875rem',
            '98.25': '24.5625rem',
            '112.5': '28.125rem',
            '115.25': '28.8125rem',
            '140': '35rem',
            '10lh': '10lh',
        },
        minWidth: {
            '33.25': '8.3125rem',
            '40': '10rem',
            '61.25': '15.3125rem',
            '80': '20rem',
            '96': '24rem',
        },
        opacity: {
            '1/3': '.33333333',
        },
        backdropBlur: {
            xs: '2px',
        },
        lineHeight: {
            '170': '170%',
        },
        boxShadow: {
            soft: `0 0.5px 2.2px 0px #00000008, 0 1.2px 5.3px 0px #0000000b, \
0 2.3px 10px 0 #0000000e, 0 4px 18px 0 #00000011, 0 7.5px 33.4px 0 #00000014, \
0 18px 80px 0 #0000001c`,
            'soft-dark': `0 0.5px 2.2px 0px #00000010, 0 1.2px 5.3px 0px #00000014, \
0 2.3px 10px 0 #0000001c, 0 4px 18px 0 #00000022, 0 7.5px 33.4px 0 #00000028, \
0 18px 80px 0 #00000038`,
            'inset-t-lg': `inset 0 1px 1.4px -1.4px #00000002, \
inset 0 2.4px 3.4px -3.4px #00000003, inset 0 4.5px 6.4px -6.4px #00000004, \
inset 0 8px 11.4px -11.4px #00000005, inset 0 15px 21.3px -21.3px #00000006, \
inset 0 36px 51px -51px #00000014`,
            'inset-b-lg': `inset 0 -1px 1.4px -1.4px #00000002, \
inset 0 -2.4px 3.4px -3.4px #00000003, inset 0 -4.5px 6.4px -6.4px #00000004, \
inset 0 -8px 11.4px -11.4px #00000005, inset 0 -15px 21.3px -21.3px #00000006, \
inset 0 -36px 51px -51px #00000014`,
            'inset-v-lg': `inset 0 1px 1.4px -1.4px #00000002, \
inset 0 2.4px 3.4px -3.4px #00000003, inset 0 4.5px 6.4px -6.4px #00000004, \
inset 0 8px 11.4px -11.4px #00000005, inset 0 15px 21.3px -21.3px #00000006, \
inset 0 36px 51px -51px #00000014, inset 0 -1px 1.4px -1.4px #00000002, \
inset 0 -2.4px 3.4px -3.4px #00000003, inset 0 -4.5px 6.4px -6.4px #00000004, \
inset 0 -8px 11.4px -11.4px #00000005, inset 0 -15px 21.3px -21.3px #00000006, \
inset 0 -36px 51px -51px #00000014`,
        },
        animation: {
            'spin-ease': 'spin cubic-bezier(0.67, 0.33, 0.33, 0.67) 1.5s infinite',
        },
        transitionProperty: {
            width: 'width',
            'stroke-dasharray': 'stroke-dasharray',
            'grid-template-rows': 'grid-template-rows',
        },
        transitionDuration: {
            '5000': '5000ms',
            '90000': '90000ms',
        },
        gridTemplateRows: {
            '0fr': '0fr',
            '1fr': '1fr',
        },
        gridTemplateColumns: {
            'fill-60': 'repeat(auto-fill, minmax(15rem, 1fr))',
        },
    },
}<|MERGE_RESOLUTION|>--- conflicted
+++ resolved
@@ -29,19 +29,14 @@
             help: '#3f68ce',
             invite: '#0e81d4',
             cloud: '#0666be',
-<<<<<<< HEAD
             share: '#64b526',
             inversed: '#ffffff',
-            'frame-bg': 'rgba(255, 255, 255, 0.40)',
-            'frame-selected-bg': 'rgba(255, 255, 255, 0.70)',
-=======
             delete: 'rgba(243, 24, 10, 0.87)',
             dim: 'rgba(0, 0, 0, 0.25)',
             frame: 'rgba(255, 255, 255, 0.40)',
             'frame-selected': 'rgba(255, 255, 255, 0.70)',
             'black-a5': 'rgba(0, 0, 0, 0.05)',
             'black-a10': 'rgba(0, 0, 0, 0.10)',
->>>>>>> af0e738d
             'tag-text': 'rgba(255, 255, 255, 0.90)',
             'tag-text-2': 'rgba(0, 0, 0, 0.60)',
             'permission-owner': 'rgba(236, 2, 2, 0.70)',
@@ -60,13 +55,10 @@
         fontSize: {
             xs: '0.71875rem',
             sm: '0.8125rem',
-<<<<<<< HEAD
         },
         lineHeight: {
             '144.5': '144.5%',
             '170': '170%',
-=======
->>>>>>> af0e738d
         },
         spacing: {
             '0.75': '0.1875rem',
@@ -104,9 +96,6 @@
         },
         backdropBlur: {
             xs: '2px',
-        },
-        lineHeight: {
-            '170': '170%',
         },
         boxShadow: {
             soft: `0 0.5px 2.2px 0px #00000008, 0 1.2px 5.3px 0px #0000000b, \
