/** @file Configuration for Tailwind. */
import * as path from 'node:path'
import * as url from 'node:url'

// =================
// === Constants ===
// =================

const THIS_PATH = path.resolve(path.dirname(url.fileURLToPath(import.meta.url)))

// =====================
// === Configuration ===
// =====================

// The names come from a third-party API and cannot be changed.
/* eslint-disable no-restricted-syntax, @typescript-eslint/naming-convention */
export const content = [THIS_PATH + '/src/**/*.tsx']
export const theme = {
    extend: {
        colors: {
            /** The default color of all text. */
<<<<<<< HEAD
            primary: '#52636f',
            normal: 'rgba(0, 0, 0, 0.60)',
=======
            primary: 'rgba(0, 0, 0, 0.6)',
>>>>>>> 828d160c
            chat: '#484848',
            'ide-bg': '#ebeef1',
            'ide-bg-dark': '#d0d3d6',
            selected: 'rgba(255, 255, 255, 0.40)',
            // Should be `#3e515f14`, but `bg-opacity` does not work with RGBA.
            label: '#f0f1f3',
            help: '#3f68ce',
<<<<<<< HEAD
            warning: '#eab120',
            'severe-warning': '#e06740',
            cloud: '#0666be',
            'frame-selected-bg': 'rgba(255, 255, 255, 0.70)',
            'frame-bg': 'rgba(255, 255, 255, 0.40)',
            'not-active': 'rgba(0, 0, 0, 0.30)',
            'perm-owner': '#51626e',
            'perm-admin': '#e06a50',
            'perm-write': '#efa043',
            'perm-read': '#b6cb34',
            'perm-exec': '#ad69e3',
            'perm-docs-write': '#2db1c3',
            // Should be `#3e515f14`, but `bg-opacity` does not work with RGBA.
            'perm-none': '#f0f1f3',
=======
            'frame-bg': 'rgba(255, 255, 255, 0.40)',
            'tag-text': 'rgba(255, 255, 255, 0.90)',
            'tag-text-2': 'rgba(0, 0, 0, 0.60)',
            'permission-owner': 'rgba(236, 2, 2, 0.70)',
            'permission-admin': 'rgba(252, 60, 0, 0.70)',
            'permission-edit': 'rgba(255, 138, 0, 0.90)',
            'permission-read': 'rgba(152, 174, 18, 0.80)',
            'permission-exec': 'rgba(236, 2, 2, 0.70)',
            'permission-docs': 'rgba(91, 8, 226, 0.64)',
            'permission-view': 'rgba(0, 0, 0, 0.10)',
>>>>>>> 828d160c
            'call-to-action': '#fa6c08',
            'gray-350': '#b7bcc5',
        },
        flexGrow: {
            2: '2',
        },
        fontSize: {
            xs: '0.71875rem',
            vs: '0.8125rem',
        },
        spacing: {
<<<<<<< HEAD
            '0.75': '0.1875rem',
            '2.25': '0.5625rem',
            '4.75': '1.1875rem',
            '5.5': '1.375rem',
            '83.5': '20.875rem',
            '70': '17.5rem',
            '98.25': '24.5625rem',
            '10lh': '10lh',
=======
            '1.75': '0.4375rem',
            '3.25': '0.8125rem',
            '5.5': '1.375rem',
            '9.5': '2.375rem',
            '18': '4.5rem',
            '29': '7.25rem',
            '30': '7.5rem',
            '42': '10.5rem',
            '54': '13.5rem',
            '70': '17.5rem',
            '83.5': '20.875rem',
>>>>>>> 828d160c
            '140': '35rem',
            '10lh': '10lh',
        },
        minWidth: {
            '20': '5rem',
            '36': '9rem',
            '40': '10rem',
            '60': '15rem',
            '80': '20rem',
            '96': '24rem',
        },
        opacity: {
            '1/3': '.33333333',
        },
        backdropBlur: {
            xs: '2px',
        },
        boxShadow: {
            soft: `0 0.5px 2.2px 0px #00000008, 0 1.2px 5.3px 0px #0000000b, \
0 2.3px 10px 0 #0000000e, 0 4px 18px 0 #00000011, 0 7.5px 33.4px 0 #00000014, \
0 18px 80px 0 #0000001c`,
            'soft-dark': `0 0.5px 2.2px 0px #00000010, 0 1.2px 5.3px 0px #00000014, \
0 2.3px 10px 0 #0000001c, 0 4px 18px 0 #00000022, 0 7.5px 33.4px 0 #00000028, \
0 18px 80px 0 #00000038`,
            'inset-t-lg': `inset 0 1px 1.4px -1.4px #00000002, \
inset 0 2.4px 3.4px -3.4px #00000003, inset 0 4.5px 6.4px -6.4px #00000004, \
inset 0 8px 11.4px -11.4px #00000005, inset 0 15px 21.3px -21.3px #00000006, \
inset 0 36px 51px -51px #00000014`,
            'inset-b-lg': `inset 0 -1px 1.4px -1.4px #00000002, \
inset 0 -2.4px 3.4px -3.4px #00000003, inset 0 -4.5px 6.4px -6.4px #00000004, \
inset 0 -8px 11.4px -11.4px #00000005, inset 0 -15px 21.3px -21.3px #00000006, \
inset 0 -36px 51px -51px #00000014`,
            'inset-v-lg': `inset 0 1px 1.4px -1.4px #00000002, \
inset 0 2.4px 3.4px -3.4px #00000003, inset 0 4.5px 6.4px -6.4px #00000004, \
inset 0 8px 11.4px -11.4px #00000005, inset 0 15px 21.3px -21.3px #00000006, \
inset 0 36px 51px -51px #00000014, inset 0 -1px 1.4px -1.4px #00000002, \
inset 0 -2.4px 3.4px -3.4px #00000003, inset 0 -4.5px 6.4px -6.4px #00000004, \
inset 0 -8px 11.4px -11.4px #00000005, inset 0 -15px 21.3px -21.3px #00000006, \
inset 0 -36px 51px -51px #00000014`,
        },
        animation: {
            'spin-ease': 'spin cubic-bezier(0.67, 0.33, 0.33, 0.67) 1.5s infinite',
        },
        transitionProperty: {
            width: 'width',
            'stroke-dasharray': 'stroke-dasharray',
            'grid-template-rows': 'grid-template-rows',
        },
        transitionDuration: {
            '5000': '5000ms',
            '90000': '90000ms',
        },
        gridTemplateRows: {
            '0fr': '0fr',
            '1fr': '1fr',
        },
        gridTemplateColumns: {
            'fill-60': 'repeat(auto-fill, minmax(15rem, 1fr))',
        },
    },
}<|MERGE_RESOLUTION|>--- conflicted
+++ resolved
@@ -19,12 +19,7 @@
     extend: {
         colors: {
             /** The default color of all text. */
-<<<<<<< HEAD
-            primary: '#52636f',
-            normal: 'rgba(0, 0, 0, 0.60)',
-=======
-            primary: 'rgba(0, 0, 0, 0.6)',
->>>>>>> 828d160c
+            primary: 'rgba(0, 0, 0, 0.60)',
             chat: '#484848',
             'ide-bg': '#ebeef1',
             'ide-bg-dark': '#d0d3d6',
@@ -32,23 +27,8 @@
             // Should be `#3e515f14`, but `bg-opacity` does not work with RGBA.
             label: '#f0f1f3',
             help: '#3f68ce',
-<<<<<<< HEAD
-            warning: '#eab120',
-            'severe-warning': '#e06740',
-            cloud: '#0666be',
+            'frame-bg': 'rgba(255, 255, 255, 0.40)',
             'frame-selected-bg': 'rgba(255, 255, 255, 0.70)',
-            'frame-bg': 'rgba(255, 255, 255, 0.40)',
-            'not-active': 'rgba(0, 0, 0, 0.30)',
-            'perm-owner': '#51626e',
-            'perm-admin': '#e06a50',
-            'perm-write': '#efa043',
-            'perm-read': '#b6cb34',
-            'perm-exec': '#ad69e3',
-            'perm-docs-write': '#2db1c3',
-            // Should be `#3e515f14`, but `bg-opacity` does not work with RGBA.
-            'perm-none': '#f0f1f3',
-=======
-            'frame-bg': 'rgba(255, 255, 255, 0.40)',
             'tag-text': 'rgba(255, 255, 255, 0.90)',
             'tag-text-2': 'rgba(0, 0, 0, 0.60)',
             'permission-owner': 'rgba(236, 2, 2, 0.70)',
@@ -58,7 +38,6 @@
             'permission-exec': 'rgba(236, 2, 2, 0.70)',
             'permission-docs': 'rgba(91, 8, 226, 0.64)',
             'permission-view': 'rgba(0, 0, 0, 0.10)',
->>>>>>> 828d160c
             'call-to-action': '#fa6c08',
             'gray-350': '#b7bcc5',
         },
@@ -70,18 +49,11 @@
             vs: '0.8125rem',
         },
         spacing: {
-<<<<<<< HEAD
             '0.75': '0.1875rem',
+            '1.75': '0.4375rem',
             '2.25': '0.5625rem',
+            '3.25': '0.8125rem',
             '4.75': '1.1875rem',
-            '5.5': '1.375rem',
-            '83.5': '20.875rem',
-            '70': '17.5rem',
-            '98.25': '24.5625rem',
-            '10lh': '10lh',
-=======
-            '1.75': '0.4375rem',
-            '3.25': '0.8125rem',
             '5.5': '1.375rem',
             '9.5': '2.375rem',
             '18': '4.5rem',
@@ -91,7 +63,7 @@
             '54': '13.5rem',
             '70': '17.5rem',
             '83.5': '20.875rem',
->>>>>>> 828d160c
+            '98.25': '24.5625rem',
             '140': '35rem',
             '10lh': '10lh',
         },
