--- conflicted
+++ resolved
@@ -103,14 +103,10 @@
 
 /** Generate the bundler options. */
 export function bundlerOptions(args: Arguments) {
-<<<<<<< HEAD
-    const { outputPath } = args
+    const { outputPath, devMode } = args
     // This is required to prevent TypeScript from narrowing `true` to `boolean`.
     // eslint-disable-next-line no-restricted-syntax
     const trueBoolean = true as boolean
-=======
-    const { outputPath, devMode } = args
->>>>>>> 9e71fea8
     const buildOptions = {
         absWorkingDir: THIS_PATH,
         bundle: trueBoolean,
