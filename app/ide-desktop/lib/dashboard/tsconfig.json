{
  "extends": "../../tsconfig.json",
  "include": ["../types", ".", "../../utils.ts"],
  "compilerOptions": {
    "composite": true,
    "noEmit": false,
<<<<<<< HEAD
    "outDir": "../../../../node_modules/.cache/tsc",
=======
    "outDir": "../../../../node_modules/.cache/tsc"
>>>>>>> 856e05ca
  }
}<|MERGE_RESOLUTION|>--- conflicted
+++ resolved
@@ -4,10 +4,6 @@
   "compilerOptions": {
     "composite": true,
     "noEmit": false,
-<<<<<<< HEAD
-    "outDir": "../../../../node_modules/.cache/tsc",
-=======
     "outDir": "../../../../node_modules/.cache/tsc"
->>>>>>> 856e05ca
   }
 }