/* eslint-disable @typescript-eslint/no-redeclare */
/** @file Various actions, locators, and constants used in end-to-end tests. */
import * as test from '@playwright/test'

import DrivePageActions from './actions/DrivePageActions'
import LoginPageActions from './actions/LoginPageActions'
import * as apiModule from './api'

/* eslint-disable @typescript-eslint/no-namespace */

// =================
// === Constants ===
// =================

/** An example password that does not meet validation requirements. */
export const INVALID_PASSWORD = 'password'
/** An example password that meets validation requirements. */
export const VALID_PASSWORD = 'Password0!'
/** An example valid email address. */
export const VALID_EMAIL = 'email@example.com'

// ================
// === Locators ===
// ================

// === Input locators ===

/** Find an email input (if any) on the current page. */
export function locateEmailInput(page: test.Locator | test.Page) {
  return page.getByPlaceholder('Enter your email')
}

/** Find a password input (if any) on the current page. */
export function locatePasswordInput(page: test.Locator | test.Page) {
  return page.getByPlaceholder('Enter your password')
}

/** Find a "confirm password" input (if any) on the current page. */
export function locateConfirmPasswordInput(page: test.Locator | test.Page) {
  return page.getByPlaceholder('Confirm your password')
}

/** Find a "username" input (if any) on the current page. */
export function locateUsernameInput(page: test.Locator | test.Page) {
  return page.getByPlaceholder('Enter your username')
}

/** Find a "name" input for a "new label" modal (if any) on the current page. */
export function locateNewLabelModalNameInput(page: test.Page) {
  return locateNewLabelModal(page).getByLabel('Name')
}

/** Find all color radio button inputs for a "new label" modal (if any) on the current page. */
export function locateNewLabelModalColorButtons(page: test.Page) {
  return (
    locateNewLabelModal(page)
      .filter({ has: page.getByText('Color') })
      // The `radio` inputs are invisible, so they cannot be used in the locator.
      .locator('label[data-rac]')
  )
}

/** Find a "name" input for an "upsert secret" modal (if any) on the current page. */
export function locateSecretNameInput(page: test.Page) {
  return locateUpsertSecretModal(page).getByPlaceholder('Enter the name of the secret')
}

/** Find a "value" input for an "upsert secret" modal (if any) on the current page. */
export function locateSecretValueInput(page: test.Page) {
  return locateUpsertSecretModal(page).getByPlaceholder('Enter the value of the secret')
}

/** Find a search bar input (if any) on the current page. */
export function locateSearchBarInput(page: test.Page) {
  return locateSearchBar(page).getByPlaceholder(/(?:)/)
}

/** Find the name column of the given assets table row. */
export function locateAssetRowName(locator: test.Locator) {
  return locator.getByTestId('asset-row-name')
}

// === Button locators ===

/** Find a toast close button (if any) on the current locator. */
export function locateToastCloseButton(page: test.Locator | test.Page) {
  // There is no other simple way to uniquely identify this element.
  // eslint-disable-next-line no-restricted-properties
  return page.locator('.Toastify__close-button')
}

/** Find a "login" button (if any) on the current locator. */
export function locateLoginButton(page: test.Locator | test.Page) {
  return page.getByRole('button', { name: 'Login', exact: true }).getByText('Login')
}

/** Find a "register" button (if any) on the current locator. */
export function locateRegisterButton(page: test.Locator | test.Page) {
  return page.getByRole('button', { name: 'Register' }).getByText('Register')
}

<<<<<<< HEAD
=======
/** Find a "change" button (if any) on the current locator. */
export function locateChangeButton(page: test.Locator | test.Page) {
  return page.getByRole('button', { name: 'Change' }).getByText('Change')
}

/** Find a user menu button (if any) on the current locator. */
export function locateUserMenuButton(page: test.Locator | test.Page) {
  return page.getByAltText('User Settings').locator('visible=true')
}

/** Find a "sign out" button (if any) on the current locator. */
export function locateLogoutButton(page: test.Locator | test.Page) {
  return page.getByRole('button', { name: 'Logout' }).getByText('Logout')
}

>>>>>>> e1aeebd5
/** Find a "set username" button (if any) on the current page. */
export function locateSetUsernameButton(page: test.Locator | test.Page) {
  return page.getByRole('button', { name: 'Set Username' }).getByText('Set Username')
}

/** Find a "delete" button (if any) on the current page. */
export function locateDeleteButton(page: test.Locator | test.Page) {
  return page.getByRole('button', { name: 'Delete' }).getByText('Delete')
}

/** Find a button to delete something (if any) on the current page. */
export function locateDeleteIcon(page: test.Locator | test.Page) {
  return page.getByAltText('Delete')
}

/** Find a "create" button (if any) on the current page. */
export function locateCreateButton(page: test.Locator | test.Page) {
  return page.getByRole('button', { name: 'Create' }).getByText('Create')
}

/** Find a button to open the editor (if any) on the current page. */
export function locatePlayOrOpenProjectButton(page: test.Locator | test.Page) {
  return page.getByLabel('Open in editor')
}

/** Find a button to close the project (if any) on the current page. */
export function locateStopProjectButton(page: test.Locator | test.Page) {
  return page.getByLabel('Stop execution')
}

/** Find all labels in the labels panel (if any) on the current page. */
export function locateLabelsPanelLabels(page: test.Page) {
  return (
    locateLabelsPanel(page)
      .getByRole('button')
      // The delete button is also a `button`.
      // eslint-disable-next-line no-restricted-properties
      .and(page.locator(':nth-child(1)'))
  )
}

/** Find a tick button (if any) on the current page. */
export function locateEditingTick(page: test.Locator | test.Page) {
  return page.getByAltText('Confirm Edit')
}

/** Find a cross button (if any) on the current page. */
export function locateEditingCross(page: test.Locator | test.Page) {
  return page.getByAltText('Cancel Edit')
}

/** Find labels in the "Labels" column of the assets table (if any) on the current page. */
export function locateAssetLabels(page: test.Locator | test.Page) {
  return page.getByTestId('asset-label')
}

/** Find a toggle for the "Name" column (if any) on the current page. */
export function locateNameColumnToggle(page: test.Locator | test.Page) {
  return page.getByAltText('Name')
}

/** Find a toggle for the "Modified" column (if any) on the current page. */
export function locateModifiedColumnToggle(page: test.Locator | test.Page) {
  return page.getByAltText('Modified')
}

/** Find a toggle for the "Shared with" column (if any) on the current page. */
export function locateSharedWithColumnToggle(page: test.Locator | test.Page) {
  return page.getByAltText('Shared With')
}

/** Find a toggle for the "Labels" column (if any) on the current page. */
export function locateLabelsColumnToggle(page: test.Locator | test.Page) {
  return page.getByAltText('Labels')
}

/** Find a toggle for the "Accessed by projects" column (if any) on the current page. */
export function locateAccessedByProjectsColumnToggle(page: test.Locator | test.Page) {
  return page.getByAltText('Accessed By Projects')
}

/** Find a toggle for the "Accessed data" column (if any) on the current page. */
export function locateAccessedDataColumnToggle(page: test.Locator | test.Page) {
  return page.getByAltText('Accessed Data')
}

/** Find a toggle for the "Docs" column (if any) on the current page. */
export function locateDocsColumnToggle(page: test.Locator | test.Page) {
  return page.getByAltText('Docs')
}

/** Find a button for the "Recent" category (if any) on the current page. */
export function locateRecentCategory(page: test.Locator | test.Page) {
  return page.getByLabel('Recent').locator('visible=true')
}

/** Find a button for the "Home" category (if any) on the current page. */
export function locateHomeCategory(page: test.Locator | test.Page) {
  return page.getByLabel('Home').locator('visible=true')
}

/** Find a button for the "Trash" category (if any) on the current page. */
export function locateTrashCategory(page: test.Locator | test.Page) {
  return page.getByLabel('Trash').locator('visible=true')
}

// === Other buttons ===

/** Find a "new label" button (if any) on the current page. */
export function locateNewLabelButton(page: test.Locator | test.Page) {
  return page.getByRole('button', { name: 'new label' }).getByText('new label')
}

/** Find an "upgrade" button (if any) on the current page. */
export function locateUpgradeButton(page: test.Locator | test.Page) {
  return page.getByRole('link', { name: 'Upgrade', exact: true }).getByText('Upgrade').first()
}

/** Find a not enabled stub view (if any) on the current page. */
export function locateNotEnabledStub(page: test.Locator | test.Page) {
  return page.getByTestId('not-enabled-stub')
}

/** Find a "new folder" icon (if any) on the current page. */
export function locateNewFolderIcon(page: test.Locator | test.Page) {
  return page.getByRole('button').filter({ has: page.getByAltText('New Folder') })
}

/** Find a "new secret" icon (if any) on the current page. */
export function locateNewSecretIcon(page: test.Locator | test.Page) {
  return page.getByRole('button').filter({ has: page.getByAltText('New Secret') })
}

/** Find a "download files" icon (if any) on the current page. */
export function locateDownloadFilesIcon(page: test.Locator | test.Page) {
  return page.getByRole('button').filter({ has: page.getByAltText('Export') })
}

<<<<<<< HEAD
=======
/** Find an icon to open or close the asset panel (if any) on the current page. */
export function locateAssetPanelIcon(page: test.Locator | test.Page) {
  return page.getByLabel('Asset Panel').locator('visible=true')
}

>>>>>>> e1aeebd5
/** Find a list of tags in the search bar (if any) on the current page. */
export function locateSearchBarTags(page: test.Page) {
  return locateSearchBar(page).getByTestId('asset-search-tag-names').getByRole('button')
}

/** Find a list of labels in the search bar (if any) on the current page. */
export function locateSearchBarLabels(page: test.Page) {
  return locateSearchBar(page).getByTestId('asset-search-labels').getByRole('button')
}

/** Find a list of labels in the search bar (if any) on the current page. */
export function locateSearchBarSuggestions(page: test.Page) {
  return locateSearchBar(page).getByTestId('asset-search-suggestion')
}

/** Find a "home page" icon (if any) on the current page. */
export function locateHomePageIcon(page: test.Locator | test.Page) {
  return page.getByRole('button').filter({ has: page.getByAltText('Home') })
}

// === Icon locators ===

// These are specifically icons that are not also buttons.
// Icons that *are* buttons belong in the "Button locators" section.

/** Find a "sort ascending" icon (if any) on the current page. */
export function locateSortAscendingIcon(page: test.Locator | test.Page) {
  return page.getByAltText('Sort Ascending')
}

/** Find a "sort descending" icon (if any) on the current page. */
export function locateSortDescendingIcon(page: test.Locator | test.Page) {
  return page.getByAltText('Sort Descending')
}

<<<<<<< HEAD
// === Heading locators ===
=======
// === Page locators ===

/** Find a "drive page" icon (if any) on the current page. */
export function locateDrivePageIcon(page: test.Locator | test.Page) {
  return page.getByRole('button', { name: 'Data Catalog' })
}

/** Find an "editor page" icon (if any) on the current page. */
export function locateEditorPageIcon(page: test.Locator | test.Page) {
  return page.getByRole('button', { name: 'Spatial Analysis' })
}

/** Find a "settings page" icon (if any) on the current page. */
export function locateSettingsPageIcon(page: test.Locator | test.Page) {
  return page.getByRole('button').filter({ has: page.getByAltText('Settings') })
}
>>>>>>> e1aeebd5

/** Find a "name" column heading (if any) on the current page. */
export function locateNameColumnHeading(page: test.Locator | test.Page) {
  return page
    .getByLabel('Sort by name')
    .or(page.getByLabel('Stop sorting by name'))
    .or(page.getByLabel('Sort by name descending'))
}

/** Find a "modified" column heading (if any) on the current page. */
export function locateModifiedColumnHeading(page: test.Locator | test.Page) {
  return page
    .getByLabel('Sort by modification date')
    .or(page.getByLabel('Stop sorting by modification date'))
    .or(page.getByLabel('Sort by modification date descending'))
}

// === Container locators ===

/** Find a drive view (if any) on the current page. */
export function locateDriveView(page: test.Locator | test.Page) {
  // This has no identifying features.
  return page.getByTestId('drive-view')
}

/** Find a samples list (if any) on the current page. */
export function locateSamplesList(page: test.Locator | test.Page) {
  // This has no identifying features.
  return page.getByTestId('samples')
}

/** Find all samples list (if any) on the current page. */
export function locateSamples(page: test.Locator | test.Page) {
  // This has no identifying features.
  return locateSamplesList(page).getByRole('button')
}

/** Find a modal background (if any) on the current page. */
export function locateModalBackground(page: test.Locator | test.Page) {
  // This has no identifying features.
  return page.getByTestId('modal-background')
}

/** Find an editor container (if any) on the current page. */
export function locateEditor(page: test.Page) {
  // Test ID of a placeholder editor component used during testing.
  return page.getByTestId('gui-editor-root')
}

/** Find an assets table (if any) on the current page. */
export function locateAssetsTable(page: test.Page) {
  return locateDriveView(page).getByRole('table')
}

/** Find assets table rows (if any) on the current page. */
export function locateAssetRows(page: test.Page) {
  return locateAssetsTable(page).locator('tbody').getByRole('row')
}

/** Find the name column of the given asset row. */
export function locateAssetName(locator: test.Locator) {
  return locator.locator('> :nth-child(1)')
}

/** Find assets table rows that represent directories that can be expanded (if any)
 * on the current page. */
export function locateExpandableDirectories(page: test.Page) {
  // The icon is hidden when not hovered so `getByLabel` will not work.
  // eslint-disable-next-line no-restricted-properties
  return locateAssetRows(page).filter({ has: page.locator('[aria-label=Expand]') })
}

/** Find assets table rows that represent directories that can be collapsed (if any)
 * on the current page. */
export function locateCollapsibleDirectories(page: test.Page) {
  // The icon is hidden when not hovered so `getByLabel` will not work.
  // eslint-disable-next-line no-restricted-properties
  return locateAssetRows(page).filter({ has: page.locator('[aria-label=Collapse]') })
}

/** Find a "confirm delete" modal (if any) on the current page. */
export function locateConfirmDeleteModal(page: test.Page) {
  // This has no identifying features.
  return page.getByTestId('confirm-delete-modal')
}

/** Find a "new label" modal (if any) on the current page. */
export function locateNewLabelModal(page: test.Page) {
  // This has no identifying features.
  return page.getByTestId('new-label-modal')
}

/** Find an "upsert secret" modal (if any) on the current page. */
export function locateUpsertSecretModal(page: test.Page) {
  // This has no identifying features.
  return page.getByTestId('upsert-secret-modal')
}

/** Find a "new user group" modal (if any) on the current page. */
export function locateNewUserGroupModal(page: test.Page) {
  // This has no identifying features.
  return page.getByTestId('new-user-group-modal')
}

/** Find a user menu (if any) on the current page. */
export function locateUserMenu(page: test.Page) {
  // This has no identifying features.
  return page.getByTestId('user-menu')
}

/** Find a "set username" panel (if any) on the current page. */
export function locateSetUsernamePanel(page: test.Page) {
  // This has no identifying features.
  return page.getByTestId('set-username-panel')
}

/** Find a set of context menus (if any) on the current page. */
export function locateContextMenus(page: test.Page) {
  // This has no identifying features.
  return page.getByTestId('context-menus')
}

/** Find a labels panel (if any) on the current page. */
export function locateLabelsPanel(page: test.Page) {
  // This has no identifying features.
  return page.getByTestId('labels')
}

/** Find a list of labels (if any) on the current page. */
export function locateLabelsList(page: test.Page) {
  // This has no identifying features.
  return page.getByTestId('labels-list')
}

/** Find an asset panel (if any) on the current page. */
export function locateAssetPanel(page: test.Page) {
  // This has no identifying features.
  return page.getByTestId('asset-panel').locator('visible=true')
}

/** Find a search bar (if any) on the current page. */
export function locateSearchBar(page: test.Page) {
  // This has no identifying features.
  return page.getByTestId('asset-search-bar')
}

/** Find an extra columns button panel (if any) on the current page. */
export function locateExtraColumns(page: test.Page) {
  // This has no identifying features.
  return page.getByTestId('extra-columns')
}

/** Find a root directory dropzone (if any) on the current page.
 * This is the empty space below the assets table, if it doesn't take up the whole screen
 * vertically. */
export function locateRootDirectoryDropzone(page: test.Page) {
  // This has no identifying features.
  return page.getByTestId('root-directory-dropzone')
}

// === Content locators ===

/** Find an asset description in an asset panel (if any) on the current page. */
export function locateAssetPanelDescription(page: test.Page) {
  // This has no identifying features.
  return locateAssetPanel(page).getByTestId('asset-panel-description')
}

/** Find asset permissions in an asset panel (if any) on the current page. */
export function locateAssetPanelPermissions(page: test.Page) {
  // This has no identifying features.
  return locateAssetPanel(page).getByTestId('asset-panel-permissions').getByRole('button')
}

export namespace settings {
  export namespace tab {
    export namespace organization {
      /** Find an "organization" tab button. */
      export function locate(page: test.Page) {
        return page.getByRole('button', { name: 'Organization' }).getByText('Organization')
      }
    }
    export namespace members {
      /** Find a "members" tab button. */
      export function locate(page: test.Page) {
        return page.getByRole('button', { name: 'Members', exact: true }).getByText('Members')
      }
    }
  }

  export namespace userAccount {
    /** Navigate so that the "user account" settings section is visible. */
    export async function go(page: test.Page) {
      await test.test.step('Go to "user account" settings section', async () => {
        await press(page, 'Mod+,')
      })
    }

    /** Find a "user account" settings section. */
    export function locate(page: test.Page) {
      return page.getByRole('heading').and(page.getByText('User Account')).locator('..')
    }

    /** Find a "name" input in the "user account" settings section. */
    export function locateNameInput(page: test.Page) {
      return locate(page).getByLabel('Name')
    }
  }

  export namespace changePassword {
    /** Navigate so that the "change password" settings section is visible. */
    export async function go(page: test.Page) {
      await test.test.step('Go to "change password" settings section', async () => {
        await press(page, 'Mod+,')
      })
    }

    /** Find a "change password" settings section. */
    export function locate(page: test.Page) {
      return page.getByRole('heading').and(page.getByText('Change Password')).locator('..')
    }

    /** Find a "current password" input in the "user account" settings section. */
    export function locateCurrentPasswordInput(page: test.Page) {
      return locate(page).getByLabel('Current password')
    }

    /** Find a "new password" input in the "user account" settings section. */
    export function locateNewPasswordInput(page: test.Page) {
      return locate(page).getByLabel('New password', { exact: true })
    }

    /** Find a "confirm new password" input in the "user account" settings section. */
    export function locateConfirmNewPasswordInput(page: test.Page) {
      return locate(page).getByLabel('Confirm new password')
    }

    /** Find a "change" button. */
    export function locateChangeButton(page: test.Page) {
      return locate(page).getByRole('button', { name: 'Change' }).getByText('Change')
    }
  }

  export namespace profilePicture {
    /** Navigate so that the "profile picture" settings section is visible. */
    export async function go(page: test.Page) {
      await test.test.step('Go to "profile picture" settings section', async () => {
        await press(page, 'Mod+,')
      })
    }

    /** Find a "profile picture" settings section. */
    export function locate(page: test.Page) {
      return page.getByRole('heading').and(page.getByText('Profile Picture')).locator('..')
    }

    /** Find a "profile picture" input. */
    export function locateInput(page: test.Page) {
      return locate(page).locator('label')
    }
  }

  export namespace organization {
    /** Navigate so that the "organization" settings section is visible. */
    export async function go(page: test.Page) {
      await test.test.step('Go to "organization" settings section', async () => {
        await press(page, 'Mod+,')
        await settings.tab.organization.locate(page).click()
      })
    }

    /** Find an "organization" settings section. */
    export function locate(page: test.Page) {
      return page.getByRole('heading').and(page.getByText('Organization')).locator('..')
    }

    /** Find a "name" input in the "organization" settings section. */
    export function locateNameInput(page: test.Page) {
      return locate(page).getByLabel('Organization display name')
    }

    /** Find an "email" input in the "organization" settings section. */
    // eslint-disable-next-line @typescript-eslint/no-shadow
    export function locateEmailInput(page: test.Page) {
      return locate(page).getByLabel('Email')
    }

    /** Find an "website" input in the "organization" settings section. */
    export function locateWebsiteInput(page: test.Page) {
      return locate(page).getByLabel('Website')
    }

    /** Find an "location" input in the "organization" settings section. */
    export function locateLocationInput(page: test.Page) {
      return locate(page).getByLabel('Location')
    }
  }

  export namespace organizationProfilePicture {
    /** Navigate so that the "organization profile picture" settings section is visible. */
    export async function go(page: test.Page) {
      await test.test.step('Go to "organization profile picture" settings section', async () => {
        await press(page, 'Mod+,')
        await settings.tab.organization.locate(page).click()
      })
    }

    /** Find an "organization profile picture" settings section. */
    export function locate(page: test.Page) {
      return page.getByRole('heading').and(page.getByText('Profile Picture')).locator('..')
    }

    /** Find a "profile picture" input. */
    export function locateInput(page: test.Page) {
      return locate(page).locator('label')
    }
  }

  export namespace members {
    /** Navigate so that the "members" settings section is visible. */
    export async function go(page: test.Page, force = false) {
      await test.test.step('Go to "members" settings section', async () => {
        await press(page, 'Mod+,')
        await settings.tab.members.locate(page).click({ force })
      })
    }

    /** Find a "members" settings section. */
    export function locate(page: test.Page) {
      return page.getByRole('heading').and(page.getByText('Members')).locator('..')
    }

    /** Find all rows representing members of the current organization. */
    export function locateMembersRows(page: test.Page) {
      return locate(page).locator('tbody').getByRole('row')
    }
  }
}

// ===============================
// === Visual layout utilities ===
// ===============================

/** Get the left side of the bounding box of an asset row. The locator MUST be for an asset row.
 * DO NOT assume the left side of the outer container will change. This means that it is NOT SAFE
 * to do anything with the returned values other than comparing them. */
export function getAssetRowLeftPx(locator: test.Locator) {
  return locator.evaluate(el => el.children[0]?.children[0]?.getBoundingClientRect().left ?? 0)
}

// ===================================
// === Expect functions for themes ===
// ===================================

/** A test assertion to confirm that the element has the class `selected`. */
export async function expectClassSelected(locator: test.Locator) {
  await test.test.step('Expect `selected`', async () => {
    await test.expect(locator).toHaveClass(/(?:^| )selected(?: |$)/)
  })
}

// ==============================
// === Other expect functions ===
// ==============================

/** A test assertion to confirm that the element is fully transparent. */
export async function expectOpacity0(locator: test.Locator) {
  await test.test.step('Expect `opacity: 0`', async () => {
    await test
      .expect(async () => {
        test.expect(await locator.evaluate(el => getComputedStyle(el).opacity)).toBe('0')
      })
      .toPass()
  })
}

/** A test assertion to confirm that the element is not fully transparent. */
export async function expectNotOpacity0(locator: test.Locator) {
  await test.test.step('Expect not `opacity: 0`', async () => {
    await test
      .expect(async () => {
        test.expect(await locator.evaluate(el => getComputedStyle(el).opacity)).not.toBe('0')
      })
      .toPass()
  })
}

// =======================
// === Mouse utilities ===
// =======================

// eslint-disable-next-line @typescript-eslint/no-magic-numbers
export const ASSET_ROW_SAFE_POSITION = { x: 300, y: 16 }

/** Click an asset row. The center must not be clicked as that is the button for adding a label. */
export async function clickAssetRow(assetRow: test.Locator) {
  // eslint-disable-next-line @typescript-eslint/no-magic-numbers
  await assetRow.click({ position: ASSET_ROW_SAFE_POSITION })
}

/** Drag an asset row. The center must not be clicked as that is the button for adding a label. */
export async function dragAssetRowToAssetRow(from: test.Locator, to: test.Locator) {
  // eslint-disable-next-line @typescript-eslint/no-magic-numbers
  await from.dragTo(to, {
    sourcePosition: ASSET_ROW_SAFE_POSITION,
    targetPosition: ASSET_ROW_SAFE_POSITION,
  })
}

/** Drag an asset row. The center must not be clicked as that is the button for adding a label. */
export async function dragAssetRow(from: test.Locator, to: test.Locator) {
  // eslint-disable-next-line @typescript-eslint/no-magic-numbers
  await from.dragTo(to, { sourcePosition: ASSET_ROW_SAFE_POSITION })
}

// ==========================
// === Keyboard utilities ===
// ==========================

/** `Meta` (`Cmd`) on macOS, and `Control` on all other platforms. */
export async function modModifier(page: test.Page) {
  let userAgent = ''
  await test.test.step('Detect browser OS', async () => {
    userAgent = await page.evaluate(() => navigator.userAgent)
  })
  return /\bMac OS\b/i.test(userAgent) ? 'Meta' : 'Control'
}

/** Press a key, replacing the text `Mod` with `Meta` (`Cmd`) on macOS, and `Control`
 * on all other platforms. */
export async function press(page: test.Page, keyOrShortcut: string) {
  await test.test.step(`Press '${keyOrShortcut}'`, async () => {
    if (/\bMod\b|\bDelete\b/.test(keyOrShortcut)) {
      let userAgent = ''
      await test.test.step('Detect browser OS', async () => {
        userAgent = await page.evaluate(() => navigator.userAgent)
      })
      const isMacOS = /\bMac OS\b/i.test(userAgent)
      const ctrlKey = isMacOS ? 'Meta' : 'Control'
      const deleteKey = isMacOS ? 'Backspace' : 'Delete'
      const shortcut = keyOrShortcut.replace(/\bMod\b/, ctrlKey).replace(/\bDelete\b/, deleteKey)
      await page.keyboard.press(shortcut)
    } else {
      await page.keyboard.press(keyOrShortcut)
    }
  })
}

// =============
// === login ===
// =============

/** Perform a successful login. */
// This syntax is required for Playwright to work properly.
// eslint-disable-next-line no-restricted-syntax
export async function login(
  { page }: MockParams,
  email = 'email@example.com',
  password = VALID_PASSWORD
) {
  await test.test.step('Login', async () => {
    await page.goto('/')
    await locateEmailInput(page).fill(email)
    await locatePasswordInput(page).fill(password)
    await locateLoginButton(page).click()
    await locateToastCloseButton(page).click()
    await passTermsAndConditionsDialog({ page })
  })
}

// ==============================
// === mockIsInPlaywrightTest ===
// ==============================

/** Inject `isInPlaywrightTest` into the page. */
// This syntax is required for Playwright to work properly.
// eslint-disable-next-line no-restricted-syntax
export async function mockIsInPlaywrightTest({ page }: MockParams) {
  await test.test.step('Mock `isInPlaywrightTest`', async () => {
    await page.evaluate(() => {
      // @ts-expect-error This is SAFE - it is a mistake for this variable to be written to
      // from anywhere else.
      window.isInPlaywrightTest = true
    })
  })
}

// ================
// === mockDate ===
// ================

/** A placeholder date for visual regression testing. */
const MOCK_DATE = Number(new Date('01/23/45 01:23:45'))

/** Parameters for {@link mockDate}. */
interface MockParams {
  readonly page: test.Page
}

/** Replace `Date` with a version that returns a fixed time. */
// This syntax is required for Playwright to work properly.
// eslint-disable-next-line no-restricted-syntax
async function mockDate({ page }: MockParams) {
  // https://github.com/microsoft/playwright/issues/6347#issuecomment-1085850728
  await test.test.step('Mock Date', async () => {
    await page.addInitScript(`{
        Date = class extends Date {
            constructor(...args) {
                if (args.length === 0) {
                    super(${MOCK_DATE});
                } else {
                    super(...args);
                }
            }
        }
        const __DateNowOffset = ${MOCK_DATE} - Date.now();
        const __DateNow = Date.now;
        Date.now = () => __DateNow() + __DateNowOffset;
    }`)
  })
}

/** Pass the Terms and conditions dialog. */
export async function passTermsAndConditionsDialog({ page }: MockParams) {
  // wait for terms and conditions dialog to appear
  // but don't fail if it doesn't appear
  try {
    await test.test.step('Accept Terms and Conditions', async () => {
      // wait for terms and conditions dialog to appear
      // eslint-disable-next-line @typescript-eslint/no-magic-numbers
      await page.waitForSelector('#terms-of-service-modal', { timeout: 500 })
      await page.getByRole('checkbox').click()
      await page.getByRole('button', { name: 'Accept' }).click()
    })
  } catch (error) {
    // do nothing
  }
}

// ===============
// === mockApi ===
// ===============

// This is a function, even though it does not use function syntax.
// eslint-disable-next-line no-restricted-syntax
export const mockApi = apiModule.mockApi

// ===============
// === mockAll ===
// ===============

/** Set up all mocks, without logging in. */
// This syntax is required for Playwright to work properly.
// eslint-disable-next-line no-restricted-syntax
export async function mockAll({ page }: MockParams) {
  return await test.test.step('Execute all mocks', async () => {
    const api = await mockApi({ page })
    await mockIsInPlaywrightTest({ page })
    await mockDate({ page })
    return { api, pageActions: new LoginPageActions(page) }
  })
}

// =======================
// === mockAllAndLogin ===
// =======================

/** Set up all mocks, and log in with dummy credentials. */
// This syntax is required for Playwright to work properly.
// eslint-disable-next-line no-restricted-syntax
export async function mockAllAndLogin({ page }: MockParams) {
  return await test.test.step('Execute all mocks and login', async () => {
    const mocks = await mockAll({ page })
    await login({ page })
    await passTermsAndConditionsDialog({ page })
    // This MUST run after login because globals are reset when the browser
    // is navigated to another page.
    await mockIsInPlaywrightTest({ page })
    return { ...mocks, pageActions: new DrivePageActions(page) }
  })
}<|MERGE_RESOLUTION|>--- conflicted
+++ resolved
@@ -99,24 +99,6 @@
   return page.getByRole('button', { name: 'Register' }).getByText('Register')
 }
 
-<<<<<<< HEAD
-=======
-/** Find a "change" button (if any) on the current locator. */
-export function locateChangeButton(page: test.Locator | test.Page) {
-  return page.getByRole('button', { name: 'Change' }).getByText('Change')
-}
-
-/** Find a user menu button (if any) on the current locator. */
-export function locateUserMenuButton(page: test.Locator | test.Page) {
-  return page.getByAltText('User Settings').locator('visible=true')
-}
-
-/** Find a "sign out" button (if any) on the current locator. */
-export function locateLogoutButton(page: test.Locator | test.Page) {
-  return page.getByRole('button', { name: 'Logout' }).getByText('Logout')
-}
-
->>>>>>> e1aeebd5
 /** Find a "set username" button (if any) on the current page. */
 export function locateSetUsernameButton(page: test.Locator | test.Page) {
   return page.getByRole('button', { name: 'Set Username' }).getByText('Set Username')
@@ -255,14 +237,6 @@
   return page.getByRole('button').filter({ has: page.getByAltText('Export') })
 }
 
-<<<<<<< HEAD
-=======
-/** Find an icon to open or close the asset panel (if any) on the current page. */
-export function locateAssetPanelIcon(page: test.Locator | test.Page) {
-  return page.getByLabel('Asset Panel').locator('visible=true')
-}
-
->>>>>>> e1aeebd5
 /** Find a list of tags in the search bar (if any) on the current page. */
 export function locateSearchBarTags(page: test.Page) {
   return locateSearchBar(page).getByTestId('asset-search-tag-names').getByRole('button')
@@ -298,26 +272,7 @@
   return page.getByAltText('Sort Descending')
 }
 
-<<<<<<< HEAD
 // === Heading locators ===
-=======
-// === Page locators ===
-
-/** Find a "drive page" icon (if any) on the current page. */
-export function locateDrivePageIcon(page: test.Locator | test.Page) {
-  return page.getByRole('button', { name: 'Data Catalog' })
-}
-
-/** Find an "editor page" icon (if any) on the current page. */
-export function locateEditorPageIcon(page: test.Locator | test.Page) {
-  return page.getByRole('button', { name: 'Spatial Analysis' })
-}
-
-/** Find a "settings page" icon (if any) on the current page. */
-export function locateSettingsPageIcon(page: test.Locator | test.Page) {
-  return page.getByRole('button').filter({ has: page.getByAltText('Settings') })
-}
->>>>>>> e1aeebd5
 
 /** Find a "name" column heading (if any) on the current page. */
 export function locateNameColumnHeading(page: test.Locator | test.Page) {
