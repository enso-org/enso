--- conflicted
+++ resolved
@@ -425,14 +425,6 @@
 
 // === Page locators ===
 
-<<<<<<< HEAD
-=======
-/** Find a "home page" icon (if any) on the current page. */
-export function locateHomePageIcon(page: test.Locator | test.Page) {
-  return page.getByRole('button').filter({ has: page.getByAltText('Home') })
-}
-
->>>>>>> 9f4b3744
 /** Find a "drive page" icon (if any) on the current page. */
 export function locateDrivePageIcon(page: test.Locator | test.Page) {
   return page.getByRole('button').filter({ has: page.getByAltText('Catalog') })
