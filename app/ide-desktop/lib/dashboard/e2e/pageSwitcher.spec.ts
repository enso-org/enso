/** @file Test the login flow. */
import * as test from '@playwright/test'

import * as actions from './actions'

<<<<<<< HEAD
test.test('page switcher', ({ page }) =>
  actions.mockAllAndLogin({ page }).then(
    async ({ pageActions }) =>
      await pageActions
        // Create a new project so that the editor page can be switched to.
        .createProject()
        .goToPage.drive()
        .do(async thePage => {
          await test.expect(actions.locateDriveView(thePage)).toBeVisible()
          await test.expect(actions.locateSamplesList(thePage)).not.toBeVisible()
          await test.expect(actions.locateEditor(thePage)).not.toBeVisible()
        })
        .goToPage.home()
        .do(async thePage => {
          await test.expect(actions.locateDriveView(thePage)).not.toBeVisible()
          await test.expect(actions.locateSamplesList(thePage)).toBeVisible()
          await test.expect(actions.locateEditor(thePage)).not.toBeVisible()
        })
        .goToPage.editor()
        .do(async thePage => {
          await test.expect(actions.locateDriveView(thePage)).not.toBeVisible()
          await test.expect(actions.locateSamplesList(thePage)).not.toBeVisible()
          await test.expect(actions.locateEditor(thePage)).toBeVisible()
        })
  )
)
=======
test.test.beforeEach(actions.mockAllAndLogin)

test.test('page switcher', async ({ page }) => {
  // Create a new project so that the editor page can be switched to.
  await actions.locateNewProjectButton(page).click()
  // The current page is now the editor page.

  await actions.locateDrivePageIcon(page).click()
  await test.expect(actions.locateDriveView(page)).toBeVisible()
  await test.expect(actions.locateEditor(page)).not.toBeVisible()

  await actions.locateEditorPageIcon(page).click()
  await test.expect(actions.locateDriveView(page)).not.toBeVisible()
  await test.expect(actions.locateEditor(page)).toBeVisible()
})
>>>>>>> 904ffe1d
<|MERGE_RESOLUTION|>--- conflicted
+++ resolved
@@ -3,7 +3,6 @@
 
 import * as actions from './actions'
 
-<<<<<<< HEAD
 test.test('page switcher', ({ page }) =>
   actions.mockAllAndLogin({ page }).then(
     async ({ pageActions }) =>
@@ -16,12 +15,6 @@
           await test.expect(actions.locateSamplesList(thePage)).not.toBeVisible()
           await test.expect(actions.locateEditor(thePage)).not.toBeVisible()
         })
-        .goToPage.home()
-        .do(async thePage => {
-          await test.expect(actions.locateDriveView(thePage)).not.toBeVisible()
-          await test.expect(actions.locateSamplesList(thePage)).toBeVisible()
-          await test.expect(actions.locateEditor(thePage)).not.toBeVisible()
-        })
         .goToPage.editor()
         .do(async thePage => {
           await test.expect(actions.locateDriveView(thePage)).not.toBeVisible()
@@ -29,21 +22,4 @@
           await test.expect(actions.locateEditor(thePage)).toBeVisible()
         })
   )
-)
-=======
-test.test.beforeEach(actions.mockAllAndLogin)
-
-test.test('page switcher', async ({ page }) => {
-  // Create a new project so that the editor page can be switched to.
-  await actions.locateNewProjectButton(page).click()
-  // The current page is now the editor page.
-
-  await actions.locateDrivePageIcon(page).click()
-  await test.expect(actions.locateDriveView(page)).toBeVisible()
-  await test.expect(actions.locateEditor(page)).not.toBeVisible()
-
-  await actions.locateEditorPageIcon(page).click()
-  await test.expect(actions.locateDriveView(page)).not.toBeVisible()
-  await test.expect(actions.locateEditor(page)).toBeVisible()
-})
->>>>>>> 904ffe1d
+)