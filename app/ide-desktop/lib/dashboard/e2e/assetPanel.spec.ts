/** @file Tests for the asset panel. */
import * as test from '@playwright/test'

import * as backend from '#/services/Backend'

import * as permissions from '#/utilities/permissions'

import * as actions from './actions'

<<<<<<< HEAD
test.test('open and close asset panel', async ({ page }) => {
  await actions.mockAllAndLogin({ page })
  const assetRows = actions.locateAssetRows(page)

  await actions.locateNewFolderIcon(page).click()
  await actions.clickAssetRow(assetRows.nth(0))
  await test.expect(actions.locateAssetPanel(page)).not.toBeVisible()
  await actions.locateAssetPanelIcon(page).click()
  await test.expect(actions.locateAssetPanel(page)).toBeVisible()
  await actions.locateAssetPanelIcon(page).click()
  await test.expect(actions.locateAssetPanel(page)).not.toBeVisible()
})

test.test('asset panel contents', async ({ page }) => {
  const { api } = await actions.mockAll({ page })
  const { defaultOrganizationId, defaultUserId } = api
  const assetRows = actions.locateAssetRows(page)
  const description = 'foo bar'
  const username = 'baz quux'
  const email = 'baz.quux@email.com'
  api.addProject('project', {
    description,
    permissions: [
      {
        permission: permissions.PermissionAction.own,
        user: {
          organizationId: defaultOrganizationId,
          // Using the default ID causes the asset to have a dynamic username, of course.
          userId: backend.UserId(defaultUserId + '2'),
          name: username,
          email: backend.EmailAddress(email),
        },
      },
    ],
  })
  await page.goto('/')
  await actions.login({ page })

  await actions.clickAssetRow(assetRows.nth(0))
  await actions.locateAssetPanelIcon(page).click()
  await test.expect(actions.locateAssetPanelDescription(page)).toHaveText(description)
  // `getByText` is required so that this assertion works if there are multiple permissions.
  await test.expect(actions.locateAssetPanelPermissions(page).getByText(username)).toBeVisible()
})
=======
// =================
// === Constants ===
// =================

/** An example description for the asset selected in the asset panel. */
const DESCRIPTION = 'foo bar'
/** An example owner username for the asset selected in the asset panel. */
const USERNAME = 'baz quux'
/** An example owner email for the asset selected in the asset panel. */
const EMAIL = 'baz.quux@email.com'

// =============
// === Tests ===
// =============

test.test('open and close asset panel', ({ page }) =>
  actions.mockAllAndLogin({ page }).then(
    async ({ pageActions }) =>
      await pageActions
        .createFolder()
        .driveTable.clickRow(0)
        .withAssetPanel(async assetPanel => {
          await test.expect(assetPanel).not.toBeVisible()
        })
        .toggleAssetPanel()
        .withAssetPanel(async assetPanel => {
          await test.expect(assetPanel).toBeVisible()
        })
        .toggleAssetPanel()
        .withAssetPanel(async assetPanel => {
          await test.expect(assetPanel).not.toBeVisible()
        })
  )
)

test.test('asset panel contents', ({ page }) =>
  actions.mockAll({ page }).then(
    async ({ pageActions, api }) =>
      await pageActions
        .do(() => {
          const { defaultOrganizationId, defaultUserId } = api
          api.addProject('project', {
            description: DESCRIPTION,
            permissions: [
              {
                permission: permissions.PermissionAction.own,
                user: {
                  organizationId: defaultOrganizationId,
                  userId: defaultUserId,
                  name: USERNAME,
                  email: backend.EmailAddress(EMAIL),
                },
              },
            ],
          })
        })
        .login()
        .do(async thePage => {
          await actions.passTermsAndConditionsDialog({ page: thePage })
        })
        .driveTable.clickRow(0)
        .toggleAssetPanel()
        .do(async () => {
          await test.expect(actions.locateAssetPanelDescription(page)).toHaveText(DESCRIPTION)
          // `getByText` is required so that this assertion works if there are multiple permissions.
          await test
            .expect(actions.locateAssetPanelPermissions(page).getByText(USERNAME))
            .toBeVisible()
        })
  )
)
>>>>>>> 83ec24da
<|MERGE_RESOLUTION|>--- conflicted
+++ resolved
@@ -7,52 +7,6 @@
 
 import * as actions from './actions'
 
-<<<<<<< HEAD
-test.test('open and close asset panel', async ({ page }) => {
-  await actions.mockAllAndLogin({ page })
-  const assetRows = actions.locateAssetRows(page)
-
-  await actions.locateNewFolderIcon(page).click()
-  await actions.clickAssetRow(assetRows.nth(0))
-  await test.expect(actions.locateAssetPanel(page)).not.toBeVisible()
-  await actions.locateAssetPanelIcon(page).click()
-  await test.expect(actions.locateAssetPanel(page)).toBeVisible()
-  await actions.locateAssetPanelIcon(page).click()
-  await test.expect(actions.locateAssetPanel(page)).not.toBeVisible()
-})
-
-test.test('asset panel contents', async ({ page }) => {
-  const { api } = await actions.mockAll({ page })
-  const { defaultOrganizationId, defaultUserId } = api
-  const assetRows = actions.locateAssetRows(page)
-  const description = 'foo bar'
-  const username = 'baz quux'
-  const email = 'baz.quux@email.com'
-  api.addProject('project', {
-    description,
-    permissions: [
-      {
-        permission: permissions.PermissionAction.own,
-        user: {
-          organizationId: defaultOrganizationId,
-          // Using the default ID causes the asset to have a dynamic username, of course.
-          userId: backend.UserId(defaultUserId + '2'),
-          name: username,
-          email: backend.EmailAddress(email),
-        },
-      },
-    ],
-  })
-  await page.goto('/')
-  await actions.login({ page })
-
-  await actions.clickAssetRow(assetRows.nth(0))
-  await actions.locateAssetPanelIcon(page).click()
-  await test.expect(actions.locateAssetPanelDescription(page)).toHaveText(description)
-  // `getByText` is required so that this assertion works if there are multiple permissions.
-  await test.expect(actions.locateAssetPanelPermissions(page).getByText(username)).toBeVisible()
-})
-=======
 // =================
 // === Constants ===
 // =================
@@ -101,7 +55,8 @@
                 permission: permissions.PermissionAction.own,
                 user: {
                   organizationId: defaultOrganizationId,
-                  userId: defaultUserId,
+                  // Using the default ID causes the asset to have a dynamic username.
+                  userId: backend.UserId(defaultUserId + '2'),
                   name: USERNAME,
                   email: backend.EmailAddress(EMAIL),
                 },
@@ -123,5 +78,4 @@
             .toBeVisible()
         })
   )
-)
->>>>>>> 83ec24da
+)