--- conflicted
+++ resolved
@@ -33,19 +33,10 @@
       {
         permission: permissions.PermissionAction.own,
         user: {
-<<<<<<< HEAD
-          /* eslint-disable @typescript-eslint/naming-convention */
-          pk: backend.UserId(''),
-          organization_id: defaultOrganizationId,
-          user_name: username,
-          user_email: backend.EmailAddress(email),
-          /* eslint-enable @typescript-eslint/naming-convention */
-=======
           organizationId: defaultOrganizationId,
           userId: defaultUserId,
           name: username,
           email: backend.EmailAddress(email),
->>>>>>> 9c2d25ea
         },
       },
     ],
