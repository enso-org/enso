--- conflicted
+++ resolved
@@ -4,11 +4,7 @@
 import * as backend from '#/services/Backend'
 import * as remoteBackendPaths from '#/services/remoteBackendPaths'
 
-<<<<<<< HEAD
 import type * as colorModule from '#/utilities/color'
-import * as config from '#/utilities/config'
-=======
->>>>>>> a01aeab3
 import * as dateTime from '#/utilities/dateTime'
 import * as object from '#/utilities/object'
 import * as permissions from '#/utilities/permissions'
