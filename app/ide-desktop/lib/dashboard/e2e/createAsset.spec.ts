/** @file Test copying, moving, cutting and pasting. */
import * as test from '@playwright/test'

import * as actions from './actions'

<<<<<<< HEAD
test.test.beforeEach(actions.mockAllAndLogin)

test.test('create folder', async ({ page }) => {
  const assetRows = actions.locateAssetRows(page)

  await actions.locateNewFolderIcon(page).click()
  // Assets: [0: Folder 1]
  await test.expect(assetRows).toHaveCount(1)
  await test.expect(assetRows.nth(0)).toBeVisible()
  await test.expect(assetRows.nth(0)).toHaveText(/^New Folder 1/)
})

test.test('create project', async ({ page }) => {
  const assetRows = actions.locateAssetRows(page)

  await actions.locateNewProjectButton(page).click()
  await test.expect(actions.locateEditor(page)).toBeVisible()
  await actions.locateDrivePageIcon(page).click()
  // Assets: [0: Project 1]
  await test.expect(assetRows).toHaveCount(1)
})

test.test('upload file', async ({ page }) => {
  const assetRows = actions.locateAssetRows(page)

  const fileChooserPromise = page.waitForEvent('filechooser')
  await actions.locateUploadFilesIcon(page).click()
  const fileChooser = await fileChooserPromise
  const name = 'foo.txt'
  const content = 'hello world'
  await fileChooser.setFiles([{ name, buffer: Buffer.from(content), mimeType: 'text/plain' }])

  await test.expect(assetRows).toHaveCount(1)
  await test.expect(assetRows.nth(0)).toBeVisible()
  await test.expect(assetRows.nth(0)).toHaveText(new RegExp('^' + name))
})

test.test('create secret', async ({ page }) => {
  const assetRows = actions.locateAssetRows(page)

  await actions.locateNewSecretIcon(page).click()
  const name = 'a secret name'
  const value = 'a secret value'
  await actions.locateSecretNameInput(page).fill(name)
  await actions.locateSecretValueInput(page).fill(value)
  await actions.locateCreateButton(page).click()
  await test.expect(assetRows).toHaveCount(1)
  await test.expect(assetRows.nth(0)).toBeVisible()
  await test.expect(assetRows.nth(0)).toHaveText(new RegExp('^' + name))
})
=======
// =================
// === Constants ===
// =================

/** The name of the uploaded file. */
const FILE_NAME = 'foo.txt'
/** The contents of the uploaded file. */
const FILE_CONTENTS = 'hello world'
/** The name of the created secret. */
const SECRET_NAME = 'a secret name'
/** The value of the created secret. */
const SECRET_VALUE = 'a secret value'

// =============
// === Tests ===
// =============

test.test('create folder', ({ page }) =>
  actions.mockAllAndLogin({ page }).then(
    async ({ pageActions }) =>
      await pageActions.createFolder().driveTable.withRows(async rows => {
        await test.expect(rows).toHaveCount(1)
        await test.expect(rows.nth(0)).toBeVisible()
        await test.expect(rows.nth(0)).toHaveText(/^New Folder 1/)
      })
  )
)

test.test('create project', ({ page }) =>
  actions.mockAllAndLogin({ page }).then(
    async ({ pageActions }) =>
      await pageActions
        .newEmptyProject()
        .do(async thePage => {
          await test.expect(actions.locateEditor(thePage)).toBeVisible()
        })
        .goToPage.drive()
        .driveTable.withRows(async rows => {
          await test.expect(rows).toHaveCount(1)
        })
  )
)

test.test('upload file', ({ page }) =>
  actions.mockAllAndLogin({ page }).then(
    async ({ pageActions }) =>
      await pageActions.uploadFile(FILE_NAME, FILE_CONTENTS).driveTable.withRows(async rows => {
        await test.expect(rows).toHaveCount(1)
        await test.expect(rows.nth(0)).toBeVisible()
        await test.expect(rows.nth(0)).toHaveText(new RegExp('^' + FILE_NAME))
      })
  )
)

test.test('create secret', ({ page }) =>
  actions.mockAllAndLogin({ page }).then(
    async ({ pageActions }) =>
      await pageActions.createSecret(SECRET_NAME, SECRET_VALUE).driveTable.withRows(async rows => {
        await test.expect(rows).toHaveCount(1)
        await test.expect(rows.nth(0)).toBeVisible()
        await test.expect(rows.nth(0)).toHaveText(new RegExp('^' + SECRET_NAME))
      })
  )
)
>>>>>>> 83ec24da
<|MERGE_RESOLUTION|>--- conflicted
+++ resolved
@@ -3,58 +3,6 @@
 
 import * as actions from './actions'
 
-<<<<<<< HEAD
-test.test.beforeEach(actions.mockAllAndLogin)
-
-test.test('create folder', async ({ page }) => {
-  const assetRows = actions.locateAssetRows(page)
-
-  await actions.locateNewFolderIcon(page).click()
-  // Assets: [0: Folder 1]
-  await test.expect(assetRows).toHaveCount(1)
-  await test.expect(assetRows.nth(0)).toBeVisible()
-  await test.expect(assetRows.nth(0)).toHaveText(/^New Folder 1/)
-})
-
-test.test('create project', async ({ page }) => {
-  const assetRows = actions.locateAssetRows(page)
-
-  await actions.locateNewProjectButton(page).click()
-  await test.expect(actions.locateEditor(page)).toBeVisible()
-  await actions.locateDrivePageIcon(page).click()
-  // Assets: [0: Project 1]
-  await test.expect(assetRows).toHaveCount(1)
-})
-
-test.test('upload file', async ({ page }) => {
-  const assetRows = actions.locateAssetRows(page)
-
-  const fileChooserPromise = page.waitForEvent('filechooser')
-  await actions.locateUploadFilesIcon(page).click()
-  const fileChooser = await fileChooserPromise
-  const name = 'foo.txt'
-  const content = 'hello world'
-  await fileChooser.setFiles([{ name, buffer: Buffer.from(content), mimeType: 'text/plain' }])
-
-  await test.expect(assetRows).toHaveCount(1)
-  await test.expect(assetRows.nth(0)).toBeVisible()
-  await test.expect(assetRows.nth(0)).toHaveText(new RegExp('^' + name))
-})
-
-test.test('create secret', async ({ page }) => {
-  const assetRows = actions.locateAssetRows(page)
-
-  await actions.locateNewSecretIcon(page).click()
-  const name = 'a secret name'
-  const value = 'a secret value'
-  await actions.locateSecretNameInput(page).fill(name)
-  await actions.locateSecretValueInput(page).fill(value)
-  await actions.locateCreateButton(page).click()
-  await test.expect(assetRows).toHaveCount(1)
-  await test.expect(assetRows.nth(0)).toBeVisible()
-  await test.expect(assetRows.nth(0)).toHaveText(new RegExp('^' + name))
-})
-=======
 // =================
 // === Constants ===
 // =================
@@ -118,5 +66,4 @@
         await test.expect(rows.nth(0)).toHaveText(new RegExp('^' + SECRET_NAME))
       })
   )
-)
->>>>>>> 83ec24da
+)