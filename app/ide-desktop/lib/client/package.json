{
  "version": "0.0.0-dev",
  "type": "module",
  "author": {
    "name": "Enso Team",
    "email": "contact@enso.org"
  },
  "homepage": "https://github.com/enso-org/ide",
  "repository": {
    "type": "git",
    "url": "git@github.com:enso-org/ide.git"
  },
  "bugs": {
    "url": "https://github.com/enso-org/ide/issues"
  },
  "name": "enso",
  "description": "Enso Data Processing Environment.",
  "main": "index.cjs",
  "dependencies": {
    "@types/mime-types": "^2.1.1",
<<<<<<< HEAD
    "@types/opener": "^1.4.0",
=======
>>>>>>> ccdfaca5
    "chalk": "^5.2.0",
    "create-servers": "^3.2.0",
    "electron-is-dev": "^2.0.0",
    "enso-gui-server": "^1.0.0",
    "mime-types": "^2.1.35",
<<<<<<< HEAD
    "opener": "^1.5.2",
=======
>>>>>>> ccdfaca5
    "string-length": "^5.0.1",
    "yargs": "17.6.2"
  },
  "comments": {
    "electron-builder": "We cannot update it to never version because of NSIS installer issue: https://github.com/enso-org/enso/issues/5169"
  },
  "devDependencies": {
    "crypto-js": "4.1.1",
    "electron": "23.0.0",
    "electron-builder": "^22.14.13",
    "electron-notarize": "1.2.2",
    "enso-copy-plugin": "^1.0.0",
    "esbuild": "^0.15.14",
    "fast-glob": "^3.2.12",
    "ts-node": "^10.9.1"
  },
  "scripts": {
    "typecheck": "npx tsc --noEmit",
    "lint": "npx --yes eslint src",
    "start": "electron ../../../../dist/content -- ",
    "build": "ts-node bundle.ts",
    "dist": "ts-node electron-builder-config.ts"
  }
}<|MERGE_RESOLUTION|>--- conflicted
+++ resolved
@@ -18,20 +18,14 @@
   "main": "index.cjs",
   "dependencies": {
     "@types/mime-types": "^2.1.1",
-<<<<<<< HEAD
+    "chalk": "^5.2.0",
     "@types/opener": "^1.4.0",
-=======
->>>>>>> ccdfaca5
-    "chalk": "^5.2.0",
     "create-servers": "^3.2.0",
     "electron-is-dev": "^2.0.0",
     "enso-gui-server": "^1.0.0",
     "mime-types": "^2.1.35",
-<<<<<<< HEAD
+    "string-length": "^5.0.1",
     "opener": "^1.5.2",
-=======
->>>>>>> ccdfaca5
-    "string-length": "^5.0.1",
     "yargs": "17.6.2"
   },
   "comments": {
