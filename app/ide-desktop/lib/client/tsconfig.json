{
  "extends": "../../tsconfig.json",
  "compilerOptions": {
    "baseUrl": "./src",
    "esModuleInterop": true
  },
  "include": [
    ".",
<<<<<<< HEAD
    "../types",
    "../content",
    "../../utils.ts",
    "../../build.json",
    "../dashboard/esbuild-config.ts"
  ],
=======
    "../content",
    "../dashboard",
    "../types",
    "../../utils.ts",
    "../../../../build.json"
  ]
>>>>>>> 856e05ca
}<|MERGE_RESOLUTION|>--- conflicted
+++ resolved
@@ -6,19 +6,10 @@
   },
   "include": [
     ".",
-<<<<<<< HEAD
-    "../types",
-    "../content",
-    "../../utils.ts",
-    "../../build.json",
-    "../dashboard/esbuild-config.ts"
-  ],
-=======
     "../content",
     "../dashboard",
     "../types",
     "../../utils.ts",
     "../../../../build.json"
   ]
->>>>>>> 856e05ca
 }