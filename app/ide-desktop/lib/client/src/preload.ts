--- conflicted
+++ resolved
@@ -6,11 +6,6 @@
 const { contextBridge, ipcRenderer } = require('electron')
 import * as ipc from 'ipc'
 
-<<<<<<< HEAD
-
-
-=======
->>>>>>> 0f1d591b
 // =================
 // === Constants ===
 // =================
@@ -19,11 +14,6 @@
  * window. */
 const AUTHENTICATION_API_KEY = 'authenticationApi'
 
-<<<<<<< HEAD
-
-
-=======
->>>>>>> 0f1d591b
 // ======================
 // === Profiling APIs ===
 // ======================
@@ -69,11 +59,6 @@
     error: (data: any) => ipcRenderer.send('error', data),
 })
 
-<<<<<<< HEAD
-
-
-=======
->>>>>>> 0f1d591b
 // ==========================
 // === Authentication API ===
 // ==========================
