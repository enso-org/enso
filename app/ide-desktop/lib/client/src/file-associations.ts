--- conflicted
+++ resolved
@@ -98,17 +98,13 @@
     )
 }
 
-<<<<<<< HEAD
 /** On macOS when an Enso-associated file is opened, the application is first started and then it
-=======
-/** On macOS when Enso-associated file is opened, the application is first started and then it
->>>>>>> ae3f9025
  * receives the `open-file` event. However, if there is already an instance of Enso running,
  * it receives the `open-file` event (and no new instance is created for us). In this case,
  * we manually start a new instance of the application and pass the file path to it (using the
  * Windows-style command).
  */
-export function onFileOpened(event: Event, path: string): string | void {
+export function onFileOpened(event: Event, path: string): string | null {
     logger.log(`Received 'open-file' event for path '${path}'.`)
     if (isFileOpenable(path)) {
         logger.log(`The file '${path}' is openable.`)
@@ -118,7 +114,6 @@
         if (!electron.app.isReady() && CLIENT_ARGUMENTS.length === 0) {
             event.preventDefault()
             logger.log(`Opening file '${path}'.`)
-            // eslint-disable-next-line no-restricted-syntax
             return handleOpenFile(path)
         } else {
             // We need to start another copy of the application, as the first one is already running.
@@ -132,9 +127,11 @@
             })
             // Prevent parent (this) process from waiting for the child to exit.
             child.unref()
+            return null
         }
     } else {
         logger.log(`The file '${path}' is not openable, ignoring the 'open-file' event.`)
+        return null
     }
 }
 
