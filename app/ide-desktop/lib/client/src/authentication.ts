--- conflicted
+++ resolved
@@ -134,7 +134,6 @@
     })
 }
 
-<<<<<<< HEAD
 /**
  * Handles the 'open-url' event by parsing the received URL, checking if it is a deep link, and
  * sending it to the appropriate BrowserWindow via IPC.
@@ -149,7 +148,8 @@
     } else {
         window().webContents.send(ipc.Channel.openDeepLink, url.toString())
     }
-=======
+}
+
 /** Registers a listener that fires a callback for `save-access-token` events.
  *
  * This listener is used to save given access token to credentials file to be later used by enso backend.
@@ -182,5 +182,4 @@
 
         event.preventDefault()
     })
->>>>>>> 4dcf5fad
 }