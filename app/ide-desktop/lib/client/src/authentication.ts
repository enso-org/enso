// This lint doesn't like headings and "etc.""
/* eslint-disable jsdoc/require-description-complete-sentence */
/** @file Definition of the Electron-specific parts of the authentication flows of the IDE.
 *
 * # Overview of Authentication/Authorization
 *
 * Actions like creating projects, opening projects, uploading files to the cloud, etc. require the
 * user to be authenticated and authorized. Authenticated means that the user has an account that
 * the application recognizes, and that the user has provided their credentials to prove that they
 * are who they say they are. Authorized means that the user has the necessary permissions to
 * perform the action.
 *
 * Authentication and authorization are provided by the user logging in with their credentials,
 * which we exchange for a JSON Web Token (JWT). The JWT is sent with every HTTP request to the
 * backend.
 *
 * The authentication module of the dashboard and IDE handles these flows:
 * - registering a new user account,
 * - signing in to an existing user account (in exchange for an access token),
 * - signing out of the user account,
 * - setting the user's username (i.e., display name used in place of their email address),
 * - changing/resetting the user's password,
 * - etc.
 *
 * # Electron Inter-Process Communication (IPC)
 *
 * If the user is signing in through a federated identity provider (e.g., Google or GitHub), the
 * authentication flows need be able to to:
 * - redirect the user from the IDE to external sources (e.g., system web browser), and
 * - redirect the user from external sources to the IDE (e.g., system web browser, email client).
 *
 * The main Electron process can launch the system web browser. The dashboard and IDE are sandboxed,
 * so they can not launch the system web browser. By registering Inter-Process Communication (IPC)
 * listeners in the Electron app, we can bridge this gap, and allow the dashboad + IDE to emit
 * events that signal to the main Electron process to open URLs in the system web browser.
 *
 * ## Redirect To System Web Browser
 *
 * The user must use the system browser to complete sensitive flows such as signup and signin. These
 * flows should not be done in the app as the user cannot be expected to trust the app with their
 * credentials.
 *
 * To redirect the user from the IDE to an external source:
 * 1. Call the {@link initIpc} function to register a listener for
 * {@link ipc.Channel.openUrlInSystemBrowser} IPC events.
 * 2. Emit an {@link ipc.Channel.openUrlInSystemBrowser} event. The listener registered in the
 * {@link initIpc} function will use the {@link opener} library to open the event's {@link URL}
 * argument in the system web browser, in a cross-platform way.
 *
 * ## Redirect To IDE
 *
 * The user must be redirected back to the IDE from the system web browser after completing a
 * sensitive flow such as signup or signin. The user may also be redirected to the IDE from an
 * external source such as an email client after verifying their email address.
 *
 * To handle these redirects, we use deep links. Deep links are URLs that are used to redirect the
 * user to a specific page in the application. To handle deep links, we use a custom URL protocol
 * scheme.
 *
 * To prepare the application to handle deep links:
 * - Register a custom URL protocol scheme with the OS (c.f., `electron-builder-config.ts`).
 * - Define a listener for Electron {@link OPEN_URL_EVENT}s (c.f., {@link initOpenUrlListener}).
 * - Define a listener for {@link ipc.Channel.openDeepLink} events (c.f., `preload.ts`).
 *
 * Then when the user clicks on a deep link from an external source to the IDE:
 * - The OS redirects the user to the application.
 * - The application emits an Electron {@link OPEN_URL_EVENT}.
 * - The {@link OPEN_URL_EVENT} listener checks if the {@link URL} is a deep link.
 * - If the {@link URL} is a deep link, the {@link OPEN_URL_EVENT} listener prevents Electron from
 * handling the event.
 * - The {@link OPEN_URL_EVENT} listener then emits an {@link ipc.Channel.openDeepLink} event.
 * - The {@link ipc.Channel.openDeepLink} listener registered by the dashboard receives the event.
 * Then it parses the {@link URL} from the event's {@link URL} argument. Then it uses the
 * {@link URL} to redirect the user to the dashboard, to the page specified in the {@link URL}'s
 * `pathname`. */
/* eslint-enable jsdoc/require-description-complete-sentence */

import * as childProcess from 'node:child_process'
import * as os from 'node:os'

<<<<<<< HEAD
import * as content from 'enso-content-config'
import * as common from 'enso-studio-common'
=======
>>>>>>> 5c4660b5
import * as electron from 'electron'

import * as contentConfig from 'enso-content-config'

import * as ipc from 'ipc'
<<<<<<< HEAD
import opener from 'opener'
=======
import * as shared from '../shared'

const logger = contentConfig.logger
>>>>>>> 5c4660b5

// =================
// === Constants ===
// =================

/** Name of the Electron event that is emitted when a URL is opened in Electron (e.g., when the user
 * clicks a link in the dashboard). */
const OPEN_URL_EVENT = 'open-url'

// ========================================
// === Initialize Authentication Module ===
// ========================================

/** Configures all the functionality that must be set up in the Electron app to support
 * authentication-related flows. Must be called in the Electron app `whenReady` event.
 *
 * @param window - A function that returns the main Electron window. This argument is a lambda and
 * not a variable because the main window is not available when this function is called. This module
 * does not use the `window` until after it is initialized, so while the lambda may return `null` in
 * theory, it never will in practice. */
export function initModule(window: () => electron.BrowserWindow) {
    initIpc()
    initOpenUrlListener(window)
}

/** Registers an Inter-Process Communication (IPC) channel between the Electron application and the
 * served website.
 *
 * This channel listens for {@link ipc.Channel.openUrlInSystemBrowser} events. When this kind of
 * event is fired, this listener will assume that the first and only argument of the event is a URL.
 * This listener will then attempt to open the URL in a cross-platform way. The intent is to open
 * the URL in the system browser.
 *
 * This functionality is necessary because we don't want to run the OAuth flow in the app. Users
 * don't trust Electron apps to handle their credentials. */
function initIpc() {
    electron.ipcMain.on(ipc.Channel.openUrlInSystemBrowser, (_event, url: string) => opener(url))
}

/** Registers a listener that fires a callback for `open-url` events, when the URL is a deep link.
 *
 * This listener is used to open a page in *this* application window, when the user is
 * redirected to a URL with a protocol supported by this application.
 *
 * All URLs that aren't deep links (i.e., URLs that don't use the {@link common.DEEP_LINK_SCHEME}
 * protocol) will be ignored by this handler. Non-deep link URLs will be handled by Electron. */
function initOpenUrlListener(window: () => electron.BrowserWindow) {
    electron.app.on(OPEN_URL_EVENT, (event, url) => {
        const parsedUrl = new URL(url)
        /** Prevent Electron from handling the URL at all, because redirects can be dangerous. */
        event.preventDefault()
<<<<<<< HEAD
        if (parsedUrl.protocol !== `${common.DEEP_LINK_SCHEME}:`) {
            content.logger.error(`${url} is not a deep link, ignoring.`)
=======
        if (parsedUrl.protocol !== `${shared.DEEP_LINK_SCHEME}:`) {
            logger.error(`${url} is not a deep link, ignoring.`)
>>>>>>> 5c4660b5
            return
        }
        window().webContents.send(ipc.Channel.openDeepLink, url)
    })
<<<<<<< HEAD
=======
}

// ==============
// === Opener ===
// ==============

interface ExecFileOptions extends childProcess.ExecFileOptions {
    command?: string
}

/** Function for opening URLs in the system browser in a cross-platform way.
 *
 * This function contains the contents of the `opener` NPM package, as of commit
 * https://github.com/domenic/opener/commit/24edf48a38d1e23bbc5ffbeb079c206d5565f062.  To avoid an
 * extra external dependency, the contents of the function have been copied into this file. The
 * function has been modified to follow the Enso style guide, and to be TypeScript-compatible. */
// We don't control the callback signature, so the type must stay as `null`.
function opener(
    args: string | readonly string[],
    options?: ExecFileOptions,
    callback?: (
        // eslint-disable-next-line no-restricted-syntax
        error: childProcess.ExecFileException | null,
        stdout: Buffer | string,
        stderr: Buffer | string
    ) => void
) {
    let platform = process.platform

    /** Attempt to detect Windows Subystem for Linux (WSL). WSL  itself as Linux (which works in
     * most cases), but in this specific case we need to treat it as actually being Windows. The
     * "Windows-way" of opening things through cmd.exe works just fine here, whereas using xdg-open
     * does not, since there is no X Windows in WSL. */
    if (platform === 'linux' && os.release().includes('Microsoft')) {
        platform = 'win32'
    }

    /** See http://stackoverflow.com/q/1480971/3191, but see below for Windows. */
    let command
    switch (platform) {
        case 'win32': {
            command = 'cmd.exe'
            break
        }
        case 'darwin': {
            command = 'open'
            break
        }
        default: {
            command = 'xdg-open'
            break
        }
    }

    if (typeof args === 'string') {
        args = [args]
    }

    if (typeof options === 'function') {
        callback = options
        options = {}
    }

    if (options && typeof options === 'object' && options.command) {
        if (platform === 'win32') {
            /* *always* use cmd on windows */
            args = [options.command].concat(args)
        } else {
            command = options.command
        }
    }

    if (platform === 'win32') {
        /** On Windows, we really want to use the "start" command. But, the rules regarding
         * arguments with spaces, and escaping them with quotes, can get really arcane. So the
         * easiest way to deal with this is to pass off the responsibility to "cmd /c", which has
         * that logic built in.
         *
         * Furthermore, if "cmd /c" double-quoted the first parameter, then "start" will interpret
         * it as a window title, so we need to add a dummy empty-string window title:
         * http://stackoverflow.com/a/154090/3191.
         *
         * Additionally, on Windows `&`` and `^` need to be escaped when passed to "start". */
        args = args.map(value => value.replace(/[&^]/g, '^$&'))
        args = ['/c', 'start', '""'].concat(args)
    }

    return childProcess.execFile(command, args, options, callback)
>>>>>>> 5c4660b5
}<|MERGE_RESOLUTION|>--- conflicted
+++ resolved
@@ -75,26 +75,15 @@
  * `pathname`. */
 /* eslint-enable jsdoc/require-description-complete-sentence */
 
-import * as childProcess from 'node:child_process'
-import * as os from 'node:os'
+import * as electron from 'electron'
+import opener from 'opener'
 
-<<<<<<< HEAD
-import * as content from 'enso-content-config'
-import * as common from 'enso-studio-common'
-=======
->>>>>>> 5c4660b5
-import * as electron from 'electron'
-
+import * as common from 'enso-common'
 import * as contentConfig from 'enso-content-config'
 
 import * as ipc from 'ipc'
-<<<<<<< HEAD
-import opener from 'opener'
-=======
-import * as shared from '../shared'
 
 const logger = contentConfig.logger
->>>>>>> 5c4660b5
 
 // =================
 // === Constants ===
@@ -146,106 +135,10 @@
         const parsedUrl = new URL(url)
         /** Prevent Electron from handling the URL at all, because redirects can be dangerous. */
         event.preventDefault()
-<<<<<<< HEAD
         if (parsedUrl.protocol !== `${common.DEEP_LINK_SCHEME}:`) {
-            content.logger.error(`${url} is not a deep link, ignoring.`)
-=======
-        if (parsedUrl.protocol !== `${shared.DEEP_LINK_SCHEME}:`) {
             logger.error(`${url} is not a deep link, ignoring.`)
->>>>>>> 5c4660b5
             return
         }
         window().webContents.send(ipc.Channel.openDeepLink, url)
     })
-<<<<<<< HEAD
-=======
-}
-
-// ==============
-// === Opener ===
-// ==============
-
-interface ExecFileOptions extends childProcess.ExecFileOptions {
-    command?: string
-}
-
-/** Function for opening URLs in the system browser in a cross-platform way.
- *
- * This function contains the contents of the `opener` NPM package, as of commit
- * https://github.com/domenic/opener/commit/24edf48a38d1e23bbc5ffbeb079c206d5565f062.  To avoid an
- * extra external dependency, the contents of the function have been copied into this file. The
- * function has been modified to follow the Enso style guide, and to be TypeScript-compatible. */
-// We don't control the callback signature, so the type must stay as `null`.
-function opener(
-    args: string | readonly string[],
-    options?: ExecFileOptions,
-    callback?: (
-        // eslint-disable-next-line no-restricted-syntax
-        error: childProcess.ExecFileException | null,
-        stdout: Buffer | string,
-        stderr: Buffer | string
-    ) => void
-) {
-    let platform = process.platform
-
-    /** Attempt to detect Windows Subystem for Linux (WSL). WSL  itself as Linux (which works in
-     * most cases), but in this specific case we need to treat it as actually being Windows. The
-     * "Windows-way" of opening things through cmd.exe works just fine here, whereas using xdg-open
-     * does not, since there is no X Windows in WSL. */
-    if (platform === 'linux' && os.release().includes('Microsoft')) {
-        platform = 'win32'
-    }
-
-    /** See http://stackoverflow.com/q/1480971/3191, but see below for Windows. */
-    let command
-    switch (platform) {
-        case 'win32': {
-            command = 'cmd.exe'
-            break
-        }
-        case 'darwin': {
-            command = 'open'
-            break
-        }
-        default: {
-            command = 'xdg-open'
-            break
-        }
-    }
-
-    if (typeof args === 'string') {
-        args = [args]
-    }
-
-    if (typeof options === 'function') {
-        callback = options
-        options = {}
-    }
-
-    if (options && typeof options === 'object' && options.command) {
-        if (platform === 'win32') {
-            /* *always* use cmd on windows */
-            args = [options.command].concat(args)
-        } else {
-            command = options.command
-        }
-    }
-
-    if (platform === 'win32') {
-        /** On Windows, we really want to use the "start" command. But, the rules regarding
-         * arguments with spaces, and escaping them with quotes, can get really arcane. So the
-         * easiest way to deal with this is to pass off the responsibility to "cmd /c", which has
-         * that logic built in.
-         *
-         * Furthermore, if "cmd /c" double-quoted the first parameter, then "start" will interpret
-         * it as a window title, so we need to add a dummy empty-string window title:
-         * http://stackoverflow.com/a/154090/3191.
-         *
-         * Additionally, on Windows `&`` and `^` need to be escaped when passed to "start". */
-        args = args.map(value => value.replace(/[&^]/g, '^$&'))
-        args = ['/c', 'start', '""'].concat(args)
-    }
-
-    return childProcess.execFile(command, args, options, callback)
->>>>>>> 5c4660b5
 }