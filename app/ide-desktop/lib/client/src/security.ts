/** @file Security configuration of Electron. Most of the options are based on the official security
 * guide: https://www.electronjs.org/docs/latest/tutorial/security. */

import * as electron from 'electron'

// =================
// === Constants ===
// =================

/** The list of hosts that the app can access. They are required for user authentication to work. */
const TRUSTED_HOSTS = ['accounts.google.com', 'accounts.youtube.com', 'github.com']

/** The list of hosts that the app can open external links to. */
const TRUSTED_EXTERNAL_HOSTS = ['discord.gg']

/** The list of URLs a new WebView can be pointed to. */
const WEBVIEW_URL_WHITELIST: string[] = []

// =============
// === Utils ===
// =============

/** Secure the web preferences of a new window. It deletes potentially unsecure options, making them
 * revert to secure defaults. */
export function secureWebPreferences(webPreferences: electron.WebPreferences) {
    delete webPreferences.preload
    delete webPreferences.nodeIntegration
    delete webPreferences.nodeIntegrationInWorker
    delete webPreferences.webSecurity
    delete webPreferences.allowRunningInsecureContent
    delete webPreferences.experimentalFeatures
    delete webPreferences.enableBlinkFeatures
    delete webPreferences.contextIsolation
    return webPreferences
}

// ================
// === Security ===
// ================

/** Enabling sandbox globally. Follow the link to learn more:
 * https://www.electronjs.org/docs/latest/tutorial/sandbox. */
function enableGlobalSandbox() {
    electron.app.enableSandbox()
}

/** By default, Electron will automatically approve all permission requests unless the developer has
 * manually configured a custom handler. While a solid default, security-conscious developers might
 * want to assume the very opposite. Follow the link to learn more:
 * https://www.electronjs.org/docs/latest/tutorial/security#5-handle-session-permission-requests-from-remote-content. */
function rejectPermissionRequests() {
    void electron.app.whenReady().then(() => {
        electron.session.defaultSession.setPermissionRequestHandler((_webContents, permission) => {
            console.error(`Unhandled permission request '${permission}'.`)
        })
    })
}

/** A WebView created in a renderer process that does not have Node.js integration enabled will not
 * be able to enable integration itself. However, a WebView will always create an independent
 * renderer process with its own webPreferences. It is a good idea to control the creation of new
 * <webview> tags from the main process and to verify that their webPreferences do not disable
 * security features. Follow the link to learn more:
 * https://www.electronjs.org/docs/tutorial/security#11-verify-webview-options-before-creation. */
function limitWebViewCreation() {
    electron.app.on('web-contents-created', (_event, contents) => {
        contents.on('will-attach-webview', (event, webPreferences, params) => {
            secureWebPreferences(webPreferences)
            if (params.src && !WEBVIEW_URL_WHITELIST.includes(params.src)) {
                console.error(`Blocked the creation of WebView pointing to '${params.src}'`)
                event.preventDefault()
            }
        })
    })
}

/** Navigation is a common attack vector. If an attacker can convince your app to navigate away from
 * its current page, they can possibly force your app to open web sites on the Internet. Follow the
 * link to learn more:
 * https://www.electronjs.org/docs/tutorial/security#12-disable-or-limit-navigation. */
function preventNavigation() {
    electron.app.on('web-contents-created', (_event, contents) => {
        contents.on('will-navigate', (event, navigationUrl) => {
            const parsedUrl = new URL(navigationUrl)
            const currentWindowUrl = electron.BrowserWindow.getFocusedWindow()?.webContents.getURL()
            const parsedCurrentWindowUrl = currentWindowUrl ? new URL(currentWindowUrl) : null
            if (
                parsedUrl.origin !== parsedCurrentWindowUrl?.origin &&
                !TRUSTED_HOSTS.includes(parsedUrl.host)
            ) {
                event.preventDefault()
                console.error(`Prevented navigation to '${navigationUrl}'.`)
            }
        })
    })
}

/** Much like navigation, the creation of new webContents is a common attack vector. Attackers
 * attempt to convince your app to create new windows, frames, or other renderer processes with
 * more privileges than they had before or with pages opened that they couldn't open before.
 * Follow the link to learn more:
 * https://www.electronjs.org/docs/tutorial/security#13-disable-or-limit-creation-of-new-windows. */
function disableNewWindowsCreation() {
    electron.app.on('web-contents-created', (_event, contents) => {
<<<<<<< HEAD
        contents.setWindowOpenHandler(details => {
            const { url } = details
            console.error(`Blocking new window creation request to '${url}'.`)
            return { action: 'deny' }
=======
        contents.setWindowOpenHandler(({ url }) => {
            const parsedUrl = new URL(url)
            if (TRUSTED_EXTERNAL_HOSTS.includes(parsedUrl.host)) {
                void electron.shell.openExternal(url)
                return { action: 'deny' }
            } else {
                console.error(`Blocking new window creation request to '${url}'.`)
                return { action: 'deny' }
            }
>>>>>>> 069fcf39
        })
    })
}

/** Enable all security settings. */
export function enableAll() {
    enableGlobalSandbox()
    rejectPermissionRequests()
    limitWebViewCreation()
    preventNavigation()
    disableNewWindowsCreation()
}<|MERGE_RESOLUTION|>--- conflicted
+++ resolved
@@ -102,13 +102,8 @@
  * https://www.electronjs.org/docs/tutorial/security#13-disable-or-limit-creation-of-new-windows. */
 function disableNewWindowsCreation() {
     electron.app.on('web-contents-created', (_event, contents) => {
-<<<<<<< HEAD
         contents.setWindowOpenHandler(details => {
             const { url } = details
-            console.error(`Blocking new window creation request to '${url}'.`)
-            return { action: 'deny' }
-=======
-        contents.setWindowOpenHandler(({ url }) => {
             const parsedUrl = new URL(url)
             if (TRUSTED_EXTERNAL_HOSTS.includes(parsedUrl.host)) {
                 void electron.shell.openExternal(url)
@@ -117,7 +112,6 @@
                 console.error(`Blocking new window creation request to '${url}'.`)
                 return { action: 'deny' }
             }
->>>>>>> 069fcf39
         })
     })
 }
