/** @file File system paths used by the application. */

<<<<<<< HEAD
import path from 'node:path'
import { project_manager_bundle } from '../paths'
import Electron from 'electron'
import isDev from 'electron-is-dev'
import fss from "node:fs";
=======
import * as path from 'node:path'

import * as electron from 'electron'
import electronIsDev from 'electron-is-dev'

import * as paths from '../paths'
>>>>>>> 201358e5

// =============
// === Paths ===
// =============

/** The root of the application bundle.
 *
 * This path is like:
 * - for packaged application `…/resources/app.asar`;
 * - for development `…` (just the directory with `index.js`).
 */
export const APP_PATH = electron.app.getAppPath()

/** The application assets, all files bundled with it. */
export const ASSETS_PATH = path.join(APP_PATH, 'assets')

/** Path to the `resources` folder.
 *
 * Contains other app resources, including binaries, such a project manager.
 */
export const RESOURCES_PATH = electronIsDev ? APP_PATH : path.join(APP_PATH, '..')

/** Project manager binary path. */
export const PROJECT_MANAGER_PATH = path.join(
    RESOURCES_PATH,
    paths.PROJECT_MANAGER_BUNDLE,
    // Placeholder for a bundler-provided define.
    PROJECT_MANAGER_IN_BUNDLE_PATH
)

/** Relative path of Enso Project PM metadata relative to project's root. */
export const projectMetadataRelative = path.join('.enso', 'project.json')

/** Get the arguments, excluding the initial program name and any electron dev mode arguments. */
export const clientArguments = isDev ? process.argv.slice(process.argv.indexOf('--') + 1) : process.argv.slice(1)

    /** Check if the given path represents the root of an Enso project. This is decided by the presence of Project Manager's metadata.
    */
export function isProjectRoot(candidatePath: string): boolean {
    let project_json_path = path.join(candidatePath, projectMetadataRelative)
    try {
        fss.accessSync(project_json_path, fss.constants.R_OK)
        return true
    } catch (e) {
        return false
    }
}

/** Get the ID from the project metadata. */
export function getProjectId(projectRoot: string): string {
    let metadataPath = path.join(projectRoot, projectMetadataRelative)
    let jsonText = fss.readFileSync(metadataPath, 'utf8')
    let parsedMetadata = JSON.parse(jsonText)
    return parsedMetadata.id
}

/** Get the project root path from its subtree. */
export function getProjectRoot(subtreePath: string): string {
    let currentPath = subtreePath
    while (!isProjectRoot(currentPath)) {
        currentPath = path.dirname(currentPath)
    }
    return currentPath
}<|MERGE_RESOLUTION|>--- conflicted
+++ resolved
@@ -1,19 +1,12 @@
 /** @file File system paths used by the application. */
 
-<<<<<<< HEAD
-import path from 'node:path'
-import { project_manager_bundle } from '../paths'
-import Electron from 'electron'
-import isDev from 'electron-is-dev'
 import fss from "node:fs";
-=======
 import * as path from 'node:path'
 
 import * as electron from 'electron'
 import electronIsDev from 'electron-is-dev'
 
 import * as paths from '../paths'
->>>>>>> 201358e5
 
 // =============
 // === Paths ===
@@ -48,7 +41,7 @@
 export const projectMetadataRelative = path.join('.enso', 'project.json')
 
 /** Get the arguments, excluding the initial program name and any electron dev mode arguments. */
-export const clientArguments = isDev ? process.argv.slice(process.argv.indexOf('--') + 1) : process.argv.slice(1)
+export const clientArguments = electronIsDev ? process.argv.slice(process.argv.indexOf('--') + 1) : process.argv.slice(1)
 
     /** Check if the given path represents the root of an Enso project. This is decided by the presence of Project Manager's metadata.
     */
