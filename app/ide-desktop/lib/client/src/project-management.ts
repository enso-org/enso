/** @file This module contains functions for importing projects into the Project Manager.
 *
 * Eventually this module should be replaced with a new Project Manager API that supports
 * importing projects.
 * For now, we basically do the following:
 * - if the project is already in the Project Manager's location, we just open it;
 * - if the project is in a different location, we copy it to the Project Manager's location
 * and open it.
 * - if the project is a bundle, we extract it to the Project Manager's location and open it. */

import * as crypto from 'node:crypto'
import * as fs from 'node:fs'
import * as pathModule from 'node:path'
import * as stream from 'node:stream'

import * as electron from 'electron'
import * as tar from 'tar'

import * as common from 'enso-common'
import * as config from 'enso-content-config'
import * as fileAssociations from '../file-associations'
import * as paths from './paths'
import * as utils from '../../../utils'

const logger = config.logger

// ======================
// === Project Import ===
// ======================

/** Information required to display a project bundle. */
export interface BundleInfo {
    name: string
    id: string
}

/** Open a project from the given path. Path can be either a source file under the project root,
 * or the project bundle. If needed, the project will be imported into the Project Manager-enabled
 * location.
 *
 * @returns Project ID (from Project Manager's metadata) identifying the imported project.
 * @throws {Error} if the path does not belong to a valid project. */
export function importProjectFromPath(openedPath: string): BundleInfo {
    if (pathModule.extname(openedPath).endsWith(fileAssociations.BUNDLED_PROJECT_SUFFIX)) {
        logger.log(`Path '${openedPath}' denotes a bundled project.`)
        // The second part of condition is for the case when someone names a directory
        // like `my-project.enso-project` and stores the project there.
        // Not the most fortunate move, but...
        if (isProjectRoot(openedPath)) {
            return importDirectory(openedPath)
        } else {
            // Project bundle was provided, so we need to extract it first.
            return importBundle(openedPath)
        }
    } else {
        logger.log(`Opening non-bundled file: '${openedPath}'.`)
        const rootPath = getProjectRoot(openedPath)
        // Check if the project root is under the projects directory. If it is, we can open it.
        // Otherwise, we need to install it first.
        if (rootPath == null) {
            const productName = common.PRODUCT_NAME
            const message = `File '${openedPath}' does not belong to the ${productName} project.`
            throw new Error(message)
        } else {
            return importDirectory(rootPath)
        }
    }
}

/** Import the project from a bundle.
 *
 * @returns Project ID (from Project Manager's metadata) identifying the imported project. */
export function importBundle(bundlePath: string): BundleInfo {
    logger.log(`Importing project '${bundlePath}' from bundle.`)
    // The bundle is a tarball, so we just need to extract it to the right location.
<<<<<<< HEAD
    const bundlePrefix = prefixInBundle(bundlePath)
    // We care about spurious '.' and '..' when stripping paths but not when generating name.
    const normalizedBundlePrefix =
        bundlePrefix != null
            ? pathModule.normalize(bundlePrefix).replace(/[\\/]+$/, '') // Also strip trailing slash.
            : null
    const dirNameBase =
        normalizedBundlePrefix != null &&
        normalizedBundlePrefix !== '.' &&
        normalizedBundlePrefix !== '..'
            ? normalizedBundlePrefix
            : bundlePath
    logger.log(`Bundle normalzied prefix: '${String(normalizedBundlePrefix)}'.`)
    const targetDirectory = generateDirectoryName(dirNameBase)
    fss.mkdirSync(targetDirectory, { recursive: true })
=======
    const bundleRoot = directoryWithinBundle(bundlePath)
    const target = generateDirectoryName(bundleRoot ?? bundlePath)
    logger.log(`Importing project as '${target.name}'.`)
    fs.mkdirSync(target.path, { recursive: true })
>>>>>>> 5d6f9023
    // To be more resilient against different ways that user might attempt to create a bundle,
    // we try to support both archives that:
    // * contain a single directory with the project files - that directory name will be used
    //   to generate a new target directory name;
    // * contain the project files directly - in this case, the archive filename will be used
    //   to generate a new target directory name.
    // We try to tell apart these two cases by looking at the common prefix of the paths
    // of the files in the archive. If there is any, everything is under a single directory,
    // and we need to strip it.
<<<<<<< HEAD
    //
    // Additionally, we need to take into account that paths might be prefixed with `./` or not.
    // Thus, we need to adjust the number of path components to strip accordingly.

    logger.log(`Extracting bundle: '${bundlePath}' -> '${targetDirectory}'.`)
    // logger.log(`Bundle root: '${bundlePrefix}'.`)

    // Strip trailing separator and split the path into pieces.
    const rootPieces = bundlePrefix != null ? bundlePrefix.split(/[\\/]/) : []

    // If the last element is empty string (i.e. we had trailing separator), drop it.
    if (rootPieces.length > 0 && rootPieces[rootPieces.length - 1] === '') {
        rootPieces.pop()
    }

    // logger.log(`Bundle root pieces: '${rootPieces}'.`)

    tar.x({
=======
    tar.extract({
>>>>>>> 5d6f9023
        file: bundlePath,
        cwd: target.path,
        sync: true,
        strip: rootPieces.length,
    })
    updateName(target.path, target.name)
    return { name: target.name, id: updateIdAndDate(target.path) }
}

/** Upload the project from a bundle. */
export async function uploadBundle(bundle: stream.Readable): Promise<BundleInfo> {
    logger.log(`Uploading project from bundle.`)
    let target = generateDirectoryName('Project')
    fs.mkdirSync(target.path, { recursive: true })
    await new Promise<void>(resolve => {
        bundle.pipe(tar.extract({ cwd: target.path })).on('finish', resolve)
    })
    const entries = fs.readdirSync(target.path)
    const firstEntry = entries[0]
    // If the directory only contains one subdirectory, replace the directory with its sole
    // subdirectory.
    if (entries.length === 1 && firstEntry != null) {
        if (fs.statSync(pathModule.join(target.path, firstEntry)).isDirectory()) {
            const temporaryDirectoryName =
                target.path + `_${crypto.randomUUID().split('-')[0] ?? ''}`
            fs.renameSync(target.path, temporaryDirectoryName)
            fs.renameSync(pathModule.join(temporaryDirectoryName, firstEntry), target.path)
            fs.rmdirSync(temporaryDirectoryName)
        }
    }
    const projectName = tryGetName(target.path)
    if (projectName != null) {
        const oldPath = target.path
        target = generateDirectoryName(projectName)
        if (target.path !== oldPath) {
            fs.renameSync(oldPath, target.path)
        }
    }
    updateName(target.path, target.name)
    return { name: target.name, id: updateIdAndDate(target.path) }
}

/** Import the project so it becomes visible to the Project Manager.
 *
 * @param rootPath - The path to the project root.
 * @returns The project ID (from the Project Manager's metadata) identifying the imported project.
 * @throws {Error} if a race condition occurs when generating a unique project directory name. */
export function importDirectory(rootPath: string): BundleInfo {
    if (isProjectInstalled(rootPath)) {
        // Project is already visible to Project Manager, so we can just return its ID.
        logger.log(`Project already installed at '${rootPath}'.`)
        const id = getProjectId(rootPath)
        if (id != null) {
            return { name: getProjectName(rootPath), id }
        } else {
            throw new Error(`Project already installed, but missing metadata.`)
        }
    } else {
        logger.log(`Importing a project copy from '${rootPath}'.`)
        const target = generateDirectoryName(rootPath)
        if (fs.existsSync(target.path)) {
            throw new Error(`Project directory '${target.path}' already exists.`)
        } else {
            logger.log(`Copying: '${rootPath}' -> '${target.path}'.`)
            fs.cpSync(rootPath, target.path, { recursive: true })
            updateName(target.path, target.name)
            // Update the project ID, so we are certain that it is unique.
            // This would be violated, if we imported the same project multiple times.
            return { name: target.name, id: updateIdAndDate(target.path) }
        }
    }
}

// ================
// === Metadata ===
// ================

/** The Project Manager's metadata associated with a project. */
interface ProjectMetadata {
    /** The ID of the project. It is only used in communication with project manager;
     * it has no semantic meaning. */
    id: string
    /** The project variant. This is currently always `UserProject`. */
    kind: 'UserProject'
    /** The date at which the project was created, in RFC3339 format. */
    created: string
    /** The date at which the project was last opened, in RFC3339 format. */
    lastOpened: string
}

/** A type guard function to check if an object conforms to the {@link ProjectMetadata} interface.
 *
 * This function checks if the input object has the required properties and correct types
 * to match the {@link ProjectMetadata} interface. It can be used at runtime to validate that
 * a given object has the expected shape.
 *
 * @param value - The object to check against the ProjectMetadata interface.
 * @returns A boolean value indicating whether the object matches
 * the {@link ProjectMetadata} interface. */
function isProjectMetadata(value: unknown): value is ProjectMetadata {
    return (
        typeof value === 'object' && value != null && 'id' in value && typeof value.id === 'string'
    )
}

/** Get the ID from the project metadata. */
export function getProjectId(projectRoot: string): string | null {
    return getMetadata(projectRoot)?.id ?? null
}

/** Create  */
export function createMetadata(): ProjectMetadata {
    return {
        id: generateId(),
        kind: 'UserProject',
        created: new Date().toISOString(),
        lastOpened: new Date().toISOString(),
    }
}

/** Retrieve the project's metadata. */
export function getMetadata(projectRoot: string): ProjectMetadata | null {
    const metadataPath = pathModule.join(projectRoot, paths.PROJECT_METADATA_RELATIVE)
    try {
        const jsonText = fs.readFileSync(metadataPath, 'utf8')
        const metadata: unknown = JSON.parse(jsonText)
        return isProjectMetadata(metadata) ? metadata : null
    } catch {
        return null
    }
}

/** Write the project's metadata. */
export function writeMetadata(projectRoot: string, metadata: ProjectMetadata): void {
    const metadataPath = pathModule.join(projectRoot, paths.PROJECT_METADATA_RELATIVE)
    fs.mkdirSync(pathModule.dirname(metadataPath), { recursive: true })
    fs.writeFileSync(metadataPath, JSON.stringify(metadata, null, utils.INDENT_SIZE))
}

/** Update the project's metadata.
 * If the provided updater does not return anything, the metadata file is left intact.
 *
 * Returns the metadata returned from the updater function. */
export function updateMetadata(
    projectRoot: string,
    updater: (initialMetadata: ProjectMetadata) => ProjectMetadata
): ProjectMetadata {
    const metadata = getMetadata(projectRoot)
    const updatedMetadata = updater(metadata ?? createMetadata())
    writeMetadata(projectRoot, updatedMetadata)
    return updatedMetadata
}

// =========================
// === Project Directory ===
// =========================

/** Check if the given path represents the root of an Enso project.
 * This is decided by the presence of the Project Manager's metadata. */
export function isProjectRoot(candidatePath: string): boolean {
    const packageYamlPath = pathModule.join(candidatePath, paths.BUNDLE_METADATA_RELATIVE)
    const projectJsonPath = pathModule.join(candidatePath, paths.PROJECT_METADATA_RELATIVE)
    let isRoot = false
    try {
        fs.accessSync(packageYamlPath, fs.constants.R_OK)
    } catch {
        try {
            fs.accessSync(projectJsonPath, fs.constants.R_OK)
            isRoot = true
        } catch {
            // No need to do anything, isRoot is already set to false
        }
    }
    return isRoot
}

/** Check if this bundle is a compressed directory (rather than directly containing the project
 * files). If it is, we return the path to the directory. Otherwise, we return `null`. */
export function prefixInBundle(bundlePath: string): string | null {
    // We need to look up the root directory among the tarball entries.
    let commonPrefix: string | null = null
    tar.list({
        file: bundlePath,
        sync: true,
        onentry: entry => {
            const path = entry.path
            commonPrefix = commonPrefix == null ? path : utils.getCommonPrefix(commonPrefix, path)
        },
    })

    // We never want to return an empty string, so we return `null` if there is no common prefix.
    // ESLint doesn't know that `commonPrefix` can be not `null` here due to the `onentry` callback.
<<<<<<< HEAD
    // eslint-disable-next-line @typescript-eslint/strict-boolean-expressions, @typescript-eslint/no-unnecessary-condition
    return commonPrefix ? commonPrefix : null
=======
    // eslint-disable-next-line @typescript-eslint/no-unnecessary-condition
    return commonPrefix != null && commonPrefix !== '' ? pathModule.basename(commonPrefix) : null
}

/** An object containing the name and path of a project. */
interface NameAndPath {
    name: string
    path: string
>>>>>>> 5d6f9023
}

/** Generate a name for a project using given base string. A suffix is added if there is a
 * collision.
 *
 * For example `Name` will become `Name_1` if there's already a directory named `Name`.
 * If given a name like `Name_1` it will become `Name_2` if there is already a directory named
 * `Name_1`. If a path containing multiple components is given, only the last component is used
 * for the name. */
export function generateDirectoryName(name: string): NameAndPath {
    // Use only the last path component.
    name = pathModule.parse(name).name

    // If the name already consists a suffix, reuse it.
    const matches = name.match(/^(.*)_(\d+)$/)
    const initialSuffix = -1
    let suffix = initialSuffix
    // Matches start with the whole match, so we need to skip it. Then come our two capture groups.
    const [matchedName, matchedSuffix] = matches?.slice(1) ?? []
    if (typeof matchedName !== 'undefined' && typeof matchedSuffix !== 'undefined') {
        name = matchedName
        suffix = parseInt(matchedSuffix)
    }

    const projectsDirectory = getProjectsDirectory()
    while (true) {
        suffix++
        const newName = `${name}${suffix === 0 ? '' : `_${suffix}`}`
        const candidatePath = pathModule.join(projectsDirectory, newName)
        if (!fs.existsSync(candidatePath)) {
            // eslint-disable-next-line no-restricted-syntax
            return { name: newName, path: candidatePath }
        }
    }
    // Unreachable.
}

/** Take a path to a file, presumably located in a project's subtree.Returns the path
 * to the project's root directory or `null` if the file is not located in a project. */
export function getProjectRoot(subtreePath: string): string | null {
    let currentPath = subtreePath
    while (!isProjectRoot(currentPath)) {
        const parent = pathModule.dirname(currentPath)
        if (parent === currentPath) {
            // eslint-disable-next-line no-restricted-syntax
            return null
        }
        currentPath = parent
    }
    return currentPath
}

/** Get the directory that stores Enso projects. */
export function getProjectsDirectory(): string {
    return pathModule.join(electron.app.getPath('home'), 'enso', 'projects')
}

/** Check if the given project is installed, i.e. can be opened with the Project Manager. */
export function isProjectInstalled(projectRoot: string): boolean {
    // Project can be opened by project manager only if its root directory is directly under
    // the projects directory.
    const projectsDirectory = getProjectsDirectory()
    const projectRootParent = pathModule.dirname(projectRoot)
    // Should resolve symlinks and relative paths. Normalize before comparison.
    return pathModule.resolve(projectRootParent) === pathModule.resolve(projectsDirectory)
}

/** Get the name of the project from the bundle metadata (`package.yaml`). */
export function getProjectName(projectRoot: string) {
    const metadataPath = pathModule.join(projectRoot, paths.BUNDLE_METADATA_RELATIVE)
    const metadata = fs.readFileSync(metadataPath, 'utf-8')
    return metadata.match(/^name: (.+)$/)?.[1] ?? ''
}

/** Update the name of the project in the bundle metadata (`package.yaml`). */
export function updateName(projectRoot: string, newName: string) {
    const metadataPath = pathModule.join(projectRoot, paths.BUNDLE_METADATA_RELATIVE)
    const oldMetadata = fs.readFileSync(metadataPath, 'utf-8')
    const newMetadata = oldMetadata.replace(/^name: .+$/m, `name: ${newName}`)
    fs.writeFileSync(metadataPath, newMetadata)
}

/** Gets the name of a bundle from the bundle metadata (`package.yaml`). */
export function tryGetName(projectRoot: string) {
    const metadataPath = pathModule.join(projectRoot, paths.BUNDLE_METADATA_RELATIVE)
    try {
        const metadata = fs.readFileSync(metadataPath, 'utf-8')
        return metadata.match(/^name: (.+)$/m)?.[1] ?? null
    } catch {
        /// The bundle metadata file was not found.
        return null
    }
}

// ==================
// === Project ID ===
// ==================

/** Generate a unique UUID for a project. */
export function generateId(): string {
    return crypto.randomUUID()
}

/** Update the project's ID to a new, unique value, and its last opened date to the current date. */
export function updateIdAndDate(projectRoot: string): string {
    return updateMetadata(projectRoot, metadata => ({
        ...metadata,
        id: generateId(),
        lastOpened: new Date().toISOString(),
    })).id
}<|MERGE_RESOLUTION|>--- conflicted
+++ resolved
@@ -73,7 +73,6 @@
 export function importBundle(bundlePath: string): BundleInfo {
     logger.log(`Importing project '${bundlePath}' from bundle.`)
     // The bundle is a tarball, so we just need to extract it to the right location.
-<<<<<<< HEAD
     const bundlePrefix = prefixInBundle(bundlePath)
     // We care about spurious '.' and '..' when stripping paths but not when generating name.
     const normalizedBundlePrefix =
@@ -86,15 +85,10 @@
         normalizedBundlePrefix !== '..'
             ? normalizedBundlePrefix
             : bundlePath
-    logger.log(`Bundle normalzied prefix: '${String(normalizedBundlePrefix)}'.`)
-    const targetDirectory = generateDirectoryName(dirNameBase)
-    fss.mkdirSync(targetDirectory, { recursive: true })
-=======
-    const bundleRoot = directoryWithinBundle(bundlePath)
-    const target = generateDirectoryName(bundleRoot ?? bundlePath)
+    logger.log(`Bundle normalized prefix: '${String(normalizedBundlePrefix)}'.`)
+    const target = generateDirectoryName(dirNameBase)
     logger.log(`Importing project as '${target.name}'.`)
     fs.mkdirSync(target.path, { recursive: true })
->>>>>>> 5d6f9023
     // To be more resilient against different ways that user might attempt to create a bundle,
     // we try to support both archives that:
     // * contain a single directory with the project files - that directory name will be used
@@ -104,13 +98,11 @@
     // We try to tell apart these two cases by looking at the common prefix of the paths
     // of the files in the archive. If there is any, everything is under a single directory,
     // and we need to strip it.
-<<<<<<< HEAD
     //
     // Additionally, we need to take into account that paths might be prefixed with `./` or not.
     // Thus, we need to adjust the number of path components to strip accordingly.
 
-    logger.log(`Extracting bundle: '${bundlePath}' -> '${targetDirectory}'.`)
-    // logger.log(`Bundle root: '${bundlePrefix}'.`)
+    logger.log(`Extracting bundle: '${bundlePath}' -> '${target.path}'.`)
 
     // Strip trailing separator and split the path into pieces.
     const rootPieces = bundlePrefix != null ? bundlePrefix.split(/[\\/]/) : []
@@ -120,12 +112,7 @@
         rootPieces.pop()
     }
 
-    // logger.log(`Bundle root pieces: '${rootPieces}'.`)
-
-    tar.x({
-=======
     tar.extract({
->>>>>>> 5d6f9023
         file: bundlePath,
         cwd: target.path,
         sync: true,
@@ -316,21 +303,15 @@
         },
     })
 
-    // We never want to return an empty string, so we return `null` if there is no common prefix.
     // ESLint doesn't know that `commonPrefix` can be not `null` here due to the `onentry` callback.
-<<<<<<< HEAD
-    // eslint-disable-next-line @typescript-eslint/strict-boolean-expressions, @typescript-eslint/no-unnecessary-condition
-    return commonPrefix ? commonPrefix : null
-=======
     // eslint-disable-next-line @typescript-eslint/no-unnecessary-condition
-    return commonPrefix != null && commonPrefix !== '' ? pathModule.basename(commonPrefix) : null
+    return commonPrefix != null && commonPrefix !== '' ? commonPrefix : null
 }
 
 /** An object containing the name and path of a project. */
 interface NameAndPath {
     name: string
     path: string
->>>>>>> 5d6f9023
 }
 
 /** Generate a name for a project using given base string. A suffix is added if there is a
