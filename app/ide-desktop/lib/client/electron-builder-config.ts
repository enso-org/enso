--- conflicted
+++ resolved
@@ -165,7 +165,6 @@
         },
         afterAllArtifactBuild: path.join('tasks', 'computeHashes.cjs'),
 
-<<<<<<< HEAD
         afterPack: ctx => {
             if (args.platform === Platform.MAC) {
                 // Make the subtree writable, so we can sign the binaries.
@@ -179,35 +178,13 @@
             if (args.platform === Platform.MAC && process.env['CSC_LINK']) {
                 const { packager, appOutDir } = context
                 const appName = packager.appInfo.productFilename
-=======
-            // We need to manually re-sign our build artifacts before notarization.
-            console.log('  • Performing additional signing of dependencies.')
-            await signArchivesMacOs({
-                appOutDir: appOutDir,
-                productFilename: appName,
-                // @ts-ignore
-                entitlements: context.packager.config.mac.entitlements,
-                identity: 'Developer ID Application: New Byte Order Sp. z o. o. (NM77WTZJFQ)',
-            })
-
-            console.log('  • Notarizing.')
-            notarize({
-                appBundleId: packager.platformSpecificBuildOptions.appId,
-                appPath: `${appOutDir}/${appName}.app`,
-                // @ts-ignore
-                appleId: process.env.APPLEID,
-                // @ts-ignore
-                appleIdPassword: process.env.APPLEIDPASS,
-            })
-        }
-    },
->>>>>>> 941512e0
 
                 // We need to manually re-sign our build artifacts before notarization.
                 console.log('  • Performing additional signing of dependencies.')
                 await signArchivesMacOs({
                     appOutDir: appOutDir,
                     productFilename: appName,
+                    // @ts-ignore
                     entitlements: context.packager.config.mac.entitlements,
                     identity: 'Developer ID Application: New Byte Order Sp. z o. o. (NM77WTZJFQ)',
                 })
@@ -216,7 +193,9 @@
                 await notarize({
                     appBundleId: packager.platformSpecificBuildOptions.appId,
                     appPath: `${appOutDir}/${appName}.app`,
+                    // @ts-ignore
                     appleId: process.env.APPLEID,
+                    // @ts-ignore
                     appleIdPassword: process.env.APPLEIDPASS,
                 })
             }
