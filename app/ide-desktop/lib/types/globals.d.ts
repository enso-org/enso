/** @file Globals defined outside of TypeScript files.
 * These are from variables defined at build time, environment variables,
 * monkeypatching on `window` and generated code. */
// This file is being imported for its types.
// eslint-disable-next-line no-restricted-syntax, @typescript-eslint/consistent-type-imports
import * as buildJson from './../../build.json' assert { type: 'json' }

// =============
// === Types ===
// =============

/** Nested configuration options with `string` values. */
interface StringConfig {
    [key: string]: StringConfig | string
}

/** The public interface exposed to `window` by the IDE. */
interface Enso {
    main: (inputConfig?: StringConfig) => Promise<void>
}

// ===================
// === Backend API ===
// ===================

/** `window.backendApi` is a context bridge to the main process, when we're running in an
 * Electron context. It contains non-authentication-related functionality. */
interface BackendApi {
    /** Return the ID of the new project. */
    importProjectFromPath: (openedPath: string) => Promise<string>
}

// ==========================
// === Authentication API ===
// ==========================

/** `window.authenticationApi` is a context bridge to the main process, when we're running in an
 * Electron context.
 *
 * # Safety
 *
 * We're assuming that the main process has exposed the `authenticationApi` context bridge (see
 * `lib/client/src/preload.ts` for details), and that it contains the functions defined in this
 * interface. Our app can't function if these assumptions are not met, so we're disabling the
 * TypeScript checks for this interface when we use it. */
interface AuthenticationApi {
    /** Open a URL in the system browser. */
    openUrlInSystemBrowser: (url: string) => void
    /** Set the callback to be called when the system browser redirects back to a URL in the app,
     * via a deep link. See {@link setDeepLinkHandler} for details. */
    setDeepLinkHandler: (callback: (url: string) => void) => void
    /** Saves the access token to a file. */
    saveAccessToken: (access_token: string) => void
}

// =====================================
// === Global namespace augmentation ===
// =====================================

// JSDocs here are intentionally empty as these interfaces originate from elsewhere.
declare global {
    // Documentation is already inherited.
    /** */
    interface Window {
        enso?: AppRunner & Enso
        backendApi?: BackendApi
        authenticationApi: AuthenticationApi
    }

    // Documentation is already inherited.
    /** */
    interface Object {
        /** Log self and return self. Only available in development mode. */
        $d$: <T>(this: T, message?: string) => T
    }

    namespace NodeJS {
        /** Environment variables. */
        interface ProcessEnv {
            // These are environment variables, and MUST be in CONSTANT_CASE.
            /* eslint-disable @typescript-eslint/naming-convention */
            APPLEID?: string
            APPLEIDPASS?: string
<<<<<<< HEAD
            NODE_ENV: 'development' | 'production'
            REDIRECT_OVERRIDE?: string
=======
            CLOUD_ENV?: 'npekin' | 'pbuchu' | 'production'
>>>>>>> 657be61c
            /* eslint-enable @typescript-eslint/naming-convention */
        }
    }

    // These are used in other files (because they're globals)
    /* eslint-disable @typescript-eslint/naming-convention */
    const BUNDLED_ENGINE_VERSION: string
    const BUILD_INFO: buildJson.BuildInfo
    const PROJECT_MANAGER_IN_BUNDLE_PATH: string
    /* eslint-disable @typescript-eslint/naming-convention */
    /** Only exists in development mode. */
    // This is a function.
    // eslint-disable-next-line no-restricted-syntax
    const assert: (invariant: boolean, message: string) => void
}<|MERGE_RESOLUTION|>--- conflicted
+++ resolved
@@ -81,12 +81,9 @@
             /* eslint-disable @typescript-eslint/naming-convention */
             APPLEID?: string
             APPLEIDPASS?: string
-<<<<<<< HEAD
             NODE_ENV: 'development' | 'production'
             REDIRECT_OVERRIDE?: string
-=======
             CLOUD_ENV?: 'npekin' | 'pbuchu' | 'production'
->>>>>>> 657be61c
             /* eslint-enable @typescript-eslint/naming-convention */
         }
     }
