/** @file Globals defined outside of TypeScript files.
 * These are from variables defined at build time, environment variables,
 * monkeypatching on `window` and generated code. */
/// <reference types="vite/client" />

// This file is being imported for its types.
// prettier-ignore
// eslint-disable-next-line no-restricted-syntax, @typescript-eslint/consistent-type-imports
import * as buildJson from './../../build.json' assert {type: 'json'}

// =============
// === Types ===
// =============

/** Nested configuration options with `string` values. */
interface StringConfig {
    [key: string]: StringConfig | string
}

/** The public interface exposed to `window` by the IDE. */
interface Enso {
    readonly main: (inputConfig?: StringConfig) => Promise<void>
}

// ===================
// === Backend API ===
// ===================

/** `window.backendApi` is a context bridge to the main process, when we're running in an
 * Electron context. It contains non-authentication-related functionality. */
interface BackendApi {
    /** Return the ID of the new project. */
    readonly importProjectFromPath: (
        openedPath: string,
        directory: string | null,
        name: string
    ) => Promise<string>
}

// ==========================
// === Authentication API ===
// ==========================

/** `window.authenticationApi` is a context bridge to the main process, when we're running in an
 * Electron context.
 *
 * # Safety
 *
 * We're assuming that the main process has exposed the `authenticationApi` context bridge (see
 * `lib/client/src/preload.ts` for details), and that it contains the functions defined in this
 * interface. Our app can't function if these assumptions are not met, so we're disabling the
 * TypeScript checks for this interface when we use it. */
interface AuthenticationApi {
    /** Open a URL in the system browser. */
    readonly openUrlInSystemBrowser: (url: string) => void
    /** Set the callback to be called when the system browser redirects back to a URL in the app,
     * via a deep link. See `setDeepLinkHandler` for details. */
    readonly setDeepLinkHandler: (callback: (url: string) => void) => void
    /** Saves the access token to a file. */
    readonly saveAccessToken: (accessToken: SaveAccessTokenPayload | null) => void
}

// ======================
// === Navigation API ===
// ======================

/** `window.navigationApi` is a context bridge to the main process, when we're running in an
 * Electron context. It contains navigation-related functionality. */
interface NavigationApi {
    /** Go back in the navigation history. */
    readonly goBack: () => void
    /** Go forward in the navigation history. */
    readonly goForward: () => void
}

// ================
// === Menu API ===
// ================

/** `window.menuApi` exposes functionality related to the system menu. */
interface MenuApi {
    /** Set the callback to be called when the "about" entry is clicked in the "help" menu. */
    readonly setShowAboutModalHandler: (callback: () => void) => void
}

// ====================
// === Version Info ===
// ====================

/** Versions of the app, and selected software bundled with Electron. */
interface VersionInfo {
    readonly version: string
    readonly build: string
    readonly electron: string
    readonly chrome: string
}

// =====================================
// === Global namespace augmentation ===
// =====================================

// JSDocs here are intentionally empty as these interfaces originate from elsewhere.
declare global {
    // Documentation is already inherited.
    /** */
    // eslint-disable-next-line no-restricted-syntax
    interface Window {
        readonly enso?: AppRunner & Enso
        readonly backendApi?: BackendApi
        readonly authenticationApi: AuthenticationApi
        readonly navigationApi: NavigationApi
<<<<<<< HEAD
        readonly isInPlaywrightTest?: boolean
=======
        readonly menuApi: MenuApi
        readonly versionInfo?: VersionInfo
        toggleDevtools: () => void
>>>>>>> 2677e556
    }

    namespace NodeJS {
        /** Environment variables. */
        // `TZ` MUST NOT be `readonly`, or else `@types/node` will error.
        // eslint-disable-next-line no-restricted-syntax
        interface ProcessEnv {
            readonly [key: string]: never

            // These are environment variables, and MUST be in CONSTANT_CASE.
            /* eslint-disable @typescript-eslint/naming-convention */
            // This is declared in `@types/node`. It MUST be re-declared here to suppress the error
            // about this property conflicting with the index signature above.
            // @ts-expect-error The index signature is intentional to disallow unknown env vars.
            TZ?: string
            // @ts-expect-error The index signature is intentional to disallow unknown env vars.
            readonly CI?: string
            // @ts-expect-error The index signature is intentional to disallow unknown env vars.
            readonly PROD?: string
            // @ts-expect-error The index signature is intentional to disallow unknown env vars.
            readonly CSC_LINK?: string
            // @ts-expect-error The index signature is intentional to disallow unknown env vars.
            readonly APPLEID?: string
            // @ts-expect-error The index signature is intentional to disallow unknown env vars.
            readonly APPLEIDPASS?: string
            // @ts-expect-error The index signature is intentional to disallow unknown env vars.
            readonly APPLETEAMID?: string
            // @ts-expect-error The index signature is intentional to disallow unknown env vars.
            readonly ENSO_BUILD_ICONS?: string
            // @ts-expect-error The index signature is intentional to disallow unknown env vars.
            readonly ENSO_BUILD_ELECTRON_BUILDER_CONFIG?: string
            // @ts-expect-error The index signature is intentional to disallow unknown env vars.
            readonly npm_package_name?: string

            // === Cloud environment variables ===

            // @ts-expect-error The index signature is intentional to disallow unknown env vars.
            readonly ENSO_CLOUD_REDIRECT: string
            // When unset, the `.env` loader tries to load `.env` rather than `.<name>.env`.
            // Set to the empty string to load `.env`.
            // @ts-expect-error The index signature is intentional to disallow unknown env vars.
            readonly ENSO_CLOUD_ENVIRONMENT: string
            // @ts-expect-error The index signature is intentional to disallow unknown env vars.
            readonly ENSO_CLOUD_API_URL?: string
            // @ts-expect-error The index signature is intentional to disallow unknown env vars.
            readonly ENSO_CLOUD_CHAT_URL?: string
            // @ts-expect-error The index signature is intentional to disallow unknown env vars.
            readonly ENSO_CLOUD_SENTRY_DSN?: string
            // @ts-expect-error The index signature is intentional to disallow unknown env vars.
            readonly ENSO_CLOUD_STRIPE_KEY?: string
            // @ts-expect-error The index signature is intentional to disallow unknown env vars.
            readonly ENSO_CLOUD_COGNITO_USER_POOL_ID?: string
            // @ts-expect-error The index signature is intentional to disallow unknown env vars.
            readonly ENSO_CLOUD_COGNITO_USER_POOL_WEB_CLIENT_ID?: string
            // @ts-expect-error The index signature is intentional to disallow unknown env vars.
            readonly ENSO_CLOUD_COGNITO_DOMAIN?: string
            // @ts-expect-error The index signature is intentional to disallow unknown env vars.
            readonly ENSO_CLOUD_COGNITO_REGION?: string
            // @ts-expect-error The index signature is intentional to disallow unknown env vars.
            readonly ENSO_CLOUD_GOOGLE_ANALYTICS_TAG?: string
            // @ts-expect-error The index signature is intentional to disallow unknown env vars.
            readonly ENSO_CLOUD_DASHBOARD_VERSION?: string
            // @ts-expect-error The index signature is intentional to disallow unknown env vars.
            readonly ENSO_CLOUD_DASHBOARD_COMMIT_HASH?: string
            // @ts-expect-error The index signature is intentional to disallow unknown env vars.
            readonly ENSO_SUPPORTS_VIBRANCY?: string

            // === Electron watch script variables ===

            // @ts-expect-error The index signature is intentional to disallow unknown env vars.
            readonly ELECTRON_DEV_MODE?: string
            // @ts-expect-error The index signature is intentional to disallow unknown env vars.
            readonly GUI_CONFIG_PATH?: string
            // @ts-expect-error The index signature is intentional to disallow unknown env vars.
            readonly NODE_MODULES_PATH?: string
            /* eslint-enable @typescript-eslint/naming-convention */
        }
    }

    // These are used in other files (because they're globals)
    /* eslint-disable @typescript-eslint/naming-convention */
    const BUILD_INFO: buildJson.BuildInfo
    const PROJECT_MANAGER_IN_BUNDLE_PATH: string
    const IS_VITE: boolean
}<|MERGE_RESOLUTION|>--- conflicted
+++ resolved
@@ -109,13 +109,10 @@
         readonly backendApi?: BackendApi
         readonly authenticationApi: AuthenticationApi
         readonly navigationApi: NavigationApi
-<<<<<<< HEAD
         readonly isInPlaywrightTest?: boolean
-=======
         readonly menuApi: MenuApi
         readonly versionInfo?: VersionInfo
         toggleDevtools: () => void
->>>>>>> 2677e556
     }
 
     namespace NodeJS {
