/** @file Globals defined outside of TypeScript files.
 * These are from variables defined at build time, environment variables,
 * monkeypatching on `window` and generated code. */
// This file is being imported for its types.
<<<<<<< HEAD
// eslint-disable-next-line no-restricted-syntax, @typescript-eslint/consistent-type-imports
import * as buildJson from './build.json' assert { type: 'json' }
=======
// eslint-disable-next-line no-restricted-syntax
import * as buildJson from './../../build.json' assert { type: 'json' }
>>>>>>> 2ad19a53

// =============
// === Types ===
// =============

/** Nested configuration options with `string` values. */
interface StringConfig {
    [key: string]: StringConfig | string
}

/** The public interface exposed to `window` by the IDE. */
interface Enso {
    main: (inputConfig?: StringConfig) => Promise<void>
}

// ===================
// === Backend API ===
// ===================

/** `window.backendApi` is a context bridge to the main process, when we're running in an
 * Electron context. It contains non-authentication-related functionality. */
interface BackendApi {
    /** Return the ID of the new project. */
    importProjectFromPath: (openedPath: string) => Promise<string>
}

// ==========================
// === Authentication API ===
// ==========================

/** `window.authenticationApi` is a context bridge to the main process, when we're running in an
 * Electron context.
 *
 * # Safety
 *
 * We're assuming that the main process has exposed the `authenticationApi` context bridge (see
 * `lib/client/src/preload.ts` for details), and that it contains the functions defined in this
 * interface. Our app can't function if these assumptions are not met, so we're disabling the
 * TypeScript checks for this interface when we use it. */
interface AuthenticationApi {
    /** Open a URL in the system browser. */
    openUrlInSystemBrowser: (url: string) => void
    /** Set the callback to be called when the system browser redirects back to a URL in the app,
     * via a deep link. See {@link setDeepLinkHandler} for details. */
    setDeepLinkHandler: (callback: (url: string) => void) => void
    /** Saves the access token to a file. */
    saveAccessToken: (access_token: string) => void
}

// =====================================
// === Global namespace augmentation ===
// =====================================

// JSDocs here are intentionally empty as these interfaces originate from elsewhere.
declare global {
    // Documentation is already inherited.
    /** */
    interface Window {
        enso?: AppRunner & Enso
        backendApi?: BackendApi
        authenticationApi: AuthenticationApi
    }

    // Documentation is already inherited.
    /** */
    interface Object {
        /** Log self and return self. Only available in development mode. */
        $d$: <T>(this: T, message?: string) => T
    }

    namespace NodeJS {
        /** Environment variables. */
        interface ProcessEnv {
            // These are environment variables, and MUST be in CONSTANT_CASE.
            /* eslint-disable @typescript-eslint/naming-convention */
            APPLEID?: string
            APPLEIDPASS?: string
            NODE_ENV: 'development' | 'production'
            REDIRECT_OVERRIDE?: string
            /* eslint-enable @typescript-eslint/naming-convention */
        }
    }

    // These are used in other files (because they're globals)
    /* eslint-disable @typescript-eslint/naming-convention */
    const BUNDLED_ENGINE_VERSION: string
    const BUILD_INFO: buildJson.BuildInfo
    const PROJECT_MANAGER_IN_BUNDLE_PATH: string
    /* eslint-disable @typescript-eslint/naming-convention */
    /** Only exists in development mode. */
    // This is a function.
    // eslint-disable-next-line no-restricted-syntax
    const assert: (invariant: boolean, message: string) => void
}<|MERGE_RESOLUTION|>--- conflicted
+++ resolved
@@ -2,13 +2,8 @@
  * These are from variables defined at build time, environment variables,
  * monkeypatching on `window` and generated code. */
 // This file is being imported for its types.
-<<<<<<< HEAD
 // eslint-disable-next-line no-restricted-syntax, @typescript-eslint/consistent-type-imports
-import * as buildJson from './build.json' assert { type: 'json' }
-=======
-// eslint-disable-next-line no-restricted-syntax
 import * as buildJson from './../../build.json' assert { type: 'json' }
->>>>>>> 2ad19a53
 
 // =============
 // === Types ===
