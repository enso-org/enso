/**
 * @file Configuration for the esbuild bundler and build/watch commands.
 *
 * The bundler processes each entry point into a single file, each with no external dependencies and
 * minified. This primarily involves resolving all imports, along with some other transformations
 * (like TypeScript compilation).
 *
 * See the bundlers documentation for more information:
 * https://esbuild.github.io/getting-started/#bundling-for-node.
 */

import * as childProcess from 'node:child_process'
import * as fs from 'node:fs/promises'
import * as path from 'node:path'
import * as url from 'node:url'

import * as esbuild from 'esbuild'
import * as esbuildPluginCopy from 'enso-copy-plugin'
import * as esbuildPluginNodeGlobals from '@esbuild-plugins/node-globals-polyfill'
import * as esbuildPluginNodeModules from '@esbuild-plugins/node-modules-polyfill'
import esbuildPluginAlias from 'esbuild-plugin-alias'
import esbuildPluginTime from 'esbuild-plugin-time'
import esbuildPluginYaml from 'esbuild-plugin-yaml'

import * as utils from '../../utils.js'
import BUILD_INFO from '../../build.json' assert { type: 'json' }

export const THIS_PATH = path.resolve(path.dirname(url.fileURLToPath(import.meta.url)))

// =============================
// === Environment variables ===
// =============================

export interface Arguments {
    /** List of files to be copied from WASM artifacts. */
    wasmArtifacts: string
    /** Directory with assets. Its contents are to be copied. */
    assetsPath: string
    /** Path where bundled files are output. */
    outputPath: string
    /** The main JS bundle to load WASM and JS wasm-pack bundles. */
    ensoglAppPath: string
}

/**
 * Get arguments from the environment.
 */
export function argumentsFromEnv(): Arguments {
    const wasmArtifacts = utils.requireEnv('ENSO_BUILD_GUI_WASM_ARTIFACTS')
    const assetsPath = utils.requireEnv('ENSO_BUILD_GUI_ASSETS')
    const outputPath = path.resolve(utils.requireEnv('ENSO_BUILD_GUI'), 'assets')
    const ensoglAppPath = utils.requireEnv('ENSO_BUILD_GUI_ENSOGL_APP')
    return { wasmArtifacts, assetsPath, outputPath, ensoglAppPath }
}

// ===================
// === Git process ===
// ===================

/**
 * Get output of a git command.
 * @param command - Command line following the `git` program.
 * @returns Output of the command.
 */
function git(command: string): string {
    // TODO [mwu] Eventually this should be removed, data should be provided by the build script through `BUILD_INFO`.
    //            The bundler configuration should not invoke git, it is not its responsibility.
    return childProcess.execSync(`git ${command}`, { encoding: 'utf8' }).trim()
}

// ==============================
// === Files to manually copy ===
// ==============================

/**
 * Static set of files that are always copied to the output directory.
 */
export function alwaysCopiedFiles(wasmArtifacts: string) {
    return [
        path.resolve(THIS_PATH, 'src', 'index.html'),
        path.resolve(THIS_PATH, 'src', 'run.js'),
        path.resolve(THIS_PATH, 'src', 'style.css'),
        path.resolve(THIS_PATH, 'src', 'docsStyle.css'),
        ...wasmArtifacts.split(path.delimiter),
    ]
}

/**
 * Generator that yields all files that should be copied to the output directory.
 * @yields {string} The file path of the next file to be copied.
 */
export async function* filesToCopyProvider(wasmArtifacts: string, assetsPath: string) {
    console.log('Preparing a new generator for files to copy.')
    yield* alwaysCopiedFiles(wasmArtifacts)
    for (const file of await fs.readdir(assetsPath)) {
        yield path.resolve(assetsPath, file)
    }
    console.log('Generator for files to copy finished.')
}

<<<<<<< HEAD
=======
// ======================
// === Inline plugins ===
// ======================

function esbuildPluginGenerateTailwind(args: Pick<Arguments, 'assetsPath'>): esbuild.Plugin {
    return {
        name: 'enso-generate-tailwind',
        setup: build => {
            // Required since `onStart` is called on every rebuild.
            let firstRun = true
            build.onStart(() => {
                if (firstRun) {
                    const dest = path.join(args.assetsPath, 'tailwind.css')
                    const config = path.resolve(THIS_PATH, 'tailwind.config.ts')
                    console.log(`Generating tailwind css from '${TAILWIND_CSS_PATH}' to '${dest}'.`)
                    const child = childProcess.spawn(`node`, [
                        TAILWIND_BINARY_PATH,
                        '-i',
                        TAILWIND_CSS_PATH,
                        '-o',
                        dest,
                        '-c',
                        config,
                        '--minify',
                    ])
                    firstRun = false
                    return new Promise(resolve =>
                        child.on('close', () => {
                            resolve({})
                        })
                    )
                } else {
                    return {}
                }
            })
        },
    }
}

>>>>>>> d9eb3eaf
// ================
// === Bundling ===
// ================

/**
 * Generate the builder options.
 */
export function bundlerOptions(args: Arguments) {
    const { outputPath, ensoglAppPath, wasmArtifacts, assetsPath } = args
    const buildOptions = {
        // Disabling naming convention because these are third-party options.
        /* eslint-disable @typescript-eslint/naming-convention */
        absWorkingDir: THIS_PATH,
        bundle: true,
        entryPoints: [path.resolve(THIS_PATH, 'src', 'index.ts')],
        outdir: outputPath,
        outbase: 'src',
        plugins: [
            esbuildPluginYaml.yamlPlugin({}),
            esbuildPluginNodeModules.NodeModulesPolyfillPlugin(),
            esbuildPluginNodeGlobals.NodeGlobalsPolyfillPlugin({ buffer: true, process: true }),
            esbuildPluginAlias({ ensogl_app: ensoglAppPath }),
            esbuildPluginTime(),
            esbuildPluginCopy.create(() => filesToCopyProvider(wasmArtifacts, assetsPath)),
        ],
        define: {
            GIT_HASH: JSON.stringify(git('rev-parse HEAD')),
            GIT_STATUS: JSON.stringify(git('status --short --porcelain')),
            BUILD_INFO: JSON.stringify(BUILD_INFO),
        },
        sourcemap: true,
        minify: true,
        metafile: true,
        format: 'esm',
        platform: 'browser',
        color: true,
        logOverride: {
            // Happens in Emscripten-generated MSDF (msdfgen_wasm.js):
            //    1 │ ...typeof module!=="undefined"){module["exports"]=Module}process["o...
            'commonjs-variable-in-esm': 'silent',
            // Happens in Emscripten-generated MSDF (msdfgen_wasm.js):
            //    1 │ ...y{table.grow(1)}catch(err){if(!err instanceof RangeError){throw ...
            'suspicious-boolean-not': 'silent',
        },
        /* eslint-enable @typescript-eslint/naming-convention */
    } satisfies esbuild.BuildOptions
    // The narrower type is required to avoid non-null assertions elsewhere.
    // The intersection with `esbuild.BuildOptions` is required to allow mutation.
    const correctlyTypedBuildOptions: esbuild.BuildOptions & typeof buildOptions = buildOptions
    return correctlyTypedBuildOptions
}

/** The basic, common settings for the bundler, based on the environment variables.
 *
 * Note that they should be further customized as per the needs of the specific workflow (e.g. watch vs. build).
 */
export function bundlerOptionsFromEnv() {
    return bundlerOptions(argumentsFromEnv())
}

/** ESBuild options for bundling (one-off build) the package.
 *
 * Relies on the environment variables to be set.
 */
export function bundleOptions() {
    return bundlerOptionsFromEnv()
}<|MERGE_RESOLUTION|>--- conflicted
+++ resolved
@@ -98,48 +98,6 @@
     console.log('Generator for files to copy finished.')
 }
 
-<<<<<<< HEAD
-=======
-// ======================
-// === Inline plugins ===
-// ======================
-
-function esbuildPluginGenerateTailwind(args: Pick<Arguments, 'assetsPath'>): esbuild.Plugin {
-    return {
-        name: 'enso-generate-tailwind',
-        setup: build => {
-            // Required since `onStart` is called on every rebuild.
-            let firstRun = true
-            build.onStart(() => {
-                if (firstRun) {
-                    const dest = path.join(args.assetsPath, 'tailwind.css')
-                    const config = path.resolve(THIS_PATH, 'tailwind.config.ts')
-                    console.log(`Generating tailwind css from '${TAILWIND_CSS_PATH}' to '${dest}'.`)
-                    const child = childProcess.spawn(`node`, [
-                        TAILWIND_BINARY_PATH,
-                        '-i',
-                        TAILWIND_CSS_PATH,
-                        '-o',
-                        dest,
-                        '-c',
-                        config,
-                        '--minify',
-                    ])
-                    firstRun = false
-                    return new Promise(resolve =>
-                        child.on('close', () => {
-                            resolve({})
-                        })
-                    )
-                } else {
-                    return {}
-                }
-            })
-        },
-    }
-}
-
->>>>>>> d9eb3eaf
 // ================
 // === Bundling ===
 // ================
