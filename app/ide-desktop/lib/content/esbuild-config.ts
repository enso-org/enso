/**
 * @file Configuration for the esbuild bundler and build/watch commands.
 *
 * The bundler processes each entry point into a single file, each with no external dependencies and
 * minified. This primarily involves resolving all imports, along with some other transformations
 * (like TypeScript compilation).
 *
 * See the bundlers documentation for more information:
 * https://esbuild.github.io/getting-started/#bundling-for-node.
 */

import * as childProcess from 'node:child_process'
import * as fs from 'node:fs/promises'
import * as fsSync from 'node:fs'
import * as pathModule from 'node:path'
import * as url from 'node:url'

import * as esbuild from 'esbuild'
import * as esbuildPluginNodeGlobals from '@esbuild-plugins/node-globals-polyfill'
import * as esbuildPluginNodeModules from '@esbuild-plugins/node-modules-polyfill'
import esbuildPluginAlias from 'esbuild-plugin-alias'
import esbuildPluginCopyDirectories from 'esbuild-plugin-copy-directories'
import esbuildPluginTime from 'esbuild-plugin-time'
import esbuildPluginYaml from 'esbuild-plugin-yaml'

<<<<<<< HEAD
import * as utils from '../../utils.js'
import BUILD_INFO from '../../build.json' assert { type: 'json' }

export const THIS_PATH = path.resolve(path.dirname(url.fileURLToPath(import.meta.url)))
=======
import * as utils from '../../utils'
import BUILD_INFO from '../../build.json' assert { type: 'json' }

export const THIS_PATH = pathModule.resolve(pathModule.dirname(url.fileURLToPath(import.meta.url)))
>>>>>>> 467d3df4

// =============================
// === Environment variables ===
// =============================

export interface Arguments {
    /** List of files to be copied from WASM artifacts. */
    wasmArtifacts: string
    /** Directory with assets. Its contents are to be copied. */
    assetsPath: string
    /** Path where bundled files are output. */
    outputPath: string
    /** The main JS bundle to load WASM and JS wasm-pack bundles. */
    ensoglAppPath: string
    /** `true` if in development mode (live-reload), `false` if in production mode. */
    devMode: boolean
}

/**
 * Get arguments from the environment.
 */
export function argumentsFromEnv(): Arguments {
    const wasmArtifacts = utils.requireEnv('ENSO_BUILD_GUI_WASM_ARTIFACTS')
    const assetsPath = utils.requireEnv('ENSO_BUILD_GUI_ASSETS')
    const outputPath = pathModule.resolve(utils.requireEnv('ENSO_BUILD_GUI'), 'assets')
    const ensoglAppPath = utils.requireEnv('ENSO_BUILD_GUI_ENSOGL_APP')
    return { wasmArtifacts, assetsPath, outputPath, ensoglAppPath, devMode: false }
}

// ===================
// === Git process ===
// ===================

/**
 * Get output of a git command.
 * @param command - Command line following the `git` program.
 * @returns Output of the command.
 */
function git(command: string): string {
    // TODO [mwu] Eventually this should be removed, data should be provided by the build script through `BUILD_INFO`.
    //            The bundler configuration should not invoke git, it is not its responsibility.
    return childProcess.execSync(`git ${command}`, { encoding: 'utf8' }).trim()
}

<<<<<<< HEAD
// ==============================
// === Files to manually copy ===
// ==============================

/**
 * Static set of files that are always copied to the output directory.
 */
export function alwaysCopiedFiles(wasmArtifacts: string) {
    return [
        path.resolve(THIS_PATH, 'src', 'index.html'),
        path.resolve(THIS_PATH, 'src', 'run.js'),
        path.resolve(THIS_PATH, 'src', 'style.css'),
        path.resolve(THIS_PATH, 'src', 'docsStyle.css'),
        ...wasmArtifacts.split(path.delimiter),
    ]
}

/**
 * Generator that yields all files that should be copied to the output directory.
 * @yields {string} The file path of the next file to be copied.
 */
export async function* filesToCopyProvider(wasmArtifacts: string, assetsPath: string) {
    console.log('Preparing a new generator for files to copy.')
    yield* alwaysCopiedFiles(wasmArtifacts)
    for (const file of await fs.readdir(assetsPath)) {
        yield path.resolve(assetsPath, file)
    }
    console.log('Generator for files to copy finished.')
}

=======
>>>>>>> 467d3df4
// ================
// === Bundling ===
// ================

/**
 * Generate the builder options.
 */
export function bundlerOptions(args: Arguments) {
<<<<<<< HEAD
    const { outputPath, ensoglAppPath, wasmArtifacts, assetsPath } = args
=======
    const { outputPath, ensoglAppPath, wasmArtifacts, assetsPath, devMode } = args
>>>>>>> 467d3df4
    const buildOptions = {
        // Disabling naming convention because these are third-party options.
        /* eslint-disable @typescript-eslint/naming-convention */
        absWorkingDir: THIS_PATH,
        bundle: true,
<<<<<<< HEAD
        entryPoints: [path.resolve(THIS_PATH, 'src', 'index.ts')],
=======
        loader: {
            '.html': 'copy',
            '.css': 'copy',
            '.wasm': 'copy',
            '.svg': 'copy',
            '.png': 'copy',
            '.ttf': 'copy',
        },
        entryPoints: [
            pathModule.resolve(THIS_PATH, 'src', 'index.ts'),
            pathModule.resolve(THIS_PATH, 'src', 'index.html'),
            pathModule.resolve(THIS_PATH, 'src', 'run.js'),
            pathModule.resolve(THIS_PATH, 'src', 'style.css'),
            pathModule.resolve(THIS_PATH, 'src', 'docsStyle.css'),
            ...wasmArtifacts.split(pathModule.delimiter),
            ...fsSync
                .readdirSync(assetsPath)
                .map(fileName => pathModule.resolve(assetsPath, fileName)),
        ].map(path => ({ in: path, out: pathModule.basename(path, pathModule.extname(path)) })),
>>>>>>> 467d3df4
        outdir: outputPath,
        outbase: 'src',
        plugins: [
            {
                // This is a workaround that is needed
                // because esbuild panics when using `loader: { '.js': 'copy' }`.
                // See https://github.com/evanw/esbuild/issues/3041.
                // Setting `loader: 'copy'` prevents this file from being converted to ESM
                // because of the `"type": "module"` in the `package.json`.
                // This file MUST be in CommonJS format because it is loaded using `Function()`
                // in `ensogl/pack/js/src/runner/index.ts`
                name: 'pkg-js-is-cjs',
                setup: build => {
                    build.onLoad({ filter: /[/\\]pkg.js$/ }, async ({ path }) => ({
                        contents: await fs.readFile(path),
                        loader: 'copy',
                    }))
                },
            },
            esbuildPluginCopyDirectories(),
            esbuildPluginYaml.yamlPlugin({}),
            esbuildPluginNodeModules.NodeModulesPolyfillPlugin(),
            esbuildPluginNodeGlobals.NodeGlobalsPolyfillPlugin({ buffer: true, process: true }),
            esbuildPluginAlias({ ensogl_app: ensoglAppPath }),
            esbuildPluginTime(),
<<<<<<< HEAD
            esbuildPluginCopy.create(() => filesToCopyProvider(wasmArtifacts, assetsPath)),
=======
>>>>>>> 467d3df4
        ],
        define: {
            GIT_HASH: JSON.stringify(git('rev-parse HEAD')),
            GIT_STATUS: JSON.stringify(git('status --short --porcelain')),
            BUILD_INFO: JSON.stringify(BUILD_INFO),
            IS_DEV_MODE: JSON.stringify(devMode),
        },
        sourcemap: true,
        minify: true,
        metafile: true,
        format: 'esm',
        platform: 'browser',
        color: true,
        logOverride: {
            // Happens in Emscripten-generated MSDF (msdfgen_wasm.js):
            //    1 │ ...typeof module!=="undefined"){module["exports"]=Module}process["o...
            'commonjs-variable-in-esm': 'silent',
            // Happens in Emscripten-generated MSDF (msdfgen_wasm.js):
            //    1 │ ...y{table.grow(1)}catch(err){if(!err instanceof RangeError){throw ...
            'suspicious-boolean-not': 'silent',
        },
        /* eslint-enable @typescript-eslint/naming-convention */
    } satisfies esbuild.BuildOptions
    // The narrower type is required to avoid non-null assertions elsewhere.
    // The intersection with `esbuild.BuildOptions` is required to allow mutation.
    const correctlyTypedBuildOptions: esbuild.BuildOptions & typeof buildOptions = buildOptions
    return correctlyTypedBuildOptions
}

/** The basic, common settings for the bundler, based on the environment variables.
 *
 * Note that they should be further customized as per the needs of the specific workflow (e.g. watch vs. build).
 */
export function bundlerOptionsFromEnv() {
    return bundlerOptions(argumentsFromEnv())
}

/** ESBuild options for bundling (one-off build) the package.
 *
 * Relies on the environment variables to be set.
 */
export function bundleOptions() {
    return bundlerOptionsFromEnv()
}<|MERGE_RESOLUTION|>--- conflicted
+++ resolved
@@ -23,17 +23,10 @@
 import esbuildPluginTime from 'esbuild-plugin-time'
 import esbuildPluginYaml from 'esbuild-plugin-yaml'
 
-<<<<<<< HEAD
-import * as utils from '../../utils.js'
-import BUILD_INFO from '../../build.json' assert { type: 'json' }
-
-export const THIS_PATH = path.resolve(path.dirname(url.fileURLToPath(import.meta.url)))
-=======
 import * as utils from '../../utils'
 import BUILD_INFO from '../../build.json' assert { type: 'json' }
 
 export const THIS_PATH = pathModule.resolve(pathModule.dirname(url.fileURLToPath(import.meta.url)))
->>>>>>> 467d3df4
 
 // =============================
 // === Environment variables ===
@@ -78,39 +71,6 @@
     return childProcess.execSync(`git ${command}`, { encoding: 'utf8' }).trim()
 }
 
-<<<<<<< HEAD
-// ==============================
-// === Files to manually copy ===
-// ==============================
-
-/**
- * Static set of files that are always copied to the output directory.
- */
-export function alwaysCopiedFiles(wasmArtifacts: string) {
-    return [
-        path.resolve(THIS_PATH, 'src', 'index.html'),
-        path.resolve(THIS_PATH, 'src', 'run.js'),
-        path.resolve(THIS_PATH, 'src', 'style.css'),
-        path.resolve(THIS_PATH, 'src', 'docsStyle.css'),
-        ...wasmArtifacts.split(path.delimiter),
-    ]
-}
-
-/**
- * Generator that yields all files that should be copied to the output directory.
- * @yields {string} The file path of the next file to be copied.
- */
-export async function* filesToCopyProvider(wasmArtifacts: string, assetsPath: string) {
-    console.log('Preparing a new generator for files to copy.')
-    yield* alwaysCopiedFiles(wasmArtifacts)
-    for (const file of await fs.readdir(assetsPath)) {
-        yield path.resolve(assetsPath, file)
-    }
-    console.log('Generator for files to copy finished.')
-}
-
-=======
->>>>>>> 467d3df4
 // ================
 // === Bundling ===
 // ================
@@ -119,19 +79,12 @@
  * Generate the builder options.
  */
 export function bundlerOptions(args: Arguments) {
-<<<<<<< HEAD
-    const { outputPath, ensoglAppPath, wasmArtifacts, assetsPath } = args
-=======
     const { outputPath, ensoglAppPath, wasmArtifacts, assetsPath, devMode } = args
->>>>>>> 467d3df4
     const buildOptions = {
         // Disabling naming convention because these are third-party options.
         /* eslint-disable @typescript-eslint/naming-convention */
         absWorkingDir: THIS_PATH,
         bundle: true,
-<<<<<<< HEAD
-        entryPoints: [path.resolve(THIS_PATH, 'src', 'index.ts')],
-=======
         loader: {
             '.html': 'copy',
             '.css': 'copy',
@@ -151,7 +104,6 @@
                 .readdirSync(assetsPath)
                 .map(fileName => pathModule.resolve(assetsPath, fileName)),
         ].map(path => ({ in: path, out: pathModule.basename(path, pathModule.extname(path)) })),
->>>>>>> 467d3df4
         outdir: outputPath,
         outbase: 'src',
         plugins: [
@@ -177,10 +129,6 @@
             esbuildPluginNodeGlobals.NodeGlobalsPolyfillPlugin({ buffer: true, process: true }),
             esbuildPluginAlias({ ensogl_app: ensoglAppPath }),
             esbuildPluginTime(),
-<<<<<<< HEAD
-            esbuildPluginCopy.create(() => filesToCopyProvider(wasmArtifacts, assetsPath)),
-=======
->>>>>>> 467d3df4
         ],
         define: {
             GIT_HASH: JSON.stringify(git('rev-parse HEAD')),
