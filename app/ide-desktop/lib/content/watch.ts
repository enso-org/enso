/** @file File watch and compile service. */
import bundler from './esbuild-config.js'
import * as server from 'enso-gui-server'
import esbuild from 'esbuild'

<<<<<<< HEAD
await bundler.watch(() => liveServer.reload(), [server.LIVE_RELOAD_LISTENER_PATH])

=======
const opts = bundler.watchOptions(() => liveServer?.reload(), [server.LIVE_RELOAD_LISTENER_PATH])
await esbuild.build(opts)
>>>>>>> 01fc34c1
const liveServer = await server.start({
    root: opts.outdir,
    assets: opts.outdir,
})<|MERGE_RESOLUTION|>--- conflicted
+++ resolved
@@ -3,13 +3,9 @@
 import * as server from 'enso-gui-server'
 import esbuild from 'esbuild'
 
-<<<<<<< HEAD
-await bundler.watch(() => liveServer.reload(), [server.LIVE_RELOAD_LISTENER_PATH])
 
-=======
 const opts = bundler.watchOptions(() => liveServer?.reload(), [server.LIVE_RELOAD_LISTENER_PATH])
 await esbuild.build(opts)
->>>>>>> 01fc34c1
 const liveServer = await server.start({
     root: opts.outdir,
     assets: opts.outdir,
