{
  "name": "enso-content",
  "version": "1.0.0",
  "type": "module",
  "author": {
    "name": "Enso Team",
    "email": "contact@enso.org"
  },
  "homepage": "https://github.com/enso-org/ide",
  "repository": {
    "type": "git",
    "url": "git@github.com:enso-org/ide.git"
  },
  "bugs": {
    "url": "https://github.com/enso-org/ide/issues"
  },
  "scripts": {
    "typecheck": "npx tsc --noEmit",
    "lint": "npx --yes eslint src",
    "build": "cd ../dashboard/src/authentication && npx tailwindcss -i src/styles/index.css -o ../../../../../../dist/gui/assets/tailwind.css -c tailwind.config.ts --minify && cd ../../../content && ts-node bundle.ts",
    "watch": "cd ../dashboard/src/authentication && npx tailwindcss -i src/styles/index.css -o ../../../../../../dist/gui/assets/tailwind.css -c tailwind.config.ts --minify && cd ../../../content && ts-node watch.ts",
    "start": "ts-node start.ts"
  },
  "dependencies": {
    "@types/mixpanel-browser": "^2.38.0",
    "@types/semver": "^7.3.9",
    "enso-content-config": "^1.0.0",
    "enso-gui-server": "^1.0.0",
    "html-loader": "^4.2.0",
    "mixpanel-browser": "2.45.0"
  },
  "devDependencies": {
    "@esbuild-plugins/node-globals-polyfill": "^0.1.1",
    "@esbuild-plugins/node-modules-polyfill": "^0.1.4",
    "@eslint/js": "^8.36.0",
    "@types/connect": "^3.4.35",
    "@types/morgan": "^1.9.4",
    "@types/serve-static": "^1.15.1",
    "@types/sharp": "^0.31.1",
    "@types/to-ico": "^1.1.1",
    "@types/ws": "^8.5.4",
    "@typescript-eslint/eslint-plugin": "^5.55.0",
    "@typescript-eslint/parser": "^5.55.0",
    "enso-copy-plugin": "^1.0.0",
    "enso-gui-server": "^1.0.0",
<<<<<<< HEAD
    "enso-studio-authentication": "^1.0.0",
=======
    "enso-authentication": "^1.0.0",
>>>>>>> c21bd3b1
    "esbuild": "^0.15.14",
    "esbuild-copy-static-files": "^0.1.0",
    "esbuild-dev-server": "^0.3.0",
    "esbuild-plugin-alias": "^0.2.1",
    "esbuild-plugin-time": "^1.0.0",
    "esbuild-plugin-yaml": "^0.0.1",
    "eslint": "^8.36.0",
    "eslint-plugin-jsdoc": "^40.0.2",
    "glob": "^8.0.3",
    "globals": "^13.20.0",
    "source-map-loader": "^4.0.1",
    "ts-loader": "^9.3.0",
    "ts-node": "^10.9.1",
    "typescript": "^4.9.3",
    "yaml-loader": "^0.8.0"
  },
  "optionalDependencies": {
    "esbuild-linux-64": "^0.15.18",
    "esbuild-windows-64": "^0.15.18",
    "esbuild-darwin-64": "^0.15.18"
  }
}<|MERGE_RESOLUTION|>--- conflicted
+++ resolved
@@ -43,11 +43,7 @@
     "@typescript-eslint/parser": "^5.55.0",
     "enso-copy-plugin": "^1.0.0",
     "enso-gui-server": "^1.0.0",
-<<<<<<< HEAD
-    "enso-studio-authentication": "^1.0.0",
-=======
     "enso-authentication": "^1.0.0",
->>>>>>> c21bd3b1
     "esbuild": "^0.15.14",
     "esbuild-copy-static-files": "^0.1.0",
     "esbuild-dev-server": "^0.3.0",
