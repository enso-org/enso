--- conflicted
+++ resolved
@@ -27,23 +27,16 @@
             user-scalable = no"
     />
     <title>Enso</title>
-<<<<<<< HEAD
-    <link rel="stylesheet" href="/assets/style.css" />
-    <link rel="stylesheet" href="/assets/docsStyle.css" />
-    <!--
-      FIXME [NP]: Ask @mwu how to get TailwindCSS to play nice with the fact that
-      `lib/authentication` is a dependency of `lib/content` and `lib/cloud` and not its own
-      standalone package, so that we can use `@tailwind` directives in the `index.html` file.
-    -->
-    <script src="https://cdn.tailwindcss.com"></script>
-    <script type="module" src="/assets/index.js" defer></script>
-    <script type="module" src="/assets/run.js" defer></script>
-=======
+      <!--
+            FIXME [NP]: Ask @mwu how to get TailwindCSS to play nice with the fact that
+            `lib/authentication` is a dependency of `lib/content` and `lib/cloud` and not its own
+            standalone package, so that we can use `@tailwind` directives in the `index.html` file.
+          -->
+      <script src="https://cdn.tailwindcss.com"></script>
     <link rel="stylesheet" href="/style.css" />
     <link rel="stylesheet" href="/docsStyle.css" />
     <script type="module" src="/index.js" defer></script>
     <script type="module" src="/run.js" defer></script>
->>>>>>> 8830e958
   </head>
   <body>
     <div class="titlebar"></div>
