--- conflicted
+++ resolved
@@ -6,14 +6,15 @@
 -->
 <!DOCTYPE html>
 <html lang="en">
-
-<head>
-  <meta charset="utf-8" />
-  <!-- https://developer.mozilla.org/en-US/docs/Web/HTTP/CSP -->
-  <!-- FIXME https://github.com/validator/validator/issues/917 -->
-  <!-- FIXME Security Vulnerabilities: https://github.com/enso-org/ide/issues/226 -->
-  <!-- NOTE `frame-src` section of `http-equiv` required only for authorization -->
-  <meta http-equiv="Content-Security-Policy" content="
+  <head>
+    <meta charset="utf-8" />
+    <!-- https://developer.mozilla.org/en-US/docs/Web/HTTP/CSP -->
+    <!-- FIXME https://github.com/validator/validator/issues/917 -->
+    <!-- FIXME Security Vulnerabilities: https://github.com/enso-org/ide/issues/226 -->
+    <!-- NOTE `frame-src` section of `http-equiv` required only for authorization -->
+    <meta
+      http-equiv="Content-Security-Policy"
+      content="
             default-src 'self';
             frame-src   'self' data: https://accounts.google.com https://enso-org.firebaseapp.com;
             script-src  'self' 'unsafe-eval' data: https://*;
@@ -21,30 +22,14 @@
             connect-src 'self' data: ws://localhost:* ws://127.0.0.1:* http://localhost:* https://*;
             worker-src  'self' blob:;
             img-src     'self' blob: data: https://*;
-            font-src    'self' data: https://*" />
-  <meta name="viewport" content="
+            font-src    'self' data: https://*"
+    />
+    <meta
+      name="viewport"
+      content="
             width=device-width,
             initial-scale = 1.0,
             maximum-scale = 1.0,
-<<<<<<< HEAD
-            user-scalable = no" />
-  <title>Enso</title>
-  <link rel="stylesheet" href="/style.css" />
-  <link rel="stylesheet" href="/docsStyle.css" />
-  <link rel="stylesheet" href="/tailwind.css" />
-  <script type="module" src="/index.js" defer></script>
-  <script type="module" src="/run.js" defer></script>
-</head>
-
-<body>
-  <div id="dashboard" class="dashboard"></div>
-  <div id="root"></div>
-  <noscript>
-    This page requires JavaScript to run. Please enable it in your browser.
-  </noscript>
-</body>
-
-=======
             user-scalable = no"
     />
     <title>Enso</title>
@@ -54,6 +39,7 @@
     <script type="module" src="/index.js" defer></script>
     <script type="module" src="/run.js" defer></script>
   </head>
+
   <body>
     <div id="enso-dashboard" class="enso-dashboard"></div>
     <div id="root"></div>
@@ -61,5 +47,4 @@
       This page requires JavaScript to run. Please enable it in your browser.
     </noscript>
   </body>
->>>>>>> 467d3df4
 </html>