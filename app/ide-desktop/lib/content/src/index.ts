/** @file This module is responsible for loading the WASM binary, its dependencies, and providing
 * the user with a visual representation of this process (welcome screen). It also implements a view
 * allowing to choose a debug rendering test from. */

import * as semver from 'semver'
<<<<<<< HEAD
import { Version, options } from 'enso-content-config'
import * as authentication from 'enso-studio-authentication'
=======

import * as contentConfig from 'enso-content-config'

import * as app from '../../../../../target/ensogl-pack/linked-dist/index'
import GLOBAL_CONFIG from '../../../../gui/config.yaml' assert { type: 'yaml' }
>>>>>>> 5c4660b5

const logger = app.log.logger

// === Constants ===
/** One second in milliseconds. */
const SECOND = 1000
const FETCH_TIMEOUT = 300

// =============
// === Fetch ===
// =============

function timeout(time: number) {
    const controller = new AbortController()
    setTimeout(() => {
        controller.abort()
    }, time * SECOND)
    return controller
}

/** A version of `fetch` which timeouts after the provided time. */
async function fetchTimeout(url: string, timeoutSeconds: number): Promise<unknown> {
    return fetch(url, { signal: timeout(timeoutSeconds).signal }).then(response => {
        const statusCodeOK = 200
        if (response.status === statusCodeOK) {
            return response.json()
        } else {
            throw new Error(`Failed to fetch '${url}'. Response status: ${response.status}.`)
        }
    })
}

/** Return `true` if the current application version is still supported and `false` otherwise.
 *
 * Function downloads the application config containing the minimum supported version from GitHub
 * and compares it with the version of the `client` js package. When the function is unable to
 * download the application config, or one of the compared versions does not match the semver
 * scheme, it returns `true`. */
async function checkMinSupportedVersion(config: typeof contentConfig.OPTIONS) {
    if (config.groups.engine.options.skipMinVersionCheck.value) {
        return true
    }
    try {
        const appConfig = await fetchTimeout(
            config.groups.engine.options.configUrl.value,
            FETCH_TIMEOUT
        )
        if (
            typeof appConfig === 'object' &&
            // `typeof x === 'object'` narrows to `object | null`, not `object | undefined`
            // eslint-disable-next-line no-restricted-syntax
            appConfig !== null &&
            'minimumSupportedVersion' in appConfig
        ) {
            const minSupportedVersion = appConfig.minimumSupportedVersion
            if (typeof minSupportedVersion === 'string') {
                const comparator = new semver.Comparator(`>=${minSupportedVersion}`)
                return comparator.test(contentConfig.VERSION.ide)
            } else {
                logger.error('The minimum supported version is not a string.')
            }
        } else {
            logger.error('The application config is not an object.')
        }
    } catch (e) {
        console.error('Minimum version check failed.', e)
        return true
    }
}

/** Display information that the current app version is deprecated. */
function displayDeprecatedVersionDialog() {
    const versionCheckText = document.createTextNode(
        'This version is no longer supported. Please download a new one.'
    )

    const root = document.getElementById('root') ?? undefined
    const versionCheckDiv = document.createElement('div')
    versionCheckDiv.id = 'version-check'
    versionCheckDiv.className = 'auth-info'
    versionCheckDiv.style.display = 'block'
    versionCheckDiv.appendChild(versionCheckText)
    if (root === undefined) {
        console.error('Cannot find the root DOM element.')
    } else {
        root.appendChild(versionCheckDiv)
    }
}

// ========================
// === Main Entry Point ===
// ========================

interface StringConfig {
    [key: string]: StringConfig | string
}

class Main {
    async main(inputConfig: StringConfig) {
        const config = Object.assign(
            {
                loader: {
                    wasmUrl: 'pkg-opt.wasm',
                    jsUrl: 'pkg.js',
                    assetsUrl: 'dynamic-assets',
                },
            },
            inputConfig
        )

        const appInstance = new app.App({
            config,
            configOptions: contentConfig.OPTIONS,
            packageInfo: {
                version: BUILD_INFO.version,
                engineVersion: BUILD_INFO.engineVersion,
            },
        })

        if (appInstance.initialized) {
            if (contentConfig.OPTIONS.options.dataCollection.value) {
                // TODO: Add remote-logging here.
            }
            if (!(await checkMinSupportedVersion(contentConfig.OPTIONS))) {
                displayDeprecatedVersionDialog()
            } else {
                if (
                    contentConfig.OPTIONS.options.authentication.value &&
                    contentConfig.OPTIONS.groups.startup.options.entry.value !==
                        contentConfig.OPTIONS.groups.startup.options.entry.default
                ) {
<<<<<<< HEAD
                    const hideAuth = () => {
                        const auth = document.getElementById('dashboard')
                        if (auth) auth.style.display = 'none'
                    }
                    /** This package is an Electron desktop app (i.e., not in the Cloud), so
                     * we're running on the desktop. */
                    /** TODO [NP]: https://github.com/enso-org/cloud-v2/issues/345
                     * `content` and `dashboard` packages **MUST BE MERGED INTO ONE**. The IDE
                     * should only have one entry point. Right now, we have two. One for the cloud
                     * and one for the desktop. Once these are merged, we can't hardcode the
                     * platform here, and need to detect it from the environment. */
                    const platform = authentication.Platform.desktop
                    const onAuthenticated = () => {
                        hideAuth()
                        appInstance.run()
                    }
                    authentication.run(logger, platform, onAuthenticated)
=======
                    // TODO: authentication here
                    // appInstance.config.email.value = user.email
                    void appInstance.run()
>>>>>>> 5c4660b5
                } else {
                    void appInstance.run()
                }
                const email = contentConfig.OPTIONS.groups.authentication.options.email.value
                // The default value is `""`, so a truthiness check is most appropriate here.
                if (email) {
                    logger.log(`User identified as '${email}'.`)
                }
            }
        } else {
            console.error('Failed to initialize the application.')
        }
    }
}

const API = new Main()

// @ts-expect-error `globalConfig.windowAppScopeName` is not known at typecheck time.
// eslint-disable-next-line @typescript-eslint/no-unsafe-member-access
window[GLOBAL_CONFIG.windowAppScopeName] = API<|MERGE_RESOLUTION|>--- conflicted
+++ resolved
@@ -3,16 +3,12 @@
  * allowing to choose a debug rendering test from. */
 
 import * as semver from 'semver'
-<<<<<<< HEAD
-import { Version, options } from 'enso-content-config'
-import * as authentication from 'enso-studio-authentication'
-=======
 
+import * as authentication from 'enso-authentication'
 import * as contentConfig from 'enso-content-config'
 
 import * as app from '../../../../../target/ensogl-pack/linked-dist/index'
 import GLOBAL_CONFIG from '../../../../gui/config.yaml' assert { type: 'yaml' }
->>>>>>> 5c4660b5
 
 const logger = app.log.logger
 
@@ -144,7 +140,6 @@
                     contentConfig.OPTIONS.groups.startup.options.entry.value !==
                         contentConfig.OPTIONS.groups.startup.options.entry.default
                 ) {
-<<<<<<< HEAD
                     const hideAuth = () => {
                         const auth = document.getElementById('dashboard')
                         if (auth) auth.style.display = 'none'
@@ -159,14 +154,9 @@
                     const platform = authentication.Platform.desktop
                     const onAuthenticated = () => {
                         hideAuth()
-                        appInstance.run()
+                        void appInstance.run()
                     }
                     authentication.run(logger, platform, onAuthenticated)
-=======
-                    // TODO: authentication here
-                    // appInstance.config.email.value = user.email
-                    void appInstance.run()
->>>>>>> 5c4660b5
                 } else {
                     void appInstance.run()
                 }
