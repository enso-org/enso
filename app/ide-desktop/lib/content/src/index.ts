--- conflicted
+++ resolved
@@ -8,249 +8,6 @@
 import * as mixpanel from './mixpanel'
 import * as app from 'ensogl_app'
 import * as semver from 'semver'
-<<<<<<< HEAD
-=======
-import { SemVer, Comparator } from 'semver'
-
-import * as https from 'https'
-
-const authInfo = 'auth-info'
-
-// ==================
-// === Global API ===
-// ==================
-
-class ContentApi {
-    main: (inputConfig: any) => Promise<void>
-    private logger: MixpanelLogger
-
-    initLogging(config: Config) {
-        if (config.data_gathering) {
-            this.logger = new MixpanelLogger(config.mixpanel_token)
-            if (ok(config.email)) {
-                this.logger.identify(config.email)
-            }
-        }
-    }
-    remoteLog(event: string, data?: any) {
-        if (this.logger) {
-            this.logger.log(event, data)
-        }
-    }
-}
-
-const API = new ContentApi()
-
-// @ts-ignore
-window[globalConfig.windowAppScopeName] = API
-
-// ========================
-// === Content Download ===
-// ========================
-
-let incorrect_mime_type_warning = `
-'WebAssembly.instantiateStreaming' failed because your server does not serve wasm with
-'application/wasm' MIME type. Falling back to 'WebAssembly.instantiate' which is slower.
-`
-
-async function wasm_instantiate_streaming(
-    resource: Response,
-    imports: WebAssembly.Imports
-): Promise<WebAssembly.WebAssemblyInstantiatedSource> {
-    try {
-        return WebAssembly.instantiateStreaming(resource, imports)
-    } catch (e) {
-        if (resource.headers.get('Content-Type') !== 'application/wasm') {
-            console.warn(`${incorrect_mime_type_warning} Original error:\n`, e)
-            const buffer = await resource.arrayBuffer()
-            return WebAssembly.instantiate(buffer, imports)
-        } else {
-            throw "Server not configured to serve WASM with 'application/wasm' mime type."
-        }
-    }
-}
-
-/// Downloads the WASM binary and its dependencies. Displays loading progress bar unless provided
-/// with `{use_loader:false}` option.
-async function download_content(config: { wasm_glue_url: RequestInfo; wasm_url: RequestInfo }) {
-    let wasm_glue_fetch = await fetch(config.wasm_glue_url)
-    let wasm_fetch = await fetch(config.wasm_url)
-    let loader = new loader_module.Loader([wasm_glue_fetch, wasm_fetch], config)
-
-    // TODO [mwu]
-    // Progress indication for WASM loading is hereby capped at 30%.
-    // The remaining 70% is meant for IDE initialization. Currently we have no means of tracking
-    // it, so we keep spinner running at 30% to denote ongoing initialization.
-    // See https://github.com/enso-org/ide/issues/1237 for an immediate reason.
-    // See https://github.com/enso-org/ide/issues/1105 for a broader context.
-    loader.cap_progress_at = 0.3
-
-    loader.done.then(() => {
-        console.groupEnd()
-        console.log('Download finished. Finishing WASM compilation.')
-    })
-
-    let download_size = loader.show_total_bytes()
-    let download_info = `Downloading WASM binary and its dependencies (${download_size}).`
-    let wasm = await html_utils.log_group_collapsed(download_info, async () => {
-        let wasm_glue_js = await wasm_glue_fetch.text()
-        let wasm_glue = Function('let exports = {};' + wasm_glue_js + '; return exports')()
-        console.log('WASM dependencies loaded.')
-        console.log('Starting online WASM compilation.')
-
-        // @ts-ignore
-        return await wasm_glue.init(wasm_fetch)
-    })
-
-    console.log('WASM Compiled.')
-
-    await loader.initialized
-    return { wasm, loader }
-}
-
-// ====================
-// === Debug Screen ===
-// ====================
-
-/// The name of the main scene in the WASM binary.
-let main_entry_point = 'ide'
-
-/// Prefix name of each scene defined in the WASM binary.
-let wasm_entry_point_pfx = 'entry_point_'
-
-/// Displays a debug screen which allows the user to run one of predefined debug examples.
-function show_debug_screen(wasm: any, msg: string) {
-    API.remoteLog('show_debug_screen')
-    let names = []
-    for (let fn of Object.getOwnPropertyNames(wasm)) {
-        if (fn.startsWith(wasm_entry_point_pfx)) {
-            let name = fn.replace(wasm_entry_point_pfx, '')
-            names.push(name)
-        }
-    }
-
-    if (msg === '' || msg === null || msg === undefined) {
-        msg = ''
-    }
-    let debug_screen_div = html_utils.new_top_level_div()
-    let newDiv = document.createElement('div')
-    let newContent = document.createTextNode(msg + 'Available entry points:')
-    let ul = document.createElement('ul')
-    debug_screen_div.style.position = 'absolute'
-    debug_screen_div.style.zIndex = 1
-    newDiv.appendChild(newContent)
-    debug_screen_div.appendChild(newDiv)
-    newDiv.appendChild(ul)
-
-    for (let name of names) {
-        let li = document.createElement('li')
-        let a = document.createElement('a')
-        let linkText = document.createTextNode(name)
-        ul.appendChild(li)
-        a.appendChild(linkText)
-        a.title = name
-        a.href = '?entry=' + name
-        li.appendChild(a)
-    }
-}
-
-// ====================
-// === Scam Warning ===
-// ====================
-
-function printScamWarning() {
-    let headerCSS = `
-        color : white;
-        background : crimson;
-        display : block;
-        border-radius : 8px;
-        font-weight : bold;
-        padding: 10px 20px 10px 20px;
-    `
-    let headerCSS1 = headerCSS + 'font-size : 46px;'
-    let headerCSS2 = headerCSS + 'font-size : 20px;'
-    let msgCSS = 'font-size:16px;'
-
-    let msg1 =
-        'This is a browser feature intended for developers. If someone told you to ' +
-        'copy-paste something here, it is a scam and will give them access to your ' +
-        'account and data.'
-    let msg2 =
-        'See https://github.com/enso-org/enso/blob/develop/docs/security/selfxss.md for more ' +
-        'information.'
-    console.log('%cStop!', headerCSS1)
-    console.log('%cYou may be victim of a scam!', headerCSS2)
-    console.log('%c' + msg1, msgCSS)
-    console.log('%c' + msg2, msgCSS)
-}
-
-// ======================
-// === Remote Logging ===
-// ======================
-
-class MixpanelLogger {
-    private readonly mixpanel: any
-
-    constructor(mixpanel_token: string) {
-        this.mixpanel = require('mixpanel-browser')
-        this.mixpanel.init(mixpanel_token, { api_host: 'https://api-eu.mixpanel.com' }, '')
-    }
-
-    log(event: string, data: any) {
-        if (this.mixpanel) {
-            event = MixpanelLogger.trim_message(event)
-            if (data !== undefined && data !== null) {
-                data = MixpanelLogger.trim_message(JSON.stringify(data))
-                this.mixpanel.track(event, { data })
-            } else {
-                this.mixpanel.track(event)
-            }
-        } else {
-            console.warn(`Failed to log the event '${event}'.`)
-        }
-    }
-
-    identify(uniqueId: string) {
-        this.mixpanel.identify(uniqueId)
-    }
-
-    static trim_message(message: string) {
-        const MAX_MESSAGE_LENGTH = 500
-        let trimmed = message.substr(0, MAX_MESSAGE_LENGTH)
-        if (trimmed.length < message.length) {
-            trimmed += '...'
-        }
-        return trimmed
-    }
-}
-
-// ======================
-// === Logs Buffering ===
-// ======================
-
-const logsFns = ['log', 'info', 'debug', 'warn', 'error', 'group', 'groupCollapsed', 'groupEnd']
-
-class LogRouter {
-    private buffer: any[]
-    private readonly raw: {}
-    autoFlush: boolean
-
-    constructor() {
-        this.buffer = []
-        this.raw = {}
-        this.autoFlush = true
-        // @ts-ignore
-        console.autoFlush = true
-        for (let name of logsFns) {
-            // @ts-ignore
-            this.raw[name] = console[name]
-            // @ts-ignore
-            console[name] = (...args) => {
-                this.handle(name, args)
-            }
-        }
-    }
->>>>>>> 86eee619
 
 const logger = app.log.logger
 const config = app.config
@@ -349,24 +106,24 @@
     languageServerRpc: config.Param<string | null> = new config.Param(
         null,
         'An address of the Language Server RPC endpoint. This argument should be provided ' +
-            'together with `languageServerData` ,`namespace`, and `project` options. They make ' +
-            'Enso connect directly to the already spawned Language Server of some project.'
+        'together with `languageServerData` ,`namespace`, and `project` options. They make ' +
+        'Enso connect directly to the already spawned Language Server of some project.'
     )
     languageServerData: config.Param<string | null> = new config.Param(
         null,
         'An address of the Language Server Data endpoint. This argument should be provided ' +
-            'together with `languageServerData` ,`namespace`, and `project` options. They make ' +
-            'Enso connect directly to the already spawned Language Server of some project.'
+        'together with `languageServerData` ,`namespace`, and `project` options. They make ' +
+        'Enso connect directly to the already spawned Language Server of some project.'
     )
     namespace: config.Param<string | null> = new config.Param(
         null,
         'Informs Enso about namespace of the opened project. May be used when connecting to ' +
-            'existing Language Server process. Defaults to "local".'
+        'existing Language Server process. Defaults to "local".'
     )
     platform: config.Param<string | null> = new config.Param(
         null,
         'The host platform the app is running on. This is used to adjust some UI elements. For ' +
-            'example, on macOS, the window close buttons are integrated to the top app panel.'
+        'example, on macOS, the window close buttons are integrated to the top app panel.'
     )
     frame: config.Param<boolean> = new config.Param(
         false,
@@ -375,7 +132,7 @@
     darkTheme: config.Param<boolean> = new config.Param(
         false,
         'Controls whether the dark theme should be used. Please note that the dark theme is not ' +
-            'fully implemented yet.'
+        'fully implemented yet.'
     )
     nodeLabels: config.Param<boolean> = new config.Param(
         true,
@@ -401,20 +158,20 @@
     testWorkflow: config.Param<string | null> = new config.Param(
         null,
         'When profiling the application (e.g. with the `./run profile` command), this argument ' +
-            'chooses what is profiled.'
+        'chooses what is profiled.'
     )
     skipMinVersionCheck: config.Param<boolean> = new config.Param(
         Version.isDev(),
         'Controls whether the minimum engine version check should be performed. It is set to ' +
-            '`true` in local builds.'
+        '`true` in local builds.'
     )
     debug: config.Param<boolean> = new config.Param(
         Version.isDev(),
         'Controls whether the application should be run in the debug mode. In this mode all logs ' +
-            'are printed to the console. Otherwise, the logs are hidden unless explicitly shown ' +
-            'by calling `showLogs`. Moreover, additional logs from libraries are printed in ' +
-            'this mode, including Mixpanel logs. The debug mode is set to `true` by default in ' +
-            'local builds.'
+        'are printed to the console. Otherwise, the logs are hidden unless explicitly shown ' +
+        'by calling `showLogs`. Moreover, additional logs from libraries are printed in ' +
+        'this mode, including Mixpanel logs. The debug mode is set to `true` by default in ' +
+        'local builds.'
     )
     preferredEngineVersion: config.Param<semver.SemVer> = new config.Param(
         Version.ide,
@@ -430,7 +187,6 @@
 // === Main Entry Point ===
 // ========================
 
-<<<<<<< HEAD
 class Main {
     async main(inputConfig: any) {
         const config = Object.assign(
@@ -449,60 +205,6 @@
                 engineVersion: BUILD_INFO.default.engineVersion,
             },
         })
-=======
-function style_root() {
-    let root = document.getElementById('root')
-    root.style.backgroundColor = 'rgb(249,250,251)'
-}
-
-/// Waits for the window to finish its show animation. It is used when the website is run in
-/// Electron. Please note that it returns immediately in the web browser.
-async function windowShowAnimation() {
-    // @ts-ignore
-    await window.showAnimation
-}
-
-function disableContextMenu() {
-    document.body.addEventListener('contextmenu', e => {
-        e.preventDefault()
-    })
-}
-
-function ok(value: any) {
-    return value !== null && value !== undefined
-}
-
-class Config {
-    public entry: string = undefined
-    public project: string = undefined
-    public project_manager: string = undefined
-    public language_server_rpc: string = undefined
-    public language_server_data: string = undefined
-    public namespace: string = undefined
-    public platform: string = undefined
-    public frame: boolean = false
-    public theme: string = undefined
-    public dark_theme: boolean = false
-    public high_contrast: boolean = false
-    public use_loader: boolean = true
-    public wasm_url: string = '/assets/ide.wasm'
-    public wasm_glue_url: string = '/assets/wasm_imports.js'
-    public node_labels: boolean = true
-    public crash_report_host: string = defaultLogServerHost
-    public data_gathering: boolean = true
-    public mixpanel_token: string = '5b541aeab5e08f313cdc1d1bbebc12ac'
-    public is_in_cloud: boolean = false
-    public verbose: boolean = false
-    public authentication_enabled: boolean = true
-    public email: string = undefined
-    public application_config_url: string =
-        'https://raw.githubusercontent.com/enso-org/ide/develop/config.json'
-    public test_workflow: string = undefined
-    public skip_min_version_check: boolean = Versions.isDevVersion()
-    public preferred_engine_version: SemVer = Versions.ideVersion
-    public enable_new_component_browser: boolean = true
-    public emit_user_timing_measurements: boolean = false
->>>>>>> 86eee619
 
         if (appInstance.initialized) {
             let mixpanelLogger = null
