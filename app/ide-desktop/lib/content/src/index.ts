--- conflicted
+++ resolved
@@ -4,16 +4,11 @@
 
 // @ts-ignore
 import globalConfig from '../../../../gui/config.yaml'
-<<<<<<< HEAD
-import * as app from '../../../../../target/ensogl-pack/dist/index'
+import * as app from '../../../../../target/ensogl-pack/linked-dist/index'
 import * as semver from 'semver'
+import { Version, options } from 'enso-content-config'
 import * as authentication from 'enso-studio-authentication'
 import { AppProps } from 'enso-studio-authentication'
-=======
-import * as app from '../../../../../target/ensogl-pack/linked-dist/index'
-import * as semver from 'semver'
->>>>>>> ccdfaca5
-import { Version, options } from 'enso-content-config'
 
 const logger = app.log.logger
 
@@ -112,18 +107,12 @@
                 displayDeprecatedVersionDialog()
             } else {
                 if (
-<<<<<<< HEAD
 
                     options.options.authentication.value
                     // FIXME [PB]: No such option in config entry, ask Wojciech?
                     //options.options.authentication.value &&
                     //options.groups.startup.options.entry.value !=
                     //    options.groups.startup.options.entry.default
-=======
-                    options.options.authentication.value &&
-                    options.groups.startup.options.entry.value !=
-                        options.groups.startup.options.entry.default
->>>>>>> ccdfaca5
                 ) {
                     //const hideAuth = () => {
                     //    const auth = document.getElementById('authentication')
