--- conflicted
+++ resolved
@@ -6,11 +6,8 @@
 
 import * as common from 'enso-common'
 import * as contentConfig from 'enso-content-config'
-<<<<<<< HEAD
 import * as dashboard from 'enso-authentication'
-=======
 import * as detect from 'enso-common/src/detect'
->>>>>>> 191f4453
 
 import * as app from '../../../../../target/ensogl-pack/linked-dist'
 import GLOBAL_CONFIG from '../../../../gui/config.yaml' assert { type: 'yaml' }
