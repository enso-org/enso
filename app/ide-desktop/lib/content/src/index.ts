/** @file This module is responsible for loading the WASM binary, its dependencies, and providing
 * the user with a visual representation of this process (welcome screen). It also implements a view
 * allowing to choose a debug rendering test from. */

import * as semver from 'semver'
import * as toastify from 'react-toastify'

import * as common from 'enso-common'
import * as contentConfig from 'enso-content-config'
import * as dashboard from 'enso-authentication'
import * as detect from 'enso-common/src/detect'

import * as app from '../../../../../target/ensogl-pack/linked-dist'
import * as remoteLog from './remoteLog'
import GLOBAL_CONFIG from '../../../../gui/config.yaml' assert { type: 'yaml' }

const logger = app.log.logger

// =================
// === Constants ===
// =================

/** The name of the `localStorage` key storing the initial URL of the app. */
const INITIAL_URL_KEY = `${common.PRODUCT_NAME.toLowerCase()}-initial-url`
/** Path to the SSE endpoint over which esbuild sends events. */
const ESBUILD_PATH = './esbuild'
/** SSE event indicating a build has finished. */
const ESBUILD_EVENT_NAME = 'change'
/** Path to the serice worker that caches assets for offline usage.
 * In development, it also resolves all extensionless paths to `/index.html`.
 * This is required for client-side routing to work when doing `./run gui watch`.
 */
const SERVICE_WORKER_PATH = './serviceWorker.js'
/** One second in milliseconds. */
const SECOND = 1000
/** Time in seconds after which a `fetchTimeout` ends. */
const FETCH_TIMEOUT = 300

// ===================
// === Live reload ===
// ===================

<<<<<<< HEAD
if (detect.IS_DEV_MODE && !detect.isRunningInElectron()) {
=======
if (IS_DEV_MODE && !detect.isOnElectron()) {
>>>>>>> e0ef0a25
    new EventSource(ESBUILD_PATH).addEventListener(ESBUILD_EVENT_NAME, () => {
        // This acts like `location.reload`, but it preserves the query-string.
        // The `toString()` is to bypass a lint without using a comment.
        location.href = location.href.toString()
    })
}
void (async () => {
    const registration = await navigator.serviceWorker.getRegistration()
    await registration?.unregister()
    await navigator.serviceWorker.register(SERVICE_WORKER_PATH)
})()

// =============
// === Fetch ===
// =============

/** Returns an `AbortController` that aborts after the specified number of seconds. */
function timeout(timeSeconds: number) {
    const controller = new AbortController()
    setTimeout(() => {
        controller.abort()
    }, timeSeconds * SECOND)
    return controller
}

/** A version of `fetch` which times out after the provided time. */
async function fetchTimeout(url: string, timeoutSeconds: number): Promise<unknown> {
    return fetch(url, { signal: timeout(timeoutSeconds).signal }).then(response => {
        const statusCodeOK = 200
        if (response.status === statusCodeOK) {
            return response.json()
        } else {
            throw new Error(`Failed to fetch '${url}'. Response status: ${response.status}.`)
        }
    })
}

/** Return `true` if the current application version is still supported and `false` otherwise.
 *
 * Function downloads the application config containing the minimum supported version from GitHub
 * and compares it with the version of the `client` js package. When the function is unable to
 * download the application config, or one of the compared versions does not match the semver
 * scheme, it returns `true`. */
async function checkMinSupportedVersion(config: typeof contentConfig.OPTIONS) {
    let supported = false
    if (config.groups.engine.options.skipMinVersionCheck.value) {
        supported = true
    } else {
        try {
            const appConfig = await fetchTimeout(
                config.groups.engine.options.configUrl.value,
                FETCH_TIMEOUT
            )
            if (
                typeof appConfig === 'object' &&
                appConfig != null &&
                'minimumSupportedVersion' in appConfig
            ) {
                const minSupportedVersion = appConfig.minimumSupportedVersion
                if (typeof minSupportedVersion !== 'string') {
                    logger.error('The minimum supported version is not a string.')
                } else {
                    const comparator = new semver.Comparator(`>=${minSupportedVersion}`)
                    supported = comparator.test(contentConfig.VERSION.ide)
                }
            } else {
                logger.error('The application config is not an object.')
            }
        } catch (e) {
            console.error('Minimum version check failed.', e)
            supported = true
        }
    }
    return supported
}

/** Display information that the current app version is deprecated. */
function displayDeprecatedVersionDialog() {
    const versionCheckText = document.createTextNode(
        'This version is no longer supported. Please download a new one.'
    )

    const root = document.getElementById('root')
    const versionCheckDiv = document.createElement('div')
    versionCheckDiv.id = 'version-check'
    versionCheckDiv.className = 'auth-info'
    versionCheckDiv.style.display = 'block'
    versionCheckDiv.appendChild(versionCheckText)
    if (root == null) {
        console.error('Cannot find the root DOM element.')
    } else {
        root.appendChild(versionCheckDiv)
    }
}

// ========================
// === Main entry point ===
// ========================

/** Nested configuration options with `string` values. */
interface StringConfig {
    [key: string]: StringConfig | string
}

/** Configuration options for the authentication flow and dashboard. */
interface AuthenticationConfig {
    projectManagerUrl: string | null
    isInAuthenticationFlow: boolean
    shouldUseAuthentication: boolean
    shouldUseNewDashboard: boolean
    initialProjectName: string | null
    inputConfig: StringConfig | null
}

/** Contains the entrypoint into the IDE. */
class Main implements AppRunner {
    app: app.App | null = null
    toast = toastify.toast

    /** Stop an app instance, if one is running. */
    stopApp() {
        this.app?.stop()
    }

    /** Run an app instance with the specified configuration.
     * This includes the scene to run and the WebSocket endpoints to the backend. */
    async runApp(
        inputConfig: StringConfig | null,
        accessToken: string | null,
        loggingMetadata?: object
    ) {
        this.stopApp()

        /** FIXME: https://github.com/enso-org/enso/issues/6475
         * Default values names are out of sync with values used in code.
         * Rather than setting fixed values here we need to fix default values in config. */
        const config = Object.assign(
            {
                loader: {
                    wasmUrl: 'pkg-opt.wasm',
                },
            },
            inputConfig
        )

        const configOptions = contentConfig.OPTIONS.clone()

        const newApp = new app.App({
            config,
            configOptions,
            packageInfo: {
                version: BUILD_INFO.version,
                engineVersion: BUILD_INFO.engineVersion,
            },
        })

        // We override the remote logger stub with the "real" one. Eventually the runner should not be aware of the
        // remote logger at all, and it should be integrated with our logging infrastructure.
        const remoteLogger = accessToken != null ? new remoteLog.RemoteLogger(accessToken) : null
        newApp.remoteLog = async (message: string, metadata: unknown) => {
            const metadataObject =
                typeof metadata === 'object' && metadata != null ? metadata : { metadata }
            const actualMetadata =
                loggingMetadata == null ? metadata : { ...loggingMetadata, ...metadataObject }
            if (newApp.config.options.dataCollection.value && remoteLogger != null) {
                await remoteLogger.remoteLog(message, actualMetadata)
            } else {
                const logMessage = [
                    'Not sending log to remote server. Data collection is disabled.',
                    `Message: "${message}"`,
                    `Metadata: ${JSON.stringify(actualMetadata)}`,
                ].join(' ')

                logger.log(logMessage)
            }
        }
        this.app = newApp

        if (!this.app.initialized) {
            console.error('Failed to initialize the application.')
        } else {
            if (!(await checkMinSupportedVersion(configOptions))) {
                displayDeprecatedVersionDialog()
            } else {
                const email = configOptions.groups.authentication.options.email.value
                // The default value is `""`, so a truthiness check is most appropriate here.
                if (email) {
                    logger.log(`User identified as '${email}'.`)
                }
                void this.app.run()
            }
        }
    }

    /** The entrypoint into the IDE. */
    main(inputConfig?: StringConfig) {
        /** Note: Signing out always redirects to `/`. It is impossible to make this work,
         * as it is not possible to distinguish between having just logged out, and explicitly
         * opening a page with no URL parameters set.
         *
         * Client-side routing endpoints are explicitly not supported for live-reload, as they are
         * transitional pages that should not need live-reload when running `gui watch`. */
        const url = new URL(location.href)
        const isInAuthenticationFlow = url.searchParams.has('code') && url.searchParams.has('state')
        const authenticationUrl = location.href
        if (isInAuthenticationFlow) {
            history.replaceState(null, '', localStorage.getItem(INITIAL_URL_KEY))
        }
        const configOptions = contentConfig.OPTIONS.clone()
        const parseOk = configOptions.loadAllAndDisplayHelpIfUnsuccessful([app.urlParams()])
        if (isInAuthenticationFlow) {
            history.replaceState(null, '', authenticationUrl)
        } else {
            localStorage.setItem(INITIAL_URL_KEY, location.href)
        }
        if (parseOk) {
            const shouldUseAuthentication = configOptions.options.authentication.value
            const shouldUseNewDashboard =
                configOptions.groups.featurePreview.options.newDashboard.value
            const isOpeningMainEntryPoint =
                configOptions.groups.startup.options.entry.value ===
                configOptions.groups.startup.options.entry.default
            const initialProjectName = configOptions.groups.startup.options.project.value || null
            // This does not need to be removed from the URL, but only because local projects
            // also use the Project Manager URL, and remote (cloud) projects remove the URL
            // completely.
            const projectManagerUrl =
                configOptions.groups.engine.options.projectManagerUrl.value || null
            // This MUST be removed as it would otherwise override the `startup.project` passed
            // explicitly in `ide.tsx`.
            if (isOpeningMainEntryPoint && url.searchParams.has('startup.project')) {
                url.searchParams.delete('startup.project')
                history.replaceState(null, '', url.toString())
            }
            if ((shouldUseAuthentication || shouldUseNewDashboard) && isOpeningMainEntryPoint) {
                this.runAuthentication({
                    isInAuthenticationFlow,
                    projectManagerUrl,
                    shouldUseAuthentication,
                    shouldUseNewDashboard,
                    initialProjectName,
                    inputConfig: inputConfig ?? null,
                })
            } else {
                void this.runApp(inputConfig ?? null, null)
            }
        }
    }

    /** Begins the authentication UI flow. */
    runAuthentication(config: AuthenticationConfig) {
        /** TODO [NP]: https://github.com/enso-org/cloud-v2/issues/345
         * `content` and `dashboard` packages **MUST BE MERGED INTO ONE**. The IDE
         * should only have one entry point. Right now, we have two. One for the cloud
         * and one for the desktop. */
        /** FIXME [PB]: https://github.com/enso-org/cloud-v2/issues/366
         * React hooks rerender themselves multiple times. It is resulting in multiple
         * Enso main scene being initialized. As a temporary workaround we check whether
         * appInstance was already ran. Target solution should move running appInstance
         * where it will be called only once. */
        dashboard.run({
            appRunner: this,
            logger,
            supportsLocalBackend: SUPPORTS_LOCAL_BACKEND,
            supportsDeepLinks: SUPPORTS_DEEP_LINKS,
            projectManagerUrl: config.projectManagerUrl,
            isAuthenticationDisabled: !config.shouldUseAuthentication,
            shouldShowDashboard: config.shouldUseNewDashboard,
            initialProjectName: config.initialProjectName,
            onAuthenticated: (accessToken: string | null) => {
                if (config.isInAuthenticationFlow) {
                    const initialUrl = localStorage.getItem(INITIAL_URL_KEY)
                    if (initialUrl != null) {
                        // This is not used past this point, however it is set to the initial URL
                        // to make refreshing work as expected.
                        history.replaceState(null, '', initialUrl)
                    }
                }
                if (!config.shouldUseNewDashboard) {
                    document.getElementById('enso-dashboard')?.remove()
                    const ideElement = document.getElementById('root')
                    if (ideElement) {
                        ideElement.style.top = ''
                        ideElement.style.display = ''
                    }
                    if (this.app == null) {
                        void this.runApp(config.inputConfig, accessToken)
                    }
                }
            },
        })
    }
}

// @ts-expect-error `globalConfig.windowAppScopeName` is not known at typecheck time.
// eslint-disable-next-line @typescript-eslint/no-unsafe-member-access
window[GLOBAL_CONFIG.windowAppScopeName] = new Main()<|MERGE_RESOLUTION|>--- conflicted
+++ resolved
@@ -40,11 +40,7 @@
 // === Live reload ===
 // ===================
 
-<<<<<<< HEAD
-if (detect.IS_DEV_MODE && !detect.isRunningInElectron()) {
-=======
-if (IS_DEV_MODE && !detect.isOnElectron()) {
->>>>>>> e0ef0a25
+if (detect.IS_DEV_MODE && !detect.isOnElectron()) {
     new EventSource(ESBUILD_PATH).addEventListener(ESBUILD_EVENT_NAME, () => {
         // This acts like `location.reload`, but it preserves the query-string.
         // The `toString()` is to bypass a lint without using a comment.
