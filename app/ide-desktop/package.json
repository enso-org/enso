{
  "version": "1.0.0",
  "type": "module",
  "author": {
    "name": "Enso Team",
    "email": "contact@enso.org"
  },
  "homepage": "https://github.com/enso-org/enso",
  "repository": {
    "type": "git",
    "url": "git@github.com:enso-org/enso.git"
  },
  "bugs": {
    "url": "https://github.com/enso-org/enso/issues"
  },
  "name": "root",
  "private": true,
  "workspaces": [
    "lib/assets",
    "lib/client",
    "lib/common",
    "lib/content",
    "lib/content-config",
    "lib/dashboard",
    "lib/dashboard/src/authentication",
    "lib/esbuild-plugin-copy-directories",
    "lib/icons"
  ],
  "devDependencies": {
    "@typescript-eslint/eslint-plugin": "^5.55.0",
    "@typescript-eslint/parser": "^5.55.0",
    "cross-env": "^7.0.3",
    "eslint": "^8.36.0",
    "eslint-plugin-jsdoc": "^40.0.2",
    "eslint-plugin-react": "^7.32.2",
    "eslint-plugin-react-hooks": "^4.6.0"
  },
  "scripts": {
    "watch": "npm run watch --workspace enso-content",
    "watch-dashboard": "npm run watch --workspace enso-dashboard",
    "build-dashboard": "npm run build --workspace enso-dashboard",
<<<<<<< HEAD
    "typecheck": "npx tsc -p lib/types/tsconfig.json && npm run typecheck --workspace enso && npm run typecheck --workspace enso-content && npm run typecheck --workspace enso-dashboard && npm run typecheck --workspace enso-authentication",
    "lint": "npm install && npm run typecheck && npx eslint ."
=======
    "test": "npm run test --workspace enso-dashboard",
    "typecheck": "npx tsc -p lib/types/tsconfig.json && npm run typecheck --workspace enso && npm run typecheck --workspace enso-content && npm run typecheck --workspace enso-dashboard && npm run typecheck --workspace enso-authentication"
>>>>>>> de81643a
  },
  "dependencies": {
    "eslint-plugin-react": "^7.32.2",
    "eslint-plugin-react-hooks": "^4.6.0"
  }
}<|MERGE_RESOLUTION|>--- conflicted
+++ resolved
@@ -39,13 +39,9 @@
     "watch": "npm run watch --workspace enso-content",
     "watch-dashboard": "npm run watch --workspace enso-dashboard",
     "build-dashboard": "npm run build --workspace enso-dashboard",
-<<<<<<< HEAD
     "typecheck": "npx tsc -p lib/types/tsconfig.json && npm run typecheck --workspace enso && npm run typecheck --workspace enso-content && npm run typecheck --workspace enso-dashboard && npm run typecheck --workspace enso-authentication",
-    "lint": "npm install && npm run typecheck && npx eslint ."
-=======
     "test": "npm run test --workspace enso-dashboard",
-    "typecheck": "npx tsc -p lib/types/tsconfig.json && npm run typecheck --workspace enso && npm run typecheck --workspace enso-content && npm run typecheck --workspace enso-dashboard && npm run typecheck --workspace enso-authentication"
->>>>>>> de81643a
+    "lint": "npm install && npm run test && npm run typecheck && npx eslint ."
   },
   "dependencies": {
     "eslint-plugin-react": "^7.32.2",
