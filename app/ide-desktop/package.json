{
  "version": "1.0.0",
  "type": "module",
  "author": {
    "name": "Enso Team",
    "email": "contact@enso.org"
  },
  "homepage": "https://github.com/enso-org/enso",
  "repository": {
    "type": "git",
    "url": "git@github.com:enso-org/enso.git"
  },
  "bugs": {
    "url": "https://github.com/enso-org/enso/issues"
  },
  "name": "root",
  "private": true,
  "workspaces": [
    "lib/client",
    "lib/common",
    "lib/content",
    "lib/dashboard",
    "lib/dashboard/src/authentication",
    "lib/content-config",
<<<<<<< HEAD
    "lib/copy-plugin",
=======
    "lib/esbuild-plugin-copy-directories",
>>>>>>> 467d3df4
    "lib/icons"
  ],
  "devDependencies": {
    "@typescript-eslint/eslint-plugin": "^5.55.0",
    "@typescript-eslint/parser": "^5.55.0",
    "cross-env": "^7.0.3",
    "eslint": "^8.36.0",
    "eslint-plugin-jsdoc": "^40.0.2"
  },
  "scripts": {
    "watch": "npm run watch --workspace enso-content",
    "watch-dashboard": "npm run watch --workspace enso-dashboard",
    "build-dashboard": "npm run build --workspace enso-dashboard",
    "typecheck": "npm run typecheck --workspace enso; npm run typecheck --workspace enso-content; npm run typecheck --workspace enso-dashboard; npm run typecheck --workspace enso-authentication"
  }
}<|MERGE_RESOLUTION|>--- conflicted
+++ resolved
@@ -22,11 +22,7 @@
     "lib/dashboard",
     "lib/dashboard/src/authentication",
     "lib/content-config",
-<<<<<<< HEAD
-    "lib/copy-plugin",
-=======
     "lib/esbuild-plugin-copy-directories",
->>>>>>> 467d3df4
     "lib/icons"
   ],
   "devDependencies": {
