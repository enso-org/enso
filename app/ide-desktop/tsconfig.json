--- conflicted
+++ resolved
@@ -5,11 +5,6 @@
     "forceConsistentCasingInFileNames": true,
     "module": "ESNext",
     "moduleResolution": "node",
-<<<<<<< HEAD
-    "allowSyntheticDefaultImports": true,
-    "strictNullChecks": true,
-    "resolveJsonModule": true
-=======
     "noImplicitOverride": true,
     "noUncheckedIndexedAccess": true,
     "noImplicitAny": true,
@@ -21,7 +16,6 @@
     "strictNullChecks": true,
     "strictPropertyInitialization": true,
     "target": "ES2019"
->>>>>>> 8830e958
   },
   "ts-node": {
     "esm": true
