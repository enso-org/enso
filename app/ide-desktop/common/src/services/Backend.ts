/** @file Type definitions common between all backends. */

import type { TextId } from '../text'
import * as array from '../utilities/data/array'
import * as dateTime from '../utilities/data/dateTime'
import * as newtype from '../utilities/data/newtype'
import * as permissions from '../utilities/permissions'
import * as uniqueString from '../utilities/uniqueString'

// ================
// === Newtypes ===
// ================

// These are constructor functions that construct values of the type they are named after.
/* eslint-disable @typescript-eslint/no-redeclare */

/** Unique identifier for an organization. */
export type OrganizationId = newtype.Newtype<string, 'OrganizationId'>
export const OrganizationId = newtype.newtypeConstructor<OrganizationId>()

/** Unique identifier for a user in an organization. */
export type UserId = newtype.Newtype<string, 'UserId'>
export const UserId = newtype.newtypeConstructor<UserId>()

/** Unique identifier for a user group. */
export type UserGroupId = newtype.Newtype<string, 'UserGroupId'>
export const UserGroupId = newtype.newtypeConstructor<UserGroupId>()

/** Unique identifier for a directory. */
export type DirectoryId = newtype.Newtype<string, 'DirectoryId'>
export const DirectoryId = newtype.newtypeConstructor<DirectoryId>()

/** Unique identifier for an asset representing the items inside a directory for which the
 * request to retrive the items has not yet completed. */
export type LoadingAssetId = newtype.Newtype<string, 'LoadingAssetId'>
export const LoadingAssetId = newtype.newtypeConstructor<LoadingAssetId>()

/** Unique identifier for an asset representing the nonexistent children of an empty directory. */
export type EmptyAssetId = newtype.Newtype<string, 'EmptyAssetId'>
export const EmptyAssetId = newtype.newtypeConstructor<EmptyAssetId>()

/** Unique identifier for a user's project. */
export type ProjectId = newtype.Newtype<string, 'ProjectId'>
export const ProjectId = newtype.newtypeConstructor<ProjectId>()

/** Unique identifier for an uploaded file. */
export type FileId = newtype.Newtype<string, 'FileId'>
export const FileId = newtype.newtypeConstructor<FileId>()

/** Unique identifier for a secret environment variable. */
export type SecretId = newtype.Newtype<string, 'SecretId'>
export const SecretId = newtype.newtypeConstructor<SecretId>()

/** Unique identifier for a project session. */
export type ProjectSessionId = newtype.Newtype<string, 'ProjectSessionId'>
export const ProjectSessionId = newtype.newtypeConstructor<ProjectSessionId>()

/** Unique identifier for a project execution. */
export type ProjectExecutionId = newtype.Newtype<string, 'ProjectExecutionId'>
export const ProjectExecutionId = newtype.newtypeConstructor<ProjectExecutionId>()

/** Unique identifier for a Datalink. */
export type DatalinkId = newtype.Newtype<string, 'DatalinkId'>
export const DatalinkId = newtype.newtypeConstructor<DatalinkId>()

/** Unique identifier for a version of an S3 object. */
export type S3ObjectVersionId = newtype.Newtype<string, 'S3ObjectVersionId'>
export const S3ObjectVersionId = newtype.newtypeConstructor<S3ObjectVersionId>()

/** Unique identifier for an arbitrary asset. */
export type AssetId = IdType[keyof IdType]

/** Unique identifier for a payment checkout session. */
export type CheckoutSessionId = newtype.Newtype<string, 'CheckoutSessionId'>
export const CheckoutSessionId = newtype.newtypeConstructor<CheckoutSessionId>()

/**
 * Unique identifier for a subscription.
 */
export type SubscriptionId = newtype.Newtype<string, 'SubscriptionId'>
export const SubscriptionId = newtype.newtypeConstructor<SubscriptionId>()

/** The name of an asset label. */
export type LabelName = newtype.Newtype<string, 'LabelName'>
export const LabelName = newtype.newtypeConstructor<LabelName>()

/** Unique identifier for a label. */
export type TagId = newtype.Newtype<string, 'TagId'>
export const TagId = newtype.newtypeConstructor<TagId>()

/** A URL. */
export type Address = newtype.Newtype<string, 'Address'>
export const Address = newtype.newtypeConstructor<Address>()

/** A HTTPS URL. */
export type HttpsUrl = newtype.Newtype<string, 'HttpsUrl'>
export const HttpsUrl = newtype.newtypeConstructor<HttpsUrl>()

/** An email address. */
export type EmailAddress = newtype.Newtype<string, 'EmailAddress'>
export const EmailAddress = newtype.newtypeConstructor<EmailAddress>()

/** An AWS S3 file path. */
export type S3FilePath = newtype.Newtype<string, 'S3FilePath'>
export const S3FilePath = newtype.newtypeConstructor<S3FilePath>()

/** An AWS machine configuration. */
export type Ami = newtype.Newtype<string, 'Ami'>
export const Ami = newtype.newtypeConstructor<Ami>()

/** An identifier for an entity with an {@link AssetPermission} for an {@link Asset}. */
export type UserPermissionIdentifier = UserGroupId | UserId

/** An filesystem path. Only present on the local backend. */
export type Path = newtype.Newtype<string, 'Path'>
export const Path = newtype.newtypeConstructor<Path>()

/* eslint-enable @typescript-eslint/no-redeclare */

/** Whether a given {@link string} is an {@link UserId}. */
export function isUserId(id: string): id is UserId {
  return id.startsWith('user-')
}

/** Whether a given {@link string} is an {@link UserGroupId}. */
export function isUserGroupId(id: string): id is UserGroupId {
  return id.startsWith('usergroup-')
}

const PLACEHOLDER_USER_GROUP_PREFIX = 'usergroup-placeholder-'

/** Whether a given {@link UserGroupId} represents a user group that does not yet exist on the
 * server. */
export function isPlaceholderUserGroupId(id: string) {
  return id.startsWith(PLACEHOLDER_USER_GROUP_PREFIX)
}

/** Return a new {@link UserGroupId} that represents a placeholder user group that is yet to finish
 * being created on the backend. */
export function newPlaceholderUserGroupId() {
  return UserGroupId(`${PLACEHOLDER_USER_GROUP_PREFIX}${uniqueString.uniqueString()}`)
}

// =============
// === Types ===
// =============

/** The {@link Backend} variant. If a new variant is created, it should be added to this enum. */
export enum BackendType {
  local = 'local',
  remote = 'remote',
}

/** Metadata uniquely identifying a user inside an organization. */
export interface UserInfo {
  /** The ID of the parent organization. If this is a sole user, they are implicitly in an
   * organization consisting of only themselves. */
  readonly organizationId: OrganizationId
  /** The name of the parent organization. */
  readonly organizationName?: string
  /** The ID of this user.
   *
   * The user ID is globally unique. Thus, the user ID is always sufficient to uniquely identify a
   * user. The user ID is guaranteed to never change, once assigned. For these reasons, the user ID
   * should be the preferred way to uniquely refer to a user. That is, when referring to a user,
   * prefer this field over `name`, `email`, `subject`, or any other mechanism, where possible. */
  readonly userId: UserId
  readonly name: string
  readonly email: EmailAddress
}

/** A user in the application. These are the primary owners of a project. */
export interface User extends UserInfo {
  /** If `false`, this account is awaiting acceptance from an administrator, and endpoints other than
   * `usersMe` will not work. */
  readonly isEnabled: boolean
  readonly isOrganizationAdmin: boolean
  readonly rootDirectoryId: DirectoryId
  readonly profilePicture?: HttpsUrl
  readonly userGroups: readonly UserGroupId[] | null
  readonly removeAt?: dateTime.Rfc3339DateTime | null
  readonly plan?: Plan | undefined
}

/** A `Directory` returned by `createDirectory`. */
export interface CreatedDirectory {
  readonly id: DirectoryId
  readonly parentId: DirectoryId
  readonly title: string
}

/** Possible states that a project can be in. */
export enum ProjectState {
  created = 'Created',
  new = 'New',
  scheduled = 'Scheduled',
  openInProgress = 'OpenInProgress',
  provisioned = 'Provisioned',
  opened = 'Opened',
  closed = 'Closed',
  /** A frontend-specific state, representing a project that should be displayed as
   * `openInProgress`, but has not yet been added to the backend. */
  placeholder = 'Placeholder',
  /** A frontend-specific state, representing a project that should be displayed as `closed`,
   * but is still in the process of shutting down. */
  closing = 'Closing',
}

/** Wrapper around a project state value. */
export interface ProjectStateType {
  readonly type: ProjectState
  readonly volumeId: string
  readonly instanceId?: string
  readonly executeAsync?: boolean
  readonly address?: string
  readonly securityGroupId?: string
  readonly ec2Id?: string
  readonly ec2PublicIpAddress?: string
  readonly currentSessionId?: string
  readonly openedBy?: EmailAddress
}

export const IS_OPENING: Readonly<Record<ProjectState, boolean>> = {
  [ProjectState.created]: false,
  [ProjectState.new]: false,
  [ProjectState.scheduled]: true,
  [ProjectState.openInProgress]: true,
  [ProjectState.provisioned]: true,
  [ProjectState.opened]: false,
  [ProjectState.closed]: false,
  [ProjectState.placeholder]: true,
  [ProjectState.closing]: false,
}

export const IS_OPENING_OR_OPENED: Readonly<Record<ProjectState, boolean>> = {
  [ProjectState.created]: false,
  [ProjectState.new]: false,
  [ProjectState.scheduled]: true,
  [ProjectState.openInProgress]: true,
  [ProjectState.provisioned]: true,
  [ProjectState.opened]: true,
  [ProjectState.closed]: false,
  [ProjectState.placeholder]: true,
  [ProjectState.closing]: false,
}

/** Common `Project` fields returned by all `Project`-related endpoints. */
export interface BaseProject {
  readonly organizationId: OrganizationId
  readonly projectId: ProjectId
  readonly name: string
}

/** A `Project` returned by `createProject`. */
export interface CreatedProject extends BaseProject {
  readonly state: ProjectStateType
  readonly packageName: string
}

/** A `Project` returned by the `listProjects` endpoint. */
export interface ListedProjectRaw extends CreatedProject {
  readonly address?: Address
}

/** A `Project` returned by `listProjects`. */
export interface ListedProject extends CreatedProject {
  readonly binaryAddress: Address | null
  readonly jsonAddress: Address | null
  readonly ydocAddress: Address | null
}

/** A `Project` returned by `updateProject`. */
export interface UpdatedProject extends BaseProject {
  readonly ami: Ami | null
  readonly ideVersion: VersionNumber | null
  readonly engineVersion: VersionNumber | null
}

/** A user/organization's project containing and/or currently executing code. */
export interface ProjectRaw extends ListedProjectRaw {
  // eslint-disable-next-line @typescript-eslint/naming-convention
  readonly ide_version: VersionNumber | null
  // eslint-disable-next-line @typescript-eslint/naming-convention
  readonly engine_version: VersionNumber | null
}

/** A user/organization's project containing and/or currently executing code. */
export interface Project extends ListedProject {
  readonly ideVersion: VersionNumber | null
  readonly engineVersion: VersionNumber | null
  readonly openedBy?: EmailAddress
  /** On the Remote (Cloud) Backend, this is a S3 url that is valid for only 120 seconds. */
  readonly url?: HttpsUrl
}

/** A user/organization's project containing and/or currently executing code. */
export interface BackendProject extends Project {
  /** This must not be null as it is required to determine the base URL for backend assets. */
  readonly ideVersion: VersionNumber
}

/** A specific session of a project being opened and used. */
export interface ProjectSession {
  readonly projectId: ProjectId
  readonly projectSessionId: ProjectSessionId
  readonly createdAt: dateTime.Rfc3339DateTime
  readonly closedAt?: dateTime.Rfc3339DateTime
  readonly userEmail: EmailAddress
}

export const PROJECT_PARALLEL_MODES = ['ignore', 'restart', 'parallel'] as const

export const PARALLEL_MODE_TO_TEXT_ID = {
  ignore: 'ignoreParallelMode',
  restart: 'restartParallelMode',
  parallel: 'parallelParallelMode',
} satisfies {
  [K in ProjectParallelMode]: TextId & `${K}ParallelMode`
}

export const PARALLEL_MODE_TO_DESCRIPTION_ID = {
  ignore: 'ignoreParallelModeDescription',
  restart: 'restartParallelModeDescription',
  parallel: 'parallelParallelModeDescription',
} satisfies {
  [K in ProjectParallelMode]: TextId & `${K}ParallelModeDescription`
}

/** The behavior when manually starting a new execution when the previous one is not yet complete.
 * One of the following:
 * - `ignore` - do not start the new execution.
 * - `restart` - stop the old execution and start the new execution.
 * - `parallel` - keep the old execution running but also run the new execution.
 */
export type ProjectParallelMode = (typeof PROJECT_PARALLEL_MODES)[number]

export const PROJECT_REPEAT_INTERVALS = ['hourly', 'daily', 'weekly', 'monthly'] as const

export const REPEAT_INTERVAL_TO_TEXT_ID = {
  hourly: 'hourlyRepeatInterval',
  daily: 'dailyRepeatInterval',
  weekly: 'weeklyRepeatInterval',
  monthly: 'monthlyRepeatInterval',
} satisfies {
  [K in ProjectRepeatInterval]: TextId & `${K}RepeatInterval`
}

/** The interval at which a project schedule repeats. */
export type ProjectRepeatInterval = (typeof PROJECT_REPEAT_INTERVALS)[number]

/** The times during each interval to trigger executions. */
export interface ProjectScheduleTime {
  readonly date?: number | undefined
  readonly day?: number | undefined
  readonly hour?: number | undefined
  readonly minute: number
}

/** Metadata for a {@link ProjectExecution}. */
export interface ProjectExecutionInfo {
  readonly projectId: ProjectId
  readonly repeatInterval: ProjectRepeatInterval
  readonly time: ProjectScheduleTime
  readonly parallelMode: ProjectParallelMode
  readonly maxDurationMinutes: number
}

/** A specific execution schedule of a project. */
export interface ProjectExecution extends ProjectExecutionInfo {
  readonly enabled: boolean
  readonly projectExecutionId: ProjectExecutionId
  readonly versionId: S3ObjectVersionId
}

/** Metadata describing the location of an uploaded file. */
export interface FileLocator {
  readonly fileId: FileId
  readonly fileName: string | null
  readonly path: S3FilePath
}

/** Metadata uniquely identifying an uploaded file. */
export interface FileInfo {
  /* TODO: Should potentially be S3FilePath,
   * but it's just string on the backend. */
  readonly path: string
  readonly id: FileId
  readonly project: CreatedProject | null
}

/** Metadata for a file. */
export interface FileMetadata {
  readonly size: number
}

/** All metadata related to a file. */
export interface FileDetails {
  readonly file: FileLocator
  readonly metadata: FileMetadata
  /** On the Remote (Cloud) Backend, this is a S3 url that is valid for only 120 seconds. */
  readonly url?: string
}

/** A secret environment variable. */
export interface Secret {
  readonly id: SecretId
  readonly value: string
}

/** A secret environment variable and metadata uniquely identifying it. */
export interface SecretAndInfo {
  readonly id: SecretId
  readonly name: string
  readonly value: string
}

/** Metadata uniquely identifying a secret environment variable. */
export interface SecretInfo {
  readonly name: string
  readonly id: SecretId
  readonly path: string
}

/** A Datalink. */
export type Datalink = newtype.Newtype<unknown, 'Datalink'>

/** Metadata uniquely identifying a Datalink. */
export interface DatalinkInfo {
  readonly id: DatalinkId
}

/** A label. */
export interface Label {
  readonly id: TagId
  readonly value: LabelName
  readonly color: LChColor
}

/** Type of application that a {@link Version} applies to.
 *
 * We keep track of both backend and IDE versions, so that we can update the two independently.
 * However the format of the version numbers is the same for both, so we can use the same type for
 * both. We just need this enum to disambiguate. */
export enum VersionType {
  backend = 'Backend',
  ide = 'Ide',
}

/** Stability of an IDE or backend version. */
export enum VersionLifecycle {
  stable = 'Stable',
  releaseCandidate = 'ReleaseCandidate',
  nightly = 'Nightly',
  development = 'Development',
}

/** Version number of an IDE or backend. */
export interface VersionNumber {
  readonly value: string
  readonly lifecycle: VersionLifecycle
}

/** A version describing a release of the backend or IDE. */
export interface Version {
  readonly number: VersionNumber
  readonly ami: Ami | null
  readonly created: dateTime.Rfc3339DateTime
  // This does not follow our naming convention because it's defined this way in the backend,
  // so we need to match it.
  // eslint-disable-next-line @typescript-eslint/naming-convention
  readonly version_type: VersionType
}

/** Credentials that need to be passed to libraries to give them access to the Cloud API. */
export interface CognitoCredentials {
  readonly accessToken: string
  readonly refreshToken: string
  readonly refreshUrl: string
  readonly clientId: string
  readonly expireAt: dateTime.Rfc3339DateTime
}

/** Subscription plans. */
export enum Plan {
  free = 'free',
  solo = 'solo',
  team = 'team',
  enterprise = 'enterprise',
}

export const PLANS = Object.values(Plan)

// This is a function, even though it does not look like one.
// eslint-disable-next-line no-restricted-syntax
export const isPlan = array.includesPredicate(PLANS)

/** Metadata uniquely describing a payment checkout session. */
export interface CheckoutSession {
  /** ID of the checkout session, suffixed with a secret value. */
  readonly clientSecret: string
  /** ID of the checkout session. */
  readonly id: CheckoutSessionId
}

/** Metadata describing the status of a payment checkout session. */
export interface CheckoutSessionStatus {
  /** Status of the payment for the checkout session. */
  readonly paymentStatus: string
  /** Status of the checkout session. */
  // eslint-disable-next-line @typescript-eslint/ban-types
  readonly status: 'active' | 'trialing' | (string & {})
}

/** Resource usage of a VM. */
export interface ResourceUsage {
  /** Percentage of memory used. */
  readonly memory: number
  /** Percentage of CPU time used since boot. */
  readonly cpu: number
  /** Percentage of disk space used. */
  readonly storage: number
}

/**
 * Metadata for a subscription.
 */
export interface Subscription {
  readonly id?: SubscriptionId
  readonly plan?: Plan
  readonly trialStart?: dateTime.Rfc3339DateTime | null
  readonly trialEnd?: dateTime.Rfc3339DateTime | null
}

/** Metadata for an organization. */
export interface OrganizationInfo {
  readonly id: OrganizationId
  readonly name: string | null
  readonly email: EmailAddress | null
  readonly website: HttpsUrl | null
  readonly address: string | null
  readonly picture: HttpsUrl | null
  readonly subscription: Subscription | null
}

/** A user group and its associated metadata. */
export interface UserGroupInfo {
  readonly organizationId: OrganizationId
  readonly id: UserGroupId
  readonly groupName: string
}

/** User permission for a specific user. */
export interface UserPermission {
  readonly user: UserInfo
  readonly permission: permissions.PermissionAction
}

/** User permission for a specific user group. */
export interface UserGroupPermission {
  readonly userGroup: UserGroupInfo
  readonly permission: permissions.PermissionAction
}

/** User permission for a specific user or user group. */
export type AssetPermission = UserGroupPermission | UserPermission

/**
 * Response from the "create customer portal session" endpoint.
 * Returns a URL that the user can use to access the customer portal and manage their subscription.
 */
export interface CreateCustomerPortalSessionResponse {
  readonly url: string | null
}

/** Whether an {@link AssetPermission} is a {@link UserPermission}. */
export function isUserPermission(permission: AssetPermission): permission is UserPermission {
  return 'user' in permission
}

/** Whether an {@link AssetPermission} is a {@link UserPermission} with an additional predicate. */
export function isUserPermissionAnd(predicate: (permission: UserPermission) => boolean) {
  return (permission: AssetPermission): permission is UserPermission =>
    isUserPermission(permission) && predicate(permission)
}

/** Whether an {@link AssetPermission} is a {@link UserGroupPermission}. */
export function isUserGroupPermission(
  permission: AssetPermission,
): permission is UserGroupPermission {
  return 'userGroup' in permission
}

/** Whether an {@link AssetPermission} is a {@link UserGroupPermission} with an additional predicate. */
export function isUserGroupPermissionAnd(predicate: (permission: UserGroupPermission) => boolean) {
  return (permission: AssetPermission): permission is UserGroupPermission =>
    isUserGroupPermission(permission) && predicate(permission)
}

/** Get the property representing the name on an arbitrary variant of {@link UserPermission}. */
export function getAssetPermissionName(permission: AssetPermission) {
  return isUserPermission(permission) ? permission.user.name : permission.userGroup.groupName
}

/** Get the property representing the id on an arbitrary variant of {@link UserPermission}. */
export function getAssetPermissionId(permission: AssetPermission): UserPermissionIdentifier {
  return isUserPermission(permission) ? permission.user.userId : permission.userGroup.id
}

/** The type returned from the "update directory" endpoint. */
export interface UpdatedDirectory {
  readonly id: DirectoryId
  readonly parentId: DirectoryId
  readonly title: string
}

/** The type returned from the "create directory" endpoint. */
export interface Directory extends DirectoryAsset {}

/** The subset of asset fields returned by the "copy asset" endpoint. */
export interface CopiedAsset {
  readonly id: AssetId
  readonly parentId: DirectoryId
  readonly title: string
}

/** The type returned from the "copy asset" endpoint. */
export interface CopyAssetResponse {
  readonly asset: CopiedAsset
}

/** Possible filters for the "list directory" endpoint. */
export enum FilterBy {
  all = 'All',
  active = 'Active',
  recent = 'Recent',
  trashed = 'Trashed',
}

/** An event in an audit log. */
export interface Event {
  readonly organizationId: OrganizationId
  readonly userEmail: EmailAddress
  readonly timestamp: dateTime.Rfc3339DateTime | null
  // Called `EventKind` in the backend.
  readonly metadata: EventMetadata
}

/** Possible types of event in an audit log. */
export enum EventType {
  GetSecret = 'getSecret',
  DeleteAssets = 'deleteAssets',
  ListSecrets = 'listSecrets',
  OpenProject = 'openProject',
  UploadFile = 'uploadFile',
}

export const EVENT_TYPES = Object.freeze(Object.values(EventType))

/** An event indicating that a secret was accessed. */
interface GetSecretEventMetadata {
  readonly type: EventType.GetSecret
  readonly secretId: SecretId
}

/** An event indicating that one or more assets were deleted. */
interface DeleteAssetsEventMetadata {
  readonly type: EventType.DeleteAssets
}

/** An event indicating that all secrets were listed. */
interface ListSecretsEventMetadata {
  readonly type: EventType.ListSecrets
}

/** An event indicating that a project was opened. */
interface OpenProjectEventMetadata {
  readonly type: EventType.OpenProject
}

/** An event indicating that a file was uploaded. */
interface UploadFileEventMetadata {
  readonly type: EventType.UploadFile
}

/** All possible types of metadata for an event in the audit log. */
export type EventMetadata =
  | DeleteAssetsEventMetadata
  | GetSecretEventMetadata
  | ListSecretsEventMetadata
  | OpenProjectEventMetadata
  | UploadFileEventMetadata

/** A color in the LCh colorspace. */
export interface LChColor {
  readonly lightness: number
  readonly chroma: number
  readonly hue: number
  readonly alpha?: number
}

/** A pre-selected list of colors to be used in color pickers. */
export const COLORS = [
  /* eslint-disable @typescript-eslint/no-magic-numbers */
  // Red
  { lightness: 50, chroma: 66, hue: 7 },
  // Orange
  { lightness: 50, chroma: 66, hue: 34 },
  // Yellow
  { lightness: 50, chroma: 66, hue: 80 },
  // Green
  { lightness: 50, chroma: 66, hue: 139 },
  // Teal
  { lightness: 50, chroma: 66, hue: 172 },
  // Blue
  { lightness: 50, chroma: 66, hue: 271 },
  // Purple
  { lightness: 50, chroma: 66, hue: 295 },
  // Pink
  { lightness: 50, chroma: 66, hue: 332 },
  // Light blueish grey
  { lightness: 50, chroma: 22, hue: 252 },
  // Dark blueish grey
  { lightness: 22, chroma: 13, hue: 252 },
  /* eslint-enable @typescript-eslint/no-magic-numbers */
] as const satisfies LChColor[]

/** Converts a {@link LChColor} to a CSS color string. */
export function lChColorToCssColor(color: LChColor): string {
  const alpha = 'alpha' in color ? ` / ${color.alpha}` : ''
  return `lch(${color.lightness}% ${color.chroma} ${color.hue}${alpha})`
}

export const COLOR_STRING_TO_COLOR = new Map(
  COLORS.map(color => [lChColorToCssColor(color), color]),
)

export const INITIAL_COLOR_COUNTS = new Map(COLORS.map(color => [lChColorToCssColor(color), 0]))

/** The color that is used for the least labels. Ties are broken by order. */
export function leastUsedColor(labels: Iterable<Label>) {
  const colorCounts = new Map(INITIAL_COLOR_COUNTS)
  for (const label of labels) {
    const colorString = lChColorToCssColor(label.color)
    colorCounts.set(colorString, (colorCounts.get(colorString) ?? 0) + 1)
  }
  const min = Math.min(...colorCounts.values())
  const [minColor] = [...colorCounts.entries()].find(kv => kv[1] === min) ?? []
  return minColor == null ? COLORS[0] : COLOR_STRING_TO_COLOR.get(minColor) ?? COLORS[0]
}

// =================
// === AssetType ===
// =================

/** All possible types of directory entries. */
export enum AssetType {
  project = 'project',
  file = 'file',
  secret = 'secret',
  datalink = 'datalink',
  directory = 'directory',
  /** A special {@link AssetType} representing the unknown items of a directory, before the
   * request to retrieve the items completes. */
  specialLoading = 'specialLoading',
  /** A special {@link AssetType} representing the sole child of an empty directory. */
  specialEmpty = 'specialEmpty',
}

/** The corresponding ID newtype for each {@link AssetType}. */
export interface IdType {
  readonly [AssetType.project]: ProjectId
  readonly [AssetType.file]: FileId
  readonly [AssetType.datalink]: DatalinkId
  readonly [AssetType.secret]: SecretId
  readonly [AssetType.directory]: DirectoryId
  readonly [AssetType.specialLoading]: LoadingAssetId
  readonly [AssetType.specialEmpty]: EmptyAssetId
}

/** Integers (starting from 0) corresponding to the order in which each asset type should appear
 * in a directory listing. */
export const ASSET_TYPE_ORDER: Readonly<Record<AssetType, number>> = {
  // This is a sequence of numbers, not magic numbers. `999` and `1000` are arbitrary numbers
  // that are higher than the number of possible asset types.
  /* eslint-disable @typescript-eslint/no-magic-numbers */
  [AssetType.directory]: 0,
  [AssetType.project]: 1,
  [AssetType.file]: 2,
  [AssetType.datalink]: 3,
  [AssetType.secret]: 4,
  [AssetType.specialLoading]: 999,
  [AssetType.specialEmpty]: 1000,
  /* eslint-enable @typescript-eslint/no-magic-numbers */
}

// =============
// === Asset ===
// =============

/** Metadata uniquely identifying a directory entry.
 * These can be Projects, Files, Secrets, or other directories. */
export interface BaseAsset {
  readonly id: AssetId
  readonly title: string
  readonly modifiedAt: dateTime.Rfc3339DateTime
  /** This is defined as a generic {@link AssetId} in the backend, however it is more convenient
   * (and currently safe) to assume it is always a {@link DirectoryId}. */
  readonly parentId: DirectoryId
  readonly permissions: readonly AssetPermission[] | null
  readonly labels: readonly LabelName[] | null
  readonly description: string | null
}

/** Metadata uniquely identifying a directory entry.
 * These can be Projects, Files, Secrets, or other directories. */
export interface Asset<Type extends AssetType = AssetType> extends BaseAsset {
  readonly type: Type
  readonly id: IdType[Type]
  readonly projectState: Type extends AssetType.project ? ProjectStateType : null
}

/** A convenience alias for {@link Asset}<{@link AssetType.directory}>. */
export interface DirectoryAsset extends Asset<AssetType.directory> {}

/** A convenience alias for {@link Asset}<{@link AssetType.project}>. */
export interface ProjectAsset extends Asset<AssetType.project> {}

/** A convenience alias for {@link Asset}<{@link AssetType.file}>. */
export interface FileAsset extends Asset<AssetType.file> {}

/** A convenience alias for {@link Asset}<{@link AssetType.datalink}>. */
export interface DatalinkAsset extends Asset<AssetType.datalink> {}

/** A convenience alias for {@link Asset}<{@link AssetType.secret}>. */
export interface SecretAsset extends Asset<AssetType.secret> {}

/** A convenience alias for {@link Asset}<{@link AssetType.specialLoading}>. */
export interface SpecialLoadingAsset extends Asset<AssetType.specialLoading> {}

/** A convenience alias for {@link Asset}<{@link AssetType.specialEmpty}>. */
export interface SpecialEmptyAsset extends Asset<AssetType.specialEmpty> {}

/** Creates a {@link DirectoryAsset} representing the root directory for the organization,
 * with all irrelevant fields initialized to default values. */
export function createRootDirectoryAsset(directoryId: DirectoryId): DirectoryAsset {
  return {
    type: AssetType.directory,
    title: '(root)',
    id: directoryId,
    modifiedAt: dateTime.toRfc3339(new Date()),
    parentId: DirectoryId(''),
    permissions: [],
    projectState: null,
    labels: [],
    description: null,
  }
}

/** Creates a {@link FileAsset} using the given values. */
export function createPlaceholderFileAsset(
  title: string,
  parentId: DirectoryId,
  assetPermissions: readonly AssetPermission[],
): FileAsset {
  return {
    type: AssetType.file,
    id: FileId(uniqueString.uniqueString()),
    title,
    parentId,
    permissions: assetPermissions,
    modifiedAt: dateTime.toRfc3339(new Date()),
    projectState: null,
    labels: [],
    description: null,
  }
}

/** Creates a {@link ProjectAsset} using the given values. */
export function createPlaceholderProjectAsset(
  title: string,
  parentId: DirectoryId,
  assetPermissions: readonly AssetPermission[],
  organization: User | null,
  path: Path | null,
): ProjectAsset {
  return {
    type: AssetType.project,
    id: ProjectId(uniqueString.uniqueString()),
    title,
    parentId,
    permissions: assetPermissions,
    modifiedAt: dateTime.toRfc3339(new Date()),
    projectState: {
      type: ProjectState.new,
      volumeId: '',
      ...(organization != null ? { openedBy: organization.email } : {}),
      ...(path != null ? { path } : {}),
    },
    labels: [],
    description: null,
  }
}

/** Creates a {@link SpecialLoadingAsset}, with all irrelevant fields initialized to default
 * values. */
export function createSpecialLoadingAsset(directoryId: DirectoryId): SpecialLoadingAsset {
  return {
    type: AssetType.specialLoading,
    title: '',
    id: LoadingAssetId(uniqueString.uniqueString()),
    modifiedAt: dateTime.toRfc3339(new Date()),
    parentId: directoryId,
    permissions: [],
    projectState: null,
    labels: [],
    description: null,
  }
}

/** Creates a {@link SpecialEmptyAsset}, with all irrelevant fields initialized to default
 * values. */
export function createSpecialEmptyAsset(directoryId: DirectoryId): SpecialEmptyAsset {
  return {
    type: AssetType.specialEmpty,
    title: '',
    id: EmptyAssetId(uniqueString.uniqueString()),
    modifiedAt: dateTime.toRfc3339(new Date()),
    parentId: directoryId,
    permissions: [],
    projectState: null,
    labels: [],
    description: null,
  }
}

/** Any object with a `type` field matching the given `AssetType`. */
interface HasType<Type extends AssetType> {
  readonly type: Type
}

/** A union of all possible {@link Asset} variants. */
export type AnyAsset<Type extends AssetType = AssetType> = Extract<
  | DatalinkAsset
  | DirectoryAsset
  | FileAsset
  | ProjectAsset
  | SecretAsset
  | SpecialEmptyAsset
  | SpecialLoadingAsset,
  HasType<Type>
>

/** A type guard that returns whether an {@link Asset} is a specific type of asset. */
export function assetIsType<Type extends AssetType>(type: Type) {
  return (asset: AnyAsset): asset is Extract<AnyAsset, Asset<Type>> => asset.type === type
}

/** Creates a new placeholder asset id for the given asset type. */
export function createPlaceholderAssetId<Type extends AssetType>(
  type: Type,
  id?: string,
): IdType[Type] {
  // This is required so that TypeScript can check the `switch` for exhaustiveness.
  const assetType: AssetType = type
  id ??= uniqueString.uniqueString()
  let result: AssetId
  switch (assetType) {
    case AssetType.directory: {
      result = DirectoryId(id)
      break
    }
    case AssetType.project: {
      result = ProjectId(id)
      break
    }
    case AssetType.file: {
      result = FileId(id)
      break
    }
    case AssetType.datalink: {
      result = DatalinkId(id)
      break
    }
    case AssetType.secret: {
      result = SecretId(id)
      break
    }
    case AssetType.specialLoading: {
      result = LoadingAssetId(id)
      break
    }
    case AssetType.specialEmpty: {
      result = EmptyAssetId(id)
      break
    }
  }
  // This is SAFE, just too dynamic for TypeScript to correctly typecheck.
  // eslint-disable-next-line no-restricted-syntax
  return result as IdType[Type]
}

// These are functions, and so their names should be camelCase.
/* eslint-disable no-restricted-syntax */
/** A type guard that returns whether an {@link Asset} is a {@link ProjectAsset}. */
export const assetIsProject = assetIsType(AssetType.project)
/** A type guard that returns whether an {@link Asset} is a {@link DirectoryAsset}. */
export const assetIsDirectory = assetIsType(AssetType.directory)
/** A type guard that returns whether an {@link Asset} is a {@link DatalinkAsset}. */
export const assetIsDatalink = assetIsType(AssetType.datalink)
/** A type guard that returns whether an {@link Asset} is a {@link SecretAsset}. */
export const assetIsSecret = assetIsType(AssetType.secret)
/** A type guard that returns whether an {@link Asset} is a {@link FileAsset}. */
export const assetIsFile = assetIsType(AssetType.file)
/* eslint-enable no-restricted-syntax */

/** Metadata describing a specific version of an asset. */
export interface S3ObjectVersion {
  readonly versionId: S3ObjectVersionId
  readonly lastModified: dateTime.Rfc3339DateTime
  readonly isLatest: boolean
  /** An archive containing the all the project files object in the S3 bucket. */
  readonly key: string
}

/** A list of asset versions. */
export interface AssetVersions {
  readonly versions: S3ObjectVersion[]
}

// ===============================
// === compareAssetPermissions ===
// ===============================

/** Return a positive number when `a > b`, a negative number when `a < b`, and `0`
 * when `a === b`. */
export function compareAssetPermissions(a: AssetPermission, b: AssetPermission) {
  const relativePermissionPrecedence =
    permissions.PERMISSION_ACTION_PRECEDENCE[a.permission] -
    permissions.PERMISSION_ACTION_PRECEDENCE[b.permission]
  if (relativePermissionPrecedence !== 0) {
    return relativePermissionPrecedence
  } else {
    // NOTE [NP]: Although `userId` is unique, and therefore sufficient to sort permissions, sort
    // name first, so that it's easier to find a permission in a long list (i.e., for readability).
    const aName = 'user' in a ? a.user.name : a.userGroup.groupName
    const bName = 'user' in b ? b.user.name : b.userGroup.groupName
    const aUserId = 'user' in a ? a.user.userId : a.userGroup.id
    const bUserId = 'user' in b ? b.user.userId : b.userGroup.id
    return (
      aName < bName ? -1
      : aName > bName ? 1
      : aUserId < bUserId ? -1
      : aUserId > bUserId ? 1
      : 0
    )
  }
}

// =================
// === Endpoints ===
// =================

/** HTTP request body for the "set username" endpoint. */
export interface CreateUserRequestBody {
  readonly userName: string
  readonly userEmail: EmailAddress
  readonly organizationId: OrganizationId | null
}

/** HTTP request body for the "update user" endpoint. */
export interface UpdateUserRequestBody {
  readonly username: string | null
}

/** HTTP request body for the "change user group" endpoint. */
export interface ChangeUserGroupRequestBody {
  readonly userGroups: UserGroupId[]
}

/** HTTP request body for the "update organization" endpoint. */
export interface UpdateOrganizationRequestBody {
  readonly name?: string
  readonly email?: EmailAddress
  readonly website?: HttpsUrl
  readonly address?: string
}

/** HTTP request body for the "invite user" endpoint. */
export interface InviteUserRequestBody {
  readonly userEmail: EmailAddress
  readonly resend?: boolean
}

/** HTTP response body for the "list invitations" endpoint. */
export interface ListInvitationsResponseBody {
  readonly invitations: readonly Invitation[]
}

/** Invitation to join an organization. */
export interface Invitation {
  readonly organizationId: OrganizationId
  readonly userEmail: EmailAddress
  readonly expireAt: dateTime.Rfc3339DateTime
}

/** HTTP request body for the "create permission" endpoint. */
export interface CreatePermissionRequestBody {
  readonly actorsIds: readonly UserPermissionIdentifier[]
  readonly resourceId: AssetId
  readonly action: permissions.PermissionAction | null
}

/** HTTP request body for the "create directory" endpoint. */
export interface CreateDirectoryRequestBody {
  readonly title: string
  readonly parentId: DirectoryId | null
}

/** HTTP request body for the "update directory" endpoint. */
export interface UpdateDirectoryRequestBody {
  readonly title: string
}

/** HTTP request body for the "update file" endpoint. */
export interface UpdateFileRequestBody {
  readonly title: string
}

/** HTTP request body for the "update asset" endpoint. */
export interface UpdateAssetRequestBody {
  readonly parentDirectoryId: DirectoryId | null
  readonly description: string | null
}

/** HTTP request body for the "delete asset" endpoint. */
export interface DeleteAssetRequestBody {
  readonly force: boolean
}

/** HTTP request body for the "create project" endpoint. */
export interface CreateProjectRequestBody {
  readonly projectName: string
  readonly projectTemplateName?: string
  readonly parentDirectoryId?: DirectoryId
  readonly datalinkId?: DatalinkId
}

/** HTTP request body for the "update project" endpoint.
 * Only updates of the `projectName` or `ami` are allowed. */
export interface UpdateProjectRequestBody {
  readonly projectName: string | null
  readonly ami: Ami | null
  readonly ideVersion: VersionNumber | null
}

/** HTTP request body for the "open project" endpoint. */
export interface OpenProjectRequestBody {
  readonly executeAsync: boolean
  /** MUST be present on Remote backend; NOT REQUIRED on Local backend. */
  readonly cognitoCredentials: CognitoCredentials | null
  /** Only used by the Local backend. */
  readonly parentId: DirectoryId
}

/** HTTP request body for the "create project execution" endpoint. */
export interface CreateProjectExecutionRequestBody extends ProjectExecutionInfo {}

/** HTTP request body for the "update project execution" endpoint. */
export interface UpdateProjectExecutionRequestBody {
  readonly enabled?: boolean | undefined
}

/** HTTP request body for the "create secret" endpoint. */
export interface CreateSecretRequestBody {
  readonly name: string
  readonly value: string
  readonly parentDirectoryId: DirectoryId | null
}

/** HTTP request body for the "update secret" endpoint. */
export interface UpdateSecretRequestBody {
  readonly value: string
}

/** HTTP request body for the "create datalink" endpoint. */
export interface CreateDatalinkRequestBody {
  readonly name: string
  readonly value: unknown
  readonly parentDirectoryId: DirectoryId | null
  readonly datalinkId: DatalinkId | null
}

/** HTTP request body for the "create tag" endpoint. */
export interface CreateTagRequestBody {
  readonly value: string
  readonly color: LChColor
}

/** HTTP request body for the "create user group" endpoint. */
export interface CreateUserGroupRequestBody {
  readonly name: string
}

/** HTTP request body for the "create checkout session" endpoint. */
export interface CreateCheckoutSessionRequestBody {
  readonly plan: Plan
  readonly paymentMethodId: string
}

/** URL query string parameters for the "list directory" endpoint. */
export interface ListDirectoryRequestParams {
  readonly parentId: DirectoryId | null
  readonly filterBy: FilterBy | null
  readonly labels: LabelName[] | null
  readonly recentProjects: boolean
}

/** URL query string parameters for the "upload file" endpoint. */
export interface UploadFileRequestParams {
  readonly fileId: AssetId | null
  // Marked as optional in the data type, however it is required by the actual route handler.
  readonly fileName: string
  readonly parentDirectoryId: DirectoryId | null
}

/** URL query string parameters for the "upload profile picture" endpoint. */
export interface UploadPictureRequestParams {
  readonly fileName: string | null
}

/** URL query string parameters for the "list versions" endpoint. */
export interface ListVersionsRequestParams {
  readonly versionType: VersionType
  readonly default: boolean
}

/**
 * POST request body for the "create checkout session" endpoint.
 */
export interface CreateCheckoutSessionRequestParams {
  readonly plan: Plan
  readonly paymentMethodId: string
  readonly quantity: number
  readonly interval: number
}

// ==============================
// === detectVersionLifecycle ===
// ==============================

/** Extract the {@link VersionLifecycle} from a version string. */
export function detectVersionLifecycle(version: string) {
  if (/rc/i.test(version)) {
    return VersionLifecycle.releaseCandidate
  } else if (/\bnightly\b/i.test(version)) {
    return VersionLifecycle.nightly
  } else if (/\bdev\b|\balpha\b/i.test(version)) {
    return VersionLifecycle.development
  } else {
    return VersionLifecycle.stable
  }
}

// =====================
// === compareAssets ===
// =====================

/** Return a positive number if `a > b`, a negative number if `a < b`, and zero if `a === b`. */
export function compareAssets(a: AnyAsset, b: AnyAsset) {
  const relativeTypeOrder = ASSET_TYPE_ORDER[a.type] - ASSET_TYPE_ORDER[b.type]
  if (relativeTypeOrder !== 0) {
    return relativeTypeOrder
  } else {
    const aModified = Number(new Date(a.modifiedAt))
    const bModified = Number(new Date(b.modifiedAt))
    const modifiedDelta = aModified - bModified
    if (modifiedDelta !== 0) {
      // Sort by date descending, rather than ascending.
      return -modifiedDelta
    } else {
      return (
        a.title > b.title ? 1
        : a.title < b.title ? -1
        : 0
      )
    }
  }
}

// ==================
// === getAssetId ===
// ==================

/** A convenience function to get the `id` of an {@link Asset}.
 * This is useful to avoid React re-renders as it is not re-created on each function call. */
export function getAssetId<Type extends AssetType>(asset: Asset<Type>) {
  return asset.id
}

// =====================
// === fileIsProject ===
// =====================

/** A subset of properties of the JS `File` type. */
interface JSFile {
  readonly name: string
}

/** Whether a `File` is a project. */
export function fileIsProject(file: JSFile) {
  return (
    file.name.endsWith('.tar.gz') ||
    file.name.endsWith('.zip') ||
    file.name.endsWith('.enso-project')
  )
}

/** Whether a `File` is not a project. */
export function fileIsNotProject(file: JSFile) {
  return !fileIsProject(file)
}

// =============================
// === stripProjectExtension ===
// =============================

/** Remove the extension of the project file name (if any). */
export function stripProjectExtension(name: string) {
  return name.replace(/[.](?:tar[.]gz|zip|enso-project)$/, '')
}

/** Return both the name and extension of the project file name (if any).
 * Otherwise, returns the entire name as the basename. */
export function extractProjectExtension(name: string) {
  const [, basename, extension] = name.match(/^(.*)[.](tar[.]gz|zip|enso-project)$/) ?? []
  return { basename: basename ?? name, extension: extension ?? '' }
}

/**
 * Network error class.
 */
export class NetworkError extends Error {
  /**
   * Create a new instance of the {@link NetworkError} class.
   * @param message - The error message.
   * @param status - The HTTP status code.
   */
  constructor(
    message: string,
    readonly status?: number,
  ) {
    super(message)
  }
}
/**
 * Error class for when the user is not authorized to access a resource.
 */
export class NotAuthorizedError extends NetworkError {}

// ===============
// === Backend ===
// ===============

/** Interface for sending requests to a backend that manages assets and runs projects. */
export default abstract class Backend {
  abstract readonly type: BackendType

  /** The path to the root directory of this {@link Backend}. */
  abstract readonly rootPath: string
  /** Return the ID of the root directory, if known. */
  abstract rootDirectoryId(
    user: User | null,
    organization: OrganizationInfo | null,
  ): DirectoryId | null
  /** Return a list of all users in the same organization. */
  abstract listUsers(): Promise<readonly User[]>
  /** Set the username of the current user. */
  abstract createUser(body: CreateUserRequestBody): Promise<User>
  /** Change the username of the current user. */
  abstract updateUser(body: UpdateUserRequestBody): Promise<void>
  /** Restore the current user. */
  abstract restoreUser(): Promise<void>
  /** Delete the current user. */
  abstract deleteUser(): Promise<void>
  /** Delete a user. */
  abstract removeUser(userId: UserId): Promise<void>
  /** Upload a new profile picture for the current user. */
  abstract uploadUserPicture(params: UploadPictureRequestParams, file: Blob): Promise<User>
  /** Set the list of groups a user is in. */
  abstract changeUserGroup(
    userId: UserId,
    userGroups: ChangeUserGroupRequestBody,
    name: string | null,
  ): Promise<User>
  /** Invite a new user to the organization by email. */
  abstract inviteUser(body: InviteUserRequestBody): Promise<void>
  /** Return a list of invitations to the organization. */
  abstract listInvitations(): Promise<readonly Invitation[]>
  /** Delete an invitation. */
  abstract deleteInvitation(userEmail: EmailAddress): Promise<void>
  /** Resend an invitation. */
  abstract resendInvitation(userEmail: EmailAddress): Promise<void>
  /** Get the details of the current organization. */
  abstract getOrganization(): Promise<OrganizationInfo | null>
  /** Change the details of the current organization. */
  abstract updateOrganization(body: UpdateOrganizationRequestBody): Promise<OrganizationInfo | null>
  /** Upload a new profile picture for the current organization. */
  abstract uploadOrganizationPicture(
    params: UploadPictureRequestParams,
    file: Blob,
  ): Promise<OrganizationInfo>
  /** Adds a permission for a specific user on a specific asset. */
  abstract createPermission(body: CreatePermissionRequestBody): Promise<void>
  /** Return user details for the current user. */
  abstract usersMe(): Promise<User | null>
  /** Return a list of assets in a directory. */
  abstract listDirectory(
    query: ListDirectoryRequestParams,
    title: string,
  ): Promise<readonly AnyAsset[]>
  /** Create a directory. */
  abstract createDirectory(body: CreateDirectoryRequestBody): Promise<CreatedDirectory>
  /** Change the name of a directory. */
  abstract updateDirectory(
    directoryId: DirectoryId,
    body: UpdateDirectoryRequestBody,
    title: string,
  ): Promise<UpdatedDirectory>
  /** List previous versions of an asset. */
  abstract listAssetVersions(assetId: AssetId, title: string | null): Promise<AssetVersions>
  /** Change the parent directory of an asset. */
  abstract updateAsset(assetId: AssetId, body: UpdateAssetRequestBody, title: string): Promise<void>
  /** Delete an arbitrary asset. */
  abstract deleteAsset(assetId: AssetId, body: DeleteAssetRequestBody, title: string): Promise<void>
  /** Restore an arbitrary asset from the trash. */
  abstract undoDeleteAsset(assetId: AssetId, title: string): Promise<void>
  /** Copy an arbitrary asset to another directory. */
  abstract copyAsset(
    assetId: AssetId,
    parentDirectoryId: DirectoryId,
    title: string,
    parentDirectoryTitle: string,
  ): Promise<CopyAssetResponse>
  /** Return a list of projects belonging to the current user. */
  abstract listProjects(): Promise<readonly ListedProject[]>
  /** Create a project for the current user. */
  abstract createProject(body: CreateProjectRequestBody): Promise<CreatedProject>
  /** Close a project. */
  abstract closeProject(projectId: ProjectId, title: string): Promise<void>
<<<<<<< HEAD
  /** Return a list of sessions for a project. */
  abstract listProjectSessions(projectId: ProjectId, title: string): Promise<ProjectSession[]>
  /** Create a project execution. */
  abstract createProjectExecution(
    body: CreateProjectExecutionRequestBody,
    title: string,
  ): Promise<ProjectExecution>
  abstract updateProjectExecution(
    executionId: ProjectExecutionId,
    body: UpdateProjectExecutionRequestBody,
    projectTitle: string,
  ): Promise<ProjectExecution>
  /** Delete a project execution. */
  abstract deleteProjectExecution(
    executionId: ProjectExecutionId,
    projectTitle: string,
  ): Promise<void>
  /** Return a list of executions for a project. */
  abstract listProjectExecutions(
    projectId: ProjectId,
    title: string,
  ): Promise<readonly ProjectExecution[]>
  abstract syncProjectExecution(
    executionId: ProjectExecutionId,
    projectTitle: string,
  ): Promise<ProjectExecution>
=======
  /** Return a list of sessions for the current project. */
  abstract listProjectSessions(
    projectId: ProjectId,
    title: string,
  ): Promise<readonly ProjectSession[]>
>>>>>>> 62610185
  /** Restore a project from a different version. */
  abstract restoreProject(
    projectId: ProjectId,
    versionId: S3ObjectVersionId,
    title: string,
  ): Promise<void>
  /** Duplicate a specific version of a project. */
  abstract duplicateProject(
    projectId: ProjectId,
    versionId: S3ObjectVersionId,
    title: string,
  ): Promise<CreatedProject>
  /** Return project details. */
  abstract getProjectDetails(
    projectId: ProjectId,
    directoryId: DirectoryId | null,
    title: string,
  ): Promise<Project>
  /** Return Language Server logs for a project session. */
  abstract getProjectSessionLogs(
    projectSessionId: ProjectSessionId,
    title: string,
  ): Promise<readonly string[]>
  /** Set a project to an open state. */
  abstract openProject(
    projectId: ProjectId,
    body: OpenProjectRequestBody | null,
    title: string,
  ): Promise<void>
  /** Change the AMI or IDE version of a project. */
  abstract updateProject(
    projectId: ProjectId,
    body: UpdateProjectRequestBody,
    title: string,
  ): Promise<UpdatedProject>
  /** Fetch the content of the `Main.enso` file of a project. */
  abstract getFileContent(projectId: ProjectId, version: string, title: string): Promise<string>
  /** Return project memory, processor and storage usage. */
  abstract checkResources(projectId: ProjectId, title: string): Promise<ResourceUsage>
  /** Return a list of files accessible by the current user. */
  abstract listFiles(): Promise<readonly FileLocator[]>
  /** Upload a file. */
  abstract uploadFile(params: UploadFileRequestParams, file: Blob): Promise<FileInfo>
  /** Change the name of a file. */
  abstract updateFile(fileId: FileId, body: UpdateFileRequestBody, title: string): Promise<void>
  /** Return file details. */
  abstract getFileDetails(fileId: FileId, title: string): Promise<FileDetails>
  /** Create a Datalink. */
  abstract createDatalink(body: CreateDatalinkRequestBody): Promise<DatalinkInfo>
  /** Return a Datalink. */
  abstract getDatalink(datalinkId: DatalinkId, title: string | null): Promise<Datalink>
  /** Delete a Datalink. */
  abstract deleteDatalink(datalinkId: DatalinkId, title: string | null): Promise<void>
  /** Create a secret environment variable. */
  abstract createSecret(body: CreateSecretRequestBody): Promise<SecretId>
  /** Return a secret environment variable. */
  abstract getSecret(secretId: SecretId, title: string): Promise<Secret>
  /** Change the value of a secret. */
  abstract updateSecret(
    secretId: SecretId,
    body: UpdateSecretRequestBody,
    title: string,
  ): Promise<void>
  /** Return the secret environment variables accessible by the user. */
  abstract listSecrets(): Promise<readonly SecretInfo[]>
  /** Create a label used for categorizing assets. */
  abstract createTag(body: CreateTagRequestBody): Promise<Label>
  /** Return all labels accessible by the user. */
  abstract listTags(): Promise<readonly Label[]>
  /** Set the full list of labels for a specific asset. */
  abstract associateTag(
    assetId: AssetId,
    tagIds: readonly LabelName[],
    title: string,
  ): Promise<void>
  /** Delete a label. */
  abstract deleteTag(tagId: TagId, value: LabelName): Promise<void>
  /** Create a user group. */
  abstract createUserGroup(body: CreateUserGroupRequestBody): Promise<UserGroupInfo>
  /** Delete a user group. */
  abstract deleteUserGroup(userGroupId: UserGroupId, name: string): Promise<void>
  /** Return all user groups in the organization. */
  abstract listUserGroups(): Promise<readonly UserGroupInfo[]>
  /** Return a list of backend or IDE versions. */
  abstract listVersions(params: ListVersionsRequestParams): Promise<readonly Version[]>
  /** Create a payment checkout session. */
  abstract createCheckoutSession(
    params: CreateCheckoutSessionRequestParams,
  ): Promise<CheckoutSession>
  /** Get the status of a payment checkout session. */
  abstract getCheckoutSession(sessionId: CheckoutSessionId): Promise<CheckoutSessionStatus>
  /** List events in the organization's audit log. */
  abstract getLogEvents(): Promise<readonly Event[]>
  /** Log an event that will be visible in the organization audit log. */
  abstract logEvent(
    message: string,
    projectId?: string | null,
    metadata?: object | null,
  ): Promise<void>
  /** Download from an arbitrary URL that is assumed to originate from this backend. */
  abstract download(url: string, name?: string): Promise<void>

  /**
   * Get the URL for the customer portal.
   * @see https://stripe.com/docs/billing/subscriptions/integrating-customer-portal
   * @param returnUrl - The URL to redirect to after the customer visits the portal.
   */
  abstract createCustomerPortalSession(returnUrl: string): Promise<string | null>
}<|MERGE_RESOLUTION|>--- conflicted
+++ resolved
@@ -1447,9 +1447,11 @@
   abstract createProject(body: CreateProjectRequestBody): Promise<CreatedProject>
   /** Close a project. */
   abstract closeProject(projectId: ProjectId, title: string): Promise<void>
-<<<<<<< HEAD
   /** Return a list of sessions for a project. */
-  abstract listProjectSessions(projectId: ProjectId, title: string): Promise<ProjectSession[]>
+  abstract listProjectSessions(
+    projectId: ProjectId,
+    title: string,
+  ): Promise<readonly ProjectSession[]>
   /** Create a project execution. */
   abstract createProjectExecution(
     body: CreateProjectExecutionRequestBody,
@@ -1474,13 +1476,6 @@
     executionId: ProjectExecutionId,
     projectTitle: string,
   ): Promise<ProjectExecution>
-=======
-  /** Return a list of sessions for the current project. */
-  abstract listProjectSessions(
-    projectId: ProjectId,
-    title: string,
-  ): Promise<readonly ProjectSession[]>
->>>>>>> 62610185
   /** Restore a project from a different version. */
   abstract restoreProject(
     projectId: ProjectId,
