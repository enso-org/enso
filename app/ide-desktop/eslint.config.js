--- conflicted
+++ resolved
@@ -227,13 +227,12 @@
         message: 'Wrap `if` branches in `{}`',
     },
     {
-<<<<<<< HEAD
         selector: ':matches(ForStatement[test=null], ForStatement[test.value=true])',
         message: 'Use `while (true)` instead of `for (;;)`',
-=======
+    },
+    {
         selector: 'VariableDeclarator[id.name=ENVIRONMENT][init.value!=production]',
         message: "Environment must be 'production' when committing",
->>>>>>> 1d77f7cd
     },
 ]
 
