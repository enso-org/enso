/** @file ESLint configuration file. */
/** NOTE: The "Experimental: Use Flat Config" option must be enabled.
 * Flat config is still not quite mature, so is disabled by default. */
import * as path from 'node:path'
import * as url from 'node:url'

// The preferred syntax is `import * as name`, however these modules do not support it.
// This is specialcased in other files, but these modules shouldn't be used in other files anyway.
/* eslint-disable no-restricted-syntax */
import eslintJs from '@eslint/js'
import globals from 'globals'
import jsdoc from 'eslint-plugin-jsdoc'
import react from 'eslint-plugin-react'
import reactHooks from 'eslint-plugin-react-hooks'
import tsEslint from '@typescript-eslint/eslint-plugin'
import tsEslintParser from '@typescript-eslint/parser'
/* eslint-enable no-restricted-syntax */

// =================
// === Constants ===
// =================

const DIR_NAME = path.dirname(url.fileURLToPath(import.meta.url))
const NAME = 'enso'
/** An explicit whitelist of CommonJS modules, which do not support namespace imports.
 * Many of these have incorrect types, so no type error may not mean they support ESM,
 * and conversely type errors may not mean they don't support ESM -
 * but we add those to the whitelist anyway otherwise we get type errors.
 * In particular, `string-length` supports ESM but its type definitions don't.
 * `yargs` is a modules we explicitly want the default imports of.
 * `node:process` is here because `process.on` does not exist on the namespace import. */
const DEFAULT_IMPORT_ONLY_MODULES =
    'node:process|chalk|string-length|yargs|yargs\\u002Fyargs|sharp|to-ico|connect|morgan|serve-static|create-servers|electron-is-dev|fast-glob|esbuild-plugin-.+|opener|tailwindcss.*|enso-assets.*|@modyfi\\u002Fvite-plugin-yaml'
const ALLOWED_DEFAULT_IMPORT_MODULES = `${DEFAULT_IMPORT_ONLY_MODULES}|postcss`
const OUR_MODULES = 'enso-.*'
const RELATIVE_MODULES =
    'bin\\u002Fproject-manager|bin\\u002Fserver|config\\u002Fparser|authentication|config|debug|detect|file-associations|index|ipc|log|naming|paths|preload|project-management|security|url-associations'
const STRING_LITERAL = ':matches(Literal[raw=/^["\']/], TemplateLiteral)'
const JSX = ':matches(JSXElement, JSXFragment)'
const NOT_PASCAL_CASE = '/^(?!do[A-Z])(?!_?([A-Z][a-z0-9]*)+$)/'
const NOT_CAMEL_CASE = '/^(?!_?[a-z][a-z0-9*]*([A-Z0-9][a-z0-9]*)*$)(?!React$)/'
const WHITELISTED_CONSTANTS = 'logger|.+Context|interpolationFunction.+'
const NOT_CONSTANT_CASE = `/^(?!${WHITELISTED_CONSTANTS}$|_?[A-Z][A-Z0-9]*(_[A-Z0-9]+)*$)/`

// =======================================
// === Restricted syntactic constructs ===
// =======================================

// Extracted to a variable because it needs to be used twice:
// - once as-is for `.d.ts`
// - once explicitly disallowing `declare`s in regular `.ts`.
/** @type {{ selector: string; message: string; }[]} */
const RESTRICTED_SYNTAXES = [
    {
        selector:
            ':matches(ImportDeclaration:has(ImportSpecifier), ExportDeclaration, ExportSpecifier)',
        message: 'No {} imports and exports',
    },
    {
        selector: `ImportDeclaration[source.value=/^(?!(${ALLOWED_DEFAULT_IMPORT_MODULES})$)[^.]/] > ImportDefaultSpecifier`,
        message:
            'No default imports from modules. Add to `DEFAULT_IMPORT_ONLY_MODULES` in `eslint.config.js` if the module only has a default export.',
    },
    {
        selector: `ImportDeclaration[source.value=/^(?:${DEFAULT_IMPORT_ONLY_MODULES})$/] > ImportNamespaceSpecifier`,
        message: 'No namespace imports from modules that only have a default import',
    },
    {
        selector: `ImportDeclaration[source.value=/\\.(?:json|yaml|yml)$/] > ImportDefaultSpecifier[local.name=${NOT_CONSTANT_CASE}]`,
        message: 'Use `CONSTANT_CASE` for imports from data files',
    },
    {
        selector: `ImportDeclaration[source.value=/\\.json$/]:not(:has(ImportAttribute[key.name=type][value.value=json]))`,
        message: "JSON imports must be { type: 'json' }",
    },
    {
        selector: `ImportDeclaration[source.value=/\\.(?:yaml|yml)$/]:not(:has(ImportAttribute[key.name=type][value.value=yaml]))`,
        message: "YAML imports must be { type: 'yaml' }",
    },
    {
        selector: `ImportDeclaration[source.value=/\\.(?:json|yaml|yml)$/] > ImportNamespaceSpecifier`,
        message: 'Use default imports for imports from data files',
    },
    {
        selector: `ImportNamespaceSpecifier > Identifier[name=${NOT_CAMEL_CASE}]`,
        message: 'Use `camelCase` for imports',
    },
    {
        selector: `:matches(ImportDefaultSpecifier[local.name=/^${NAME}/i], ImportNamespaceSpecifier > Identifier[name=/^${NAME}/i])`,
        message: `Don't prefix modules with \`${NAME}\``,
    },
    {
        selector: 'ExportAllDeclaration',
        message: 'No re-exports',
    },
    {
        selector: 'TSTypeLiteral',
        message: 'No object types - use interfaces instead',
    },
    {
        selector: 'ForOfStatement > .left[kind=let]',
        message: 'Use `for (const x of xs)`, not `for (let x of xs)`',
    },
    {
        selector:
            'TSTypeAliasDeclaration > TSTypeReference:not(:has(.typeParameters)) > Identifier',
        message: 'No renamed types',
    },
    {
        selector: 'TSTypeAliasDeclaration > :matches(TSLiteralType)',
        message: 'No aliases to literal types',
    },
    {
        selector:
            ':not(:matches(FunctionDeclaration, FunctionExpression, ArrowFunctionExpression, SwitchStatement, SwitchCase, IfStatement:has(.consequent > :matches(ReturnStatement, ThrowStatement)):has(.alternate :matches(ReturnStatement, ThrowStatement)), Program > TryStatement, Program > TryStatement > .handler, TryStatement:has(.block > :matches(ReturnStatement, ThrowStatement)):has(:matches([handler=null], .handler :matches(ReturnStatement, ThrowStatement))), TryStatement:has(.block > :matches(ReturnStatement, ThrowStatement)):has(:matches([handler=null], .handler :matches(ReturnStatement, ThrowStatement))) > .handler)) > * > :matches(ReturnStatement, ThrowStatement)',
        message: 'No early returns',
    },
    {
        selector:
            'TSTypeAliasDeclaration > :matches(TSBooleanKeyword, TSBigintKeyword, TSNullKeyword, TSNumberKeyword, TSObjectKeyword, TSStringKeyword, TSSymbolKeyword, TSUndefinedKeyword, TSUnknownKeyword, TSVoidKeyword)',
        message:
            'No aliases to primitives - consider using brands instead: `string & { _brand: "BrandName"; }`',
    },
    {
        // Matches functions and arrow functions, but not methods.
        selector: `:matches(FunctionDeclaration[id.name=${NOT_PASCAL_CASE}]:has(${JSX}), VariableDeclarator[id.name=${NOT_PASCAL_CASE}]:has(:matches(ArrowFunctionExpression.init ${JSX})))`,
        message: 'Use `PascalCase` for React components',
    },
    {
        // Matches other functions, non-consts, and consts not at the top level.
        selector: `:matches(FunctionDeclaration[id.name=${NOT_CAMEL_CASE}]:not(:has(${JSX})), VariableDeclarator[id.name=${NOT_CAMEL_CASE}]:has(ArrowFunctionExpression.init:not(:has(${JSX}))), :matches(VariableDeclaration[kind^=const], Program :not(ExportNamedDeclaration, TSModuleBlock) > VariableDeclaration[kind=const], ExportNamedDeclaration > * VariableDeclaration[kind=const]) > VariableDeclarator[id.name=${NOT_CAMEL_CASE}]:not(:has(ArrowFunctionExpression)))`,
        message: 'Use `camelCase` for everything but React components',
    },
    {
        // Matches non-functions.
        selector: `:matches(Program, ExportNamedDeclaration, TSModuleBlock) > VariableDeclaration[kind=const] > VariableDeclarator[id.name=${NOT_CONSTANT_CASE}]:not(:matches(:has(ArrowFunctionExpression), :has(CallExpression[callee.object.name=newtype][callee.property.name=newtypeConstructor])))`,
        message: 'Use `CONSTANT_CASE` for top-level constants that are not functions',
    },
    {
        selector: `:matches(Program, ExportNamedDeclaration, TSModuleBlock) > VariableDeclaration > VariableDeclarator > ArrowFunctionExpression`,
        message: 'Use `function foo() {}` instead of `const foo = () => {}`',
    },
    {
        selector: `ClassBody > PropertyDefinition > ArrowFunctionExpression`,
        message: 'Use `foo() {}` instead of `foo = () => {}`',
    },
    {
        selector: `:matches(Program, ExportNamedDeclaration) > VariableDeclaration[kind=const] > * > ObjectExpression:has(Property > ${STRING_LITERAL}.value):not(:has(Property > .value:not(${STRING_LITERAL})))`,
        message: 'Use `as const` for top-level object literals only containing string literals',
    },
    {
        // Matches `as T` in either:
        // - anything other than a variable declaration
        // - a variable declaration that is not at the top level
        // - a top-level variable declaration that shouldn't be `as const`
        // - a top-level variable declaration that should be `as const`, but is `as SomeActualType` instead
        selector: `:matches(:not(VariableDeclarator) > TSAsExpression, :not(:matches(Program, ExportNamedDeclaration)) > VariableDeclaration > * > TSAsExpression, :matches(Program, ExportNamedDeclaration) > VariableDeclaration > * > TSAsExpression > .expression:not(ObjectExpression:has(Property > ${STRING_LITERAL}.value):not(:has(Property > .value:not(${STRING_LITERAL})))), :matches(Program, ExportNamedDeclaration) > VariableDeclaration > * > TsAsExpression:not(:has(TSTypeReference > Identifier[name=const])) > ObjectExpression.expression:has(Property > ${STRING_LITERAL}.value):not(:has(Property > .value:not(${STRING_LITERAL}))))`,
        // This cannot be changed right now, as `cognito.ts` would need to be refactored.
        // selector: `:matches(:not(VariableDeclarator) > TSAsExpression, VariableDeclaration > * > TSAsExpression)`,
        message: 'Avoid `as T`. Consider using a type annotation instead.',
    },
    {
        selector:
            ':matches(TSUndefinedKeyword, Identifier[name=undefined], UnaryExpression[operator=void]:not(:has(CallExpression.argument)), BinaryExpression[operator=/^===?$/]:has(UnaryExpression.left[operator=typeof]):has(Literal.right[value=undefined]))',
        message: 'Use `null` instead of `undefined`, `void 0`, or `typeof x === "undefined"`',
    },
    {
        selector: 'ExportNamedDeclaration > VariableDeclaration[kind=let]',
        message: 'Use `export const` instead of `export let`',
    },
    {
        selector: `Program > VariableDeclaration[kind=let] > * > ObjectExpression:has(Property > ${STRING_LITERAL}.value):not(:has(Property > .value:not(${STRING_LITERAL})))`,
        message:
            'Use `const` instead of `let` for top-level object literals only containing string literals',
    },
    {
        selector:
            'ImportDeclaration[source.value=/^(?:assert|async_hooks|buffer|child_process|cluster|console|constants|crypto|dgram|diagnostics_channel|dns|domain|events|fs|fs\\u002Fpromises|http|http2|https|inspector|module|net|os|path|perf_hooks|process|punycode|querystring|readline|repl|stream|string_decoder|timers|tls|trace_events|tty|url|util|v8|vm|wasi|worker_threads|zlib)$/]',
        message: 'Use `node:` prefix to import builtin node modules',
    },
    {
        selector: 'TSEnumDeclaration:not(:has(TSEnumMember))',
        message: 'Enums must not be empty',
    },
    {
        selector:
            'ImportDeclaration[source.value=/^(?!node:)/] ~ ImportDeclaration[source.value=/^node:/]',
        message:
            'Import node modules before npm modules, our modules, and relative imports, separated by a blank line',
    },
    {
        selector: `ImportDeclaration[source.value=/^(?:${OUR_MODULES}|${RELATIVE_MODULES})$/] ~ ImportDeclaration[source.value=/^(?!(|${OUR_MODULES}|${RELATIVE_MODULES})$|\\.)/]`,
        message:
            'Import npm modules before our modules and relative imports, separated by a blank line',
    },
    {
        selector: `ImportDeclaration[source.value=/^(?:${RELATIVE_MODULES})$/] ~ ImportDeclaration[source.value=/^(?:${OUR_MODULES})$/]`,
        message: 'Import our modules before relative imports, separated by a blank line',
    },
    {
        selector: `ImportDeclaration[source.value=/^\\./] ~ ImportDeclaration[source.value=/^[^.]/]`,
        message: 'Import relative imports last',
    },
    {
        selector: `ImportDeclaration[source.value=/^\\..+\\.(?:json|yml|yaml)$/] ~ ImportDeclaration[source.value=/^\\..+\\.(?!json|yml|yaml)[^.]+$/]`,
        message: 'Import data files after other relative imports',
    },
    {
        selector:
            'TSAsExpression:has(TSUnknownKeyword, TSNeverKeyword, TSAnyKeyword) > TSAsExpression',
        message: 'Use type assertions to specific types instead of `unknown`, `any` or `never`',
    },
    {
        selector: ':matches(MethodDeclaration, FunctionDeclaration) FunctionDeclaration',
        message: 'Use arrow functions for nested functions',
    },
    {
        selector:
            ':not(ExportNamedDeclaration) > TSInterfaceDeclaration[id.name=/^(?!Internal).+Props$/]',
        message: 'All React component `Props` types must be exported',
    },
    {
        selector: 'FunctionDeclaration:has(:matches(ObjectPattern.params, ArrayPattern.params))',
        message: 'Destructure function parameters in the body, instead of in the parameter list',
    },
    {
        selector: 'IfStatement > ExpressionStatement',
        message: 'Wrap `if` branches in `{}`',
    },
    {
        selector: ':matches(ForStatement[test=null], ForStatement[test.value=true])',
        message: 'Use `while (true)` instead of `for (;;)`',
    },
    {
        selector: 'VariableDeclarator[id.name=ENVIRONMENT][init.value!=production]',
        message: "Environment must be 'production' when committing",
    },
    {
        selector: 'CallExpression[callee.name=toastAndLog][arguments.0.value=/\\.$/]',
        message: '`toastAndLog` already includes a trailing `.`',
    },
]

// ============================
// === ESLint configuration ===
// ============================

/* eslint-disable @typescript-eslint/naming-convention */
export default [
    eslintJs.configs.recommended,
    {
        // Playwright build cache.
        ignores: ['**/.cache/**'],
    },
    {
        settings: {
            react: {
                version: '18.2',
            },
        },
        plugins: {
            jsdoc: jsdoc,
            '@typescript-eslint': tsEslint,
            react: react,
            'react-hooks': reactHooks,
        },
        languageOptions: {
            parser: tsEslintParser,
            parserOptions: {
                tsconfigRootDir: DIR_NAME,
                project: true,
            },
            globals: {
                ...globals.browser,
                ...globals.node,
                ...globals.es2015,
            },
        },
        rules: {
            ...tsEslint.configs['eslint-recommended']?.rules,
            ...tsEslint.configs.recommended?.rules,
            ...tsEslint.configs['recommended-requiring-type-checking']?.rules,
            ...tsEslint.configs.strict?.rules,
            ...react.configs.recommended.rules,
            eqeqeq: ['error', 'always', { null: 'never' }],
            'jsdoc/require-jsdoc': [
                'error',
                {
                    require: {
                        FunctionDeclaration: true,
                        MethodDefinition: true,
                        ClassDeclaration: true,
                        ArrowFunctionExpression: false,
                        FunctionExpression: true,
                    },
                    // Top-level constants should require JSDoc as well,
                    // however it does not seem like there is a way to do this.
                    contexts: [
                        'TSInterfaceDeclaration',
                        'TSEnumDeclaration',
                        'TSTypeAliasDeclaration',
                        'TSMethodSignature',
                    ],
                },
            ],
            'sort-imports': ['error', { allowSeparatedGroups: true }],
            'no-constant-condition': ['error', { checkLoops: false }],
            'no-restricted-properties': [
                'error',
                {
                    object: 'router',
                    property: 'useNavigate',
                    message: 'Use `hooks.useNavigate` instead.',
                },
            ],
            'no-restricted-syntax': ['error', ...RESTRICTED_SYNTAXES],
            'prefer-arrow-callback': 'error',
            'prefer-const': 'error',
            // Not relevant because TypeScript checks types.
            'react/prop-types': 'off',
            'react-hooks/rules-of-hooks': 'error',
            'react-hooks/exhaustive-deps': 'error',
            // Prefer `interface` over `type`.
            '@typescript-eslint/consistent-type-definitions': 'error',
            '@typescript-eslint/consistent-type-imports': 'error',
            '@typescript-eslint/member-ordering': 'error',
            // Method syntax is not type-safe.
            // See: https://typescript-eslint.io/rules/method-signature-style
            '@typescript-eslint/method-signature-style': 'error',
            '@typescript-eslint/naming-convention': [
                'error',
                {
                    selector: ['function'],
                    // PascalCase for React components, camelCase for all other situations
                    format: ['camelCase', 'PascalCase'],
                },
                {
                    selector: ['variable'],
                    modifiers: ['const', 'global'],
                    format: ['UPPER_CASE', 'camelCase', 'PascalCase'],
                },
                {
                    selector: ['variable'],
                    modifiers: ['const', 'exported'],
                    format: ['UPPER_CASE', 'camelCase', 'PascalCase'],
                },
                {
                    selector: ['variable'],
                    format: ['camelCase', 'PascalCase'],
                },
                {
                    selector: ['parameter', 'property', 'method'],
                    format: ['camelCase'],
                },
                {
                    selector: ['parameter'],
                    modifiers: ['unused'],
                    format: ['camelCase'],
                    leadingUnderscore: 'require',
                },
            ],
            '@typescript-eslint/no-confusing-void-expression': 'error',
            '@typescript-eslint/no-empty-interface': 'off',
            '@typescript-eslint/no-extraneous-class': 'error',
            '@typescript-eslint/no-invalid-void-type': ['error', { allowAsThisParameter: true }],
            // React 17 and later supports async functions as event handlers, so we need to disable this
            // rule to avoid false positives.
            //
            // See: https://github.com/typescript-eslint/typescript-eslint/pull/4623
            '@typescript-eslint/no-misused-promises': [
                'error',
                { checksVoidReturn: { attributes: false } },
            ],
            '@typescript-eslint/no-redundant-type-constituents': 'error',
            '@typescript-eslint/no-unnecessary-condition': [
                'error',
                { allowConstantLoopConditions: true },
            ],
            '@typescript-eslint/no-useless-empty-export': 'error',
            '@typescript-eslint/parameter-properties': ['error', { prefer: 'parameter-property' }],
            '@typescript-eslint/prefer-enum-initializers': 'error',
            '@typescript-eslint/prefer-readonly': 'error',
            '@typescript-eslint/require-array-sort-compare': [
                'error',
                { ignoreStringArrays: true },
            ],
            '@typescript-eslint/restrict-template-expressions': 'error',
            '@typescript-eslint/sort-type-constituents': 'error',
            '@typescript-eslint/strict-boolean-expressions': 'error',
            '@typescript-eslint/switch-exhaustiveness-check': 'error',
            'default-param-last': 'off',
            '@typescript-eslint/default-param-last': 'error',
            'no-invalid-this': 'off',
            '@typescript-eslint/no-invalid-this': ['error', { capIsConstructor: false }],
            'jsdoc/no-magic-numbers': 'off',
            '@typescript-eslint/no-magic-numbers': [
                'error',
                {
<<<<<<< HEAD
                    ignore: [0, 1, 2, 3, 4, 5],
=======
                    ignore: [-1, 0, 1, 2],
>>>>>>> 704ddff6
                    ignoreArrayIndexes: true,
                    ignoreEnums: true,
                    detectObjects: true,
                    enforceConst: true,
                },
            ],
            'no-redeclare': 'off',
            // Important to warn on accidental duplicated `interface`s e.g. when writing API wrappers.
            '@typescript-eslint/no-redeclare': ['error', { ignoreDeclarationMerge: false }],
            'no-shadow': 'off',
            '@typescript-eslint/no-shadow': 'error',
            'no-unused-expressions': 'off',
            '@typescript-eslint/no-unused-expressions': 'error',
            'jsdoc/require-param-type': 'off',
            'jsdoc/check-access': 'error',
            'jsdoc/check-alignment': 'error',
            'jsdoc/check-indentation': 'error',
            'jsdoc/check-line-alignment': 'error',
            'jsdoc/check-param-names': 'error',
            'jsdoc/check-property-names': 'error',
            'jsdoc/check-syntax': 'error',
            'jsdoc/check-tag-names': 'error',
            'jsdoc/check-types': 'error',
            'jsdoc/check-values': 'error',
            'jsdoc/empty-tags': 'error',
            'jsdoc/implements-on-classes': 'error',
            'jsdoc/no-bad-blocks': 'error',
            'jsdoc/no-defaults': 'error',
            'jsdoc/no-multi-asterisks': 'error',
            'jsdoc/no-types': 'error',
            'jsdoc/no-undefined-types': 'error',
            'jsdoc/require-asterisk-prefix': 'error',
            'jsdoc/require-description': 'error',
            // This rule does not handle `# Heading`s and "etc.", "e.g.", "vs." etc.
            // 'jsdoc/require-description-complete-sentence': 'error',
            'jsdoc/require-file-overview': 'error',
            'jsdoc/require-hyphen-before-param-description': 'error',
            'jsdoc/require-param-description': 'error',
            'jsdoc/require-param-name': 'error',
            'jsdoc/require-property': 'error',
            'jsdoc/require-property-description': 'error',
            'jsdoc/require-property-name': 'error',
            'jsdoc/require-property-type': 'error',
            'jsdoc/require-returns-check': 'error',
            'jsdoc/require-returns-description': 'error',
            'jsdoc/require-throws': 'error',
            'jsdoc/require-yields': 'error',
            'jsdoc/require-yields-check': 'error',
            'jsdoc/tag-lines': 'error',
            'jsdoc/valid-types': 'error',
        },
    },
    {
        files: ['**/*.js', '**/*.jsx', '**/*.cjs', '**/*.mjs'],
        rules: {
            '@typescript-eslint/no-var-requires': 'off',
            // Parameter types must be specified using JSDoc in JS files.
            'jsdoc/no-types': 'off',
        },
    },
    {
        files: ['**/*.ts', '**/*.mts', '**/*.cts', '**/*.tsx', '**/*.mtsx', '**/*.ctsx'],
        ignores: ['**/*.d.ts'],
        rules: {
            'no-restricted-syntax': [
                'error',
                ...RESTRICTED_SYNTAXES,
                {
                    selector: '[declare=true]',
                    message: 'No ambient declarations',
                },
                {
                    selector: 'ExportDefaultDeclaration:has(Identifier.declaration)',
                    message:
                        'Use `export default` on the declaration, instead of as a separate statement',
                },
            ],
            // This rule does not work with TypeScript, and TypeScript already does this.
            'no-undef': 'off',
        },
    },
    {
        files: [
            'lib/dashboard/src/**/*.ts',
            'lib/dashboard/src/**/*.mts',
            'lib/dashboard/src/**/*.cts',
            'lib/dashboard/src/**/*.tsx',
            'lib/dashboard/src/**/*.mtsx',
            'lib/dashboard/src/**/*.ctsx',
            'lib/dashboard/mock/**/*.ts',
            'lib/dashboard/mock/**/*.mts',
            'lib/dashboard/mock/**/*.cts',
            'lib/dashboard/mock/**/*.tsx',
            'lib/dashboard/mock/**/*.mtsx',
            'lib/dashboard/mock/**/*.ctsx',
        ],
        rules: {
            'no-restricted-properties': [
                'error',
                {
                    object: 'console',
                    message: 'Avoid leaving debugging statements when committing code',
                },
                {
                    object: 'hooks',
                    property: 'useDebugState',
                    message: 'Avoid leaving debugging statements when committing code',
                },
                {
                    object: 'hooks',
                    property: 'useDebugEffect',
                    message: 'Avoid leaving debugging statements when committing code',
                },
                {
                    object: 'hooks',
                    property: 'useDebugMemo',
                    message: 'Avoid leaving debugging statements when committing code',
                },
                {
                    object: 'hooks',
                    property: 'useDebugCallback',
                    message: 'Avoid leaving debugging statements when committing code',
                },
                {
                    property: '$d$',
                    message: 'Avoid leaving debugging statements when committing code',
                },
            ],
        },
    },
    {
        files: [
            'lib/dashboard/test*/**/*.ts',
            'lib/dashboard/test*/**/*.mts',
            'lib/dashboard/test*/**/*.cts',
            'lib/dashboard/test*/**/*.tsx',
            'lib/dashboard/test*/**/*.mtsx',
            'lib/dashboard/test*/**/*.ctsx',
        ],
        rules: {
            'no-restricted-properties': [
                'error',
                {
                    object: 'console',
                    message: 'Avoid leaving debugging statements when committing code',
                },
                {
                    object: 'hooks',
                    property: 'useDebugState',
                    message: 'Avoid leaving debugging statements when committing code',
                },
                {
                    object: 'hooks',
                    property: 'useDebugEffect',
                    message: 'Avoid leaving debugging statements when committing code',
                },
                {
                    object: 'hooks',
                    property: 'useDebugMemo',
                    message: 'Avoid leaving debugging statements when committing code',
                },
                {
                    object: 'hooks',
                    property: 'useDebugCallback',
                    message: 'Avoid leaving debugging statements when committing code',
                },
                {
                    property: '$d$',
                    message: 'Avoid leaving debugging statements when committing code',
                },
                {
                    object: 'page',
                    property: 'type',
                    message: 'Prefer `locator.type` instead',
                },
                {
                    object: 'page',
                    property: 'click',
                    message: 'Prefer `locator.click` instead',
                },
                {
                    object: 'page',
                    property: 'fill',
                    message: 'Prefer `locator.fill` instead',
                },
                {
                    object: 'page',
                    property: 'locator',
                    message: 'Prefer `page.getBy*` instead',
                },
            ],
        },
    },
    {
        files: ['**/*.d.ts'],
        rules: {
            'no-undef': 'off',
        },
    },
]<|MERGE_RESOLUTION|>--- conflicted
+++ resolved
@@ -396,11 +396,7 @@
             '@typescript-eslint/no-magic-numbers': [
                 'error',
                 {
-<<<<<<< HEAD
-                    ignore: [0, 1, 2, 3, 4, 5],
-=======
-                    ignore: [-1, 0, 1, 2],
->>>>>>> 704ddff6
+                    ignore: [-1, 0, 1, 2, 3, 4, 5],
                     ignoreArrayIndexes: true,
                     ignoreEnums: true,
                     detectObjects: true,
