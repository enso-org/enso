--- conflicted
+++ resolved
@@ -208,8 +208,6 @@
             'TSAsExpression:has(TSUnknownKeyword, TSNeverKeyword, TSAnyKeyword) > TSAsExpression',
         message: 'Use type assertions to specific types instead of `unknown`, `any` or `never`',
     },
-<<<<<<< HEAD
-=======
     {
         selector: ':matches(MethodDeclaration, FunctionDeclaration) FunctionDeclaration',
         message: 'Use arrow functions for nested functions',
@@ -226,7 +224,6 @@
         selector: 'IfStatement > ExpressionStatement',
         message: 'Wrap `if` branches in `{}`',
     },
->>>>>>> 62fecfa4
 ]
 
 // ============================
