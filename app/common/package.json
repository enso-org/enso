{
  "name": "enso-common",
  "version": "1.0.0",
  "type": "module",
  "exports": {
    ".": {
      "source": "./src/index.ts",
      "types": "./dist/index.d.ts",
      "import": "./dist/index.js"
    },
    "./src/config.json": "./src/config.json",
    "./src/*": {
      "source": "./src/*.ts",
      "types": "./dist/*.d.ts",
      "import": "./dist/*.js"
    }
  },
  "scripts": {
    "test": "vitest run",
<<<<<<< HEAD
    "compile": "tsc"
=======
    "lint": "eslint . --max-warnings=0"
>>>>>>> 7718734b
  },
  "peerDependencies": {
    "@tanstack/query-core": "5.54.1",
    "@tanstack/vue-query": ">= 5.54.0 < 5.56.0",
    "react": "^18.3.1"
  },
  "dependencies": {
    "idb-keyval": "^6.2.1",
    "@tanstack/query-persist-client-core": "^5.54.0",
    "@tanstack/vue-query": ">= 5.54.0 < 5.56.0",
    "typescript": "^5.5.3",
    "vitest": "^1.3.1",
    "@types/node": "^20.11.21"
  }
}<|MERGE_RESOLUTION|>--- conflicted
+++ resolved
@@ -17,11 +17,8 @@
   },
   "scripts": {
     "test": "vitest run",
-<<<<<<< HEAD
-    "compile": "tsc"
-=======
+    "compile": "tsc",
     "lint": "eslint . --max-warnings=0"
->>>>>>> 7718734b
   },
   "peerDependencies": {
     "@tanstack/query-core": "5.54.1",
