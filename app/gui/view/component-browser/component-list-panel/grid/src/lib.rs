//! A crate defining the grid inside the Component List Panel showing all components. For more
//! information see docs of [`View`].
//!
//! In the Component List Panel Grid we make distinction between entries (which are normal entries
//! inside groups) and elements (which are entries or group's headers). See also structures defined
//! in [`content`] module.
//!
//! To learn more about the Component Browser and its components, see the [Component Browser Design
//! Document](https://github.com/enso-org/design/blob/e6cffec2dd6d16688164f04a4ef0d9dff998c3e7/epics/component-browser/design.md).

#![recursion_limit = "1024"]
// === Features ===
#![feature(array_methods)]
#![feature(drain_filter)]
#![feature(option_result_contains)]
#![feature(trait_alias)]
#![feature(hash_drain_filter)]
#![feature(int_roundings)]
// === Standard Linter Configuration ===
#![deny(non_ascii_idents)]
#![warn(unsafe_code)]
#![allow(clippy::bool_to_int_with_if)]
#![allow(clippy::let_and_return)]
// === Non-Standard Linter Configuration ===
#![warn(missing_copy_implementations)]
#![warn(missing_debug_implementations)]
#![warn(missing_docs)]
#![warn(trivial_casts)]
#![warn(trivial_numeric_casts)]
#![warn(unused_import_braces)]
#![warn(unused_qualifications)]

use crate::prelude::*;

use crate::entry::icon;

use enso_frp as frp;
use ensogl_core::application::frp::API;
use ensogl_core::application::shortcut::Shortcut;
use ensogl_core::application::Application;
use ensogl_core::data::color;
use ensogl_core::display;
use ensogl_core::display::scene::Layer;
use ensogl_core::display::shape::StyleWatchFrp;
use ensogl_core::display::style::FromTheme;
use ensogl_grid_view as grid_view;
use ensogl_grid_view::Col;
use ensogl_grid_view::Row;
use ensogl_gui_component::component;
use ensogl_hardcoded_theme::application::component_browser::component_list_panel as panel_theme;
use ensogl_hardcoded_theme::application::component_browser::component_list_panel::grid as theme;
use ensogl_text as text;


// ==============
// === Export ===
// ==============

pub mod content;
pub mod entry;



/// A module containing common imports.
pub mod prelude {
    pub use enso_frp as frp;
    pub use ensogl_core::application::traits::*;
    pub use ensogl_core::display::shape::*;
    pub use ensogl_core::prelude::*;
    pub use ensogl_grid_view as grid_view;
    pub use ensogl_text as text;
}

pub use content::EntryId;
pub use content::GroupId;


// =================
// === Constants ===
// =================

/// The number of color variants taken from the style sheet, used to coloring group without color
/// specified by library author.
pub const GROUP_COLOR_VARIANT_COUNT: usize = 6;
/// The index of the column in the grid view where entries will be displayed.
pub const COLUMN: usize = 0;
/// The number of columns in components grid.
pub const COLUMN_COUNT: usize = 1;



// ===========
// === FRP ===
// ===========

// === Models ===

/// The model for entries.
#[allow(missing_docs)]
#[derive(Clone, Debug, Default)]
pub struct EntryModel {
    pub caption:        ImString,
    pub highlighted:    Rc<Vec<text::Range<text::Byte>>>,
    pub icon:           icon::Id,
    pub can_be_entered: bool,
    pub group:          Option<GroupId>,
}


// === API ===

ensogl_core::define_endpoints_2! {
    Input {
        /// Set top margin inside scroll area. We need to leave some margin so the button panel
        /// will not cover the topmost entry when maximally scrolled up.
        set_top_margin(f32),
        reset(content::Info),
        select_first_entry(),
        model_for_entry(EntryId, EntryModel),
        /// Accept suggestion and continue editing.
        accept_suggestion(),
        /// Accept current input as expression, ignoring any active suggestion.
        accept_current_input_expression(),
        focus(),
    }
    Output {
        active(Option<EntryId>),
        is_active(bool),
        model_for_entry_needed(EntryId),
        suggestion_accepted(EntryId),
        expression_accepted(Option<EntryId>),
        module_entered(EntryId),
    }
}



// ============
// === Grid ===
// ============

/// A variant of the [component's](View) underlying [EnsoGL grid component](grid_view).
pub type Grid = grid_view::scrollable::SelectableGridView<entry::View>;



// =============
// === Style ===
// =============

// === GroupColors ===

/// The grid's style structure.
#[allow(missing_docs)]
#[derive(Clone, Copy, Default, Debug, PartialEq, FromTheme)]
#[base_path = "theme::group_colors"]
struct GroupColorsTheme {
    group_0:           color::Lcha,
    group_1:           color::Lcha,
    group_2:           color::Lcha,
    group_3:           color::Lcha,
    group_4:           color::Lcha,
    group_5:           color::Lcha,
    local_scope_group: color::Lcha,
}

/// Default groups colors.
#[derive(Clone, Copy, Default, Debug, PartialEq)]
pub struct GroupColors {
    /// Variants to be used in groups in column layout.
    variants:      [color::Lcha; GROUP_COLOR_VARIANT_COUNT],
    /// The color of the group outside any defined component group.
    outside_group: color::Lcha,
}

impl From<GroupColorsTheme> for GroupColors {
    fn from(theme: GroupColorsTheme) -> Self {
        Self {
            variants:      [
                theme.group_0,
                theme.group_1,
                theme.group_2,
                theme.group_3,
                theme.group_4,
                theme.group_5,
            ],
            outside_group: theme.local_scope_group,
        }
    }
}



// === Style ===

/// The grid's style structure.
#[allow(missing_docs)]
#[derive(Clone, Copy, Default, Debug, PartialEq, FromTheme)]
#[base_path = "theme"]
pub struct Style {
<<<<<<< HEAD
    pub width:        f32,
    pub height:       f32,
    pub padding_x:    f32,
    pub padding_y:    f32,
    pub column_gap:   f32,
    pub entry_height: f32,
=======
    pub width:          f32,
    pub height:         f32,
    pub padding:        f32,
    pub column_gap:     f32,
    pub entry_height:   f32,
    #[theme_path = "panel_theme::corners_radius"]
    pub corners_radius: f32,
>>>>>>> 14afa9a8
}

impl Style {
    /// Compute the size of grid without external paddings.
    pub fn content_size(&self) -> Vector2 {
        let size = Vector2(self.width, self.height);
        let padding = Vector2(self.padding_x, self.padding_y) * 2.0;
        size - padding
    }

    /// Get the single entry size.
    pub fn entry_size(&self) -> Vector2 {
        Vector2(self.content_size().x, self.entry_height)
    }
}



// =============
// === Model ===
// =============

// === Model ===

/// A [Model](component::Model) of [Component List Panel Grid View](View).
#[derive(Clone, CloneRef, Debug, display::Object)]
pub struct Model {
    display_object:     display::object::Instance,
    #[focus_receiver]
    grid:               Grid,
    grid_layer:         Layer,
    selection_layer:    Layer,
    scroll_bars_layer:  Layer,
    enterable_elements: Rc<RefCell<HashSet<EntryId>>>,
    colors:             Rc<RefCell<HashMap<GroupId, entry::MainColor>>>,
}


// === component::Model Trait; Constructor ===

impl component::Model for Model {
    fn label() -> &'static str {
        "ComponentListPanelGrid"
    }

    fn new(app: &Application) -> Self {
        let display_object = display::object::Instance::new();
        let grid = Grid::new(app);
        let enterable_elements = default();
        let colors = default();
        let base_layer = &app.display.default_scene.layers.node_searcher;
        let grid_layer = base_layer.create_sublayer("grid_layer");
        let selection_layer = base_layer.create_sublayer("selection_layer");
        let scroll_bars_layer = base_layer.create_sublayer("scrollbars_layer");
        display_object.add_child(&grid);
        grid_layer.add(&grid);
        grid.selection_highlight_frp().setup_masked_layer(selection_layer.downgrade());
        grid.set_scrollbars_layer(&scroll_bars_layer);
        Self {
            display_object,
            grid,
            enterable_elements,
            colors,
            grid_layer,
            selection_layer,
            scroll_bars_layer,
        }
    }
}


// === Resetting Grid ===

impl Model {
    /// The grid is resetting: remove all data regarding existing entries and return new grid size.
    fn reset(&self, content: &content::Info) -> (Row, Col) {
        *self.colors.borrow_mut() = Self::collect_colors(content);
        self.enterable_elements.borrow_mut().clear();
        (content.entry_count, COLUMN_COUNT)
    }

    fn collect_colors(content: &content::Info) -> HashMap<GroupId, entry::MainColor> {
        let variants = (0..).map(|i| i % GROUP_COLOR_VARIANT_COUNT);
        let groups_with_variants = content.groups.iter().zip(variants);
        groups_with_variants
            .map(|(group, variant)| {
                let color = match group.color {
                    Some(color) => entry::MainColor::Custom(color.into()),
                    None => entry::MainColor::Predefined { variant_index: variant },
                };
                (group.id, color)
            })
            .collect()
    }
}


// === Action ===

/// The action after selecting the entry.
#[derive(Debug, Clone, Copy, PartialEq, Eq)]
enum Action {
    EnterModule(EntryId),
    Accept(EntryId),
}

impl Default for Action {
    fn default() -> Self {
        Self::EnterModule(default())
    }
}

impl Action {
    fn enter_module(self) -> Option<EntryId> {
        if let Self::EnterModule(element) = self {
            Some(element)
        } else {
            None
        }
    }

    fn accept(self) -> Option<EntryId> {
        if let Self::Accept(entry) = self {
            Some(entry)
        } else {
            None
        }
    }
}

impl Model {
    fn can_be_entered(&self, entry: EntryId) -> bool {
        self.enterable_elements.borrow().contains(&entry)
    }

    fn action_after_accepting_entry(
        &self,
        loc: &(Row, Col),
        content: &content::Info,
    ) -> Option<Action> {
        let entry_id = self.location_to_entry_id(loc, content)?;
        if self.can_be_entered(entry_id) {
            Some(Action::EnterModule(entry_id))
        } else {
            Some(Action::Accept(entry_id))
        }
    }
}


// === Conversion From and To Grid's Location ===

impl Model {
    fn location_to_entry_id(
        &self,
        &(row, _): &(Row, Col),
        content: &content::Info,
    ) -> Option<EntryId> {
        content.entry_count.checked_sub(row + 1)
    }

    fn entry_id_to_location(
        &self,
        entry_id: EntryId,
        content: &content::Info,
    ) -> Option<(Row, Col)> {
        content.entry_count.checked_sub(entry_id + 1).map(|row| (row, COLUMN))
    }
}


// === Entries' Models ===

impl Model {
    fn model_for_entry(
        &self,
        (entry, model): &(EntryId, EntryModel),
        content: &content::Info,
    ) -> Option<(Row, Col, entry::Model)> {
        if model.can_be_entered {
            self.enterable_elements.borrow_mut().insert(*entry);
        }
        let (row, col) = self.entry_id_to_location(*entry, content)?;
        let entry_model = entry::Model {
            color:       self.color_of_entry(model),
            caption:     model.caption.clone_ref(),
            highlighted: model.highlighted.clone_ref(),
            icon:        Some(model.icon),
        };
        Some((row, col, entry_model))
    }

    fn color_of_entry(&self, model: &EntryModel) -> entry::MainColor {
        let group_color = model.group.and_then(|group| self.colors.borrow().get(&group).copied());
        group_color.unwrap_or(entry::MainColor::OutsideGroup)
    }
}


// === Navigation ===

impl Model {
    fn first_entry_to_select(&self, info: &content::Info) -> Option<(Row, Col)> {
        info.entry_count.checked_sub(1).map(|row| (row, COLUMN))
    }
}


// === Updating Style ===

impl Model {
    fn grid_size((style, content_size): &(Style, Vector2)) -> Vector2 {
        let x = min(style.content_size().x, content_size.x);
        let y = min(style.content_size().y, content_size.y);
        Vector2(x, y)
    }

    fn grid_position(input: &(Style, Vector2)) -> Vector2 {
        let (style, _) = input;
        let y = -style.content_size().y + Self::grid_size(input).y;
        Vector2(style.padding_x, y)
    }

    fn entries_params(
        &self,
        (style, entry_style, colors, group_colors): &(
            Style,
            entry::Style,
            entry::style::Colors,
            GroupColors,
        ),
    ) -> entry::Params {
        entry::Params {
            style:        entry_style.clone(),
            grid_style:   *style,
            group_colors: *group_colors,
            colors:       *colors,
        }
    }

    fn selection_entries_params(
        &self,
        (base_params, colors): &(entry::Params, entry::style::SelectionColors),
    ) -> entry::Params {
        entry::Params { colors: (*colors).into(), ..base_params.clone() }
    }

    fn navigation_scroll_margins(&self, style: &Style) -> grid_view::Margins {
        let vertical_margin = style.content_size().y - style.entry_height;
        grid_view::Margins { top: vertical_margin, ..default() }
    }
}



// =================
// === FRP Logic ===
// =================

impl component::Frp<Model> for Frp {
    fn init(
        network: &frp::Network,
        frp_api: &<Self as API>::Private,
        _app: &Application,
        model: &Model,
        style_frp: &StyleWatchFrp,
    ) {
        let input = &frp_api.input;
        let out = &frp_api.output;
        let grid = &model.grid;
        let grid_scroll_frp = grid.scroll_frp();
        let grid_extra_scroll_frp = grid.extra_scroll_frp();
        let grid_selection_frp = grid.selection_highlight_frp();
        let style = Style::from_theme(network, style_frp);
        let entry_style = entry::Style::from_theme(network, style_frp);
        let colors = entry::style::Colors::from_theme(network, style_frp);
        let selection_colors = entry::style::SelectionColors::from_theme(network, style_frp);
        frp::extend! { network

            // === Active and Hovered Entry ===

            grid.select_entry <+ grid.entry_hovered;
            out.active <+ grid.entry_selected.map2(&input.reset, f!((loc, content)
                model.location_to_entry_id(loc.as_ref()?, content)
            ));
            out.is_active <+ out.active.is_some();


            // === Accepting Suggestion and Expression ===

            action <- grid.entry_accepted.map2(&input.reset, f!((loc, content) model.action_after_accepting_entry(loc, content))).unwrap();
            out.module_entered <+ action.filter_map(|m| m.enter_module());
            out.expression_accepted <+ action.filter_map(|e| e.accept()).some();
            out.expression_accepted <+ input.accept_current_input_expression.constant(None);
            element_on_suggestion_accept <- out.active.sample(&input.accept_suggestion);
            out.suggestion_accepted <+ element_on_suggestion_accept.unwrap();


            // === Groups colors ===

            let group_colors_theme = GroupColorsTheme::from_theme(network, style_frp);
            group_colors <- group_colors_theme.map(|t| GroupColors::from(*t));


            // === Style and Entries Params ===

            style_and_content_size <- all(&style, &grid.content_size);
            entries_style <-
                all4(&style, &entry_style, &colors, &group_colors);
            entries_params <- entries_style.map(f!((s) model.entries_params(s)));
            selection_entries_style <- all(entries_params, selection_colors);
            selection_entries_params <-
                selection_entries_style.map(f!((input) model.selection_entries_params(input)));
            grid_scroll_frp.resize <+ style_and_content_size.map(Model::grid_size);
            grid_position <- style_and_content_size.map(Model::grid_position);
            eval grid_position ((pos) model.grid.set_xy(*pos));
<<<<<<< HEAD
            corners_radius <- all(&corners_radius, &style.init)._0();
            grid_scroll_frp.set_corner_radius_bottom_right <+ corners_radius;
            grid_scroll_frp.set_corner_radius_bottom_left <+ corners_radius;
            grid.set_entries_size <+ style.update.map(|s| s.entry_size());
=======
            grid_scroll_frp.set_corner_radius_bottom_right <+ style.map(|s| s.corners_radius);
            grid.set_entries_size <+ style.map(|s| s.entry_size());
>>>>>>> 14afa9a8
            grid.set_entries_params <+ entries_params;
            grid_selection_frp.set_entries_params <+ selection_entries_params;
            trace input.set_top_margin;
            grid_extra_scroll_frp.set_margins <+
                input.set_top_margin.map(|&top| grid_view::Margins { top, ..default() });
            trace grid_extra_scroll_frp.set_margins;


            // === Header and Entries Models ===

            grid.reset_entries <+ input.reset.map(f!((content) model.reset(content)));
            grid.model_for_entry <+
                input.model_for_entry.map2(&input.reset, f!((input, content) model.model_for_entry(input, content))).unwrap();
            out.model_for_entry_needed <+
                grid.model_for_entry_needed.map2(&input.reset, f!((loc, content) model.location_to_entry_id(loc, content))).unwrap();


            // === Initial Selection ===

            grid.select_entry <+ input.reset.constant(None);
            first_entry_to_select <- input.reset.map(
                f!((info) model.first_entry_to_select(info))
            );
            grid_extra_scroll_frp.jump_to_entry <+ first_entry_to_select.filter_map(|e| *e);
            grid.select_entry <+ first_entry_to_select.sample(&input.select_first_entry);
            grid_selection_frp.skip_animations <+ input.reset.constant(());


            // === Scrolling ===

            grid_extra_scroll_frp.set_preferred_margins_around_entry <+ style.map(
                f!((style) model.navigation_scroll_margins(style))
            );


            // === Focus ===

            eval_ input.focus (model.focus());
            let focused = model.on_event::<ensogl_core::event::FocusIn>();
            let defocused = model.on_event::<ensogl_core::event::FocusOut>();
            grid.disable_selection <+ bool(&focused, &defocused);
        }

        grid.resize_grid(0, COLUMN_COUNT);
    }

    fn default_shortcuts() -> Vec<Shortcut> {
        use ensogl_core::application::shortcut::ActionType::*;
        [
            (Press, "is_active", "tab", "accept_suggestion"),
            // The shortcut for accepting expression with active suggestion is handled by
            // underlying Grid View.
            (Press, "!is_active", "enter", "accept_current_input_expression"),
            (Press, "", "cmd enter", "accept_current_input_expression"),
            (Press, "!is_active", "up", "select_first_entry"),
            (Press, "!is_active", "up", "focus"),
        ]
        .iter()
        .map(|(a, b, c, d)| View::self_shortcut_when(*a, *c, *d, *b))
        .collect()
    }
}

/// The Component List Panel Grid View.
///
/// This component displays the scrollable grid with Compnent List Panel Content. It uses the
/// efficient [EnsoGL Grid View Component](grid_view). The entries are instantiated lazily.
///
/// # Setup
///
/// As a reaction for `model_for_entry_needed` and `model_for_header_needed` events, the proper
/// models should be send to `model_for_entry` and `model_for_header` inputs. Once you set up
/// FRP connections properly, you should emit `reset` event with information about group sizes and
/// colors.
pub type View = component::ComponentView<Model, Frp>;<|MERGE_RESOLUTION|>--- conflicted
+++ resolved
@@ -198,22 +198,14 @@
 #[derive(Clone, Copy, Default, Debug, PartialEq, FromTheme)]
 #[base_path = "theme"]
 pub struct Style {
-<<<<<<< HEAD
-    pub width:        f32,
-    pub height:       f32,
-    pub padding_x:    f32,
-    pub padding_y:    f32,
-    pub column_gap:   f32,
-    pub entry_height: f32,
-=======
     pub width:          f32,
     pub height:         f32,
-    pub padding:        f32,
+    pub padding_x:      f32,
+    pub padding_y:      f32,
     pub column_gap:     f32,
     pub entry_height:   f32,
     #[theme_path = "panel_theme::corners_radius"]
     pub corners_radius: f32,
->>>>>>> 14afa9a8
 }
 
 impl Style {
@@ -530,15 +522,10 @@
             grid_scroll_frp.resize <+ style_and_content_size.map(Model::grid_size);
             grid_position <- style_and_content_size.map(Model::grid_position);
             eval grid_position ((pos) model.grid.set_xy(*pos));
-<<<<<<< HEAD
-            corners_radius <- all(&corners_radius, &style.init)._0();
+            corners_radius <- style.map(|s| s.corners_radius);
             grid_scroll_frp.set_corner_radius_bottom_right <+ corners_radius;
-            grid_scroll_frp.set_corner_radius_bottom_left <+ corners_radius;
-            grid.set_entries_size <+ style.update.map(|s| s.entry_size());
-=======
-            grid_scroll_frp.set_corner_radius_bottom_right <+ style.map(|s| s.corners_radius);
+            grid_scroll_frp.set_corner_radius_bottom_right <+ corners_radius;
             grid.set_entries_size <+ style.map(|s| s.entry_size());
->>>>>>> 14afa9a8
             grid.set_entries_params <+ entries_params;
             grid_selection_frp.set_entries_params <+ selection_entries_params;
             trace input.set_top_margin;
