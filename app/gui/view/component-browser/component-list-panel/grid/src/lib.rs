--- conflicted
+++ resolved
@@ -708,24 +708,11 @@
 
             // === Style and Entries Params ===
 
-<<<<<<< HEAD
             style_and_content_size <- all(&style, &grid.content_size);
-            dimmed_groups <- out.active_section.map(|opt_section| match opt_section {
-                Some(section) => entry::DimmedGroups::AllExceptSection(*section),
-                None => entry::DimmedGroups::None,
-            });
             entries_style <-
                 all4(&style, &entry_style, &colors, &group_colors);
-            entries_params <-
-                all_with(&entries_style, &dimmed_groups, f!((s, d) model.entries_params(s, *d)));
+            entries_params <- entries_style.map(f!((s) model.entries_params(s)));
             selection_entries_style <- all(entries_params, selection_colors);
-=======
-            style_and_content_size <- all(&style.update, &grid.content_size);
-            entries_style <-
-                all4(&style.update, &entry_style.update, &colors.update, &group_colors);
-            entries_params <- entries_style.map(f!((s) model.entries_params(s)));
-            selection_entries_style <- all(entries_params, selection_colors.update);
->>>>>>> 2fb5c371
             selection_entries_params <-
                 selection_entries_style.map(f!((input) model.selection_entries_params(input)));
             grid_scroll_frp.resize <+ style_and_content_size.map(Model::grid_size);
