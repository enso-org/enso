//! This module defines the [`ComponentBrowserPanel`], sub-content of the Component Browser, that
//! shows the available components grouped by categories. It also defines the shape that the
//! Component Browser Menu will be placed on, as this will appear as a single continuous shape.
//!
//! To learn more about the Component Browser and its components, see the [Component Browser Design
//! Document](https://github.com/enso-org/design/blob/e6cffec2dd6d16688164f04a4ef0d9dff998c3e7/epics/component-browser/design.md).

#![recursion_limit = "512"]
// === Features ===
#![allow(incomplete_features)]
#![feature(negative_impls)]
#![feature(associated_type_defaults)]
#![feature(bool_to_option)]
#![feature(cell_update)]
#![feature(const_type_id)]
#![feature(drain_filter)]
#![feature(entry_insert)]
#![feature(fn_traits)]
#![feature(marker_trait_attr)]
#![feature(specialization)]
#![feature(trait_alias)]
#![feature(type_alias_impl_trait)]
#![feature(unboxed_closures)]
#![feature(trace_macros)]
#![feature(const_trait_impl)]
#![feature(derive_default_enum)]
#![feature(slice_as_chunks)]
#![feature(option_result_contains)]
// === Standard Linter Configuration ===
#![deny(non_ascii_idents)]
#![warn(unsafe_code)]
// === Non-Standard Linter Configuration ===
#![allow(clippy::option_map_unit_fn)]
#![allow(clippy::precedence)]
#![allow(dead_code)]
#![deny(unconditional_recursion)]
#![warn(missing_copy_implementations)]
#![warn(missing_debug_implementations)]
#![warn(missing_docs)]
#![warn(trivial_casts)]
#![warn(trivial_numeric_casts)]
#![warn(unused_import_braces)]
#![warn(unused_qualifications)]

<<<<<<< HEAD

// ==============
// === Export ===
// ==============

pub mod column_grid;



mod navigator;

use ensogl_core::display::shape::*;
use ensogl_core::prelude::*;

use crate::navigator::navigator_shadow;
use crate::navigator::Navigator as SectionNavigator;
use crate::navigator::Section;
pub use column_grid::LabeledAnyModelProvider;
use component_group::icon;
=======
use ensogl_core::display::shape::*;
use ensogl_core::prelude::*;

>>>>>>> b0d627a7
use enso_frp as frp;
use ensogl_core::animation::physics::inertia;
use ensogl_core::application::frp::API;
use ensogl_core::application::Application;
use ensogl_core::data::bounding_box::BoundingBox;
use ensogl_core::data::color;
use ensogl_core::define_endpoints_2;
use ensogl_core::display;
use ensogl_core::display::navigation::navigator::Navigator;
use ensogl_core::display::object::ObjectOps;
use ensogl_core::display::scene::Layer;
use ensogl_core::display::shape::StyleWatchFrp;
use ensogl_core::display::style;
use ensogl_core::Animation;
use ensogl_derive_theme::FromTheme;
use ensogl_gui_component::component;
use ensogl_hardcoded_theme::application::component_browser::searcher as searcher_theme;
use ensogl_list_view as list_view;
use ensogl_scroll_area::ScrollArea;
use ensogl_scroll_area::Viewport;
use ensogl_shadow as shadow;
use ensogl_text as text;
use ide_view_component_group as component_group;
use ide_view_component_group::set::Group;
use ide_view_component_group::set::SectionId;
use ide_view_component_group::Layers as GroupLayers;
use searcher_theme::list_panel as list_panel_theme;


// ==============
// === Export ===
// ==============

pub mod column_grid;

pub use column_grid::LabeledAnyModelProvider;
pub use component_group::set::GroupId;



// =================
// === Constants ===
// =================

/// The selection animation is faster than the default one because of the increased spring force.
const SELECTION_ANIMATION_SPRING_FORCE_MULTIPLIER: f32 = 1.5;



// ==============
// === Layers ===
// ==============

#[derive(Debug, Clone, CloneRef)]
struct Layers {
    groups:          GroupLayers,
    base:            Layer,
    selection:       Layer,
    selection_mask:  Layer,
    scroll_layer:    Layer,
    scrollbar_layer: Layer,
}

impl Layers {
    fn new(app: &Application, scroll_area: &ScrollArea) -> Self {
        let camera = app.display.default_scene.layers.node_searcher.camera();
        let base = Layer::new_with_cam(app.logger.sub("component_groups"), &camera);
        let selection = Layer::new_with_cam(app.logger.sub("selection"), &camera);
        let scrollbar_layer = Layer::new_with_cam(app.logger.sub("scroll_bar"), &camera);
        let selection_mask = Layer::new_with_cam(app.logger.sub("selection_mask"), &camera);
        selection.set_mask(&selection_mask);
        app.display.default_scene.layers.node_searcher.add_sublayer(&base);
        app.display.default_scene.layers.node_searcher.add_sublayer(&selection);
        app.display.default_scene.layers.node_searcher.add_sublayer(&scrollbar_layer);
        let content = &scroll_area.content_layer();
        let groups = GroupLayers::new(&app.logger, content, &selection);
        let scroll_layer = scroll_area.content_layer().clone_ref();
        Self { base, selection, groups, selection_mask, scroll_layer, scrollbar_layer }
    }
}



// ==============
// === Shapes ===
// ==============

// === Layout Constants ===

/// Extra space around shape to allow for shadows.
const SHADOW_PADDING: f32 = 25.0;

const FAVOURITES_SECTION_HEADING_LABEL: &str = "Favorite Data Science Tools";
const LOCAL_SCOPE_SECTION_HEADING_LABEL: &str = "Local Scope";
const SUB_MODULES_SECTION_HEADING_LABEL: &str = "Sub Modules";

const INFINITE: f32 = 999999.0;


// === Style ===


#[derive(Clone, Debug, Default, FromTheme)]
#[base_path = "list_panel_theme"]
struct Style {
    content_width:            f32,
    content_height:           f32,
    content_padding:          f32,
    content_corner_radius:    f32,
    content_background_color: color::Rgba,

    section_divider_height:      f32,
    section_heading_size:        f32,
    section_heading_offset:      f32,
    section_heading_text_offset: f32,
    section_heading_font:        String,
    section_heading_color:       color::Rgba,
    section_divider_color:       color::Rgba,

    menu_height:         f32,
    menu_divider_color:  color::Rgba,
    menu_divider_height: f32,

    favourites_section_base_color: color::Rgba,

    navigator_width:             f32,
    navigator_list_view_width:   f32,
    navigator_icon_strong_color: color::Rgba,
    navigator_icon_weak_color:   color::Rgba,
    navigator_top_padding:       f32,
    navigator_bottom_padding:    f32,
}

impl Style {
    fn size_inner(&self) -> Vector2 {
        let width = self.content_width + self.navigator_width;
        let height = self.content_height + self.menu_height;
        Vector2::new(width, height)
    }

    fn size(&self) -> Vector2 {
        self.size_inner().map(|value| value + 2.0 * SHADOW_PADDING)
    }

    fn menu_divider_y_pos(&self) -> f32 {
        self.size_inner().y / 2.0 - self.menu_height
    }

    fn section_heading_height(&self) -> f32 {
        self.section_heading_size + self.section_heading_offset
    }
}

/// Enum to indicate whether sections headers should be placed above or below a section. Dead code
/// is allowed as only one option is used at compile time.
#[allow(dead_code)]
#[derive(Clone, Copy, Debug)]
enum SectionHeaderPlacement {
    Top,
    Bottom,
}

/// Indicates whether sections headers should be placed above or below a section.
const SECTION_HEADER_PLACEMENT: SectionHeaderPlacement = SectionHeaderPlacement::Bottom;


// === Shape Definition ===

mod background {
    use super::*;

    ensogl_core::define_shape_system! {
        below = [component_group::background];
        (style:Style,bg_color:Vector4) {
            let theme_path: style::Path = list_panel_theme::HERE.into();

            let alpha = Var::<f32>::from(format!("({0}.w)",bg_color));
            let bg_color = &Var::<color::Rgba>::from(bg_color.clone());

            let content_width = style.get_number(theme_path.sub("content_width"));
            let content_height = style.get_number(theme_path.sub("content_height"));
            let content_corner_radius = style.get_number(theme_path.sub("content_corner_radius"));
            let menu_divider_color = style.get_color(theme_path.sub("menu_divider_color"));
            let menu_divider_height = style.get_number(theme_path.sub("menu_divider_height"));
            let menu_height = style.get_number(theme_path.sub("menu_height"));
            let navigator_width = style.get_number(theme_path.sub("navigator_width"));

            let width = content_width + navigator_width;
            let height = content_height + menu_height;

            let divider_x_pos = navigator_width / 2.0;
            let divider_y_pos = height / 2.0 - menu_height + menu_divider_height ;

            let divider = Rect((content_width.px(),menu_divider_height.px()));
            let divider = divider.fill(menu_divider_color);
            let divider = divider.translate_x(divider_x_pos.px());
            let divider = divider.translate_y(divider_y_pos.px());

            let base_shape = Rect((width.px(), height.px()));
            let base_shape = base_shape.corners_radius(content_corner_radius.px());
            let background = base_shape.fill(bg_color);
            let shadow     = shadow::from_shape_with_alpha(base_shape.into(),&alpha,style);

            (shadow + background + divider).into()
        }
    }
}

mod hline {
    use super::*;

    ensogl_core::define_shape_system! {
        (style:Style) {
            let theme_path: style::Path = list_panel_theme::HERE.into();

            let width  = Var::<Pixels>::from("input_size.x");
            let height = Var::<Pixels>::from("input_size.y");
            let section_divider_color = style.get_color(theme_path.sub("section_divider_color"));
            let rect = Rect((width,height));
            let rect = rect.fill(section_divider_color);
            rect.into()
        }
    }
}



// =============
// === Model ===
// =============

/// The Model of Select Component.
#[derive(Clone, CloneRef, Debug)]
pub struct Model {
    app:                 Application,
    logger:              Logger,
    display_object:      display::object::Instance,
    background:          background::View,
    // FIXME[#182593513]: This separate shape for navigator shadow can be removed and replaced
    //   with a shadow embedded into the [`background`] shape when the
    //   [issue](https://www.pivotaltracker.com/story/show/182593513) is fixed.
    //   To display the shadow correctly it needs to be clipped to the [`background`] shape, but
    //   we can't do that because of a bug in the renderer. So instead we add the shadow as a
    //   separate shape and clip it using `size.set(...)`.
    navigator_shadow:    navigator_shadow::View,
    scroll_area:         ScrollArea,
    favourites_section:  ColumnSection,
    local_scope_section: WideSection,
    sub_modules_section: ColumnSection,
    section_navigator:   SectionNavigator,
    layers:              Layers,
    groups_wrapper:      component_group::set::Wrapper,
    navigator:           Rc<RefCell<Option<Navigator>>>,
    selection:           component_group::selection_box::View,
}

impl Model {
    fn new(app: &Application) -> Self {
        let logger = Logger::new("ComponentBrowserPanel");
        let app = app.clone_ref();
        let display_object = display::object::Instance::new(&logger);
        let navigator = default();
        let groups_wrapper = component_group::set::Wrapper::new();

        let background = background::View::new(&logger);
        display_object.add_child(&background);
<<<<<<< HEAD
        let navigator_shadow = navigator_shadow::View::new(&logger);
        display_object.add_child(&navigator_shadow);
        app.display.default_scene.layers.below_main.add_exclusive(&background);
        app.display.default_scene.layers.below_main.add_exclusive(&navigator_shadow);

=======
>>>>>>> b0d627a7
        let favourites_section = Self::init_column_section(&app);
        let local_scope_section = Self::init_wide_section(&app);
        let sub_modules_section = Self::init_column_section(&app);

<<<<<<< HEAD
        let section_navigator = SectionNavigator::new(&app);
        display_object.add_child(&section_navigator);
=======
        use SectionId::*;
        favourites_section.content.set_group_wrapper(&(Favorites, groups_wrapper.clone_ref()));
        let local_scope_id = GroupId::local_scope_group();
        groups_wrapper.add(local_scope_id, Group::Wide(local_scope_section.content.clone_ref()));
        sub_modules_section.content.set_group_wrapper(&(SubModules, groups_wrapper.clone_ref()));
>>>>>>> b0d627a7

        let scroll_area = ScrollArea::new(&app);
        scroll_area.set_camera(app.display.default_scene.layers.node_searcher.camera());
        display_object.add_child(&scroll_area);
        let layers = Layers::new(&app, &scroll_area);
        layers.base.add_exclusive(&scroll_area);

        let selection = component_group::selection_box::View::new(&app.logger);
        display_object.add_child(&selection);
        layers.selection_mask.add_exclusive(&selection);

        scroll_area.set_scrollbars_layer(&layers.scrollbar_layer);
        layers.scrollbar_layer.set_mask(scroll_area.mask_layer());

        favourites_section.set_parent(scroll_area.content());
        local_scope_section.set_parent(scroll_area.content());
        sub_modules_section.set_parent(scroll_area.content());

        // Required for correct clipping. The components need to be set up with the
        // `scroll_area.content_layer` to be masked correctly by the [`ScrollArea`].
        favourites_section.set_layers(&layers);
        local_scope_section.set_layers(&layers);
        sub_modules_section.set_layers(&layers);

        Self {
            app,
            display_object,
            background,
            navigator_shadow,
            scroll_area,
            favourites_section,
            local_scope_section,
            sub_modules_section,
            layers,
            section_navigator,
            logger,
            groups_wrapper,
            navigator,
            selection,
        }
    }

    fn init_column_section(app: &Application) -> ColumnSection {
        let content = app.new_view::<column_grid::ColumnGrid>();
        LabeledSection::new(content, app)
    }

    fn init_wide_section(app: &Application) -> WideSection {
        let content = app.new_view::<component_group::wide::View>();
        content.set_no_items_label_text("No Entries.");
        LabeledSection::new(content, app)
    }

    fn update_style(&self, style: &Style) {
        // Background

        self.background.bg_color.set(style.content_background_color.into());
        self.background.size.set(style.size());
        self.background.set_position_x(-style.navigator_width / 2.0);
        self.section_navigator.update_layout(style.clone());

        let navigator_shadow_x = -style.content_width / 2.0 - style.navigator_width / 2.0;
        self.navigator_shadow.set_position_x(navigator_shadow_x);
        let section_navigator_shadow_size = Vector2(style.navigator_width, style.size_inner().y);
        self.navigator_shadow.size.set(section_navigator_shadow_size);

        // Sections

        self.sub_modules_section.set_style(style);
        self.local_scope_section.set_style(style);
        self.favourites_section.set_style(style);

        self.local_scope_section.content.set_position_x(style.content_width / 2.0);
        self.local_scope_section.content.set_width(style.size_inner().x);
        self.local_scope_section.content.set_color(style.favourites_section_base_color);
        self.local_scope_section.label.set_content(LOCAL_SCOPE_SECTION_HEADING_LABEL);

        self.favourites_section.content.set_position_x(0.0);
        self.favourites_section.label.set_content(FAVOURITES_SECTION_HEADING_LABEL);

        self.sub_modules_section.content.set_position_x(0.0);
        self.sub_modules_section.label.set_content(SUB_MODULES_SECTION_HEADING_LABEL);

        // Scroll Area

        self.scroll_area.resize(Vector2::new(
            style.content_width - 2.0 * style.content_padding,
            style.content_height - style.content_padding,
        ));
        self.scroll_area.set_position_xy(Vector2::new(
            -style.content_width / 2.0 + style.content_padding,
            style.content_height / 2.0 - style.menu_height / 2.0,
        ));
        self.scroll_area.set_corner_radius_bottom_right(style.content_corner_radius);
    }

    fn recompute_layout(&self, style: &Style) {
        self.update_style(style);

        let favourites_section_height = self.favourites_section.height(style);
        let local_scope_height = self.local_scope_section.height(style);
        let sub_modules_height = self.sub_modules_section.height(style);
        let full_height = favourites_section_height + local_scope_height + sub_modules_height;

        self.sub_modules_section.set_base_position_y(0.0, style);
        let local_scope_y = -sub_modules_height;
        self.local_scope_section.set_base_position_y(local_scope_y, style);
        let favourites_section_y = -local_scope_height - sub_modules_height;
        self.favourites_section.set_base_position_y(favourites_section_y, style);


        self.scroll_area.set_content_height(full_height);
        self.scroll_area.jump_to_y(full_height);
    }

    /// Scroll to the bottom of the [`section`].
    fn scroll_to(&self, section: Section, style: &Style) {
        let sub_modules_height = self.sub_modules_section.height(style);
        let favourites_section_height = self.favourites_section.height(style);
        let local_scope_height = self.local_scope_section.height(style);
        use crate::navigator::Section::*;
        let section_bottom_y = match section {
            SubModules => sub_modules_height,
            LocalScope => sub_modules_height + local_scope_height,
            Favorites => sub_modules_height + local_scope_height + favourites_section_height,
        };
        let target_y = section_bottom_y - style.size_inner().y;
        self.scroll_area.scroll_to_y(target_y);
    }

    fn update_scroll_viewport(&self) {
        self.favourites_section.update_scroll_viewport(&self.scroll_area);
        self.sub_modules_section.update_scroll_viewport(&self.scroll_area);
        self.local_scope_section.update_scroll_viewport(&self.scroll_area);
    }

    /// Returns the bottom-most visible section inside the scroll area.
    fn bottom_most_visible_section(&self) -> Option<Section> {
        use Section::*;
        let viewport = self.scroll_area.viewport.value();
        let sections: &[(&dyn WithinViewport, Section)] = &[
            (&self.favourites_section, Favorites),
            (&self.local_scope_section, LocalScope),
            (&self.sub_modules_section, SubModules),
        ];
        let section = sections.iter().find(|(s, _)| s.within_viewport(&viewport));
        section.map(|(_, name)| *name)
    }

    /// Set the navigator so it can be disabled on hover.
    pub fn set_navigator(&self, navigator: Option<Navigator>) {
        *self.navigator.borrow_mut() = navigator
    }

    // Note that this is a workaround for lack of hierarchical mouse over events.
    // We need to know if the mouse is over the panel, but cannot do it via a shape, as
    // sub-components still need to receive all of the mouse events, too.
    fn is_hovered(&self, pos: Vector2) -> bool {
        let center = self.display_object.position().xy();
        let size = self.background.size().get();
        let viewport = BoundingBox::from_center_and_size(center, size);
        viewport.contains(pos)
    }

    /// Clamp the Y-coordinate of [`pos`] inside the boundaries of the scroll area.
    fn clamp_y(&self, pos: Vector2) -> Vector2 {
        let top_y = self.scroll_area.position().y;
        let height = self.scroll_area.scroll_area_height.value();
        let selection_height = self.selection.size.get().y;
        let half_selection_height = selection_height / 2.0;
        let y = pos.y.clamp(top_y - height + half_selection_height, top_y - half_selection_height);
        Vector2(pos.x, y)
    }

    fn on_hover(&self) {
        if let Some(navigator) = self.navigator.borrow().as_ref() {
            navigator.disable()
        } else {
            tracing::log::warn!(
                "Navigator was not initialised on ComponentBrowserPanel. \
            Scroll events will not be handled correctly."
            )
        }
    }

    fn on_hover_end(&self) {
        if let Some(navigator) = self.navigator.borrow().as_ref() {
            navigator.enable()
        }
    }
}

impl display::Object for Model {
    fn display_object(&self) -> &display::object::Instance {
        &self.display_object
    }
}

impl component::Model for Model {
    fn label() -> &'static str {
        "ComponentBrowserPanel"
    }

    fn new(app: &Application, _logger: &DefaultWarningLogger) -> Self {
        Self::new(app)
    }
}



// =======================
// === Labeled Section ===
// =======================

/// Struct that contains the components contained in a section of the Component Browser Panel. Also
/// provides some utility functions for shape and layout handling.
#[derive(Clone, Debug)]
struct LabeledSection<T> {
    pub label:   text::Area,
    pub divider: hline::View,
    pub content: T,
}

impl<T: CloneRef> CloneRef for LabeledSection<T> {
    fn clone_ref(&self) -> Self {
        LabeledSection {
            label:   self.label.clone_ref(),
            divider: self.divider.clone_ref(),
            content: self.content.clone_ref(),
        }
    }
}

type WideSection = LabeledSection<component_group::wide::View>;
type ColumnSection = LabeledSection<column_grid::ColumnGrid>;

impl<T: CloneRef> LabeledSection<T> {
    pub fn new(content: T, app: &Application) -> Self {
        let logger = Logger::new("LabeledSection");
        let label = text::Area::new(app);
        let divider = hline::View::new(logger);
        Self { label, divider, content }
    }

    fn set_style(&self, style: &Style) {
        self.divider.size.set(Vector2(INFINITE, style.section_divider_height));
        self.label.set_default_color(style.section_heading_color);
        self.label.set_default_text_size(text::Size(style.section_heading_size));
        self.label.set_font(style.section_heading_font.clone());
        self.label.set_position_x(style.content_padding);
    }
}

impl<T: ObjectOps + CloneRef> LabeledSection<T> {
    fn set_parent(&self, parent: impl ObjectOps) {
        parent.add_child(&self.content);
        parent.add_child(&self.label);
        parent.add_child(&self.divider);
    }
}

impl WideSection {
    fn update_scroll_viewport(&self, scroll_area: &ScrollArea) {
        let viewport = scroll_area.viewport.value();
        if self.content.within_viewport(&viewport) {
            scroll_area.content().add_child(&self.content);
        } else {
            self.content.unset_parent();
        }
    }
}

impl ColumnSection {
    fn update_scroll_viewport(&self, scroll_area: &ScrollArea) {
        let viewport = scroll_area.viewport.value();
        if self.content.within_viewport(&viewport) {
            self.content.set_scroll_viewport(viewport);
            scroll_area.content().add_child(&self.content);
        } else {
            self.content.unset_parent();
        }
    }
}

/// Helper trait that exposes `within_viewport` method for all sections.
trait WithinViewport {
    fn within_viewport(&self, viewport: &Viewport) -> bool;
}

impl<T: SectionContent> WithinViewport for LabeledSection<T> {
    fn within_viewport(&self, viewport: &Viewport) -> bool {
        self.content.within_viewport(viewport)
    }
}

/// Trait that provides functionality for layouting and layer setting for structs used in the
/// `LabeledSection`.
trait SectionContent: display::Object {
    fn set_layers(&self, layers: &Layers);
    fn set_position_top_y(&self, position_y: f32);
    fn size(&self) -> Vector2;
    fn width(&self) -> f32 {
        self.size().x
    }
    fn height(&self) -> f32 {
        self.size().y
    }
    fn center(&self) -> Vector2 {
        self.position().xy()
    }
    fn within_viewport(&self, viewport: &Viewport) -> bool {
        viewport.intersects(self.center(), self.size())
    }
}

impl SectionContent for component_group::wide::View {
    fn set_layers(&self, layers: &Layers) {
        self.model().set_layers(&layers.groups);
    }

    fn set_position_top_y(&self, position_y: f32) {
        self.set_position_y(position_y - self.height() / 2.0);
    }

    fn size(&self) -> Vector2 {
        self.size.value()
    }

    fn center(&self) -> Vector2 {
        self.position().xy() + Vector2::new(-self.size().x, self.size().y) / 2.0
    }
}

impl SectionContent for column_grid::ColumnGrid {
    fn set_layers(&self, layers: &Layers) {
        self.model().set_layers(layers);
    }

    fn set_position_top_y(&self, position_y: f32) {
        self.set_position_y(position_y);
    }

    fn size(&self) -> Vector2 {
        self.size.value()
    }
}

impl<T: SectionContent + CloneRef> LabeledSection<T> {
    fn set_layers(&self, layers: &Layers) {
        self.content.set_layers(layers);
        layers.scroll_layer.add_exclusive(&self.label);
        self.label.add_to_scene_layer(&layers.scroll_layer);
        layers.scroll_layer.add_exclusive(&self.divider);
    }

    /// Full height of the section including header.
    fn height(&self, style: &Style) -> f32 {
        let label_height = style.section_heading_height();
        let body_height = self.content.height();
        body_height + label_height
    }

    /// Set the top y position of the section.
    fn set_base_position_y(&self, position_y: f32, style: &Style) {
        match SECTION_HEADER_PLACEMENT {
            SectionHeaderPlacement::Top => {
                let label_pos = position_y - style.section_heading_text_offset;
                self.label.set_position_y(label_pos);
                self.divider.set_position_y(position_y);
                let offset_from_top = style.section_heading_offset + style.section_heading_height();
                let content_position_y = position_y - offset_from_top;
                self.content.set_position_top_y(content_position_y);
            }
            SectionHeaderPlacement::Bottom => {
                let label_offset = self.content.height() + style.section_heading_text_offset;
                let label_pos = position_y - label_offset;
                self.label.set_position_y(label_pos);
                let divider_offset = self.content.height();
                let divider_pos = position_y - divider_offset - style.section_divider_height / 2.0;
                self.divider.set_position_y(divider_pos);
                self.content.set_position_top_y(position_y);
            }
        }
    }
}



// ===========
// === FRP ===
// ===========

/// An identifier of Component Entry in Component List.
///
/// The component is identified by its group id and its number on the component list.
#[allow(missing_docs)]
#[derive(Copy, Clone, Debug, Default, Eq, Hash, PartialEq)]
pub struct EntryId {
    pub group:    GroupId,
    pub entry_id: component_group::entry::Id,
}

impl EntryId {
    fn from_wrapper_event(&(group, entry_id): &(GroupId, component_group::entry::Id)) -> Self {
        Self { group, entry_id }
    }
}

define_endpoints_2! {
    Input{
        set_local_scope_section(list_view::entry::AnyModelProvider<component_group::Entry>),
        set_favourites_section(Vec<LabeledAnyModelProvider>),
        set_sub_modules_section(Vec<LabeledAnyModelProvider>),
    }
    Output{
        selected_entry(Option<EntryId>),
        suggestion_accepted(EntryId),
        expression_accepted(EntryId),
        is_header_selected(GroupId, bool),
        header_accepted(GroupId),
        size(Vector2),
    }
}

impl component::Frp<Model> for Frp {
    fn init(
        frp_api: &<Self as API>::Private,
        app: &Application,
        model: &Model,
        style: &StyleWatchFrp,
    ) {
        let network = &frp_api.network;
        let layout_frp = Style::from_theme(network, style);
        let scene = &app.display.default_scene;
        let output = &frp_api.output;
        let groups = &model.groups_wrapper;
        let selection = &model.selection;

        let selection_animation = Animation::<Vector2>::new(network);
        let selection_size_animation = Animation::<Vector2>::new(network);
        let selection_corners_animation = Animation::<f32>::new(network);
        let spring = inertia::Spring::default() * SELECTION_ANIMATION_SPRING_FORCE_MULTIPLIER;
        selection_animation.set_spring.emit(spring);
        fn selection_position(model: &Model, id: GroupId, group_local_pos: Vector2) -> Vector2 {
            let scroll_area = &model.scroll_area;
            let scroll_area_pos = scroll_area.position() + scroll_area.content().position();
            let section_pos = match id.section {
                SectionId::Favorites => model.favourites_section.content.position(),
                SectionId::LocalScope => default(),
                SectionId::SubModules => model.sub_modules_section.content.position(),
            };
            let group_pos = model.groups_wrapper.get(&id).map(|g| g.position()).unwrap_or_default();
            let pos = (scroll_area_pos + section_pos + group_pos).xy() + group_local_pos;
            model.clamp_y(pos)
        }

        frp::extend! { network
            model.favourites_section.content.set_content <+ frp_api.input.set_favourites_section;
            model.local_scope_section.content.set_entries <+ frp_api.input.set_local_scope_section;
            model.sub_modules_section.content.set_content <+ frp_api.input.set_sub_modules_section;
            content_update <- any3_(
                &frp_api.input.set_favourites_section,
                &frp_api.input.set_local_scope_section,
                &frp_api.input.set_sub_modules_section,
            );
            recompute_layout <- all(&content_update,&layout_frp.update);
            eval recompute_layout(((_,layout)) model.recompute_layout(layout) );

            eval_ model.scroll_area.viewport( model.update_scroll_viewport() );

            is_hovered <- app.cursor.frp.screen_position.map(f!([model,scene](pos) {
                let pos = scene.screen_to_object_space(&model, pos.xy());
                model.is_hovered(pos.xy())
            })).on_change();

            on_hover <- is_hovered.on_true();
            on_hover_end <- is_hovered.on_false();
            eval_ on_hover ( model.on_hover() );
            eval_ on_hover_end ( model.on_hover_end() );

<<<<<<< HEAD
            chosen_section <- model.section_navigator.chosen_section.filter_map(|s| *s);
            scroll_to_section <- all(&chosen_section, &layout_frp.update);
            eval scroll_to_section(((section, layout)) model.scroll_to(*section, layout));

            visible_section <- model.scroll_area.viewport.filter_map(
                f_!(model.bottom_most_visible_section())
            ).on_change();
            eval visible_section((section) model.section_navigator.select_section(*section));

            // === Navigator icons colors ===

            let strong_color = style.get_color(list_panel_theme::navigator_icon_strong_color);
            let weak_color = style.get_color(list_panel_theme::navigator_icon_weak_color);
            let params = icon::Params { strong_color, weak_color };
            model.section_navigator.set_bottom_buttons_entry_params(params);
=======
            output.selected_entry <+ groups.selected_entry.map(|op| op.as_ref().map(EntryId::from_wrapper_event));
            output.suggestion_accepted <+ groups.suggestion_accepted.map(EntryId::from_wrapper_event);
            output.expression_accepted <+ groups.expression_accepted.map(EntryId::from_wrapper_event);
            output.is_header_selected <+ groups.is_header_selected;
            output.header_accepted <+ groups.header_accepted;

            output.size <+ layout_frp.update.map(|style| style.size_inner());

            selection_size_animation.target <+ groups.selection_size._1();
            selection_animation.target <+ groups.selection_position_target.all_with(
                &model.scroll_area.scroll_position_y,
                f!([model]((id, pos), _) selection_position(&model,*id, *pos))
            );
            selection_corners_animation.target <+ groups.selection_corners_radius._1();
            eval selection_animation.value ((pos) selection.set_position_xy(*pos));
            eval selection_size_animation.value ((pos) selection.size.set(*pos));
            eval selection_corners_animation.value ((r) selection.corners_radius.set(*r));
            eval_ model.scroll_area.scroll_position_y(selection_animation.skip.emit(()));
>>>>>>> b0d627a7
        }
        layout_frp.init.emit(());
        selection_animation.skip.emit(());
    }
}

/// A sub-content of the Component Browser, that shows the available Component List Sections.
/// Each Component List Section contains named tiles called Component List Groups. To learn more
/// see the [Component Browser Design Document](https://github.com/enso-org/design/blob/e6cffec2dd6d16688164f04a4ef0d9dff998c3e7/epics/component-browser/design.md).
pub type ComponentBrowserPanel = component::ComponentView<Model, Frp>;<|MERGE_RESOLUTION|>--- conflicted
+++ resolved
@@ -42,16 +42,12 @@
 #![warn(unused_import_braces)]
 #![warn(unused_qualifications)]
 
-<<<<<<< HEAD
+
 
 // ==============
 // === Export ===
 // ==============
 
-pub mod column_grid;
-
-
-
 mod navigator;
 
 use ensogl_core::display::shape::*;
@@ -60,13 +56,7 @@
 use crate::navigator::navigator_shadow;
 use crate::navigator::Navigator as SectionNavigator;
 use crate::navigator::Section;
-pub use column_grid::LabeledAnyModelProvider;
 use component_group::icon;
-=======
-use ensogl_core::display::shape::*;
-use ensogl_core::prelude::*;
-
->>>>>>> b0d627a7
 use enso_frp as frp;
 use ensogl_core::animation::physics::inertia;
 use ensogl_core::application::frp::API;
@@ -333,28 +323,21 @@
 
         let background = background::View::new(&logger);
         display_object.add_child(&background);
-<<<<<<< HEAD
         let navigator_shadow = navigator_shadow::View::new(&logger);
         display_object.add_child(&navigator_shadow);
-        app.display.default_scene.layers.below_main.add_exclusive(&background);
-        app.display.default_scene.layers.below_main.add_exclusive(&navigator_shadow);
-
-=======
->>>>>>> b0d627a7
+
         let favourites_section = Self::init_column_section(&app);
         let local_scope_section = Self::init_wide_section(&app);
         let sub_modules_section = Self::init_column_section(&app);
 
-<<<<<<< HEAD
-        let section_navigator = SectionNavigator::new(&app);
-        display_object.add_child(&section_navigator);
-=======
         use SectionId::*;
         favourites_section.content.set_group_wrapper(&(Favorites, groups_wrapper.clone_ref()));
         let local_scope_id = GroupId::local_scope_group();
         groups_wrapper.add(local_scope_id, Group::Wide(local_scope_section.content.clone_ref()));
         sub_modules_section.content.set_group_wrapper(&(SubModules, groups_wrapper.clone_ref()));
->>>>>>> b0d627a7
+
+        let section_navigator = SectionNavigator::new(&app);
+        display_object.add_child(&section_navigator);
 
         let scroll_area = ScrollArea::new(&app);
         scroll_area.set_camera(app.display.default_scene.layers.node_searcher.camera());
@@ -835,23 +818,6 @@
             eval_ on_hover ( model.on_hover() );
             eval_ on_hover_end ( model.on_hover_end() );
 
-<<<<<<< HEAD
-            chosen_section <- model.section_navigator.chosen_section.filter_map(|s| *s);
-            scroll_to_section <- all(&chosen_section, &layout_frp.update);
-            eval scroll_to_section(((section, layout)) model.scroll_to(*section, layout));
-
-            visible_section <- model.scroll_area.viewport.filter_map(
-                f_!(model.bottom_most_visible_section())
-            ).on_change();
-            eval visible_section((section) model.section_navigator.select_section(*section));
-
-            // === Navigator icons colors ===
-
-            let strong_color = style.get_color(list_panel_theme::navigator_icon_strong_color);
-            let weak_color = style.get_color(list_panel_theme::navigator_icon_weak_color);
-            let params = icon::Params { strong_color, weak_color };
-            model.section_navigator.set_bottom_buttons_entry_params(params);
-=======
             output.selected_entry <+ groups.selected_entry.map(|op| op.as_ref().map(EntryId::from_wrapper_event));
             output.suggestion_accepted <+ groups.suggestion_accepted.map(EntryId::from_wrapper_event);
             output.expression_accepted <+ groups.expression_accepted.map(EntryId::from_wrapper_event);
@@ -870,7 +836,22 @@
             eval selection_size_animation.value ((pos) selection.size.set(*pos));
             eval selection_corners_animation.value ((r) selection.corners_radius.set(*r));
             eval_ model.scroll_area.scroll_position_y(selection_animation.skip.emit(()));
->>>>>>> b0d627a7
+
+            chosen_section <- model.section_navigator.chosen_section.filter_map(|s| *s);
+            scroll_to_section <- all(&chosen_section, &layout_frp.update);
+            eval scroll_to_section(((section, layout)) model.scroll_to(*section, layout));
+
+            visible_section <- model.scroll_area.viewport.filter_map(
+                f_!(model.bottom_most_visible_section())
+            ).on_change();
+            eval visible_section((section) model.section_navigator.select_section(*section));
+
+            // === Navigator icons colors ===
+
+            let strong_color = style.get_color(list_panel_theme::navigator_icon_strong_color);
+            let weak_color = style.get_color(list_panel_theme::navigator_icon_weak_color);
+            let params = icon::Params { strong_color, weak_color };
+            model.section_navigator.set_bottom_buttons_entry_params(params);
         }
         layout_frp.init.emit(());
         selection_animation.skip.emit(());
