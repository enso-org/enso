--- conflicted
+++ resolved
@@ -149,19 +149,17 @@
 
         let network = &label.inner.network;
         let style = &label.inner.style_watch;
-
         let icon_text_gap = style.get_number(theme::icon_text_gap);
-
+        let label_frp = &label.label.frp;
         frp::extend! { network
             init <- source_();
-<<<<<<< HEAD
             max_width_px <- source::<f32>();
             icon_text_gap <- all(&icon_text_gap, &init)._0();
             label_x_position <- icon_text_gap.map(|gap| ICON_SIZE + gap);
             label_max_width <- all_with(&max_width_px, &icon_text_gap, |width,gap| width - ICON_SIZE - gap);
             eval label_x_position ((x) label.set_position_x(*x));
             eval label_max_width ((width) label.set_max_width(*width));
-            label.inner.label.set_default_color <+ colors.entry_text;
+            label_frp.set_default_color <+ color;
             eval colors.icon_strong ([icon](color)
                 if let Some(shape) = &icon.borrow().shape {
                     shape.strong_color.set(color.into());
@@ -174,10 +172,6 @@
             );
             icon_strong_color <- colors.icon_strong.sampler();
             icon_weak_color <- colors.icon_weak.sampler();
-=======
-            color <- all(&color, &init)._0();
-            label_frp.set_default_color <+ color;
->>>>>>> 4ebf637f
         }
         init.emit(());
         Self {
