//! This module defines a widget for displaying a list of entries of a component group and the name
//! of the component group.
//!
//! The widget is defined by the [`View`].
//!
//! To learn more about component groups, see the [Component Browser Design
//! Document](https://github.com/enso-org/design/blob/e6cffec2dd6d16688164f04a4ef0d9dff998c3e7/epics/component-browser/design.md).

#![recursion_limit = "512"]
// === Standard Linter Configuration ===
#![deny(non_ascii_idents)]
#![warn(unsafe_code)]
// === Non-Standard Linter Configuration ===
#![warn(missing_copy_implementations)]
#![warn(missing_debug_implementations)]
#![warn(missing_docs)]
#![warn(trivial_casts)]
#![warn(trivial_numeric_casts)]
#![warn(unused_import_braces)]
#![warn(unused_qualifications)]

use ensogl_core::application::traits::*;
use ensogl_core::display::shape::*;
use ensogl_core::prelude::*;

use enso_frp as frp;
use ensogl_core::application::shortcut::Shortcut;
use ensogl_core::application::Application;
use ensogl_core::data::color;
use ensogl_core::display;
use ensogl_core::display::camera::Camera2d;
use ensogl_core::display::scene::layer;
use ensogl_gui_component::component;
use ensogl_hardcoded_theme::application::component_browser::component_group as theme;
use ensogl_list_view as list_view;
use ensogl_shadow as shadow;
use ensogl_text as text;


// ==============
// === Export ===
// ==============

pub mod wide;



<<<<<<< HEAD
// =================
// === Constants ===
// =================

const ENTRIES_STYLE_PATH: &str = theme::entries::HERE.str;
/// The distance (in pixels) from either top or bottom border of the component group at which
/// the header shadow reaches its maximum intensity.
const HEADER_SHADOW_PEAK: f32 = list_view::entry::HEIGHT / 2.0;


=======
// ==============
// === Export ===
// ==============
>>>>>>> d74fffd5

pub mod entry;
pub use entry::View as Entry;



// ==========================
// === Shapes Definitions ===
// ==========================


// === Background ===

/// The background of the [`View`].
pub mod background {
    use super::*;

    ensogl_core::define_shape_system! {
        below = [list_view::background];
        (style:Style, color:Vector4) {
            let color = Var::<color::Rgba>::from(color);
            Plane().fill(color).into()
        }
    }
}

<<<<<<< HEAD
/// The background of the header.
pub mod header_background {
    use super::*;

    ensogl_core::define_shape_system! {
        above = [background, list_view::background];
        (style:Style, color:Vector4, height: f32, shadow_intensity: f32) {
            let color = Var::<Rgba>::from(color);
            let width: Var<Pixels> = "input_size.x".into();
            let height: Var<Pixels> = height.into();
            let bg = Rect((width.clone(), height.clone())).fill(color);
            // We use wider and shorter rect for the shadow to avoid antialiasing artifacts.
            let shadow_rect = Rect((width * 2.0, height - 1.0.px()));
            let mut shadow_parameters = shadow::parameters_from_style_path(style, theme::header::shadow);
            shadow_parameters.size = shadow_parameters.size * shadow_intensity;
            let shadow = shadow::from_shape_with_parameters(shadow_rect.into(), shadow_parameters);
            (shadow + bg).into()
        }
    }
}
=======

// === Header Overlay ===
>>>>>>> d74fffd5

/// The transparent overlay over Component Group View Header, used for capturing mouse events.
pub mod header_overlay {
    use super::*;

    use ensogl_core::display::shape::constants::HOVER_COLOR;

    ensogl_core::define_shape_system! {
        above = [background];
        () {
            let bg_color = HOVER_COLOR;
            Plane().fill(bg_color).into()
        }
    }
}



// =======================
// === Header Geometry ===
// =======================

#[derive(Debug, Copy, Clone, Default)]
struct HeaderGeometry {
    height:         f32,
    padding_left:   f32,
    padding_right:  f32,
    padding_bottom: f32,
    shadow_size:    f32,
}

impl HeaderGeometry {
    fn from_style(style: &StyleWatchFrp, network: &frp::Network) -> frp::Sampler<Self> {
        let height = style.get_number(theme::header::height);
        let padding_left = style.get_number(theme::header::padding::left);
        let padding_right = style.get_number(theme::header::padding::right);
        let padding_bottom = style.get_number(theme::header::padding::bottom);
        let shadow_size = style.get_number(theme::header::shadow::size);

        frp::extend! { network
            init <- source_();
            theme <- all_with6(&init,&height,&padding_left,&padding_right,&padding_bottom,&shadow_size,
                |_,&height,&padding_left,&padding_right,&padding_bottom,&shadow_size|
                    Self{height,padding_left,padding_right,padding_bottom,shadow_size}
            );
            theme_sampler <- theme.sampler();
        }
        init.emit(());
        theme_sampler
    }
}



// ===========
// === FRP ===
// ===========

ensogl_core::define_endpoints_2! {
    Input {
        /// Accept the currently selected suggestion. Should be bound to "Suggestion Acceptance Key"
        /// described in
        /// [Component Browser Design Doc](https://github.com/enso-org/design/blob/main/epics/component-browser/design.md#key-binding-dictionary)
        accept_suggestion(),
        set_header(String),
        set_entries(list_view::entry::AnyModelProvider<Entry>),
        set_color(color::Rgba),
        set_dimmed(bool),
        set_width(f32),
        /// Sets the y-position of the header from the top of the component group.
        ///
        /// It can't move past the top and bottom borders of the component group.
        set_header_pos(f32),
    }
    Output {
        selected_entry(Option<entry::Id>),
        suggestion_accepted(entry::Id),
        expression_accepted(entry::Id),
        is_header_selected(bool),
        header_accepted(),
        selection_size(Vector2<f32>),
        selection_position_target(Vector2<f32>),
        size(Vector2<f32>)
    }
}

impl component::Frp<Model> for Frp {
    fn init(api: &Self::Private, app: &Application, model: &Model, style: &StyleWatchFrp) {
        let network = &api.network;
        let mouse_position = app.display.default_scene.mouse.frp.position.clone_ref();
        let input = &api.input;
        let out = &api.output;
        let header_text_font = style.get_text(theme::header::text::font);
        let header_text_size = style.get_number(theme::header::text::size);


        // === Geometry ===

        frp::extend! { network
            let header_geometry = HeaderGeometry::from_style(style, network);
            height <- all_with(&input.set_entries, &header_geometry, |entries, header_geom| {
                entries.entry_count() as f32 * list_view::entry::HEIGHT + header_geom.height
            });
            out.size <+ all_with(&input.set_width, &height, |w, h| Vector2(*w, *h));
            size_and_header_geometry <- all3(&out.size, &header_geometry, &input.set_header_pos);
            eval size_and_header_geometry(((size, hdr_geom, hdr_pos))
                model.resize(*size, *hdr_geom, *hdr_pos)
            );


            // === Show/hide shadow ===

            shadow <- input.set_header_pos.map(|p| (*p / HEADER_SHADOW_PEAK).min(1.0));
            eval shadow((v) model.header_background.shadow_intensity.set(*v));
        }


        // === Colors ===

        fn mix(colors: &(color::Rgba, color::Rgba), coefficient: &f32) -> color::Rgba {
            color::mix(colors.0, colors.1, *coefficient)
        }
        let app_bg_color = style.get_color(ensogl_hardcoded_theme::application::background);
        let header_intensity = style.get_number(theme::header::text::color_intensity);
        let bg_intensity = style.get_number(theme::background_color_intensity);
        let dimmed_intensity = style.get_number(theme::dimmed_color_intensity);
        let entry_text_color = style.get_color(theme::entries::text::color);
        frp::extend! { network
            init <- source_();
            one <- init.constant(1.0);
            intensity <- input.set_dimmed.switch(&one, &dimmed_intensity);
            app_bg_color <- all(&app_bg_color, &init)._0();
            app_bg_and_input_color <- all(&app_bg_color, &input.set_color);
            main_color <- app_bg_and_input_color.all_with(&intensity, mix);
            app_bg_and_main_color <- all(&app_bg_color, &main_color);
            header_color <- app_bg_and_main_color.all_with(&header_intensity, mix);
            bg_color <- app_bg_and_main_color.all_with(&bg_intensity, mix);
            app_bg_and_entry_text_color <- all(&app_bg_color, &entry_text_color);
            entry_color_with_intensity <- app_bg_and_entry_text_color.all_with(&intensity, mix);
            entry_color_sampler <- entry_color_with_intensity.sampler();
        }
        let params = entry::Params { color: entry_color_sampler };
        model.entries.set_entry_params_and_recreate_entries(params);


        // === Header ===

        frp::extend! { network
            header_text_font <- all(&header_text_font, &init)._0();
            model.header.set_font <+ header_text_font;
            header_text_size <- all(&header_text_size, &init)._0();
            model.header.set_default_text_size <+ header_text_size.map(|v| text::Size(*v));
            _set_header <- input.set_header.map2(&size_and_header_geometry, f!(
                (text, (size, hdr_geom, _)) {
                    model.header_text.replace(text.clone());
                    model.update_header_width(*size, *hdr_geom);
                })
            );
<<<<<<< HEAD
            eval input.set_background_color((c) model.background.color.set(c.into()));
            eval input.set_background_color((c) model.header_background.color.set(c.into()));
=======
            model.header.set_default_color <+ header_color;
            // FIXME[AO,MC]: set_color_all should not be necessary, but set_default_color alone
            // does not work as it misses a call to `redraw`. Fixing set_default_color is postponed
            // (https://www.pivotaltracker.com/story/show/182139606), because text::Area is used in
            // many places of the code and testing them all carefully will take more time than we
            // can afford before a release scheduled for June 2022.
            model.header.set_color_all <+ header_color;
            eval bg_color((c) model.background.color.set(c.into()));
>>>>>>> d74fffd5
        }


        // === Suggestion Acceptance ===

        frp::extend! { network
            accepted_entry <- model.entries.selected_entry.sample(&input.accept_suggestion);
            out.suggestion_accepted <+ accepted_entry.filter_map(|e| *e);
            header_accepted_by_frp <- input.accept_suggestion.gate(&out.is_header_selected);
            header_accepted_by_mouse <- model.header_overlay.events.mouse_down.constant(());
            header_accepted <- any(header_accepted_by_frp, header_accepted_by_mouse);
            out.header_accepted <+ header_accepted;
            out.expression_accepted <+ model.entries.chosen_entry.filter_map(|e| *e);
        }


        // === Entries ===

        frp::extend! { network
            model.entries.set_entries <+ input.set_entries;
            out.selected_entry <+ model.entries.selected_entry;
        }


        // === Selection ===

        let overlay_events = &model.header_overlay.events;
        frp::extend! { network
            let moved_out_above = model.entries.tried_to_move_out_above.clone_ref();
            is_mouse_over <- bool(&overlay_events.mouse_out, &overlay_events.mouse_over);
            mouse_moved <- mouse_position.on_change().constant(());
            mouse_moved_over_header <- mouse_moved.gate(&is_mouse_over);

            select_header <- any(moved_out_above, mouse_moved_over_header, out.header_accepted);
            deselect_header <- model.entries.selected_entry.filter_map(|entry| *entry);
            out.is_header_selected <+ bool(&deselect_header, &select_header);
            model.entries.select_entry <+ select_header.constant(None);

            out.selection_position_target <+ all_with4(
                &out.is_header_selected,
                &out.size,
                &header_geometry,
                &model.entries.selection_position_target,
                f!((h_sel, size, h, esp) model.selection_position(*h_sel, *size, *h, *esp))
            );
        }

        init.emit(());
    }

    fn default_shortcuts() -> Vec<Shortcut> {
        use ensogl_core::application::shortcut::ActionType::*;
        (&[(Press, "tab", "accept_suggestion")])
            .iter()
            .map(|(a, b, c)| View::self_shortcut(*a, *b, *c))
            .collect()
    }
}



// ==============
// === Layers ===
// ==============

/// A set of scene layers shared by every Component Group.
#[derive(Debug, Clone, CloneRef)]
pub struct Layers {
    background:  layer::Layer,
    text:        layer::Layer,
    header:      layer::Layer,
    header_text: layer::Layer,
}

impl Layers {
    /// Constructor.
    ///
    /// A `camera` will be used to render all layers. Layers will be attached to a `parent_layer` as
    /// sublayers.
    pub fn new(logger: &Logger, camera: &Camera2d, parent_layer: &layer::Layer) -> Self {
        let background = layer::Layer::new_with_cam(logger.clone_ref(), camera);
        let text = layer::Layer::new_with_cam(logger.clone_ref(), camera);
        let header = layer::Layer::new_with_cam(logger.clone_ref(), camera);
        let header_text = layer::Layer::new_with_cam(logger.clone_ref(), camera);

        background.add_sublayer(&text);
        background.add_sublayer(&header);
        header.add_sublayer(&header_text);

        parent_layer.add_sublayer(&background);

        Self { background, header, text, header_text }
    }
}


// =============
// === Model ===
// =============

/// The Model of the [`View`] component.
#[derive(Clone, CloneRef, Debug)]
pub struct Model {
<<<<<<< HEAD
    display_object:    display::object::Instance,
    header:            text::Area,
    header_background: header_background::View,
    header_text:       Rc<RefCell<String>>,
    header_overlay:    header_overlay::View,
    background:        background::View,
    entries:           list_view::ListView<list_view::entry::Label>,
=======
    display_object: display::object::Instance,
    header:         text::Area,
    header_text:    Rc<RefCell<String>>,
    header_overlay: header_overlay::View,
    background:     background::View,
    entries:        list_view::ListView<Entry>,
>>>>>>> d74fffd5
}

impl display::Object for Model {
    fn display_object(&self) -> &display::object::Instance {
        &self.display_object
    }
}

impl component::Model for Model {
    fn label() -> &'static str {
        "ComponentGroup"
    }

    fn new(app: &Application, logger: &Logger) -> Self {
        let header_text = default();
        let display_object = display::object::Instance::new(&logger);
        let header_overlay = header_overlay::View::new(&logger);
        let background = background::View::new(&logger);
        let header_background = header_background::View::new(&logger);
        let header = text::Area::new(app);
<<<<<<< HEAD
        let entries = list_view::ListView::new(app);
        entries.set_style_prefix(ENTRIES_STYLE_PATH);
=======
        let header_overlay = header_overlay::View::new(&logger);
        let entries = app.new_view::<list_view::ListView<Entry>>();
        entries.set_style_prefix(entry::STYLE_PATH);
>>>>>>> d74fffd5
        entries.set_background_color(HOVER_COLOR);
        entries.show_background_shadow(false);
        entries.set_background_corners_radius(0.0);
        entries.hide_selection();
        display_object.add_child(&background);
        display_object.add_child(&header_background);
        display_object.add_child(&header);
        display_object.add_child(&header_overlay);
        display_object.add_child(&entries);

        Model {
            display_object,
            header_overlay,
            header,
            header_text,
            background,
            header_background,
            entries,
        }
    }
}

impl Model {
    /// Assign a set of layers to render the component group in. Must be called after constructing
    /// the [`View`].
    pub fn set_layers(&self, layers: &Layers) {
        layers.background.add_exclusive(&self.background);
        layers.header_text.add_exclusive(&self.header_overlay);
        layers.background.add_exclusive(&self.entries);
        self.entries.set_label_layer(&layers.text);
        layers.header.add_exclusive(&self.header_background);
        self.header.add_to_scene_layer(&layers.header_text);
    }

    fn resize(&self, size: Vector2, header_geometry: HeaderGeometry, header_pos: f32) {
        // === Background ===

        self.background.size.set(size);


        // === Header Text ===

        let header_padding_left = header_geometry.padding_left;
        let header_text_x = -size.x / 2.0 + header_padding_left;
        let header_text_height = self.header.height.value();
        let header_padding_bottom = header_geometry.padding_bottom;
        let header_height = header_geometry.height;
        let half_header_height = header_height / 2.0;
        let header_center_y = size.y / 2.0 - half_header_height;
        let header_center_y = header_center_y - header_pos;
        let header_center_y = header_center_y.max(-size.y / 2.0 + half_header_height);
        let header_center_y = header_center_y.min(size.y / 2.0 - half_header_height);
        let header_bottom_y = header_center_y - half_header_height;
        let header_text_y = header_bottom_y + header_text_height + header_padding_bottom;
        self.header.set_position_xy(Vector2(header_text_x, header_text_y));
        self.update_header_width(size, header_geometry);


        // === Header Background ===

        self.header_background.height.set(header_height);
        let shadow_size = header_geometry.shadow_size;
        let distance_to_bottom = (-size.y / 2.0 - header_bottom_y).abs();
        // We clip the shadow near the bottom of the component group.
        let shadow_size = shadow_size.min(distance_to_bottom);
        let header_background_height = header_height + shadow_size * 2.0;
        self.header_background.size.set(Vector2(size.x, header_background_height));
        self.header_background.set_position_y(header_center_y);


        // === Header Overlay ===

        self.header_overlay.set_position_y(header_center_y);
        self.header_overlay.size.set(Vector2(size.x, header_height));


        // === Entries ===

        self.entries.resize(size - Vector2(0.0, header_height));
        self.entries.set_position_y(-header_height / 2.0);
    }

    fn update_header_width(&self, size: Vector2, header_geometry: HeaderGeometry) {
        let header_padding_left = header_geometry.padding_left;
        let header_padding_right = header_geometry.padding_right;
        let max_text_width = size.x - header_padding_left - header_padding_right;
        self.header.set_content_truncated(self.header_text.borrow().clone(), max_text_width);
    }

    fn selection_position(
        &self,
        is_header_selected: bool,
        size: Vector2,
        header_geometry: HeaderGeometry,
        entries_selection_position: Vector2,
    ) -> Vector2 {
        if is_header_selected {
            Vector2(0.0, size.y / 2.0 - header_geometry.height / 2.0)
        } else {
            self.entries.position().xy() + entries_selection_position
        }
    }
}



// ============
// === View ===
// ============

/// A widget for displaying the entries and name of a Component Group.
///
/// The widget is rendered as a header label, a list of entries below it, and a colored background.
/// It does not display the selection widget - because the selection jump between various Component
/// Groups, the parent (Component List Panel) should own the selection widget; the Component Group
/// View provides the information where the widget should be placed when it's focused.
///
/// To learn more about Component Groups, see the [Component Browser Design
/// Document](https://github.com/enso-org/design/blob/e6cffec2dd6d16688164f04a4ef0d9dff998c3e7/epics/component-browser/design.md).
pub type View = component::ComponentView<Model, Frp>;



// =============
// === Tests ===
// =============

#[cfg(test)]
mod tests {
    use super::*;
    use enso_frp::future::EventOutputExt;
    use ensogl_core::control::io::mouse;
    use ensogl_list_view::entry::AnyModelProvider;

    macro_rules! expect_entry_selected {
        ($cgv:ident, $id:expr$(, $argv:tt)?) => {
            assert_eq!($cgv.selected_entry.value(), Some($id)$(, $argv)?);
            assert!(!$cgv.is_header_selected.value()$(, $argv)?);
        };
    }

    macro_rules! expect_header_selected {
        ($cgv:ident$(, $argv:tt)?) => {
            assert_eq!($cgv.selected_entry.value(), None$(, $argv)?);
            assert!($cgv.is_header_selected.value()$(, $argv)?);
        };
    }

    struct Test {
        app: Application,
        cgv: View,
    }

    impl Test {
        fn set_up() -> Self {
            let app = Application::new("root");
            ensogl_hardcoded_theme::builtin::light::register(&app);
            ensogl_hardcoded_theme::builtin::light::enable(&app);
            let cgv = View::new(&app);
            cgv.set_width(100.0);
            let entries = AnyModelProvider::<Entry>::new(vec!["Entry 1", "Entry 2", "Entry 3"]);
            cgv.set_entries(entries);
            Test { app, cgv }
        }

        fn move_mouse_over_header(&self) {
            let pos_over_header = Vector2(0.0, self.cgv.size.value().y / 2.0 - 10.0);
            let mouse_move = Vector2(5.0, 0.0);
            self.cgv.model().header_overlay.events.mouse_over.emit(());
            self.app.display.default_scene.mouse.frp.position.emit(pos_over_header);
            self.app.display.default_scene.mouse.frp.position.emit(pos_over_header + mouse_move);
        }
    }

    #[test]
    fn navigating_entries_with_keyboard() {
        let Test { app: _, cgv } = Test::set_up();
        cgv.model().entries.move_selection_down();
        expect_entry_selected!(cgv, 0);
        cgv.model().entries.move_selection_down();
        expect_entry_selected!(cgv, 1);
        cgv.model().entries.move_selection_up();
        expect_entry_selected!(cgv, 0);
        cgv.model().entries.move_selection_up();
        expect_header_selected!(cgv);
        cgv.model().entries.move_selection_up();
        expect_header_selected!(cgv);
        cgv.model().entries.move_selection_down();
        expect_entry_selected!(cgv, 0);
    }

    #[test]
    fn navigating_entries_with_keyboard_after_hovering_header() {
        let test = Test::set_up();
        let cgv = &test.cgv;
        cgv.model().entries.move_selection_down();
        expect_entry_selected!(cgv, 0);
        test.move_mouse_over_header();
        expect_header_selected!(cgv);
        cgv.model().entries.move_selection_down();
        expect_entry_selected!(cgv, 0);
        cgv.model().entries.move_selection_down();
        expect_entry_selected!(cgv, 1);
        test.move_mouse_over_header();
        expect_header_selected!(cgv);
        cgv.model().entries.move_selection_down();
        expect_entry_selected!(cgv, 0);
    }

    #[test]
    fn accepting_header() {
        let Test { app: _, cgv } = Test::set_up();
        cgv.model().entries.move_selection_down();
        expect_entry_selected!(cgv, 0);
        let expected_header_accepted = cgv.header_accepted.next_event();
        cgv.model().header_overlay.events.mouse_down.emit(mouse::Button::Button0);
        expected_header_accepted.expect();
        expect_header_selected!(cgv);

        let expected_header_accepted = cgv.header_accepted.next_event();
        cgv.accept_suggestion();
        expected_header_accepted.expect();
        expect_header_selected!(cgv);

        // When header is not selected, we should not be able to accept it with keyboard
        let expected_header_accepted = cgv.header_accepted.next_event();
        cgv.model().entries.select_entry(0);
        expect_entry_selected!(cgv, 0);
        cgv.accept_suggestion();
        expected_header_accepted.expect_not();
    }
}<|MERGE_RESOLUTION|>--- conflicted
+++ resolved
@@ -45,22 +45,19 @@
 
 
 
-<<<<<<< HEAD
 // =================
 // === Constants ===
 // =================
 
-const ENTRIES_STYLE_PATH: &str = theme::entries::HERE.str;
 /// The distance (in pixels) from either top or bottom border of the component group at which
 /// the header shadow reaches its maximum intensity.
 const HEADER_SHADOW_PEAK: f32 = list_view::entry::HEIGHT / 2.0;
 
 
-=======
+
 // ==============
 // === Export ===
 // ==============
->>>>>>> d74fffd5
 
 pub mod entry;
 pub use entry::View as Entry;
@@ -87,7 +84,9 @@
     }
 }
 
-<<<<<<< HEAD
+
+// === Header Background ===
+
 /// The background of the header.
 pub mod header_background {
     use super::*;
@@ -95,7 +94,7 @@
     ensogl_core::define_shape_system! {
         above = [background, list_view::background];
         (style:Style, color:Vector4, height: f32, shadow_intensity: f32) {
-            let color = Var::<Rgba>::from(color);
+            let color = Var::<color::Rgba>::from(color);
             let width: Var<Pixels> = "input_size.x".into();
             let height: Var<Pixels> = height.into();
             let bg = Rect((width.clone(), height.clone())).fill(color);
@@ -108,10 +107,9 @@
         }
     }
 }
-=======
+
 
 // === Header Overlay ===
->>>>>>> d74fffd5
 
 /// The transparent overlay over Component Group View Header, used for capturing mouse events.
 pub mod header_overlay {
@@ -270,10 +268,6 @@
                     model.update_header_width(*size, *hdr_geom);
                 })
             );
-<<<<<<< HEAD
-            eval input.set_background_color((c) model.background.color.set(c.into()));
-            eval input.set_background_color((c) model.header_background.color.set(c.into()));
-=======
             model.header.set_default_color <+ header_color;
             // FIXME[AO,MC]: set_color_all should not be necessary, but set_default_color alone
             // does not work as it misses a call to `redraw`. Fixing set_default_color is postponed
@@ -282,7 +276,7 @@
             // can afford before a release scheduled for June 2022.
             model.header.set_color_all <+ header_color;
             eval bg_color((c) model.background.color.set(c.into()));
->>>>>>> d74fffd5
+            eval bg_color((c) model.header_background.color.set(c.into()));
         }
 
 
@@ -386,22 +380,13 @@
 /// The Model of the [`View`] component.
 #[derive(Clone, CloneRef, Debug)]
 pub struct Model {
-<<<<<<< HEAD
     display_object:    display::object::Instance,
     header:            text::Area,
     header_background: header_background::View,
     header_text:       Rc<RefCell<String>>,
     header_overlay:    header_overlay::View,
     background:        background::View,
-    entries:           list_view::ListView<list_view::entry::Label>,
-=======
-    display_object: display::object::Instance,
-    header:         text::Area,
-    header_text:    Rc<RefCell<String>>,
-    header_overlay: header_overlay::View,
-    background:     background::View,
-    entries:        list_view::ListView<Entry>,
->>>>>>> d74fffd5
+    entries:           list_view::ListView<Entry>,
 }
 
 impl display::Object for Model {
@@ -422,14 +407,8 @@
         let background = background::View::new(&logger);
         let header_background = header_background::View::new(&logger);
         let header = text::Area::new(app);
-<<<<<<< HEAD
-        let entries = list_view::ListView::new(app);
-        entries.set_style_prefix(ENTRIES_STYLE_PATH);
-=======
-        let header_overlay = header_overlay::View::new(&logger);
         let entries = app.new_view::<list_view::ListView<Entry>>();
         entries.set_style_prefix(entry::STYLE_PATH);
->>>>>>> d74fffd5
         entries.set_background_color(HOVER_COLOR);
         entries.show_background_shadow(false);
         entries.set_background_corners_radius(0.0);
