--- conflicted
+++ resolved
@@ -16,7 +16,7 @@
 //! we gradually reduce the size of the shadow so that it will never be rendered outside the
 //! component group boundaries. See `Header Backgound` section in the [`Model::resize`] method.
 
-#![recursion_limit = "1024"]
+#![recursion_limit = "512"]
 // === Features ===
 #![feature(option_result_contains)]
 // === Standard Linter Configuration ===
@@ -43,10 +43,7 @@
 use ensogl::data::text;
 use ensogl::display;
 use ensogl::display::camera::Camera2d;
-<<<<<<< HEAD
 use ensogl::display::scene::layer::Layer;
-=======
->>>>>>> 654793c2
 use ensogl::Animation;
 use ensogl_gui_component::component;
 use ensogl_hardcoded_theme::application::component_browser::component_group as theme;
