[package]
name = "ide-view-component-group"
version = "0.1.0"
authors = ["Enso Team <contact@enso.org>"]
edition = "2021"

[lib]
crate-type = ["cdylib", "rlib"]

[dependencies]
enso-frp = { version = "0.1.0", path = "../../../../../lib/rust/frp" }
ensogl = { version = "0.1.0", path = "../../../../../lib/rust/ensogl" }
ensogl-gui-component = { version = "0.1.0", path = "../../../../../lib/rust/ensogl/component/gui" }
ensogl-shadow = { version = "0.1.0", path = "../../../../../lib/rust/ensogl/component/shadow" }
ensogl-hardcoded-theme = { version = "0.1.0", path = "../../../../../lib/rust/ensogl/app/theme/hardcoded" }
ensogl-list-view = { version = "0.1.0", path = "../../../../../lib/rust/ensogl/component/list-view" }
ensogl-text = { version = "0.1.0", path = "../../../../../lib/rust/ensogl/component/text" }
<<<<<<< HEAD
ensogl-label = { path = "../../../../../lib/rust/ensogl/component/label/" }
failure = { version = "0.1.6" }
=======
ensogl-label = { path = "../../../../../lib/rust/ensogl/component/label/" }
>>>>>>> 14a01c46
<|MERGE_RESOLUTION|>--- conflicted
+++ resolved
@@ -15,9 +15,5 @@
 ensogl-hardcoded-theme = { version = "0.1.0", path = "../../../../../lib/rust/ensogl/app/theme/hardcoded" }
 ensogl-list-view = { version = "0.1.0", path = "../../../../../lib/rust/ensogl/component/list-view" }
 ensogl-text = { version = "0.1.0", path = "../../../../../lib/rust/ensogl/component/text" }
-<<<<<<< HEAD
 ensogl-label = { path = "../../../../../lib/rust/ensogl/component/label/" }
 failure = { version = "0.1.6" }
-=======
-ensogl-label = { path = "../../../../../lib/rust/ensogl/component/label/" }
->>>>>>> 14a01c46
