--- conflicted
+++ resolved
@@ -23,11 +23,8 @@
 use ensogl_core::frp;
 use ensogl_hardcoded_theme as theme;
 use ensogl_list_view as list_view;
-<<<<<<< HEAD
 use ensogl_list_view::entry::GlyphHighlightedLabelModel;
-=======
 use ensogl_scroll_area::ScrollArea;
->>>>>>> 4ebf637f
 use ensogl_selector as selector;
 use ensogl_text_msdf_sys::run_once_initialized;
 use ide_view_component_group as component_group;
@@ -98,7 +95,6 @@
         })
     }
 
-<<<<<<< HEAD
     fn set_count(&self, count: usize) {
         if self.entries.len() >= count {
             self.count.set(count);
@@ -106,9 +102,6 @@
     }
 
     fn get_entry(&self, id: list_view::entry::Id) -> Option<entry::Model> {
-=======
-    fn get_entry(&self, id: list_view::entry::Id) -> Option<component_group::entry::Model> {
->>>>>>> 4ebf637f
         self.entries.get(id).cloned()
     }
 }
@@ -195,30 +188,7 @@
     component_group
 }
 
-<<<<<<< HEAD
-fn wide_component_group(app: &Application) -> component_group::wide::View {
-    let wide_component_group = app.new_view::<component_group::wide::View>();
-    app.display.add_child(&wide_component_group);
-    wide_component_group.set_position_x(250.0);
-    wide_component_group.set_width(450.0);
-    wide_component_group.set_color(color::Rgba(0.45, 0.455, 0.451, 1.0));
-    wide_component_group.set_no_items_label_text("No local variables.");
-    wide_component_group
-}
-
-fn items_slider(app: &Application) -> selector::NumberPicker {
-    let slider = app.new_view::<selector::NumberPicker>();
-    app.display.add_child(&slider);
-    slider.frp.resize(Vector2(400.0, 50.0));
-    slider.frp.allow_click_selection(true);
-    slider.frp.set_bounds(Bounds::new(0.0, 15.0));
-    slider.set_position_y(-250.0);
-    slider.frp.set_caption(Some("Items count:".to_string()));
-    slider
-}
-
-=======
->>>>>>> 4ebf637f
+
 fn color_component_slider(app: &Application, caption: &str) -> selector::NumberPicker {
     let slider = app.new_view::<selector::NumberPicker>();
     app.display.add_child(&slider);
@@ -253,34 +223,6 @@
     theme::builtin::light::enable(&app);
 
     let network = frp::Network::new("Component Group Debug Scene");
-<<<<<<< HEAD
-    let selection = create_selection();
-    selection.color.set(color::Rgba(0.527, 0.554, 0.18, 1.0).into());
-    selection.size.set(Vector2(
-        150.0 + 2.0 * list_view::SHAPE_MARGIN - 8.0,
-        29.0 + 2.0 * list_view::SHAPE_MARGIN,
-    ));
-    selection.corner_radius.set(10.0);
-
-    let selection_animation = Animation::<Vector2>::new(&network);
-    let wide_selection = create_selection();
-    let wide_selection_animation = Animation::<Vector2>::new(&network);
-
-    let component_group = create_component_group(app);
-    component_group.add_child(&selection);
-    let group_name = "Long group name with text overflowing the width";
-    component_group.set_header(group_name.to_string());
-    component_group.set_position_x(-150.0);
-    let dimmed_component_group = create_component_group(app);
-    dimmed_component_group.set_dimmed(true);
-    dimmed_component_group.set_header("Input / Output".to_string());
-    dimmed_component_group.set_position_x(-350.0);
-    let wide_component_group = wide_component_group(app);
-    wide_component_group.add_child(&wide_selection);
-
-=======
->>>>>>> 4ebf637f
-
     let scroll_area = ScrollArea::new(app);
     scroll_area.set_position_xy(Vector2(0.0, 100.0));
     scroll_area.resize(Vector2(170.0, 400.0));
