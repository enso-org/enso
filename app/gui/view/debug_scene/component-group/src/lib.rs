//! A debug scene which shows the Component Group visual component.

// === Standard Linter Configuration ===
#![deny(non_ascii_idents)]
#![warn(unsafe_code)]
// === Non-Standard Linter Configuration ===
#![warn(missing_copy_implementations)]
#![warn(missing_debug_implementations)]
#![warn(missing_docs)]
#![warn(trivial_casts)]
#![warn(trivial_numeric_casts)]
#![warn(unused_import_braces)]
#![warn(unused_qualifications)]

use ensogl_core::prelude::*;
use wasm_bindgen::prelude::*;

use enso_frp as frp;
use ensogl_core::application::Application;
use ensogl_core::data::color;
use ensogl_core::display::object::ObjectOps;
use ensogl_core::frp;
use ensogl_core::Animation;
use ensogl_hardcoded_theme as theme;
use ensogl_list_view as list_view;
use ensogl_selector as selector;
use ensogl_selector::Bounds;
use ensogl_text_msdf_sys::run_once_initialized;
use ide_view_component_group as component_group;
use list_view::entry::AnyModelProvider;



// ===================
// === Entry Point ===
// ===================

/// An entry point.
#[entry_point]
pub fn main() {
    run_once_initialized(|| {
        let app = Application::new("root");
        init(&app);
        mem::forget(app);
    });
}



// ====================
// === Mock Entries ===
// ====================

const PREPARED_ITEMS: &[&str; 8] = &[
    "long sample entry with text overflowing the width",
    "convert",
    "table input",
    "text input",
    "number input",
    "table output",
    "data output",
    "data input",
];

#[derive(Debug)]
struct MockEntries {
    entries: Vec<String>,
    count:   Cell<usize>,
}

impl MockEntries {
    fn new(count: usize) -> Rc<Self> {
        Rc::new(Self {
            entries: PREPARED_ITEMS.iter().cycle().take(count).map(ToString::to_string).collect(),
            count:   Cell::new(count),
        })
    }

    fn set_count(&self, count: usize) {
        if self.entries.len() >= count {
            self.count.set(count);
        }
    }

    fn get_entry(&self, id: list_view::entry::Id) -> Option<String> {
        self.entries.get(id).cloned()
    }
}

impl list_view::entry::ModelProvider<list_view::entry::Label> for MockEntries {
    fn entry_count(&self) -> usize {
        self.count.get()
    }

    fn get(&self, id: list_view::entry::Id) -> Option<String> {
        self.get_entry(id)
    }
}



// ========================
// === Init Application ===
// ========================

fn init(app: &Application) {
    theme::builtin::dark::register(&app);
    theme::builtin::light::register(&app);
    theme::builtin::light::enable(&app);

<<<<<<< HEAD
    let slider = app.new_view::<selector::NumberPicker>();
    app.display.add_child(&slider);
    slider.frp.resize(Vector2(400.0, 50.0));
    slider.frp.allow_click_selection(true);
    slider.frp.set_bounds(Bounds::new(0.0, 15.0));
    slider.set_position_y(250.0);
    slider.frp.set_caption(Some("Items count:".to_string()));

=======
    let mock_entries = MockEntries::new(vec![
        "long sample entry with text overflowing the width".into(),
        "convert".into(),
        "table input".into(),
        "text input".into(),
        "number input".into(),
        "table input".into(),
        "data output".into(),
        "data input".into(),
    ]);

    let network = frp::Network::new("Component Group Debug Scene");
    let selection = list_view::selection::View::new(Logger::new("Selection"));
    selection.color.set(color::Rgba(0.527, 0.554, 0.18, 1.0).into());
    selection.size.set(Vector2(150.0, list_view::entry::HEIGHT));
    selection.corner_radius.set(5.0);
    let selection_animation = Animation::<Vector2>::new(&network);
>>>>>>> ce78f982
    let component_group = app.new_view::<component_group::View>();
    let group_name = "Long group name with text overflowing the width";
    component_group.set_header(group_name.to_string());
<<<<<<< HEAD
    component_group.set_size(Vector2(150.0, 400.0));
    component_group.set_position_x(-300.0);
=======
    component_group.set_entries(provider);
    component_group.set_width(150.0);
>>>>>>> ce78f982
    component_group.set_background_color(color::Rgba(0.927, 0.937, 0.913, 1.0));
    app.display.add_child(&component_group);
    app.display.add_child(&selection);

    frp::extend! { network
        selection_animation.target <+ component_group.selection_position_target;
        eval selection_animation.value ((pos) selection.set_position_xy(*pos));

        eval component_group.suggestion_accepted ([](id) DEBUG!("Accepted Suggestion {id}"));
        eval component_group.expression_accepted ([](id) DEBUG!("Accepted Expression {id}"));
        eval_ component_group.header_accepted ([] DEBUG!("Accepted Header"));
    }
    selection_animation.target.emit(component_group.selection_position_target.value());
    selection_animation.skip.emit(());

<<<<<<< HEAD
    let wide_component_group = app.new_view::<component_group::wide_component_group::View>();
    wide_component_group.set_position_x(100.0);
    wide_component_group.set_width(450.0);
    wide_component_group.set_background_color(color::Rgba(0.927, 0.937, 0.913, 1.0));
    app.display.add_child(&wide_component_group);

    let mock_entries = MockEntries::new(25);
    let model_provider = AnyModelProvider::from(mock_entries.clone_ref());
    let network = frp::Network::new("ComponentGroupDemo");
    frp::extend! { network
        int_value <- slider.frp.output.value.map(|v| *v as usize);
        eval int_value((i) mock_entries.set_count(*i));
        provider <- int_value.map(move |_| model_provider.clone_ref());
        component_group.set_entries <+ provider;
        wide_component_group.set_entries <+ provider;
    }
    slider.frp.set_value(5.0);

    std::mem::forget(slider);
    std::mem::forget(network);
=======
    std::mem::forget(network);
    std::mem::forget(selection);
>>>>>>> ce78f982
    std::mem::forget(component_group);
    std::mem::forget(wide_component_group);
}<|MERGE_RESOLUTION|>--- conflicted
+++ resolved
@@ -15,7 +15,6 @@
 use ensogl_core::prelude::*;
 use wasm_bindgen::prelude::*;
 
-use enso_frp as frp;
 use ensogl_core::application::Application;
 use ensogl_core::data::color;
 use ensogl_core::display::object::ObjectOps;
@@ -108,7 +107,6 @@
     theme::builtin::light::register(&app);
     theme::builtin::light::enable(&app);
 
-<<<<<<< HEAD
     let slider = app.new_view::<selector::NumberPicker>();
     app.display.add_child(&slider);
     slider.frp.resize(Vector2(400.0, 50.0));
@@ -117,38 +115,21 @@
     slider.set_position_y(250.0);
     slider.frp.set_caption(Some("Items count:".to_string()));
 
-=======
-    let mock_entries = MockEntries::new(vec![
-        "long sample entry with text overflowing the width".into(),
-        "convert".into(),
-        "table input".into(),
-        "text input".into(),
-        "number input".into(),
-        "table input".into(),
-        "data output".into(),
-        "data input".into(),
-    ]);
-
     let network = frp::Network::new("Component Group Debug Scene");
     let selection = list_view::selection::View::new(Logger::new("Selection"));
     selection.color.set(color::Rgba(0.527, 0.554, 0.18, 1.0).into());
     selection.size.set(Vector2(150.0, list_view::entry::HEIGHT));
     selection.corner_radius.set(5.0);
     let selection_animation = Animation::<Vector2>::new(&network);
->>>>>>> ce78f982
+
     let component_group = app.new_view::<component_group::View>();
     let group_name = "Long group name with text overflowing the width";
     component_group.set_header(group_name.to_string());
-<<<<<<< HEAD
-    component_group.set_size(Vector2(150.0, 400.0));
+    component_group.set_width(150.0);
     component_group.set_position_x(-300.0);
-=======
-    component_group.set_entries(provider);
-    component_group.set_width(150.0);
->>>>>>> ce78f982
     component_group.set_background_color(color::Rgba(0.927, 0.937, 0.913, 1.0));
     app.display.add_child(&component_group);
-    app.display.add_child(&selection);
+    component_group.add_child(&selection);
 
     frp::extend! { network
         selection_animation.target <+ component_group.selection_position_target;
@@ -161,7 +142,6 @@
     selection_animation.target.emit(component_group.selection_position_target.value());
     selection_animation.skip.emit(());
 
-<<<<<<< HEAD
     let wide_component_group = app.new_view::<component_group::wide_component_group::View>();
     wide_component_group.set_position_x(100.0);
     wide_component_group.set_width(450.0);
@@ -170,7 +150,6 @@
 
     let mock_entries = MockEntries::new(25);
     let model_provider = AnyModelProvider::from(mock_entries.clone_ref());
-    let network = frp::Network::new("ComponentGroupDemo");
     frp::extend! { network
         int_value <- slider.frp.output.value.map(|v| *v as usize);
         eval int_value((i) mock_entries.set_count(*i));
@@ -182,10 +161,7 @@
 
     std::mem::forget(slider);
     std::mem::forget(network);
-=======
-    std::mem::forget(network);
     std::mem::forget(selection);
->>>>>>> ce78f982
     std::mem::forget(component_group);
     std::mem::forget(wide_component_group);
 }