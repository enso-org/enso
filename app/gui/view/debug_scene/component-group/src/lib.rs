//! A debug scene which shows the Component Group visual component.

// === Standard Linter Configuration ===
#![deny(non_ascii_idents)]
#![warn(unsafe_code)]
// === Non-Standard Linter Configuration ===
#![warn(missing_copy_implementations)]
#![warn(missing_debug_implementations)]
#![warn(missing_docs)]
#![warn(trivial_casts)]
#![warn(trivial_numeric_casts)]
#![warn(unused_import_braces)]
#![warn(unused_qualifications)]

use ensogl_core::display::shape::*;
use ensogl_core::prelude::*;
use wasm_bindgen::prelude::*;

use ensogl_core::application::Application;
use ensogl_core::data::color;
use ensogl_core::display::object::ObjectOps;
use ensogl_core::frp;
use ensogl_hardcoded_theme as theme;
use ensogl_list_view as list_view;
use ensogl_scroll_area::ScrollArea;
use ensogl_selector as selector;
use ensogl_text_msdf_sys::run_once_initialized;
use ide_view_component_group as component_group;
use list_view::entry::AnyModelProvider;



// ===================
// === Entry Point ===
// ===================

/// An entry point.
#[entry_point]
pub fn main() {
    run_once_initialized(|| {
        let app = Application::new("root");
        init(&app);
        mem::forget(app);
    });
}



// ====================
// === Mock Entries ===
// ====================

const PREPARED_ITEMS: &[&str; 8] = &[
    "long sample entry with text overflowing the width",
    "convert",
    "table input",
    "text input",
    "number input",
    "table output",
    "data output",
    "data input",
];

#[derive(Debug)]
struct MockEntries {
    entries: Vec<component_group::entry::Model>,
    count:   Cell<usize>,
}

impl MockEntries {
    fn new(count: usize) -> Rc<Self> {
        Rc::new(Self {
            entries: PREPARED_ITEMS.iter().cycle().take(count).map(|&label| label.into()).collect(),
            count:   Cell::new(count),
        })
    }

    fn get_entry(&self, id: list_view::entry::Id) -> Option<component_group::entry::Model> {
        self.entries.get(id).cloned()
    }
}

impl list_view::entry::ModelProvider<component_group::Entry> for MockEntries {
    fn entry_count(&self) -> usize {
        self.count.get()
    }

    fn get(&self, id: list_view::entry::Id) -> Option<component_group::entry::Model> {
        self.get_entry(id)
    }
}



// ==================================
// === Component Group Controller ===
// ==================================

/// An example abstraction to arrange component groups vertically inside the scroll area.
///
/// It arranges `component_groups` on top of each other, with the first one being the top most.
/// It also calculates the header positions for every component group to simulate the scrolling.
/// While the [`ScrollArea`] moves every component group up we move headers of the partially
/// visible component groups down. That makes the headers of the partially scrolled component
/// groups visible at all times.
#[derive(Debug, Clone, CloneRef)]
struct ComponentGroupController {
    component_groups: Rc<Vec<component_group::View>>,
}

impl ComponentGroupController {
    fn init(
        component_groups: &[component_group::View],
        network: &frp::Network,
        scroll_area: &ScrollArea,
    ) {
        Self { component_groups: Rc::new(component_groups.to_vec()) }
            .init_inner(network, scroll_area)
    }

    fn init_inner(&self, network: &frp::Network, scroll_area: &ScrollArea) {
        for (i, group) in self.component_groups.iter().enumerate() {
            let this = self.clone_ref();
            frp::extend! { network
                eval group.size([group, this](size)
                    group.set_position_y(-size.y / 2.0 - this.heights_sum(i))
                );
                is_scrolled <- scroll_area.scroll_position_y.map(f!([this] (s) *s > this.heights_sum(i)));
                change_hdr_pos <- scroll_area.scroll_position_y.gate(&is_scrolled);
                reset_hdr_pos <- is_scrolled.on_false();
                eval change_hdr_pos([group, this](y) group.set_header_pos(*y - this.heights_sum(i)));
                eval_ reset_hdr_pos(group.set_header_pos(0.0));
            }
        }
    }

    /// Return a sum of heights of the first `n` component groups, counting from the top.
    fn heights_sum(&self, n: usize) -> f32 {
        self.component_groups.iter().take(n).map(|g| g.size.value().y).sum()
    }
}



// ========================
// === Init Application ===
// ========================


// === Helpers ====

fn create_component_group(
    app: &Application,
    header: &str,
    layers: &component_group::Layers,
) -> component_group::View {
    let component_group = app.new_view::<component_group::View>();
    component_group.model().set_layers(layers);
    component_group.set_header(header.to_string());
    component_group.set_width(150.0);
    component_group.set_position_x(75.0);
    component_group
}

fn color_component_slider(app: &Application, caption: &str) -> selector::NumberPicker {
    let slider = app.new_view::<selector::NumberPicker>();
    app.display.add_child(&slider);
    slider.frp.allow_click_selection(true);
    slider.frp.resize(Vector2(400.0, 30.0));
    slider.frp.set_bounds.emit(selector::Bounds::new(0.0, 1.0));
    slider.frp.set_caption(Some(caption.to_string()));
    slider
}


// === init ===

/// This is a workaround for the bug [#182193824](https://www.pivotaltracker.com/story/show/182193824).
///
/// We add a tranparent shape to the [`ScrollArea`] content to make component groups visible.
mod transparent_circle {
    use super::*;
    ensogl_core::define_shape_system! {
        (style:Style) {
            // As you can see even a zero-radius circle works as a workaround.
            let radius = 0.px();
            Circle(radius).fill(color::Rgba::transparent()).into()
        }
    }
}

<<<<<<< HEAD
mod selection_box {
    use super::*;
    ensogl_core::define_shape_system! {
        (style:Style) {
            Rect((150.0.px(), list_view::entry::HEIGHT.px())).corners_radius(5.0.px()).fill(color::Rgba::red()).into()
        }
    }
}

=======
>>>>>>> 14a01c46

fn init(app: &Application) {
    theme::builtin::dark::register(&app);
    theme::builtin::light::register(&app);
    theme::builtin::light::enable(&app);

    let network = frp::Network::new("Component Group Debug Scene");
<<<<<<< HEAD

    let scroll_area = ScrollArea::new(app);
    scroll_area.set_position_xy(Vector2(0.0, 100.0));
    scroll_area.resize(Vector2(170.0, 400.0));
    scroll_area.set_content_width(150.0);
    scroll_area.set_content_height(2000.0);
    app.display.add_child(&scroll_area);

    let camera = &scroll_area.content_layer().camera();
    let normal_parent_layer = scroll_area.content_layer();
    let selected_parent_layer = &app.display.default_scene.layers.selection;
    let layers = component_group::Layers::new(
        &app.logger,
        camera,
        normal_parent_layer,
        selected_parent_layer,
    );

    let group_name = "Long group name with text overflowing the width";
    let first_component_group = create_component_group(app, group_name, &layers);
    let group_name = "Second component group";
    let second_component_group = create_component_group(app, group_name, &layers);
    second_component_group.set_dimmed(true);

    scroll_area.content().add_child(&first_component_group);
    //scroll_area.content().add_child(&second_component_group);

    // This is a workaround for a bug - without this transparent shape the content of the scroll
    // area is invisible.
    let transparent_circle = transparent_circle::View::new(&app.logger);
    transparent_circle.size.set(Vector2(150.0, 150.0));
    transparent_circle.set_position_xy(Vector2(200.0, -150.0));
    scroll_area.content().add_child(&transparent_circle);
    std::mem::forget(transparent_circle);
=======
>>>>>>> 14a01c46

    let scroll_area = ScrollArea::new(app);
    scroll_area.set_position_xy(Vector2(0.0, 100.0));
    scroll_area.resize(Vector2(170.0, 400.0));
    scroll_area.set_content_width(150.0);
    scroll_area.set_content_height(2000.0);
    app.display.add_child(&scroll_area);

<<<<<<< HEAD
    let selection = selection_box::View::new(&app.logger);
    selection.size.set(Vector2(150.0, list_view::entry::HEIGHT));
    app.display.default_scene.layers.selection_mask.add_exclusive(&selection);
    first_component_group.add_child(&selection);

    let selection_animation = Animation::<Vector2>::new(&network);

    frp::extend! { network
        selection_animation.target <+ first_component_group.selection_position_target;
        eval selection_animation.value ((pos) selection.set_position_xy(*pos));

=======
    let camera = &scroll_area.content_layer().camera();
    let parent_layer = scroll_area.content_layer();
    let layers = component_group::Layers::new(&app.logger, camera, parent_layer);

    let group_name = "Long group name with text overflowing the width";
    let first_component_group = create_component_group(app, group_name, &layers);
    let group_name = "Second component group";
    let second_component_group = create_component_group(app, group_name, &layers);
    second_component_group.set_dimmed(true);

    scroll_area.content().add_child(&first_component_group);
    scroll_area.content().add_child(&second_component_group);

    // FIXME(#182193824): This is a workaround for a bug. See the docs of the
    // [`transparent_circle`].
    {
        let transparent_circle = transparent_circle::View::new(&app.logger);
        transparent_circle.size.set(Vector2(150.0, 150.0));
        transparent_circle.set_position_xy(Vector2(200.0, -150.0));
        scroll_area.content().add_child(&transparent_circle);
        std::mem::forget(transparent_circle);
    }

    // === Regular Component Group ===

    frp::extend! { network
>>>>>>> 14a01c46
        eval first_component_group.suggestion_accepted ([](id) DEBUG!("Accepted Suggestion {id}"));
        eval first_component_group.expression_accepted ([](id) DEBUG!("Accepted Expression {id}"));
        eval_ first_component_group.header_accepted ([] DEBUG!("Accepted Header"));
    }
<<<<<<< HEAD
    selection_animation.target.emit(first_component_group.selection_position_target.value());
    selection_animation.skip.emit(());

    ComponentGroupController::init(&[first_component_group.clone_ref()], &network, &scroll_area);

    let mock_entries = MockEntries::new(10);
    let model_provider = AnyModelProvider::from(mock_entries.clone_ref());
    first_component_group.set_entries(model_provider.clone_ref());
    //second_component_group.set_entries(model_provider);
=======

    ComponentGroupController::init(
        &[first_component_group.clone_ref(), second_component_group.clone_ref()],
        &network,
        &scroll_area,
    );

    let mock_entries = MockEntries::new(15);
    let model_provider = AnyModelProvider::from(mock_entries.clone_ref());
    first_component_group.set_entries(model_provider.clone_ref());
    second_component_group.set_entries(model_provider);
>>>>>>> 14a01c46

    // === Color sliders ===

    let red_slider = color_component_slider(app, "Red");
    red_slider.set_position_y(350.0);
    red_slider.set_track_color(color::Rgba::new(1.0, 0.60, 0.60, 1.0));
    let red_slider_frp = &red_slider.frp;

    let green_slider = color_component_slider(app, "Green");
    green_slider.set_position_y(300.0);
    green_slider.set_track_color(color::Rgba::new(0.6, 1.0, 0.6, 1.0));
    let green_slider_frp = &green_slider.frp;

    let blue_slider = color_component_slider(app, "Blue");
    blue_slider.set_position_y(250.0);
    blue_slider.set_track_color(color::Rgba::new(0.6, 0.6, 1.0, 1.0));
    let blue_slider_frp = &blue_slider.frp;

    let default_color = color::Rgba(0.527, 0.554, 0.18, 1.0);
    frp::extend! { network
        init <- source_();
        red_slider_frp.set_value <+ init.constant(default_color.red);
        green_slider_frp.set_value <+ init.constant(default_color.green);
        blue_slider_frp.set_value <+ init.constant(default_color.blue);
        let red_slider_value = &red_slider_frp.value;
        let green_slider_value = &green_slider_frp.value;
        let blue_slider_value = &blue_slider_frp.value;
        color <- all_with3(red_slider_value, green_slider_value, blue_slider_value,
            |r,g,b| color::Rgba(*r, *g, *b, 1.0));
        first_component_group.set_color <+ color;
        second_component_group.set_color <+ color;
    }
    init.emit(());


    // === Forget ===

    std::mem::forget(red_slider);
    std::mem::forget(green_slider);
    std::mem::forget(blue_slider);
    std::mem::forget(scroll_area);
<<<<<<< HEAD
    std::mem::forget(selection);
=======
>>>>>>> 14a01c46
    std::mem::forget(network);
    std::mem::forget(first_component_group);
    std::mem::forget(second_component_group);
    std::mem::forget(layers);
}<|MERGE_RESOLUTION|>--- conflicted
+++ resolved
@@ -20,6 +20,7 @@
 use ensogl_core::data::color;
 use ensogl_core::display::object::ObjectOps;
 use ensogl_core::frp;
+use ensogl_core::Animation;
 use ensogl_hardcoded_theme as theme;
 use ensogl_list_view as list_view;
 use ensogl_scroll_area::ScrollArea;
@@ -189,7 +190,6 @@
     }
 }
 
-<<<<<<< HEAD
 mod selection_box {
     use super::*;
     ensogl_core::define_shape_system! {
@@ -199,8 +199,6 @@
     }
 }
 
-=======
->>>>>>> 14a01c46
 
 fn init(app: &Application) {
     theme::builtin::dark::register(&app);
@@ -208,7 +206,6 @@
     theme::builtin::light::enable(&app);
 
     let network = frp::Network::new("Component Group Debug Scene");
-<<<<<<< HEAD
 
     let scroll_area = ScrollArea::new(app);
     scroll_area.set_position_xy(Vector2(0.0, 100.0));
@@ -243,8 +240,6 @@
     transparent_circle.set_position_xy(Vector2(200.0, -150.0));
     scroll_area.content().add_child(&transparent_circle);
     std::mem::forget(transparent_circle);
-=======
->>>>>>> 14a01c46
 
     let scroll_area = ScrollArea::new(app);
     scroll_area.set_position_xy(Vector2(0.0, 100.0));
@@ -253,7 +248,6 @@
     scroll_area.set_content_height(2000.0);
     app.display.add_child(&scroll_area);
 
-<<<<<<< HEAD
     let selection = selection_box::View::new(&app.logger);
     selection.size.set(Vector2(150.0, list_view::entry::HEIGHT));
     app.display.default_scene.layers.selection_mask.add_exclusive(&selection);
@@ -265,39 +259,10 @@
         selection_animation.target <+ first_component_group.selection_position_target;
         eval selection_animation.value ((pos) selection.set_position_xy(*pos));
 
-=======
-    let camera = &scroll_area.content_layer().camera();
-    let parent_layer = scroll_area.content_layer();
-    let layers = component_group::Layers::new(&app.logger, camera, parent_layer);
-
-    let group_name = "Long group name with text overflowing the width";
-    let first_component_group = create_component_group(app, group_name, &layers);
-    let group_name = "Second component group";
-    let second_component_group = create_component_group(app, group_name, &layers);
-    second_component_group.set_dimmed(true);
-
-    scroll_area.content().add_child(&first_component_group);
-    scroll_area.content().add_child(&second_component_group);
-
-    // FIXME(#182193824): This is a workaround for a bug. See the docs of the
-    // [`transparent_circle`].
-    {
-        let transparent_circle = transparent_circle::View::new(&app.logger);
-        transparent_circle.size.set(Vector2(150.0, 150.0));
-        transparent_circle.set_position_xy(Vector2(200.0, -150.0));
-        scroll_area.content().add_child(&transparent_circle);
-        std::mem::forget(transparent_circle);
-    }
-
-    // === Regular Component Group ===
-
-    frp::extend! { network
->>>>>>> 14a01c46
         eval first_component_group.suggestion_accepted ([](id) DEBUG!("Accepted Suggestion {id}"));
         eval first_component_group.expression_accepted ([](id) DEBUG!("Accepted Expression {id}"));
         eval_ first_component_group.header_accepted ([] DEBUG!("Accepted Header"));
     }
-<<<<<<< HEAD
     selection_animation.target.emit(first_component_group.selection_position_target.value());
     selection_animation.skip.emit(());
 
@@ -307,19 +272,6 @@
     let model_provider = AnyModelProvider::from(mock_entries.clone_ref());
     first_component_group.set_entries(model_provider.clone_ref());
     //second_component_group.set_entries(model_provider);
-=======
-
-    ComponentGroupController::init(
-        &[first_component_group.clone_ref(), second_component_group.clone_ref()],
-        &network,
-        &scroll_area,
-    );
-
-    let mock_entries = MockEntries::new(15);
-    let model_provider = AnyModelProvider::from(mock_entries.clone_ref());
-    first_component_group.set_entries(model_provider.clone_ref());
-    second_component_group.set_entries(model_provider);
->>>>>>> 14a01c46
 
     // === Color sliders ===
 
@@ -361,10 +313,7 @@
     std::mem::forget(green_slider);
     std::mem::forget(blue_slider);
     std::mem::forget(scroll_area);
-<<<<<<< HEAD
     std::mem::forget(selection);
-=======
->>>>>>> 14a01c46
     std::mem::forget(network);
     std::mem::forget(first_component_group);
     std::mem::forget(second_component_group);
