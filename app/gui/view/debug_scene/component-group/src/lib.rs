//! A debug scene which shows the Component Group visual component.

// === Standard Linter Configuration ===
#![deny(non_ascii_idents)]
#![warn(unsafe_code)]
// === Non-Standard Linter Configuration ===
#![warn(missing_copy_implementations)]
#![warn(missing_debug_implementations)]
#![warn(missing_docs)]
#![warn(trivial_casts)]
#![warn(trivial_numeric_casts)]
#![warn(unused_import_braces)]
#![warn(unused_qualifications)]

use ensogl_core::display::shape::*;
use ensogl_core::prelude::*;
use wasm_bindgen::prelude::*;

use enso_text::Bytes;
use ensogl_core::application::Application;
use ensogl_core::data::color;
use ensogl_core::display::object::ObjectOps;
use ensogl_core::frp;
use ensogl_hardcoded_theme as theme;
use ensogl_list_view as list_view;
use ensogl_list_view::entry::GlyphHighlightedLabelModel;
use ensogl_scroll_area::ScrollArea;
use ensogl_selector as selector;
use ensogl_text_msdf_sys::run_once_initialized;
use ide_view_component_group as component_group;
use ide_view_component_group::entry;
use ide_view_component_group::icon;
use ide_view_component_group::Entry;
use list_view::entry::AnyModelProvider;



// =================
// === Constants ===
// =================

const WIDE_COMPONENT_GROUP_COLOR: color::Rgba = color::Rgba::new(0.9, 0.91, 0.89, 1.0);
const COMPONENT_GROUP_COLOR: color::Rgba = color::Rgba::new(0.527, 0.554, 0.18, 1.0);



// ===================
// === Entry Point ===
// ===================

/// An entry point.
#[entry_point]
pub fn main() {
    run_once_initialized(|| {
        let app = Application::new("root");
        init(&app);
        mem::forget(app);
    });
}



// ====================
// === Mock Entries ===
// ====================

const PREPARED_ITEMS: &[(&str, icon::Id)] = &[
    ("long sample entry with text overflowing the width", icon::Id::Star),
    ("convert", icon::Id::Convert),
    ("table input", icon::Id::DataInput),
    ("text input", icon::Id::TextInput),
    ("number input", icon::Id::NumberInput),
    ("table output", icon::Id::TableEdit),
    ("dataframe clean", icon::Id::DataframeClean),
    ("data input", icon::Id::DataInput),
];

#[derive(Debug)]
struct MockEntries {
    entries: Vec<component_group::entry::Model>,
    count:   Cell<usize>,
}

impl MockEntries {
    fn new(count: usize) -> Rc<Self> {
        const HIGHLIGHTED_ENTRY_NAME: &str = "convert";
        const HIGHLIGHTED_RANGE: Range<Bytes> = Bytes(0)..Bytes(3);
        Rc::new(Self {
            entries: PREPARED_ITEMS
                .iter()
                .cycle()
                .take(count)
                .map(|&(label, icon)| entry::Model {
                    icon,
                    highlighted_text: GlyphHighlightedLabelModel {
                        label:       label.to_owned(),
                        highlighted: if label == HIGHLIGHTED_ENTRY_NAME {
                            vec![HIGHLIGHTED_RANGE.into()]
                        } else {
                            default()
                        },
                    },
                })
                .collect(),
            count:   Cell::new(count),
        })
    }

    fn get_entry(&self, id: list_view::entry::Id) -> Option<entry::Model> {
        self.entries.get(id).cloned()
    }
}

impl list_view::entry::ModelProvider<Entry> for MockEntries {
    fn entry_count(&self) -> usize {
        self.count.get()
    }

    fn get(&self, id: list_view::entry::Id) -> Option<entry::Model> {
        self.get_entry(id)
    }
}



// ==================================
// === Component Group Controller ===
// ==================================

/// An example abstraction to arrange component groups vertically inside the scroll area.
///
/// It arranges `component_groups` on top of each other, with the first one being the top most.
/// It also calculates the header positions for every component group to simulate the scrolling.
/// While the [`ScrollArea`] moves every component group up we move headers of the partially
/// visible component groups down. That makes the headers of the partially scrolled component
/// groups visible at all times.
#[derive(Debug, Clone, CloneRef)]
struct ComponentGroupController {
    component_groups: Rc<Vec<component_group::View>>,
}

impl ComponentGroupController {
    fn init(
        component_groups: &[component_group::View],
        network: &frp::Network,
        scroll_area: &ScrollArea,
    ) {
        Self { component_groups: Rc::new(component_groups.to_vec()) }
            .init_inner(network, scroll_area)
    }

    fn init_inner(&self, network: &frp::Network, scroll_area: &ScrollArea) {
        for (i, group) in self.component_groups.iter().enumerate() {
            let this = self.clone_ref();
            frp::extend! { network
                eval group.size([group, this](size)
                    group.set_position_y(-size.y / 2.0 - this.heights_sum(i))
                );
                is_scrolled <- scroll_area.scroll_position_y.map(f!([this] (s) *s > this.heights_sum(i)));
                change_hdr_pos <- scroll_area.scroll_position_y.gate(&is_scrolled);
                reset_hdr_pos <- is_scrolled.on_false();
                eval change_hdr_pos([group, this](y) group.set_header_pos(*y - this.heights_sum(i)));
                eval_ reset_hdr_pos(group.set_header_pos(0.0));
            }
        }
    }

    /// Return a sum of heights of the first `n` component groups, counting from the top.
    fn heights_sum(&self, n: usize) -> f32 {
        self.component_groups.iter().take(n).map(|g| g.size.value().y).sum()
    }
}



// ========================
// === Init Application ===
// ========================


// === Helpers ====

fn create_component_group(
    app: &Application,
    header: &str,
    layers: &component_group::Layers,
) -> component_group::View {
    let component_group = app.new_view::<component_group::View>();
    component_group.model().set_layers(layers);
    component_group.set_header(header.to_string());
    component_group.set_width(150.0);
    component_group.set_position_x(75.0);
    component_group
}

<<<<<<< HEAD
fn create_wide_component_group(app: &Application) -> component_group::wide::View {
    let component_group = app.new_view::<component_group::wide::View>();
    component_group.set_width(450.0);
    component_group.set_position_x(-200.0);
    component_group.set_background_color(WIDE_COMPONENT_GROUP_COLOR);
    component_group
}
=======
>>>>>>> ec30793e

fn color_component_slider(app: &Application, caption: &str) -> selector::NumberPicker {
    let slider = app.new_view::<selector::NumberPicker>();
    app.display.add_child(&slider);
    slider.frp.allow_click_selection(true);
    slider.frp.resize(Vector2(400.0, 30.0));
    slider.frp.set_bounds.emit(selector::Bounds::new(0.0, 1.0));
    slider.frp.set_caption(Some(caption.to_string()));
    slider
}


// === init ===

/// This is a workaround for the bug [#182193824](https://www.pivotaltracker.com/story/show/182193824).
///
/// We add a tranparent shape to the [`ScrollArea`] content to make component groups visible.
mod transparent_circle {
    use super::*;
    ensogl_core::define_shape_system! {
        (style:Style) {
            // As you can see even a zero-radius circle works as a workaround.
            let radius = 0.px();
            Circle(radius).fill(color::Rgba::transparent()).into()
        }
    }
}


fn init(app: &Application) {
    theme::builtin::dark::register(&app);
    theme::builtin::light::register(&app);
    theme::builtin::light::enable(&app);

    let network = frp::Network::new("Component Group Debug Scene");
    let scroll_area = ScrollArea::new(app);
    scroll_area.set_position_xy(Vector2(150.0, 100.0));
    scroll_area.resize(Vector2(170.0, 400.0));
    scroll_area.set_content_width(150.0);
    scroll_area.set_content_height(2000.0);
    app.display.add_child(&scroll_area);

    let camera = &scroll_area.content_layer().camera();
    let parent_layer = scroll_area.content_layer();
    let layers = component_group::Layers::new(&app.logger, camera, parent_layer);

    let group_name = "Long group name with text overflowing the width";
    let first_component_group = create_component_group(app, group_name, &layers);
    let group_name = "Second component group";
    let second_component_group = create_component_group(app, group_name, &layers);
    let wide_component_group = create_wide_component_group(app);

    scroll_area.content().add_child(&first_component_group);
    scroll_area.content().add_child(&second_component_group);
    app.display.add_child(&wide_component_group);

    // FIXME(#182193824): This is a workaround for a bug. See the docs of the
    // [`transparent_circle`].
    {
        let transparent_circle = transparent_circle::View::new(&app.logger);
        transparent_circle.size.set(Vector2(150.0, 150.0));
        transparent_circle.set_position_xy(Vector2(200.0, -150.0));
        scroll_area.content().add_child(&transparent_circle);
        std::mem::forget(transparent_circle);
    }

    // === Regular Component Group ===

    ComponentGroupController::init(
        &[first_component_group.clone_ref(), second_component_group.clone_ref()],
        &network,
        &scroll_area,
    );

    let mock_entries = MockEntries::new(15);
    let model_provider = AnyModelProvider::from(mock_entries.clone_ref());
    first_component_group.set_entries(model_provider.clone_ref());
    second_component_group.set_entries(model_provider.clone_ref());
    wide_component_group.set_entries(model_provider.clone_ref());

    // === Color sliders ===

    let red_slider = color_component_slider(app, "Red");
    red_slider.set_position_y(350.0);
    red_slider.set_track_color(color::Rgba::new(1.0, 0.60, 0.60, 1.0));
    let red_slider_frp = &red_slider.frp;

    let green_slider = color_component_slider(app, "Green");
    green_slider.set_position_y(300.0);
    green_slider.set_track_color(color::Rgba::new(0.6, 1.0, 0.6, 1.0));
    let green_slider_frp = &green_slider.frp;

    let blue_slider = color_component_slider(app, "Blue");
    blue_slider.set_position_y(250.0);
    blue_slider.set_track_color(color::Rgba::new(0.6, 0.6, 1.0, 1.0));
    let blue_slider_frp = &blue_slider.frp;

    let default_color = COMPONENT_GROUP_COLOR;
    frp::extend! { network
        init <- source_();
        red_slider_frp.set_value <+ init.constant(default_color.red);
        green_slider_frp.set_value <+ init.constant(default_color.green);
        blue_slider_frp.set_value <+ init.constant(default_color.blue);
        let red_slider_value = &red_slider_frp.value;
        let green_slider_value = &green_slider_frp.value;
        let blue_slider_value = &blue_slider_frp.value;
        color <- all_with3(red_slider_value, green_slider_value, blue_slider_value,
            |r,g,b| color::Rgba(*r, *g, *b, 1.0));
        first_component_group.set_color <+ color;
        second_component_group.set_color <+ color;
    }
    init.emit(());

    let groups: Rc<Vec<component_group::multi::Group>> = Rc::new(vec![
        first_component_group.clone_ref().into(),
        second_component_group.clone_ref().into(),
        wide_component_group.clone_ref().into(),
    ]);
    let scene = &app.display.default_scene;
    let multiview = component_group::multi::Wrapper::new(scene);
    for group in groups.iter() {
        multiview.add(group.clone_ref());
    }

    frp::extend! { network
        selected_entry <- multiview.selected_entry.on_change();
        eval selected_entry([](e) if let Some(e) = e {  DEBUG!("Entry {e.1} from group {e.0} selected") });
        eval multiview.suggestion_accepted([]((g, s)) DEBUG!("Suggestion {s} accepted in group {g}"));
        eval multiview.expression_accepted([]((g, s)) DEBUG!("Expression {s} accepted in group {g}"));
        header_selected <- multiview.is_header_selected.filter_map(|(g, h)| if *h { Some(*g) } else { None }).on_change();
        eval header_selected([](g) DEBUG!("Header selected in group {g}"));
        eval multiview.header_accepted([](g) DEBUG!("Header accepted in group {g}"));

        eval multiview.focused([groups]((g, f)) {
            match &groups[usize::from(g)] {
                component_group::multi::Group::OneColumn(group) => group.set_dimmed(!f),
                component_group::multi::Group::Wide(_) => {}, // Does not support dimming.
            }
        });
    }


    // === Forget ===

    std::mem::forget(red_slider);
    std::mem::forget(green_slider);
    std::mem::forget(blue_slider);
    std::mem::forget(scroll_area);
    std::mem::forget(network);
    std::mem::forget(multiview);
    std::mem::forget(first_component_group);
    std::mem::forget(second_component_group);
    std::mem::forget(wide_component_group);
    std::mem::forget(layers);
}<|MERGE_RESOLUTION|>--- conflicted
+++ resolved
@@ -193,16 +193,13 @@
     component_group
 }
 
-<<<<<<< HEAD
 fn create_wide_component_group(app: &Application) -> component_group::wide::View {
     let component_group = app.new_view::<component_group::wide::View>();
     component_group.set_width(450.0);
     component_group.set_position_x(-200.0);
-    component_group.set_background_color(WIDE_COMPONENT_GROUP_COLOR);
+    component_group.set_color(COMPONENT_GROUP_COLOR);
     component_group
 }
-=======
->>>>>>> ec30793e
 
 fn color_component_slider(app: &Application, caption: &str) -> selector::NumberPicker {
     let slider = app.new_view::<selector::NumberPicker>();
@@ -316,6 +313,9 @@
     }
     init.emit(());
 
+
+    // === Multi components group wrapper ===
+
     let groups: Rc<Vec<component_group::multi::Group>> = Rc::new(vec![
         first_component_group.clone_ref().into(),
         second_component_group.clone_ref().into(),
@@ -339,7 +339,7 @@
         eval multiview.focused([groups]((g, f)) {
             match &groups[usize::from(g)] {
                 component_group::multi::Group::OneColumn(group) => group.set_dimmed(!f),
-                component_group::multi::Group::Wide(_) => {}, // Does not support dimming.
+                component_group::multi::Group::Wide(group) => group.set_dimmed(!f),
             }
         });
     }
