// === Standard Linter Configuration ===
#![deny(non_ascii_idents)]
#![warn(unsafe_code)]
#![allow(clippy::bool_to_int_with_if)]
#![allow(clippy::let_and_return)]

use ensogl::system::web::traits::*;
use ide_view_component_list_panel_grid::prelude::*;
use wasm_bindgen::prelude::*;

use ensogl::application::Application;
use ensogl::data::color;
use ensogl::display::navigation::navigator::Navigator;
use ensogl::display::DomSymbol;
use ensogl::system::web;
use ide_view_component_list_panel_grid::entry::icon;
use ide_view_component_list_panel_icons::SHRINK_AMOUNT;
use ide_view_component_list_panel_icons::SIZE;



// =============
// === Frame ===
// =============

/// A rectangular frame to mark the edges of icon. It can be displayed under them to see if they
/// are centered properly.
mod frame {
    use super::*;

    ensogl::shape! {
        (style:Style) {
            let inner = Rect((SIZE.px(), SIZE.px()));
            let outer = inner.grow(0.2.px());
            let shape = (outer - inner).fill(color::Rgba::black());
            shape.shrink(SHRINK_AMOUNT.px()).into()
        }
    }
}



// ===================
// === Entry Point ===
// ===================

/// An entry point that displays all icon on a grid.
#[wasm_bindgen]
#[allow(dead_code)]
pub fn entry_point_searcher_icons() {
    let app = Application::new("root");
    ensogl_hardcoded_theme::builtin::dark::register(&app);
    ensogl_hardcoded_theme::builtin::light::register(&app);
    ensogl_hardcoded_theme::builtin::light::enable(&app);
    let world = app.display.clone();
    mem::forget(app);
    let scene = &world.default_scene;
    mem::forget(Navigator::new(scene, &scene.camera()));


    // === Grid ===

    let grid_div = web::document.create_div_or_panic();
    grid_div.set_style_or_warn("width", "2000px");
    grid_div.set_style_or_warn("height", "16px");
    grid_div.set_style_or_warn("background-size", "1.0px 1.0px");
    grid_div.set_style_or_warn(
        "background-image",
        "linear-gradient(to right,  grey 0.05px, transparent 0.05px),
         linear-gradient(to bottom, grey 0.05px, transparent 0.05px)",
    );

    let grid = DomSymbol::new(&grid_div);
    scene.dom.layers.back.manage(&grid);
    world.add_child(&grid);
    grid.set_size(Vector2(1000.0, SIZE));
    mem::forget(grid);


    // === Icons ===

    let mut x = -300.0;
    icon::Id::for_each(|id| {
<<<<<<< HEAD
        let shape = id.create_shape(Vector2(SIZE, SIZE));
        shape.color.set(color::Rgba(0.243, 0.541, 0.160, 1.0).into());
        shape.weak_color.set(color::Rgba(0.655, 0.788, 0.624, 1.0).into());
=======
        let shape = id.create_shape(Vector2(icon::SIZE, icon::SIZE));
        shape.set_vivid_color(color::Rgba(0.243, 0.541, 0.160, 1.0).into());
        shape.set_dull_color(color::Rgba(0.655, 0.788, 0.624, 1.0).into());
>>>>>>> 14012a75
        shape.set_position_x(x);
        x += 20.0;
        world.add_child(&shape);
        mem::forget(shape);
    });
}<|MERGE_RESOLUTION|>--- conflicted
+++ resolved
@@ -81,15 +81,9 @@
 
     let mut x = -300.0;
     icon::Id::for_each(|id| {
-<<<<<<< HEAD
         let shape = id.create_shape(Vector2(SIZE, SIZE));
         shape.color.set(color::Rgba(0.243, 0.541, 0.160, 1.0).into());
         shape.weak_color.set(color::Rgba(0.655, 0.788, 0.624, 1.0).into());
-=======
-        let shape = id.create_shape(Vector2(icon::SIZE, icon::SIZE));
-        shape.set_vivid_color(color::Rgba(0.243, 0.541, 0.160, 1.0).into());
-        shape.set_dull_color(color::Rgba(0.655, 0.788, 0.624, 1.0).into());
->>>>>>> 14012a75
         shape.set_position_x(x);
         x += 20.0;
         world.add_child(&shape);
