--- conflicted
+++ resolved
@@ -149,15 +149,9 @@
 #[allow(dead_code)]
 pub fn main() {
     ensogl_text_msdf::run_once_initialized(|| {
-<<<<<<< HEAD
         let app = Application::new("root");
         theme::builtin::light::register(&app);
         theme::builtin::light::enable(&app);
-=======
-        let app = &Application::new("root");
-        theme::builtin::light::register(app);
-        theme::builtin::light::enable(app);
->>>>>>> 592a8516
 
         let world = &app.display;
         let scene = &world.default_scene;
