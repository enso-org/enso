//! A Searcher component.
//!
//! This component wraps the plain ListView in some searcher-specific logic, like committing
//! editing, or picking suggestion with Tab.
pub mod icons;
pub mod new;

use crate::prelude::*;

use crate::documentation;

use enso_frp as frp;
use ensogl::application;
use ensogl::application::shortcut;
use ensogl::application::Application;
use ensogl::display;
use ensogl::display::shape::*;
use ensogl::DEPRECATED_Animation;
use ensogl_component::list_view;
use ensogl_component::list_view::ListView;

pub use ensogl_component::list_view::entry;



// =================
// === Constants ===
// =================

/// Width of searcher panel in pixels.
pub const SEARCHER_WIDTH: f32 = 480.0;
/// Height of searcher panel in pixels.
///
/// Because we don't implement clipping yet, the best UX is when searcher height is almost multiple
/// of entry height + padding.
pub const SEARCHER_HEIGHT: f32 = 184.5;

const ACTION_LIST_GAP: f32 = 180.0;
const LIST_DOC_GAP: f32 = 15.0;
const DOCUMENTATION_WIDTH: f32 = SEARCHER_WIDTH - ACTION_LIST_GAP - LIST_DOC_GAP;
const ACTION_LIST_X: f32 = (ACTION_LIST_GAP - SEARCHER_WIDTH) / 2.0;
const DOCUMENTATION_X: f32 = (SEARCHER_WIDTH - DOCUMENTATION_WIDTH) / 2.0;



// ==============================
// === Documentation Provider ===
// ==============================

/// The Entry Model Provider.
///
/// This provider is used by searcher to print documentation of currently selected entry.
pub trait DocumentationProvider: Debug {
    /// Get documentation string to be displayed when no entry is selected.
    fn get(&self) -> Option<String> {
        None
    }

    /// Get documentation string for given entry, or `None` if entry or documentation does not
    /// exist.
    fn get_for_entry(&self, id: entry::Id) -> Option<String>;
}

impl DocumentationProvider for entry::EmptyProvider {
    fn get_for_entry(&self, _: entry::Id) -> Option<String> {
        None
    }
}


// === AnyDocumentationProvider ===

/// A wrapper for shared instance of some DocumentationProvider.
#[derive(Clone, CloneRef, Debug, Deref)]
pub struct AnyDocumentationProvider {
    rc: Rc<dyn DocumentationProvider>,
}

impl Default for AnyDocumentationProvider {
    fn default() -> Self {
        entry::EmptyProvider.into()
    }
}

impl<T: DocumentationProvider + 'static> From<T> for AnyDocumentationProvider {
    fn from(provider: T) -> Self {
        Self { rc: Rc::new(provider) }
    }
}

impl<T: DocumentationProvider + 'static> From<Rc<T>> for AnyDocumentationProvider {
    fn from(provider: Rc<T>) -> Self {
        Self { rc: provider }
    }
}


// =============
// === Model ===
// =============

/// A type of ListView entry used in searcher.
pub type Entry = list_view::entry::GlyphHighlightedLabel;

#[derive(Clone, CloneRef, Debug)]
struct Model {
    app:            Application,
    logger:         Logger,
    display_object: display::object::Instance,
    list:           ListView<Entry>,
    new_view:       new::View<usize>,
    documentation:  documentation::View,
    doc_provider:   Rc<CloneRefCell<AnyDocumentationProvider>>,
}

impl Model {
    fn new(app: &Application) -> Self {
        let scene = &app.display.default_scene;
        let app = app.clone_ref();
        let logger = Logger::new("SearcherView");
        let display_object = display::object::Instance::new(&logger);
        let list = app.new_view::<ListView<Entry>>();
        let new_view = new::View::new();
        let documentation = documentation::View::new(scene);
        let doc_provider = default();
        scene.layers.node_searcher.add_exclusive(&list);
        display_object.add_child(&documentation);
        display_object.add_child(&list);

        // FIXME: StyleWatch is unsuitable here, as it was designed as an internal tool for shape
        //  system (#795)
        let style = StyleWatch::new(&app.display.default_scene.style_sheet);
        let action_list_gap_path = ensogl_hardcoded_theme::application::searcher::action_list_gap;
        let action_list_gap = style.get_number_or(action_list_gap_path, 0.0);
        list.set_label_layer(scene.layers.node_searcher_text.id());
        list.set_position_y(-action_list_gap);
        list.set_position_x(ACTION_LIST_X);
        documentation.set_position_x(DOCUMENTATION_X);
        documentation.set_position_y(-action_list_gap);
<<<<<<< HEAD

=======
>>>>>>> 31be7c8b
        Self { app, logger, display_object, list, new_view, documentation, doc_provider }
    }

    fn docs_for(&self, id: Option<entry::Id>) -> String {
        let doc_provider = self.doc_provider.get();
        let when_none_selected = || doc_provider.get().unwrap_or_else(|| " ".to_owned());
        id.map_or_else(when_none_selected, |id| doc_provider.get_for_entry(id).unwrap_or_default())
    }

    fn set_height(&self, h: f32) {
        self.list.resize(Vector2(ACTION_LIST_GAP, h));
        self.documentation.visualization_frp.inputs.set_size.emit(Vector2(DOCUMENTATION_WIDTH, h));
    }
}



// ===========
// === FRP ===
// ===========

ensogl::define_endpoints! {
    Input {
        /// Use the selected action as a suggestion and add it to the current input.
        use_as_suggestion (),
        set_actions       (entry::AnyModelProvider<list_view::entry::GlyphHighlightedLabel>,AnyDocumentationProvider),
        select_action     (entry::Id),
        show              (),
        hide              (),
    }

    Output {
        selected_entry     (Option<entry::Id>),
        used_as_suggestion (Option<entry::Id>),
        editing_committed  (Option<entry::Id>),
        size               (Vector2<f32>),
        is_visible         (bool),
        is_selected        (bool),
        is_empty           (bool),
    }
}



// ============
// === View ===
// ============

/// The Searcher Component.
///
/// This component covers only the list of actions. The Searcher input is displayed as an
/// additional graph node in edit mode, so we could easily display e.g. connections between selected
/// node and searcher input.
#[allow(missing_docs)]
#[derive(Clone, CloneRef, Debug)]
pub struct View {
    pub frp: Frp,
    model:   Model,
}

impl Deref for View {
    type Target = Frp;
    fn deref(&self) -> &Self::Target {
        &self.frp
    }
}

impl View {
    /// Create new component.
    pub fn new(app: &Application) -> Self {
        let frp = Frp::new();
        let model = Model::new(app);
        Self { frp, model }.init()
    }

    /// Initialize the FRP network.
    fn init(self) -> Self {
        self.model.set_height(0.0);
        let network = &self.frp.network;
        let model = &self.model;
        let frp = &self.frp;
        let source = &self.frp.source;

        let height = DEPRECATED_Animation::<f32>::new(network);

        frp::extend! { network
            eval frp.set_actions ([model] ((entries,docs)) {
                model.doc_provider.set(docs.clone_ref());
                model.list.set_entries(entries);
            });
            eval frp.select_action ((id) model.list.select_entry(id));
            source.selected_entry <+ model.list.selected_entry;
            source.size           <+ height.value.map(|h| Vector2(SEARCHER_WIDTH,*h));
            source.is_visible     <+ model.list.size.map(|size| size.x*size.y > std::f32::EPSILON);
            source.is_selected    <+ model.documentation.frp.is_selected.map(|&value|value);
            source.is_empty       <+ frp.set_actions.map(|(entries,_)| entries.entry_count() == 0);

            eval height.value ((h)  model.set_height(*h));
            eval frp.show     ((()) height.set_target_value(SEARCHER_HEIGHT));
            eval frp.hide     ((()) height.set_target_value(-list_view::SHADOW_PX));

            is_selected               <- model.list.selected_entry.map(|e| e.is_some());
            is_enabled                <- bool(&frp.hide,&frp.show);
            is_entry_enabled          <- is_selected && is_enabled;
            displayed_doc             <- model.list.selected_entry.map(f!((id) model.docs_for(*id)));
            opt_picked_entry          <- model.list.selected_entry.sample(&frp.use_as_suggestion);
            source.used_as_suggestion <+ opt_picked_entry.gate(&is_entry_enabled);
            source.editing_committed  <+ model.list.chosen_entry.gate(&is_entry_enabled);

            // New searcher
            let is_selected           =  model.new_view.focused.clone_ref();
            selected_id               <- model.new_view.highlight.map(|id| id.last().copied());
            opt_picked_entry          <- selected_id.sample(&frp.use_as_suggestion);
            source.used_as_suggestion <+ opt_picked_entry.gate(&is_selected);
            opt_chosen_id             <- model.new_view.entry_chosen.map(|id| id.last().copied());
            source.editing_committed  <+ opt_chosen_id.gate(&is_selected);

            eval displayed_doc ((data) model.documentation.frp.display_documentation(data));
        };

        self
    }

    /// Set the action list displayed in searcher.
    ///
    /// The list is represented list-entry-model and documentation provider. It's a helper for FRP
    /// `set_suggestion` input (FRP nodes cannot be generic).
    pub fn set_actions(
        &self,
        provider: Rc<impl list_view::entry::ModelProvider<Entry> + DocumentationProvider + 'static>,
    ) {
        let entries: list_view::entry::AnyModelProvider<Entry> = provider.clone_ref().into();
        let documentation: AnyDocumentationProvider = provider.into();
        self.frp.set_actions(entries, documentation);
    }

    /// Clear the action list.
    ///
    /// It just set empty provider using FRP `set_actions` input.
    pub fn clear_actions(&self) {
        let provider = Rc::new(list_view::entry::EmptyProvider);
        self.set_actions(provider);
    }

    /// The FRP interface of new searcher.
    pub fn new_frp(&self) -> &new::Frp<usize> {
        &self.model.new_view.frp
    }
}

impl display::Object for View {
    fn display_object(&self) -> &display::object::Instance {
        &self.model.display_object
    }
}

impl application::command::FrpNetworkProvider for View {
    fn network(&self) -> &frp::Network {
        &self.frp.network
    }
}

impl application::View for View {
    fn label() -> &'static str {
        "Searcher"
    }
    fn new(app: &Application) -> Self {
        Self::new(app)
    }
    fn app(&self) -> &Application {
        &self.model.app
    }
    fn default_shortcuts() -> Vec<shortcut::Shortcut> {
        use shortcut::ActionType::*;
        (&[(Press, "tab", "use_as_suggestion")])
            .iter()
            .map(|(a, b, c)| Self::self_shortcut(*a, *b, *c))
            .collect()
    }
}<|MERGE_RESOLUTION|>--- conflicted
+++ resolved
@@ -137,10 +137,6 @@
         list.set_position_x(ACTION_LIST_X);
         documentation.set_position_x(DOCUMENTATION_X);
         documentation.set_position_y(-action_list_gap);
-<<<<<<< HEAD
-
-=======
->>>>>>> 31be7c8b
         Self { app, logger, display_object, list, new_view, documentation, doc_provider }
     }
 
