--- conflicted
+++ resolved
@@ -80,7 +80,6 @@
     }
 
     Output {
-<<<<<<< HEAD
         searcher                       (Option<SearcherParams>),
         is_searcher_opened             (bool),
         adding_new_node                (bool),
@@ -92,20 +91,7 @@
         style                          (Theme),
         fullscreen_visualization_shown (bool),
         drop_files_enabled             (bool),
-=======
-        searcher_opened                     (ComponentBrowserOpenReason),
-        adding_new_node                     (bool),
-        is_searcher_opened                  (bool),
-        old_expression_of_edited_node       (Expression),
-        editing_aborted                     (NodeId),
-        editing_committed                   (NodeId, Option<searcher::entry::Id>),
-        open_dialog_shown                   (bool),
-        code_editor_shown                   (bool),
-        style                               (Theme),
-        fullscreen_visualization_shown      (bool),
-        drop_files_enabled                  (bool),
-        debug_mode                          (bool),
->>>>>>> dbcc2548
+        debug_mode                     (bool),
     }
 }
 
