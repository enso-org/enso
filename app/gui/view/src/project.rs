--- conflicted
+++ resolved
@@ -130,19 +130,16 @@
         execution_context_reload_and_restart(),
         toggle_read_only(),
         set_read_only(bool),
-<<<<<<< HEAD
         /// Push a hardcoded breadcrumb without notifying the controller.
         debug_push_breadcrumb(),
         /// Pop a breadcrumb without notifying the controller.
         debug_pop_breadcrumb(),
-=======
         /// Started creation of a new node using the AI searcher.
         start_node_creation_with_ai_searcher(),
         /// Started creation of a new node using the Component Browser.
         start_node_creation_with_component_browser(),
         /// Accepts the currently selected input of the searcher.
         accept_searcher_input(),
->>>>>>> b586e32f
     }
 
     Output {
@@ -845,19 +842,14 @@
             (Press, "debug_mode", DEBUG_MODE_SHORTCUT, "disable_debug_mode"),
             (Press, "", "cmd alt t", "execution_context_interrupt"),
             (Press, "", "cmd alt r", "execution_context_restart"),
-<<<<<<< HEAD
-            // TODO(#6179): Remove this temporary shortcut when Play button is ready.
-            (Press, "", "ctrl shift b", "toggle_read_only"),
-            (Press, "debug_mode", "ctrl shift enter", "debug_push_breadcrumb"),
-            (Press, "debug_mode", "ctrl shift b", "debug_pop_breadcrumb"),
-=======
             // TODO(#7178): Remove this temporary shortcut when the modified-on-disk notification
             // is ready.
             (Press, "", "cmd alt y", "execution_context_reload_and_restart"),
             (Press, "!is_searcher_opened", "cmd tab", "start_node_creation_with_ai_searcher"),
             (Press, "!is_searcher_opened", "tab", "start_node_creation_with_component_browser"),
             (Press, "is_searcher_opened", "enter", "accept_searcher_input"),
->>>>>>> b586e32f
+            (Press, "debug_mode", "ctrl shift enter", "debug_push_breadcrumb"),
+            (Press, "debug_mode", "ctrl shift b", "debug_pop_breadcrumb"),
         ]
         .iter()
         .map(|(a, b, c, d)| Self::self_shortcut_when(*a, *c, *d, *b))
