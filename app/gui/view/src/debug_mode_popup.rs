//! A pop-up that signals about enabling/disabling Debug Mode of Graph Editor.

use crate::prelude::*;

use crate::notification::handled::Notification;
use crate::notification::UpdateOptions;

use ensogl::application::Application;
use frp::stream::EventOutput;



// =================
// === Constants ===
// =================

// ===========
// === FRP ===
// ===========

ensogl::define_endpoints! {
    Input {
        is_enabled(bool),
        set_options(UpdateOptions),
    }
    Output {}
}



// ============
// === View ===
// ============

/// A pop-up that signals about enabling/disabling Debug Mode of Graph Editor.
#[derive(Debug, Clone, CloneRef, Deref, display::Object)]
pub struct View {
<<<<<<< HEAD
    #[allow(missing_docs)]
    pub frp:      Frp,
    notification: Notification,
=======
    #[deref]
    frp:   Frp,
    #[display_object]
    popup: popup::View,
>>>>>>> 74551b31
}

impl View {
    /// Constructor.
    pub fn new(_app: &Application) -> Self {
        let frp = Frp::new();
        let network = &frp.network;
        let notification = crate::notification::handled::Notification::default();

        frp::extend! { network
            eval frp.is_enabled ([notification] (enabled) {
                error!("Enabled: {:?}", enabled);
                if *enabled {
                    notification.show()
                } else {
                    notification.dismiss()
                }
            });

            eval frp.set_options ([notification] (options) {
                notification.update(|opts| {
                    *opts = options.clone();
                })
            });
        }

<<<<<<< HEAD
        Self { frp, notification }
    }
}

impl Deref for View {
    type Target = Frp;

    fn deref(&self) -> &Self::Target {
        &self.frp
=======
        Self { frp, popup }
    }

    /// Get the FRP node for the content of the pop-up, for testing purposes.
    pub fn content_frp_node(&self) -> impl EventOutput<Output = String> + HasLabel {
        self.popup.content_frp_node()
>>>>>>> 74551b31
    }
}<|MERGE_RESOLUTION|>--- conflicted
+++ resolved
@@ -35,16 +35,9 @@
 /// A pop-up that signals about enabling/disabling Debug Mode of Graph Editor.
 #[derive(Debug, Clone, CloneRef, Deref, display::Object)]
 pub struct View {
-<<<<<<< HEAD
-    #[allow(missing_docs)]
-    pub frp:      Frp,
+    #[deref]
+    frp:      Frp,
     notification: Notification,
-=======
-    #[deref]
-    frp:   Frp,
-    #[display_object]
-    popup: popup::View,
->>>>>>> 74551b31
 }
 
 impl View {
@@ -71,7 +64,6 @@
             });
         }
 
-<<<<<<< HEAD
         Self { frp, notification }
     }
 }
@@ -81,13 +73,5 @@
 
     fn deref(&self) -> &Self::Target {
         &self.frp
-=======
-        Self { frp, popup }
-    }
-
-    /// Get the FRP node for the content of the pop-up, for testing purposes.
-    pub fn content_frp_node(&self) -> impl EventOutput<Output = String> + HasLabel {
-        self.popup.content_frp_node()
->>>>>>> 74551b31
     }
 }