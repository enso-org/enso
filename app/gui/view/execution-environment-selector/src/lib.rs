//! UI component that allows selecting a execution mode.

#![recursion_limit = "512"]
// === Features ===
#![feature(option_result_contains)]
#![feature(trait_alias)]
// === Standard Linter Configuration ===
#![deny(non_ascii_idents)]
#![warn(unsafe_code)]
#![allow(clippy::bool_to_int_with_if)]
#![allow(clippy::let_and_return)]
// === Non-Standard Linter Configuration ===
#![warn(missing_copy_implementations)]
#![warn(missing_debug_implementations)]
#![warn(missing_docs)]
#![warn(trivial_casts)]
#![warn(trivial_numeric_casts)]
#![warn(unused_import_braces)]
#![warn(unused_qualifications)]



mod play_button;

use enso_prelude::*;
use ensogl::prelude::*;

use enso_frp as frp;
use ensogl::application::Application;
use ensogl::data::color::Rgba;
use ensogl::data::text;
use ensogl::display;
use ensogl::display::shape::StyleWatchFrp;
use ensogl::display::style::FromTheme;
use ensogl_gui_component::component;
use ensogl_hardcoded_theme::graph_editor::execution_environment_selector as theme;



// =============
// === Style ===
// ==============

/// Theme specification for the execution environment selector.
#[derive(Debug, Clone, Copy, Default, FromTheme)]
#[base_path = "theme"]
pub struct Style {
    divider_offset:            f32,
    divider_padding:           f32,
    dropdown_width:            f32,
    height:                    f32,
    background:                Rgba,
    divider:                   Rgba,
    menu_offset:               f32,
    #[theme_path = "theme::play_button::triangle_size"]
    play_button_triangle_size: f32,
    #[theme_path = "theme::play_button::padding_x"]
    play_button_padding_x:     f32,
}

impl Style {
    fn overall_width(&self) -> f32 {
        self.dropdown_width
            + 2.0 * self.divider_padding
            + self.play_button_triangle_size
            + 2.0 * self.play_button_padding_x
    }
}



// ===========
// === FRP ===
// ===========

/// An identifier of a execution environment.
pub type ExecutionEnvironment = engine_protocol::language_server::ExecutionEnvironment;

/// A list of execution environments.
pub type ExecutionEnvironments = Rc<Vec<ExecutionEnvironment>>;

/// Provide a dummy list of execution environments. Used for testing and demo scenes.
pub fn make_dummy_execution_environments() -> ExecutionEnvironments {
    Rc::new(ExecutionEnvironment::list_all())
}

ensogl::define_endpoints_2! {
    Input {
        set_available_execution_environments      (ExecutionEnvironments),
        set_execution_environment                 (ExecutionEnvironment),
        reset_play_button_state (),
    }
    Output {
        selected_execution_environment (ExecutionEnvironment),
        play_press(),
        size(Vector2),
    }
}



// =============
// === Model ===
// =============

/// The model of the execution environment selector.
#[derive(Debug, Clone, CloneRef)]
pub struct Model {
    /// Main root object for the execution environment selector exposed for external positioning.
    display_object: display::object::Instance,
    /// Inner root that will be used for positioning the execution environment selector relative to
    /// the window
    inner_root:     display::object::Instance,
    background:     display::shape::compound::rectangle::Rectangle,
    divider:        display::shape::compound::rectangle::Rectangle,
    play_button:    play_button::PlayButton,
    dropdown:       ensogl_drop_down_menu::DropDownMenu,
}

impl Model {
    fn update_dropdown_style(&self, style: &Style) {
        self.dropdown.set_menu_offset_y(style.menu_offset);
        self.dropdown
            .set_xy(Vector2(style.overall_width() - style.divider_offset, style.height / 2.0));
        self.dropdown.set_width(style.dropdown_width);
        self.dropdown.set_label_color(Rgba::white());
        self.dropdown.set_label_weight(text::Weight::ExtraBold);
        self.dropdown.set_icon_size(Vector2::new(1.0, 1.0));
        self.dropdown.set_menu_alignment(ensogl_drop_down_menu::Alignment::Right);
        self.dropdown.set_label_alignment(ensogl_drop_down_menu::Alignment::Left);
    }

    fn update_background_style(&self, style: &Style) {
        let width = style.overall_width();
        let Style { height, background, .. } = *style;
        let size = Vector2::new(width, height);
        self.background.set_size(size);
        self.background.set_corner_radius(height / 2.0);
        self.background.set_color(background);
        self.display_object.set_size(size);

        self.divider.set_size(Vector2::new(1.0, height));
        self.divider.set_x(width - style.divider_offset);
        self.divider.set_color(style.divider);
    }

    fn update_play_button_style(&self, style: &Style) {
        let width = style.overall_width();
        self.play_button.set_x(width);
    }

    fn set_entries(&self, entries: Rc<Vec<ExecutionEnvironment>>) {
        let labels = entries.iter().map(ToString::to_string).collect_vec();
        let labels = Rc::new(labels);
        let provider = ensogl_list_view::entry::AnyModelProvider::from(labels);
        self.dropdown.set_entries(provider);
        self.dropdown.set_selected(0);
    }

    fn set_play_button_visibility(&self, visible: bool) {
        if visible {
            self.inner_root.add_child(&self.play_button);
            self.inner_root.add_child(&self.divider);
        } else {
            self.inner_root.remove_child(&self.play_button);
            self.inner_root.remove_child(&self.divider);
        }
    }
}

impl display::Object for Model {
    fn display_object(&self) -> &display::object::Instance {
        &self.display_object
    }
}



// ====================================
// === ExecutionEnvironmentDropdown ===
// ====================================

impl component::Model for Model {
    fn label() -> &'static str {
        "ExecutionEnvironmentDropdown"
    }

    fn new(app: &Application) -> Self {
        let scene = &app.display.default_scene;

        let display_object = display::object::Instance::new();
        let inner_root = display::object::Instance::new();
        let background = default();
        let divider = default();
        let play_button = play_button::PlayButton::new(app);
        let dropdown = ensogl_drop_down_menu::DropDownMenu::new(app);

        display_object.add_child(&inner_root);
        inner_root.add_child(&dropdown);
        inner_root.add_child(&play_button);
        inner_root.add_child(&background);
        inner_root.add_child(&divider);

        scene.layers.panel.add(&inner_root);
        scene.layers.panel.add(&dropdown);
        scene.layers.panel.add(&divider);
        scene.layers.panel_background_rect_level_1.add(&background);
        dropdown.set_label_layer(&scene.layers.panel_text);

        Self { display_object, background, play_button, dropdown, inner_root, divider }
    }
}

impl component::Frp<Model> for Frp {
    fn init(
        network: &enso_frp::Network,
        frp: &<Self as ensogl::application::frp::API>::Private,
        _app: &Application,
        model: &Model,
        style_watch: &StyleWatchFrp,
    ) {
        let dropdown = &model.dropdown;
        let play_button = &model.play_button;
        let input = &frp.input;
        let output = &frp.output;

        let style = Style::from_theme(network, style_watch);

        frp::extend! { network

            // == Layout ==

<<<<<<< HEAD
            let camera_changed = scene.frp.camera_changed.clone_ref();
            update_position <- all(camera_changed, style)._1();
            eval update_position ([model, camera] (style){
                model.update_position(style, &camera);
            });

            eval style((style) {
=======
            eval style_update((style) {
>>>>>>> 2fb5c371
               model.update_dropdown_style(style);
               model.update_background_style(style);
               model.update_play_button_style(style);
            });

            // == Inputs ==

            eval input.set_available_execution_environments ((entries) model.set_entries(entries.clone()));

            update_selected_entry <- input.set_execution_environment.map2(&input.set_available_execution_environments, |entry, entries| {
                    entries.iter().position(|mode| mode == entry)
            });
            dropdown.frp.set_selected <+ update_selected_entry;

            selected_id <- dropdown.frp.chosen_entry.unwrap();
            selection <- all(input.set_available_execution_environments, selected_id);
            selected_entry <- selection.map(|(entries, entry_id)| entries[*entry_id]);
            output.selected_execution_environment <+ selected_entry.on_change();

            eval selected_entry ([model] (execution_mode) {
                let play_button_visibility = matches!(execution_mode, ExecutionEnvironment::Design);
                model.set_play_button_visibility(play_button_visibility);
            });
            play_button.reset <+ selected_entry.constant(());
            play_button.reset <+ input.reset_play_button_state;

            // == Outputs ==

            output.play_press <+ play_button.pressed;
            output.size <+ style.map(|style| {
                Vector2::new(style.overall_width(), style.height)
            }).on_change();
        }
    }
}

/// ExecutionEnvironmentSelector is a component that allows the user to select the execution
/// environment of the graph.
pub type ExecutionEnvironmentSelector = component::ComponentView<Model, Frp>;<|MERGE_RESOLUTION|>--- conflicted
+++ resolved
@@ -230,17 +230,7 @@
 
             // == Layout ==
 
-<<<<<<< HEAD
-            let camera_changed = scene.frp.camera_changed.clone_ref();
-            update_position <- all(camera_changed, style)._1();
-            eval update_position ([model, camera] (style){
-                model.update_position(style, &camera);
-            });
-
             eval style((style) {
-=======
-            eval style_update((style) {
->>>>>>> 2fb5c371
                model.update_dropdown_style(style);
                model.update_background_style(style);
                model.update_play_button_style(style);
