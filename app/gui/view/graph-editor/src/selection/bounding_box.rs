--- conflicted
+++ resolved
@@ -113,8 +113,6 @@
     pub fn bottom(&self) -> f32 {
         self.bottom
     }
-<<<<<<< HEAD
-=======
 
     /// Calculates the squared norm of a vector between the point passed as an argument, and a
     /// point in the bounding box that is nearest to the point passed as an argument.
@@ -127,7 +125,6 @@
             Vector2(x_of_nearest_point_in_bounding_box, y_of_nearest_point_in_bounding_box);
         (nearest_point_in_bounding_box - point).norm_squared()
     }
->>>>>>> b8a5e22e
 }
 
 impl PartialSemigroup<BoundingBox> for BoundingBox {
@@ -203,8 +200,6 @@
             ((0.0, 0.0), (1.0, 1.0)) + ((-1.0, -1.0), (0.5, 0.5)) == ((-1.0, -1.0), (1.0, 1.0));
             ((0.0, 0.0), (1.0, 1.0)) + (( 0.3,  0.3), (0.6, 0.6)) == ((0.0,   0.0), (1.0, 1.0));
         };
-<<<<<<< HEAD
-=======
     }
 
     const SQUARED_DISTANCE_COMPARISON_PRECISION: f32 = 0.001;
@@ -241,6 +236,5 @@
             (( 0.0,  0.0), (1.0, 1.0))  <-sq->  ( 0.0, -2.0)  =~  2.0.pow(2.0);
             (( 0.0,  0.0), (1.0, 1.0))  <-sq->  ( 0.0,  3.0)  =~  2.0.pow(2.0);
         };
->>>>>>> b8a5e22e
     }
 }