//! NOTE
//! This file is under a heavy development. It contains commented lines of code and some code may
//! be of poor quality. Expect drastic changes.

// === Features ===
#![feature(associated_type_defaults)]
#![feature(drain_filter)]
#![feature(fn_traits)]
#![feature(option_result_contains)]
#![feature(specialization)]
#![feature(trait_alias)]
#![feature(type_alias_impl_trait)]
#![feature(unboxed_closures)]
// === Standard Linter Configuration ===
#![deny(non_ascii_idents)]
#![warn(unsafe_code)]
#![allow(incomplete_features)] // To be removed, see: https://github.com/enso-org/ide/issues/1559
#![warn(missing_copy_implementations)]
#![warn(missing_debug_implementations)]
#![warn(missing_docs)]
#![warn(trivial_casts)]
#![warn(trivial_numeric_casts)]
#![warn(unsafe_code)]
#![warn(unused_import_braces)]
#![warn(unused_qualifications)]
#![recursion_limit = "1024"]

#[warn(missing_docs)]
pub mod component;

pub mod builtin;
pub mod data;
#[warn(missing_docs)]
pub mod profiling;
#[warn(missing_docs)]
pub mod view;

#[warn(missing_docs)]
mod selection;

use crate::component::node;
use crate::component::tooltip;
use crate::component::tooltip::Tooltip;
use crate::component::type_coloring;
use crate::component::visualization;
use crate::component::visualization::instance::PreprocessorConfiguration;
use crate::component::visualization::MockDataGenerator3D;
use crate::data::enso;
pub use crate::node::profiling::Status as NodeProfilingStatus;

use enso_config::ARGS;
use enso_frp as frp;
use ensogl::application;
use ensogl::application::shortcut;
use ensogl::application::Application;
use ensogl::data::color;
use ensogl::display;
use ensogl::display::navigation::navigator::Navigator;
use ensogl::display::object::Id;
use ensogl::display::shape::StyleWatch;
use ensogl::display::shape::StyleWatchFrp;
use ensogl::display::Scene;
use ensogl::gui::cursor;
use ensogl::prelude::*;
use ensogl::system::web;
use ensogl::system::web::traits::*;
use ensogl::Animation;
use ensogl::DEPRECATED_Animation;
use ensogl::DEPRECATED_Tween;
use ensogl_hardcoded_theme as theme;
use ordered_float::OrderedFloat;



// ===============
// === Prelude ===
// ===============

/// Commonly used utilities.
pub mod prelude {
    pub use ensogl::application::command::View;
    pub use ensogl::prelude::*;
}



// =================
// === Constants ===
// =================

const SNAP_DISTANCE_THRESHOLD: f32 = 10.0;
const VIZ_PREVIEW_MODE_TOGGLE_TIME_MS: f32 = 300.0;
const MACOS_TRAFFIC_LIGHTS_CONTENT_WIDTH: f32 = 52.0;
const MACOS_TRAFFIC_LIGHTS_CONTENT_HEIGHT: f32 = 12.0;
/// Horizontal and vertical offset between traffic lights and window border
const MACOS_TRAFFIC_LIGHTS_SIDE_OFFSET: f32 = 13.0;
const MACOS_TRAFFIC_LIGHTS_VERTICAL_CENTER: f32 =
    -MACOS_TRAFFIC_LIGHTS_SIDE_OFFSET - MACOS_TRAFFIC_LIGHTS_CONTENT_HEIGHT / 2.0;
const MAX_ZOOM: f32 = 1.0;

fn traffic_lights_gap_width() -> f32 {
    let is_macos = ARGS.platform.map(|p| p.is_macos()) == Some(true);
    let is_frameless = ARGS.frame == Some(false);
    if is_macos && is_frameless {
        MACOS_TRAFFIC_LIGHTS_CONTENT_WIDTH + MACOS_TRAFFIC_LIGHTS_SIDE_OFFSET
    } else {
        0.0
    }
}



// =================
// === SharedVec ===
// =================

#[derive(CloneRef, Debug, Derivative)]
#[derivative(Default(bound = ""))]
#[derivative(Clone(bound = ""))]
#[allow(missing_docs)] // FIXME[everyone] Public-facing API should be documented.
pub struct SharedVec<T> {
    pub raw: Rc<RefCell<Vec<T>>>,
}

impl<T> SharedVec<T> {
    /// Constructor.
    pub fn new() -> Self {
        default()
    }

    /// Append an element to the back of a collection.
    pub fn push(&self, t: T) {
        self.raw.borrow_mut().push(t);
    }

    /// Remove the first instance of `item` from the vector if the item exists.
    pub fn remove_item(&self, t: &T)
    where T: PartialEq {
        self.raw.borrow_mut().remove_item(t);
    }

    /// Return `true` if the slice contains an element with the given value.
    pub fn contains(&self, t: &T) -> bool
    where T: PartialEq {
        self.raw.borrow().contains(t)
    }

    /// Return clone of the first element of the slice, or `None` if it is empty.
    pub fn first_cloned(&self) -> Option<T>
    where T: Clone {
        self.raw.borrow().first().cloned()
    }

    /// Return clone of the last element of the slice, or `None` if it is empty.
    pub fn last_cloned(&self) -> Option<T>
    where T: Clone {
        self.raw.borrow().last().cloned()
    }

    /// Replace the collection with the default value, and return the previous value.
    pub fn mem_take(&self) -> Vec<T> {
        mem::take(&mut self.raw.borrow_mut())
    }

    /// Return the number of items in the vector.
    pub fn len(&self) -> usize {
        self.raw.borrow().len()
    }

    /// Check if the container is empty.
    pub fn is_empty(&self) -> bool {
        self.raw.borrow().is_empty()
    }
}

impl<T: Clone> SharedVec<T> {
    /// Return a vector of all items stored in the collection in order.
    pub fn items(&self) -> Vec<T> {
        self.raw.borrow().clone()
    }
}



// =====================
// === SharedHashSet ===
// =====================

#[derive(Derivative, CloneRef)]
#[derivative(Debug(bound = "T:Eq+Hash+Debug, S:std::hash::BuildHasher"))]
#[allow(missing_docs)] // FIXME[everyone] Public-facing API should be documented.
pub struct SharedHashSet<T, S = std::collections::hash_map::RandomState> {
    pub raw: Rc<RefCell<HashSet<T, S>>>,
}

impl<T, S> Clone for SharedHashSet<T, S> {
    fn clone(&self) -> Self {
        let raw = self.raw.clone();
        Self { raw }
    }
}

impl<T, S> Default for SharedHashSet<T, S>
where
    T: Eq + Hash,
    S: Default + std::hash::BuildHasher,
{
    fn default() -> Self {
        let raw = default();
        Self { raw }
    }
}

impl<T, S> SharedHashSet<T, S>
where
    T: Eq + Hash,
    S: Default + std::hash::BuildHasher,
{
    #[allow(missing_docs)] // FIXME[everyone] All pub functions should have docs.
    pub fn new() -> Self {
        default()
    }

    #[allow(missing_docs)] // FIXME[everyone] All pub functions should have docs.
    pub fn mem_take(&self) -> HashSet<T, S> {
        mem::take(&mut *self.raw.borrow_mut())
    }
}

impl<T, S> SharedHashSet<T, S>
where
    T: Eq + Hash,
    S: std::hash::BuildHasher,
{
    #[allow(missing_docs)] // FIXME[everyone] All pub functions should have docs.
    pub fn insert(&self, t: T) -> bool {
        self.raw.borrow_mut().insert(t)
    }

    #[allow(missing_docs)] // FIXME[everyone] All pub functions should have docs.
    pub fn remove(&self, t: &T) -> bool {
        self.raw.borrow_mut().remove(t)
    }

    #[allow(missing_docs)] // FIXME[everyone] All pub functions should have docs.
    pub fn contains(&self, value: &T) -> bool {
        self.raw.borrow().contains(value)
    }
}

impl<T, S> SharedHashSet<T, S> {
    #[allow(missing_docs)] // FIXME[everyone] All pub functions should have docs.
    pub fn is_empty(&self) -> bool {
        self.raw.borrow().is_empty()
    }

    #[allow(missing_docs)] // FIXME[everyone] All pub functions should have docs.
    pub fn clear(&self) {
        self.raw.borrow_mut().clear()
    }

    #[allow(missing_docs)] // FIXME[everyone] All pub functions should have docs.
    pub fn for_each<F>(&self, f: F)
    where F: FnMut(&T) {
        self.raw.borrow_mut().iter().for_each(f)
    }

    #[allow(missing_docs)] // FIXME[everyone] All pub functions should have docs.
    pub fn replace_with(&self, t: HashSet<T, S>) {
        *self.raw.borrow_mut() = t;
    }

    #[allow(missing_docs)] // FIXME[everyone] All pub functions should have docs.
    pub fn keys(&self) -> Vec<T>
    where T: Clone {
        self.raw.borrow().iter().cloned().collect_vec()
    }
}



// =====================
// === SharedHashMap ===
// =====================

#[derive(Derivative, CloneRef)]
#[derivative(Debug(bound = "K:Eq+Hash+Debug, V:Debug, S:std::hash::BuildHasher"))]
#[allow(missing_docs)] // FIXME[everyone] Public-facing API should be documented.
pub struct SharedHashMap<K, V, S = std::collections::hash_map::RandomState> {
    pub raw: Rc<RefCell<HashMap<K, V, S>>>,
}

impl<K, V, S> Clone for SharedHashMap<K, V, S> {
    fn clone(&self) -> Self {
        let raw = self.raw.clone();
        Self { raw }
    }
}

impl<K, V, S> Default for SharedHashMap<K, V, S>
where
    K: Eq + Hash,
    S: Default + std::hash::BuildHasher,
{
    fn default() -> Self {
        let raw = default();
        Self { raw }
    }
}

impl<K, V, S> SharedHashMap<K, V, S>
where
    K: Eq + Hash,
    S: Default + std::hash::BuildHasher,
{
    #[allow(missing_docs)] // FIXME[everyone] All pub functions should have docs.
    pub fn new() -> Self {
        default()
    }

    #[allow(missing_docs)] // FIXME[everyone] All pub functions should have docs.
    pub fn mem_take(&self) -> HashMap<K, V, S> {
        mem::take(&mut *self.raw.borrow_mut())
    }
}

impl<K, V, S> SharedHashMap<K, V, S>
where
    K: Eq + Hash,
    S: std::hash::BuildHasher,
{
    #[allow(missing_docs)] // FIXME[everyone] All pub functions should have docs.
    pub fn insert(&self, k: K, v: V) -> Option<V> {
        self.raw.borrow_mut().insert(k, v)
    }

    #[allow(missing_docs)] // FIXME[everyone] All pub functions should have docs.
    pub fn get_copied(&self, k: &K) -> Option<V>
    where V: Copy {
        self.raw.borrow().get(k).copied()
    }

    #[allow(missing_docs)] // FIXME[everyone] All pub functions should have docs.
    pub fn get_cloned(&self, k: &K) -> Option<V>
    where V: Clone {
        self.raw.borrow().get(k).cloned()
    }

    #[allow(missing_docs)] // FIXME[everyone] All pub functions should have docs.
    pub fn get_cloned_ref(&self, k: &K) -> Option<V>
    where V: CloneRef {
        self.raw.borrow().get(k).map(|t| t.clone_ref())
    }

    #[allow(missing_docs)] // FIXME[everyone] All pub functions should have docs.
    pub fn remove(&self, k: &K) -> Option<V> {
        self.raw.borrow_mut().remove(k)
    }

    #[allow(missing_docs)] // FIXME[everyone] All pub functions should have docs.
    pub fn contains_key(&self, key: &K) -> bool {
        self.raw.borrow().contains_key(key)
    }
}

impl<K, V, S> SharedHashMap<K, V, S> {
    #[allow(missing_docs)] // FIXME[everyone] All pub functions should have docs.
    pub fn len(&self) -> usize {
        self.raw.borrow().len()
    }

    #[allow(missing_docs)] // FIXME[everyone] All pub functions should have docs.
    pub fn is_empty(&self) -> bool {
        self.raw.borrow().is_empty()
    }

    #[allow(missing_docs)] // FIXME[everyone] All pub functions should have docs.
    pub fn clear(&self) {
        self.raw.borrow_mut().clear()
    }

    #[allow(missing_docs)] // FIXME[everyone] All pub functions should have docs.
    pub fn for_each<F>(&self, f: F)
    where F: FnMut((&K, &V)) {
        self.raw.borrow_mut().iter().for_each(f)
    }

    #[allow(missing_docs)] // FIXME[everyone] All pub functions should have docs.
    pub fn keys(&self) -> Vec<K>
    where K: Clone {
        self.raw.borrow().keys().cloned().collect_vec()
    }
}



// =================
// === FrpInputs ===
// =================

ensogl::define_endpoints! {
    Input {
        // === General ===
        /// Cancel the operation being currently performed. Often mapped to the escape key.
        cancel(),


        // === Layout ===
        space_for_window_buttons (Vector2<f32>),


        // === Node Selection ===

        /// Node press event
        node_press(),
        /// Node press event
        node_release(),
        /// Enable nodes multi selection mode. It works like inverse mode for single node selection
        /// and like merge mode for multi node selection mode.
        enable_node_multi_select(),
        /// Disable nodes multi selection mode. It works like inverse mode for single node selection
        /// and like merge mode for multi node selection mode.
        disable_node_multi_select(),
        /// Toggle nodes multi selection mode. It works like inverse mode for single node selection
        /// and like merge mode for multi node selection mode.
        toggle_node_multi_select(),

        /// Enable nodes merge selection mode.
        enable_node_merge_select(),
        /// Disable nodes merge selection mode.
        disable_node_merge_select(),
        /// Toggles nodes merge selection mode.
        toggle_node_merge_select(),

        /// Enable nodes subtract selection mode.
        enable_node_subtract_select(),
        /// Disable nodes subtract selection mode.
        disable_node_subtract_select(),
        /// Toggle nodes subtract selection mode.
        toggle_node_subtract_select(),

        /// Enable nodes inverse selection mode.
        enable_node_inverse_select(),
        /// Disable nodes inverse selection mode.
        disable_node_inverse_select(),
        /// Toggle nodes inverse selection mode.
        toggle_node_inverse_select(),

        /// Set the node as selected. Ignores selection mode.
        select_node                  (NodeId),
        /// Set the node as deselected. Ignores selection mode.
        deselect_node                (NodeId),


        // === Navigation ===

        /// Enter the last selected node.
        enter_selected_node(),
        /// Enter the node currently under the cursor.
        enter_hovered_node(),
        /// Steps out of the current node, popping the topmost stack frame from the crumb list.
        exit_node(),


        // === Node Editing ===

        /// Add a new node and place it in the origin of the workspace.
        add_node(),
        /// Add a new node and place it at the mouse cursor position.
        add_node_at_cursor(),
        /// Remove all selected nodes from the graph.
        remove_selected_nodes(),
        /// Remove all nodes from the graph.
        remove_all_nodes(),
        /// Enable mode in which the pressed node will be edited.
        edit_mode_on(),
        /// Disable mode in which the pressed node will be edited.
        edit_mode_off(),
        /// Stop node editing, whatever node is currently edited.
        stop_editing(),
        /// Remove all nodes from the graph.
        collapse_selected_nodes(),
        /// Indicate whether this node had an error or not.
        set_node_error_status(NodeId,Option<node::error::Error>),
        /// Indicate whether this node has finished execution.
        set_node_profiling_status(NodeId,node::profiling::Status),


        // === Visualization ===

        /// Simulates a visualization open press event. In case the event will be shortly followed by `release_visualization_visibility`, the visualization will be shown permanently. In other case, it will be disabled as soon as the `release_visualization_visibility` is emitted.
        press_visualization_visibility(),
        /// Simulates a visualization open double press event. This event toggles the visualization fullscreen mode.
        double_press_visualization_visibility(),
        /// Simulates a visualization open release event. See `press_visualization_visibility` to learn more.
        release_visualization_visibility(),
        /// Cycle the visualization for the selected nodes.
        cycle_visualization_for_selected_node(),
        /// The visualization currently displayed as fullscreen is
        close_fullscreen_visualization(),


        // === Scene Navigation ===

        /// Stop the scene camera from moving around, locking the scene in place.
        /// Can be used, e.g., if there is a fullscreen visualisation active, or navigation should
        ///only work for a selected visualisation.
        set_navigator_disabled(bool),


        // === Modes ===

        toggle_profiling_mode(),


        // === Debug ===

        /// Enable or disable debug-only features.
        set_debug_mode(bool),

        /// Push a hardcoded breadcrumb without notifying the controller.
        debug_push_breadcrumb(),
        /// Pop a breadcrumb without notifying the controller.
        debug_pop_breadcrumb(),
        /// Set a test visualization data for the selected nodes. Useful for testing visualizations during their development.
        debug_set_test_visualization_data_for_selected_node(),


        // === VCS Status ===

        set_node_vcs_status     ((NodeId,Option<node::vcs::Status>)),


        set_detached_edge_targets    (EdgeEndpoint),
        set_detached_edge_sources    (EdgeEndpoint),
        set_edge_source              ((EdgeId,EdgeEndpoint)),
        set_edge_target              ((EdgeId,EdgeEndpoint)),
        unset_edge_source            (EdgeId),
        unset_edge_target            (EdgeId),
        connect_nodes                ((EdgeEndpoint,EdgeEndpoint)),
        deselect_all_nodes           (),
        press_node_input             (EdgeEndpoint),
        press_node_output            (EdgeEndpoint),
        remove_all_node_edges        (NodeId),
        remove_all_node_input_edges  (NodeId),
        remove_all_node_output_edges (NodeId),
        remove_edge                  (EdgeId),
        remove_node                  (NodeId),
        edit_node                    (NodeId),
        collapse_nodes               ((Vec<NodeId>,NodeId)),
        set_node_expression          ((NodeId,node::Expression)),
        set_node_comment             ((NodeId,node::Comment)),
        set_node_position            ((NodeId,Vector2)),
        set_expression_usage_type    ((NodeId,ast::Id,Option<Type>)),
        set_method_pointer           ((ast::Id,Option<MethodPointer>)),
        cycle_visualization          (NodeId),
        set_visualization            ((NodeId,Option<visualization::Path>)),
        register_visualization       (Option<visualization::Definition>),
        set_visualization_data       ((NodeId,visualization::Data)),
        set_error_visualization_data ((NodeId,visualization::Data)),
        enable_visualization         (NodeId),
        disable_visualization        (NodeId),

        /// Remove from visualization registry all non-default visualizations.
        reset_visualization_registry (),
        /// Reload visualization registry
        reload_visualization_registry(),
        /// Show visualisation previews on nodes without delay.
        enable_quick_visualization_preview(),
        /// Show visualisation previews on nodes with delay.
        disable_quick_visualization_preview(),

        /// Drop an edge that is being dragged.
        drop_dragged_edge            (),
    }

    Output {
        // === Debug Mode ===

        debug_mode                             (bool),

        // === Edge ===

        has_detached_edge                      (bool),
        on_edge_add                            (EdgeId),
        on_edge_drop                           (EdgeId),
        on_edge_drop_to_create_node            (EdgeId),
        on_edge_source_set                     ((EdgeId,EdgeEndpoint)),
        on_edge_source_set_with_target_not_set ((EdgeId,EdgeEndpoint)),
        on_edge_target_set_with_source_not_set ((EdgeId,EdgeEndpoint)),
        on_edge_target_set                     ((EdgeId,EdgeEndpoint)),
        on_edge_source_unset                   ((EdgeId,EdgeEndpoint)),
        on_edge_target_unset                   ((EdgeId,EdgeEndpoint)),

        /// Fires always when there is a new edge with source set but target not set. This could
        /// happen after the target was disconnected or the edge was created and its source was
        /// connected.
        on_edge_only_target_not_set (EdgeId),

        /// Fires always when there is a new edge with target set but source not set. This could
        /// happen after the source was disconnected or the edge was created and its target was
        /// connected.
        on_edge_only_source_not_set (EdgeId),

        on_edge_endpoint_unset      ((EdgeId,EdgeEndpoint)),
        on_edge_endpoint_set        ((EdgeId,EdgeEndpoint)),
        on_edge_endpoints_set       (EdgeId),
        on_some_edges_targets_unset (),
        on_some_edges_sources_unset (),
        on_all_edges_targets_set    (),
        on_all_edges_sources_set    (),
        on_all_edges_endpoints_set  (),
        some_edge_targets_unset     (bool),
        some_edge_sources_unset     (bool),
        some_edge_endpoints_unset   (bool),

        hover_node_input            (Option<EdgeEndpoint>),
        hover_node_output           (Option<EdgeEndpoint>),


        // === Other ===
        // FIXME: To be refactored

        node_added                (NodeId),
        node_removed              (NodeId),
        nodes_collapsed           ((Vec<NodeId>,NodeId)),
        node_hovered              (Option<Switch<NodeId>>),
        node_selected             (NodeId),
        node_deselected           (NodeId),
        node_position_set         ((NodeId,Vector2)),
        node_position_set_batched ((NodeId,Vector2)),
        node_expression_set       ((NodeId,String)),
        node_comment_set          ((NodeId,String)),
        node_entered              (NodeId),
        node_exited               (),
        node_editing_started      (NodeId),
        node_editing_finished     (NodeId),
        node_action_freeze        ((NodeId,bool)),
        node_action_skip          ((NodeId,bool)),
        node_edit_mode            (bool),
        nodes_labels_visible      (bool),


        /// `None` value as a visualization path denotes a disabled visualization.
        enabled_visualization_path              (NodeId,Option<visualization::Path>),
        visualization_shown                     (NodeId,visualization::Metadata),
        visualization_hidden                    (NodeId),
        visualization_fullscreen                (Option<NodeId>),
        is_fs_visualization_displayed           (bool),
        visualization_preprocessor_changed      ((NodeId,PreprocessorConfiguration)),
        visualization_registry_reload_requested (),

        on_visualization_select     (Switch<NodeId>),
        some_visualisation_selected (bool),

        node_being_edited (Option<NodeId>),
        node_editing (bool),

        view_mode (view::Mode),

        navigator_active (bool),
        file_dropped     (ensogl_drop_manager::File,Vector2<f32>),

        default_x_gap_between_nodes (f32),
        default_y_gap_between_nodes (f32),
        min_x_spacing_for_new_nodes (f32),
    }
}

impl application::command::FrpNetworkProvider for GraphEditor {
    fn network(&self) -> &frp::Network {
        &self.model.network
    }
}



// ============
// === Node ===
// ============

#[derive(Clone, CloneRef, Debug, Shrinkwrap)]
#[allow(missing_docs)] // FIXME[everyone] Public-facing API should be documented.
pub struct Node {
    #[shrinkwrap(main_field)]
    pub view:      component::Node,
    pub in_edges:  SharedHashSet<EdgeId>,
    pub out_edges: SharedHashSet<EdgeId>,
}

#[derive(Clone, CloneRef, Copy, Debug, Default, Eq, From, Hash, Into, PartialEq, Ord, PartialOrd)]
#[allow(missing_docs)] // FIXME[everyone] Public-facing API should be documented.
pub struct NodeId(pub Id);

impl Node {
    #[allow(missing_docs)] // FIXME[everyone] All pub functions should have docs.
    pub fn new(view: component::Node) -> Self {
        let in_edges = default();
        let out_edges = default();
        Self { view, in_edges, out_edges }
    }

    #[allow(missing_docs)] // FIXME[everyone] All pub functions should have docs.
    pub fn id(&self) -> NodeId {
        self.view.id().into()
    }

    /// Return all edges connected to this node. Ingoing and outgoing both.
    pub fn all_edges(self) -> Vec<EdgeId> {
        self.in_edges.keys().extended(self.out_edges.keys())
    }
}

impl display::Object for Node {
    fn display_object(&self) -> &display::object::Instance {
        self.view.display_object()
    }
}

impl Display for NodeId {
    fn fmt(&self, f: &mut fmt::Formatter<'_>) -> fmt::Result {
        Display::fmt(&self.0, f)
    }
}



// ============
// === Edge ===
// ============

#[derive(Clone, CloneRef, Debug, Shrinkwrap)]
#[allow(missing_docs)] // FIXME[everyone] Public-facing API should be documented.
pub struct Edge {
    #[shrinkwrap(main_field)]
    pub view: component::Edge,
    source:   Rc<RefCell<Option<EdgeEndpoint>>>,
    target:   Rc<RefCell<Option<EdgeEndpoint>>>,
}

#[derive(Clone, CloneRef, Copy, Debug, Default, Eq, From, Hash, Into, PartialEq)]
#[allow(missing_docs)] // FIXME[everyone] Public-facing API should be documented.
pub struct EdgeId(pub Id);

impl Edge {
    #[allow(missing_docs)] // FIXME[everyone] All pub functions should have docs.
    pub fn new(view: component::Edge) -> Self {
        let source = default();
        let target = default();
        Self { view, source, target }
    }

    #[allow(missing_docs)] // FIXME[everyone] All pub functions should have docs.
    pub fn id(&self) -> EdgeId {
        self.view.id().into()
    }

    #[allow(missing_docs)] // FIXME[everyone] All pub functions should have docs.
    pub fn target(&self) -> Option<EdgeEndpoint> {
        self.target.borrow().as_ref().map(|t| t.clone_ref())
    }

    #[allow(missing_docs)] // FIXME[everyone] All pub functions should have docs.
    pub fn source(&self) -> Option<EdgeEndpoint> {
        self.source.borrow().as_ref().map(|t| t.clone_ref())
    }

    #[allow(missing_docs)] // FIXME[everyone] All pub functions should have docs.
    pub fn has_source(&self) -> bool {
        self.source.borrow().is_some()
    }

    #[allow(missing_docs)] // FIXME[everyone] All pub functions should have docs.
    pub fn has_target(&self) -> bool {
        self.target.borrow().is_some()
    }

    #[allow(missing_docs)] // FIXME[everyone] All pub functions should have docs.
    pub fn set_source(&self, source: EdgeEndpoint) {
        *self.source.borrow_mut() = Some(source)
    }

    #[allow(missing_docs)] // FIXME[everyone] All pub functions should have docs.
    pub fn set_target(&self, target: EdgeEndpoint) {
        *self.target.borrow_mut() = Some(target)
    }

    #[allow(missing_docs)] // FIXME[everyone] All pub functions should have docs.
    pub fn take_source(&self) -> Option<EdgeEndpoint> {
        mem::take(&mut *self.source.borrow_mut())
    }

    #[allow(missing_docs)] // FIXME[everyone] All pub functions should have docs.
    pub fn take_target(&self) -> Option<EdgeEndpoint> {
        mem::take(&mut *self.target.borrow_mut())
    }
}

impl display::Object for Edge {
    fn display_object(&self) -> &display::object::Instance {
        self.view.display_object()
    }
}

impl Display for EdgeId {
    fn fmt(&self, f: &mut fmt::Formatter<'_>) -> fmt::Result {
        Display::fmt(&self.0, f)
    }
}



// ============
// === Type ===
// ============

/// Typename information that may be associated with the given Port.
///
/// `None` means that type for the port is unknown.
#[derive(Clone, Debug, Default, Eq, Hash, PartialEq)]
pub struct Type(pub ImString);

impl Deref for Type {
    type Target = ImString;
    fn deref(&self) -> &Self::Target {
        &self.0
    }
}

impl Type {
    /// Check whether this is any type, the most generic type in Enso. The empty string is
    /// considered to be an empty type as well.
    pub fn is_any(&self) -> bool {
        self.as_str() == "Any" || self.is_empty()
    }

    /// If the type consists of a single identifier then we remove all module qualifiers:
    /// ```
    /// use ide_view_graph_editor::*;
    ///
    /// let input = Type::from("Foo.Bar.Baz.Vector".to_string());
    /// let expectation = Type::from("Vector".to_string());
    /// assert_eq!(input.abbreviate(), expectation);
    /// ```
    ///
    /// If the type contains multiple identifiers then we just abbreviate the first one:
    /// ```
    /// use ide_view_graph_editor::*;
    ///
    /// let input = Type::from("Foo.Bar.Baz.Vector Math.Number".to_string());
    /// let expectation = Type::from("Vector Math.Number".to_string());
    /// assert_eq!(input.abbreviate(), expectation);
    /// ```
    pub fn abbreviate(&self) -> Type {
        if let Some(up_to_whitespace) = self.split_whitespace().next() {
            if let Some(last_dot_index) = up_to_whitespace.rfind('.') {
                Type::from(self[last_dot_index + 1..].to_string())
            } else {
                // `self` contains no dot. We do not need to abbreaviate it.
                self.clone()
            }
        } else {
            // `self` was empty.
            Type::from("".to_string())
        }
    }
}

impl From<String> for Type {
    fn from(s: String) -> Self {
        Type(s.into())
    }
}

impl Display for Type {
    fn fmt(&self, f: &mut fmt::Formatter<'_>) -> fmt::Result {
        write!(f, "{}", self.0)
    }
}



// =============================
// === OptionalMethodPointer ===
// =============================

/// Information about target definition for node entering.
// TODO [mwu]
//  As currently there is no good place to wrap Rc into a newtype that can be easily depended on
//  both by `ide-view` and `ide` crates, we put this as-is. Refactoring should be considered in the
//  future, once code organization and emerging patterns are more clear.
#[derive(Clone, Debug, Shrinkwrap, PartialEq, Eq)]
pub struct MethodPointer(pub Rc<engine_protocol::language_server::MethodPointer>);

impl From<engine_protocol::language_server::MethodPointer> for MethodPointer {
    fn from(method_pointer: engine_protocol::language_server::MethodPointer) -> Self {
        Self(Rc::new(method_pointer))
    }
}



// =================
// === LocalCall ===
// =================

/// A specific function call occurring within another function's definition body.
/// It's closely related to the `LocalCall` type defined in `Language Server` types, but uses the
/// new type `MethodPointer` defined in `GraphEditor`.
#[derive(Clone, Debug, Eq, PartialEq)]
pub struct LocalCall {
    /// An expression being a call to a method.
    pub call:       engine_protocol::language_server::ExpressionId,
    /// A pointer to the called method.
    pub definition: MethodPointer,
}



// ==================
// === EdgeEndpoint ===
// ==================

#[derive(Clone, CloneRef, Debug, Default, Eq, PartialEq)]
#[allow(missing_docs)] // FIXME[everyone] Public-facing API should be documented.
pub struct EdgeEndpoint {
    pub node_id: NodeId,
    pub port:    span_tree::Crumbs,
}

impl EdgeEndpoint {
    #[allow(missing_docs)] // FIXME[everyone] All pub functions should have docs.
    pub fn new(node_id: impl Into<NodeId>, port: span_tree::Crumbs) -> Self {
        let node_id = node_id.into();
        Self { node_id, port }
    }

    #[allow(missing_docs)] // FIXME[everyone] All pub functions should have docs.
    pub fn is_connected_to(&self, node_id: NodeId) -> bool {
        self.node_id == node_id
    }
}



// ============
// === Grid ===
// ============

/// Defines a snapping grid for nodes. The grid implementation is currently very simple. For each
/// node, the grid records its position and allows querying for positions close to the recorded
/// ones.
#[derive(Debug, Clone, Default)]
pub struct Grid {
    sorted_xs: Vec<f32>,
    sorted_ys: Vec<f32>,
}

impl Grid {
    /// Query the grid for a close position to the provided using the provided threshold distance.
    pub fn close_to(&self, position: Vector2<f32>, threshold: f32) -> Vector2<Option<f32>> {
        let x = Self::axis_close_to(&self.sorted_xs, position.x, threshold);
        let y = Self::axis_close_to(&self.sorted_ys, position.y, threshold);
        Vector2(x, y)
    }

    fn axis_close_to(axis: &[f32], pos: f32, threshold: f32) -> Option<f32> {
        match axis.binary_search_by(|t| t.partial_cmp(&pos).unwrap()) {
            Ok(ix) => Some(axis[ix]),
            Err(ix) => {
                let max = axis.len();
                let left_pos = if ix == 0 { None } else { Some(axis[ix - 1]) };
                let right_pos = if ix == max { None } else { Some(axis[ix]) };
                let left_dist = left_pos.map(|t| (pos - t).abs());
                let right_dist = right_pos.map(|t| (pos - t).abs());
                let left_check = left_dist.map(|t| t < threshold).unwrap_or_default();
                let right_check = right_dist.map(|t| t < threshold).unwrap_or_default();
                match (left_check, right_check) {
                    (false, false) => None,
                    (true, false) => left_pos,
                    (false, true) => right_pos,
                    (true, true) => {
                        let left_dist = left_dist.unwrap_or_default();
                        let right_dist = right_dist.unwrap_or_default();
                        if left_dist < right_dist {
                            left_pos
                        } else {
                            right_pos
                        }
                    }
                }
            }
        }
    }
}



// =============
// === Nodes ===
// =============

#[derive(Debug, Clone, CloneRef)]
#[allow(missing_docs)] // FIXME[everyone] Public-facing API should be documented.
pub struct Nodes {
    pub logger:   Logger,
    pub all:      SharedHashMap<NodeId, Node>,
    pub selected: SharedVec<NodeId>,
    pub grid:     Rc<RefCell<Grid>>,
}

impl Deref for Nodes {
    type Target = SharedHashMap<NodeId, Node>;
    fn deref(&self) -> &Self::Target {
        &self.all
    }
}

impl Nodes {
    #[allow(missing_docs)] // FIXME[everyone] All pub functions should have docs.
    pub fn new(logger: impl AnyLogger) -> Self {
        let logger = Logger::new_sub(logger, "nodes");
        let all = default();
        let selected = default();
        let grid = default();
        Self { logger, all, selected, grid }
    }

    #[allow(missing_docs)] // FIXME[everyone] All pub functions should have docs.
    pub fn insert(&self, node_id: NodeId, node: Node) {
        self.all.insert(node_id, node);
        self.recompute_grid(default());
    }

    fn recompute_grid(&self, blacklist: HashSet<NodeId>) {
        let mut sorted_xs = Vec::new();
        let mut sorted_ys = Vec::new();
        for (id, node) in &*self.all.raw.borrow() {
            if !blacklist.contains(id) {
                let position = node.position();
                sorted_xs.push(position.x);
                sorted_ys.push(position.y);
            }
        }
        sorted_xs.sort_unstable_by(|a, b| a.partial_cmp(b).unwrap());
        sorted_ys.sort_unstable_by(|a, b| a.partial_cmp(b).unwrap());
        *self.grid.borrow_mut() = Grid { sorted_xs, sorted_ys };
    }

    #[allow(missing_docs)] // FIXME[everyone] All pub functions should have docs.
    pub fn check_grid_magnet(&self, position: Vector2<f32>) -> Vector2<Option<f32>> {
        self.grid.borrow().close_to(position, SNAP_DISTANCE_THRESHOLD)
    }

    #[allow(missing_docs)] // FIXME[everyone] All pub functions should have docs.
    pub fn set_quick_preview(&self, quick: bool) {
        self.all.raw.borrow().values().for_each(|node| node.view.frp.quick_preview_vis.emit(quick))
    }

    #[allow(missing_docs)] // FIXME[everyone] All pub functions should have docs.
    pub fn show_quick_actions(&self, quick: bool) {
        self.all
            .raw
            .borrow()
            .values()
            .for_each(|node| node.view.frp.show_quick_action_bar_on_hover.emit(quick))
    }
}


// === Node Selection ===

impl Nodes {
    /// Mark node as selected and send FRP event to node about its selection status.
    fn select(&self, node_id: impl Into<NodeId>) {
        let node_id = node_id.into();
        if let Some(node) = self.get_cloned_ref(&node_id) {
            // Remove previous instances and add new selection at end of the list, indicating that
            // this node was selected last, superseding the previous selection.
            while self.selected.contains(&node_id) {
                self.selected.remove_item(&node_id)
            }
            self.selected.push(node_id);
            node.frp.select.emit(());
        }
    }

    /// Mark node as deselected and send FRP event to node about its selection status.
    fn deselect(&self, node_id: impl Into<NodeId>) {
        let node_id = node_id.into();
        if let Some(node) = self.get_cloned_ref(&node_id) {
            self.selected.remove_item(&node_id);
            node.frp.deselect.emit(());
        }
    }

    /// Return all nodes marked as selected.
    pub fn all_selected(&self) -> Vec<NodeId> {
        self.selected.items()
    }

    /// Return the node that was marked as selected last.
    pub fn last_selected(&self) -> Option<NodeId> {
        self.selected.last_cloned()
    }

    /// Return whether the given node is marked as selected.
    pub fn is_selected(&self, node: NodeId) -> bool {
        self.selected.contains(&node)
    }

    /// Call `deselect` for all nodes marked as selected.
    pub fn deselect_all(&self) {
        let selected = self.selected.raw.as_ref().clone();
        selected.into_inner().into_iter().for_each(|node_id| self.deselect(node_id))
    }
}



// =============
// === Edges ===
// =============

#[derive(Debug, Clone, CloneRef)]
#[allow(missing_docs)] // FIXME[everyone] Public-facing API should be documented.
pub struct Edges {
    pub logger:          Logger,
    pub all:             SharedHashMap<EdgeId, Edge>,
    pub detached_source: SharedHashSet<EdgeId>,
    pub detached_target: SharedHashSet<EdgeId>,
}

impl Deref for Edges {
    type Target = SharedHashMap<EdgeId, Edge>;
    fn deref(&self) -> &Self::Target {
        &self.all
    }
}

impl Edges {
    #[allow(missing_docs)] // FIXME[everyone] All pub functions should have docs.
    pub fn new(logger: impl AnyLogger) -> Self {
        let logger = Logger::new_sub(logger, "edges");
        let all = default();
        let detached_source = default();
        let detached_target = default();
        Self { logger, all, detached_source, detached_target }
    }

    #[allow(missing_docs)] // FIXME[everyone] All pub functions should have docs.
    pub fn insert(&self, edge: Edge) {
        self.all.insert(edge.id(), edge);
    }

    #[allow(missing_docs)] // FIXME[everyone] All pub functions should have docs.
    pub fn detached_edges_iter(&self) -> impl Iterator<Item = EdgeId> {
        let detached_target = self.detached_target.raw.borrow();
        let detached_source = self.detached_source.raw.borrow();
        let mut detached = detached_target.iter().copied().collect_vec();
        let detached_source_iter = detached_source.iter().copied();
        detached.extend(detached_source_iter);
        detached.into_iter()
    }
}



#[derive(Debug, Clone, CloneRef, Default)]
struct Visualisations {
    /// This keeps track of the currently selected visualisation. There should only ever be one
    /// visualisations selected, however due to the way that the selection is determined, it can
    /// happen that while the FRP is resolved, temporarily, we have multiple visualisation in this
    /// set. This happens because the selection status is determined bottom up from each
    /// visualisation and the reported via FRP to the graph editor. That means if the status
    /// we might see the new selection status for a visualisation getting set before we see the
    /// previously selected visualisation report its deselection. If we ever have more than one
    /// visualisation in this set after the status updates have been resolved, that is a bug.
    selected: SharedHashSet<NodeId>,
}



#[derive(Debug, CloneRef, Derivative)]
#[derivative(Clone(bound = ""))]
#[allow(missing_docs)] // FIXME[everyone] Public-facing API should be documented.
pub struct TouchNetwork<T: frp::Data> {
    pub down:     frp::Source<T>,
    pub up:       frp::Stream<T>,
    pub is_down:  frp::Stream<bool>,
    pub selected: frp::Stream<T>,
}

impl<T: frp::Data> TouchNetwork<T> {
    #[allow(missing_docs)] // FIXME[everyone] All pub functions should have docs.
    pub fn new(network: &frp::Network, mouse: &frp::io::Mouse) -> Self {
        frp::extend! { network
            down          <- source::<T> ();
            is_down       <- bool(&mouse.up_primary,&down);
            was_down      <- is_down.previous();
            mouse_up      <- mouse.up_primary.gate(&was_down);
            pos_on_down   <- mouse.position.sample(&down);
            pos_on_up     <- mouse.position.sample(&mouse_up);
            should_select <- pos_on_up.map3(&pos_on_down,&mouse.distance,Self::check);
            up            <- down.sample(&mouse_up);
            selected      <- up.gate(&should_select);
        }
        Self { down, up, is_down, selected }
    }

    #[allow(clippy::trivially_copy_pass_by_ref)]
    fn check(end: &Vector2, start: &Vector2, diff: &f32) -> bool {
        (end - start).norm() <= diff * 2.0
    }
}

#[derive(Debug, Clone, CloneRef)]
#[allow(missing_docs)] // FIXME[everyone] Public-facing API should be documented.
pub struct TouchState {
    pub nodes:      TouchNetwork<NodeId>,
    pub background: TouchNetwork<()>,
}

impl TouchState {
    #[allow(missing_docs)] // FIXME[everyone] All pub functions should have docs.
    pub fn new(network: &frp::Network, mouse: &frp::io::Mouse) -> Self {
        let nodes = TouchNetwork::<NodeId>::new(network, mouse);
        let background = TouchNetwork::<()>::new(network, mouse);
        Self { nodes, background }
    }
}



#[allow(missing_docs)] // FIXME[everyone] All pub functions should have docs.
pub fn is_sub_crumb_of(src: &[span_tree::Crumb], tgt: &[span_tree::Crumb]) -> bool {
    if src.len() < tgt.len() {
        return false;
    }
    for (s, t) in src.iter().zip(tgt.iter()) {
        if s != t {
            return false;
        }
    }
    true
}

#[allow(missing_docs)] // FIXME[everyone] All pub functions should have docs.
pub fn crumbs_overlap(src: &[span_tree::Crumb], tgt: &[span_tree::Crumb]) -> bool {
    is_sub_crumb_of(src, tgt) || is_sub_crumb_of(tgt, src)
}



// ===================================
// === GraphEditorModelWithNetwork ===
// ===================================

#[derive(Debug, Clone, CloneRef)]
#[allow(missing_docs)] // FIXME[everyone] Public-facing API should be documented.
pub struct GraphEditorModelWithNetwork {
    pub model:   GraphEditorModel,
    pub network: frp::Network,
}

impl Deref for GraphEditorModelWithNetwork {
    type Target = GraphEditorModel;
    fn deref(&self) -> &Self::Target {
        &self.model
    }
}

/// Context data required to create a new node.
#[derive(Debug)]
struct NodeCreationContext<'a> {
    pointer_style:  &'a frp::Source<cursor::Style>,
    tooltip_update: &'a frp::Source<tooltip::Style>,
    output_press:   &'a frp::Source<EdgeEndpoint>,
    input_press:    &'a frp::Source<EdgeEndpoint>,
    output:         &'a FrpEndpoints,
}

impl GraphEditorModelWithNetwork {
    #[allow(missing_docs)] // FIXME[everyone] Public-facing API should be documented.
    pub fn new(app: &Application, cursor: cursor::Cursor, frp: &Frp) -> Self {
        let network = frp.network.clone_ref(); // FIXME make weak
        let model = GraphEditorModel::new(app, cursor, frp);
        Self { model, network }
    }

<<<<<<< HEAD
    fn new_node(&self, ctx: &NodeCreationContext) -> Node {
        use ensogl::application::command::FrpNetworkProvider;

=======
    fn new_node(&self, ctx: &NodeCreationContext) -> NodeId {
>>>>>>> 08183f59
        let view = component::Node::new(&self.app, self.vis_registry.clone_ref());
        let node = Node::new(view);
        let node_id = node.id();
        self.add_child(&node);

        let touch = &self.touch_state;
        let model = &self.model;
        let NodeCreationContext {
            pointer_style,
            tooltip_update,
            output_press,
            input_press,
            output,
        } = ctx;

        let node_network = node.frp.network();
        frp::new_bridge_network! { [self.network, node_network] graph_node_bridge
            eval_ node.frp.background_press(touch.nodes.down.emit(node_id));

            hovered <- node.output.hover.map (move |t| Some(Switch::new(node_id,*t)));
            output.source.node_hovered <+ hovered;

            eval node.comment ([model](comment)
                model.frp.source.node_comment_set.emit((node_id,comment.clone()))
            );

            node.set_output_expression_visibility <+ self.frp.nodes_labels_visible;

            eval node.frp.tooltip ((tooltip) tooltip_update.emit(tooltip));
            eval node.model.input.frp.pointer_style ((style) pointer_style.emit(style));
            eval node.model.output.frp.on_port_press ([output_press](crumbs){
                let target = EdgeEndpoint::new(node_id,crumbs.clone());
                output_press.emit(target);
            });

            eval node.model.input.frp.on_port_press ([input_press](crumbs)
                let target = EdgeEndpoint::new(node_id,crumbs.clone());
                input_press.emit(target);
            );

            eval node.model.input.frp.on_port_hover ([model](t) {
                let crumbs = t.on();
                let target = crumbs.map(|c| EdgeEndpoint::new(node_id,c.clone()));
                model.frp.source.hover_node_input.emit(target);
            });

            eval node.model.output.frp.on_port_hover ([model](hover) {
               let output = hover.on().map(|crumbs| EdgeEndpoint::new(node_id,crumbs.clone()));
               model.frp.source.hover_node_output.emit(output);
            });

            let neutral_color = model.styles_frp.get_color(theme::code::types::any::selection);

            _eval <- all_with(&node.model.input.frp.on_port_type_change,&neutral_color,
                f!(((crumbs,_),neutral_color)
                    model.with_input_edge_id(node_id,crumbs,|id|
                        model.refresh_edge_color(id,neutral_color.into())
                    )
                ));

            _eval <- all_with(&node.model.input.frp.on_port_type_change,&neutral_color,
                f!(((crumbs,_),neutral_color)
                    model.with_output_edge_id(node_id,crumbs,|id|
                        model.refresh_edge_color(id,neutral_color.into())
                    )
                ));

            eval node.frp.expression((t) output.source.node_expression_set.emit((node_id,t.into())));


            // === Actions ===

            eval node.view.frp.freeze ((is_frozen) {
                output.source.node_action_freeze.emit((node_id,*is_frozen));
            });

            let set_node_disabled = &node.frp.set_disabled;
            eval node.view.frp.skip ([set_node_disabled,output](is_skipped) {
                output.source.node_action_skip.emit((node_id,*is_skipped));
                set_node_disabled.emit(is_skipped);
            });


            // === Visualizations ===

            visualization_shown  <- node.visualization_visible.gate(&node.visualization_visible);
            visualization_hidden <- node.visualization_visible.gate_not(&node.visualization_visible);

            let vis_is_selected = node.model.visualization.frp.is_selected.clone_ref();

            selected    <- vis_is_selected.on_true();
            deselected  <- vis_is_selected.on_false();
            output.source.visualization_preprocessor_changed <+
                node.model.visualization.frp.preprocessor.map(move |preprocessor|
                    (node_id,preprocessor.clone()));
            output.source.on_visualization_select <+ selected.constant(Switch::On(node_id));
            output.source.on_visualization_select <+ deselected.constant(Switch::Off(node_id));

            metadata <- any(...);
            metadata <+ node.model.visualization.frp.preprocessor.map(visualization::Metadata::new);

            // Ensure the graph editor knows about internal changes to the visualisation. If the
            // visualisation changes that should indicate that the old one has been disabled and a
            // new one has been enabled.
            // TODO: Create a better API for updating the controller about visualisation changes
            // (see #896)
            output.source.visualization_hidden <+ visualization_hidden.constant(node_id);
            output.source.visualization_shown  <+
                visualization_shown.map2(&metadata,move |_,metadata| (node_id,metadata.clone()));


            init <- source::<()>();
            enabled_visualization_path <- init.all_with3(
                &node.visualization_enabled, &node.visualization_path,
                move |_init, is_enabled, path| (node_id, is_enabled.and_option(path.clone()))
            );
            output.source.enabled_visualization_path <+ enabled_visualization_path;


            // === View Mode ===

            node.set_view_mode <+ self.model.frp.view_mode;


            // === Profiling ===

            let profiling_min_duration              = &self.model.profiling_statuses.min_duration;
            node.set_profiling_min_global_duration <+ self.model.profiling_statuses.min_duration;
            node.set_profiling_min_global_duration(profiling_min_duration.value());
            let profiling_max_duration              = &self.model.profiling_statuses.max_duration;
            node.set_profiling_max_global_duration <+ self.model.profiling_statuses.max_duration;
            node.set_profiling_max_global_duration(profiling_max_duration.value());
        }

        node.set_view_mode(self.model.frp.view_mode.value());
        let initial_metadata = visualization::Metadata {
            preprocessor: node.model.visualization.frp.preprocessor.value(),
        };
        metadata.emit(initial_metadata);
        init.emit(&());
        self.nodes.insert(node_id, node);
        node_id
    }

    fn is_node_connected_at_input(&self, node_id: NodeId, crumbs: &span_tree::Crumbs) -> bool {
        if let Some(node) = self.nodes.get_cloned(&node_id) {
            for in_edge_id in node.in_edges.raw.borrow().iter() {
                if let Some(edge) = self.edges.get_cloned(in_edge_id) {
                    if let Some(target) = edge.target() {
                        if target.node_id == node_id && target.port == crumbs {
                            return true;
                        }
                    }
                }
            }
        }
        false
    }

    #[allow(missing_docs)] // FIXME[everyone] Public-facing API should be documented.
    pub fn get_node_position(&self, node_id: NodeId) -> Option<Vector3<f32>> {
        self.nodes.get_cloned_ref(&node_id).map(|node| node.position())
    }

    fn create_edge(
        &self,
        edge_click: &frp::Source<EdgeId>,
        edge_over: &frp::Source<EdgeId>,
        edge_out: &frp::Source<EdgeId>,
    ) -> EdgeId {
        let edge = Edge::new(component::Edge::new(&self.app));
        let edge_id = edge.id();
        self.add_child(&edge);
        self.edges.insert(edge.clone_ref());

        let network = &self.network;

        frp::extend! { network
            eval_ edge.view.frp.shape_events.mouse_down ( edge_click.emit(edge_id));
            eval_ edge.view.frp.shape_events.mouse_over ( edge_over.emit(edge_id));
            eval_ edge.view.frp.shape_events.mouse_out ( edge_out.emit(edge_id));
        }

        edge_id
    }

    fn new_edge_from_output(
        &self,
        edge_click: &frp::Source<EdgeId>,
        edge_over: &frp::Source<EdgeId>,
        edge_out: &frp::Source<EdgeId>,
    ) -> EdgeId {
        let edge_id = self.create_edge(edge_click, edge_over, edge_out);
        let first_detached = self.edges.detached_target.is_empty();
        self.edges.detached_target.insert(edge_id);
        if first_detached {
            self.frp.source.on_some_edges_targets_unset.emit(());
        }
        edge_id
    }

    fn new_edge_from_input(
        &self,
        edge_click: &frp::Source<EdgeId>,
        edge_over: &frp::Source<EdgeId>,
        edge_out: &frp::Source<EdgeId>,
    ) -> EdgeId {
        let edge_id = self.create_edge(edge_click, edge_over, edge_out);
        let first_detached = self.edges.detached_source.is_empty();
        self.edges.detached_source.insert(edge_id);
        if first_detached {
            self.frp.source.on_some_edges_sources_unset.emit(());
        }
        edge_id
    }
}



// ========================
// === GraphEditorModel ===
// ========================

#[derive(Debug, Clone, CloneRef)]
#[allow(missing_docs)] // FIXME[everyone] Public-facing API should be documented.
pub struct GraphEditorModel {
    pub logger:           Logger,
    pub display_object:   display::object::Instance,
    pub app:              Application,
    pub breadcrumbs:      component::Breadcrumbs,
    pub cursor:           cursor::Cursor,
    pub nodes:            Nodes,
    pub edges:            Edges,
    pub vis_registry:     visualization::Registry,
    pub drop_manager:     ensogl_drop_manager::Manager,
    pub navigator:        Navigator,
    // FIXME[MM]: The tooltip should live next to the cursor in `Application`. This does not
    //  currently work, however, because the `Application` lives in enso-core, and the tooltip
    //  requires enso-text, which in turn depends on enso-core, creating a cyclic dependency.
    tooltip:              Tooltip,
    touch_state:          TouchState,
    visualisations:       Visualisations,
    frp:                  FrpEndpoints,
    profiling_statuses:   profiling::Statuses,
    profiling_button:     component::profiling::Button,
    styles_frp:           StyleWatchFrp,
    selection_controller: selection::Controller,
}


// === Public ===

impl GraphEditorModel {
    #[allow(missing_docs)] // FIXME[everyone] All pub functions should have docs.
    pub fn new(app: &Application, cursor: cursor::Cursor, frp: &Frp) -> Self {
        let network = &frp.network;
        let scene = &app.display.default_scene;
        let logger = Logger::new("GraphEditor");
        let display_object = display::object::Instance::new(&logger);
        let nodes = Nodes::new(&logger);
        let edges = Edges::new(&logger);
        let vis_registry = visualization::Registry::with_default_visualizations();
        let visualisations = default();
        let touch_state = TouchState::new(network, &scene.mouse.frp);
        let breadcrumbs = component::Breadcrumbs::new(app.clone_ref());
        let app = app.clone_ref();
        let frp = frp.output.clone_ref();
        let navigator = Navigator::new(scene, &scene.camera());
        let tooltip = Tooltip::new(&app);
        let profiling_statuses = profiling::Statuses::new();
        let profiling_button = component::profiling::Button::new(&app);
        let drop_manager = ensogl_drop_manager::Manager::new(&scene.dom.root);
        let styles_frp = StyleWatchFrp::new(&scene.style_sheet);
        let selection_controller =
            selection::Controller::new(&frp, &app.cursor, &scene.mouse.frp, &touch_state, &nodes);

        Self {
            logger,
            display_object,
            app,
            breadcrumbs,
            cursor,
            nodes,
            edges,
            vis_registry,
            drop_manager,
            tooltip,
            touch_state,
            visualisations,
            frp,
            navigator,
            profiling_statuses,
            profiling_button,
            styles_frp,
            selection_controller,
        }
        .init()
    }

    fn init(self) -> Self {
        self.add_child(&self.breadcrumbs);
        let x_offset = MACOS_TRAFFIC_LIGHTS_SIDE_OFFSET;
        let y_offset = MACOS_TRAFFIC_LIGHTS_VERTICAL_CENTER + component::breadcrumbs::HEIGHT / 2.0;
        self.breadcrumbs.set_position_x(x_offset);
        self.breadcrumbs.set_position_y(y_offset);
        self.breadcrumbs.gap_width(traffic_lights_gap_width());
        self.scene().add_child(&self.tooltip);
        self.add_child(&self.profiling_button);
        self
    }

    #[allow(missing_docs)] // FIXME[everyone] All pub functions should have docs.
    pub fn all_nodes(&self) -> Vec<NodeId> {
        self.nodes.all.keys()
    }

    fn scene(&self) -> &Scene {
        &self.app.display.default_scene
    }
}


// === Remove ===

impl GraphEditorModel {
    fn remove_edge<E: Into<EdgeId>>(&self, edge_id: E) {
        let edge_id = edge_id.into();
        if let Some(edge) = self.edges.remove(&edge_id) {
            if let Some(source) = edge.take_source() {
                if let Some(source_node) = self.nodes.get_cloned_ref(&source.node_id) {
                    source_node.out_edges.remove(&edge_id);
                }
            }

            if let Some(target) = edge.take_target() {
                self.set_input_connected(&target, None, false); // FIXME None
                if let Some(target_node) = self.nodes.get_cloned_ref(&target.node_id) {
                    target_node.in_edges.remove(&edge_id);
                }
            }
        }
    }

    fn set_input_connected(&self, target: &EdgeEndpoint, tp: Option<Type>, status: bool) {
        if let Some(node) = self.nodes.get_cloned(&target.node_id) {
            node.view.set_input_connected(&target.port, tp, status);
        }
    }

    fn set_edge_target_connection_status(&self, edge_id: EdgeId, status: bool) {
        self.with_edge_target(edge_id, |tgt| {
            self.set_endpoint_connection_status(edge_id, &tgt, status)
        });
    }

    fn set_endpoint_connection_status(&self, edge_id: EdgeId, target: &EdgeEndpoint, status: bool) {
        let tp = self.edge_source_type(edge_id);
        self.set_input_connected(target, tp, status);
    }

    fn enable_visualization(&self, node_id: impl Into<NodeId>) {
        let node_id = node_id.into();
        if let Some(node) = self.nodes.get_cloned_ref(&node_id) {
            node.enable_visualization();
        }
    }

    fn disable_visualization(&self, node_id: impl Into<NodeId>) {
        let node_id = node_id.into();
        if let Some(node) = self.nodes.get_cloned_ref(&node_id) {
            node.disable_visualization();
        }
    }

    fn enable_visualization_fullscreen(&self, node_id: impl Into<NodeId>) {
        let node_id = node_id.into();
        if let Some(node) = self.nodes.get_cloned_ref(&node_id) {
            node.model.visualization.frp.enable_fullscreen.emit(());
        }
    }

    fn disable_visualization_fullscreen(&self, node_id: impl Into<NodeId>) {
        let node_id = node_id.into();
        if let Some(node) = self.nodes.get_cloned_ref(&node_id) {
            node.model.visualization.frp.disable_fullscreen.emit(());
        }
    }

    /// Get the visualization on the node, if it is enabled.
    pub fn enabled_visualization(
        &self,
        node_id: impl Into<NodeId>,
    ) -> Option<visualization::Metadata> {
        let frp = &self.nodes.all.get_cloned_ref(&node_id.into())?.model.visualization.frp;
        frp.visible.value().then(|| visualization::Metadata::new(&frp.preprocessor.value()))
    }

    /// Warning! This function does not remove connected edges. It needs to be handled by the
    /// implementation.
    fn remove_node(&self, node_id: impl Into<NodeId>) {
        let node_id = node_id.into();
        self.nodes.remove(&node_id);
        self.nodes.selected.remove_item(&node_id);
        self.frp.source.on_visualization_select.emit(Switch::Off(node_id));
    }

    fn node_in_edges(&self, node_id: impl Into<NodeId>) -> Vec<EdgeId> {
        let node_id = node_id.into();
        self.nodes.get_cloned_ref(&node_id).map(|node| node.in_edges.keys()).unwrap_or_default()
    }

    fn node_out_edges(&self, node_id: impl Into<NodeId>) -> Vec<EdgeId> {
        let node_id = node_id.into();
        self.nodes.get_cloned_ref(&node_id).map(|node| node.out_edges.keys()).unwrap_or_default()
    }

    fn node_in_and_out_edges(&self, node_id: impl Into<NodeId>) -> Vec<EdgeId> {
        let node_id = node_id.into();
        let mut edges = self.node_in_edges(node_id);
        edges.extend(&self.node_out_edges(node_id));
        edges
    }

    fn set_node_expression(&self, node_id: impl Into<NodeId>, expr: impl Into<node::Expression>) {
        let node_id = node_id.into();
        let expr = expr.into();
        if let Some(node) = self.nodes.get_cloned_ref(&node_id) {
            node.frp.set_expression.emit(expr);
        }
        for edge_id in self.node_out_edges(node_id) {
            self.refresh_edge_source_size(edge_id);
        }
    }

    fn set_node_comment(&self, node_id: impl Into<NodeId>, comment: impl Into<node::Comment>) {
        let node_id = node_id.into();
        let comment = comment.into();
        if let Some(node) = self.nodes.get_cloned_ref(&node_id) {
            node.frp.set_comment.emit(comment);
        }
    }

    fn is_connection(&self, edge_id: impl Into<EdgeId>) -> bool {
        let edge_id = edge_id.into();
        match self.edges.get_cloned_ref(&edge_id) {
            None => false,
            Some(e) => e.has_source() && e.has_target(),
        }
    }
}


// === Connect ===

impl GraphEditorModel {
    fn set_edge_source(&self, edge_id: EdgeId, target: impl Into<EdgeEndpoint>) {
        let target = target.into();
        if let Some(edge) = self.edges.get_cloned_ref(&edge_id) {
            if let Some(node) = self.nodes.get_cloned_ref(&target.node_id) {
                node.out_edges.insert(edge_id);
                edge.set_source(target);
                edge.view.frp.source_attached.emit(true);
                // FIXME: both lines require edge to refresh. Let's make it more efficient.
                self.refresh_edge_position(edge_id);
                self.refresh_edge_source_size(edge_id);
            }
        }
    }

    fn remove_edge_source(&self, edge_id: EdgeId) {
        if let Some(edge) = self.edges.get_cloned_ref(&edge_id) {
            if let Some(source) = edge.take_source() {
                if let Some(node) = self.nodes.get_cloned_ref(&source.node_id) {
                    node.out_edges.remove(&edge_id);
                    edge.view.frp.source_attached.emit(false);
                    let first_detached = self.edges.detached_source.is_empty();
                    self.edges.detached_source.insert(edge_id);
                    // FIXME: both lines require edge to refresh. Let's make it more efficient.
                    self.refresh_edge_position(edge_id);
                    self.refresh_edge_source_size(edge_id);
                    if first_detached {
                        self.frp.source.on_some_edges_sources_unset.emit(());
                    }
                }
            }
        }
    }

    fn set_edge_target(&self, edge_id: EdgeId, target: impl Into<EdgeEndpoint>) {
        let target = target.into();
        if let Some(edge) = self.edges.get_cloned_ref(&edge_id) {
            if let Some(node) = self.nodes.get_cloned_ref(&target.node_id) {
                node.in_edges.insert(edge_id);
                edge.set_target(target);

                self.edges.detached_target.remove(&edge_id);
                let all_attached = self.edges.detached_target.is_empty();
                if all_attached {
                    self.frp.source.on_all_edges_targets_set.emit(());
                }

                edge.view.frp.target_attached.emit(true);
                edge.view.frp.redraw.emit(());
                self.refresh_edge_position(edge_id);
            };
        }
    }

    fn remove_edge_target(&self, edge_id: EdgeId) {
        if let Some(edge) = self.edges.get_cloned_ref(&edge_id) {
            if let Some(target) = edge.take_target() {
                if let Some(node) = self.nodes.get_cloned_ref(&target.node_id) {
                    node.in_edges.remove(&edge_id);
                    let first_detached = self.edges.detached_target.is_empty();
                    self.edges.detached_target.insert(edge_id);
                    edge.view.frp.target_attached.emit(false);
                    self.refresh_edge_position(edge_id);
                    if first_detached {
                        self.frp.source.on_some_edges_targets_unset.emit(());
                    }
                };
            }
        }
    }

    fn take_edges_with_detached_targets(&self) -> HashSet<EdgeId> {
        let edges = self.edges.detached_target.mem_take();
        self.check_edge_attachment_status_and_emit_events();
        edges
    }

    fn take_edges_with_detached_sources(&self) -> HashSet<EdgeId> {
        let edges = self.edges.detached_source.mem_take();
        self.check_edge_attachment_status_and_emit_events();
        edges
    }

    fn edges_with_detached_targets(&self) -> HashSet<EdgeId> {
        self.edges.detached_target.raw.borrow().clone()
    }

    #[allow(missing_docs)] // FIXME[everyone] All pub functions should have docs.
    pub fn clear_all_detached_edges(&self) -> Vec<EdgeId> {
        let source_edges = self.edges.detached_source.mem_take();
        source_edges.iter().for_each(|edge| {
            self.edges.all.remove(edge);
        });
        let target_edges = self.edges.detached_target.mem_take();
        target_edges.iter().for_each(|edge| {
            self.edges.all.remove(edge);
        });
        self.check_edge_attachment_status_and_emit_events();
        source_edges.into_iter().chain(target_edges).collect()
    }

    fn check_edge_attachment_status_and_emit_events(&self) {
        let no_detached_sources = self.edges.detached_source.is_empty();
        let no_detached_targets = self.edges.detached_target.is_empty();
        if no_detached_targets {
            self.frp.source.on_all_edges_targets_set.emit(());
        }
        if no_detached_sources {
            self.frp.source.on_all_edges_sources_set.emit(());
        }
    }

    fn overlapping_edges(&self, target: &EdgeEndpoint) -> Vec<EdgeId> {
        let mut overlapping = vec![];
        if let Some(node) = self.nodes.get_cloned_ref(&target.node_id) {
            for edge_id in node.in_edges.raw.borrow().clone().into_iter() {
                if let Some(edge) = self.edges.get_cloned_ref(&edge_id) {
                    if let Some(edge_target) = edge.target() {
                        if crumbs_overlap(&edge_target.port, &target.port) {
                            overlapping.push(edge_id);
                        }
                    }
                }
            }
        }
        overlapping
    }

    fn set_edge_freeze<T: Into<EdgeId>>(&self, edge_id: T, is_frozen: bool) {
        let edge_id = edge_id.into();
        if let Some(edge) = self.edges.get_cloned_ref(&edge_id) {
            edge.view.frp.set_disabled.emit(is_frozen);
        }
    }
}


// === Position ===

impl GraphEditorModel {
    #[allow(missing_docs)] // FIXME[everyone] All pub functions should have docs.
    pub fn set_node_position(&self, node_id: impl Into<NodeId>, position: Vector2) {
        let node_id = node_id.into();
        if let Some(node) = self.nodes.get_cloned_ref(&node_id) {
            node.mod_position(|t| {
                t.x = position.x;
                t.y = position.y;
            });
            for edge_id in self.node_in_and_out_edges(node_id) {
                self.refresh_edge_position(edge_id);
            }
        }
    }

    fn set_node_expression_usage_type(
        &self,
        node_id: impl Into<NodeId>,
        ast_id: ast::Id,
        maybe_type: Option<Type>,
    ) {
        let node_id = node_id.into();
        if let Some(node) = self.nodes.get_cloned_ref(&node_id) {
            if node.view.model.output.whole_expr_id().contains(&ast_id) {
                // TODO[ao]: we must update root output port according to the whole expression type
                //     due to a bug in engine https://github.com/enso-org/enso/issues/1038.
                let crumbs = span_tree::Crumbs::default();
                node.view.model.output.set_expression_usage_type(crumbs, maybe_type.clone());
                let enso_type = maybe_type.as_ref().map(|tp| enso::Type::new(&tp.0));
                node.view.model.visualization.frp.set_vis_input_type(enso_type);
            }
            let crumbs = node.view.model.get_crumbs_by_id(ast_id);
            if let Some(crumbs) = crumbs {
                node.view.frp.set_expression_usage_type.emit((crumbs, maybe_type));
            }
        }
    }

    fn disable_grid_snapping_for(&self, node_ids: &[NodeId]) {
        self.nodes.recompute_grid(node_ids.iter().cloned().collect());
    }

    #[allow(missing_docs)] // FIXME[everyone] All pub functions should have docs.
    pub fn node_position(&self, node_id: impl Into<NodeId>) -> Vector2<f32> {
        let node_id = node_id.into();
        self.nodes.get_cloned_ref(&node_id).map(|node| node.position().xy()).unwrap_or_default()
    }

    #[allow(missing_docs)] // FIXME[everyone] All pub functions should have docs.
    pub fn node_pos_mod(&self, node_id: impl Into<NodeId>, pos_diff: Vector2) -> (NodeId, Vector2) {
        let node_id = node_id.into();
        let new_position = if let Some(node) = self.nodes.get_cloned_ref(&node_id) {
            node.position().xy() + pos_diff
        } else {
            default()
        };
        (node_id, new_position)
    }

    #[allow(missing_docs)] // FIXME[everyone] All pub functions should have docs.
    pub fn refresh_edge_position(&self, edge_id: EdgeId) {
        self.refresh_edge_source_position(edge_id);
        self.refresh_edge_target_position(edge_id);
    }

    #[allow(missing_docs)] // FIXME[everyone] All pub functions should have docs.
    pub fn refresh_edge_source_size(&self, edge_id: EdgeId) {
        if let Some(edge) = self.edges.get_cloned_ref(&edge_id) {
            if let Some(edge_source) = edge.source() {
                if let Some(node) = self.nodes.get_cloned_ref(&edge_source.node_id) {
                    edge.view.frp.source_width.emit(node.model.width());
                    edge.view.frp.source_height.emit(node.model.height());
                    edge.view.frp.redraw.emit(());
                }
            }
        };
    }

    #[allow(missing_docs)] // FIXME[everyone] All pub functions should have docs.
    pub fn refresh_edge_color(&self, edge_id: EdgeId, neutral_color: color::Lcha) {
        if let Some(edge) = self.edges.get_cloned_ref(&edge_id) {
            let color = self.edge_color(edge_id, neutral_color);
            edge.view.frp.set_color.emit(color);
        };
    }

    fn refresh_all_edge_colors(&self, neutral_color: color::Lcha) {
        for edge_id in self.edges.keys() {
            self.refresh_edge_color(edge_id, neutral_color);
        }
    }

    #[allow(missing_docs)] // FIXME[everyone] All pub functions should have docs.
    pub fn refresh_edge_source_position(&self, edge_id: EdgeId) {
        if let Some(edge) = self.edges.get_cloned_ref(&edge_id) {
            if let Some(edge_source) = edge.source() {
                if let Some(node) = self.nodes.get_cloned_ref(&edge_source.node_id) {
                    edge.mod_position(|p| {
                        p.x = node.position().x + node.model.width() / 2.0;
                        p.y = node.position().y;
                    });
                }
            }
        };
    }

    #[allow(missing_docs)] // FIXME[everyone] All pub functions should have docs.
    pub fn refresh_edge_target_position(&self, edge_id: EdgeId) {
        if let Some(edge) = self.edges.get_cloned_ref(&edge_id) {
            if let Some(edge_target) = edge.target() {
                if let Some(node) = self.nodes.get_cloned_ref(&edge_target.node_id) {
                    let offset =
                        node.model.input.port_offset(&edge_target.port).unwrap_or_default();
                    let pos = node.position().xy() + offset;
                    edge.view.frp.target_position.emit(pos);
                    edge.view.frp.redraw.emit(());
                }
            }
        };
    }

    fn map_node<T>(&self, id: NodeId, f: impl FnOnce(Node) -> T) -> Option<T> {
        self.nodes.get_cloned_ref(&id).map(f)
    }

    fn map_edge<T>(&self, id: EdgeId, f: impl FnOnce(Edge) -> T) -> Option<T> {
        self.edges.get_cloned_ref(&id).map(f)
    }

    fn with_node<T>(&self, id: NodeId, f: impl FnOnce(Node) -> T) -> Option<T> {
        let out = self.map_node(id, f);
        out.map_none(|| warning!(&self.logger, "Trying to access nonexistent node '{id}'"))
    }

    fn with_edge<T>(&self, id: EdgeId, f: impl FnOnce(Edge) -> T) -> Option<T> {
        let out = self.map_edge(id, f);
        out.map_none(|| warning!(&self.logger, "Trying to access nonexistent edge '{id}'"))
    }

    fn with_edge_map_source<T>(&self, id: EdgeId, f: impl FnOnce(EdgeEndpoint) -> T) -> Option<T> {
        self.with_edge(id, |edge| {
            let edge = edge.source.borrow().deref().clone();
            edge.map(f)
        })
        .flatten()
    }

    fn with_edge_map_target<T>(&self, id: EdgeId, f: impl FnOnce(EdgeEndpoint) -> T) -> Option<T> {
        self.with_edge(id, |edge| edge.target.borrow().clone().map(f)).flatten()
    }

    fn edge_source(&self, id: EdgeId) -> Option<EdgeEndpoint> {
        self.with_edge_map_source(id, |endpoint| endpoint)
    }

    fn edge_target(&self, id: EdgeId) -> Option<EdgeEndpoint> {
        self.with_edge_map_target(id, |endpoint| endpoint)
    }

    // FIXME[WD]: This implementation is slow. Node should allow for easy mapping between Crumbs
    //            and edges. Should be part of https://github.com/enso-org/ide/issues/822.
    fn with_input_edge_id<T>(
        &self,
        id: NodeId,
        crumbs: &span_tree::Crumbs,
        f: impl FnOnce(EdgeId) -> T,
    ) -> Option<T> {
        self.with_node(id, move |node| {
            let mut target_edge_id = None;
            for edge_id in node.in_edges.keys() {
                self.with_edge(edge_id, |edge| {
                    let ok = edge.target().map(|tgt| tgt.port == crumbs) == Some(true);
                    if ok {
                        target_edge_id = Some(edge_id)
                    }
                });
            }
            target_edge_id.map(f)
        })
        .flatten()
    }

    // FIXME[WD]: This implementation is slow. Node should allow for easy mapping between Crumbs
    //            and edges. Should be part of https://github.com/enso-org/ide/issues/822.
    fn with_output_edge_id<T>(
        &self,
        id: NodeId,
        crumbs: &span_tree::Crumbs,
        f: impl FnOnce(EdgeId) -> T,
    ) -> Option<T> {
        self.with_node(id, move |node| {
            let mut target_edge_id = None;
            for edge_id in node.out_edges.keys() {
                self.with_edge(edge_id, |edge| {
                    let ok = edge.target().map(|tgt| tgt.port == crumbs) == Some(true);
                    if ok {
                        target_edge_id = Some(edge_id)
                    }
                });
            }
            target_edge_id.map(f)
        })
        .flatten()
    }

    fn with_edge_source<T>(&self, id: EdgeId, f: impl FnOnce(EdgeEndpoint) -> T) -> Option<T> {
        self.with_edge(id, |edge| {
            let source = edge.source.borrow().deref().clone();
            source.map(f).map_none(|| {
                warning!(&self.logger, "Trying to access nonexistent source of the edge {id}.")
            })
        })
        .flatten()
    }

    fn with_edge_target<T>(&self, id: EdgeId, f: impl FnOnce(EdgeEndpoint) -> T) -> Option<T> {
        self.with_edge(id, |edge| {
            let target = edge.target.borrow().deref().clone();
            target.map(f).map_none(|| {
                warning!(&self.logger, "Trying to access nonexistent target of the edge {id}.")
            })
        })
        .flatten()
    }

    fn with_edge_map_source_node<T>(
        &self,
        edge_id: EdgeId,
        f: impl FnOnce(Node, span_tree::Crumbs) -> T,
    ) -> Option<T> {
        self.with_edge_map_source(edge_id, |t| self.map_node(t.node_id, |node| f(node, t.port)))
            .flatten()
    }

    fn with_edge_map_target_node<T>(
        &self,
        edge_id: EdgeId,
        f: impl FnOnce(Node, span_tree::Crumbs) -> T,
    ) -> Option<T> {
        self.with_edge_map_target(edge_id, |t| self.map_node(t.node_id, |node| f(node, t.port)))
            .flatten()
    }

    fn edge_source_type(&self, edge_id: EdgeId) -> Option<Type> {
        self.with_edge_map_source_node(edge_id, |n, c| n.model.output.port_type(&c)).flatten()
    }

    fn edge_target_type(&self, edge_id: EdgeId) -> Option<Type> {
        self.with_edge_map_target_node(edge_id, |n, c| n.model.input.port_type(&c)).flatten()
    }

    fn edge_hover_type(&self) -> Option<Type> {
        let hover_tgt = self.frp.hover_node_input.value();
        hover_tgt.and_then(|tgt| {
            self.with_node(tgt.node_id, |node| node.model.input.port_type(&tgt.port)).flatten()
        })
    }

    /// Return a color for the edge.
    ///
    /// In profiling mode, this is just a neutral gray.
    ///
    /// In normal mode, the algorithm works as follow:
    /// 1. We query the type of the currently hovered port, if any.
    /// 2. In case the previous point returns None, we query the edge target type, if any.
    /// 3. In case the previous point returns None, we query the edge source type, if any.
    /// 4. In case the previous point returns None, we use the generic type (gray color).
    ///
    /// This might need to be more sophisticated in the case of polymorphic types. For example,
    /// consider the edge source type to be `(a,Number)`, and target to be `(Text,a)`. These unify
    /// to `(Text,Number)`.
    fn edge_color(&self, edge_id: EdgeId, neutral_color: color::Lcha) -> color::Lcha {
        // FIXME : StyleWatch is unsuitable here, as it was designed as an internal tool for shape
        // system (#795)
        let styles = StyleWatch::new(&self.scene().style_sheet);
        match self.frp.view_mode.value() {
            view::Mode::Normal => {
                let edge_type = self
                    .edge_hover_type()
                    .or_else(|| self.edge_target_type(edge_id))
                    .or_else(|| self.edge_source_type(edge_id));
                let opt_color = edge_type.map(|t| type_coloring::compute(&t, &styles));
                opt_color.unwrap_or(neutral_color)
            }
            view::Mode::Profiling => neutral_color,
        }
    }

    fn first_detached_edge(&self) -> Option<EdgeId> {
        self.edges.detached_edges_iter().next()
    }

    fn first_detached_edge_source_type(&self) -> Option<Type> {
        self.first_detached_edge().and_then(|edge_id| self.edge_source_type(edge_id))
    }

    #[allow(dead_code)]
    fn first_detached_edge_target_type(&self) -> Option<Type> {
        self.first_detached_edge().and_then(|edge_id| self.edge_target_type(edge_id))
    }

    /// Return a color for the first detached edge.
    pub fn first_detached_edge_color(&self, neutral_color: color::Lcha) -> Option<color::Lcha> {
        self.first_detached_edge().map(|t| self.edge_color(t, neutral_color))
    }

    #[allow(missing_docs)] // FIXME[everyone] All pub functions should have docs.
    pub fn has_edges_with_detached_targets(&self, node_id: NodeId) -> bool {
        let mut found = false;
        self.with_node(node_id, |node| {
            for edge_id in node.out_edges.keys() {
                if self.with_edge(edge_id, |edge| edge.has_target()) == Some(false) {
                    found = true;
                    break;
                }
            }
        });
        found
    }
}

impl display::Object for GraphEditorModel {
    fn display_object(&self) -> &display::object::Instance {
        &self.display_object
    }
}



// ===================
// === GraphEditor ===
// ===================

#[derive(Debug, Clone, CloneRef)]
#[allow(missing_docs)] // FIXME[everyone] Public-facing API should be documented.
pub struct GraphEditor {
    pub model: GraphEditorModelWithNetwork,
    pub frp:   Frp,
}

impl Deref for GraphEditor {
    type Target = Frp;
    fn deref(&self) -> &Self::Target {
        &self.frp
    }
}

impl GraphEditor {
    /// Add a new node and returns its ID.
    pub fn add_node(&self) -> NodeId {
        self.frp.add_node.emit(());
        self.frp.output.node_added.value()
    }

    /// Ads a new node below `above` and returns its ID. If there is not enough space right below
    /// `above` then the new node is moved to the right to first gap that is large enough.
    pub fn add_node_below(&self, above: NodeId) -> NodeId {
        let above_pos = self.model.get_node_position(above).unwrap_or_default();
        let x_gap = self.default_x_gap_between_nodes.value();
        let y_gap = self.default_y_gap_between_nodes.value();
        let y_offset = y_gap + node::HEIGHT;
        let mut x = above_pos.x;
        let y = above_pos.y - y_offset;
        // Push x to the right until we find a position where we have enough space for the new
        // node, including a margin of size `x_gap`/`y_gap` on all sides.
        {
            let nodes = self.model.nodes.all.raw.borrow();
            // `y_offset` is exactly the distance between `parent` and the new node. At this
            // distance, `parent` should not count as overlapping with the new node. But we might
            // get this wrong in the presence of rounding errors. To avoid this, we use
            // `f32::EPSILON` as an error margin.
            let maybe_overlapping = nodes
                .values()
                .filter(|node| (node.position().y - y).abs() < y_offset - f32::EPSILON);
            let maybe_overlapping =
                maybe_overlapping.sorted_by_key(|n| OrderedFloat(n.position().x));
            // This is how much horizontal space we are looking for.
            let min_spacing = self.min_x_spacing_for_new_nodes.value();
            for node in maybe_overlapping {
                let node_left = node.position().x - x_gap;
                let node_right = node.position().x + node.view.model.width() + x_gap;
                if x + min_spacing > node_left {
                    x = x.max(node_right);
                } else {
                    // Since `maybe_overlapping` is sorted, we know that the if-condition will
                    // be false for all following `node`s as well. Therefore, we can skip the
                    // remaining iterations.
                    break;
                }
            }
        }
        let pos = Vector2(x, y);
        let node_id = self.add_node();
        self.set_node_position((node_id, pos));
        node_id
    }
}

impl application::View for GraphEditor {
    fn label() -> &'static str {
        "GraphEditor"
    }

    fn new(app: &Application) -> Self {
        new_graph_editor(app)
    }

    fn app(&self) -> &Application {
        &self.model.app
    }

    fn default_shortcuts() -> Vec<application::shortcut::Shortcut> {
        use shortcut::ActionType::*;
        (&[
            // === Drag ===
            (Press, "", "left-mouse-button", "node_press"),
            (Release, "", "left-mouse-button", "node_release"),
            (Press, "!node_editing", "backspace", "remove_selected_nodes"),
            (Press, "!node_editing", "delete", "remove_selected_nodes"),
            (Press, "has_detached_edge", "escape", "drop_dragged_edge"),
            (Press, "", "cmd g", "collapse_selected_nodes"), // === Visualization ===
            (Press, "!node_editing", "space", "press_visualization_visibility"),
            (DoublePress, "!node_editing", "space", "double_press_visualization_visibility"),
            (Release, "!node_editing", "space", "release_visualization_visibility"),
            (Press, "", "cmd i", "reload_visualization_registry"),
            (Press, "is_fs_visualization_displayed", "space", "close_fullscreen_visualization"),
            (Press, "", "cmd", "enable_quick_visualization_preview"),
            (Release, "", "cmd", "disable_quick_visualization_preview"), // === Selection ===
            (Press, "", "shift", "enable_node_multi_select"),
            (Press, "", "shift left-mouse-button", "enable_node_multi_select"),
            (Release, "", "shift", "disable_node_multi_select"),
            (Release, "", "shift left-mouse-button", "disable_node_multi_select"),
            (Press, "", "shift ctrl", "toggle_node_merge_select"),
            (Release, "", "shift ctrl", "toggle_node_merge_select"),
            (Press, "", "shift alt", "toggle_node_subtract_select"),
            (Release, "", "shift alt", "toggle_node_subtract_select"),
            (Press, "", "shift ctrl alt", "toggle_node_inverse_select"),
            (Release, "", "shift ctrl alt", "toggle_node_inverse_select"), // === Navigation ===
            (
                Press,
                "!is_fs_visualization_displayed",
                "ctrl space",
                "cycle_visualization_for_selected_node",
            ),
            (DoublePress, "", "left-mouse-button", "enter_hovered_node"),
            (Press, "!node_editing", "enter", "enter_selected_node"),
            (Press, "", "alt enter", "exit_node"), // === Node Editing ===
            (Press, "", "cmd", "edit_mode_on"),
            (Release, "", "cmd", "edit_mode_off"),
            (Press, "", "cmd enter", "edit_selected_node"),
            (Press, "", "cmd left-mouse-button", "edit_mode_on"),
            (Release, "", "cmd left-mouse-button", "edit_mode_off"),
            (Release, "", "enter", "stop_editing"), // === Profiling Mode ===
            (Press, "", "cmd p", "toggle_profiling_mode"), // === Debug ===
            (Press, "debug_mode", "ctrl d", "debug_set_test_visualization_data_for_selected_node"),
            (Press, "debug_mode", "ctrl shift enter", "debug_push_breadcrumb"),
            (Press, "debug_mode", "ctrl shift up", "debug_pop_breadcrumb"),
            (Press, "debug_mode", "ctrl n", "add_node_at_cursor"),
        ])
            .iter()
            .map(|(a, b, c, d)| Self::self_shortcut_when(*a, *c, *d, *b))
            .collect()
    }
}

/// Return the toggle status of the given enable/disable/toggle inputs as a stream of booleans.
pub fn enable_disable_toggle(
    network: &frp::Network,
    enable: &frp::Any,
    disable: &frp::Any,
    toggle: &frp::Any,
) -> frp::Stream<bool> {
    // FIXME: the clone_refs bellow should not be needed.
    let enable = enable.clone_ref();
    let disable = disable.clone_ref();
    let toggle = toggle.clone_ref();
    frp::extend! { network
        out        <- any(...);
        on_toggle  <- toggle.map2(&out,|_,t| !t);
        on_enable  <- enable.constant(true);
        on_disable <- disable.constant(false);
        out        <+ on_toggle;
        out        <+ on_enable;
        out        <+ on_disable;
    }
    out.into()
}

#[allow(unused_parens)]
fn new_graph_editor(app: &Application) -> GraphEditor {
    let world = &app.display;
    let scene = &world.default_scene;
    let cursor = &app.cursor;
    let frp = Frp::new();
    let model = GraphEditorModelWithNetwork::new(app, cursor.clone_ref(), &frp);
    let network = &frp.network;
    let nodes = &model.nodes;
    let edges = &model.edges;
    let inputs = &model.frp;
    let mouse = &scene.mouse.frp;
    let touch = &model.touch_state;
    let vis_registry = &model.vis_registry;
    let logger = &model.logger;
    let out = &frp.output;
    let selection_controller = &model.selection_controller;

    // FIXME : StyleWatch is unsuitable here, as it was designed as an internal tool for shape
    // system (#795)
    let styles = StyleWatch::new(&scene.style_sheet);



    // ========================
    // === Scene Navigation ===
    // ========================

    frp::extend! { network
        no_vis_selected   <- out.some_visualisation_selected.on_false();
        some_vis_selected <- out.some_visualisation_selected.on_true();

        set_navigator_false  <- inputs.set_navigator_disabled.on_true();
        set_navigator_true   <- inputs.set_navigator_disabled.on_false();

        disable_navigator <- any_(&set_navigator_false,&some_vis_selected);
        enable_navigator  <- any_(&set_navigator_true,&no_vis_selected);

        eval_ disable_navigator ( model.navigator.disable() );
        eval_ enable_navigator  ( model.navigator.enable()  );

        out.source.navigator_active <+ inputs.set_navigator_disabled
                                    || out.some_visualisation_selected;
    }



    // ===================
    // === Breadcrumbs ===
    // ===================

    frp::extend! { network
        // === Layout ===
        eval inputs.space_for_window_buttons([model](size) {
            // The breadcrumbs apply their own spacing next to the gap, so we need to omit padding.
            let width         = size.x;
            let path          = theme::application::window_control_buttons::padding::right;
            let right_padding = styles.get_number(path);
            model.breadcrumbs.gap_width.emit(width - right_padding)
        });


        // === Debugging ===
        eval_ inputs.debug_push_breadcrumb(model.breadcrumbs.debug_push_breadcrumb.emit(None));
        eval_ inputs.debug_pop_breadcrumb (model.breadcrumbs.debug_pop_breadcrumb.emit(()));
    }



    // =============================
    // === Node Level Navigation ===
    // =============================

    frp::extend! { network

        target_to_enter <- inputs.enter_hovered_node.map(f_!(scene.mouse.target.get()));

        // Go level up on background click.
        enter_on_background    <= target_to_enter.map(|target| target.is_background().as_some(()));
        out.source.node_exited <+ enter_on_background;

        // Go level down on node double click.
        enter_node <= target_to_enter.map(|target| target.is_symbol().as_some(()));
        node_switch_to_enter    <- out.node_hovered.sample(&enter_node).unwrap();
        node_to_enter           <- node_switch_to_enter.map(|switch| switch.on().cloned()).unwrap();
        out.source.node_entered <+ node_to_enter;
    }



    // ============================
    // === Project Name Editing ===
    // ============================


    // === Start project name edit ===
    frp::extend! { network
        edit_mode     <- bool(&inputs.edit_mode_off,&inputs.edit_mode_on);
        eval edit_mode ((edit_mode_on) model.breadcrumbs.ide_text_edit_mode.emit(edit_mode_on));
    }


    // === Commit project name edit ===

    frp::extend! { network
        deactivate_breadcrumbs <- any3_(&touch.background.down,
                                        &out.node_editing_started,
                                        &out.node_entered);
        eval_ deactivate_breadcrumbs(model.breadcrumbs.outside_press());
    }



    // =========================
    // === User Interactions ===
    // =========================

    // === Mouse Cursor Transform ===
    frp::extend! { network
        cursor_pos_in_scene <- cursor.frp.screen_position.map(f!((position)
            scene.screen_to_scene_coordinates(*position).xy()
        ));
    }


    // === Selection Target Redirection ===

    frp::extend! { network
        mouse_down_target <- mouse.down_primary.map(f_!(model.scene().mouse.target.get()));
        mouse_up_target   <- mouse.up_primary.map(f_!(model.scene().mouse.target.get()));
        background_up     <= mouse_up_target.map(
            |t| (t==&display::scene::PointerTarget::Background).as_some(())
        );

        eval mouse_down_target([touch,model](target) {
            match target {
                display::scene::PointerTarget::Background  => touch.background.down.emit(()),
                display::scene::PointerTarget::Symbol {..} => {
                    if let Some(target) = model.scene().shapes.get_mouse_target(*target) {
                        target.mouse_down().emit(());
                    }
                }
            }
        });

        eval mouse_up_target([model](target) {
            match target {
                display::scene::PointerTarget::Background  => {} // touch.background.up.emit(()),
                display::scene::PointerTarget::Symbol {..} => {
                    if let Some(target) = model.scene().shapes.get_mouse_target(*target) {
                        target.mouse_up().emit(());
                    }
                }
            }
        });
    }


    // === Add Node ===

    frp::extend! { network

        node_pointer_style <- source::<cursor::Style>();
        node_tooltip       <- source::<tooltip::Style>();

        let node_input_touch  = TouchNetwork::<EdgeEndpoint>::new(network,mouse);
        let node_output_touch = TouchNetwork::<EdgeEndpoint>::new(network,mouse);
        node_expression_set <- source();
        out.source.node_expression_set <+ node_expression_set;

        on_output_connect_drag_mode   <- node_output_touch.down.constant(true);
        on_output_connect_follow_mode <- node_output_touch.selected.constant(false);
        on_input_connect_drag_mode    <- node_input_touch.down.constant(true);
        on_input_connect_follow_mode  <- node_input_touch.selected.constant(false);

        on_connect_drag_mode   <- any(on_output_connect_drag_mode,on_input_connect_drag_mode);
        on_connect_follow_mode <- any(on_output_connect_follow_mode,on_input_connect_follow_mode);
        connect_drag_mode      <- any(on_connect_drag_mode,on_connect_follow_mode);

        on_detached_edge    <- any(&inputs.on_some_edges_targets_unset,&inputs.on_some_edges_sources_unset);
        has_detached_edge   <- bool(&out.on_all_edges_endpoints_set,&on_detached_edge);
        out.source.has_detached_edge <+ has_detached_edge;

        eval node_input_touch.down ((target)   model.frp.press_node_input.emit(target));
        eval node_output_touch.down ((target)  model.frp.press_node_output.emit(target));
    }


    // === Node Editing ===

    frp::extend! { network
        // Clicking on background either drops dragged edge or aborts node editing.
        let background_selected = &touch.background.selected;
        was_edge_detached_when_background_selected  <- has_detached_edge.sample(background_selected);
        clicked_to_drop_edge  <- was_edge_detached_when_background_selected.on_true();
        clicked_to_abort_edit <- was_edge_detached_when_background_selected.on_false();

        node_in_edit_mode     <- out.node_being_edited.map(|n| n.is_some());
        edit_mode             <- bool(&inputs.edit_mode_off,&inputs.edit_mode_on);
        node_to_edit          <- touch.nodes.down.gate(&edit_mode);
        edit_node             <- any(&node_to_edit,&inputs.edit_node);
        stop_edit_on_bg_click <- clicked_to_abort_edit.gate(&node_in_edit_mode);
        stop_edit             <- any(&stop_edit_on_bg_click,&inputs.stop_editing);
        edit_switch           <- edit_node.gate(&node_in_edit_mode);
        node_being_edited     <- out.node_being_edited.map(|n| n.unwrap_or_default());

        // The "finish" events must be emitted before "start", to properly cover the "switch" case.
        out.source.node_editing_finished <+ node_being_edited.sample(&stop_edit);
        out.source.node_editing_finished <+ node_being_edited.sample(&edit_switch);
        out.source.node_editing_started  <+ edit_node;

        out.source.node_being_edited <+ out.node_editing_started.map(|n| Some(*n));;
        out.source.node_being_edited <+ out.node_editing_finished.constant(None);
        out.source.node_editing      <+ out.node_being_edited.map(|t|t.is_some());

        out.source.node_edit_mode       <+ edit_mode;
        out.source.nodes_labels_visible <+ out.node_edit_mode || node_in_edit_mode;

        eval out.node_editing_started ([model] (id) {
            if let Some(node) = model.nodes.get_cloned_ref(id) {
                node.model.input.frp.set_edit_mode(true);
            }
        });
        eval out.node_editing_finished ([model](id) {
            if let Some(node) = model.nodes.get_cloned_ref(id) {
                node.model.input.set_edit_mode(false);
            }
        });
    }


    // === Edge interactions  ===

    frp::extend! { network
    edge_mouse_down <- source::<EdgeId>();
    edge_over       <- source::<EdgeId>();
    edge_out        <- source::<EdgeId>();
    edge_hover      <- source::<Option<EdgeId>>();

    eval  edge_over((edge_id) edge_hover.emit(Some(*edge_id)));
    eval_ edge_out(edge_hover.emit(None));

    edge_over_pos <- map2(&cursor_pos_in_scene,&edge_hover,|pos, edge_id|
        edge_id.map(|id| (id, *pos))
    ).unwrap();

    // We do not want edge hover to occur for detached edges.
    set_edge_hover <- edge_over_pos.gate_not(&has_detached_edge);

    eval set_edge_hover ([model]((edge_id,pos)) {
         if let Some(edge) = model.edges.get_cloned_ref(edge_id){
            edge.frp.hover_position.emit(Some(*pos));
            edge.frp.redraw.emit(());
        }
    });

    remove_split <- any(&edge_out,&edge_mouse_down);
    eval remove_split ([model](edge_id) {
         if let Some(edge) = model.edges.get_cloned_ref(edge_id){
            edge.frp.hover_position.emit(None);
            edge.frp.redraw.emit(());
        }
    });
    edge_click <- map2(&edge_mouse_down,&cursor_pos_in_scene,|edge_id,pos|(*edge_id,*pos));
    valid_edge_disconnect_click <- edge_click.gate_not(&has_detached_edge);

    edge_is_source_click <- valid_edge_disconnect_click.map(f!([model]((edge_id,pos)) {
        if let Some(edge) = model.edges.get_cloned_ref(edge_id){
            edge.port_to_detach_for_position(*pos) == component::edge::PortType::OutputPort
        } else {
            false
        }
    }));

    edge_source_click <- valid_edge_disconnect_click.gate(&edge_is_source_click);
    edge_target_click <- valid_edge_disconnect_click.gate_not(&edge_is_source_click);

    on_edge_source_unset <= edge_source_click.map(f!(((id,_)) model.with_edge_source(*id,|t|(*id,t))));
    on_edge_target_unset <= edge_target_click.map(f!(((id,_)) model.with_edge_target(*id,|t|(*id,t))));
    out.source.on_edge_source_unset <+ on_edge_source_unset;
    out.source.on_edge_target_unset <+ on_edge_target_unset;
    }


    // === Edge creation  ===

    frp::extend! { network

    output_down <- node_output_touch.down.constant(());
    input_down  <- node_input_touch.down.constant(());

    has_detached_edge_on_output_down <- has_detached_edge.sample(&inputs.hover_node_output);

    port_input_mouse_up  <- inputs.hover_node_input.sample(&mouse.up_primary).unwrap();
    port_output_mouse_up <- inputs.hover_node_output.sample(&mouse.up_primary).unwrap();

    attach_all_edge_inputs  <- any (port_input_mouse_up, inputs.press_node_input, inputs.set_detached_edge_targets);
    attach_all_edge_outputs <- any (port_output_mouse_up, inputs.press_node_output, inputs.set_detached_edge_sources);

    create_edge_from_output <- node_output_touch.down.gate_not(&has_detached_edge_on_output_down);
    create_edge_from_input  <- node_input_touch.down.map(|value| value.clone());


    // === Edge creation  ===

    on_new_edge    <- any(&output_down,&input_down);
    let selection_mode = selection::get_mode(network,inputs);
    keep_selection <- selection_mode.map(|t| *t != selection::Mode::Normal);
    deselect_edges <- on_new_edge.gate_not(&keep_selection);
    eval_ deselect_edges ( model.clear_all_detached_edges() );

    new_output_edge <- create_edge_from_output.map(f_!([model,edge_mouse_down,edge_over,edge_out] {
        Some(model.new_edge_from_output(&edge_mouse_down,&edge_over,&edge_out))
    })).unwrap();
    new_input_edge <- create_edge_from_input.map(f!([model,edge_mouse_down,edge_over,edge_out]((target)){
        if model.is_node_connected_at_input(target.node_id,&target.port) {
            return None
        };
        Some(model.new_edge_from_input(&edge_mouse_down,&edge_over,&edge_out))
    })).unwrap();

    out.source.on_edge_add <+ new_output_edge;
    new_edge_source <- new_output_edge.map2(&node_output_touch.down, move |id,target| (*id,target.clone()));
    out.source.on_edge_source_set <+ new_edge_source;

    out.source.on_edge_add <+ new_input_edge;
    new_edge_target <- new_input_edge.map2(&node_input_touch.down, move |id,target| (*id,target.clone()));
    out.source.on_edge_target_set <+ new_edge_target;



    // ======================
    // === Node Creation  ===
    // ======================

    let add_node_at_cursor = inputs.add_node_at_cursor.clone_ref();
    add_node <- any (inputs.add_node,add_node_at_cursor);
    new_node <- add_node.map(f_!([model,node_pointer_style,node_tooltip,out] {
        let ctx = NodeCreationContext {
            pointer_style  : &node_pointer_style,
            tooltip_update : &node_tooltip,
            output_press   : &node_output_touch.down,
            input_press    : &node_input_touch.down,
            output         : &out,
        };
        model.new_node(&ctx)
    }));
    out.source.node_added <+ new_node;

    node_with_position <- add_node_at_cursor.map3(&new_node,&cursor_pos_in_scene,|_,id,pos| (*id,*pos));
    out.source.node_position_set         <+ node_with_position;
    out.source.node_position_set_batched <+ node_with_position;

    // === Event Propagation ===
    // See the docs of `Node` to learn about how the graph - nodes event propagation works.

    _eval <- all_with(&out.node_hovered,&edit_mode,f!([model](tgt,e)
        if let Some(tgt) = tgt {
            model.with_node(tgt.value,|t| t.model.input.set_edit_ready_mode(*e && tgt.is_on()));
        }
    ));
    _eval <- all_with(&out.node_hovered,&out.some_edge_targets_unset,f!([model](tgt,ok)
        if let Some(tgt) = tgt {
            let node_id        = tgt.value;
            let edge_tp        = model.first_detached_edge_source_type();
            let is_edge_source = model.has_edges_with_detached_targets(node_id);
            let is_active      = *ok && !is_edge_source && tgt.is_on();
            model.with_node(node_id,|t| t.model.input.set_ports_active(is_active,edge_tp));
        }
    ));
    }


    // === Node Actions ===

    frp::extend! { network
        freeze_edges <= out.node_action_freeze.map (f!([model]((node_id,is_frozen)) {
            let edges = model.node_in_edges(node_id);
            edges.into_iter().map(|edge_id| (edge_id,*is_frozen)).collect_vec()
        }));

        eval freeze_edges (((edge_id,is_frozen)) model.set_edge_freeze(edge_id,*is_frozen) );
    }


    // === Edge Connect ===

    frp::extend! { network

    out.source.on_edge_source_set <+ inputs.set_edge_source;
    out.source.on_edge_target_set <+ inputs.set_edge_target;

    let endpoints            = inputs.connect_nodes.clone_ref();
    edge                    <- endpoints . map(f_!(model.new_edge_from_output(&edge_mouse_down,&edge_over,&edge_out)));
    new_edge_source         <- endpoints . _0() . map2(&edge, |t,id| (*id,t.clone()));
    new_edge_target         <- endpoints . _1() . map2(&edge, |t,id| (*id,t.clone()));
    out.source.on_edge_add      <+ edge;
    out.source.on_edge_source_set <+ new_edge_source;
    out.source.on_edge_target_set <+ new_edge_target;

    detached_edges_without_targets <= attach_all_edge_inputs.map(f_!(model.take_edges_with_detached_targets()));
    detached_edges_without_sources <= attach_all_edge_outputs.map(f_!(model.take_edges_with_detached_sources()));

    new_edge_target <- detached_edges_without_targets.map2(&attach_all_edge_inputs, |id,t| (*id,t.clone()));
    out.source.on_edge_target_set <+ new_edge_target;
    new_edge_source <- detached_edges_without_sources.map2(&attach_all_edge_outputs, |id,t| (*id,t.clone()));
    out.source.on_edge_source_set <+ new_edge_source;

    on_new_edge_source <- new_edge_source.constant(());
    on_new_edge_target <- new_edge_target.constant(());

    overlapping_edges       <= out.on_edge_target_set._1().map(f!((t) model.overlapping_edges(t)));
    out.source.on_edge_drop <+ overlapping_edges;

    drop_on_bg_up  <- background_up.gate(&connect_drag_mode);
    drop_edges     <- any (drop_on_bg_up,clicked_to_drop_edge);

    edge_dropped_to_create_node <= drop_edges.map(f_!(model.edges_with_detached_targets()));
    out.source.on_edge_drop_to_create_node <+ edge_dropped_to_create_node;

    remove_all_detached_edges <- any (drop_edges, inputs.drop_dragged_edge);
    edge_to_remove_without_targets <= remove_all_detached_edges.map(f_!(model.take_edges_with_detached_targets()));
    edge_to_remove_without_sources <= remove_all_detached_edges.map(f_!(model.take_edges_with_detached_sources()));
    edge_to_remove <- any(edge_to_remove_without_targets,edge_to_remove_without_sources);
    eval edge_to_remove ((id) model.remove_edge(id));

    }

    //
    // // === Disabling self-connections ===
    //
    // frp::extend! { network
    //     node_to_disable <= out.on_edge_only_target_not_set.map(f!((id)
    // model.with_edge_source(*id,|t|t.node_id)));     eval node_to_disable ((id)
    // model.with_node(*id,|node| node.model.input.set_ports_active(false,None)));
    //
    // }


    // === Remove Node ===
    frp::extend! { network

    all_nodes       <= inputs.remove_all_nodes      . map(f_!(model.all_nodes()));
    selected_nodes  <= inputs.remove_selected_nodes . map(f_!(model.nodes.all_selected()));
    nodes_to_remove <- any (all_nodes, selected_nodes);
    eval nodes_to_remove ((node_id) inputs.remove_all_node_edges.emit(node_id));

    out.source.node_removed <+ nodes_to_remove;
    }


    // === Collapse Nodes ===
    frp::extend! { network
    // TODO [mwu] https://github.com/enso-org/ide/issues/760
    //   This is currently the provisional code to enable collapse nodes refactoring. While the APIs
    //   are as-intended, their behavior isn't. Please refer to the issue for details.
    let empty_id       = NodeId::default();
    let model_clone    = model.clone_ref();
    nodes_to_collapse <- inputs.collapse_selected_nodes . map(move |_|
        (model_clone.nodes.all_selected(),empty_id)
    );
    out.source.nodes_collapsed <+ nodes_to_collapse;
    }


    // === Set Node Expression ===
    frp::extend! { network

    set_node_expression_string  <- inputs.set_node_expression.map(|(id,expr)| (*id,expr.code.clone()));
    out.source.node_expression_set <+ set_node_expression_string;

    }


    // === Set Node Comment ===
    frp::extend! { network

    eval inputs.set_node_comment([model] ((id,comment)) model.set_node_comment(id,comment));
    }

    // === Set Node Error ===
    frp::extend! { network

    eval inputs.set_node_error_status([model]((node_id, error)) {
        if let Some(node) = model.nodes.get_cloned_ref(node_id) {
            node.set_error.emit(error)
        }
    });

    }


    // === Profiling ===

    frp::extend! { network

        eval inputs.set_node_profiling_status([model]((node_id,status)) {
            if let Some(node) = model.nodes.get_cloned_ref(node_id) {
                model.profiling_statuses.set(*node_id,*status);
                node.set_profiling_status(status);
            }
        });

    }



    // ==================
    // === Move Nodes ===
    // ==================
    frp::extend! { network

    mouse_pos <- mouse.position.map(|p| Vector2(p.x,p.y));

    // === Discovering drag targets ===

    let node_down      = touch.nodes.down.clone_ref();
    let node_is_down   = touch.nodes.is_down.clone_ref();
    node_in_edit_mode <- node_down.map2(&out.node_being_edited,|t,s| Some(*t) == *s);
    node_was_selected <- node_down.map(f!((id) model.nodes.selected.contains(id)));
    tgts_if_non_sel   <- node_down.map(|id|vec![*id]).gate_not(&node_was_selected);
    tgts_if_sel       <- node_down.map(f_!(model.nodes.selected.items())).gate(&node_was_selected);
    tgts_if_non_edit  <- any(tgts_if_non_sel,tgts_if_sel).gate_not(&node_in_edit_mode);
    tgts_if_edit      <- node_down.map(|_|default()).gate(&node_in_edit_mode);
    drag_tgts         <- any(tgts_if_non_edit,tgts_if_edit);
    any_drag_tgt      <- drag_tgts.map(|t|!t.is_empty());
    node_pos_on_down  <- node_down.map(f!((id) model.node_position(id)));
    mouse_pos_on_down <- mouse_pos.sample(&node_down);
    mouse_pos_diff    <- mouse_pos.map2(&mouse_pos_on_down,|t,s|t-s).gate(&node_is_down);
    node_pos_diff     <- mouse_pos_diff.map(f!([scene](t) t / scene.camera().zoom()));
    node_tgt_pos_rt   <- node_pos_diff.map2(&node_pos_on_down,|t,s|t+s);
    just_pressed      <- bool (&node_tgt_pos_rt,&node_pos_on_down);
    node_tgt_pos_rt   <- any  (&node_tgt_pos_rt,&node_pos_on_down);


    // === Snapping ===

    eval drag_tgts ((ids) model.disable_grid_snapping_for(ids));
    let node_tgt_pos_anim = DEPRECATED_Animation::<Vector2<f32>>::new(network);
    let x_snap_strength   = DEPRECATED_Tween::new(network);
    let y_snap_strength   = DEPRECATED_Tween::new(network);
    x_snap_strength.set_duration(300.0);
    y_snap_strength.set_duration(300.0);

    _eval <- node_tgt_pos_rt.map2(&just_pressed,
        f!([model,x_snap_strength,y_snap_strength,node_tgt_pos_anim](pos,just_pressed) {
            let snapped = model.nodes.check_grid_magnet(*pos);
            let x = snapped.x.unwrap_or(pos.x);
            let y = snapped.y.unwrap_or(pos.y);
            x_snap_strength.set_target_value(if snapped.x.is_none() { 0.0 } else { 1.0 });
            y_snap_strength.set_target_value(if snapped.y.is_none() { 0.0 } else { 1.0 });
            node_tgt_pos_anim.set_target_value(Vector2::new(x,y));
            if *just_pressed {
                node_tgt_pos_anim.set_target_value(*pos);
                x_snap_strength.skip();
                y_snap_strength.skip();
                node_tgt_pos_anim.skip();
            }
    }));

    node_tgt_pos <- all_with4
        ( &node_tgt_pos_rt
        , &node_tgt_pos_anim.value
        , &x_snap_strength.value
        , &y_snap_strength.value
        , |rt,snap,xw,yw| {
            let w     = Vector2(*xw,*yw);
            let w_inv = Vector2(1.0,1.0) - w;
            rt.component_mul(&w_inv) + snap.component_mul(&w)
        });


    // === Update All Target Nodes Positions ===

    main_tgt_pos_prev <- node_tgt_pos.previous();
    main_tgt_pos_diff <- node_tgt_pos.map2(&main_tgt_pos_prev,|t,s|t-s).gate_not(&just_pressed);
    drag_tgt          <= drag_tgts.sample(&main_tgt_pos_diff);
    tgt_new_pos       <- drag_tgt.map2(&main_tgt_pos_diff,f!((id,tx) model.node_pos_mod(id,*tx)));
    out.source.node_position_set <+ tgt_new_pos;


    // === Batch Update ===

    after_drag             <- touch.nodes.up.gate_not(&just_pressed);
    tgt_after_drag         <= drag_tgts.sample(&after_drag);
    tgt_after_drag_new_pos <- tgt_after_drag.map(f!([model](id)(*id,model.node_position(id))));
    out.source.node_position_set_batched <+ tgt_after_drag_new_pos;


    // === Mouse style ===

    node_down_on_drag   <- node_down.gate(&any_drag_tgt);
    cursor_on_drag_down <- node_down_on_drag.map(|_| cursor::Style::new_with_all_fields_default().press());
    cursor_on_drag_up   <- touch.nodes.up.map(|_| cursor::Style::default());
    pointer_on_drag     <- any (&cursor_on_drag_down,&cursor_on_drag_up);


    // === Set Node Position ===

    out.source.node_position_set         <+ inputs.set_node_position;
    out.source.node_position_set_batched <+ inputs.set_node_position;
    eval out.node_position_set (((id,pos)) model.set_node_position(id,*pos));

    }


    // === Set Expression Type ===
    frp::extend! { network

    node_to_refresh <- inputs.set_expression_usage_type.map(f!([model]((node_id,ast_id,maybe_type)) {
        model.set_node_expression_usage_type(*node_id,*ast_id,maybe_type.clone());
        *node_id
    }));
    edges_to_refresh <= node_to_refresh.map(f!([nodes](node_id)
         nodes.get_cloned_ref(node_id).map(|node| node.all_edges())
    )).unwrap();
    eval edges_to_refresh ((edge) model.refresh_edge_position(*edge));

    }


    // === Move Edges ===

    frp::extend! { network

    detached_edge           <- any(&inputs.on_some_edges_targets_unset,&inputs.on_some_edges_sources_unset);
    update_edge             <- any(detached_edge,on_new_edge_source,on_new_edge_target);
    cursor_pos_on_update    <- cursor_pos_in_scene.sample(&update_edge);
    edge_refresh_cursor_pos <- any(cursor_pos_on_update,cursor_pos_in_scene);

    is_hovering_output <- inputs.hover_node_output.map(|target| target.is_some()).sampler();
    hover_node         <- inputs.hover_node_output.unwrap();

    edge_refresh_on_node_hover        <- all(edge_refresh_cursor_pos,hover_node).gate(&is_hovering_output);
    edge_refresh_cursor_pos_no_hover  <- edge_refresh_cursor_pos.gate_not(&is_hovering_output);
    edge_refresh_cursor_pos_on_hover  <- edge_refresh_on_node_hover._0();

    refresh_target      <- any(&edge_refresh_cursor_pos_on_hover,&edge_refresh_cursor_pos_no_hover);
    let refresh_source  = edge_refresh_cursor_pos_no_hover.clone_ref();
    snap_source_to_node <- edge_refresh_on_node_hover._1();

    eval refresh_target ([edges](position) {
       edges.detached_target.for_each(|id| {
            if let Some(edge) = edges.get_cloned_ref(id) {
                edge.view.frp.target_position.emit(position.xy());
                edge.view.frp.redraw.emit(());
            }
        });
    });

    eval refresh_source ([edges,model](position) {
        edges.detached_source.for_each(|edge_id| {
            if let Some(edge) = edges.get_cloned_ref(edge_id) {
                edge.view.frp.source_width.emit(cursor::DEFAULT_RADIUS);
                edge.view.frp.source_height.emit(cursor::DEFAULT_RADIUS);
                edge.view.frp.target_position.emit(-position.xy());
                edge.view.frp.redraw.emit(());
                edge.mod_position(|p| {
                    p.x = position.x;
                    p.y = position.y;
                });
                model.refresh_edge_position(*edge_id);
            }
        });
    });

    eval snap_source_to_node ([nodes,edges,model](target) {
        edges.detached_source.for_each(|edge_id| {
            if let Some(node) = nodes.get_cloned_ref(&target.node_id) {
                if let Some(edge) = edges.get_cloned_ref(edge_id) {
                    let node_width  = node.view.model.width();
                    let node_height = node.view.model.height();
                    let node_pos    = node.position();

                    edge.view.frp.source_width.emit(node_width);
                    edge.view.frp.source_height.emit(node_height);
                    edge.view.frp.target_position.emit(-node_pos.xy());
                    edge.view.frp.redraw.emit(());
                    edge.mod_position(|p| {
                        p.x = node_pos.x + node_width/2.0;
                        p.y = node_pos.y;
                    });
                    model.refresh_edge_position(*edge_id);
                }
            }
        });
    });

    }


    // === Vis Set ===
    frp::extend! { network

    def _update_vis_data = inputs.set_visualization.map(f!([logger,nodes,vis_registry]((node_id,vis_path)) {
        match (&nodes.get_cloned_ref(node_id), vis_path) {
             (Some(node), Some(vis_path)) => {
                 let vis_definition = vis_registry.definition_from_path(vis_path);
                 node.model.visualization.frp.set_visualization.emit(vis_definition);
             },
             (Some(node), None) => node.model.visualization.frp.set_visualization.emit(None),
              _                 => warning!(logger,"Failed to get node: {node_id:?}"),

        }
    }));
    }


    // === Vis Selection ===
    frp::extend! { network
        eval out.on_visualization_select ([model](switch) {
            if switch.is_on() {
                model.visualisations.selected.insert(switch.value);
            } else {
                model.visualisations.selected.remove(&switch.value);
            }
        });

        out.source.some_visualisation_selected <+  out.on_visualization_select.map(f_!([model] {
            !model.visualisations.selected.is_empty()
        }));
    };


    // === Vis Update Data ===

    frp::extend! { network
    // TODO remove this once real data is available.
    let sample_data_generator = MockDataGenerator3D::default();
    def _set_dumy_data = inputs.debug_set_test_visualization_data_for_selected_node.map(f!([nodes,inputs](_) {
        for node_id in &*nodes.selected.raw.borrow() {
            let data    = Rc::new(sample_data_generator.generate_data()); // FIXME: why rc?
            let content = serde_json::to_value(data).unwrap();
            let data    = visualization::Data::from(content);
            inputs.set_visualization_data.emit((*node_id,data));
        }
    }));

    eval inputs.set_visualization_data ([nodes]((node_id,data)) {
        if let Some(node) = nodes.get_cloned(node_id) {
            node.model.visualization.frp.set_data.emit(data);
        }
    });

    eval inputs.set_error_visualization_data ([nodes]((node_id,data)) {
        if let Some(node) = nodes.get_cloned(node_id) {
            node.model.error_visualization.send_data.emit(data);
        }
    });

    nodes_to_cycle <= inputs.cycle_visualization_for_selected_node.map(f_!(model.nodes.all_selected()));
    node_to_cycle  <- any(nodes_to_cycle,inputs.cycle_visualization);
    eval node_to_cycle ([model](node_id) {
        if let Some(node) = model.nodes.get_cloned_ref(node_id) {
            node.view.model.visualization.frp.cycle_visualization();
        }
    });


    // === Visualization toggle ===
    //
    // Algorithm:
    //     - Press key. If all selected nodes have enabled vis, disable them.
    //     - If not, enable vis on missing nodes.
    //     - Release key. If the time passed from key press was short, do nothing.
    //     - If it was long, disable vis which were disabled (preview mode).

    let viz_press_ev      = inputs.press_visualization_visibility.clone_ref();
    let viz_d_press_ev    = inputs.double_press_visualization_visibility.clone_ref();
    let viz_release_ev    = inputs.release_visualization_visibility.clone_ref();
    viz_pressed          <- bool(&viz_release_ev,&viz_press_ev);
    viz_was_pressed      <- viz_pressed.previous();
    viz_press            <- viz_press_ev.gate_not(&viz_was_pressed);
    viz_release          <- viz_release_ev.gate(&viz_was_pressed);
    viz_press_time       <- viz_press   . map(|_| web::window.performance_or_panic().now() as f32);
    viz_release_time     <- viz_release . map(|_| web::window.performance_or_panic().now() as f32);
    viz_press_time_diff  <- viz_release_time.map2(&viz_press_time,|t1,t0| t1-t0);
    viz_preview_mode     <- viz_press_time_diff.map(|t| *t > VIZ_PREVIEW_MODE_TOGGLE_TIME_MS);
    viz_preview_mode_end <- viz_release.gate(&viz_preview_mode).gate_not(&out.is_fs_visualization_displayed);
    viz_tgt_nodes        <- viz_press.gate_not(&out.is_fs_visualization_displayed).map(f_!(model.nodes.all_selected()));
    viz_tgt_nodes_off    <- viz_tgt_nodes.map(f!([model](node_ids) {
        node_ids.iter().cloned().filter(|node_id| {
            model.nodes.get_cloned_ref(node_id)
                .map(|node| !node.visualization_enabled.value())
                .unwrap_or_default()
        }).collect_vec()
    }));

    viz_tgt_nodes_all_on <- viz_tgt_nodes_off.map(|t| t.is_empty());
    viz_enable_by_press  <= viz_tgt_nodes.gate_not(&viz_tgt_nodes_all_on);
    viz_enable           <- any(viz_enable_by_press,inputs.enable_visualization);
    viz_disable_by_press <= viz_tgt_nodes.gate(&viz_tgt_nodes_all_on);
    viz_disable          <- any(viz_disable_by_press,inputs.disable_visualization);
    viz_preview_disable  <= viz_tgt_nodes_off.sample(&viz_preview_mode_end);
    viz_fullscreen_on    <= viz_d_press_ev.map(f_!(model.nodes.last_selected()));

    eval viz_enable          ((id) model.enable_visualization(id));
    eval viz_disable         ((id) model.disable_visualization(id));
    eval viz_preview_disable ((id) model.disable_visualization(id));
    eval viz_fullscreen_on   ((id) model.enable_visualization_fullscreen(id));

    viz_fs_to_close <- out.visualization_fullscreen.sample(&inputs.close_fullscreen_visualization);
    eval viz_fs_to_close ([model](vis) {
        if let Some(vis) = vis {
            model.disable_visualization_fullscreen(vis);
            model.enable_visualization(vis);
        }
    });

    out.source.visualization_fullscreen <+ viz_fullscreen_on.map(|id| Some(*id));
    out.source.visualization_fullscreen <+ inputs.close_fullscreen_visualization.constant(None);

    out.source.is_fs_visualization_displayed <+ out.visualization_fullscreen.map(Option::is_some);


    // === Register Visualization ===

    eval inputs.register_visualization ([vis_registry](handle) {
        if let Some(handle) = handle {
            vis_registry.add(handle);
        }
    });
    eval inputs.reset_visualization_registry ([vis_registry](()) {
        vis_registry.remove_all_visualizations();
        vis_registry.add_default_visualizations();
    });
    out.source.visualization_registry_reload_requested <+ inputs.reload_visualization_registry;


    // === Entering and Exiting Nodes ===

    node_to_enter           <= inputs.enter_selected_node.map(f_!(model.nodes.last_selected()));
    out.source.node_entered <+ node_to_enter;
    removed_edges_on_enter  <= out.node_entered.map(f_!(model.model.clear_all_detached_edges()));
    out.source.node_exited  <+ inputs.exit_node;
    removed_edges_on_exit   <= out.node_exited.map(f_!(model.model.clear_all_detached_edges()));
    out.source.on_edge_drop <+ any(removed_edges_on_enter,removed_edges_on_exit);



    // ================
    // === Node VCS ===
    // ================

    eval inputs.set_node_vcs_status(((node_id,status))
         model.with_node(*node_id, |node| node.set_vcs_status.emit(status))
     );



    // ==================
    // === Edge Binds ===
    // ==================

    // === Source / Target ===

    eval out.on_edge_source_set   (((id,tgt)) model.set_edge_source(*id,tgt));
    eval out.on_edge_target_set   (((id,tgt)) model.set_edge_target(*id,tgt));

    eval out.on_edge_target_set   (((id,tgt)) model.set_endpoint_connection_status(*id,tgt,true));
    eval out.on_edge_target_unset (((id,tgt)) model.set_endpoint_connection_status(*id,tgt,false));

    eval out.on_edge_source_unset (((id,_)) model.remove_edge_source(*id));
    eval out.on_edge_target_unset (((id,_)) model.remove_edge_target(*id));

    is_only_tgt_not_set <-
        out.on_edge_source_set.map(f!(((id,_)) model.with_edge_map_target(*id,|_|()).is_none()));
    out.source.on_edge_source_set_with_target_not_set <+ out.on_edge_source_set.gate(&is_only_tgt_not_set);
    out.source.on_edge_only_target_not_set <+ out.on_edge_source_set_with_target_not_set._0();
    out.source.on_edge_only_target_not_set <+ out.on_edge_target_unset._0();

    is_only_src_not_set <-
        out.on_edge_target_set.map(f!(((id,_)) model.with_edge_map_source(*id,|_|()).is_none()));
    out.source.on_edge_target_set_with_source_not_set <+ out.on_edge_target_set.gate(&is_only_src_not_set);
    out.source.on_edge_only_source_not_set <+ out.on_edge_target_set_with_source_not_set._0();
    out.source.on_edge_only_source_not_set <+ out.on_edge_source_unset._0();

    let neutral_color = model.model.styles_frp.get_color(theme::code::types::any::selection);
    eval out.on_edge_source_set ([model,neutral_color]((id, _))
        model.refresh_edge_color(*id,neutral_color.value().into()));
    eval out.on_edge_target_set ([model,neutral_color]((id, _))
        model.refresh_edge_color(*id,neutral_color.value().into()));
    eval out.on_edge_source_unset ([model,neutral_color]((id, _))
        model.refresh_edge_color(*id,neutral_color.value().into()));
    eval out.on_edge_target_unset ([model,neutral_color]((id, _))
        model.refresh_edge_color(*id,neutral_color.value().into()));
    eval neutral_color ((neutral_color) model.refresh_all_edge_colors(neutral_color.into()));

    edge_to_refresh_on_hover <= out.hover_node_input.map(f_!(model.edges_with_detached_targets()));
    eval edge_to_refresh_on_hover ([model,neutral_color](id)
        model.refresh_edge_color(*id,neutral_color.value().into()));


    some_edge_sources_unset   <- out.on_all_edges_sources_set ?? out.on_some_edges_sources_unset;
    some_edge_targets_unset   <- out.on_all_edges_targets_set ?? out.on_some_edges_targets_unset;
    some_edge_endpoints_unset <- out.some_edge_targets_unset  || out.some_edge_sources_unset;
    out.source.some_edge_sources_unset    <+ some_edge_sources_unset;
    out.source.some_edge_targets_unset    <+ some_edge_targets_unset;
    out.source.some_edge_endpoints_unset  <+ some_edge_endpoints_unset;
    out.source.on_all_edges_endpoints_set <+ out.some_edge_endpoints_unset.on_false();


    // === Endpoints ===

    edge_source_drop <= out.on_edge_drop.map(f!((id) model.edge_source(*id).map(|t|(*id,t))));
    edge_target_drop <= out.on_edge_drop.map(f!((id) model.edge_target(*id).map(|t|(*id,t))));

    edge_endpoint_set                 <- any(out.on_edge_source_set,out.on_edge_target_set)._0();
    both_endpoints_set                <- edge_endpoint_set.map(f!((id) model.is_connection(id)));
    new_edge_with_both_endpoints_set  <- edge_endpoint_set.gate(&both_endpoints_set);
    out.source.on_edge_endpoints_set  <+ new_edge_with_both_endpoints_set;
    out.source.on_edge_endpoint_set   <+ any(out.on_edge_source_set,out.on_edge_target_set);
    out.source.on_edge_endpoint_unset <+ any(out.on_edge_source_unset,out.on_edge_target_unset);
    out.source.on_edge_endpoint_unset <+ any(edge_source_drop,edge_target_drop);


    // === Drop ===

    eval out.on_edge_drop    ((id) model.remove_edge(id));



    // ===================
    // === Other Binds ===
    // ===================

    eval out.node_selected   ((id) model.nodes.select(id));
    eval out.node_deselected ((id) model.nodes.deselect(id));
    eval out.node_removed    ((id) model.remove_node(id));
    model.profiling_statuses.remove <+ out.node_removed;
    out.source.on_visualization_select <+ out.node_removed.map(|&id| Switch::Off(id));

    eval inputs.set_node_expression (((id,expr)) model.set_node_expression(id,expr));
    port_to_refresh <= inputs.set_node_expression.map(f!(((id,_))model.node_in_edges(id)));
    eval port_to_refresh ((id) model.set_edge_target_connection_status(*id,true));

    // === Remove implementation ===
    out.source.node_removed <+ inputs.remove_node;
    }


    // === Remove Edge ===
    frp::extend! { network

    rm_input_edges       <- any (inputs.remove_all_node_edges, inputs.remove_all_node_input_edges);
    rm_output_edges      <- any (inputs.remove_all_node_edges, inputs.remove_all_node_output_edges);
    input_edges_to_rm    <= rm_input_edges  . map(f!((node_id) model.node_in_edges(node_id)));
    output_edges_to_rm   <= rm_output_edges . map(f!((node_id) model.node_out_edges(node_id)));
    edges_to_rm          <- any (inputs.remove_edge, input_edges_to_rm, output_edges_to_rm);
    out.source.on_edge_drop <+ edges_to_rm;
    }



    // =====================
    // === Pointer Style ===
    // =====================

    frp::extend! { network

    cursor_style_edge_drag <- all_with(&out.some_edge_endpoints_unset,&out.view_mode,
        f!([model,neutral_color](some_edges_detached,_) {
            if *some_edges_detached {
                if let Some(color) = model.first_detached_edge_color(neutral_color.value().into()) {
                    cursor::Style::new_color(color).press()
                } else {
                    cursor::Style::new_color_no_animation(neutral_color.value().into()).press()
                }
            } else {
                default()
            }
        }));

    let breadcrumb_style = model.breadcrumbs.pointer_style.clone_ref();
    let selection_style  = selection_controller.cursor_style.clone_ref();

    pointer_style <- all
        [ pointer_on_drag
        , selection_style
        , node_pointer_style
        , cursor_style_edge_drag
        , breadcrumb_style
        ].fold();

    eval pointer_style ((style) cursor.frp.set_style.emit(style));

    }

    // ==============================
    // === Component Interactions ===
    // ==============================

    // === Nodes + Selection ===

    // Do not show quick actions on hover while doing an area selection.
    frp::extend! { network
        eval selection_controller.area_selection ((area_selection) nodes.show_quick_actions(!area_selection));
    }

    // === Visualisation + Selection ===

    // Do not allow area selection while we show a fullscreen visualisation.
    frp::extend! { network
        allow_area_selection <- out.is_fs_visualization_displayed.not();
        eval allow_area_selection ((area_selection)
            selection_controller.enable_area_selection.emit(area_selection)
        );
    }


    // ===============
    // === Tooltip ===
    // ===============

    frp::extend! { network
        eval cursor.frp.scene_position ((pos)  model.tooltip.frp.set_location(pos.xy()) );
        eval node_tooltip ((tooltip_update) model.tooltip.frp.set_style(tooltip_update) );

        quick_visualization_preview <- bool(&frp.disable_quick_visualization_preview,
                                            &frp.enable_quick_visualization_preview);
        eval quick_visualization_preview((value) model.nodes.set_quick_preview(*value));
    }



    // =====================
    // === Dropped Files ===
    // =====================

    use theme::graph_editor::default_y_gap_between_nodes as gap_path;
    let default_gap = model.styles_frp.get_number_or(gap_path, 0.0);
    let files_received = model.drop_manager.files_received().clone_ref();
    frp::extend! { network
        files_with_positions <- files_received.map3(&cursor_pos_in_scene,&default_gap,
            |files,cursor_pos,default_gap| {
                let single_offset = default_gap + node::HEIGHT;
                files.iter().enumerate().map(|(index,file)| {
                    let offset = Vector2(0.0, single_offset * index as f32);
                    (file.clone_ref(),cursor_pos+offset)
                }).collect_vec()
            }
        );
        file_dropped            <= files_with_positions;
        out.source.file_dropped <+ file_dropped;
    }



    // ==================
    // === View Modes ===
    // ==================

    let profiling_mode_transition = Animation::new(network);
    frp::extend! { network
        out.source.view_mode <+ frp.toggle_profiling_mode.map2(&frp.view_mode,|_,&mode| mode.switch());
        out.source.view_mode <+ model.profiling_button.view_mode;

        model.profiling_button.set_view_mode <+ out.view_mode.on_change();
        _eval <- all_with(&out.view_mode,&neutral_color,f!((_,neutral_color)
            model.refresh_all_edge_colors(neutral_color.into())));

        profiling_mode_transition.target <+ out.view_mode.map(|&mode| {
            match mode {
                view::Mode::Normal    => 0.0,
                view::Mode::Profiling => 1.0,
            }
        });
        eval profiling_mode_transition.value ((&v) scene.dom.layers.back.filter_grayscale(v));
    }



    // =========================
    // === Gap Between Nodes ===
    // =========================

    let style_sheet = &scene.style_sheet;
    let styles = StyleWatchFrp::new(style_sheet);
    let default_x_gap_path = ensogl_hardcoded_theme::graph_editor::default_x_gap_between_nodes;
    let default_y_gap_path = ensogl_hardcoded_theme::graph_editor::default_y_gap_between_nodes;
    let min_x_spacing_path = ensogl_hardcoded_theme::graph_editor::minimal_x_spacing_for_new_nodes;
    let default_x_gap = styles.get_number_or(default_x_gap_path, 0.0);
    let default_y_gap = styles.get_number_or(default_y_gap_path, 0.0);
    let min_x_spacing = styles.get_number_or(min_x_spacing_path, 0.0);
    frp::extend! { network
        frp.source.default_x_gap_between_nodes <+ default_x_gap;
        frp.source.default_y_gap_between_nodes <+ default_y_gap;
        frp.source.min_x_spacing_for_new_nodes <+ min_x_spacing;
    }
    frp.source.default_x_gap_between_nodes.emit(default_x_gap.value());
    frp.source.default_y_gap_between_nodes.emit(default_y_gap.value());
    frp.source.min_x_spacing_for_new_nodes.emit(min_x_spacing.value());



    // ==================
    // === Debug Mode ===
    // ==================

    frp::extend! { network
        out.source.debug_mode <+ frp.set_debug_mode;

        limit_max_zoom <- frp.set_debug_mode.on_false();
        unlimit_max_zoom <- frp.set_debug_mode.on_true();
        eval_ limit_max_zoom (model.navigator.set_max_zoom(Some(MAX_ZOOM)));
        eval_ unlimit_max_zoom (model.navigator.set_max_zoom(None));
    }

    // Init defaults
    frp.edit_mode_off.emit(());
    frp.set_debug_mode.emit(false);

    GraphEditor { model, frp }
}



impl display::Object for GraphEditor {
    fn display_object(&self) -> &display::object::Instance {
        self.model.display_object()
    }
}<|MERGE_RESOLUTION|>--- conflicted
+++ resolved
@@ -1288,13 +1288,8 @@
         Self { model, network }
     }
 
-<<<<<<< HEAD
-    fn new_node(&self, ctx: &NodeCreationContext) -> Node {
+    fn new_node(&self, ctx: &NodeCreationContext) -> NodeId {
         use ensogl::application::command::FrpNetworkProvider;
-
-=======
-    fn new_node(&self, ctx: &NodeCreationContext) -> NodeId {
->>>>>>> 08183f59
         let view = component::Node::new(&self.app, self.vis_registry.clone_ref());
         let node = Node::new(view);
         let node_id = node.id();
