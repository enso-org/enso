//! NOTE
//! This file is under a heavy development. It contains commented lines of code and some code may
//! be of poor quality. Expect drastic changes.

// === Features ===
#![feature(associated_type_defaults)]
#![feature(const_trait_impl)]
#![feature(drain_filter)]
#![feature(entry_insert)]
#![feature(fn_traits)]
#![feature(option_result_contains)]
#![feature(specialization)]
#![feature(trait_alias)]
#![feature(type_alias_impl_trait)]
#![feature(unboxed_closures)]
// === Standard Linter Configuration ===
#![deny(non_ascii_idents)]
#![warn(unsafe_code)]
#![allow(clippy::bool_to_int_with_if)]
#![allow(clippy::let_and_return)]
#![allow(incomplete_features)] // To be removed, see: https://github.com/enso-org/ide/issues/1559
#![warn(missing_copy_implementations)]
#![warn(missing_debug_implementations)]
#![warn(missing_docs)]
#![warn(trivial_casts)]
#![warn(trivial_numeric_casts)]
#![warn(unsafe_code)]
#![warn(unused_import_braces)]
#![warn(unused_qualifications)]
#![recursion_limit = "1024"]

#[warn(missing_docs)]
pub mod component;

pub mod automation;
pub mod builtin;
pub mod data;
pub mod execution_environment;
pub mod new_node_position;
#[warn(missing_docs)]
pub mod profiling;
#[warn(missing_docs)]
pub mod view;

#[warn(missing_docs)]
mod selection;
mod shortcuts;

use crate::application::command::FrpNetworkProvider;
use crate::component::node;
use crate::component::type_coloring;
use crate::component::visualization;
use crate::component::visualization::instance::PreprocessorConfiguration;
use crate::data::enso;
pub use crate::node::profiling::Status as NodeProfilingStatus;
use engine_protocol::language_server::ExecutionEnvironment;

use application::tooltip;
use enso_config::ARGS;
use enso_frp as frp;
use ensogl::application;
use ensogl::application::Application;
use ensogl::data::color;
use ensogl::display;
use ensogl::display::navigation::navigator::Navigator;
use ensogl::display::object::Id;
use ensogl::display::shape::StyleWatch;
use ensogl::display::shape::StyleWatchFrp;
use ensogl::display::Scene;
use ensogl::gui::cursor;
use ensogl::prelude::*;
use ensogl::system::web;
use ensogl::system::web::traits::*;
use ensogl::Animation;
use ensogl::DEPRECATED_Animation;
use ensogl::Easing;
use ensogl_component::text;
use ensogl_component::text::buffer::selection::Selection;
use ensogl_component::tooltip::Tooltip;
use ensogl_hardcoded_theme as theme;
use ide_view_execution_environment_selector as execution_environment_selector;
use ide_view_execution_environment_selector::ExecutionEnvironmentSelector;


// ===============
// === Prelude ===
// ===============

/// Commonly used utilities.
pub mod prelude {
    pub use ensogl::application::command::View;
    pub use ensogl::prelude::*;
}



// =================
// === Constants ===
// =================

const SNAP_DISTANCE_THRESHOLD: f32 = 10.0;
/// Time between key down and key up event to consider it a press and hold action as opposed to a
/// simple key press.
const VIZ_PREVIEW_MODE_TOGGLE_TIME_MS: f32 = 300.0;
/// Number of frames we expect to pass during the `VIZ_PREVIEW_MODE_TOGGLE_TIME_MS` interval.
/// Assumes 60fps. We use this value to check against dropped frames during the interval.
const VIZ_PREVIEW_MODE_TOGGLE_FRAMES: i32 =
    (VIZ_PREVIEW_MODE_TOGGLE_TIME_MS / 1000.0 * 60.0) as i32;
const MACOS_TRAFFIC_LIGHTS_CONTENT_WIDTH: f32 = 52.0;
const MACOS_TRAFFIC_LIGHTS_CONTENT_HEIGHT: f32 = 12.0;
/// Horizontal and vertical offset between traffic lights and window border
const MACOS_TRAFFIC_LIGHTS_SIDE_OFFSET: f32 = 13.0;
const MACOS_TRAFFIC_LIGHTS_VERTICAL_CENTER: f32 =
    -MACOS_TRAFFIC_LIGHTS_SIDE_OFFSET - MACOS_TRAFFIC_LIGHTS_CONTENT_HEIGHT / 2.0;
const MAX_ZOOM: f32 = 1.0;
/// Space between items in the top bar.
const TOP_BAR_ITEM_MARGIN: f32 = 10.0;

fn traffic_lights_gap_width() -> f32 {
    let platform_str = ARGS.groups.startup.options.platform.value.as_str();
    let platform = web::platform::Platform::try_from(platform_str);
    let is_macos = platform.map(|p| p.is_macos()).ok() == Some(true);
    if is_macos && !ARGS.groups.window.options.frame.value {
        MACOS_TRAFFIC_LIGHTS_CONTENT_WIDTH + MACOS_TRAFFIC_LIGHTS_SIDE_OFFSET
    } else {
        TOP_BAR_ITEM_MARGIN
    }
}



// =================
// === SharedVec ===
// =================

#[derive(CloneRef, Debug, Derivative)]
#[derivative(Default(bound = ""))]
#[derivative(Clone(bound = ""))]
#[allow(missing_docs)] // FIXME[everyone] Public-facing API should be documented.
pub struct SharedVec<T> {
    pub raw: Rc<RefCell<Vec<T>>>,
}

impl<T> SharedVec<T> {
    /// Constructor.
    pub fn new() -> Self {
        default()
    }

    /// Append an element to the back of a collection.
    pub fn push(&self, t: T) {
        self.raw.borrow_mut().push(t);
    }

    /// Remove the first instance of `item` from the vector if the item exists.
    pub fn remove_item(&self, t: &T)
    where T: PartialEq {
        self.raw.borrow_mut().remove_item(t);
    }

    /// Return `true` if the slice contains an element with the given value.
    pub fn contains(&self, t: &T) -> bool
    where T: PartialEq {
        self.raw.borrow().contains(t)
    }

    /// Return clone of the first element of the slice, or `None` if it is empty.
    pub fn first_cloned(&self) -> Option<T>
    where T: Clone {
        self.raw.borrow().first().cloned()
    }

    /// Return clone of the last element of the slice, or `None` if it is empty.
    pub fn last_cloned(&self) -> Option<T>
    where T: Clone {
        self.raw.borrow().last().cloned()
    }

    /// Replace the collection with the default value, and return the previous value.
    pub fn mem_take(&self) -> Vec<T> {
        mem::take(&mut self.raw.borrow_mut())
    }

    /// Return the number of items in the vector.
    pub fn len(&self) -> usize {
        self.raw.borrow().len()
    }

    /// Check if the container is empty.
    pub fn is_empty(&self) -> bool {
        self.raw.borrow().is_empty()
    }
}

impl<T: Clone> SharedVec<T> {
    /// Return a vector of all items stored in the collection in order.
    pub fn items(&self) -> Vec<T> {
        self.raw.borrow().clone()
    }
}



// =====================
// === SharedHashSet ===
// =====================

#[derive(Derivative, CloneRef)]
#[derivative(Debug(bound = "T:Eq+Hash+Debug, S:std::hash::BuildHasher"))]
#[allow(missing_docs)] // FIXME[everyone] Public-facing API should be documented.
pub struct SharedHashSet<T, S = std::collections::hash_map::RandomState> {
    pub raw: Rc<RefCell<HashSet<T, S>>>,
}

impl<T, S> Clone for SharedHashSet<T, S> {
    fn clone(&self) -> Self {
        let raw = self.raw.clone();
        Self { raw }
    }
}

impl<T, S> Default for SharedHashSet<T, S>
where
    T: Eq + Hash,
    S: Default + std::hash::BuildHasher,
{
    fn default() -> Self {
        let raw = default();
        Self { raw }
    }
}

impl<T, S> SharedHashSet<T, S>
where
    T: Eq + Hash,
    S: Default + std::hash::BuildHasher,
{
    #[allow(missing_docs)] // FIXME[everyone] All pub functions should have docs.
    pub fn new() -> Self {
        default()
    }

    #[allow(missing_docs)] // FIXME[everyone] All pub functions should have docs.
    pub fn mem_take(&self) -> HashSet<T, S> {
        mem::take(&mut *self.raw.borrow_mut())
    }
}

impl<T, S> SharedHashSet<T, S>
where
    T: Eq + Hash,
    S: std::hash::BuildHasher,
{
    #[allow(missing_docs)] // FIXME[everyone] All pub functions should have docs.
    pub fn insert(&self, t: T) -> bool {
        self.raw.borrow_mut().insert(t)
    }

    #[allow(missing_docs)] // FIXME[everyone] All pub functions should have docs.
    pub fn remove(&self, t: &T) -> bool {
        self.raw.borrow_mut().remove(t)
    }

    #[allow(missing_docs)] // FIXME[everyone] All pub functions should have docs.
    pub fn contains(&self, value: &T) -> bool {
        self.raw.borrow().contains(value)
    }
}

impl<T, S> SharedHashSet<T, S> {
    #[allow(missing_docs)] // FIXME[everyone] All pub functions should have docs.
    pub fn is_empty(&self) -> bool {
        self.raw.borrow().is_empty()
    }

    #[allow(missing_docs)] // FIXME[everyone] All pub functions should have docs.
    pub fn clear(&self) {
        self.raw.borrow_mut().clear()
    }

    #[allow(missing_docs)] // FIXME[everyone] All pub functions should have docs.
    pub fn for_each<F>(&self, f: F)
    where F: FnMut(&T) {
        self.raw.borrow_mut().iter().for_each(f)
    }

    #[allow(missing_docs)] // FIXME[everyone] All pub functions should have docs.
    pub fn replace_with(&self, t: HashSet<T, S>) {
        *self.raw.borrow_mut() = t;
    }

    #[allow(missing_docs)] // FIXME[everyone] All pub functions should have docs.
    pub fn keys(&self) -> Vec<T>
    where T: Clone {
        self.raw.borrow().iter().cloned().collect_vec()
    }
}



// =====================
// === SharedHashMap ===
// =====================

#[derive(Derivative, CloneRef)]
#[derivative(Debug(bound = "K:Eq+Hash+Debug, V:Debug, S:std::hash::BuildHasher"))]
#[allow(missing_docs)] // FIXME[everyone] Public-facing API should be documented.
pub struct SharedHashMap<K, V, S = std::collections::hash_map::RandomState> {
    pub raw: Rc<RefCell<HashMap<K, V, S>>>,
}

impl<K, V, S> Clone for SharedHashMap<K, V, S> {
    fn clone(&self) -> Self {
        let raw = self.raw.clone();
        Self { raw }
    }
}

impl<K, V, S> Default for SharedHashMap<K, V, S>
where
    K: Eq + Hash,
    S: Default + std::hash::BuildHasher,
{
    fn default() -> Self {
        let raw = default();
        Self { raw }
    }
}

impl<K, V, S> SharedHashMap<K, V, S>
where
    K: Eq + Hash,
    S: Default + std::hash::BuildHasher,
{
    #[allow(missing_docs)] // FIXME[everyone] All pub functions should have docs.
    pub fn new() -> Self {
        default()
    }

    #[allow(missing_docs)] // FIXME[everyone] All pub functions should have docs.
    pub fn mem_take(&self) -> HashMap<K, V, S> {
        mem::take(&mut *self.raw.borrow_mut())
    }
}

impl<K, V, S> SharedHashMap<K, V, S>
where
    K: Eq + Hash,
    S: std::hash::BuildHasher,
{
    #[allow(missing_docs)] // FIXME[everyone] All pub functions should have docs.
    pub fn insert(&self, k: K, v: V) -> Option<V> {
        self.raw.borrow_mut().insert(k, v)
    }

    #[allow(missing_docs)] // FIXME[everyone] All pub functions should have docs.
    pub fn get_copied(&self, k: &K) -> Option<V>
    where V: Copy {
        self.raw.borrow().get(k).copied()
    }

    #[allow(missing_docs)] // FIXME[everyone] All pub functions should have docs.
    pub fn get_cloned(&self, k: &K) -> Option<V>
    where V: Clone {
        self.raw.borrow().get(k).cloned()
    }

    #[allow(missing_docs)] // FIXME[everyone] All pub functions should have docs.
    pub fn get_cloned_ref(&self, k: &K) -> Option<V>
    where V: CloneRef {
        self.raw.borrow().get(k).map(|t| t.clone_ref())
    }

    #[allow(missing_docs)] // FIXME[everyone] All pub functions should have docs.
    pub fn remove(&self, k: &K) -> Option<V> {
        self.raw.borrow_mut().remove(k)
    }

    #[allow(missing_docs)] // FIXME[everyone] All pub functions should have docs.
    pub fn contains_key(&self, key: &K) -> bool {
        self.raw.borrow().contains_key(key)
    }
}

impl<K, V, S> SharedHashMap<K, V, S> {
    #[allow(missing_docs)] // FIXME[everyone] All pub functions should have docs.
    pub fn len(&self) -> usize {
        self.raw.borrow().len()
    }

    #[allow(missing_docs)] // FIXME[everyone] All pub functions should have docs.
    pub fn is_empty(&self) -> bool {
        self.raw.borrow().is_empty()
    }

    #[allow(missing_docs)] // FIXME[everyone] All pub functions should have docs.
    pub fn clear(&self) {
        self.raw.borrow_mut().clear()
    }

    #[allow(missing_docs)] // FIXME[everyone] All pub functions should have docs.
    pub fn for_each<F>(&self, f: F)
    where F: FnMut((&K, &V)) {
        self.raw.borrow_mut().iter().for_each(f)
    }

    #[allow(missing_docs)] // FIXME[everyone] All pub functions should have docs.
    pub fn keys(&self) -> Vec<K>
    where K: Clone {
        self.raw.borrow().keys().cloned().collect_vec()
    }

    /// Get the vector of map's keys and values.
    pub fn entries(&self) -> Vec<(K, V)>
    where
        K: Clone,
        V: CloneRef, {
        self.raw.borrow().iter().map(|(k, v)| (k.clone(), v.clone_ref())).collect_vec()
    }

    /// Get the vector of map's values.
    pub fn values(&self) -> Vec<V>
    where V: Clone {
        self.raw.borrow().values().cloned().collect_vec()
    }
}



// =================
// === FrpInputs ===
// =================

/// The information about data source hinted by node creation process. For example, when creating
/// node by dropping edge, the source port should be a source for newly created node.
///
/// This is information meant to be sent to searcher, which can, for example, auto- connect the
/// source to "this" port of new node.
#[derive(Clone, CloneRef, Copy, Debug, Default, Eq, PartialEq)]
pub struct NodeSource {
    #[allow(missing_docs)]
    pub node: NodeId,
}

ensogl::define_endpoints_2! {
    Input {
        // === General ===
        /// Cancel the operation being currently performed. Often mapped to the escape key.
        cancel(),


        // === Layout ===
        space_for_window_buttons (Vector2<f32>),


        // === Read-only mode ===

        set_read_only(bool),


        // === Node Selection ===

        /// Node press event
        node_press(),
        /// Node press event
        node_release(),
        /// Enable nodes multi selection mode. It works like inverse mode for single node selection
        /// and like merge mode for multi node selection mode.
        enable_node_multi_select(),
        /// Disable nodes multi selection mode. It works like inverse mode for single node selection
        /// and like merge mode for multi node selection mode.
        disable_node_multi_select(),
        /// Toggle nodes multi selection mode. It works like inverse mode for single node selection
        /// and like merge mode for multi node selection mode.
        toggle_node_multi_select(),

        /// Enable nodes merge selection mode.
        enable_node_merge_select(),
        /// Disable nodes merge selection mode.
        disable_node_merge_select(),
        /// Toggles nodes merge selection mode.
        toggle_node_merge_select(),

        /// Enable nodes subtract selection mode.
        enable_node_subtract_select(),
        /// Disable nodes subtract selection mode.
        disable_node_subtract_select(),
        /// Toggle nodes subtract selection mode.
        toggle_node_subtract_select(),

        /// Enable nodes inverse selection mode.
        enable_node_inverse_select(),
        /// Disable nodes inverse selection mode.
        disable_node_inverse_select(),
        /// Toggle nodes inverse selection mode.
        toggle_node_inverse_select(),

        /// Set the node as selected. Ignores selection mode.
        // WARNING: not implemented
        select_node                  (NodeId),
        /// Set the node as deselected. Ignores selection mode.
        // WARNING: not implemented
        deselect_node                (NodeId),
        /// Set all nodes as selected. Ignores selection mode.
        select_all_nodes             (),


        // === Navigation ===

        /// Enter the last selected node.
        enter_selected_node(),
        /// Enter the node currently under the cursor.
        enter_hovered_node(),
        /// Steps out of the current node, popping the topmost stack frame from the crumb list.
        exit_node(),


        // === Node Editing ===

        /// Add a new node and place it in the origin of the workspace.
        add_node(),
        /// Start Node creation process.
        ///
        /// This event is the best to be emit in situations, when the user want to create node (in
        /// opposition to e.g. loading graph from file). It will create node and put it into edit
        /// mode. The node position may vary, depending on what is the best for the UX - for details
        /// see [`GraphEditorModel::create_node`] implementation.
        start_node_creation(),
        /// Start creation of a new Node connected to the port that is currently under the cursor.
        /// If the cursor is currently not over any node's port, this event will have no effect.
        ///
        /// The same as in the case of [`start_node_creation`], this event is intended to be
        /// emitted in situations when the user wants to interactively create a node via the UI (as
        /// opposed to e.g. when loading a graph from a file).
        start_node_creation_from_port(),




        /// Remove all selected nodes from the graph.
        remove_selected_nodes(),
        /// Remove all nodes from the graph.
        remove_all_nodes(),
        /// Enable mode in which the pressed node will be edited.
        edit_mode_on(),
        /// Disable mode in which the pressed node will be edited.
        edit_mode_off(),
        /// Stop node editing, whatever node is currently edited.
        stop_editing(),
        /// Collapse the selected nodes into a new node.
        collapse_selected_nodes(),
        /// Indicate whether this node had an error or not.
        set_node_error_status(NodeId,Option<node::error::Error>),
        /// Indicate whether this node has finished execution.
        set_node_profiling_status(NodeId,node::profiling::Status),


        // === Visualization ===

        /// Simulates a visualization open press event. In case the event will be shortly followed
        /// by `release_visualization_visibility`, the visualization will be shown permanently. In
        /// other case, it will be disabled as soon as the `release_visualization_visibility` is
        /// emitted.
        press_visualization_visibility(),
        /// Simulates a visualization open double press event. This event toggles the visualization
        /// fullscreen mode.
        double_press_visualization_visibility(),
        /// Simulates a visualization open release event. See `press_visualization_visibility` to
        /// learn more.
        release_visualization_visibility(),
        /// Cycle the visualization for the selected nodes.
        cycle_visualization_for_selected_node(),
        /// The visualization currently displayed as fullscreen is
        close_fullscreen_visualization(),


        // === Scene Navigation ===

        /// Stop the scene camera from moving around, locking the scene in place.
        /// Can be used, e.g., if there is a fullscreen visualisation active, or navigation should
        ///only work for a selected visualisation.
        set_navigator_disabled(bool),


        // === Modes ===

        toggle_profiling_mode(),


        // === Execution Environment ===

        // TODO(#5930): Temporary shortcut for testing different execution environments
        toggle_execution_environment(),
        /// Set the execution environmenta available to the graph.
        set_available_execution_environments          (Rc<Vec<execution_environment_selector::ExecutionEnvironment>>),
        set_execution_environment                     (ExecutionEnvironment),


        // === Debug ===

        /// Enable or disable debug-only features.
        set_debug_mode(bool),

        /// Push a hardcoded breadcrumb without notifying the controller.
        debug_push_breadcrumb(),
        /// Pop a breadcrumb without notifying the controller.
        debug_pop_breadcrumb(),
        /// Set a test visualization data for the selected nodes. Useful for testing visualizations
        /// during their development.
        debug_set_test_visualization_data_for_selected_node(),


        // === VCS Status ===

        set_node_vcs_status     ((NodeId, Option<node::vcs::Status>)),


        set_detached_edge_targets    (EdgeEndpoint),
        set_detached_edge_sources    (EdgeEndpoint),
        set_edge_source              ((EdgeId, EdgeEndpoint)),
        set_edge_target              ((EdgeId, EdgeEndpoint)),
        unset_edge_source            (EdgeId),
        unset_edge_target            (EdgeId),
        connect_nodes                ((EdgeEndpoint,EdgeEndpoint)),
        deselect_all_nodes           (),
        press_node_input             (EdgeEndpoint),
        press_node_output            (EdgeEndpoint),
        remove_all_node_edges        (NodeId),
        remove_all_node_input_edges  (NodeId),
        remove_all_node_output_edges (NodeId),
        remove_edge                  (EdgeId),
        remove_node                  (NodeId),
        edit_node                    (NodeId),
        collapse_nodes               ((Vec<NodeId>,NodeId)),
        set_node_expression          ((NodeId,node::Expression)),
        edit_node_expression         ((NodeId, text::Range<text::Byte>, ImString)),
        set_node_skip                ((NodeId,bool)),
        set_node_freeze              ((NodeId,bool)),
        /// Set whether the output context is explicitly enabled for a node: `Some(true/false)` for
        /// enabled/disabled; `None` for no context switch expression.
        set_node_context_switch      ((NodeId, Option<bool>)),
        set_node_comment             ((NodeId,node::Comment)),
        set_node_position            ((NodeId,Vector2)),
        set_expression_usage_type    ((NodeId,ast::Id,Option<Type>)),
        update_node_widgets          ((NodeId,CallWidgetsConfig)),
        cycle_visualization          (NodeId),
        set_visualization            ((NodeId, Option<visualization::Path>)),
        register_visualization       (Option<visualization::Definition>),
        set_visualization_data       ((NodeId, visualization::Data)),
        set_error_visualization_data ((NodeId, visualization::Data)),
        enable_visualization         (NodeId),
        disable_visualization        (NodeId),

        /// Remove from visualization registry all non-default visualizations.
        reset_visualization_registry (),
        /// Reload visualization registry
        reload_visualization_registry(),
        /// Show visualisation previews on nodes without delay.
        enable_quick_visualization_preview(),
        /// Show visualisation previews on nodes with delay.
        disable_quick_visualization_preview(),

        /// Drop an edge that is being dragged.
        drop_dragged_edge            (),
    }

    Output {
        // === Debug Mode ===

        debug_mode                             (bool),


        // === Read-only mode ===

        read_only                              (bool),

        // === Edge ===

        has_detached_edge                      (bool),
        on_edge_add                            (EdgeId),
        on_edge_drop                           (EdgeId),
        on_edge_drop_overlapping               (EdgeId),
        on_edge_drop_to_create_node            (EdgeId),
        on_edge_source_set                     ((EdgeId,EdgeEndpoint)),
        on_edge_source_set_with_target_not_set ((EdgeId,EdgeEndpoint)),
        on_edge_target_set_with_source_not_set ((EdgeId,EdgeEndpoint)),
        on_edge_target_set                     ((EdgeId,EdgeEndpoint)),
        on_edge_source_unset                   ((EdgeId,EdgeEndpoint)),
        on_edge_target_unset                   ((EdgeId,EdgeEndpoint)),

        /// Fires always when there is a new edge with source set but target not set. This could
        /// happen after the target was disconnected or the edge was created and its source was
        /// connected.
        on_edge_only_target_not_set (EdgeId),

        /// Fires always when there is a new edge with target set but source not set. This could
        /// happen after the source was disconnected or the edge was created and its target was
        /// connected.
        on_edge_only_source_not_set (EdgeId),

        on_edge_endpoint_unset      ((EdgeId,EdgeEndpoint)),
        on_edge_endpoint_set        ((EdgeId,EdgeEndpoint)),
        on_edge_endpoints_set       (EdgeId),
        on_some_edges_targets_unset (),
        on_some_edges_sources_unset (),
        on_all_edges_targets_set    (),
        on_all_edges_sources_set    (),
        on_all_edges_endpoints_set  (),
        some_edge_targets_unset     (bool),
        some_edge_sources_unset     (bool),
        some_edge_endpoints_unset   (bool),

        hover_node_input            (Option<EdgeEndpoint>),
        hover_node_output           (Option<EdgeEndpoint>),


        // === Other ===
        // FIXME: To be refactored

        node_added                 (NodeId, Option<NodeSource>, bool),
        node_removed               (NodeId),
        nodes_collapsed            ((Vec<NodeId>, NodeId)),
        node_hovered               (Option<Switch<NodeId>>),
        node_selected              (NodeId),
        node_deselected            (NodeId),
        node_position_set          ((NodeId,Vector2)),
        node_position_set_batched  ((NodeId,Vector2)),
        node_expression_set        ((NodeId,ImString)),
        node_expression_span_set   ((NodeId, span_tree::Crumbs, ImString)),
        node_expression_edited     ((NodeId,ImString,Vec<Selection<text::Byte>>)),
        node_comment_set           ((NodeId,String)),
        node_entered               (NodeId),
        node_exited                (),
        node_editing_started       (NodeId),
        node_editing_finished      (NodeId),
        node_action_context_switch ((NodeId, bool)),
        node_action_freeze         ((NodeId, bool)),
        node_action_skip           ((NodeId, bool)),
        node_edit_mode             (bool),
        nodes_labels_visible       (bool),
        node_incoming_edge_updates (NodeId),
        node_outgoing_edge_updates (NodeId),


        /// `None` value as a visualization path denotes a disabled visualization.
        enabled_visualization_path              (NodeId,Option<visualization::Path>),
        visualization_shown                     (NodeId,visualization::Metadata),
        visualization_hidden                    (NodeId),
        visualization_fullscreen                (Option<NodeId>),
        is_fs_visualization_displayed           (bool),
        visualization_preprocessor_changed      ((NodeId,PreprocessorConfiguration)),
        visualization_registry_reload_requested (),

        widgets_requested                       (NodeId, ast::Id, ast::Id),
        request_import                          (ImString),

        on_visualization_select     (Switch<NodeId>),
        some_visualisation_selected (bool),

        node_being_edited (Option<NodeId>),
        node_editing (bool),

        view_mode (view::Mode),

        navigator_active (bool),
        file_dropped     (ensogl_drop_manager::File,Vector2<f32>),

        default_x_gap_between_nodes (f32),
        default_y_gap_between_nodes (f32),
        min_x_spacing_for_new_nodes (f32),

        /// The selected environment mode.
        execution_environment (execution_environment_selector::ExecutionEnvironment),
        /// A press of the execution environment selector play button.
        execution_environment_play_button_pressed (),
    }
}

impl FrpNetworkProvider for GraphEditor {
    fn network(&self) -> &frp::Network {
        &self.frp.network
    }
}



// ============
// === Node ===
// ============

#[derive(Clone, CloneRef, Debug, Deref)]
#[allow(missing_docs)] // FIXME[everyone] Public-facing API should be documented.
pub struct Node {
    #[deref]
    pub view:      component::Node,
    pub in_edges:  SharedHashSet<EdgeId>,
    pub out_edges: SharedHashSet<EdgeId>,
}

#[derive(Clone, CloneRef, Copy, Debug, Default, Eq, From, Hash, Into, PartialEq, Ord, PartialOrd)]
#[allow(missing_docs)] // FIXME[everyone] Public-facing API should be documented.
pub struct NodeId(pub Id);

impl Node {
    #[allow(missing_docs)] // FIXME[everyone] All pub functions should have docs.
    pub fn new(view: component::Node) -> Self {
        let in_edges = default();
        let out_edges = default();
        Self { view, in_edges, out_edges }
    }

    #[allow(missing_docs)] // FIXME[everyone] All pub functions should have docs.
    pub fn id(&self) -> NodeId {
        self.view.id().into()
    }

    /// Return all edges connected to this node. Ingoing and outgoing both.
    pub fn all_edges(self) -> Vec<EdgeId> {
        self.in_edges.keys().extended(self.out_edges.keys())
    }
}

impl display::Object for Node {
    fn display_object(&self) -> &display::object::Instance {
        self.view.display_object()
    }
}

impl Display for NodeId {
    fn fmt(&self, f: &mut fmt::Formatter<'_>) -> fmt::Result {
        Display::fmt(&self.0, f)
    }
}



// ============
// === Edge ===
// ============

#[derive(Clone, CloneRef, Debug, Deref)]
#[allow(missing_docs)] // FIXME[everyone] Public-facing API should be documented.
pub struct Edge {
    #[deref]
    pub view: component::Edge,
    source:   Rc<RefCell<Option<EdgeEndpoint>>>,
    target:   Rc<RefCell<Option<EdgeEndpoint>>>,
}

#[derive(Clone, CloneRef, Copy, Debug, Default, Eq, From, Hash, Into, PartialEq)]
#[allow(missing_docs)] // FIXME[everyone] Public-facing API should be documented.
pub struct EdgeId(pub Id);

impl Edge {
    #[allow(missing_docs)] // FIXME[everyone] All pub functions should have docs.
    pub fn new(view: component::Edge) -> Self {
        let source = default();
        let target = default();
        Self { view, source, target }
    }

    #[allow(missing_docs)] // FIXME[everyone] All pub functions should have docs.
    pub fn id(&self) -> EdgeId {
        self.view.id().into()
    }

    #[allow(missing_docs)] // FIXME[everyone] All pub functions should have docs.
    pub fn target(&self) -> Option<EdgeEndpoint> {
        self.target.borrow().as_ref().map(|t| t.clone_ref())
    }

    #[allow(missing_docs)] // FIXME[everyone] All pub functions should have docs.
    pub fn source(&self) -> Option<EdgeEndpoint> {
        self.source.borrow().as_ref().map(|t| t.clone_ref())
    }

    #[allow(missing_docs)] // FIXME[everyone] All pub functions should have docs.
    pub fn has_source(&self) -> bool {
        self.source.borrow().is_some()
    }

    #[allow(missing_docs)] // FIXME[everyone] All pub functions should have docs.
    pub fn has_target(&self) -> bool {
        self.target.borrow().is_some()
    }

    #[allow(missing_docs)] // FIXME[everyone] All pub functions should have docs.
    pub fn set_source(&self, source: EdgeEndpoint) {
        *self.source.borrow_mut() = Some(source)
    }

    #[allow(missing_docs)] // FIXME[everyone] All pub functions should have docs.
    pub fn set_target(&self, target: EdgeEndpoint) {
        *self.target.borrow_mut() = Some(target)
    }

    #[allow(missing_docs)] // FIXME[everyone] All pub functions should have docs.
    pub fn take_source(&self) -> Option<EdgeEndpoint> {
        mem::take(&mut *self.source.borrow_mut())
    }

    #[allow(missing_docs)] // FIXME[everyone] All pub functions should have docs.
    pub fn take_target(&self) -> Option<EdgeEndpoint> {
        mem::take(&mut *self.target.borrow_mut())
    }
}

impl display::Object for Edge {
    fn display_object(&self) -> &display::object::Instance {
        self.view.display_object()
    }
}

impl Display for EdgeId {
    fn fmt(&self, f: &mut fmt::Formatter<'_>) -> fmt::Result {
        Display::fmt(&self.0, f)
    }
}



// ============
// === Type ===
// ============

/// Typename information that may be associated with the given Port.
///
/// `None` means that type for the port is unknown.
#[derive(Clone, Debug, Default, Eq, Hash, PartialEq)]
pub struct Type(pub ImString);

impl Deref for Type {
    type Target = ImString;
    fn deref(&self) -> &Self::Target {
        &self.0
    }
}

impl Type {
    /// Check whether this is any type, the most generic type in Enso. The empty string is
    /// considered to be an empty type as well.
    pub fn is_any(&self) -> bool {
        self.as_str() == "Any" || self.is_empty()
    }

    /// If the type consists of a single identifier then we remove all module qualifiers:
    /// ```
    /// use ide_view_graph_editor::*;
    ///
    /// let input = Type::from("Foo.Bar.Baz.Vector".to_string());
    /// let expectation = Type::from("Vector".to_string());
    /// assert_eq!(input.abbreviate(), expectation);
    /// ```
    ///
    /// If the type contains multiple identifiers then we just abbreviate the first one:
    /// ```
    /// use ide_view_graph_editor::*;
    ///
    /// let input = Type::from("Foo.Bar.Baz.Vector Math.Number".to_string());
    /// let expectation = Type::from("Vector Math.Number".to_string());
    /// assert_eq!(input.abbreviate(), expectation);
    /// ```
    pub fn abbreviate(&self) -> Type {
        if let Some(up_to_whitespace) = self.split_whitespace().next() {
            if let Some(last_dot_index) = up_to_whitespace.rfind('.') {
                Type::from(self[last_dot_index + 1..].to_string())
            } else {
                // `self` contains no dot. We do not need to abbreaviate it.
                self.clone()
            }
        } else {
            // `self` was empty.
            Type::from("".to_string())
        }
    }
}

impl From<String> for Type {
    fn from(s: String) -> Self {
        Type(s.into())
    }
}

impl From<&String> for Type {
    fn from(s: &String) -> Self {
        Type(s.into())
    }
}

impl From<&str> for Type {
    fn from(s: &str) -> Self {
        Type(s.into())
    }
}

impl Display for Type {
    fn fmt(&self, f: &mut fmt::Formatter<'_>) -> fmt::Result {
        write!(f, "{}", self.0)
    }
}



// =============================
// === OptionalMethodPointer ===
// =============================

/// Information about target definition for node entering.
// TODO [mwu]
//  As currently there is no good place to wrap Rc into a newtype that can be easily depended on
//  both by `ide-view` and `ide` crates, we put this as-is. Refactoring should be considered in the
//  future, once code organization and emerging patterns are more clear.
#[derive(Clone, Debug, Deref, PartialEq, Eq)]
pub struct MethodPointer(pub Rc<engine_protocol::language_server::MethodPointer>);

impl From<engine_protocol::language_server::MethodPointer> for MethodPointer {
    fn from(method_pointer: engine_protocol::language_server::MethodPointer) -> Self {
        Self(Rc::new(method_pointer))
    }
}



// =================
// === LocalCall ===
// =================

/// A specific function call occurring within another function's definition body.
/// It's closely related to the `LocalCall` type defined in `Language Server` types, but uses the
/// new type `MethodPointer` defined in `GraphEditor`.
#[derive(Clone, Debug, Eq, PartialEq)]
pub struct LocalCall {
    /// An expression being a call to a method.
    pub call:       engine_protocol::language_server::ExpressionId,
    /// A pointer to the called method.
    pub definition: MethodPointer,
}



// ====================
// === EdgeEndpoint ===
// ====================

#[derive(Clone, CloneRef, Debug, Default, Eq, PartialEq)]
#[allow(missing_docs)] // FIXME[everyone] Public-facing API should be documented.
pub struct EdgeEndpoint {
    pub node_id: NodeId,
    pub port:    span_tree::Crumbs,
}

impl EdgeEndpoint {
    #[allow(missing_docs)] // FIXME[everyone] All pub functions should have docs.
    pub fn new(node_id: impl Into<NodeId>, port: span_tree::Crumbs) -> Self {
        let node_id = node_id.into();
        Self { node_id, port }
    }

    #[allow(missing_docs)] // FIXME[everyone] All pub functions should have docs.
    pub fn is_connected_to(&self, node_id: NodeId) -> bool {
        self.node_id == node_id
    }
}



// ============
// === Grid ===
// ============

/// Defines a snapping grid for nodes. The grid implementation is currently very simple. For each
/// node, the grid records its position and allows querying for positions close to the recorded
/// ones.
#[derive(Debug, Clone, Default)]
pub struct Grid {
    sorted_xs: Vec<f32>,
    sorted_ys: Vec<f32>,
}

impl Grid {
    /// Query the grid for a close position to the provided using the provided threshold distance.
    pub fn close_to(&self, position: Vector2<f32>, threshold: f32) -> Vector2<Option<f32>> {
        let x = Self::axis_close_to(&self.sorted_xs, position.x, threshold);
        let y = Self::axis_close_to(&self.sorted_ys, position.y, threshold);
        Vector2(x, y)
    }

    fn axis_close_to(axis: &[f32], pos: f32, threshold: f32) -> Option<f32> {
        match axis.binary_search_by(|t| t.partial_cmp(&pos).unwrap()) {
            Ok(ix) => Some(axis[ix]),
            Err(ix) => {
                let max = axis.len();
                let left_pos = if ix == 0 { None } else { Some(axis[ix - 1]) };
                let right_pos = if ix == max { None } else { Some(axis[ix]) };
                let left_dist = left_pos.map(|t| (pos - t).abs());
                let right_dist = right_pos.map(|t| (pos - t).abs());
                let left_check = left_dist.map(|t| t < threshold).unwrap_or_default();
                let right_check = right_dist.map(|t| t < threshold).unwrap_or_default();
                match (left_check, right_check) {
                    (false, false) => None,
                    (true, false) => left_pos,
                    (false, true) => right_pos,
                    (true, true) => {
                        let left_dist = left_dist.unwrap_or_default();
                        let right_dist = right_dist.unwrap_or_default();
                        if left_dist < right_dist {
                            left_pos
                        } else {
                            right_pos
                        }
                    }
                }
            }
        }
    }
}



// =========================
// === CallWidgetsConfig ===
// =========================

/// Configuration for widgets of arguments at function call Enso expression.
#[derive(Debug, Default, Clone)]
pub struct CallWidgetsConfig {
    /// The function call expression ID.
    pub call_id:     ast::Id,
    /// Definition of a widget for each function argument.
    pub definitions: Rc<Vec<ArgumentWidgetConfig>>,
}

/// A structure describing a widget update for specific argument of a function call.
#[derive(Debug)]
pub struct ArgumentWidgetConfig {
    /// The function argument name that this widget is for.
    pub argument_name: String,
    /// Widget configuration queried from the language server. When this is `None`, the widget
    /// configuration should be inferred automatically.
    pub config:        Option<node::input::widget::Configuration>,
}



// =============
// === Nodes ===
// =============

#[derive(Debug, Clone, CloneRef, Default)]
#[allow(missing_docs)] // FIXME[everyone] Public-facing API should be documented.
pub struct Nodes {
    pub all:      SharedHashMap<NodeId, Node>,
    pub selected: SharedVec<NodeId>,
    pub grid:     Rc<RefCell<Grid>>,
}

impl Deref for Nodes {
    type Target = SharedHashMap<NodeId, Node>;
    fn deref(&self) -> &Self::Target {
        &self.all
    }
}

impl Nodes {
    /// Constructor.
    pub fn new() -> Self {
        default()
    }

    #[allow(missing_docs)] // FIXME[everyone] All pub functions should have docs.
    pub fn insert(&self, node_id: NodeId, node: Node) {
        self.all.insert(node_id, node);
        self.recompute_grid(default());
    }

    /// Calculate a Magnet Alignment grid used for nodes alignment.
    ///
    /// A grid consists of:
    ///  - Horizontal lines through each node's Y coordinate.
    ///  - Vertical lines through each node's X coordinate.
    ///
    ///  `blacklist` nodes are excluded from the calculation.
    fn recompute_grid(&self, blacklist: HashSet<NodeId>) {
        let mut sorted_xs = Vec::new();
        let mut sorted_ys = Vec::new();
        for (id, node) in &*self.all.raw.borrow() {
            if !blacklist.contains(id) {
                let position = node.position();
                sorted_xs.push(position.x);
                sorted_ys.push(position.y);
            }
        }
        sorted_xs.sort_unstable_by(|a, b| a.partial_cmp(b).unwrap());
        sorted_ys.sort_unstable_by(|a, b| a.partial_cmp(b).unwrap());
        *self.grid.borrow_mut() = Grid { sorted_xs, sorted_ys };
    }

    /// Same as [`check_grid_magnet_with_threshold`], but with default threshold.
    pub fn check_grid_magnet(&self, position: Vector2<f32>) -> Vector2<Option<f32>> {
        self.check_grid_magnet_with_threshold(position, SNAP_DISTANCE_THRESHOLD)
    }

    /// Return the nearest point in a Magnet Alignment grid. Returns `None` if the nearest point's
    /// coordinate is further than a `threshold`.
    ///
    /// See [`recompute_grid`] docs for grid description.
    pub fn check_grid_magnet_with_threshold(
        &self,
        position: Vector2<f32>,
        threshold: f32,
    ) -> Vector2<Option<f32>> {
        self.grid.borrow().close_to(position, threshold)
    }

    #[allow(missing_docs)] // FIXME[everyone] All pub functions should have docs.
    pub fn set_quick_preview(&self, quick: bool) {
        self.all.raw.borrow().values().for_each(|node| node.view.quick_preview_vis.emit(quick))
    }

    #[allow(missing_docs)] // FIXME[everyone] All pub functions should have docs.
    pub fn show_quick_actions(&self, quick: bool) {
        self.all
            .raw
            .borrow()
            .values()
            .for_each(|node| node.view.show_quick_action_bar_on_hover.emit(quick))
    }
}


// === Node Selection ===

impl Nodes {
    /// Mark node as selected and send FRP event to node about its selection status.
    pub fn select(&self, node_id: impl Into<NodeId>) {
        let node_id = node_id.into();
        if let Some(node) = self.get_cloned_ref(&node_id) {
            // Remove previous instances and add new selection at end of the list, indicating that
            // this node was selected last, superseding the previous selection.
            while self.selected.contains(&node_id) {
                self.selected.remove_item(&node_id)
            }
            self.selected.push(node_id);
            node.select.emit(());
        }
    }

    /// Mark node as deselected and send FRP event to node about its selection status.
    pub fn deselect(&self, node_id: impl Into<NodeId>) {
        let node_id = node_id.into();
        if let Some(node) = self.get_cloned_ref(&node_id) {
            self.selected.remove_item(&node_id);
            node.deselect.emit(());
        }
    }

    /// Mark all node as selected and send FRP events to nodes.
    pub fn select_all(&self) {
        for id in self.all.keys() {
            self.select(id);
        }
    }

    /// Return all nodes marked as selected.
    pub fn all_selected(&self) -> Vec<NodeId> {
        self.selected.items()
    }

    /// Return the node that was marked as selected last.
    pub fn last_selected(&self) -> Option<NodeId> {
        self.selected.last_cloned()
    }

    /// Return whether the given node is marked as selected.
    pub fn is_selected(&self, node: NodeId) -> bool {
        self.selected.contains(&node)
    }

    /// Call `deselect` for all nodes marked as selected.
    pub fn deselect_all(&self) {
        let selected = self.selected.raw.as_ref().clone();
        selected.into_inner().into_iter().for_each(|node_id| self.deselect(node_id))
    }
}



// =============
// === Edges ===
// =============

#[derive(Debug, Clone, CloneRef, Default)]
#[allow(missing_docs)] // FIXME[everyone] Public-facing API should be documented.
pub struct Edges {
    pub all:             SharedHashMap<EdgeId, Edge>,
    pub detached_source: SharedHashSet<EdgeId>,
    pub detached_target: SharedHashSet<EdgeId>,
}

impl Deref for Edges {
    type Target = SharedHashMap<EdgeId, Edge>;
    fn deref(&self) -> &Self::Target {
        &self.all
    }
}

impl Edges {
    /// Constructor.
    pub fn new() -> Self {
        default()
    }

    #[allow(missing_docs)] // FIXME[everyone] All pub functions should have docs.
    pub fn insert(&self, edge: Edge) {
        self.all.insert(edge.id(), edge);
    }

    #[allow(missing_docs)] // FIXME[everyone] All pub functions should have docs.
    pub fn detached_edges_iter(&self) -> impl Iterator<Item = EdgeId> {
        let detached_target = self.detached_target.raw.borrow();
        let detached_source = self.detached_source.raw.borrow();
        let mut detached = detached_target.iter().copied().collect_vec();
        let detached_source_iter = detached_source.iter().copied();
        detached.extend(detached_source_iter);
        detached.into_iter()
    }
}



#[derive(Debug, Clone, CloneRef, Default)]
struct Visualisations {
    /// This keeps track of the currently selected visualisation. There should only ever be one
    /// visualisations selected, however due to the way that the selection is determined, it can
    /// happen that while the FRP is resolved, temporarily, we have multiple visualisation in this
    /// set. This happens because the selection status is determined bottom up from each
    /// visualisation and the reported via FRP to the graph editor. That means if the status
    /// we might see the new selection status for a visualisation getting set before we see the
    /// previously selected visualisation report its deselection. If we ever have more than one
    /// visualisation in this set after the status updates have been resolved, that is a bug.
    selected: SharedHashSet<NodeId>,
}



#[derive(Debug, CloneRef, Derivative)]
#[derivative(Clone(bound = ""))]
#[allow(missing_docs)] // FIXME[everyone] Public-facing API should be documented.
pub struct TouchNetwork<T: frp::Data> {
    pub down:     frp::Source<T>,
    pub up:       frp::Stream<T>,
    pub is_down:  frp::Stream<bool>,
    pub selected: frp::Stream<T>,
}

impl<T: frp::Data> TouchNetwork<T> {
    #[allow(missing_docs)] // FIXME[everyone] All pub functions should have docs.
    pub fn new(network: &frp::Network, mouse: &frp::io::Mouse_DEPRECATED) -> Self {
        frp::extend! { network
            down          <- source::<T> ();
            is_down       <- bool(&mouse.up_primary,&down);
            was_down      <- is_down.previous();
            mouse_up      <- mouse.up_primary.gate(&was_down);
            pos_on_down   <- mouse.position.sample(&down);
            pos_on_up     <- mouse.position.sample(&mouse_up);
            should_select <- pos_on_up.map3(&pos_on_down,&mouse.distance,Self::check);
            up            <- down.sample(&mouse_up);
            selected      <- up.gate(&should_select);
        }
        Self { down, up, is_down, selected }
    }

    #[allow(clippy::trivially_copy_pass_by_ref)]
    fn check(end: &Vector2, start: &Vector2, diff: &f32) -> bool {
        (end - start).norm() <= diff * 2.0
    }
}

#[derive(Debug, Clone, CloneRef)]
#[allow(missing_docs)] // FIXME[everyone] Public-facing API should be documented.
pub struct TouchState {
    pub nodes:      TouchNetwork<NodeId>,
    pub background: TouchNetwork<()>,
}

impl TouchState {
    #[allow(missing_docs)] // FIXME[everyone] All pub functions should have docs.
    pub fn new(network: &frp::Network, mouse: &frp::io::Mouse_DEPRECATED) -> Self {
        let nodes = TouchNetwork::<NodeId>::new(network, mouse);
        let background = TouchNetwork::<()>::new(network, mouse);
        Self { nodes, background }
    }
}



#[allow(missing_docs)] // FIXME[everyone] All pub functions should have docs.
pub fn is_sub_crumb_of(src: &[span_tree::Crumb], tgt: &[span_tree::Crumb]) -> bool {
    if src.len() < tgt.len() {
        return false;
    }
    for (s, t) in src.iter().zip(tgt.iter()) {
        if s != t {
            return false;
        }
    }
    true
}

#[allow(missing_docs)] // FIXME[everyone] All pub functions should have docs.
pub fn crumbs_overlap(src: &[span_tree::Crumb], tgt: &[span_tree::Crumb]) -> bool {
    is_sub_crumb_of(src, tgt) || is_sub_crumb_of(tgt, src)
}



// ===================================
// === GraphEditorModelWithNetwork ===
// ===================================

#[derive(Clone, CloneRef, Debug)]
#[allow(missing_docs)] // FIXME[everyone] Public-facing API should be documented.
pub struct GraphEditorModelWithNetwork {
    pub model:   GraphEditorModel,
    pub network: frp::WeakNetwork,
}

impl Deref for GraphEditorModelWithNetwork {
    type Target = GraphEditorModel;
    fn deref(&self) -> &Self::Target {
        &self.model
    }
}


impl GraphEditorModelWithNetwork {
    /// Constructor.
    pub fn new(app: &Application, cursor: cursor::Cursor, frp: &Frp) -> Self {
        let network = frp.network().clone_ref().downgrade();
        let model = GraphEditorModel::new(app, cursor, frp);
        Self { model, network }
    }

    fn is_node_connected_at_input(&self, node_id: NodeId, crumbs: &span_tree::Crumbs) -> bool {
        if let Some(node) = self.nodes.get_cloned(&node_id) {
            for in_edge_id in node.in_edges.raw.borrow().iter() {
                if let Some(edge) = self.edges.get_cloned(in_edge_id) {
                    if let Some(target) = edge.target() {
                        if target.node_id == node_id && target.port == crumbs {
                            return true;
                        }
                    }
                }
            }
        }
        false
    }

    /// Return a position of the node with provided id.
    pub fn get_node_position(&self, node_id: NodeId) -> Option<Vector3<f32>> {
        self.nodes.get_cloned_ref(&node_id).map(|node| node.position())
    }

    fn create_edge(
        &self,
        edge_click: &frp::Source<EdgeId>,
        edge_over: &frp::Source<EdgeId>,
        edge_out: &frp::Source<EdgeId>,
    ) -> EdgeId {
        let edge = Edge::new(component::Edge::new(&self.app));
        let edge_id = edge.id();
        self.add_child(&edge);
        self.edges.insert(edge.clone_ref());
        if let Some(network) = &self.network.upgrade_or_warn() {
            frp::extend! { network
                eval_ edge.view.frp.shape_events.mouse_down_primary (edge_click.emit(edge_id));
                eval_ edge.view.frp.shape_events.mouse_over (edge_over.emit(edge_id));
                eval_ edge.view.frp.shape_events.mouse_out (edge_out.emit(edge_id));
            }
        }
        edge_id
    }

    fn new_edge_from_output(
        &self,
        edge_click: &frp::Source<EdgeId>,
        edge_over: &frp::Source<EdgeId>,
        edge_out: &frp::Source<EdgeId>,
    ) -> EdgeId {
        let edge_id = self.create_edge(edge_click, edge_over, edge_out);
        let first_detached = self.edges.detached_target.is_empty();
        self.edges.detached_target.insert(edge_id);
        if first_detached {
            self.frp.output.on_some_edges_targets_unset.emit(());
        }
        edge_id
    }

    fn new_edge_from_input(
        &self,
        edge_click: &frp::Source<EdgeId>,
        edge_over: &frp::Source<EdgeId>,
        edge_out: &frp::Source<EdgeId>,
    ) -> EdgeId {
        let edge_id = self.create_edge(edge_click, edge_over, edge_out);
        let first_detached = self.edges.detached_source.is_empty();
        self.edges.detached_source.insert(edge_id);
        if first_detached {
            self.frp.output.on_some_edges_sources_unset.emit(());
        }
        edge_id
    }
}


// === Node Creation ===

/// Describes the way used to request creation of a new node.
#[derive(Clone, Debug)]
#[allow(missing_docs)]
pub enum WayOfCreatingNode {
    /// "add_node" FRP event was emitted.
    AddNodeEvent,
    /// "start_node_creation" FRP event was emitted.
    StartCreationEvent,
    /// "start_node_creation_from_port" FRP event was emitted.
    StartCreationFromPortEvent { endpoint: EdgeEndpoint },
    /// add_node_button was clicked.
    ClickingButton,
    /// The edge was dropped on the stage.
    DroppingEdge { edge_id: EdgeId },
}

impl Default for WayOfCreatingNode {
    fn default() -> Self {
        Self::AddNodeEvent
    }
}

/// Context data required to create a new node.
#[derive(Debug)]
struct NodeCreationContext<'a> {
    pointer_style: &'a frp::Any<cursor::Style>,
    output_press:  &'a frp::Source<EdgeEndpoint>,
    input_press:   &'a frp::Source<EdgeEndpoint>,
    output:        &'a api::private::Output,
}

impl GraphEditorModelWithNetwork {
    #[profile(Objective)]
    fn create_node(
        &self,
        ctx: &NodeCreationContext,
        way: &WayOfCreatingNode,
        mouse_position: Vector2,
    ) -> (NodeId, Option<NodeSource>, bool) {
        let position = new_node_position::new_node_position(self, way, mouse_position);
        let node = self.new_node(ctx);
        node.set_xy(position);
        let should_edit = !matches!(way, WayOfCreatingNode::AddNodeEvent);
        if should_edit {
            node.view.set_expression(node::Expression::default());
        }
        let source = self.data_source_for_new_node(way);
        (node.id(), source, should_edit)
    }

    fn data_source_for_new_node(&self, way: &WayOfCreatingNode) -> Option<NodeSource> {
        use WayOfCreatingNode::*;
        let source_node = match way {
            AddNodeEvent => None,
            StartCreationEvent | ClickingButton => self.nodes.selected.first_cloned(),
            DroppingEdge { edge_id } => self.edge_source_node_id(*edge_id),
            StartCreationFromPortEvent { endpoint } => Some(endpoint.node_id),
        };
        source_node.map(|node| NodeSource { node })
    }

    #[profile(Debug)]
    fn new_node(&self, ctx: &NodeCreationContext) -> Node {
        let view = component::Node::new(&self.app, self.vis_registry.clone_ref());
        let node = Node::new(view);
        let node_model = node.model();
        let node_network = &node.frp().network();
        let node_id = node.id();
        self.add_child(&node);

        let touch = &self.touch_state;
        let model = &self.model;
        let NodeCreationContext { pointer_style, output_press, input_press, output } = ctx;

        if let Some(network) = self.network.upgrade_or_warn() {
            frp::new_bridge_network! { [network, node_network] graph_node_bridge
                eval_ node.background_press(touch.nodes.down.emit(node_id));

                hovered <- node.output.hover.map (move |t| Some(Switch::new(node_id,*t)));
                output.node_hovered <+ hovered;

                eval node.comment ([model](comment)
                    model.frp.output.node_comment_set.emit((node_id,comment.clone()))
                );

                node.set_output_expression_visibility <+ self.frp.output.nodes_labels_visible;

                pointer_style <+ node_model.input.frp.pointer_style;

                eval node_model.output.frp.on_port_press ([output_press](crumbs){
                    let target = EdgeEndpoint::new(node_id,crumbs.clone());
                    output_press.emit(target);
                });

                eval node_model.input.frp.on_port_press ([input_press](crumbs)
                    let target = EdgeEndpoint::new(node_id,crumbs.clone());
                    input_press.emit(target);
                );

                eval node_model.input.frp.on_port_hover ([model](t) {
                    let crumbs = t.on();
                    let target = crumbs.map(|c| EdgeEndpoint::new(node_id,c.clone()));
                    model.frp.output.hover_node_input.emit(target);
                });

                eval node_model.output.frp.on_port_hover ([model](hover) {
                   let output = hover.on().map(|crumbs| EdgeEndpoint::new(node_id,crumbs.clone()));
                   model.frp.output.hover_node_output.emit(output);
                });

<<<<<<< HEAD
            eval_ node_model.input.frp.input_edges_need_refresh(
                model.frp.private.output.node_incoming_edge_updates.emit(node_id)
            );

            eval_ node_model.input.frp.width(
                model.frp.private.output.node_outgoing_edge_updates.emit(node_id)
            );

            let neutral_color = model.styles_frp.get_color(theme::code::types::any::selection);

            _eval <- node_model.output.frp.on_port_type_change.map2(&neutral_color,
                f!(((crumbs,_),neutral_color)
                    model.with_output_edge_id(node_id,crumbs,|id|
                        model.refresh_edge_color(id,neutral_color.into())
                    )
                ));

            let is_editing = &node_model.input.frp.editing;
            expression_change_temporary <- node.on_expression_modified.gate(is_editing);
            expression_change_permanent <- node.on_expression_modified.gate_not(is_editing);

            temporary_expression <- expression_change_temporary.map2(
                &node_model.input.set_expression,
                move |(crumbs, code), expr| expr.code_with_replaced_span(crumbs, code)
            );
            eval temporary_expression([model] (code) {
                model.frp.private.output.node_expression_set.emit((node_id, code));
            });
            eval expression_change_permanent([model]((crumbs,code)) {
                let args = (node_id, crumbs.clone(), code.clone());
                model.frp.private.output.node_expression_span_set.emit(args)
            });
=======
                let neutral_color = model.styles_frp.get_color(theme::code::types::any::selection);

                _eval <- all_with(&node_model.input.frp.on_port_type_change,&neutral_color,
                    f!(((crumbs,_),neutral_color)
                        model.with_input_edge_id(node_id,crumbs,|id|
                            model.refresh_edge_color(id,neutral_color.into())
                        )
                    ));

                _eval <- all_with(&node_model.input.frp.on_port_type_change,&neutral_color,
                    f!(((crumbs,_),neutral_color)
                        model.with_output_edge_id(node_id,crumbs,|id|
                            model.refresh_edge_color(id,neutral_color.into())
                        )
                    ));

                let is_editing = &node_model.input.frp.editing;
                expression_change_temporary <- node.on_expression_modified.gate(is_editing);
                expression_change_permanent <- node.on_expression_modified.gate_not(is_editing);

                temporary_expression <- expression_change_temporary.map2(
                    &node_model.input.set_expression,
                    move |(crumbs, code), expr| expr.code_with_replaced_span(crumbs, code)
                );
                eval temporary_expression([model] (code) {
                    model.frp.output.node_expression_set.emit((node_id, code));
                });
                eval expression_change_permanent([model]((crumbs,code)) {
                    let args = (node_id, crumbs.clone(), code.clone());
                    model.frp.output.node_expression_span_set.emit(args)
                });
>>>>>>> 0d84a601

                eval node.requested_widgets([model]((call_id, target_id)) {
                    let args = (node_id, *call_id, *target_id);
                    model.frp.output.widgets_requested.emit(args)
                });

                let node_expression_edit = node.model().input.expression_edit.clone_ref();
                model.frp.output.node_expression_edited <+ node_expression_edit.map(
                    move |(expr, selection)| (node_id, expr.clone_ref(), selection.clone())
                );
                model.frp.output.request_import <+ node.request_import;


                // === Actions ===

                model.frp.output.node_action_context_switch <+ node.view.context_switch.map(
                    f!([] (active) (node_id, *active))
                );

                eval node.view.freeze ((is_frozen) {
                    model.frp.output.node_action_freeze.emit((node_id,*is_frozen));
                });

                let set_node_disabled = &node.set_disabled;
                eval node.view.skip ([set_node_disabled,model](is_skipped) {
                    model.frp.output.node_action_skip.emit((node_id,*is_skipped));
                    set_node_disabled.emit(is_skipped);
                });


                // === Visualizations ===

                visualization_shown  <- node.visualization_visible.gate(&node.visualization_visible);
                visualization_hidden <- node.visualization_visible.gate_not(&node.visualization_visible);

                let vis_is_selected = node_model.visualization.frp.is_selected.clone_ref();

                selected    <- vis_is_selected.on_true();
                deselected  <- vis_is_selected.on_false();
                output.on_visualization_select <+ selected.constant(Switch::On(node_id));
                output.on_visualization_select <+ deselected.constant(Switch::Off(node_id));

                preprocessor_changed <-
                    node_model.visualization.frp.preprocessor.map(move |preprocessor| {
                        (node_id,preprocessor.clone())
                    });
                output.visualization_preprocessor_changed <+ preprocessor_changed.gate(&node.visualization_visible);


                metadata <- any(...);
                metadata <+ node_model.visualization.frp.preprocessor.map(visualization::Metadata::new);

                // Ensure the graph editor knows about internal changes to the visualisation. If the
                // visualisation changes that should indicate that the old one has been disabled and a
                // new one has been enabled.
                // TODO: Create a better API for updating the controller about visualisation changes
                // (see #896)
                output.visualization_hidden <+ visualization_hidden.constant(node_id);
                output.visualization_shown  <+
                    visualization_shown.map2(&metadata,move |_,metadata| (node_id,metadata.clone()));


                init <- source::<()>();
                enabled_visualization_path <- init.all_with3(
                    &node.visualization_enabled, &node.visualization_path,
                    move |_init, is_enabled, path| (node_id, is_enabled.and_option(path.clone()))
                );
                output.enabled_visualization_path <+ enabled_visualization_path;


                // === View Mode ===

                node.set_view_mode <+ self.model.frp.output.view_mode;


                // === Read-only mode ===

                node.set_read_only <+ self.model.frp.input.set_read_only;


                // === Profiling ===

                let profiling_min_duration              = &self.model.profiling_statuses.min_duration;
                node.set_profiling_min_global_duration <+ self.model.profiling_statuses.min_duration;
                node.set_profiling_min_global_duration(profiling_min_duration.value());
                let profiling_max_duration              = &self.model.profiling_statuses.max_duration;
                node.set_profiling_max_global_duration <+ self.model.profiling_statuses.max_duration;
                node.set_profiling_max_global_duration(profiling_max_duration.value());


                // === Execution Environment ===

                node.set_execution_environment <+ self.model.frp.input.set_execution_environment;
            }


            // === Panning camera to created node ===

            // Node position and bounding box are not available immediately after the node is
            // created, but only after the Node's display object is updated. Therefore,
            // in order to pan the camera to the bounding box of a newly created node,
            // we need to wait until:  1. the position of the newly created node becomes
            // updated, and then  2. the bounding box of the node becomes updated.
            // When the sequence is detected, and if the node is being edited, we pan the camera to
            // it. Regardless whether the node is being edited, we drop the network, as
            // we don't want to pan the camera for any later updates of the bounding
            // box.
            let pan_network = frp::Network::new("network_for_camera_pan_to_new_node");
            let pan_network_container = RefCell::new(Some(pan_network.clone()));
            frp::new_bridge_network! { [network, node_network, pan_network] graph_node_pan_bridge
                pos_updated <- node.output.position.constant(true);
                bbox_updated_after_pos_updated <- node.output.bounding_box.gate(&pos_updated);
                let node_being_edited = &self.frp.output.node_being_edited;
                _eval <- bbox_updated_after_pos_updated.map2(node_being_edited, f!([model](_, node) {
                    pan_network_container.replace(None);
                    if *node == Some(node_id) {
                        model.pan_camera_to_node(node_id);
                    }
                }));
            }

            node.set_view_mode(self.model.frp_public.output.view_mode.value());
            let initial_metadata = visualization::Metadata {
                preprocessor: node_model.visualization.frp.preprocessor.value(),
            };
            metadata.emit(initial_metadata);
            init.emit(());
        }

        self.nodes.insert(node_id, node.clone_ref());
        node
    }
}



// ========================
// === GraphEditorModel ===
// ========================

#[derive(Debug, Clone, CloneRef)]
#[allow(missing_docs)] // FIXME[everyone] Public-facing API should be documented.
pub struct GraphEditorModel {
    pub display_object: display::object::Instance,
    pub app: Application,
    pub breadcrumbs: component::Breadcrumbs,
    pub cursor: cursor::Cursor,
    pub nodes: Nodes,
    pub edges: Edges,
    pub vis_registry: visualization::Registry,
    pub drop_manager: ensogl_drop_manager::Manager,
    pub navigator: Navigator,
    pub add_node_button: Rc<component::add_node_button::AddNodeButton>,
    tooltip: Tooltip,
    touch_state: TouchState,
    visualisations: Visualisations,
    frp: api::Private,
    frp_public: api::Public,
    profiling_statuses: profiling::Statuses,
    profiling_button: component::profiling::Button,
    styles_frp: StyleWatchFrp,
    selection_controller: selection::Controller,
    execution_environment_selector: ExecutionEnvironmentSelector,
}


// === Public ===

impl GraphEditorModel {
    #[allow(missing_docs)] // FIXME[everyone] All pub functions should have docs.
    pub fn new(app: &Application, cursor: cursor::Cursor, frp: &Frp) -> Self {
        let network = frp.network();
        let scene = &app.display.default_scene;
        let display_object = display::object::Instance::new();
        let nodes = Nodes::new();
        let edges = Edges::new();
        let vis_registry = visualization::Registry::with_default_visualizations();
        let visualisations = default();
        let touch_state = TouchState::new(network, &scene.mouse.frp_deprecated);
        let breadcrumbs = component::Breadcrumbs::new(app.clone_ref());
        let execution_environment_selector =
            execution_environment_selector::ExecutionEnvironmentSelector::new(app);

        let app = app.clone_ref();
        let navigator = Navigator::new(scene, &scene.camera());
        let tooltip = Tooltip::new(&app);
        let profiling_statuses = profiling::Statuses::new();
        let profiling_button = component::profiling::Button::new(&app);
        let add_node_button = Rc::new(component::add_node_button::AddNodeButton::new(&app));
        let drop_manager =
            ensogl_drop_manager::Manager::new(&scene.dom.root.clone_ref().into(), scene);
        let styles_frp = StyleWatchFrp::new(&scene.style_sheet);
        let selection_controller = selection::Controller::new(
            frp,
            &app.cursor,
            &scene.mouse.frp_deprecated,
            &touch_state,
            &nodes,
        );

        Self {
            display_object,
            app,
            breadcrumbs,
            cursor,
            nodes,
            edges,
            vis_registry,
            drop_manager,
            tooltip,
            touch_state,
            visualisations,
            navigator,
            profiling_statuses,
            profiling_button,
            add_node_button,
            frp: frp.private.clone_ref(),
            frp_public: frp.public.clone_ref(),
            styles_frp,
            selection_controller,
            execution_environment_selector,
        }
        .init()
    }

    fn init(self) -> Self {
        let x_offset = MACOS_TRAFFIC_LIGHTS_SIDE_OFFSET;

        self.add_child(&self.execution_environment_selector);

        self.add_child(&self.breadcrumbs);
        self.breadcrumbs.set_x(x_offset);

        self.scene().add_child(&self.tooltip);
        self.add_child(&self.profiling_button);
        self.add_child(&*self.add_node_button);
        self
    }

    #[allow(missing_docs)] // FIXME[everyone] All pub functions should have docs.
    pub fn all_nodes(&self) -> Vec<NodeId> {
        self.nodes.all.keys()
    }

    fn scene(&self) -> &Scene {
        &self.app.display.default_scene
    }
}


// === Add node ===
impl GraphEditorModel {
    /// Create a new node and return a unique identifier.
    pub fn add_node(&self) -> NodeId {
        self.frp_public.input.add_node.emit(());
        let (node_id, _, _) = self.frp_public.output.node_added.value();
        node_id
    }

    /// Create a new node and place it at a free place below `above` node.
    pub fn add_node_below(&self, above: NodeId) -> NodeId {
        let pos = new_node_position::under(self, above);
        self.add_node_at(pos)
    }

    /// Create a new node and place it at `pos`.
    pub fn add_node_at(&self, pos: Vector2) -> NodeId {
        let node_id = self.add_node();
        self.frp_public.input.set_node_position.emit((node_id, pos));
        node_id
    }
}


// === Remove ===

impl GraphEditorModel {
    fn remove_edge<E: Into<EdgeId>>(&self, edge_id: E) {
        let edge_id = edge_id.into();
        if let Some(edge) = self.edges.remove(&edge_id) {
            if let Some(source) = edge.take_source() {
                if let Some(source_node) = self.nodes.get_cloned_ref(&source.node_id) {
                    source_node.out_edges.remove(&edge_id);
                }
            }

            if let Some(target) = edge.take_target() {
                self.set_input_connected(&target, None);
                if let Some(target_node) = self.nodes.get_cloned_ref(&target.node_id) {
                    target_node.in_edges.remove(&edge_id);
                }
            }
        }
    }

    fn set_input_connected(&self, target: &EdgeEndpoint, status: Option<color::Lcha>) {
        if let Some(node) = self.nodes.get_cloned(&target.node_id) {
            node.view.set_input_connected(&target.port, status);
        }
    }

    fn set_edge_target_connection_status(
        &self,
        edge_id: EdgeId,
        status: bool,
        neutral_color: color::Lcha,
    ) {
        self.with_edge_target(edge_id, |tgt| {
            self.set_endpoint_connection_status(edge_id, &tgt, status, neutral_color)
        });
    }

    fn set_endpoint_connection_status(
        &self,
        edge_id: EdgeId,
        target: &EdgeEndpoint,
        status: bool,
        neutral_color: color::Lcha,
    ) {
        let status = status.then(|| self.edge_color(edge_id, neutral_color));
        self.set_input_connected(target, status);
    }

    fn enable_visualization(&self, node_id: impl Into<NodeId>) {
        let node_id = node_id.into();
        if let Some(node) = self.nodes.get_cloned_ref(&node_id) {
            node.enable_visualization();
        }
    }

    fn disable_visualization(&self, node_id: impl Into<NodeId>) {
        let node_id = node_id.into();
        if let Some(node) = self.nodes.get_cloned_ref(&node_id) {
            node.disable_visualization();
        }
    }

    fn enable_visualization_fullscreen(&self, node_id: impl Into<NodeId>) {
        let node_id = node_id.into();
        if let Some(node) = self.nodes.get_cloned_ref(&node_id) {
            node.model().visualization.frp.enable_fullscreen.emit(());
        }
    }

    fn disable_visualization_fullscreen(&self, node_id: impl Into<NodeId>) {
        let node_id = node_id.into();
        if let Some(node) = self.nodes.get_cloned_ref(&node_id) {
            node.model().visualization.frp.disable_fullscreen.emit(());
        }
    }

    /// Get the visualization on the node, if it is enabled.
    pub fn enabled_visualization(
        &self,
        node_id: impl Into<NodeId>,
    ) -> Option<visualization::Metadata> {
        let node = self.nodes.all.get_cloned_ref(&node_id.into())?;
        let frp = &node.model().visualization.frp;
        frp.visible.value().then(|| visualization::Metadata::new(&frp.preprocessor.value()))
    }

    /// Warning! This function does not remove connected edges. It needs to be handled by the
    /// implementation.
    fn remove_node(&self, node_id: impl Into<NodeId>) {
        let node_id = node_id.into();
        self.nodes.remove(&node_id);
        self.nodes.selected.remove_item(&node_id);
        self.frp.output.on_visualization_select.emit(Switch::Off(node_id));
    }

    fn node_in_edges(&self, node_id: impl Into<NodeId>) -> Vec<EdgeId> {
        let node_id = node_id.into();
        self.nodes.get_cloned_ref(&node_id).map(|node| node.in_edges.keys()).unwrap_or_default()
    }

    fn node_out_edges(&self, node_id: impl Into<NodeId>) -> Vec<EdgeId> {
        let node_id = node_id.into();
        self.nodes.get_cloned_ref(&node_id).map(|node| node.out_edges.keys()).unwrap_or_default()
    }

    fn node_in_and_out_edges(&self, node_id: impl Into<NodeId>) -> Vec<EdgeId> {
        let node_id = node_id.into();
        let mut edges = self.node_in_edges(node_id);
        edges.extend(&self.node_out_edges(node_id));
        edges
    }

    #[profile(Detail)]
    fn set_node_expression(&self, node_id: impl Into<NodeId>, expr: impl Into<node::Expression>) {
        let node_id = node_id.into();
        let expr = expr.into();
        if let Some(node) = self.nodes.get_cloned_ref(&node_id) {
            node.set_expression.emit(expr);
        }
    }

    fn edit_node_expression(
        &self,
        node_id: impl Into<NodeId>,
        range: impl Into<text::Range<text::Byte>>,
        inserted_str: impl Into<ImString>,
    ) {
        let node_id = node_id.into();
        let range = range.into();
        let inserted_str = inserted_str.into();
        if let Some(node) = self.nodes.get_cloned_ref(&node_id) {
            node.edit_expression(range, inserted_str);
        }
    }

    fn set_node_skip(&self, node_id: impl Into<NodeId>, skip: &bool) {
        let node_id = node_id.into();
        if let Some(node) = self.nodes.get_cloned_ref(&node_id) {
            node.set_skip_macro(*skip);
        }
    }

    fn set_node_freeze(&self, node_id: impl Into<NodeId>, freeze: &bool) {
        let node_id = node_id.into();
        if let Some(node) = self.nodes.get_cloned_ref(&node_id) {
            node.set_freeze_macro(*freeze);
        }
    }

    fn set_node_context_switch(&self, node_id: impl Into<NodeId>, context_switch: &Option<bool>) {
        let node_id = node_id.into();
        if let Some(node) = self.nodes.get_cloned_ref(&node_id) {
            node.set_context_switch(*context_switch);
        }
    }

    fn set_node_comment(&self, node_id: impl Into<NodeId>, comment: impl Into<node::Comment>) {
        let node_id = node_id.into();
        let comment = comment.into();
        if let Some(node) = self.nodes.get_cloned_ref(&node_id) {
            node.set_comment.emit(comment);
        }
    }

    fn is_connection(&self, edge_id: impl Into<EdgeId>) -> bool {
        let edge_id = edge_id.into();
        match self.edges.get_cloned_ref(&edge_id) {
            None => false,
            Some(e) => e.has_source() && e.has_target(),
        }
    }
}


// === Connect ===

impl GraphEditorModel {
    fn edge_source_node_id(&self, edge_id: EdgeId) -> Option<NodeId> {
        let edge = self.edges.get_cloned_ref(&edge_id)?;
        let endpoint = edge.source()?;
        Some(endpoint.node_id)
    }

    fn set_edge_source(&self, edge_id: EdgeId, target: impl Into<EdgeEndpoint>) {
        let target = target.into();
        if let Some(edge) = self.edges.get_cloned_ref(&edge_id) {
            if let Some(node) = self.nodes.get_cloned_ref(&target.node_id) {
                node.out_edges.insert(edge_id);
                edge.set_source(target);
                edge.view.frp.source_attached.emit(true);
                self.refresh_edge_position(edge_id);
            }
        }
    }

    fn remove_edge_source(&self, edge_id: EdgeId) {
        if let Some(edge) = self.edges.get_cloned_ref(&edge_id) {
            if let Some(source) = edge.take_source() {
                if let Some(node) = self.nodes.get_cloned_ref(&source.node_id) {
                    node.out_edges.remove(&edge_id);
                    edge.view.frp.source_attached.emit(false);
                    let first_detached = self.edges.detached_source.is_empty();
                    self.edges.detached_source.insert(edge_id);
                    self.refresh_edge_position(edge_id);
                    if first_detached {
                        self.frp.output.on_some_edges_sources_unset.emit(());
                    }
                }
            }
        }
    }

    fn set_edge_target(&self, edge_id: EdgeId, target: impl Into<EdgeEndpoint>) {
        let target = target.into();
        if let Some(edge) = self.edges.get_cloned_ref(&edge_id) {
            if let Some(node) = self.nodes.get_cloned_ref(&target.node_id) {
                node.in_edges.insert(edge_id);
                edge.set_target(target);

                self.edges.detached_target.remove(&edge_id);
                let all_attached = self.edges.detached_target.is_empty();
                if all_attached {
                    self.frp.output.on_all_edges_targets_set.emit(());
                }

                edge.view.frp.target_attached.emit(true);
                edge.view.frp.redraw.emit(());
                self.refresh_edge_position(edge_id);
            };
        }
    }

    fn remove_edge_target(&self, edge_id: EdgeId) {
        if let Some(edge) = self.edges.get_cloned_ref(&edge_id) {
            if let Some(target) = edge.take_target() {
                if let Some(node) = self.nodes.get_cloned_ref(&target.node_id) {
                    node.in_edges.remove(&edge_id);
                    let first_detached = self.edges.detached_target.is_empty();
                    self.edges.detached_target.insert(edge_id);
                    edge.view.frp.target_attached.emit(false);
                    self.refresh_edge_position(edge_id);
                    if first_detached {
                        self.frp.output.on_some_edges_targets_unset.emit(());
                    }
                };
            }
        }
    }

    fn take_edges_with_detached_targets(&self) -> HashSet<EdgeId> {
        let edges = self.edges.detached_target.mem_take();
        self.check_edge_attachment_status_and_emit_events();
        edges
    }

    fn take_edges_with_detached_sources(&self) -> HashSet<EdgeId> {
        let edges = self.edges.detached_source.mem_take();
        self.check_edge_attachment_status_and_emit_events();
        edges
    }

    fn edges_with_detached_targets(&self) -> HashSet<EdgeId> {
        self.edges.detached_target.raw.borrow().clone()
    }

    #[allow(missing_docs)] // FIXME[everyone] All pub functions should have docs.
    pub fn clear_all_detached_edges(&self) -> Vec<EdgeId> {
        let source_edges = self.edges.detached_source.mem_take();
        source_edges.iter().for_each(|edge| {
            self.edges.all.remove(edge);
        });
        let target_edges = self.edges.detached_target.mem_take();
        target_edges.iter().for_each(|edge| {
            self.edges.all.remove(edge);
        });
        self.check_edge_attachment_status_and_emit_events();
        source_edges.into_iter().chain(target_edges).collect()
    }

    fn check_edge_attachment_status_and_emit_events(&self) {
        let no_detached_sources = self.edges.detached_source.is_empty();
        let no_detached_targets = self.edges.detached_target.is_empty();
        if no_detached_targets {
            self.frp.output.on_all_edges_targets_set.emit(());
        }
        if no_detached_sources {
            self.frp.output.on_all_edges_sources_set.emit(());
        }
    }

    fn overlapping_edges(&self, target: &EdgeEndpoint) -> Vec<EdgeId> {
        let mut overlapping = vec![];
        if let Some(node) = self.nodes.get_cloned_ref(&target.node_id) {
            for edge_id in node.in_edges.raw.borrow().clone().into_iter() {
                if let Some(edge) = self.edges.get_cloned_ref(&edge_id) {
                    if let Some(edge_target) = edge.target() {
                        if crumbs_overlap(&edge_target.port, &target.port) {
                            overlapping.push(edge_id);
                        }
                    }
                }
            }
        }
        overlapping
    }

    fn set_edge_freeze<T: Into<EdgeId>>(&self, edge_id: T, is_frozen: bool) {
        let edge_id = edge_id.into();
        if let Some(edge) = self.edges.get_cloned_ref(&edge_id) {
            edge.view.frp.set_disabled.emit(is_frozen);
        }
    }
}


// === Position ===

impl GraphEditorModel {
    #[allow(missing_docs)] // FIXME[everyone] All pub functions should have docs.
    pub fn set_node_position(&self, node_id: impl Into<NodeId>, position: Vector2) {
        let node_id = node_id.into();
        if let Some(node) = self.nodes.get_cloned_ref(&node_id) {
            node.modify_position(|t| {
                t.x = position.x;
                t.y = position.y;
            });
            for edge_id in self.node_in_and_out_edges(node_id) {
                self.refresh_edge_position(edge_id);
            }
        }
    }

    #[profile(Debug)]
    fn set_node_expression_usage_type(
        &self,
        node_id: impl Into<NodeId>,
        ast_id: ast::Id,
        maybe_type: Option<Type>,
    ) {
        let node_id = node_id.into();
        if let Some(node) = self.nodes.get_cloned_ref(&node_id) {
            if node.view.model().output.whole_expr_id().contains(&ast_id) {
                let enso_type = maybe_type.as_ref().map(|tp| enso::Type::new(&tp.0));
                node.view.model().visualization.frp.set_vis_input_type(enso_type);
            }
            node.view.set_expression_usage_type.emit((ast_id, maybe_type));
        }
    }

    fn update_node_widgets(&self, node_id: NodeId, updates: &CallWidgetsConfig) {
        if let Some(node) = self.nodes.get_cloned_ref(&node_id) {
            node.view.update_widgets.emit(updates.clone());
        }
    }

    fn disable_grid_snapping_for(&self, node_ids: &[NodeId]) {
        self.nodes.recompute_grid(node_ids.iter().cloned().collect());
    }

    #[allow(missing_docs)] // FIXME[everyone] All pub functions should have docs.
    pub fn node_position(&self, node_id: impl Into<NodeId>) -> Vector2<f32> {
        let node_id = node_id.into();
        self.nodes.get_cloned_ref(&node_id).map(|node| node.position().xy()).unwrap_or_default()
    }

    /// Return the bounding box of the node identified by `node_id`, or a default bounding box if
    /// the node was not found.
    pub fn node_bounding_box(&self, node_id: impl Into<NodeId>) -> selection::BoundingBox {
        let node_id = node_id.into();
        let node = self.nodes.get_cloned_ref(&node_id);
        node.map(|node| node.bounding_box.value()).unwrap_or_default()
    }

    #[allow(missing_docs)] // FIXME[everyone] All pub functions should have docs.
    pub fn node_pos_mod(&self, node_id: impl Into<NodeId>, pos_diff: Vector2) -> (NodeId, Vector2) {
        let node_id = node_id.into();
        let new_position = if let Some(node) = self.nodes.get_cloned_ref(&node_id) {
            node.position().xy() + pos_diff
        } else {
            default()
        };
        (node_id, new_position)
    }

    #[allow(missing_docs)] // FIXME[everyone] All pub functions should have docs.
    pub fn refresh_edge_color(&self, edge_id: EdgeId, neutral_color: color::Lcha) {
        if let Some(edge) = self.edges.get_cloned_ref(&edge_id) {
            let color = self.edge_color(edge_id, neutral_color);
            edge.view.frp.set_color.emit(color);
            if let Some(target) = edge.target() {
                self.set_input_connected(&target, Some(color));
            }
        };
    }

    fn refresh_all_edge_colors(&self, neutral_color: color::Lcha) {
        for edge_id in self.edges.keys() {
            self.refresh_edge_color(edge_id, neutral_color);
        }
    }

    /// Refresh the source and target position of the edge identified by `edge_id`. Only redraws the
    /// edge if a modification was made. Return `true` if either of the edge endpoint's position was
    /// modified.
    pub fn refresh_edge_position(&self, edge_id: EdgeId) -> bool {
        let mut redraw = false;
        if let Some(edge) = self.edges.get_cloned_ref(&edge_id) {
            if let Some(edge_source) = edge.source() {
                if let Some(node) = self.nodes.get_cloned_ref(&edge_source.node_id) {
                    let node_width = node.model().width();
                    let node_height = node.model().height();
                    let new_position = node.position().xy() + Vector2::new(node_width / 2.0, 0.0);
                    let prev_width = edge.source_width.get();
                    let prev_height = edge.source_height.get();
                    let prev_position = edge.position().xy();

                    if prev_position != new_position {
                        redraw = true;
                        edge.set_xy(new_position);
                    }
                    if prev_width != node_width {
                        redraw = true;
                        edge.view.frp.source_width.emit(node_width);
                    }
                    if prev_height != node_height {
                        redraw = true;
                        edge.view.frp.source_height.emit(node_height);
                    }
                }
            }
            if let Some(edge_target) = edge.target() {
                if let Some(node) = self.nodes.get_cloned_ref(&edge_target.node_id) {
                    let offset = node.model().input.port_offset(&edge_target.port);
                    let new_position = node.position().xy() + offset;
                    let prev_position = edge.view.target_position.get();
                    if prev_position != new_position {
                        redraw = true;
                        edge.view.frp.target_position.emit(new_position);
                    }
                }
            }

            if redraw {
                edge.view.frp.redraw.emit(());
            }
        }
        redraw
    }

    /// Refresh the positions of all outgoing edges connected to the given node. Returns `true` if
    /// at least one edge has been changed.
    pub fn refresh_outgoing_edge_positions(&self, node_ids: &[NodeId]) -> bool {
        let mut updated = false;
        for node_id in node_ids {
            for edge_id in self.node_out_edges(node_id) {
                updated |= self.refresh_edge_position(edge_id);
            }
        }
        updated
    }

    /// Refresh the positions of all incoming edges connected to the given node. This is useful when
    /// we know that the node ports has been updated, but we don't track which exact edges are
    /// affected. Returns `true` if at least one edge has been changed.
    pub fn refresh_incoming_edge_positions(&self, node_ids: &[NodeId]) -> bool {
        let mut updated = false;
        for node_id in node_ids {
            for edge_id in self.node_in_edges(node_id) {
                updated |= self.refresh_edge_position(edge_id);
            }
        }
        updated
    }

    /// Force layout update of the graph UI elements. Because display objects track changes made to
    /// them, only objects modified since last update will have layout recomputed. Using this
    /// function is still discouraged, because changes
    ///
    /// Because edge positions are computed based on the node positions, it is usually done after
    /// the layout has been updated. In order to avoid edge flickering, we have to update their
    /// layout second time.
    ///
    /// FIXME: Find a better solution to fix this issue. We either need a layout that can depend on
    /// other arbitrary position, or we need the layout update to be multi-stage.
    pub fn force_update_layout(&self) {
        self.display_object().update(self.scene());
    }

    fn map_node<T>(&self, id: NodeId, f: impl FnOnce(Node) -> T) -> Option<T> {
        self.nodes.get_cloned_ref(&id).map(f)
    }

    fn map_edge<T>(&self, id: EdgeId, f: impl FnOnce(Edge) -> T) -> Option<T> {
        self.edges.get_cloned_ref(&id).map(f)
    }

    fn with_node<T>(&self, id: NodeId, f: impl FnOnce(Node) -> T) -> Option<T> {
        let out = self.map_node(id, f);
        out.map_none(|| warn!("Trying to access nonexistent node '{id}'"))
    }

    fn with_edge<T>(&self, id: EdgeId, f: impl FnOnce(Edge) -> T) -> Option<T> {
        let out = self.map_edge(id, f);
        out.map_none(|| warn!("Trying to access nonexistent edge '{id}'"))
    }

    fn with_edge_map_source<T>(&self, id: EdgeId, f: impl FnOnce(EdgeEndpoint) -> T) -> Option<T> {
        self.with_edge(id, |edge| edge.source.borrow().clone().map(f)).flatten()
    }

    fn with_edge_map_target<T>(&self, id: EdgeId, f: impl FnOnce(EdgeEndpoint) -> T) -> Option<T> {
        self.with_edge(id, |edge| edge.target.borrow().clone().map(f)).flatten()
    }

    fn edge_source(&self, id: EdgeId) -> Option<EdgeEndpoint> {
        self.with_edge_map_source(id, |endpoint| endpoint)
    }

    fn edge_target(&self, id: EdgeId) -> Option<EdgeEndpoint> {
        self.with_edge_map_target(id, |endpoint| endpoint)
    }

    // FIXME[WD]: This implementation is slow. Node should allow for easy mapping between Crumbs
    //            and edges. Should be part of https://github.com/enso-org/ide/issues/822.
    fn with_output_edge_id<T>(
        &self,
        id: NodeId,
        crumbs: &span_tree::Crumbs,
        f: impl FnOnce(EdgeId) -> T,
    ) -> Option<T> {
        self.with_node(id, move |node| {
            let mut target_edge_id = None;
            for edge_id in node.out_edges.keys() {
                self.with_edge(edge_id, |edge| {
                    let ok = edge.target().map(|tgt| tgt.port == crumbs) == Some(true);
                    if ok {
                        target_edge_id = Some(edge_id)
                    }
                });
            }
            target_edge_id.map(f)
        })
        .flatten()
    }

    fn with_edge_source<T>(&self, id: EdgeId, f: impl FnOnce(EdgeEndpoint) -> T) -> Option<T> {
        self.with_edge(id, |edge| {
            let source = edge.source.borrow().deref().clone();
            source
                .map(f)
                .map_none(|| warn!("Trying to access nonexistent source of the edge {id}."))
        })
        .flatten()
    }

    fn with_edge_target<T>(&self, id: EdgeId, f: impl FnOnce(EdgeEndpoint) -> T) -> Option<T> {
        self.with_edge(id, |edge| {
            let target = edge.target.borrow().deref().clone();
            target
                .map(f)
                .map_none(|| warn!("Trying to access nonexistent target of the edge {id}."))
        })
        .flatten()
    }

    fn with_edge_map_source_node<T>(
        &self,
        edge_id: EdgeId,
        f: impl FnOnce(Node, span_tree::Crumbs) -> T,
    ) -> Option<T> {
        self.with_edge_map_source(edge_id, |t| self.map_node(t.node_id, |node| f(node, t.port)))
            .flatten()
    }

    fn with_edge_map_target_node<T>(
        &self,
        edge_id: EdgeId,
        f: impl FnOnce(Node, span_tree::Crumbs) -> T,
    ) -> Option<T> {
        self.with_edge_map_target(edge_id, |t| self.map_node(t.node_id, |node| f(node, t.port)))
            .flatten()
    }

    fn edge_source_type(&self, edge_id: EdgeId) -> Option<Type> {
        self.with_edge_map_source_node(edge_id, |n, c| n.model().output.port_type(&c)).flatten()
    }

    fn edge_target_type(&self, edge_id: EdgeId) -> Option<Type> {
        self.with_edge_map_target_node(edge_id, |n, c| n.model().input.port_type(&c)).flatten()
    }

    fn edge_hover_type(&self) -> Option<Type> {
        let hover_tgt = self.frp_public.output.hover_node_input.value();
        hover_tgt.and_then(|tgt| {
            self.with_node(tgt.node_id, |node| node.model().input.port_type(&tgt.port)).flatten()
        })
    }

    /// Return a color for the edge.
    ///
    /// In profiling mode, this is just a neutral gray.
    ///
    /// In normal mode, the algorithm works as follow:
    /// 1. We query the type of the currently hovered port, if any.
    /// 2. In case the previous point returns None, we query the edge target type, if any.
    /// 3. In case the previous point returns None, we query the edge source type, if any.
    /// 4. In case the previous point returns None, we use the generic type (gray color).
    ///
    /// This might need to be more sophisticated in the case of polymorphic types. For example,
    /// consider the edge source type to be `(a,Number)`, and target to be `(Text,a)`. These unify
    /// to `(Text,Number)`.
    fn edge_color(&self, edge_id: EdgeId, neutral_color: color::Lcha) -> color::Lcha {
        // FIXME : StyleWatch is unsuitable here, as it was designed as an internal tool for shape
        // system (#795)
        let styles = StyleWatch::new(&self.scene().style_sheet);
        match self.frp_public.output.view_mode.value() {
            view::Mode::Normal => {
                let edge_type = self
                    .edge_hover_type()
                    .or_else(|| self.edge_target_type(edge_id))
                    .or_else(|| self.edge_source_type(edge_id));
                let opt_color = edge_type.map(|t| type_coloring::compute(&t, &styles));
                opt_color.unwrap_or(neutral_color)
            }
            view::Mode::Profiling => neutral_color,
        }
    }

    fn first_detached_edge(&self) -> Option<EdgeId> {
        self.edges.detached_edges_iter().next()
    }

    fn first_detached_edge_source_type(&self) -> Option<Type> {
        self.first_detached_edge().and_then(|edge_id| self.edge_source_type(edge_id))
    }

    #[allow(dead_code)]
    fn first_detached_edge_target_type(&self) -> Option<Type> {
        self.first_detached_edge().and_then(|edge_id| self.edge_target_type(edge_id))
    }

    /// Return a color for the first detached edge.
    pub fn first_detached_edge_color(&self, neutral_color: color::Lcha) -> Option<color::Lcha> {
        self.first_detached_edge().map(|t| self.edge_color(t, neutral_color))
    }

    #[allow(missing_docs)] // FIXME[everyone] All pub functions should have docs.
    pub fn has_edges_with_detached_targets(&self, node_id: NodeId) -> bool {
        let mut found = false;
        self.with_node(node_id, |node| {
            for edge_id in node.out_edges.keys() {
                if self.with_edge(edge_id, |edge| edge.has_target()) == Some(false) {
                    found = true;
                    break;
                }
            }
        });
        found
    }

    /// Pan the camera to fully fit the `target_bbox` (expressed in scene coordinates) into a
    /// rectangular viewport between `screen_min_xy` and `screen_max_xy` (in screen coordinates).
    /// If `target_bbox` does not fully fit in the viewport, prefer showing the top-left corner of
    /// `target_bbox` than the opposite one.
    fn pan_camera(
        &self,
        target_bbox: selection::BoundingBox,
        screen_min_xy: Vector2,
        screen_max_xy: Vector2,
    ) {
        use ensogl::display::navigation::navigator::PanEvent;
        let scene = &self.app.display.default_scene;
        let screen_to_scene_xy = |pos: Vector2| {
            let vec3 = Vector3(pos.x, pos.y, 0.0);
            scene.screen_to_scene_coordinates(vec3).xy()
        };
        let scene_min_xy = screen_to_scene_xy(screen_min_xy);
        let scene_max_xy = screen_to_scene_xy(screen_max_xy);
        let viewport = selection::BoundingBox::from_corners(scene_min_xy, scene_max_xy);
        let pan_left = some_if_negative(target_bbox.left() - viewport.left());
        let pan_right = some_if_positive(target_bbox.right() - viewport.right());
        let pan_up = some_if_positive(target_bbox.top() - viewport.top());
        let pan_down = some_if_negative(target_bbox.bottom() - viewport.bottom());
        let pan_x = pan_left.or(pan_right).unwrap_or_default();
        let pan_y = pan_up.or(pan_down).unwrap_or_default();
        let pan_xy = Vector2(pan_x, pan_y);
        self.navigator.emit_pan_event(PanEvent::new(-pan_xy * scene.camera().zoom()));
    }

    fn pan_camera_to_node(&self, node_id: NodeId) {
        use theme::graph_editor::screen_margin_when_panning_camera_to_node as pan_margin;
        self.with_node(node_id, |node| {
            let camera = &self.app.display.default_scene.camera();
            let screen_size_halved = Vector2::from(camera.screen()) / 2.0;
            let styles = &self.styles_frp;
            let top_margin = styles.get_number(pan_margin::top).value();
            let bottom_margin = styles.get_number(pan_margin::bottom).value();
            let left_margin = styles.get_number(pan_margin::left).value();
            let right_margin = styles.get_number(pan_margin::right).value();
            let viewport_max_y = screen_size_halved.y - top_margin;
            let viewport_min_y = -screen_size_halved.y + bottom_margin;
            let viewport_min_x = -screen_size_halved.x + left_margin;
            let viewport_max_x = screen_size_halved.x - right_margin;
            let viewport_min_xy = Vector2(viewport_min_x, viewport_min_y);
            let viewport_max_xy = Vector2(viewport_max_x, viewport_max_y);
            let node_bbox = node.bounding_box.value();
            self.pan_camera(node_bbox, viewport_min_xy, viewport_max_xy)
        });
    }
}


// === Utilities ===

fn some_if_positive(x: f32) -> Option<f32> {
    (x > 0.0).as_some(x)
}

fn some_if_negative(x: f32) -> Option<f32> {
    (x < 0.0).as_some(x)
}


// === Display object ===

impl display::Object for GraphEditorModel {
    fn display_object(&self) -> &display::object::Instance {
        &self.display_object
    }
}



// ===================
// === GraphEditor ===
// ===================

#[derive(Debug, Clone, CloneRef)]
#[allow(missing_docs)] // FIXME[everyone] Public-facing API should be documented.
pub struct GraphEditor {
    pub model: GraphEditorModelWithNetwork,
    pub frp:   Frp,
}

impl GraphEditor {
    /// Graph editor nodes.
    pub fn nodes(&self) -> &Nodes {
        &self.model.nodes
    }

    /// Graph editor edges.
    pub fn edges(&self) -> &Edges {
        &self.model.edges
    }
}

impl Deref for GraphEditor {
    type Target = api::Public;
    fn deref(&self) -> &Self::Target {
        &self.frp.public
    }
}

impl application::View for GraphEditor {
    fn label() -> &'static str {
        "GraphEditor"
    }

    fn new(app: &Application) -> Self {
        new_graph_editor(app)
    }

    fn app(&self) -> &Application {
        &self.model.app
    }

    fn default_shortcuts() -> Vec<application::shortcut::Shortcut> {
        use crate::shortcuts::SHORTCUTS;
        SHORTCUTS.iter().map(|(a, b, c, d)| Self::self_shortcut_when(*a, *c, *d, *b)).collect()
    }
}

/// Return the toggle status of the given enable/disable/toggle inputs as a stream of booleans.
pub fn enable_disable_toggle(
    network: &frp::Network,
    enable: &frp::Any,
    disable: &frp::Any,
    toggle: &frp::Any,
) -> frp::Stream<bool> {
    // FIXME: the clone_refs bellow should not be needed.
    let enable = enable.clone_ref();
    let disable = disable.clone_ref();
    let toggle = toggle.clone_ref();
    frp::extend! { network
        out        <- any(...);
        on_toggle  <- toggle.map2(&out,|_,t| !t);
        on_enable  <- enable.constant(true);
        on_disable <- disable.constant(false);
        out        <+ on_toggle;
        out        <+ on_enable;
        out        <+ on_disable;
    }
    out.into()
}

#[allow(unused_parens)]
fn new_graph_editor(app: &Application) -> GraphEditor {
    let world = &app.display;
    let scene = &world.default_scene;
    let cursor = &app.cursor;
    let frp = Frp::new();
    let model = GraphEditorModelWithNetwork::new(app, cursor.clone_ref(), &frp);
    let network = frp.network();
    let nodes = &model.nodes;
    let edges = &model.edges;
    let inputs = &frp.private.input;
    let mouse = &scene.mouse.frp_deprecated;
    let touch = &model.touch_state;
    let vis_registry = &model.vis_registry;
    let out = &frp.private.output;
    let selection_controller = &model.selection_controller;
    let neutral_color = model.model.styles_frp.get_color(theme::code::types::any::selection);



    // ======================
    // === Read-only mode ===
    // ======================

    frp::extend! { network
        out.read_only <+ inputs.set_read_only;
        model.breadcrumbs.set_read_only <+ inputs.set_read_only;

        // Drop the currently dragged edge if read-only mode is enabled.
        read_only_enabled <- inputs.set_read_only.on_true();
        frp.drop_dragged_edge <+ read_only_enabled;
    }



    // ========================
    // === Scene Navigation ===
    // ========================

    frp::extend! { network
        no_vis_selected   <- out.some_visualisation_selected.on_false();
        some_vis_selected <- out.some_visualisation_selected.on_true();

        set_navigator_false  <- inputs.set_navigator_disabled.on_true();
        set_navigator_true   <- inputs.set_navigator_disabled.on_false();

        disable_navigator <- any_(&set_navigator_false,&some_vis_selected);
        enable_navigator  <- any_(&set_navigator_true,&no_vis_selected);

        model.navigator.frp.set_enabled <+ bool(&disable_navigator,&enable_navigator);

        out.navigator_active <+ model.navigator.frp.enabled;
    }



    // ===================
    // === Breadcrumbs ===
    // ===================

    frp::extend! { network

        // === Debugging ===

        eval_ inputs.debug_push_breadcrumb(model.breadcrumbs.debug_push_breadcrumb.emit(None));
        eval_ inputs.debug_pop_breadcrumb (model.breadcrumbs.debug_pop_breadcrumb.emit(()));
    }



    // =============================
    // === Node Level Navigation ===
    // =============================

    frp::extend! { network

        target_to_enter <- inputs.enter_hovered_node.map(f_!(scene.mouse.target.get()));

        // Go level up on background click.
        enter_on_background    <= target_to_enter.map(|target| target.is_background().as_some(()));
        out.node_exited <+ enter_on_background;

        // Go level down on node double click.
        enter_on_node <= target_to_enter.map(|target| target.is_symbol().as_some(()));
        output_port_is_hovered <- frp.output.hover_node_output.map(Option::is_some);
        enter_node <- enter_on_node.gate_not(&output_port_is_hovered);
        node_switch_to_enter    <- out.node_hovered.sample(&enter_node).unwrap();
        node_to_enter           <- node_switch_to_enter.map(|switch| switch.on().cloned()).unwrap();
        out.node_entered <+ node_to_enter;
    }



    // ============================
    // === Project Name Editing ===
    // ============================


    // === Start project name edit ===
    frp::extend! { network
        edit_mode     <- bool(&inputs.edit_mode_off,&inputs.edit_mode_on);
        eval edit_mode ((edit_mode_on) model.breadcrumbs.ide_text_edit_mode.emit(edit_mode_on));
    }


    // === Commit project name edit ===

    frp::extend! { network
        deactivate_breadcrumbs <- any3_(&touch.background.down,
                                        &out.node_editing_started,
                                        &out.node_entered);
        eval_ deactivate_breadcrumbs(model.breadcrumbs.outside_press());
    }



    // =========================
    // === User Interactions ===
    // =========================

    // === Mouse Cursor Transform ===
    frp::extend! { network
        cursor_pos_in_scene <- cursor.frp.screen_position.map(f!((position)
            scene.screen_to_scene_coordinates(*position).xy()
        ));
    }


    // === Selection Target Redirection ===

    frp::extend! { network
        let scene = model.scene();

        mouse_up_target <- mouse.up_primary.map(f_!(model.scene().mouse.target.get()));
        background_up   <= mouse_up_target.map(
            |t| (t == &display::scene::PointerTargetId::Background).as_some(())
        );

        eval_ scene.background.mouse_down_primary (touch.background.down.emit(()));
    }


    // === Mouse Interactions ===

    frp::extend! { network

        node_pointer_style <- any_mut::<cursor::Style>();

        let node_input_touch  = TouchNetwork::<EdgeEndpoint>::new(network,mouse);
        let node_output_touch = TouchNetwork::<EdgeEndpoint>::new(network,mouse);

        on_output_connect_drag_mode   <- node_output_touch.down.constant(true);
        on_output_connect_follow_mode <- node_output_touch.selected.constant(false);
        on_input_connect_drag_mode    <- node_input_touch.down.constant(true);
        on_input_connect_follow_mode  <- node_input_touch.selected.constant(false);

        on_connect_drag_mode   <- any(on_output_connect_drag_mode,on_input_connect_drag_mode);
        on_connect_follow_mode <- any(on_output_connect_follow_mode,on_input_connect_follow_mode);
        connect_drag_mode      <- any(on_connect_drag_mode,on_connect_follow_mode);

        on_detached_edge    <- any(&frp.private.output.on_some_edges_targets_unset,&frp.private.output.on_some_edges_sources_unset);
        has_detached_edge   <- bool(&out.on_all_edges_endpoints_set,&on_detached_edge);
        out.has_detached_edge <+ has_detached_edge;

        frp.press_node_input <+ node_input_touch.down;
        frp.press_node_output <+ node_output_touch.down;
    }


    // === Edge interactions  ===

    frp::extend! { network
    edge_mouse_down <- source::<EdgeId>();
    edge_over       <- source::<EdgeId>();
    edge_out        <- source::<EdgeId>();
    edge_hover      <- source::<Option<EdgeId>>();

    eval  edge_over((edge_id) edge_hover.emit(Some(*edge_id)));
    eval_ edge_out(edge_hover.emit(None));

    edge_over_pos <- map2(&cursor_pos_in_scene,&edge_hover,|pos, edge_id|
        edge_id.map(|id| (id, *pos))
    ).unwrap();

    // We do not want edge hover to occur for detached edges.
    set_edge_hover <- edge_over_pos.gate_not(&has_detached_edge);

    eval set_edge_hover ([model]((edge_id,pos)) {
         if let Some(edge) = model.edges.get_cloned_ref(edge_id){
            edge.frp.hover_position.emit(Some(*pos));
            edge.frp.redraw.emit(());
        }
    });

    remove_split <- any(&edge_out,&edge_mouse_down);
    eval remove_split ([model](edge_id) {
         if let Some(edge) = model.edges.get_cloned_ref(edge_id){
            edge.frp.hover_position.emit(None);
            edge.frp.redraw.emit(());
        }
    });
    edge_click <- map2(&edge_mouse_down,&cursor_pos_in_scene,|edge_id,pos|(*edge_id,*pos));
    valid_edge_disconnect_click <- edge_click.gate_not(&has_detached_edge).gate_not(&inputs.set_read_only);

    edge_is_source_click <- valid_edge_disconnect_click.map(f!([model]((edge_id,pos)) {
        if let Some(edge) = model.edges.get_cloned_ref(edge_id){
            edge.port_to_detach_for_position(*pos) == component::edge::PortType::OutputPort
        } else {
            false
        }
    }));

    edge_source_click <- valid_edge_disconnect_click.gate(&edge_is_source_click);
    edge_target_click <- valid_edge_disconnect_click.gate_not(&edge_is_source_click);

    on_edge_source_unset <= edge_source_click.map(f!(((id,_)) model.with_edge_source(*id,|t|(*id,t))));
    on_edge_target_unset <= edge_target_click.map(f!(((id,_)) model.with_edge_target(*id,|t|(*id,t))));
    out.on_edge_source_unset <+ on_edge_source_unset;
    out.on_edge_target_unset <+ on_edge_target_unset;
    }


    // === Edge creation  ===

    frp::extend! { network

    output_down <- node_output_touch.down.constant(());
    input_down  <- node_input_touch.down.constant(());

    has_detached_edge_on_output_down <- has_detached_edge.sample(&frp.output.hover_node_output);

    port_input_mouse_up  <- frp.output.hover_node_input.sample(&mouse.up_primary).unwrap();
    port_output_mouse_up <- frp.output.hover_node_output.sample(&mouse.up_primary).unwrap();

    attach_all_edge_inputs  <- any (port_input_mouse_up, inputs.press_node_input, inputs.set_detached_edge_targets);
    attach_all_edge_outputs <- any (port_output_mouse_up, inputs.press_node_output, inputs.set_detached_edge_sources);

    create_edge_from_output <- node_output_touch.down.gate_not(&has_detached_edge_on_output_down).gate_not(&inputs.set_read_only);
    create_edge_from_input  <- node_input_touch.down.map(|value| value.clone()).gate_not(&inputs.set_read_only);

    on_new_edge    <- any(&output_down,&input_down);
    let selection_mode = selection::get_mode(network,&frp);
    keep_selection <- selection_mode.map(|t| *t != selection::Mode::Normal);
    deselect_edges <- on_new_edge.gate_not(&keep_selection);
    eval_ deselect_edges ( model.clear_all_detached_edges() );

    new_output_edge <- create_edge_from_output.map(f_!([model,edge_mouse_down,edge_over,edge_out] {
        Some(model.new_edge_from_output(&edge_mouse_down,&edge_over,&edge_out))
    })).unwrap();
    new_input_edge <- create_edge_from_input.map(f!([model,edge_mouse_down,edge_over,edge_out]((target)){
        if model.is_node_connected_at_input(target.node_id,&target.port) {
            return None
        };
        Some(model.new_edge_from_input(&edge_mouse_down,&edge_over,&edge_out))
    })).unwrap();

    out.on_edge_add <+ new_output_edge;
    new_edge_source <- new_output_edge.map2(&node_output_touch.down, move |id,target| (*id,target.clone()));
    out.on_edge_source_set <+ new_edge_source;

    out.on_edge_add <+ new_input_edge;
    new_edge_target <- new_input_edge.map2(&node_input_touch.down, move |id,target| (*id,target.clone()));
    out.on_edge_target_set <+ new_edge_target;
    }


    // === Edge Connect ===

    frp::extend! { network

        // Clicking on background either drops dragged edge or aborts node editing.
        let background_selected = &touch.background.selected;
        was_edge_detached_when_background_selected  <- has_detached_edge.sample(background_selected);
        clicked_to_drop_edge  <- was_edge_detached_when_background_selected.on_true();
        clicked_to_abort_edit <- was_edge_detached_when_background_selected.on_false();

        out.on_edge_source_set <+ inputs.set_edge_source;
        out.on_edge_target_set <+ inputs.set_edge_target;

        let endpoints            = inputs.connect_nodes.clone_ref();
        edge                    <- endpoints . map(f_!(model.new_edge_from_output(&edge_mouse_down,&edge_over,&edge_out)));
        new_edge_source         <- endpoints . _0() . map2(&edge, |t,id| (*id,t.clone()));
        new_edge_target         <- endpoints . _1() . map2(&edge, |t,id| (*id,t.clone()));
        out.on_edge_add      <+ edge;
        out.on_edge_source_set <+ new_edge_source;
        out.on_edge_target_set <+ new_edge_target;

        detached_edges_without_targets <= attach_all_edge_inputs.map(f_!(model.take_edges_with_detached_targets()));
        detached_edges_without_sources <= attach_all_edge_outputs.map(f_!(model.take_edges_with_detached_sources()));

        new_edge_target <- detached_edges_without_targets.map2(&attach_all_edge_inputs, |id,t| (*id,t.clone()));
        out.on_edge_target_set <+ new_edge_target;
        new_edge_source <- detached_edges_without_sources.map2(&attach_all_edge_outputs, |id,t| (*id,t.clone()));
        out.on_edge_source_set <+ new_edge_source;

        on_new_edge_source <- new_edge_source.constant(());
        on_new_edge_target <- new_edge_target.constant(());

        overlapping_edges            <= out.on_edge_target_set._1().map(f!((t) model.overlapping_edges(t)));
        out.on_edge_drop_overlapping <+ overlapping_edges;

        drop_on_bg_up  <- background_up.gate(&connect_drag_mode);
        drop_edges     <- any (drop_on_bg_up,clicked_to_drop_edge);

        edge_dropped_to_create_node <= drop_edges.map(f_!(model.edges_with_detached_targets()));
        out.on_edge_drop_to_create_node <+ edge_dropped_to_create_node;

        remove_all_detached_edges <- any (drop_edges, inputs.drop_dragged_edge);
        edge_to_remove_without_targets <= remove_all_detached_edges.map(f_!(model.take_edges_with_detached_targets()));
        edge_to_remove_without_sources <= remove_all_detached_edges.map(f_!(model.take_edges_with_detached_sources()));
        edge_to_remove <- any(edge_to_remove_without_targets,edge_to_remove_without_sources);
        eval edge_to_remove ((id) model.remove_edge(id));

        incoming_batch <- out.node_incoming_edge_updates.batch();
        outgoing_batch <- out.node_outgoing_edge_updates.batch();
        incoming_dirty <- incoming_batch.map(f!((n) model.refresh_incoming_edge_positions(n)));
        outgoing_dirty <- outgoing_batch.map(f!((n) model.refresh_outgoing_edge_positions(n)));
        any_edges_dirty <- incoming_dirty || outgoing_dirty;
        force_update_layout <- any_edges_dirty.on_true().debounce();
        eval force_update_layout((_) model.force_update_layout());
    }

    // === Adding Node ===

    frp::extend! { network
        node_added_with_button <- model.add_node_button.clicked.gate_not(&inputs.set_read_only);

        input_start_node_creation_from_port <- out.hover_node_output.sample(
            &inputs.start_node_creation_from_port);
        start_node_creation_from_port <- input_start_node_creation_from_port.filter_map(
            |v| v.clone());
        removed_edges_on_node_creation_from_port <= start_node_creation_from_port.map(f_!(
            model.model.clear_all_detached_edges()));
        out.on_edge_drop <+ removed_edges_on_node_creation_from_port;

        input_add_node_way <- inputs.add_node.constant(WayOfCreatingNode::AddNodeEvent);
        input_start_creation_way <- inputs.start_node_creation.map(f_!([scene]
            // Only start node creation if nothing is focused. This is to prevent
            // creating nodes when we are editing texts and press enter.
            scene.focused_instance().is_none().then_some(WayOfCreatingNode::StartCreationEvent)
        )).unwrap();

        start_creation_from_port_way <- start_node_creation_from_port.map(
            |endpoint| WayOfCreatingNode::StartCreationFromPortEvent{endpoint: endpoint.clone()});
        add_with_button_way <- node_added_with_button.constant(WayOfCreatingNode::ClickingButton);
        add_with_edge_drop_way <- edge_dropped_to_create_node.map(
            |&edge_id| WayOfCreatingNode::DroppingEdge{edge_id});
        add_node_way <- any5 (
            &input_add_node_way,
            &input_start_creation_way,
            &start_creation_from_port_way,
            &add_with_button_way,
            &add_with_edge_drop_way,
        );

        new_node <- add_node_way.map2(&cursor_pos_in_scene, f!([model,node_pointer_style,out](way, mouse_pos) {
            let ctx = NodeCreationContext {
                pointer_style  : &node_pointer_style,
                output_press   : &node_output_touch.down,
                input_press    : &node_input_touch.down,
                output         : &out,
            };
            model.create_node(&ctx, way, *mouse_pos)
        }));
        out.node_added <+ new_node.map(|&(id, src, should_edit)| (id, src, should_edit));
        node_to_edit_after_adding <- new_node.filter_map(|&(id,_,cond)| cond.as_some(id));
                eval new_node ([model](&(id, _, should_edit)) {
            if should_edit {
                if let Some(node) = model.nodes.get_cloned_ref(&id) {
                    node.show_preview();
                }
            }
        });
    }


    // === Node Editing ===

    frp::extend! { network
        node_in_edit_mode     <- out.node_being_edited.map(|n| n.is_some());
        edit_mode             <- bool(&inputs.edit_mode_off,&inputs.edit_mode_on);
        clicked_node <- touch.nodes.down.gate(&edit_mode);
        clicked_and_edited_nodes <- clicked_node.map2(&out.node_being_edited, |n, c| (*n, *c));
        let not_being_edited_already = |(clicked, edited): &(NodeId, Option<NodeId>)| {
            if let Some(edited) = edited { edited != clicked } else { true }
        };
        node_to_edit          <- clicked_and_edited_nodes.filter(not_being_edited_already)._0();
        edit_node             <- any(node_to_edit, node_to_edit_after_adding, inputs.edit_node);
        stop_edit_on_bg_click <- clicked_to_abort_edit.gate(&node_in_edit_mode);
        stop_edit             <- any(&stop_edit_on_bg_click,&inputs.stop_editing);
        edit_switch           <- edit_node.gate(&node_in_edit_mode);
        node_being_edited     <- out.node_being_edited.map(|n| n.unwrap_or_default());

        // The "finish" events must be emitted before "start", to properly cover the "switch" case.
        out.node_editing_finished <+ node_being_edited.sample(&stop_edit);
        out.node_editing_finished <+ node_being_edited.sample(&edit_switch);
        out.node_editing_started  <+ edit_node;

        out.node_being_edited <+ out.node_editing_started.map(|n| Some(*n));
        out.node_being_edited <+ out.node_editing_finished.constant(None);
        out.node_editing      <+ out.node_being_edited.map(|t|t.is_some());

        out.node_edit_mode       <+ edit_mode;
        out.nodes_labels_visible <+ out.node_edit_mode || node_in_edit_mode;

        eval out.node_editing_started ([model] (id) {
            let _profiler = profiler::start_debug!(profiler::APP_LIFETIME, "node_editing_started");
            if let Some(node) = model.nodes.get_cloned_ref(id) {
                node.model().input.set_editing(true);
            }
        });
        eval out.node_editing_finished ([model](id) {
            let _profiler = profiler::start_debug!(profiler::APP_LIFETIME, "node_editing_finished");
            if let Some(node) = model.nodes.get_cloned_ref(id) {
                node.model().input.set_editing(false);
            }
        });
    }


    // === Edited node growth/shrink animation ===

    component::node::growth_animation::initialize_edited_node_animator(&model, &frp, scene);


    // === Event Propagation ===

    // See the docs of `Node` to learn about how the graph - nodes event propagation works.
    frp::extend! { network
        _eval <- all_with(&out.node_hovered,&edit_mode,f!([model](tgt,e)
            if let Some(tgt) = tgt {
                model.with_node(tgt.value,|t| t.model().input.set_edit_ready_mode(*e && tgt.is_on()));
            }
        ));
        _eval <- all_with(&out.node_hovered,&out.some_edge_targets_unset,f!([model](tgt,ok)
            if let Some(tgt) = tgt {
                let node_id        = tgt.value;
                let edge_tp        = model.first_detached_edge_source_type();
                let is_edge_source = model.has_edges_with_detached_targets(node_id);
                let is_active      = *ok && !is_edge_source && tgt.is_on();
                model.with_node(node_id,|t| t.model().input.set_ports_active(is_active,edge_tp));
            }
        ));
    }


    // === Node Actions ===

    frp::extend! { network
        freeze_edges <= out.node_action_freeze.map (f!([model]((node_id,is_frozen)) {
            let edges = model.node_in_edges(node_id);
            edges.into_iter().map(|edge_id| (edge_id,*is_frozen)).collect_vec()
        }));

        eval freeze_edges (((edge_id,is_frozen)) model.set_edge_freeze(edge_id,*is_frozen) );
    }

    //
    // // === Disabling self-connections ===
    //
    // frp::extend! { network
    //     node_to_disable <= out.on_edge_only_target_not_set.map(f!((id)
    // model.with_edge_source(*id,|t|t.node_id)));     eval node_to_disable ((id)
    // model.with_node(*id,|node| node.model.input.set_ports_active(false,None)));
    //
    // }


    // === Remove Node ===
    frp::extend! { network
        all_nodes       <= inputs.remove_all_nodes      . map(f_!(model.all_nodes()));
        selected_nodes  <= inputs.remove_selected_nodes . map(f_!(model.nodes.all_selected()));
        nodes_to_remove <- any (all_nodes, selected_nodes);
        frp.public.input.remove_all_node_edges <+ nodes_to_remove;

        out.node_removed <+ nodes_to_remove;
    }


    // === Collapse Nodes ===
    frp::extend! { network
    // TODO [mwu] https://github.com/enso-org/ide/issues/760
    //   This is currently the provisional code to enable collapse nodes refactoring. While the APIs
    //   are as-intended, their behavior isn't. Please refer to the issue for details.
    let empty_id       = NodeId::default();
    let model_clone    = model.clone_ref();
    nodes_to_collapse <- inputs.collapse_selected_nodes . map(move |_|
        (model_clone.nodes.all_selected(),empty_id)
    );
    out.nodes_collapsed <+ nodes_to_collapse;
    }


    // === Set Node SKIP/FREEZE macros and context switch expression ===

    frp::extend! { network
        eval inputs.set_node_skip(((id, skip)) model.set_node_skip(id, skip));
        eval inputs.set_node_freeze(((id, freeze)) model.set_node_freeze(id, freeze));
        eval inputs.set_node_context_switch(((id, context_switch))
            model.set_node_context_switch(id, context_switch)
        );
    }


    // === Set Node Comment ===
    frp::extend! { network

    eval inputs.set_node_comment([model] ((id,comment)) model.set_node_comment(id,comment));
    }

    // === Set Node Error ===
    frp::extend! { network

    eval inputs.set_node_error_status([model]((node_id, error)) {
        if let Some(node) = model.nodes.get_cloned_ref(node_id) {
            node.set_error.emit(error)
        }
    });

    }


    // === Profiling ===

    frp::extend! { network

        eval inputs.set_node_profiling_status([model]((node_id,status)) {
            if let Some(node) = model.nodes.get_cloned_ref(node_id) {
                model.profiling_statuses.set(*node_id,*status);
                node.set_profiling_status(status);
            }
        });

    }



    // ==================
    // === Move Nodes ===
    // ==================
    frp::extend! { network

    mouse_pos <- mouse.position.map(|p| Vector2(p.x,p.y));

    // === Discovering drag targets ===

    let node_down      = touch.nodes.down.clone_ref();
    let node_is_down   = touch.nodes.is_down.clone_ref();
    node_in_edit_mode <- node_down.map2(&out.node_being_edited,|t,s| Some(*t) == *s);
    node_was_selected <- node_down.map(f!((id) model.nodes.selected.contains(id)));
    tgts_if_non_sel   <- node_down.map(|id|vec![*id]).gate_not(&node_was_selected);
    tgts_if_sel       <- node_down.map(f_!(model.nodes.selected.items())).gate(&node_was_selected);
    tgts_if_non_edit  <- any(tgts_if_non_sel,tgts_if_sel).gate_not(&node_in_edit_mode);
    tgts_if_edit      <- node_down.map(|_|default()).gate(&node_in_edit_mode);
    drag_tgts         <- any(tgts_if_non_edit,tgts_if_edit);
    any_drag_tgt      <- drag_tgts.map(|t|!t.is_empty());
    node_pos_on_down  <- node_down.map(f!((id) model.node_position(id)));
    mouse_pos_on_down <- mouse_pos.sample(&node_down);
    mouse_pos_diff    <- mouse_pos.map2(&mouse_pos_on_down,|t,s|t-s).gate(&node_is_down);
    node_pos_diff     <- mouse_pos_diff.map(f!([scene](t) t / scene.camera().zoom()));
    node_tgt_pos_rt   <- node_pos_diff.map2(&node_pos_on_down,|t,s|t+s);
    just_pressed      <- bool (&node_tgt_pos_rt,&node_pos_on_down);
    node_tgt_pos_rt   <- any  (&node_tgt_pos_rt,&node_pos_on_down);


    // === Snapping ===

    eval drag_tgts ((ids) model.disable_grid_snapping_for(ids));
    let node_tgt_pos_anim = DEPRECATED_Animation::<Vector2<f32>>::new(network);
    let x_snap_strength   = Easing::new(network);
    let y_snap_strength   = Easing::new(network);
    x_snap_strength.set_duration(300.0);
    y_snap_strength.set_duration(300.0);

    _eval <- node_tgt_pos_rt.map2(&just_pressed,
        f!([model,x_snap_strength,y_snap_strength,node_tgt_pos_anim](pos,just_pressed) {
            let snapped = model.nodes.check_grid_magnet(*pos);
            let x = snapped.x.unwrap_or(pos.x);
            let y = snapped.y.unwrap_or(pos.y);
            x_snap_strength.target(if snapped.x.is_none() { 0.0 } else { 1.0 });
            y_snap_strength.target(if snapped.y.is_none() { 0.0 } else { 1.0 });
            node_tgt_pos_anim.set_target_value(Vector2::new(x,y));
            if *just_pressed {
                node_tgt_pos_anim.set_target_value(*pos);
                x_snap_strength.skip();
                y_snap_strength.skip();
                node_tgt_pos_anim.skip();
            }
    }));

    node_tgt_pos <- all_with4
        ( &node_tgt_pos_rt
        , &node_tgt_pos_anim.value
        , &x_snap_strength.value
        , &y_snap_strength.value
        , |rt,snap,xw,yw| {
            let w     = Vector2(*xw,*yw);
            let w_inv = Vector2(1.0,1.0) - w;
            rt.component_mul(&w_inv) + snap.component_mul(&w)
        });


    // === Update All Target Nodes Positions ===

    main_tgt_pos_prev <- node_tgt_pos.previous();
    main_tgt_pos_diff <- node_tgt_pos.map2(&main_tgt_pos_prev,|t,s|t-s).gate_not(&just_pressed);
    drag_tgt          <= drag_tgts.sample(&main_tgt_pos_diff);
    tgt_new_pos       <- drag_tgt.map2(&main_tgt_pos_diff,f!((id,tx) model.node_pos_mod(id,*tx)));
    out.node_position_set <+ tgt_new_pos;


    // === Batch Update ===

    after_drag             <- touch.nodes.up.gate_not(&just_pressed);
    tgt_after_drag         <= drag_tgts.sample(&after_drag);
    tgt_after_drag_new_pos <- tgt_after_drag.map(f!([model](id)(*id,model.node_position(id))));
    out.node_position_set_batched <+ tgt_after_drag_new_pos;


    // === Mouse style ===

    node_down_on_drag   <- node_down.gate(&any_drag_tgt);
    cursor_on_drag_down <- node_down_on_drag.map(|_| cursor::Style::new_with_all_fields_default().press());
    cursor_on_drag_up   <- touch.nodes.up.map(|_| cursor::Style::default());
    pointer_on_drag     <- any (&cursor_on_drag_down,&cursor_on_drag_up);


    // === Set Node Position ===

    out.node_position_set         <+ inputs.set_node_position;
    out.node_position_set_batched <+ inputs.set_node_position;
    eval out.node_position_set (((id,pos)) model.set_node_position(id,*pos));

    }


    // === Set Expression Type ===
    frp::extend! { network

    node_to_refresh <- inputs.set_expression_usage_type.map(f!([model]((node_id,ast_id,maybe_type)) {
        model.set_node_expression_usage_type(*node_id,*ast_id,maybe_type.clone());
        *node_id
    }));
    edges_to_refresh_batch <- node_to_refresh.map(f!((node_id)
        nodes.get_cloned_ref(node_id).map(|node| node.all_edges()))
    ).unwrap();
    edges_to_refresh <= edges_to_refresh_batch;
    eval edges_to_refresh ([model, neutral_color] (edge)
        model.refresh_edge_color(*edge, neutral_color.value().into()));
    eval inputs.update_node_widgets(((node, updates)) model.update_node_widgets(*node, updates));
    }


    // === Move Edges ===

    frp::extend! { network

    detached_edge           <- any(&out.on_some_edges_targets_unset,&out.on_some_edges_sources_unset);
    update_edge             <- any(detached_edge,on_new_edge_source,on_new_edge_target);
    cursor_pos_on_update    <- cursor_pos_in_scene.sample(&update_edge);
    edge_refresh_cursor_pos <- any(cursor_pos_on_update,cursor_pos_in_scene);

    is_hovering_output <- out.hover_node_output.map(|target| target.is_some()).sampler();
    hover_node         <- out.hover_node_output.unwrap();

    edge_refresh_on_node_hover        <- all(edge_refresh_cursor_pos,hover_node).gate(&is_hovering_output);
    edge_refresh_cursor_pos_no_hover  <- edge_refresh_cursor_pos.gate_not(&is_hovering_output);
    edge_refresh_cursor_pos_on_hover  <- edge_refresh_on_node_hover._0();

    refresh_target      <- any(&edge_refresh_cursor_pos_on_hover,&edge_refresh_cursor_pos_no_hover);
    let refresh_source  = edge_refresh_cursor_pos_no_hover.clone_ref();
    snap_source_to_node <- edge_refresh_on_node_hover._1();

    eval refresh_target ([edges](position) {
       edges.detached_target.for_each(|id| {
            if let Some(edge) = edges.get_cloned_ref(id) {
                edge.view.frp.target_position.emit(position.xy());
                edge.view.frp.redraw.emit(());
            }
        });
    });

    eval refresh_source ([edges,model](position) {
        edges.detached_source.for_each(|edge_id| {
            if let Some(edge) = edges.get_cloned_ref(edge_id) {
                edge.view.frp.source_width.emit(cursor::DEFAULT_RADIUS);
                edge.view.frp.source_height.emit(cursor::DEFAULT_RADIUS);
                edge.view.frp.target_position.emit(-position.xy());
                edge.view.frp.redraw.emit(());
                edge.modify_position(|p| {
                    p.x = position.x;
                    p.y = position.y;
                });
                model.refresh_edge_position(*edge_id);
            }
        });
    });

    eval snap_source_to_node ([nodes,edges,model](target) {
        edges.detached_source.for_each(|edge_id| {
            if let Some(node) = nodes.get_cloned_ref(&target.node_id) {
                if let Some(edge) = edges.get_cloned_ref(edge_id) {
                    let node_width  = node.view.model().width();
                    let node_height = node.view.model().height();
                    let node_pos    = node.position();

                    edge.view.frp.source_width.emit(node_width);
                    edge.view.frp.source_height.emit(node_height);
                    edge.view.frp.target_position.emit(-node_pos.xy());
                    edge.view.frp.redraw.emit(());
                    edge.modify_position(|p| {
                        p.x = node_pos.x + node_width/2.0;
                        p.y = node_pos.y;
                    });
                    model.refresh_edge_position(*edge_id);
                }
            }
        });
    });

    }


    // === Vis Set ===
    frp::extend! { network

    def _update_vis_data = inputs.set_visualization.map(f!([nodes,vis_registry]((node_id,vis_path)) {
        match (&nodes.get_cloned_ref(node_id), vis_path) {
             (Some(node), Some(vis_path)) => {
                 let vis_definition = vis_registry.definition_from_path(vis_path);
                 node.model().visualization.frp.set_visualization.emit(vis_definition);
             },
             (Some(node), None) => node.model().visualization.frp.set_visualization.emit(None),
              _ => warn!("Failed to get node: {node_id:?}"),

        }
    }));
    }


    // === Vis Selection ===
    frp::extend! { network
        eval out.on_visualization_select ([model](switch) {
            if switch.is_on() {
                model.visualisations.selected.insert(switch.value);
            } else {
                model.visualisations.selected.remove(&switch.value);
            }
        });

        out.some_visualisation_selected <+  out.on_visualization_select.map(f_!([model] {
            !model.visualisations.selected.is_empty()
        }));
    };


    // === Vis Update Data ===

    frp::extend! { network
    eval inputs.set_visualization_data ([nodes]((node_id,data)) {
        if let Some(node) = nodes.get_cloned(node_id) {
            node.model().visualization.frp.set_data.emit(data);
        }
    });

    eval inputs.set_error_visualization_data ([nodes]((node_id,data)) {
        if let Some(node) = nodes.get_cloned(node_id) {
            node.model().error_visualization.send_data.emit(data);
        }
    });

    nodes_to_cycle <= inputs.cycle_visualization_for_selected_node.map(f_!(model.nodes.all_selected()));
    node_to_cycle  <- any(nodes_to_cycle,inputs.cycle_visualization);
    eval node_to_cycle ([model](node_id) {
        if let Some(node) = model.nodes.get_cloned_ref(node_id) {
            node.view.model().visualization.frp.cycle_visualization();
        }
    });


    // === Visualization toggle ===
    //
    // Algorithm:
    //     - Press key. If all selected nodes have enabled vis, disable them.
    //     - If not, enable vis on missing nodes.
    //     - Release key. If the time passed from key press was short, do nothing.
    //     - If it was long, disable vis which were disabled (preview mode).

    let viz_press_ev      = inputs.press_visualization_visibility.clone_ref();
    let viz_d_press_ev    = inputs.double_press_visualization_visibility.clone_ref();
    let viz_release_ev    = inputs.release_visualization_visibility.clone_ref();
    viz_pressed          <- bool(&viz_release_ev,&viz_press_ev);
    viz_was_pressed      <- viz_pressed.previous();
    viz_press            <- viz_press_ev.gate_not(&viz_was_pressed);
    viz_release          <- viz_release_ev.gate(&viz_was_pressed);
    viz_press_time       <- viz_press   . map(|_| {
            let time = web::window.performance_or_panic().now() as f32;
            let frame_counter = Rc::new(web::FrameCounter::start_counting());
            (time, Some(frame_counter))
        });
    viz_release_time     <- viz_release . map(|_| web::window.performance_or_panic().now() as f32);
    viz_preview_mode  <- viz_release_time.map2(&viz_press_time,|t1,(t0,counter)| {
        let diff = t1-t0;
        // We check the time between key down and key up. If the time is less than the threshold
        // then it was a key press and we do not want to enter preview mode. If it is longer then
        // it was a key hold and we want to enter preview mode.
        let long_enough = diff > VIZ_PREVIEW_MODE_TOGGLE_TIME_MS;
        // We also check the number of passed frames, since the time measure can be misleading, if
        // there were dropped frames. The visualisation might have just appeared while more than
        // the threshold time has passed.
        let enough_frames = if let Some(counter) = counter {
            let frames = counter.frames_since_start();
            frames > VIZ_PREVIEW_MODE_TOGGLE_FRAMES
        } else {
            false
        };
        long_enough && enough_frames
    });
    viz_preview_mode_end <- viz_release.gate(&viz_preview_mode).gate_not(&out.is_fs_visualization_displayed);
    viz_tgt_nodes        <- viz_press.gate_not(&out.is_fs_visualization_displayed).map(f_!(model.nodes.all_selected()));
    viz_tgt_nodes_off    <- viz_tgt_nodes.map(f!([model](node_ids) {
        node_ids.iter().cloned().filter(|node_id| {
            model.nodes.get_cloned_ref(node_id)
                .map(|node| !node.visualization_enabled.value())
                .unwrap_or_default()
        }).collect_vec()
    }));

    viz_tgt_nodes_all_on <- viz_tgt_nodes_off.map(|t| t.is_empty());
    viz_enable_by_press  <= viz_tgt_nodes.gate_not(&viz_tgt_nodes_all_on);
    viz_enable           <- any(viz_enable_by_press,inputs.enable_visualization);
    viz_disable_by_press <= viz_tgt_nodes.gate(&viz_tgt_nodes_all_on);
    viz_disable          <- any(viz_disable_by_press,inputs.disable_visualization);
    viz_preview_disable  <= viz_tgt_nodes_off.sample(&viz_preview_mode_end);
    viz_fullscreen_on    <= viz_d_press_ev.map(f_!(model.nodes.last_selected()));

    eval viz_enable          ((id) model.enable_visualization(id));
    eval viz_disable         ((id) model.disable_visualization(id));
    eval viz_preview_disable ((id) model.disable_visualization(id));
    eval viz_fullscreen_on   ((id) model.enable_visualization_fullscreen(id));

    viz_fs_to_close <- out.visualization_fullscreen.sample(&inputs.close_fullscreen_visualization);
    eval viz_fs_to_close ([model](vis) {
        if let Some(vis) = vis {
            model.disable_visualization_fullscreen(vis);
            model.enable_visualization(vis);
        }
    });

    out.visualization_fullscreen <+ viz_fullscreen_on.map(|id| Some(*id));
    out.visualization_fullscreen <+ inputs.close_fullscreen_visualization.constant(None);

    out.is_fs_visualization_displayed <+ out.visualization_fullscreen.map(Option::is_some);


    // === Register Visualization ===

    eval inputs.register_visualization ([vis_registry](handle) {
        if let Some(handle) = handle {
            vis_registry.add(handle);
        }
    });
    eval inputs.reset_visualization_registry ([vis_registry](()) {
        vis_registry.remove_all_visualizations();
        vis_registry.add_default_visualizations();
    });
    out.visualization_registry_reload_requested <+ inputs.reload_visualization_registry;


    // === Entering and Exiting Nodes ===

    node_to_enter           <= inputs.enter_selected_node.map(f_!(model.nodes.last_selected()));
    out.node_entered <+ node_to_enter;
    removed_edges_on_enter  <= out.node_entered.map(f_!(model.clear_all_detached_edges()));
    out.node_exited  <+ inputs.exit_node;
    removed_edges_on_exit   <= out.node_exited.map(f_!(model.clear_all_detached_edges()));
    out.on_edge_drop <+ any(removed_edges_on_enter,removed_edges_on_exit);



    // ================
    // === Node VCS ===
    // ================

    eval inputs.set_node_vcs_status(((node_id,status))
         model.with_node(*node_id, |node| node.set_vcs_status.emit(status))
     );



    // ==================
    // === Edge Binds ===
    // ==================

    // === Source / Target ===

    eval out.on_edge_source_set   (((id,tgt)) model.set_edge_source(*id,tgt));
    eval out.on_edge_target_set   (((id,tgt)) model.set_edge_target(*id,tgt));

    eval out.on_edge_target_set   ([model, neutral_color] ((id,tgt))
        model.set_endpoint_connection_status(*id,tgt,true, neutral_color.value().into()));
    eval out.on_edge_target_unset ([model, neutral_color] ((id,tgt))
        model.set_endpoint_connection_status(*id,tgt,false, neutral_color.value().into()));

    eval out.on_edge_source_unset (((id,_)) model.remove_edge_source(*id));
    eval out.on_edge_target_unset (((id,_)) model.remove_edge_target(*id));

    is_only_tgt_not_set <-
        out.on_edge_source_set.map(f!(((id,_)) model.with_edge_map_target(*id,|_|()).is_none()));
    out.on_edge_source_set_with_target_not_set <+ out.on_edge_source_set.gate(&is_only_tgt_not_set);
    out.on_edge_only_target_not_set <+ out.on_edge_source_set_with_target_not_set._0();
    out.on_edge_only_target_not_set <+ out.on_edge_target_unset._0();

    is_only_src_not_set <-
        out.on_edge_target_set.map(f!(((id,_)) model.with_edge_map_source(*id,|_|()).is_none()));
    out.on_edge_target_set_with_source_not_set <+ out.on_edge_target_set.gate(&is_only_src_not_set);
    out.on_edge_only_source_not_set <+ out.on_edge_target_set_with_source_not_set._0();
    out.on_edge_only_source_not_set <+ out.on_edge_source_unset._0();

<<<<<<< HEAD
=======
    let neutral_color = model.styles_frp.get_color(theme::code::types::any::selection);
>>>>>>> 0d84a601
    eval out.on_edge_source_set ([model,neutral_color]((id, _))
        model.refresh_edge_color(*id,neutral_color.value().into()));
    eval out.on_edge_target_set ([model,neutral_color]((id, _))
        model.refresh_edge_color(*id,neutral_color.value().into()));
    eval out.on_edge_source_unset ([model,neutral_color]((id, _))
        model.refresh_edge_color(*id,neutral_color.value().into()));
    eval out.on_edge_target_unset ([model,neutral_color]((id, _))
        model.refresh_edge_color(*id,neutral_color.value().into()));
    eval neutral_color ((neutral_color) model.refresh_all_edge_colors(neutral_color.into()));

    edge_to_refresh_on_hover <= out.hover_node_input.map(f_!(model.edges_with_detached_targets()));
    eval edge_to_refresh_on_hover ([model,neutral_color](id)
        model.refresh_edge_color(*id,neutral_color.value().into()));


    some_edge_sources_unset   <- out.on_all_edges_sources_set ?? out.on_some_edges_sources_unset;
    some_edge_targets_unset   <- out.on_all_edges_targets_set ?? out.on_some_edges_targets_unset;
    some_edge_endpoints_unset <- out.some_edge_targets_unset  || out.some_edge_sources_unset;
    out.some_edge_sources_unset    <+ some_edge_sources_unset;
    out.some_edge_targets_unset    <+ some_edge_targets_unset;
    out.some_edge_endpoints_unset  <+ some_edge_endpoints_unset;
    out.on_all_edges_endpoints_set <+ out.some_edge_endpoints_unset.on_false();


    // === Endpoints ===

    edge_source_drop <= out.on_edge_drop.map(f!((id) model.edge_source(*id).map(|t|(*id,t))));
    edge_target_drop <= out.on_edge_drop.map(f!((id) model.edge_target(*id).map(|t|(*id,t))));

    edge_endpoint_set                 <- any(out.on_edge_source_set,out.on_edge_target_set)._0();
    both_endpoints_set                <- edge_endpoint_set.map(f!((id) model.is_connection(id)));
    new_edge_with_both_endpoints_set  <- edge_endpoint_set.gate(&both_endpoints_set);
    out.on_edge_endpoints_set  <+ new_edge_with_both_endpoints_set;
    out.on_edge_endpoint_set   <+ any(out.on_edge_source_set,out.on_edge_target_set);
    out.on_edge_endpoint_unset <+ any(out.on_edge_source_unset,out.on_edge_target_unset);
    out.on_edge_endpoint_unset <+ any(edge_source_drop,edge_target_drop);


    // === Drop ===

    eval out.on_edge_drop_overlapping ((id) model.remove_edge(id));
    eval out.on_edge_drop             ((id) model.remove_edge(id));



    // ===================
    // === Other Binds ===
    // ===================

    eval out.node_selected   ((id) model.nodes.select(id));
    eval out.node_deselected ((id) model.nodes.deselect(id));
    eval out.node_removed    ((id) model.remove_node(id));
    model.profiling_statuses.remove <+ out.node_removed;
    out.on_visualization_select <+ out.node_removed.map(|&id| Switch::Off(id));

    eval inputs.set_node_expression (((id, expr)) model.set_node_expression(id, expr));
    eval inputs.edit_node_expression (((id, range, ins)) model.edit_node_expression(id, range, ins));
    port_to_refresh <= inputs.set_node_expression.map(f!(((id, _))model.node_in_edges(id)));
    eval port_to_refresh ([model, neutral_color]
        (id) model.set_edge_target_connection_status(*id,true, neutral_color.value().into()));

    // === Remove implementation ===
    out.node_removed <+ inputs.remove_node;
    }


    // === Remove Edge ===
    frp::extend! { network

    rm_input_edges       <- any (inputs.remove_all_node_edges, inputs.remove_all_node_input_edges);
    rm_output_edges      <- any (inputs.remove_all_node_edges, inputs.remove_all_node_output_edges);
    input_edges_to_rm    <= rm_input_edges  . map(f!((node_id) model.node_in_edges(node_id)));
    output_edges_to_rm   <= rm_output_edges . map(f!((node_id) model.node_out_edges(node_id)));
    edges_to_rm          <- any (inputs.remove_edge, input_edges_to_rm, output_edges_to_rm);
    out.on_edge_drop <+ edges_to_rm;
    }



    // =====================
    // === Pointer Style ===
    // =====================

    frp::extend! { network

    edges_refresh_when_detached <- edges_to_refresh_batch.gate(&out.some_edge_endpoints_unset);
    refresh_detached_edge_cursor <- all(
        out.some_edge_endpoints_unset,
        out.view_mode,
        edges_refresh_when_detached
    )._0();

    cursor_style_edge_drag <- refresh_detached_edge_cursor.map(
        f!([model,neutral_color](some_edges_detached) {
            if *some_edges_detached {
                let color = model.first_detached_edge_color(neutral_color.value().into());
                if let Some(color) = color {
                    cursor::Style::new_color(color).press()
                } else {
                    cursor::Style::new_color_no_animation(neutral_color.value().into()).press()
                }
            } else {
                default()
            }
        }));

    let breadcrumb_style = model.breadcrumbs.pointer_style.clone_ref();
    let selection_style  = selection_controller.cursor_style.clone_ref();

    pointer_style <- all
        [ pointer_on_drag
        , selection_style
        , node_pointer_style
        , cursor_style_edge_drag
        , breadcrumb_style
        ].fold();

    eval pointer_style ((style) cursor.frp.set_style.emit(style));

    }

    // ==============================
    // === Component Interactions ===
    // ==============================

    // === Nodes + Selection ===

    // Do not show quick actions on hover while doing an area selection.
    frp::extend! { network
        eval selection_controller.area_selection ((area_selection) nodes.show_quick_actions(!area_selection));
    }

    // === Visualisation + Selection ===

    // Do not allow area selection while we show a fullscreen visualisation.
    frp::extend! { network
        allow_area_selection <- out.is_fs_visualization_displayed.not();
        eval allow_area_selection ((area_selection)
            selection_controller.enable_area_selection.emit(area_selection)
        );
    }


    // ========================
    // === Focus management ===
    // ========================

    frp::extend! { network
        // Remove focus from any element when background is clicked.
        eval_ touch.background.down (model.display_object.blur_tree());
    }


    // ===============
    // === Tooltip ===
    // ===============

    frp::extend! { network

        model.tooltip.frp.set_style <+ app.frp.tooltip;

        quick_visualization_preview <- bool(&frp.disable_quick_visualization_preview,
                                            &frp.enable_quick_visualization_preview);
        eval quick_visualization_preview((value) model.nodes.set_quick_preview(*value));
    }



    // =====================
    // === Dropped Files ===
    // =====================

    use theme::graph_editor::default_y_gap_between_nodes as gap_path;
    let default_gap = model.styles_frp.get_number_or(gap_path, 0.0);
    let files_received = model.drop_manager.files_received().clone_ref();
    frp::extend! { network
        files_with_positions <- files_received.map2(&default_gap,
            move |drop_event_data,default_gap| {
                let files = &drop_event_data.files;
                let drop_posititon = drop_event_data.position;
                let single_offset = default_gap + node::HEIGHT;
                files.iter().enumerate().map(|(index,file)| {
                    let offset = Vector2(0.0, single_offset * index as f32);
                    (file.clone_ref(), drop_posititon + offset)
                }).collect_vec()
            }
        );
        file_dropped            <= files_with_positions;
        out.file_dropped <+ file_dropped;
    }



    // ==================
    // === View Modes ===
    // ==================

    let profiling_mode_transition = Animation::new(network);
    frp::extend! { network
        out.view_mode <+ frp.toggle_profiling_mode.map2(&frp.view_mode,|_,&mode| mode.switch());
        out.view_mode <+ model.profiling_button.view_mode;

        model.profiling_button.set_view_mode <+ out.view_mode.on_change();
        _eval <- all_with(&out.view_mode,&neutral_color,f!((_,neutral_color)
            model.refresh_all_edge_colors(neutral_color.into())));

        profiling_mode_transition.target <+ out.view_mode.map(|&mode| {
            match mode {
                view::Mode::Normal    => 0.0,
                view::Mode::Profiling => 1.0,
            }
        });
        eval profiling_mode_transition.value ((&v) scene.dom.layers.back.filter_grayscale(v));
    }



    // =========================
    // === Gap Between Nodes ===
    // =========================

    let style_sheet = &scene.style_sheet;
    let styles = StyleWatchFrp::new(style_sheet);
    let default_x_gap_path = ensogl_hardcoded_theme::graph_editor::default_x_gap_between_nodes;
    let default_y_gap_path = ensogl_hardcoded_theme::graph_editor::default_y_gap_between_nodes;
    let min_x_spacing_path = ensogl_hardcoded_theme::graph_editor::minimal_x_spacing_for_new_nodes;
    let default_x_gap = styles.get_number_or(default_x_gap_path, 0.0);
    let default_y_gap = styles.get_number_or(default_y_gap_path, 0.0);
    let min_x_spacing = styles.get_number_or(min_x_spacing_path, 0.0);
    frp::extend! { network
        frp.private.output.default_x_gap_between_nodes <+ default_x_gap;
        frp.private.output.default_y_gap_between_nodes <+ default_y_gap;
        frp.private.output.min_x_spacing_for_new_nodes <+ min_x_spacing;
    }
    frp.private.output.default_x_gap_between_nodes.emit(default_x_gap.value());
    frp.private.output.default_y_gap_between_nodes.emit(default_y_gap.value());
    frp.private.output.min_x_spacing_for_new_nodes.emit(min_x_spacing.value());


    // ================================
    // === Execution Mode Selection ===
    // ================================

    execution_environment::init_frp(&frp, &model);


    // ==================
    // === Debug Mode ===
    // ==================

    frp::extend! { network
        out.debug_mode <+ frp.set_debug_mode;

        limit_max_zoom <- frp.set_debug_mode.on_false();
        unlimit_max_zoom <- frp.set_debug_mode.on_true();
        eval_ limit_max_zoom (model.navigator.set_max_zoom(Some(MAX_ZOOM)));
        eval_ unlimit_max_zoom (model.navigator.set_max_zoom(None));
    }

    // Init defaults
    frp.edit_mode_off.emit(());
    frp.set_debug_mode.emit(false);

    GraphEditor { model, frp }
}



impl display::Object for GraphEditor {
    fn display_object(&self) -> &display::object::Instance {
        self.model.display_object()
    }
}


// =============
// === Tests ===
// =============

#[cfg(test)]
mod tests {
    use super::*;
    use application::test_utils::ApplicationExt;
    use ensogl::control::io::mouse;
    use ensogl::control::io::mouse::PrimaryButton;
    use ensogl::display::scene::test_utils::MouseExt;
    use node::test_utils::NodeModelExt;

    #[test]
    fn test_adding_node_by_internal_api() {
        let (_, graph_editor) = init();
        assert_eq!(graph_editor.nodes().len(), 0);
        graph_editor.add_node();
        assert_eq!(graph_editor.nodes().len(), 1);
        graph_editor.assert(Case { node_source: None, should_edit: false });
    }

    #[test]
    fn test_adding_node_by_shortcut() {
        test_adding_node(press_add_node_shortcut);
    }

    fn press_add_node_shortcut(editor: &GraphEditor) {
        editor.start_node_creation();
    }

    #[test]
    fn test_adding_node_by_adding_node_button() {
        test_adding_node(click_add_node_button);
    }

    fn click_add_node_button(editor: &GraphEditor) {
        let adding_node_button = &editor.model.add_node_button;
        adding_node_button.click();
    }

    fn test_adding_node(add_node: impl Fn(&GraphEditor)) {
        let (app, graph_editor) = init();
        assert_eq!(graph_editor.nodes().len(), 0);

        // Adding first node.
        let (node_1_id, node_1) = graph_editor.add_node_by(&add_node);
        graph_editor.assert(Case { node_source: None, should_edit: true });
        graph_editor.stop_editing();
        assert_eq!(graph_editor.nodes().len(), 1);

        // First node is created in the center of the screen.
        let node_1_pos = node_1.position();
        let screen_center = app.display.default_scene.screen_to_scene_coordinates(Vector3::zeros());
        assert_eq!(node_1_pos.xy(), screen_center.xy());

        // Adding second node with the first node selected.
        graph_editor.nodes().select(node_1_id);
        let (_, node_2) = graph_editor.add_node_by(&add_node);
        graph_editor.assert(Case { node_source: Some(node_1_id), should_edit: true });
        assert_eq!(graph_editor.nodes().len(), 2);

        // Second node is below the first and left-aligned to it.
        let node_2_pos = node_2.position();
        assert!(node_2_pos.y < node_1_pos.y);
        assert_eq!(node_2_pos.x, node_1_pos.x);
    }

    #[test]
    fn test_adding_node_by_dropping_edge() {
        let (app, graph_editor) = init();
        assert_eq!(graph_editor.nodes().len(), 0);
        // Adding a new node.
        let (node_1_id, node_1) = graph_editor.add_node_by_api();
        graph_editor.stop_editing();
        // Creating edge.
        let port = node_1.model().output_port_shape().expect("No output port.");
        port.events_deprecated.emit_mouse_down(PrimaryButton);
        port.events_deprecated.emit_mouse_up(PrimaryButton);
        assert_eq!(graph_editor.edges().len(), 1);
        // Dropping edge.
        let mouse = &app.display.default_scene.mouse;
        let click_pos = Vector2(300.0, 300.0);
        mouse.frp_deprecated.position.emit(click_pos);
        let click_on_background = |_: &GraphEditor| mouse.click_on_background();
        let (_, node_2) = graph_editor.add_node_by(&click_on_background);
        graph_editor.assert(Case { node_source: Some(node_1_id), should_edit: true });
        let node_pos = node_2.position();
        assert_eq!(node_pos.xy(), click_pos);
    }

    #[test]
    fn test_connecting_two_nodes() {
        let (_, ref graph_editor) = init();
        let edges = graph_editor.edges();
        assert!(graph_editor.nodes().is_empty());
        assert!(edges.is_empty());
        // Adding two nodes.
        let (node_id_1, node_1) = graph_editor.add_node_by_api();
        graph_editor.stop_editing();
        let (node_id_2, node_2) = graph_editor.add_node_by_api();
        graph_editor.stop_editing();
        // Creating edge.
        let port = node_1.model().output_port_shape().expect("No output port.");
        port.events_deprecated.emit_mouse_down(PrimaryButton);
        port.events_deprecated.emit_mouse_up(PrimaryButton);
        let edge_id = graph_editor.on_edge_add.value();
        let edge = edges.get_cloned_ref(&edge_id).expect("Edge was not added.");
        assert_eq!(edge.source().map(|e| e.node_id), Some(node_id_1));
        assert_eq!(edge.target().map(|e| e.node_id), None);
        assert_eq!(edges.len(), 1);
        // Connecting edge.
        // We need to enable ports. Normally it is done by hovering the node.
        node_2.model().input.frp.set_ports_active(true, None);
        let port_hover = node_2.model().input_port_hover_shape().expect("No input port.");

        // Input ports already use new event API.
        port_hover.emit_event(mouse::Down::default());
        port_hover.emit_event(mouse::Up::default());
        assert_eq!(edge.source().map(|e| e.node_id), Some(node_id_1));
        assert_eq!(edge.target().map(|e| e.node_id), Some(node_id_2));
    }

    #[test]
    fn test_magnet_alignment_when_adding_node_by_shortcut() {
        test_magnet_alignment_when_adding_node(move_mouse_and_add_node_by_shortcut);
    }

    fn move_mouse_and_add_node_by_shortcut(
        scene: &Scene,
        editor: &GraphEditor,
        mouse_pos: Vector2,
    ) {
        scene.mouse.frp_deprecated.position.emit(mouse_pos);
        press_add_node_shortcut(editor);
    }

    #[test]
    fn test_magnet_alignment_when_adding_node_by_add_node_button() {
        test_magnet_alignment_when_adding_node(move_camera_and_click_add_node_button);
    }

    fn move_camera_and_click_add_node_button(
        scene: &Scene,
        editor: &GraphEditor,
        camera_pos: Vector2,
    ) {
        let camera = &scene.camera();
        camera.set_xy(camera_pos);
        camera.update(scene);
        click_add_node_button(editor);
    }

    fn test_magnet_alignment_when_adding_node(add_node_at: impl Fn(&Scene, &GraphEditor, Vector2)) {
        let (app, graph_editor) = init();
        let scene = &app.display.default_scene;
        let add_node_at = |editor: &GraphEditor, pos: Vector2| add_node_at(scene, editor, pos);

        // Create two nodes, with the 2nd one positioned below and far to the right from the 1st
        // one.
        let (_, node_1) = graph_editor.add_node_by_api_at_pos(Vector2(0.0, 0.0));
        let (_, node_2) = graph_editor.add_node_by_api_at_pos(Vector2(800.0, -100.0));

        // Create third node, placing it roughly below the 1st one and to the left of the 2nd one,
        // but slightly displaced from a position aligned to them both. Verify that the magnet
        // algorithm repositions the node such that it is aligned with existing nodes.
        let aligned_pos = Vector2(node_1.position().x, node_2.position().y);
        let displacement = Vector2(7.0, 8.0);
        test_node_added_with_displacement_gets_aligned(
            &graph_editor,
            aligned_pos,
            displacement,
            add_node_at,
        );

        // Create fourth node, placing it roughly to the right of the 1st node and above the 2nd
        // one, but slightly displaced from a position aligned to them both. Verify that the magnet
        // algorithm repositions the node such that it is aligned with existing nodes.
        let aligned_pos = Vector2(node_2.position().x, node_1.position().y);
        test_node_added_with_displacement_gets_aligned(
            &graph_editor,
            aligned_pos,
            displacement,
            add_node_at,
        );
    }

    fn test_node_added_with_displacement_gets_aligned(
        graph_editor: &GraphEditor,
        aligned_pos: Vector2,
        displacement: Vector2,
        add_node_at: impl Fn(&GraphEditor, Vector2),
    ) {
        enso_frp::microtasks::flush_microtasks();
        let unaligned_pos = aligned_pos + displacement;
        let add_node_unaligned = |editor: &GraphEditor| add_node_at(editor, unaligned_pos);
        let (_, node) = graph_editor.add_node_by(&add_node_unaligned);
        graph_editor.stop_editing();
        assert_eq!(node.position().xy(), aligned_pos);
    }

    #[test]
    fn test_magnet_alignment_when_no_space_for_node_added_with_add_node_button() {
        let (app, graph_editor) = init();
        let scene = &app.display.default_scene;

        // Create 1st node.
        let (node_1_id, node_1) = graph_editor.add_node_by_api();
        graph_editor.stop_editing();

        // Create 2nd node below the 1st one and move it slightly to the right.
        graph_editor.nodes().select(node_1_id);
        let (node_2_id, node_2) = graph_editor.add_node_by(&press_add_node_shortcut);
        node_2.update_x(|x| x + 16.0);

        // Create 3rd node below the 2nd one and move it slightly down and far to the right.
        graph_editor.nodes().select(node_2_id);
        let (_, node_3) = graph_editor.add_node_by(&press_add_node_shortcut);
        node_2.update_xy(|pos| pos + Vector2(800.0, -7.0));

        // Create 4th node by clicking (+) button when camera is roughly centered at the 1st node.
        let small_displacement = Vector2(8.0, 9.0);
        let pos_near_node_1 = node_1.position().xy() + small_displacement;
        let add_node = |editor: &GraphEditor| {
            move_camera_and_click_add_node_button(scene, editor, pos_near_node_1)
        };
        let (_, node_4) = graph_editor.add_node_by(&add_node);
        let aligned_pos = Vector2(node_1.position().x, node_3.position().y);
        assert_eq!(node_4.position().xy(), aligned_pos);
    }


    // === Test utilities ===

    /// An assertion case used when adding new nodes. See [`GraphEditor::assert`] below.
    struct Case {
        /// A source node of the added node.
        node_source: Option<NodeId>,
        /// Should we start the node editing immediately after adding it?
        should_edit: bool,
    }

    impl GraphEditor {
        fn add_node_by<F: Fn(&GraphEditor)>(&self, add_node: &F) -> (NodeId, Node) {
            add_node(self);
            let (node_id, ..) = self.node_added.value();
            let node = self.nodes().get_cloned_ref(&node_id).expect("Node was not added.");
            node.set_expression(node::Expression::new_plain("some_not_empty_expression"));
            (node_id, node)
        }

        fn add_node_by_api(&self) -> (NodeId, Node) {
            let add_node = |editor: &GraphEditor| editor.add_node();
            self.add_node_by(&add_node)
        }

        fn add_node_by_api_at_pos(&self, position: Vector2) -> (NodeId, Node) {
            let (node_id, node) = self.add_node_by_api();
            self.stop_editing();
            node.set_xy(position);
            (node_id, node)
        }

        fn assert(&self, case: Case) {
            let (added_node, node_source, should_edit) = self.node_added.value();
            let node_being_edited = self.node_being_edited.value();
            assert_eq!(
                should_edit, case.should_edit,
                "Node editing state does not match expected."
            );
            assert_eq!(should_edit, node_being_edited.is_some());
            if let Some(node_being_edited) = node_being_edited {
                assert_eq!(node_being_edited, added_node, "Edited node does not match added one.");
            }
            let node_source = node_source.map(|source| source.node);
            assert_eq!(node_source, case.node_source, "Source node does not match expected.");
        }
    }

    fn init() -> (Application, GraphEditor) {
        let app = Application::new("root");
        app.set_screen_size_for_tests();
        let graph_editor = new_graph_editor(&app);
        let mouse = &app.display.default_scene.mouse;
        mouse.frp_deprecated.position.emit(Vector2::zeros());
        (app, graph_editor)
    }
}<|MERGE_RESOLUTION|>--- conflicted
+++ resolved
@@ -1625,50 +1625,17 @@
                    model.frp.output.hover_node_output.emit(output);
                 });
 
-<<<<<<< HEAD
-            eval_ node_model.input.frp.input_edges_need_refresh(
-                model.frp.private.output.node_incoming_edge_updates.emit(node_id)
-            );
-
-            eval_ node_model.input.frp.width(
-                model.frp.private.output.node_outgoing_edge_updates.emit(node_id)
-            );
-
-            let neutral_color = model.styles_frp.get_color(theme::code::types::any::selection);
-
-            _eval <- node_model.output.frp.on_port_type_change.map2(&neutral_color,
-                f!(((crumbs,_),neutral_color)
-                    model.with_output_edge_id(node_id,crumbs,|id|
-                        model.refresh_edge_color(id,neutral_color.into())
-                    )
-                ));
-
-            let is_editing = &node_model.input.frp.editing;
-            expression_change_temporary <- node.on_expression_modified.gate(is_editing);
-            expression_change_permanent <- node.on_expression_modified.gate_not(is_editing);
-
-            temporary_expression <- expression_change_temporary.map2(
-                &node_model.input.set_expression,
-                move |(crumbs, code), expr| expr.code_with_replaced_span(crumbs, code)
-            );
-            eval temporary_expression([model] (code) {
-                model.frp.private.output.node_expression_set.emit((node_id, code));
-            });
-            eval expression_change_permanent([model]((crumbs,code)) {
-                let args = (node_id, crumbs.clone(), code.clone());
-                model.frp.private.output.node_expression_span_set.emit(args)
-            });
-=======
+                eval_ node_model.input.frp.input_edges_need_refresh(
+                    model.frp.output.node_incoming_edge_updates.emit(node_id)
+                );
+
+                eval_ node_model.input.frp.width(
+                    model.frp.output.node_outgoing_edge_updates.emit(node_id)
+                );
+
                 let neutral_color = model.styles_frp.get_color(theme::code::types::any::selection);
 
-                _eval <- all_with(&node_model.input.frp.on_port_type_change,&neutral_color,
-                    f!(((crumbs,_),neutral_color)
-                        model.with_input_edge_id(node_id,crumbs,|id|
-                            model.refresh_edge_color(id,neutral_color.into())
-                        )
-                    ));
-
-                _eval <- all_with(&node_model.input.frp.on_port_type_change,&neutral_color,
+                _eval <- node_model.output.frp.on_port_type_change.map2(&neutral_color,
                     f!(((crumbs,_),neutral_color)
                         model.with_output_edge_id(node_id,crumbs,|id|
                             model.refresh_edge_color(id,neutral_color.into())
@@ -1690,7 +1657,6 @@
                     let args = (node_id, crumbs.clone(), code.clone());
                     model.frp.output.node_expression_span_set.emit(args)
                 });
->>>>>>> 0d84a601
 
                 eval node.requested_widgets([model]((call_id, target_id)) {
                     let args = (node_id, *call_id, *target_id);
@@ -3690,10 +3656,6 @@
     out.on_edge_only_source_not_set <+ out.on_edge_target_set_with_source_not_set._0();
     out.on_edge_only_source_not_set <+ out.on_edge_source_unset._0();
 
-<<<<<<< HEAD
-=======
-    let neutral_color = model.styles_frp.get_color(theme::code::types::any::selection);
->>>>>>> 0d84a601
     eval out.on_edge_source_set ([model,neutral_color]((id, _))
         model.refresh_edge_color(*id,neutral_color.value().into()));
     eval out.on_edge_target_set ([model,neutral_color]((id, _))
