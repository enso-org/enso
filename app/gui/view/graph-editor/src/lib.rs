--- conflicted
+++ resolved
@@ -589,19 +589,11 @@
 
         // === Execution Environment ===
 
-<<<<<<< HEAD
         /// Set the execution environments available to the graph.
         set_available_execution_environments          (Rc<Vec<ExecutionEnvironment>>),
         switch_to_design_execution_environment(),
         switch_to_live_execution_environment(),
-=======
-        // TODO(#5930): Temporary shortcut for testing different execution environments
-        toggle_execution_environment(),
-        /// Set the execution environmenta available to the graph.
-        set_available_execution_environments          (Rc<Vec<execution_environment_selector::ExecutionEnvironment>>),
-        set_execution_environment                     (ExecutionEnvironment),
         execution_finished(),
->>>>>>> 376415ab
 
 
         // === Debug ===
