//! NOTE
//! This file is under a heavy development. It contains commented lines of code and some code may
//! be of poor quality. Expect drastic changes.

// === Features ===
#![feature(associated_type_defaults)]
#![feature(drain_filter)]
#![feature(entry_insert)]
#![feature(fn_traits)]
#![feature(option_result_contains)]
#![feature(specialization)]
#![feature(trait_alias)]
#![feature(type_alias_impl_trait)]
#![feature(unboxed_closures)]
// === Standard Linter Configuration ===
#![deny(non_ascii_idents)]
#![warn(unsafe_code)]
#![allow(incomplete_features)] // To be removed, see: https://github.com/enso-org/ide/issues/1559
#![warn(missing_copy_implementations)]
#![warn(missing_debug_implementations)]
#![warn(missing_docs)]
#![warn(trivial_casts)]
#![warn(trivial_numeric_casts)]
#![warn(unsafe_code)]
#![warn(unused_import_braces)]
#![warn(unused_qualifications)]
#![recursion_limit = "1024"]

#[warn(missing_docs)]
pub mod component;

pub mod builtin;
pub mod data;
pub mod new_node_position;
#[warn(missing_docs)]
pub mod profiling;
#[warn(missing_docs)]
pub mod view;

#[warn(missing_docs)]
mod selection;

use crate::component::node;
use crate::component::tooltip;
use crate::component::tooltip::Tooltip;
use crate::component::type_coloring;
use crate::component::visualization;
use crate::component::visualization::instance::PreprocessorConfiguration;
use crate::component::visualization::MockDataGenerator3D;
use crate::data::enso;
pub use crate::node::profiling::Status as NodeProfilingStatus;

use enso_config::ARGS;
use enso_frp as frp;
use ensogl::application;
use ensogl::application::shortcut;
use ensogl::application::Application;
use ensogl::data::color;
use ensogl::display;
use ensogl::display::navigation::navigator::Navigator;
use ensogl::display::object::Id;
use ensogl::display::shape::StyleWatch;
use ensogl::display::shape::StyleWatchFrp;
use ensogl::display::Scene;
use ensogl::gui::cursor;
use ensogl::prelude::*;
use ensogl::system::web;
use ensogl::system::web::traits::*;
use ensogl::Animation;
use ensogl::DEPRECATED_Animation;
use ensogl::DEPRECATED_Tween;
use ensogl_hardcoded_theme as theme;



// ===============
// === Prelude ===
// ===============

/// Commonly used utilities.
pub mod prelude {
    pub use ensogl::application::command::View;
    pub use ensogl::prelude::*;
}



// =================
// === Constants ===
// =================

const SNAP_DISTANCE_THRESHOLD: f32 = 10.0;
const VIZ_PREVIEW_MODE_TOGGLE_TIME_MS: f32 = 300.0;
const MACOS_TRAFFIC_LIGHTS_CONTENT_WIDTH: f32 = 52.0;
const MACOS_TRAFFIC_LIGHTS_CONTENT_HEIGHT: f32 = 12.0;
/// Horizontal and vertical offset between traffic lights and window border
const MACOS_TRAFFIC_LIGHTS_SIDE_OFFSET: f32 = 13.0;
const MACOS_TRAFFIC_LIGHTS_VERTICAL_CENTER: f32 =
    -MACOS_TRAFFIC_LIGHTS_SIDE_OFFSET - MACOS_TRAFFIC_LIGHTS_CONTENT_HEIGHT / 2.0;
const MAX_ZOOM: f32 = 1.0;

fn traffic_lights_gap_width() -> f32 {
    let is_macos = ARGS.platform.map(|p| p.is_macos()) == Some(true);
    let is_frameless = ARGS.frame == Some(false);
    if is_macos && is_frameless {
        MACOS_TRAFFIC_LIGHTS_CONTENT_WIDTH + MACOS_TRAFFIC_LIGHTS_SIDE_OFFSET
    } else {
        0.0
    }
}



// =================
// === SharedVec ===
// =================

#[derive(CloneRef, Debug, Derivative)]
#[derivative(Default(bound = ""))]
#[derivative(Clone(bound = ""))]
#[allow(missing_docs)] // FIXME[everyone] Public-facing API should be documented.
pub struct SharedVec<T> {
    pub raw: Rc<RefCell<Vec<T>>>,
}

impl<T> SharedVec<T> {
    /// Constructor.
    pub fn new() -> Self {
        default()
    }

    /// Append an element to the back of a collection.
    pub fn push(&self, t: T) {
        self.raw.borrow_mut().push(t);
    }

    /// Remove the first instance of `item` from the vector if the item exists.
    pub fn remove_item(&self, t: &T)
    where T: PartialEq {
        self.raw.borrow_mut().remove_item(t);
    }

    /// Return `true` if the slice contains an element with the given value.
    pub fn contains(&self, t: &T) -> bool
    where T: PartialEq {
        self.raw.borrow().contains(t)
    }

    /// Return clone of the first element of the slice, or `None` if it is empty.
    pub fn first_cloned(&self) -> Option<T>
    where T: Clone {
        self.raw.borrow().first().cloned()
    }

    /// Return clone of the last element of the slice, or `None` if it is empty.
    pub fn last_cloned(&self) -> Option<T>
    where T: Clone {
        self.raw.borrow().last().cloned()
    }

    /// Replace the collection with the default value, and return the previous value.
    pub fn mem_take(&self) -> Vec<T> {
        mem::take(&mut self.raw.borrow_mut())
    }

    /// Return the number of items in the vector.
    pub fn len(&self) -> usize {
        self.raw.borrow().len()
    }

    /// Check if the container is empty.
    pub fn is_empty(&self) -> bool {
        self.raw.borrow().is_empty()
    }
}

impl<T: Clone> SharedVec<T> {
    /// Return a vector of all items stored in the collection in order.
    pub fn items(&self) -> Vec<T> {
        self.raw.borrow().clone()
    }
}



// =====================
// === SharedHashSet ===
// =====================

#[derive(Derivative, CloneRef)]
#[derivative(Debug(bound = "T:Eq+Hash+Debug, S:std::hash::BuildHasher"))]
#[allow(missing_docs)] // FIXME[everyone] Public-facing API should be documented.
pub struct SharedHashSet<T, S = std::collections::hash_map::RandomState> {
    pub raw: Rc<RefCell<HashSet<T, S>>>,
}

impl<T, S> Clone for SharedHashSet<T, S> {
    fn clone(&self) -> Self {
        let raw = self.raw.clone();
        Self { raw }
    }
}

impl<T, S> Default for SharedHashSet<T, S>
where
    T: Eq + Hash,
    S: Default + std::hash::BuildHasher,
{
    fn default() -> Self {
        let raw = default();
        Self { raw }
    }
}

impl<T, S> SharedHashSet<T, S>
where
    T: Eq + Hash,
    S: Default + std::hash::BuildHasher,
{
    #[allow(missing_docs)] // FIXME[everyone] All pub functions should have docs.
    pub fn new() -> Self {
        default()
    }

    #[allow(missing_docs)] // FIXME[everyone] All pub functions should have docs.
    pub fn mem_take(&self) -> HashSet<T, S> {
        mem::take(&mut *self.raw.borrow_mut())
    }
}

impl<T, S> SharedHashSet<T, S>
where
    T: Eq + Hash,
    S: std::hash::BuildHasher,
{
    #[allow(missing_docs)] // FIXME[everyone] All pub functions should have docs.
    pub fn insert(&self, t: T) -> bool {
        self.raw.borrow_mut().insert(t)
    }

    #[allow(missing_docs)] // FIXME[everyone] All pub functions should have docs.
    pub fn remove(&self, t: &T) -> bool {
        self.raw.borrow_mut().remove(t)
    }

    #[allow(missing_docs)] // FIXME[everyone] All pub functions should have docs.
    pub fn contains(&self, value: &T) -> bool {
        self.raw.borrow().contains(value)
    }
}

impl<T, S> SharedHashSet<T, S> {
    #[allow(missing_docs)] // FIXME[everyone] All pub functions should have docs.
    pub fn is_empty(&self) -> bool {
        self.raw.borrow().is_empty()
    }

    #[allow(missing_docs)] // FIXME[everyone] All pub functions should have docs.
    pub fn clear(&self) {
        self.raw.borrow_mut().clear()
    }

    #[allow(missing_docs)] // FIXME[everyone] All pub functions should have docs.
    pub fn for_each<F>(&self, f: F)
    where F: FnMut(&T) {
        self.raw.borrow_mut().iter().for_each(f)
    }

    #[allow(missing_docs)] // FIXME[everyone] All pub functions should have docs.
    pub fn replace_with(&self, t: HashSet<T, S>) {
        *self.raw.borrow_mut() = t;
    }

    #[allow(missing_docs)] // FIXME[everyone] All pub functions should have docs.
    pub fn keys(&self) -> Vec<T>
    where T: Clone {
        self.raw.borrow().iter().cloned().collect_vec()
    }
}



// =====================
// === SharedHashMap ===
// =====================

#[derive(Derivative, CloneRef)]
#[derivative(Debug(bound = "K:Eq+Hash+Debug, V:Debug, S:std::hash::BuildHasher"))]
#[allow(missing_docs)] // FIXME[everyone] Public-facing API should be documented.
pub struct SharedHashMap<K, V, S = std::collections::hash_map::RandomState> {
    pub raw: Rc<RefCell<HashMap<K, V, S>>>,
}

impl<K, V, S> Clone for SharedHashMap<K, V, S> {
    fn clone(&self) -> Self {
        let raw = self.raw.clone();
        Self { raw }
    }
}

impl<K, V, S> Default for SharedHashMap<K, V, S>
where
    K: Eq + Hash,
    S: Default + std::hash::BuildHasher,
{
    fn default() -> Self {
        let raw = default();
        Self { raw }
    }
}

impl<K, V, S> SharedHashMap<K, V, S>
where
    K: Eq + Hash,
    S: Default + std::hash::BuildHasher,
{
    #[allow(missing_docs)] // FIXME[everyone] All pub functions should have docs.
    pub fn new() -> Self {
        default()
    }

    #[allow(missing_docs)] // FIXME[everyone] All pub functions should have docs.
    pub fn mem_take(&self) -> HashMap<K, V, S> {
        mem::take(&mut *self.raw.borrow_mut())
    }
}

impl<K, V, S> SharedHashMap<K, V, S>
where
    K: Eq + Hash,
    S: std::hash::BuildHasher,
{
    #[allow(missing_docs)] // FIXME[everyone] All pub functions should have docs.
    pub fn insert(&self, k: K, v: V) -> Option<V> {
        self.raw.borrow_mut().insert(k, v)
    }

    #[allow(missing_docs)] // FIXME[everyone] All pub functions should have docs.
    pub fn get_copied(&self, k: &K) -> Option<V>
    where V: Copy {
        self.raw.borrow().get(k).copied()
    }

    #[allow(missing_docs)] // FIXME[everyone] All pub functions should have docs.
    pub fn get_cloned(&self, k: &K) -> Option<V>
    where V: Clone {
        self.raw.borrow().get(k).cloned()
    }

    #[allow(missing_docs)] // FIXME[everyone] All pub functions should have docs.
    pub fn get_cloned_ref(&self, k: &K) -> Option<V>
    where V: CloneRef {
        self.raw.borrow().get(k).map(|t| t.clone_ref())
    }

    #[allow(missing_docs)] // FIXME[everyone] All pub functions should have docs.
    pub fn remove(&self, k: &K) -> Option<V> {
        self.raw.borrow_mut().remove(k)
    }

    #[allow(missing_docs)] // FIXME[everyone] All pub functions should have docs.
    pub fn contains_key(&self, key: &K) -> bool {
        self.raw.borrow().contains_key(key)
    }
}

impl<K, V, S> SharedHashMap<K, V, S> {
    #[allow(missing_docs)] // FIXME[everyone] All pub functions should have docs.
    pub fn len(&self) -> usize {
        self.raw.borrow().len()
    }

    #[allow(missing_docs)] // FIXME[everyone] All pub functions should have docs.
    pub fn is_empty(&self) -> bool {
        self.raw.borrow().is_empty()
    }

    #[allow(missing_docs)] // FIXME[everyone] All pub functions should have docs.
    pub fn clear(&self) {
        self.raw.borrow_mut().clear()
    }

    #[allow(missing_docs)] // FIXME[everyone] All pub functions should have docs.
    pub fn for_each<F>(&self, f: F)
    where F: FnMut((&K, &V)) {
        self.raw.borrow_mut().iter().for_each(f)
    }

    #[allow(missing_docs)] // FIXME[everyone] All pub functions should have docs.
    pub fn keys(&self) -> Vec<K>
    where K: Clone {
        self.raw.borrow().keys().cloned().collect_vec()
    }

    /// Get the vector of map's values.
    pub fn values(&self) -> Vec<V>
    where V: Clone {
        self.raw.borrow().values().cloned().collect_vec()
    }
}



// =================
// === FrpInputs ===
// =================

/// The information about data source hinted by node creation process. For example, when creating
/// node by dropping edge, the source port should be a source for newly created node.
///
/// This is information meant to be sent to searcher, which can, for example, auto- connect the
/// source to "this" port of new node.
#[derive(Clone, CloneRef, Copy, Debug, Default, Eq, PartialEq)]
pub struct NodeSource {
    #[allow(missing_docs)]
    pub node: NodeId,
}

ensogl::define_endpoints! {
    Input {
        // === General ===
        /// Cancel the operation being currently performed. Often mapped to the escape key.
        cancel(),


        // === Layout ===
        space_for_window_buttons (Vector2<f32>),


        // === Node Selection ===

        /// Node press event
        node_press(),
        /// Node press event
        node_release(),
        /// Enable nodes multi selection mode. It works like inverse mode for single node selection
        /// and like merge mode for multi node selection mode.
        enable_node_multi_select(),
        /// Disable nodes multi selection mode. It works like inverse mode for single node selection
        /// and like merge mode for multi node selection mode.
        disable_node_multi_select(),
        /// Toggle nodes multi selection mode. It works like inverse mode for single node selection
        /// and like merge mode for multi node selection mode.
        toggle_node_multi_select(),

        /// Enable nodes merge selection mode.
        enable_node_merge_select(),
        /// Disable nodes merge selection mode.
        disable_node_merge_select(),
        /// Toggles nodes merge selection mode.
        toggle_node_merge_select(),

        /// Enable nodes subtract selection mode.
        enable_node_subtract_select(),
        /// Disable nodes subtract selection mode.
        disable_node_subtract_select(),
        /// Toggle nodes subtract selection mode.
        toggle_node_subtract_select(),

        /// Enable nodes inverse selection mode.
        enable_node_inverse_select(),
        /// Disable nodes inverse selection mode.
        disable_node_inverse_select(),
        /// Toggle nodes inverse selection mode.
        toggle_node_inverse_select(),

        /// Set the node as selected. Ignores selection mode.
        // WARNING: not implemented
        select_node                  (NodeId),
        /// Set the node as deselected. Ignores selection mode.
        // WARNING: not implemented
        deselect_node                (NodeId),


        // === Navigation ===

        /// Enter the last selected node.
        enter_selected_node(),
        /// Enter the node currently under the cursor.
        enter_hovered_node(),
        /// Steps out of the current node, popping the topmost stack frame from the crumb list.
        exit_node(),


        // === Node Editing ===

        /// Add a new node and place it in the origin of the workspace.
        add_node(),
        /// Start Node creation process.
        ///
        /// This event is the best to be emit in situations, when the user want to create node (in
        /// opposition to e.g. loading graph from file). It will create node and put it into edit
        /// mode. The node position may vary, depending on what is the best for the UX - for details
        /// see [`GraphEditorModel::create_node`] implementation.
        start_node_creation(),
        /// Start creation of a new Node connected to the port that is currently under the cursor.
        /// If the cursor is currently not over any node's port, this event will have no effect.
        ///
        /// The same as in the case of [`start_node_creation`], this event is intended to be
        /// emitted in situations when the user wants to interactively create a node via the UI (as
        /// opposed to e.g. when loading a graph from a file).
        start_node_creation_from_port(),




        /// Remove all selected nodes from the graph.
        remove_selected_nodes(),
        /// Remove all nodes from the graph.
        remove_all_nodes(),
        /// Enable mode in which the pressed node will be edited.
        edit_mode_on(),
        /// Disable mode in which the pressed node will be edited.
        edit_mode_off(),
        /// Stop node editing, whatever node is currently edited.
        stop_editing(),
        /// Remove all nodes from the graph.
        collapse_selected_nodes(),
        /// Indicate whether this node had an error or not.
        set_node_error_status(NodeId,Option<node::error::Error>),
        /// Indicate whether this node has finished execution.
        set_node_profiling_status(NodeId,node::profiling::Status),


        // === Visualization ===

        /// Simulates a visualization open press event. In case the event will be shortly followed by `release_visualization_visibility`, the visualization will be shown permanently. In other case, it will be disabled as soon as the `release_visualization_visibility` is emitted.
        press_visualization_visibility(),
        /// Simulates a visualization open double press event. This event toggles the visualization fullscreen mode.
        double_press_visualization_visibility(),
        /// Simulates a visualization open release event. See `press_visualization_visibility` to learn more.
        release_visualization_visibility(),
        /// Cycle the visualization for the selected nodes.
        cycle_visualization_for_selected_node(),
        /// The visualization currently displayed as fullscreen is
        close_fullscreen_visualization(),


        // === Scene Navigation ===

        /// Stop the scene camera from moving around, locking the scene in place.
        /// Can be used, e.g., if there is a fullscreen visualisation active, or navigation should
        ///only work for a selected visualisation.
        set_navigator_disabled(bool),


        // === Modes ===

        toggle_profiling_mode(),


        // === Debug ===

        /// Enable or disable debug-only features.
        set_debug_mode(bool),

        /// Push a hardcoded breadcrumb without notifying the controller.
        debug_push_breadcrumb(),
        /// Pop a breadcrumb without notifying the controller.
        debug_pop_breadcrumb(),
        /// Set a test visualization data for the selected nodes. Useful for testing visualizations during their development.
        debug_set_test_visualization_data_for_selected_node(),


        // === VCS Status ===

        set_node_vcs_status     ((NodeId,Option<node::vcs::Status>)),


        set_detached_edge_targets    (EdgeEndpoint),
        set_detached_edge_sources    (EdgeEndpoint),
        set_edge_source              ((EdgeId,EdgeEndpoint)),
        set_edge_target              ((EdgeId,EdgeEndpoint)),
        unset_edge_source            (EdgeId),
        unset_edge_target            (EdgeId),
        connect_nodes                ((EdgeEndpoint,EdgeEndpoint)),
        deselect_all_nodes           (),
        press_node_input             (EdgeEndpoint),
        press_node_output            (EdgeEndpoint),
        remove_all_node_edges        (NodeId),
        remove_all_node_input_edges  (NodeId),
        remove_all_node_output_edges (NodeId),
        remove_edge                  (EdgeId),
        remove_node                  (NodeId),
        edit_node                    (NodeId),
        collapse_nodes               ((Vec<NodeId>,NodeId)),
        set_node_expression          ((NodeId,node::Expression)),
        set_node_comment             ((NodeId,node::Comment)),
        set_node_position            ((NodeId,Vector2)),
        set_expression_usage_type    ((NodeId,ast::Id,Option<Type>)),
        set_method_pointer           ((ast::Id,Option<MethodPointer>)),
        cycle_visualization          (NodeId),
        set_visualization            ((NodeId,Option<visualization::Path>)),
        register_visualization       (Option<visualization::Definition>),
        set_visualization_data       ((NodeId,visualization::Data)),
        set_error_visualization_data ((NodeId,visualization::Data)),
        enable_visualization         (NodeId),
        disable_visualization        (NodeId),

        /// Remove from visualization registry all non-default visualizations.
        reset_visualization_registry (),
        /// Reload visualization registry
        reload_visualization_registry(),
        /// Show visualisation previews on nodes without delay.
        enable_quick_visualization_preview(),
        /// Show visualisation previews on nodes with delay.
        disable_quick_visualization_preview(),

        /// Drop an edge that is being dragged.
        drop_dragged_edge            (),
    }

    Output {
        // === Debug Mode ===

        debug_mode                             (bool),

        // === Edge ===

        has_detached_edge                      (bool),
        on_edge_add                            (EdgeId),
        on_edge_drop                           (EdgeId),
        on_edge_drop_to_create_node            (EdgeId),
        on_edge_source_set                     ((EdgeId,EdgeEndpoint)),
        on_edge_source_set_with_target_not_set ((EdgeId,EdgeEndpoint)),
        on_edge_target_set_with_source_not_set ((EdgeId,EdgeEndpoint)),
        on_edge_target_set                     ((EdgeId,EdgeEndpoint)),
        on_edge_source_unset                   ((EdgeId,EdgeEndpoint)),
        on_edge_target_unset                   ((EdgeId,EdgeEndpoint)),

        /// Fires always when there is a new edge with source set but target not set. This could
        /// happen after the target was disconnected or the edge was created and its source was
        /// connected.
        on_edge_only_target_not_set (EdgeId),

        /// Fires always when there is a new edge with target set but source not set. This could
        /// happen after the source was disconnected or the edge was created and its target was
        /// connected.
        on_edge_only_source_not_set (EdgeId),

        on_edge_endpoint_unset      ((EdgeId,EdgeEndpoint)),
        on_edge_endpoint_set        ((EdgeId,EdgeEndpoint)),
        on_edge_endpoints_set       (EdgeId),
        on_some_edges_targets_unset (),
        on_some_edges_sources_unset (),
        on_all_edges_targets_set    (),
        on_all_edges_sources_set    (),
        on_all_edges_endpoints_set  (),
        some_edge_targets_unset     (bool),
        some_edge_sources_unset     (bool),
        some_edge_endpoints_unset   (bool),

        hover_node_input            (Option<EdgeEndpoint>),
        hover_node_output           (Option<EdgeEndpoint>),


        // === Other ===
        // FIXME: To be refactored

        node_added                (NodeId, Option<NodeSource>, bool),
        node_removed              (NodeId),
        nodes_collapsed           ((Vec<NodeId>,NodeId)),
        node_hovered              (Option<Switch<NodeId>>),
        node_selected             (NodeId),
        node_deselected           (NodeId),
        node_position_set         ((NodeId,Vector2)),
        node_position_set_batched ((NodeId,Vector2)),
        node_expression_set       ((NodeId,String)),
        node_comment_set          ((NodeId,String)),
        node_entered              (NodeId),
        node_exited               (),
        node_editing_started      (NodeId),
        node_editing_finished     (NodeId),
        node_action_freeze        ((NodeId,bool)),
        node_action_skip          ((NodeId,bool)),
        node_edit_mode            (bool),
        nodes_labels_visible      (bool),


        /// `None` value as a visualization path denotes a disabled visualization.
        enabled_visualization_path              (NodeId,Option<visualization::Path>),
        visualization_shown                     (NodeId,visualization::Metadata),
        visualization_hidden                    (NodeId),
        visualization_fullscreen                (Option<NodeId>),
        is_fs_visualization_displayed           (bool),
        visualization_preprocessor_changed      ((NodeId,PreprocessorConfiguration)),
        visualization_registry_reload_requested (),

        on_visualization_select     (Switch<NodeId>),
        some_visualisation_selected (bool),

        node_being_edited (Option<NodeId>),
        node_editing (bool),

        view_mode (view::Mode),

        navigator_active (bool),
        file_dropped     (ensogl_drop_manager::File,Vector2<f32>),

        default_x_gap_between_nodes (f32),
        default_y_gap_between_nodes (f32),
        min_x_spacing_for_new_nodes (f32),
    }
}

impl application::command::FrpNetworkProvider for GraphEditor {
    fn network(&self) -> &frp::Network {
        &self.model.network
    }
}



// ============
// === Node ===
// ============

#[derive(Clone, CloneRef, Debug, Shrinkwrap)]
#[allow(missing_docs)] // FIXME[everyone] Public-facing API should be documented.
pub struct Node {
    #[shrinkwrap(main_field)]
    pub view:      component::Node,
    pub in_edges:  SharedHashSet<EdgeId>,
    pub out_edges: SharedHashSet<EdgeId>,
}

#[derive(Clone, CloneRef, Copy, Debug, Default, Eq, From, Hash, Into, PartialEq, Ord, PartialOrd)]
#[allow(missing_docs)] // FIXME[everyone] Public-facing API should be documented.
pub struct NodeId(pub Id);

impl Node {
    #[allow(missing_docs)] // FIXME[everyone] All pub functions should have docs.
    pub fn new(view: component::Node) -> Self {
        let in_edges = default();
        let out_edges = default();
        Self { view, in_edges, out_edges }
    }

    #[allow(missing_docs)] // FIXME[everyone] All pub functions should have docs.
    pub fn id(&self) -> NodeId {
        self.view.id().into()
    }

    /// Return all edges connected to this node. Ingoing and outgoing both.
    pub fn all_edges(self) -> Vec<EdgeId> {
        self.in_edges.keys().extended(self.out_edges.keys())
    }
}

impl display::Object for Node {
    fn display_object(&self) -> &display::object::Instance {
        self.view.display_object()
    }
}

impl Display for NodeId {
    fn fmt(&self, f: &mut fmt::Formatter<'_>) -> fmt::Result {
        Display::fmt(&self.0, f)
    }
}



// ============
// === Edge ===
// ============

#[derive(Clone, CloneRef, Debug, Shrinkwrap)]
#[allow(missing_docs)] // FIXME[everyone] Public-facing API should be documented.
pub struct Edge {
    #[shrinkwrap(main_field)]
    pub view: component::Edge,
    source:   Rc<RefCell<Option<EdgeEndpoint>>>,
    target:   Rc<RefCell<Option<EdgeEndpoint>>>,
}

#[derive(Clone, CloneRef, Copy, Debug, Default, Eq, From, Hash, Into, PartialEq)]
#[allow(missing_docs)] // FIXME[everyone] Public-facing API should be documented.
pub struct EdgeId(pub Id);

impl Edge {
    #[allow(missing_docs)] // FIXME[everyone] All pub functions should have docs.
    pub fn new(view: component::Edge) -> Self {
        let source = default();
        let target = default();
        Self { view, source, target }
    }

    #[allow(missing_docs)] // FIXME[everyone] All pub functions should have docs.
    pub fn id(&self) -> EdgeId {
        self.view.id().into()
    }

    #[allow(missing_docs)] // FIXME[everyone] All pub functions should have docs.
    pub fn target(&self) -> Option<EdgeEndpoint> {
        self.target.borrow().as_ref().map(|t| t.clone_ref())
    }

    #[allow(missing_docs)] // FIXME[everyone] All pub functions should have docs.
    pub fn source(&self) -> Option<EdgeEndpoint> {
        self.source.borrow().as_ref().map(|t| t.clone_ref())
    }

    #[allow(missing_docs)] // FIXME[everyone] All pub functions should have docs.
    pub fn has_source(&self) -> bool {
        self.source.borrow().is_some()
    }

    #[allow(missing_docs)] // FIXME[everyone] All pub functions should have docs.
    pub fn has_target(&self) -> bool {
        self.target.borrow().is_some()
    }

    #[allow(missing_docs)] // FIXME[everyone] All pub functions should have docs.
    pub fn set_source(&self, source: EdgeEndpoint) {
        *self.source.borrow_mut() = Some(source)
    }

    #[allow(missing_docs)] // FIXME[everyone] All pub functions should have docs.
    pub fn set_target(&self, target: EdgeEndpoint) {
        *self.target.borrow_mut() = Some(target)
    }

    #[allow(missing_docs)] // FIXME[everyone] All pub functions should have docs.
    pub fn take_source(&self) -> Option<EdgeEndpoint> {
        mem::take(&mut *self.source.borrow_mut())
    }

    #[allow(missing_docs)] // FIXME[everyone] All pub functions should have docs.
    pub fn take_target(&self) -> Option<EdgeEndpoint> {
        mem::take(&mut *self.target.borrow_mut())
    }
}

impl display::Object for Edge {
    fn display_object(&self) -> &display::object::Instance {
        self.view.display_object()
    }
}

impl Display for EdgeId {
    fn fmt(&self, f: &mut fmt::Formatter<'_>) -> fmt::Result {
        Display::fmt(&self.0, f)
    }
}



// ============
// === Type ===
// ============

/// Typename information that may be associated with the given Port.
///
/// `None` means that type for the port is unknown.
#[derive(Clone, Debug, Default, Eq, Hash, PartialEq)]
pub struct Type(pub ImString);

impl Deref for Type {
    type Target = ImString;
    fn deref(&self) -> &Self::Target {
        &self.0
    }
}

impl Type {
    /// Check whether this is any type, the most generic type in Enso. The empty string is
    /// considered to be an empty type as well.
    pub fn is_any(&self) -> bool {
        self.as_str() == "Any" || self.is_empty()
    }

    /// If the type consists of a single identifier then we remove all module qualifiers:
    /// ```
    /// use ide_view_graph_editor::*;
    ///
    /// let input = Type::from("Foo.Bar.Baz.Vector".to_string());
    /// let expectation = Type::from("Vector".to_string());
    /// assert_eq!(input.abbreviate(), expectation);
    /// ```
    ///
    /// If the type contains multiple identifiers then we just abbreviate the first one:
    /// ```
    /// use ide_view_graph_editor::*;
    ///
    /// let input = Type::from("Foo.Bar.Baz.Vector Math.Number".to_string());
    /// let expectation = Type::from("Vector Math.Number".to_string());
    /// assert_eq!(input.abbreviate(), expectation);
    /// ```
    pub fn abbreviate(&self) -> Type {
        if let Some(up_to_whitespace) = self.split_whitespace().next() {
            if let Some(last_dot_index) = up_to_whitespace.rfind('.') {
                Type::from(self[last_dot_index + 1..].to_string())
            } else {
                // `self` contains no dot. We do not need to abbreaviate it.
                self.clone()
            }
        } else {
            // `self` was empty.
            Type::from("".to_string())
        }
    }
}

impl From<String> for Type {
    fn from(s: String) -> Self {
        Type(s.into())
    }
}

impl Display for Type {
    fn fmt(&self, f: &mut fmt::Formatter<'_>) -> fmt::Result {
        write!(f, "{}", self.0)
    }
}



// =============================
// === OptionalMethodPointer ===
// =============================

/// Information about target definition for node entering.
// TODO [mwu]
//  As currently there is no good place to wrap Rc into a newtype that can be easily depended on
//  both by `ide-view` and `ide` crates, we put this as-is. Refactoring should be considered in the
//  future, once code organization and emerging patterns are more clear.
#[derive(Clone, Debug, Shrinkwrap, PartialEq, Eq)]
pub struct MethodPointer(pub Rc<engine_protocol::language_server::MethodPointer>);

impl From<engine_protocol::language_server::MethodPointer> for MethodPointer {
    fn from(method_pointer: engine_protocol::language_server::MethodPointer) -> Self {
        Self(Rc::new(method_pointer))
    }
}



// =================
// === LocalCall ===
// =================

/// A specific function call occurring within another function's definition body.
/// It's closely related to the `LocalCall` type defined in `Language Server` types, but uses the
/// new type `MethodPointer` defined in `GraphEditor`.
#[derive(Clone, Debug, Eq, PartialEq)]
pub struct LocalCall {
    /// An expression being a call to a method.
    pub call:       engine_protocol::language_server::ExpressionId,
    /// A pointer to the called method.
    pub definition: MethodPointer,
}



// ==================
// === EdgeEndpoint ===
// ==================

#[derive(Clone, CloneRef, Debug, Default, Eq, PartialEq)]
#[allow(missing_docs)] // FIXME[everyone] Public-facing API should be documented.
pub struct EdgeEndpoint {
    pub node_id: NodeId,
    pub port:    span_tree::Crumbs,
}

impl EdgeEndpoint {
    #[allow(missing_docs)] // FIXME[everyone] All pub functions should have docs.
    pub fn new(node_id: impl Into<NodeId>, port: span_tree::Crumbs) -> Self {
        let node_id = node_id.into();
        Self { node_id, port }
    }

    #[allow(missing_docs)] // FIXME[everyone] All pub functions should have docs.
    pub fn is_connected_to(&self, node_id: NodeId) -> bool {
        self.node_id == node_id
    }
}



// ============
// === Grid ===
// ============

/// Defines a snapping grid for nodes. The grid implementation is currently very simple. For each
/// node, the grid records its position and allows querying for positions close to the recorded
/// ones.
#[derive(Debug, Clone, Default)]
pub struct Grid {
    sorted_xs: Vec<f32>,
    sorted_ys: Vec<f32>,
}

impl Grid {
    /// Query the grid for a close position to the provided using the provided threshold distance.
    pub fn close_to(&self, position: Vector2<f32>, threshold: f32) -> Vector2<Option<f32>> {
        let x = Self::axis_close_to(&self.sorted_xs, position.x, threshold);
        let y = Self::axis_close_to(&self.sorted_ys, position.y, threshold);
        Vector2(x, y)
    }

    fn axis_close_to(axis: &[f32], pos: f32, threshold: f32) -> Option<f32> {
        match axis.binary_search_by(|t| t.partial_cmp(&pos).unwrap()) {
            Ok(ix) => Some(axis[ix]),
            Err(ix) => {
                let max = axis.len();
                let left_pos = if ix == 0 { None } else { Some(axis[ix - 1]) };
                let right_pos = if ix == max { None } else { Some(axis[ix]) };
                let left_dist = left_pos.map(|t| (pos - t).abs());
                let right_dist = right_pos.map(|t| (pos - t).abs());
                let left_check = left_dist.map(|t| t < threshold).unwrap_or_default();
                let right_check = right_dist.map(|t| t < threshold).unwrap_or_default();
                match (left_check, right_check) {
                    (false, false) => None,
                    (true, false) => left_pos,
                    (false, true) => right_pos,
                    (true, true) => {
                        let left_dist = left_dist.unwrap_or_default();
                        let right_dist = right_dist.unwrap_or_default();
                        if left_dist < right_dist {
                            left_pos
                        } else {
                            right_pos
                        }
                    }
                }
            }
        }
    }
}



// =============
// === Nodes ===
// =============

#[derive(Debug, Clone, CloneRef)]
#[allow(missing_docs)] // FIXME[everyone] Public-facing API should be documented.
pub struct Nodes {
    pub logger:   Logger,
    pub all:      SharedHashMap<NodeId, Node>,
    pub selected: SharedVec<NodeId>,
    pub grid:     Rc<RefCell<Grid>>,
}

impl Deref for Nodes {
    type Target = SharedHashMap<NodeId, Node>;
    fn deref(&self) -> &Self::Target {
        &self.all
    }
}

impl Nodes {
    #[allow(missing_docs)] // FIXME[everyone] All pub functions should have docs.
    pub fn new(logger: impl AnyLogger) -> Self {
        let logger = Logger::new_sub(logger, "nodes");
        let all = default();
        let selected = default();
        let grid = default();
        Self { logger, all, selected, grid }
    }

    #[allow(missing_docs)] // FIXME[everyone] All pub functions should have docs.
    pub fn insert(&self, node_id: NodeId, node: Node) {
        self.all.insert(node_id, node);
        self.recompute_grid(default());
    }

    fn recompute_grid(&self, blacklist: HashSet<NodeId>) {
        let mut sorted_xs = Vec::new();
        let mut sorted_ys = Vec::new();
        for (id, node) in &*self.all.raw.borrow() {
            if !blacklist.contains(id) {
                let position = node.position();
                sorted_xs.push(position.x);
                sorted_ys.push(position.y);
            }
        }
        sorted_xs.sort_unstable_by(|a, b| a.partial_cmp(b).unwrap());
        sorted_ys.sort_unstable_by(|a, b| a.partial_cmp(b).unwrap());
        *self.grid.borrow_mut() = Grid { sorted_xs, sorted_ys };
    }

    #[allow(missing_docs)] // FIXME[everyone] All pub functions should have docs.
    pub fn check_grid_magnet(&self, position: Vector2<f32>) -> Vector2<Option<f32>> {
        self.grid.borrow().close_to(position, SNAP_DISTANCE_THRESHOLD)
    }

    #[allow(missing_docs)] // FIXME[everyone] All pub functions should have docs.
    pub fn set_quick_preview(&self, quick: bool) {
        self.all.raw.borrow().values().for_each(|node| node.view.quick_preview_vis.emit(quick))
    }

    #[allow(missing_docs)] // FIXME[everyone] All pub functions should have docs.
    pub fn show_quick_actions(&self, quick: bool) {
        self.all
            .raw
            .borrow()
            .values()
            .for_each(|node| node.view.show_quick_action_bar_on_hover.emit(quick))
    }
}


// === Node Selection ===

impl Nodes {
    /// Mark node as selected and send FRP event to node about its selection status.
    pub fn select(&self, node_id: impl Into<NodeId>) {
        let node_id = node_id.into();
        if let Some(node) = self.get_cloned_ref(&node_id) {
            // Remove previous instances and add new selection at end of the list, indicating that
            // this node was selected last, superseding the previous selection.
            while self.selected.contains(&node_id) {
                self.selected.remove_item(&node_id)
            }
            self.selected.push(node_id);
            node.select.emit(());
        }
    }

    /// Mark node as deselected and send FRP event to node about its selection status.
    pub fn deselect(&self, node_id: impl Into<NodeId>) {
        let node_id = node_id.into();
        if let Some(node) = self.get_cloned_ref(&node_id) {
            self.selected.remove_item(&node_id);
            node.deselect.emit(());
        }
    }

    /// Return all nodes marked as selected.
    pub fn all_selected(&self) -> Vec<NodeId> {
        self.selected.items()
    }

    /// Return the node that was marked as selected last.
    pub fn last_selected(&self) -> Option<NodeId> {
        self.selected.last_cloned()
    }

    /// Return whether the given node is marked as selected.
    pub fn is_selected(&self, node: NodeId) -> bool {
        self.selected.contains(&node)
    }

    /// Call `deselect` for all nodes marked as selected.
    pub fn deselect_all(&self) {
        let selected = self.selected.raw.as_ref().clone();
        selected.into_inner().into_iter().for_each(|node_id| self.deselect(node_id))
    }
}



// =============
// === Edges ===
// =============

#[derive(Debug, Clone, CloneRef)]
#[allow(missing_docs)] // FIXME[everyone] Public-facing API should be documented.
pub struct Edges {
    pub logger:          Logger,
    pub all:             SharedHashMap<EdgeId, Edge>,
    pub detached_source: SharedHashSet<EdgeId>,
    pub detached_target: SharedHashSet<EdgeId>,
}

impl Deref for Edges {
    type Target = SharedHashMap<EdgeId, Edge>;
    fn deref(&self) -> &Self::Target {
        &self.all
    }
}

impl Edges {
    #[allow(missing_docs)] // FIXME[everyone] All pub functions should have docs.
    pub fn new(logger: impl AnyLogger) -> Self {
        let logger = Logger::new_sub(logger, "edges");
        let all = default();
        let detached_source = default();
        let detached_target = default();
        Self { logger, all, detached_source, detached_target }
    }

    #[allow(missing_docs)] // FIXME[everyone] All pub functions should have docs.
    pub fn insert(&self, edge: Edge) {
        self.all.insert(edge.id(), edge);
    }

    #[allow(missing_docs)] // FIXME[everyone] All pub functions should have docs.
    pub fn detached_edges_iter(&self) -> impl Iterator<Item = EdgeId> {
        let detached_target = self.detached_target.raw.borrow();
        let detached_source = self.detached_source.raw.borrow();
        let mut detached = detached_target.iter().copied().collect_vec();
        let detached_source_iter = detached_source.iter().copied();
        detached.extend(detached_source_iter);
        detached.into_iter()
    }
}



#[derive(Debug, Clone, CloneRef, Default)]
struct Visualisations {
    /// This keeps track of the currently selected visualisation. There should only ever be one
    /// visualisations selected, however due to the way that the selection is determined, it can
    /// happen that while the FRP is resolved, temporarily, we have multiple visualisation in this
    /// set. This happens because the selection status is determined bottom up from each
    /// visualisation and the reported via FRP to the graph editor. That means if the status
    /// we might see the new selection status for a visualisation getting set before we see the
    /// previously selected visualisation report its deselection. If we ever have more than one
    /// visualisation in this set after the status updates have been resolved, that is a bug.
    selected: SharedHashSet<NodeId>,
}



#[derive(Debug, CloneRef, Derivative)]
#[derivative(Clone(bound = ""))]
#[allow(missing_docs)] // FIXME[everyone] Public-facing API should be documented.
pub struct TouchNetwork<T: frp::Data> {
    pub down:     frp::Source<T>,
    pub up:       frp::Stream<T>,
    pub is_down:  frp::Stream<bool>,
    pub selected: frp::Stream<T>,
}

impl<T: frp::Data> TouchNetwork<T> {
    #[allow(missing_docs)] // FIXME[everyone] All pub functions should have docs.
    pub fn new(network: &frp::Network, mouse: &frp::io::Mouse) -> Self {
        frp::extend! { network
            down          <- source::<T> ();
            is_down       <- bool(&mouse.up_primary,&down);
            was_down      <- is_down.previous();
            mouse_up      <- mouse.up_primary.gate(&was_down);
            pos_on_down   <- mouse.position.sample(&down);
            pos_on_up     <- mouse.position.sample(&mouse_up);
            should_select <- pos_on_up.map3(&pos_on_down,&mouse.distance,Self::check);
            up            <- down.sample(&mouse_up);
            selected      <- up.gate(&should_select);
        }
        Self { down, up, is_down, selected }
    }

    #[allow(clippy::trivially_copy_pass_by_ref)]
    fn check(end: &Vector2, start: &Vector2, diff: &f32) -> bool {
        (end - start).norm() <= diff * 2.0
    }
}

#[derive(Debug, Clone, CloneRef)]
#[allow(missing_docs)] // FIXME[everyone] Public-facing API should be documented.
pub struct TouchState {
    pub nodes:      TouchNetwork<NodeId>,
    pub background: TouchNetwork<()>,
}

impl TouchState {
    #[allow(missing_docs)] // FIXME[everyone] All pub functions should have docs.
    pub fn new(network: &frp::Network, mouse: &frp::io::Mouse) -> Self {
        let nodes = TouchNetwork::<NodeId>::new(network, mouse);
        let background = TouchNetwork::<()>::new(network, mouse);
        Self { nodes, background }
    }
}



#[allow(missing_docs)] // FIXME[everyone] All pub functions should have docs.
pub fn is_sub_crumb_of(src: &[span_tree::Crumb], tgt: &[span_tree::Crumb]) -> bool {
    if src.len() < tgt.len() {
        return false;
    }
    for (s, t) in src.iter().zip(tgt.iter()) {
        if s != t {
            return false;
        }
    }
    true
}

#[allow(missing_docs)] // FIXME[everyone] All pub functions should have docs.
pub fn crumbs_overlap(src: &[span_tree::Crumb], tgt: &[span_tree::Crumb]) -> bool {
    is_sub_crumb_of(src, tgt) || is_sub_crumb_of(tgt, src)
}



// ===================================
// === GraphEditorModelWithNetwork ===
// ===================================

#[derive(Debug, Clone, CloneRef)]
#[allow(missing_docs)] // FIXME[everyone] Public-facing API should be documented.
pub struct GraphEditorModelWithNetwork {
    pub model:   GraphEditorModel,
    pub network: frp::Network,
}

impl Deref for GraphEditorModelWithNetwork {
    type Target = GraphEditorModel;
    fn deref(&self) -> &Self::Target {
        &self.model
    }
}


impl GraphEditorModelWithNetwork {
    /// Constructor.
    pub fn new(app: &Application, cursor: cursor::Cursor, frp: &Frp) -> Self {
        let network = frp.network.clone_ref(); // FIXME make weak
        let model = GraphEditorModel::new(app, cursor, frp);
        Self { model, network }
    }

    fn is_node_connected_at_input(&self, node_id: NodeId, crumbs: &span_tree::Crumbs) -> bool {
        if let Some(node) = self.nodes.get_cloned(&node_id) {
            for in_edge_id in node.in_edges.raw.borrow().iter() {
                if let Some(edge) = self.edges.get_cloned(in_edge_id) {
                    if let Some(target) = edge.target() {
                        if target.node_id == node_id && target.port == crumbs {
                            return true;
                        }
                    }
                }
            }
        }
        false
    }

    /// Return a position of the node with provided id.
    pub fn get_node_position(&self, node_id: NodeId) -> Option<Vector3<f32>> {
        self.nodes.get_cloned_ref(&node_id).map(|node| node.position())
    }

    fn create_edge(
        &self,
        edge_click: &frp::Source<EdgeId>,
        edge_over: &frp::Source<EdgeId>,
        edge_out: &frp::Source<EdgeId>,
    ) -> EdgeId {
        let edge = Edge::new(component::Edge::new(&self.app));
        let edge_id = edge.id();
        self.add_child(&edge);
        self.edges.insert(edge.clone_ref());

        let network = &self.network;

        frp::extend! { network
            eval_ edge.view.frp.shape_events.mouse_down ( edge_click.emit(edge_id));
            eval_ edge.view.frp.shape_events.mouse_over ( edge_over.emit(edge_id));
            eval_ edge.view.frp.shape_events.mouse_out ( edge_out.emit(edge_id));
        }

        edge_id
    }

    fn new_edge_from_output(
        &self,
        edge_click: &frp::Source<EdgeId>,
        edge_over: &frp::Source<EdgeId>,
        edge_out: &frp::Source<EdgeId>,
    ) -> EdgeId {
        let edge_id = self.create_edge(edge_click, edge_over, edge_out);
        let first_detached = self.edges.detached_target.is_empty();
        self.edges.detached_target.insert(edge_id);
        if first_detached {
            self.frp.source.on_some_edges_targets_unset.emit(());
        }
        edge_id
    }

    fn new_edge_from_input(
        &self,
        edge_click: &frp::Source<EdgeId>,
        edge_over: &frp::Source<EdgeId>,
        edge_out: &frp::Source<EdgeId>,
    ) -> EdgeId {
        let edge_id = self.create_edge(edge_click, edge_over, edge_out);
        let first_detached = self.edges.detached_source.is_empty();
        self.edges.detached_source.insert(edge_id);
        if first_detached {
            self.frp.source.on_some_edges_sources_unset.emit(());
        }
        edge_id
    }
}


// === Node Creation ===

/// Describes the way used to request creation of a new node.
#[derive(Clone, Debug)]
pub enum WayOfCreatingNode {
    /// "add_node" FRP event was emitted.
    AddNodeEvent,
    /// "start_node_creation" FRP event was emitted.
    StartCreationEvent,
    /// "start_node_creation_from_port" FRP event was emitted.
    #[allow(missing_docs)]
    StartCreationFromPortEvent { endpoint: EdgeEndpoint },
    /// add_node_button was clicked.
    ClickingButton,
    /// The edge was dropped on the stage.
    #[allow(missing_docs)]
    DroppingEdge { edge_id: EdgeId },
}

impl Default for WayOfCreatingNode {
    fn default() -> Self {
        Self::AddNodeEvent
    }
}

/// Context data required to create a new node.
#[derive(Debug)]
struct NodeCreationContext<'a> {
    pointer_style:  &'a frp::Any<cursor::Style>,
    tooltip_update: &'a frp::Any<tooltip::Style>,
    output_press:   &'a frp::Source<EdgeEndpoint>,
    input_press:    &'a frp::Source<EdgeEndpoint>,
    output:         &'a FrpEndpoints,
}

impl GraphEditorModelWithNetwork {
    fn create_node(
        &self,
        ctx: &NodeCreationContext,
        way: &WayOfCreatingNode,
        mouse_position: Vector2,
    ) -> (NodeId, Option<NodeSource>, bool) {
        let selection = self.nodes.selected.first_cloned();
        let position = new_node_position::new_node_position(self, way, selection, mouse_position);
        let node = self.new_node(ctx);
        node.set_position_xy(position);
        let should_edit = !matches!(way, WayOfCreatingNode::AddNodeEvent);
        if should_edit {
            node.view.set_expression(node::Expression::default());
        }
        let source = self.data_source_for_new_node(way, selection);
        (node.id(), source, should_edit)
    }

    fn data_source_for_new_node(
        &self,
        way: &WayOfCreatingNode,
        selection: Option<NodeId>,
    ) -> Option<NodeSource> {
        use WayOfCreatingNode::*;
        let source_node = match way {
            AddNodeEvent => None,
            StartCreationEvent | ClickingButton => selection,
            DroppingEdge { edge_id } => self.edge_source_node_id(*edge_id),
            StartCreationFromPortEvent { endpoint } => Some(endpoint.node_id),
        };
        source_node.map(|node| NodeSource { node })
    }

    fn new_node(&self, ctx: &NodeCreationContext) -> Node {
        use ensogl::application::command::FrpNetworkProvider;
        let view = component::Node::new(&self.app, self.vis_registry.clone_ref());
        let node = Node::new(view);
        let node_model = node.model();
        let node_network = &node.frp().network;
        let node_id = node.id();
        self.add_child(&node);

        let touch = &self.touch_state;
        let model = &self.model;
        let NodeCreationContext {
            pointer_style,
            tooltip_update,
            output_press,
            input_press,
            output,
        } = ctx;

<<<<<<< HEAD
        frp::new_bridge_network! { [self.network, node_network] graph_node_bridge
            eval_ node.background_press(touch.nodes.down.emit(node_id));
=======
        let node_network = node.frp.network();
        frp::new_bridge_network! { [self.network, node_network] graph_node_bridge
            eval_ node.frp.background_press(touch.nodes.down.emit(node_id));
>>>>>>> b8a5e22e

            hovered <- node.output.hover.map (move |t| Some(Switch::new(node_id,*t)));
            output.source.node_hovered <+ hovered;

            eval node.comment ([model](comment)
                model.frp.source.node_comment_set.emit((node_id,comment.clone()))
            );

            node.set_output_expression_visibility <+ self.frp.nodes_labels_visible;

            tooltip_update <+ node.tooltip;
            pointer_style <+ node_model.input.frp.pointer_style;

            eval node_model.output.frp.on_port_press ([output_press](crumbs){
                let target = EdgeEndpoint::new(node_id,crumbs.clone());
                output_press.emit(target);
            });

            eval node_model.input.frp.on_port_press ([input_press](crumbs)
                let target = EdgeEndpoint::new(node_id,crumbs.clone());
                input_press.emit(target);
            );

            eval node_model.input.frp.on_port_hover ([model](t) {
                let crumbs = t.on();
                let target = crumbs.map(|c| EdgeEndpoint::new(node_id,c.clone()));
                model.frp.source.hover_node_input.emit(target);
            });

            eval node_model.output.frp.on_port_hover ([model](hover) {
               let output = hover.on().map(|crumbs| EdgeEndpoint::new(node_id,crumbs.clone()));
               model.frp.source.hover_node_output.emit(output);
            });

            let neutral_color = model.styles_frp.get_color(theme::code::types::any::selection);

            _eval <- all_with(&node_model.input.frp.on_port_type_change,&neutral_color,
                f!(((crumbs,_),neutral_color)
                    model.with_input_edge_id(node_id,crumbs,|id|
                        model.refresh_edge_color(id,neutral_color.into())
                    )
                ));

            _eval <- all_with(&node_model.input.frp.on_port_type_change,&neutral_color,
                f!(((crumbs,_),neutral_color)
                    model.with_output_edge_id(node_id,crumbs,|id|
                        model.refresh_edge_color(id,neutral_color.into())
                    )
                ));

            eval node.expression((t) output.source.node_expression_set.emit((node_id,t.into())));


            // === Actions ===

            eval node.view.freeze ((is_frozen) {
                output.source.node_action_freeze.emit((node_id,*is_frozen));
            });

            let set_node_disabled = &node.set_disabled;
            eval node.view.skip ([set_node_disabled,output](is_skipped) {
                output.source.node_action_skip.emit((node_id,*is_skipped));
                set_node_disabled.emit(is_skipped);
            });


            // === Visualizations ===

            visualization_shown  <- node.visualization_visible.gate(&node.visualization_visible);
            visualization_hidden <- node.visualization_visible.gate_not(&node.visualization_visible);

            let vis_is_selected = node_model.visualization.frp.is_selected.clone_ref();

            selected    <- vis_is_selected.on_true();
            deselected  <- vis_is_selected.on_false();
            output.source.visualization_preprocessor_changed <+
                node_model.visualization.frp.preprocessor.map(move |preprocessor|
                    (node_id,preprocessor.clone()));
            output.source.on_visualization_select <+ selected.constant(Switch::On(node_id));
            output.source.on_visualization_select <+ deselected.constant(Switch::Off(node_id));

            metadata <- any(...);
            metadata <+ node_model.visualization.frp.preprocessor.map(visualization::Metadata::new);

            // Ensure the graph editor knows about internal changes to the visualisation. If the
            // visualisation changes that should indicate that the old one has been disabled and a
            // new one has been enabled.
            // TODO: Create a better API for updating the controller about visualisation changes
            // (see #896)
            output.source.visualization_hidden <+ visualization_hidden.constant(node_id);
            output.source.visualization_shown  <+
                visualization_shown.map2(&metadata,move |_,metadata| (node_id,metadata.clone()));


            init <- source::<()>();
            enabled_visualization_path <- init.all_with3(
                &node.visualization_enabled, &node.visualization_path,
                move |_init, is_enabled, path| (node_id, is_enabled.and_option(path.clone()))
            );
            output.source.enabled_visualization_path <+ enabled_visualization_path;


            // === View Mode ===

            node.set_view_mode <+ self.model.frp.view_mode;


            // === Profiling ===

            let profiling_min_duration              = &self.model.profiling_statuses.min_duration;
            node.set_profiling_min_global_duration <+ self.model.profiling_statuses.min_duration;
            node.set_profiling_min_global_duration(profiling_min_duration.value());
            let profiling_max_duration              = &self.model.profiling_statuses.max_duration;
            node.set_profiling_max_global_duration <+ self.model.profiling_statuses.max_duration;
            node.set_profiling_max_global_duration(profiling_max_duration.value());
        }

        node.set_view_mode(self.model.frp.view_mode.value());
        let initial_metadata = visualization::Metadata {
            preprocessor: node_model.visualization.frp.preprocessor.value(),
        };
        metadata.emit(initial_metadata);
        init.emit(&());
        self.nodes.insert(node_id, node.clone_ref());
        node
    }
}



// ========================
// === GraphEditorModel ===
// ========================

#[derive(Debug, Clone, CloneRef)]
#[allow(missing_docs)] // FIXME[everyone] Public-facing API should be documented.
pub struct GraphEditorModel {
    pub logger:           Logger,
    pub display_object:   display::object::Instance,
    pub app:              Application,
    pub breadcrumbs:      component::Breadcrumbs,
    pub cursor:           cursor::Cursor,
    pub nodes:            Nodes,
    pub edges:            Edges,
    pub vis_registry:     visualization::Registry,
    pub drop_manager:     ensogl_drop_manager::Manager,
    pub navigator:        Navigator,
    pub add_node_button:  Rc<component::add_node_button::AddNodeButton>,
    // FIXME[MM]: The tooltip should live next to the cursor in `Application`. This does not
    //  currently work, however, because the `Application` lives in enso-core, and the tooltip
    //  requires enso-text, which in turn depends on enso-core, creating a cyclic dependency.
    tooltip:              Tooltip,
    touch_state:          TouchState,
    visualisations:       Visualisations,
    frp:                  FrpEndpoints,
    profiling_statuses:   profiling::Statuses,
    profiling_button:     component::profiling::Button,
    styles_frp:           StyleWatchFrp,
    selection_controller: selection::Controller,
}


// === Public ===

impl GraphEditorModel {
    #[allow(missing_docs)] // FIXME[everyone] All pub functions should have docs.
    pub fn new(app: &Application, cursor: cursor::Cursor, frp: &Frp) -> Self {
        let network = &frp.network;
        let scene = &app.display.default_scene;
        let logger = Logger::new("GraphEditor");
        let display_object = display::object::Instance::new(&logger);
        let nodes = Nodes::new(&logger);
        let edges = Edges::new(&logger);
        let vis_registry = visualization::Registry::with_default_visualizations();
        let visualisations = default();
        let touch_state = TouchState::new(network, &scene.mouse.frp);
        let breadcrumbs = component::Breadcrumbs::new(app.clone_ref());
        let app = app.clone_ref();
        let frp = frp.output.clone_ref();
        let navigator = Navigator::new(scene, &scene.camera());
        let tooltip = Tooltip::new(&app);
        let profiling_statuses = profiling::Statuses::new();
        let profiling_button = component::profiling::Button::new(&app);
        let add_node_button = Rc::new(component::add_node_button::AddNodeButton::new(&app));
        let drop_manager = ensogl_drop_manager::Manager::new(&scene.dom.root);
        let styles_frp = StyleWatchFrp::new(&scene.style_sheet);
        let selection_controller =
            selection::Controller::new(&frp, &app.cursor, &scene.mouse.frp, &touch_state, &nodes);

        Self {
            logger,
            display_object,
            app,
            breadcrumbs,
            cursor,
            nodes,
            edges,
            vis_registry,
            drop_manager,
            tooltip,
            touch_state,
            visualisations,
            frp,
            navigator,
            profiling_statuses,
            profiling_button,
            add_node_button,
            styles_frp,
            selection_controller,
        }
        .init()
    }

    fn init(self) -> Self {
        self.add_child(&self.breadcrumbs);
        let x_offset = MACOS_TRAFFIC_LIGHTS_SIDE_OFFSET;
        let y_offset = MACOS_TRAFFIC_LIGHTS_VERTICAL_CENTER + component::breadcrumbs::HEIGHT / 2.0;
        self.breadcrumbs.set_position_x(x_offset);
        self.breadcrumbs.set_position_y(y_offset);
        self.breadcrumbs.gap_width(traffic_lights_gap_width());
        self.scene().add_child(&self.tooltip);
        self.add_child(&self.profiling_button);
        self.add_child(&*self.add_node_button);
        self
    }

    #[allow(missing_docs)] // FIXME[everyone] All pub functions should have docs.
    pub fn all_nodes(&self) -> Vec<NodeId> {
        self.nodes.all.keys()
    }

    fn scene(&self) -> &Scene {
        &self.app.display.default_scene
    }
}


// === Add node ===
impl GraphEditorModel {
    /// Create a new node and return a unique identifier.
    pub fn add_node(&self) -> NodeId {
        self.frp.add_node.emit(());
        let (node_id, _, _) = self.frp.node_added.value();
        node_id
    }

    /// Create a new node and place it at a free place below `above` node.
    pub fn add_node_below(&self, above: NodeId) -> NodeId {
        let pos = new_node_position::under(self, above);
        self.add_node_at(pos)
    }

    /// Create a new node and place it at `pos`.
    pub fn add_node_at(&self, pos: Vector2) -> NodeId {
        let node_id = self.add_node();
        self.frp.set_node_position((node_id, pos));
        node_id
    }
<<<<<<< HEAD

    /// Return the first available position for a new node below `node_above` node.
    pub fn find_free_place_under(&self, node_above: NodeId) -> Vector2 {
        let above_pos = self.node_position(node_above);
        let y_gap = self.frp.default_y_gap_between_nodes.value();
        let y_offset = y_gap + node::HEIGHT;
        let starting_point = above_pos - Vector2(0.0, y_offset);
        let direction = Vector2(-1.0, 0.0);
        self.find_free_place_for_node(starting_point, direction).unwrap()
    }

    /// Return the first unoccupied point when going along the ray starting from `starting_point`
    /// and parallel to `direction` vector.
    pub fn find_free_place_for_node(
        &self,
        starting_from: Vector2,
        direction: Vector2,
    ) -> Option<Vector2> {
        let x_gap = self.frp.default_x_gap_between_nodes.value();
        let y_gap = self.frp.default_y_gap_between_nodes.value();
        // This is how much horizontal space we are looking for.
        let min_spacing = self.frp.min_x_spacing_for_new_nodes.value();
        let nodes = self.nodes.all.raw.borrow();
        // The "occupied area" for given node consists of:
        // - area taken by node view (obviously);
        // - the minimum gap between nodes in all directions, so the new node won't be "glued" to
        //   another;
        // - the new node size measured from origin point at each direction accordingly: because
        //   `find_free_place` looks for free place for the origin point, and we want to fit not
        //   only the point, but the whole node.
        let node_areas = nodes.values().map(|node| {
            let position = node.position();
            let left = position.x - x_gap - min_spacing;
            let right = position.x + node.view.model().width() + x_gap;
            let top = position.y + node::HEIGHT + y_gap;
            let bottom = position.y - node::HEIGHT - y_gap;
            OccupiedArea { x1: left, x2: right, y1: top, y2: bottom }
        });
        find_free_place(starting_from, direction, node_areas)
    }
=======
>>>>>>> b8a5e22e
}


// === Remove ===

impl GraphEditorModel {
    fn remove_edge<E: Into<EdgeId>>(&self, edge_id: E) {
        let edge_id = edge_id.into();
        if let Some(edge) = self.edges.remove(&edge_id) {
            if let Some(source) = edge.take_source() {
                if let Some(source_node) = self.nodes.get_cloned_ref(&source.node_id) {
                    source_node.out_edges.remove(&edge_id);
                }
            }

            if let Some(target) = edge.take_target() {
                self.set_input_connected(&target, None, false); // FIXME None
                if let Some(target_node) = self.nodes.get_cloned_ref(&target.node_id) {
                    target_node.in_edges.remove(&edge_id);
                }
            }
        }
    }

    fn set_input_connected(&self, target: &EdgeEndpoint, tp: Option<Type>, status: bool) {
        if let Some(node) = self.nodes.get_cloned(&target.node_id) {
            node.view.set_input_connected(&target.port, tp, status);
        }
    }

    fn set_edge_target_connection_status(&self, edge_id: EdgeId, status: bool) {
        self.with_edge_target(edge_id, |tgt| {
            self.set_endpoint_connection_status(edge_id, &tgt, status)
        });
    }

    fn set_endpoint_connection_status(&self, edge_id: EdgeId, target: &EdgeEndpoint, status: bool) {
        let tp = self.edge_source_type(edge_id);
        self.set_input_connected(target, tp, status);
    }

    fn enable_visualization(&self, node_id: impl Into<NodeId>) {
        let node_id = node_id.into();
        if let Some(node) = self.nodes.get_cloned_ref(&node_id) {
            node.enable_visualization();
        }
    }

    fn disable_visualization(&self, node_id: impl Into<NodeId>) {
        let node_id = node_id.into();
        if let Some(node) = self.nodes.get_cloned_ref(&node_id) {
            node.disable_visualization();
        }
    }

    fn enable_visualization_fullscreen(&self, node_id: impl Into<NodeId>) {
        let node_id = node_id.into();
        if let Some(node) = self.nodes.get_cloned_ref(&node_id) {
            node.model().visualization.frp.enable_fullscreen.emit(());
        }
    }

    fn disable_visualization_fullscreen(&self, node_id: impl Into<NodeId>) {
        let node_id = node_id.into();
        if let Some(node) = self.nodes.get_cloned_ref(&node_id) {
            node.model().visualization.frp.disable_fullscreen.emit(());
        }
    }

    /// Get the visualization on the node, if it is enabled.
    pub fn enabled_visualization(
        &self,
        node_id: impl Into<NodeId>,
    ) -> Option<visualization::Metadata> {
        let node = self.nodes.all.get_cloned_ref(&node_id.into())?;
        let frp = &node.model().visualization.frp;
        frp.visible.value().then(|| visualization::Metadata::new(&frp.preprocessor.value()))
    }

    /// Warning! This function does not remove connected edges. It needs to be handled by the
    /// implementation.
    fn remove_node(&self, node_id: impl Into<NodeId>) {
        let node_id = node_id.into();
        self.nodes.remove(&node_id);
        self.nodes.selected.remove_item(&node_id);
        self.frp.source.on_visualization_select.emit(Switch::Off(node_id));
    }

    fn node_in_edges(&self, node_id: impl Into<NodeId>) -> Vec<EdgeId> {
        let node_id = node_id.into();
        self.nodes.get_cloned_ref(&node_id).map(|node| node.in_edges.keys()).unwrap_or_default()
    }

    fn node_out_edges(&self, node_id: impl Into<NodeId>) -> Vec<EdgeId> {
        let node_id = node_id.into();
        self.nodes.get_cloned_ref(&node_id).map(|node| node.out_edges.keys()).unwrap_or_default()
    }

    fn node_in_and_out_edges(&self, node_id: impl Into<NodeId>) -> Vec<EdgeId> {
        let node_id = node_id.into();
        let mut edges = self.node_in_edges(node_id);
        edges.extend(&self.node_out_edges(node_id));
        edges
    }

    #[profile(Detail)]
    fn set_node_expression(&self, node_id: impl Into<NodeId>, expr: impl Into<node::Expression>) {
        let node_id = node_id.into();
        let expr = expr.into();
        if let Some(node) = self.nodes.get_cloned_ref(&node_id) {
            node.set_expression.emit(expr);
        }
        for edge_id in self.node_out_edges(node_id) {
            self.refresh_edge_source_size(edge_id);
        }
    }

    fn set_node_comment(&self, node_id: impl Into<NodeId>, comment: impl Into<node::Comment>) {
        let node_id = node_id.into();
        let comment = comment.into();
        if let Some(node) = self.nodes.get_cloned_ref(&node_id) {
            node.set_comment.emit(comment);
        }
    }

    fn is_connection(&self, edge_id: impl Into<EdgeId>) -> bool {
        let edge_id = edge_id.into();
        match self.edges.get_cloned_ref(&edge_id) {
            None => false,
            Some(e) => e.has_source() && e.has_target(),
        }
    }
}


// === Connect ===

impl GraphEditorModel {
    fn edge_source_node_id(&self, edge_id: EdgeId) -> Option<NodeId> {
        let edge = self.edges.get_cloned_ref(&edge_id)?;
        let endpoint = edge.source()?;
        Some(endpoint.node_id)
    }

    fn set_edge_source(&self, edge_id: EdgeId, target: impl Into<EdgeEndpoint>) {
        let target = target.into();
        if let Some(edge) = self.edges.get_cloned_ref(&edge_id) {
            if let Some(node) = self.nodes.get_cloned_ref(&target.node_id) {
                node.out_edges.insert(edge_id);
                edge.set_source(target);
                edge.view.frp.source_attached.emit(true);
                // FIXME: both lines require edge to refresh. Let's make it more efficient.
                self.refresh_edge_position(edge_id);
                self.refresh_edge_source_size(edge_id);
            }
        }
    }

    fn remove_edge_source(&self, edge_id: EdgeId) {
        if let Some(edge) = self.edges.get_cloned_ref(&edge_id) {
            if let Some(source) = edge.take_source() {
                if let Some(node) = self.nodes.get_cloned_ref(&source.node_id) {
                    node.out_edges.remove(&edge_id);
                    edge.view.frp.source_attached.emit(false);
                    let first_detached = self.edges.detached_source.is_empty();
                    self.edges.detached_source.insert(edge_id);
                    // FIXME: both lines require edge to refresh. Let's make it more efficient.
                    self.refresh_edge_position(edge_id);
                    self.refresh_edge_source_size(edge_id);
                    if first_detached {
                        self.frp.source.on_some_edges_sources_unset.emit(());
                    }
                }
            }
        }
    }

    fn set_edge_target(&self, edge_id: EdgeId, target: impl Into<EdgeEndpoint>) {
        let target = target.into();
        if let Some(edge) = self.edges.get_cloned_ref(&edge_id) {
            if let Some(node) = self.nodes.get_cloned_ref(&target.node_id) {
                node.in_edges.insert(edge_id);
                edge.set_target(target);

                self.edges.detached_target.remove(&edge_id);
                let all_attached = self.edges.detached_target.is_empty();
                if all_attached {
                    self.frp.source.on_all_edges_targets_set.emit(());
                }

                edge.view.frp.target_attached.emit(true);
                edge.view.frp.redraw.emit(());
                self.refresh_edge_position(edge_id);
            };
        }
    }

    fn remove_edge_target(&self, edge_id: EdgeId) {
        if let Some(edge) = self.edges.get_cloned_ref(&edge_id) {
            if let Some(target) = edge.take_target() {
                if let Some(node) = self.nodes.get_cloned_ref(&target.node_id) {
                    node.in_edges.remove(&edge_id);
                    let first_detached = self.edges.detached_target.is_empty();
                    self.edges.detached_target.insert(edge_id);
                    edge.view.frp.target_attached.emit(false);
                    self.refresh_edge_position(edge_id);
                    if first_detached {
                        self.frp.source.on_some_edges_targets_unset.emit(());
                    }
                };
            }
        }
    }

    fn take_edges_with_detached_targets(&self) -> HashSet<EdgeId> {
        let edges = self.edges.detached_target.mem_take();
        self.check_edge_attachment_status_and_emit_events();
        edges
    }

    fn take_edges_with_detached_sources(&self) -> HashSet<EdgeId> {
        let edges = self.edges.detached_source.mem_take();
        self.check_edge_attachment_status_and_emit_events();
        edges
    }

    fn edges_with_detached_targets(&self) -> HashSet<EdgeId> {
        self.edges.detached_target.raw.borrow().clone()
    }

    #[allow(missing_docs)] // FIXME[everyone] All pub functions should have docs.
    pub fn clear_all_detached_edges(&self) -> Vec<EdgeId> {
        let source_edges = self.edges.detached_source.mem_take();
        source_edges.iter().for_each(|edge| {
            self.edges.all.remove(edge);
        });
        let target_edges = self.edges.detached_target.mem_take();
        target_edges.iter().for_each(|edge| {
            self.edges.all.remove(edge);
        });
        self.check_edge_attachment_status_and_emit_events();
        source_edges.into_iter().chain(target_edges).collect()
    }

    fn check_edge_attachment_status_and_emit_events(&self) {
        let no_detached_sources = self.edges.detached_source.is_empty();
        let no_detached_targets = self.edges.detached_target.is_empty();
        if no_detached_targets {
            self.frp.source.on_all_edges_targets_set.emit(());
        }
        if no_detached_sources {
            self.frp.source.on_all_edges_sources_set.emit(());
        }
    }

    fn overlapping_edges(&self, target: &EdgeEndpoint) -> Vec<EdgeId> {
        let mut overlapping = vec![];
        if let Some(node) = self.nodes.get_cloned_ref(&target.node_id) {
            for edge_id in node.in_edges.raw.borrow().clone().into_iter() {
                if let Some(edge) = self.edges.get_cloned_ref(&edge_id) {
                    if let Some(edge_target) = edge.target() {
                        if crumbs_overlap(&edge_target.port, &target.port) {
                            overlapping.push(edge_id);
                        }
                    }
                }
            }
        }
        overlapping
    }

    fn set_edge_freeze<T: Into<EdgeId>>(&self, edge_id: T, is_frozen: bool) {
        let edge_id = edge_id.into();
        if let Some(edge) = self.edges.get_cloned_ref(&edge_id) {
            edge.view.frp.set_disabled.emit(is_frozen);
        }
    }
}


// === Position ===

impl GraphEditorModel {
    #[allow(missing_docs)] // FIXME[everyone] All pub functions should have docs.
    pub fn set_node_position(&self, node_id: impl Into<NodeId>, position: Vector2) {
        let node_id = node_id.into();
        if let Some(node) = self.nodes.get_cloned_ref(&node_id) {
            node.mod_position(|t| {
                t.x = position.x;
                t.y = position.y;
            });
            for edge_id in self.node_in_and_out_edges(node_id) {
                self.refresh_edge_position(edge_id);
            }
        }
    }

    fn set_node_expression_usage_type(
        &self,
        node_id: impl Into<NodeId>,
        ast_id: ast::Id,
        maybe_type: Option<Type>,
    ) {
        let node_id = node_id.into();
        if let Some(node) = self.nodes.get_cloned_ref(&node_id) {
            if node.view.model().output.whole_expr_id().contains(&ast_id) {
                // TODO[ao]: we must update root output port according to the whole expression type
                //     due to a bug in engine https://github.com/enso-org/enso/issues/1038.
                let crumbs = span_tree::Crumbs::default();
                node.view.model().output.set_expression_usage_type(crumbs, maybe_type.clone());
                let enso_type = maybe_type.as_ref().map(|tp| enso::Type::new(&tp.0));
                node.view.model().visualization.frp.set_vis_input_type(enso_type);
            }
            let crumbs = node.view.model().get_crumbs_by_id(ast_id);
            if let Some(crumbs) = crumbs {
                node.view.set_expression_usage_type.emit((crumbs, maybe_type));
            }
        }
    }

    fn disable_grid_snapping_for(&self, node_ids: &[NodeId]) {
        self.nodes.recompute_grid(node_ids.iter().cloned().collect());
    }

    #[allow(missing_docs)] // FIXME[everyone] All pub functions should have docs.
    pub fn node_position(&self, node_id: impl Into<NodeId>) -> Vector2<f32> {
        let node_id = node_id.into();
        self.nodes.get_cloned_ref(&node_id).map(|node| node.position().xy()).unwrap_or_default()
    }

    #[allow(missing_docs)] // FIXME[everyone] All pub functions should have docs.
    pub fn node_pos_mod(&self, node_id: impl Into<NodeId>, pos_diff: Vector2) -> (NodeId, Vector2) {
        let node_id = node_id.into();
        let new_position = if let Some(node) = self.nodes.get_cloned_ref(&node_id) {
            node.position().xy() + pos_diff
        } else {
            default()
        };
        (node_id, new_position)
    }

    #[allow(missing_docs)] // FIXME[everyone] All pub functions should have docs.
    pub fn refresh_edge_position(&self, edge_id: EdgeId) {
        self.refresh_edge_source_position(edge_id);
        self.refresh_edge_target_position(edge_id);
    }

    #[allow(missing_docs)] // FIXME[everyone] All pub functions should have docs.
    pub fn refresh_edge_source_size(&self, edge_id: EdgeId) {
        if let Some(edge) = self.edges.get_cloned_ref(&edge_id) {
            if let Some(edge_source) = edge.source() {
                if let Some(node) = self.nodes.get_cloned_ref(&edge_source.node_id) {
                    edge.view.frp.source_width.emit(node.model().width());
                    edge.view.frp.source_height.emit(node.model().height());
                    edge.view.frp.redraw.emit(());
                }
            }
        };
    }

    #[allow(missing_docs)] // FIXME[everyone] All pub functions should have docs.
    pub fn refresh_edge_color(&self, edge_id: EdgeId, neutral_color: color::Lcha) {
        if let Some(edge) = self.edges.get_cloned_ref(&edge_id) {
            let color = self.edge_color(edge_id, neutral_color);
            edge.view.frp.set_color.emit(color);
        };
    }

    fn refresh_all_edge_colors(&self, neutral_color: color::Lcha) {
        for edge_id in self.edges.keys() {
            self.refresh_edge_color(edge_id, neutral_color);
        }
    }

    #[allow(missing_docs)] // FIXME[everyone] All pub functions should have docs.
    pub fn refresh_edge_source_position(&self, edge_id: EdgeId) {
        if let Some(edge) = self.edges.get_cloned_ref(&edge_id) {
            if let Some(edge_source) = edge.source() {
                if let Some(node) = self.nodes.get_cloned_ref(&edge_source.node_id) {
                    edge.mod_position(|p| {
                        p.x = node.position().x + node.model().width() / 2.0;
                        p.y = node.position().y;
                    });
                }
            }
        };
    }

    #[allow(missing_docs)] // FIXME[everyone] All pub functions should have docs.
    pub fn refresh_edge_target_position(&self, edge_id: EdgeId) {
        if let Some(edge) = self.edges.get_cloned_ref(&edge_id) {
            if let Some(edge_target) = edge.target() {
                if let Some(node) = self.nodes.get_cloned_ref(&edge_target.node_id) {
                    let offset =
                        node.model().input.port_offset(&edge_target.port).unwrap_or_default();
                    let pos = node.position().xy() + offset;
                    edge.view.frp.target_position.emit(pos);
                    edge.view.frp.redraw.emit(());
                }
            }
        };
    }

    fn map_node<T>(&self, id: NodeId, f: impl FnOnce(Node) -> T) -> Option<T> {
        self.nodes.get_cloned_ref(&id).map(f)
    }

    fn map_edge<T>(&self, id: EdgeId, f: impl FnOnce(Edge) -> T) -> Option<T> {
        self.edges.get_cloned_ref(&id).map(f)
    }

    fn with_node<T>(&self, id: NodeId, f: impl FnOnce(Node) -> T) -> Option<T> {
        let out = self.map_node(id, f);
        out.map_none(|| warning!(&self.logger, "Trying to access nonexistent node '{id}'"))
    }

    fn with_edge<T>(&self, id: EdgeId, f: impl FnOnce(Edge) -> T) -> Option<T> {
        let out = self.map_edge(id, f);
        out.map_none(|| warning!(&self.logger, "Trying to access nonexistent edge '{id}'"))
    }

    fn with_edge_map_source<T>(&self, id: EdgeId, f: impl FnOnce(EdgeEndpoint) -> T) -> Option<T> {
        self.with_edge(id, |edge| {
            let edge = edge.source.borrow().deref().clone();
            edge.map(f)
        })
        .flatten()
    }

    fn with_edge_map_target<T>(&self, id: EdgeId, f: impl FnOnce(EdgeEndpoint) -> T) -> Option<T> {
        self.with_edge(id, |edge| edge.target.borrow().clone().map(f)).flatten()
    }

    fn edge_source(&self, id: EdgeId) -> Option<EdgeEndpoint> {
        self.with_edge_map_source(id, |endpoint| endpoint)
    }

    fn edge_target(&self, id: EdgeId) -> Option<EdgeEndpoint> {
        self.with_edge_map_target(id, |endpoint| endpoint)
    }

    // FIXME[WD]: This implementation is slow. Node should allow for easy mapping between Crumbs
    //            and edges. Should be part of https://github.com/enso-org/ide/issues/822.
    fn with_input_edge_id<T>(
        &self,
        id: NodeId,
        crumbs: &span_tree::Crumbs,
        f: impl FnOnce(EdgeId) -> T,
    ) -> Option<T> {
        self.with_node(id, move |node| {
            let mut target_edge_id = None;
            for edge_id in node.in_edges.keys() {
                self.with_edge(edge_id, |edge| {
                    let ok = edge.target().map(|tgt| tgt.port == crumbs) == Some(true);
                    if ok {
                        target_edge_id = Some(edge_id)
                    }
                });
            }
            target_edge_id.map(f)
        })
        .flatten()
    }

    // FIXME[WD]: This implementation is slow. Node should allow for easy mapping between Crumbs
    //            and edges. Should be part of https://github.com/enso-org/ide/issues/822.
    fn with_output_edge_id<T>(
        &self,
        id: NodeId,
        crumbs: &span_tree::Crumbs,
        f: impl FnOnce(EdgeId) -> T,
    ) -> Option<T> {
        self.with_node(id, move |node| {
            let mut target_edge_id = None;
            for edge_id in node.out_edges.keys() {
                self.with_edge(edge_id, |edge| {
                    let ok = edge.target().map(|tgt| tgt.port == crumbs) == Some(true);
                    if ok {
                        target_edge_id = Some(edge_id)
                    }
                });
            }
            target_edge_id.map(f)
        })
        .flatten()
    }

    fn with_edge_source<T>(&self, id: EdgeId, f: impl FnOnce(EdgeEndpoint) -> T) -> Option<T> {
        self.with_edge(id, |edge| {
            let source = edge.source.borrow().deref().clone();
            source.map(f).map_none(|| {
                warning!(&self.logger, "Trying to access nonexistent source of the edge {id}.")
            })
        })
        .flatten()
    }

    fn with_edge_target<T>(&self, id: EdgeId, f: impl FnOnce(EdgeEndpoint) -> T) -> Option<T> {
        self.with_edge(id, |edge| {
            let target = edge.target.borrow().deref().clone();
            target.map(f).map_none(|| {
                warning!(&self.logger, "Trying to access nonexistent target of the edge {id}.")
            })
        })
        .flatten()
    }

    fn with_edge_map_source_node<T>(
        &self,
        edge_id: EdgeId,
        f: impl FnOnce(Node, span_tree::Crumbs) -> T,
    ) -> Option<T> {
        self.with_edge_map_source(edge_id, |t| self.map_node(t.node_id, |node| f(node, t.port)))
            .flatten()
    }

    fn with_edge_map_target_node<T>(
        &self,
        edge_id: EdgeId,
        f: impl FnOnce(Node, span_tree::Crumbs) -> T,
    ) -> Option<T> {
        self.with_edge_map_target(edge_id, |t| self.map_node(t.node_id, |node| f(node, t.port)))
            .flatten()
    }

    fn edge_source_type(&self, edge_id: EdgeId) -> Option<Type> {
        self.with_edge_map_source_node(edge_id, |n, c| n.model().output.port_type(&c)).flatten()
    }

    fn edge_target_type(&self, edge_id: EdgeId) -> Option<Type> {
        self.with_edge_map_target_node(edge_id, |n, c| n.model().input.port_type(&c)).flatten()
    }

    fn edge_hover_type(&self) -> Option<Type> {
        let hover_tgt = self.frp.hover_node_input.value();
        hover_tgt.and_then(|tgt| {
            self.with_node(tgt.node_id, |node| node.model().input.port_type(&tgt.port)).flatten()
        })
    }

    /// Return a color for the edge.
    ///
    /// In profiling mode, this is just a neutral gray.
    ///
    /// In normal mode, the algorithm works as follow:
    /// 1. We query the type of the currently hovered port, if any.
    /// 2. In case the previous point returns None, we query the edge target type, if any.
    /// 3. In case the previous point returns None, we query the edge source type, if any.
    /// 4. In case the previous point returns None, we use the generic type (gray color).
    ///
    /// This might need to be more sophisticated in the case of polymorphic types. For example,
    /// consider the edge source type to be `(a,Number)`, and target to be `(Text,a)`. These unify
    /// to `(Text,Number)`.
    fn edge_color(&self, edge_id: EdgeId, neutral_color: color::Lcha) -> color::Lcha {
        // FIXME : StyleWatch is unsuitable here, as it was designed as an internal tool for shape
        // system (#795)
        let styles = StyleWatch::new(&self.scene().style_sheet);
        match self.frp.view_mode.value() {
            view::Mode::Normal => {
                let edge_type = self
                    .edge_hover_type()
                    .or_else(|| self.edge_target_type(edge_id))
                    .or_else(|| self.edge_source_type(edge_id));
                let opt_color = edge_type.map(|t| type_coloring::compute(&t, &styles));
                opt_color.unwrap_or(neutral_color)
            }
            view::Mode::Profiling => neutral_color,
        }
    }

    fn first_detached_edge(&self) -> Option<EdgeId> {
        self.edges.detached_edges_iter().next()
    }

    fn first_detached_edge_source_type(&self) -> Option<Type> {
        self.first_detached_edge().and_then(|edge_id| self.edge_source_type(edge_id))
    }

    #[allow(dead_code)]
    fn first_detached_edge_target_type(&self) -> Option<Type> {
        self.first_detached_edge().and_then(|edge_id| self.edge_target_type(edge_id))
    }

    /// Return a color for the first detached edge.
    pub fn first_detached_edge_color(&self, neutral_color: color::Lcha) -> Option<color::Lcha> {
        self.first_detached_edge().map(|t| self.edge_color(t, neutral_color))
    }

    #[allow(missing_docs)] // FIXME[everyone] All pub functions should have docs.
    pub fn has_edges_with_detached_targets(&self, node_id: NodeId) -> bool {
        let mut found = false;
        self.with_node(node_id, |node| {
            for edge_id in node.out_edges.keys() {
                if self.with_edge(edge_id, |edge| edge.has_target()) == Some(false) {
                    found = true;
                    break;
                }
            }
        });
        found
    }
}

impl display::Object for GraphEditorModel {
    fn display_object(&self) -> &display::object::Instance {
        &self.display_object
    }
}



// ===================
// === GraphEditor ===
// ===================

#[derive(Debug, Clone, CloneRef)]
#[allow(missing_docs)] // FIXME[everyone] Public-facing API should be documented.
pub struct GraphEditor {
    pub model: GraphEditorModelWithNetwork,
    pub frp:   Frp,
}

impl GraphEditor {
    /// Graph editor nodes.
    pub fn nodes(&self) -> &Nodes {
        &self.model.nodes
    }

    /// Graph editor edges.
    pub fn edges(&self) -> &Edges {
        &self.model.edges
    }
}

impl Deref for GraphEditor {
    type Target = Frp;
    fn deref(&self) -> &Self::Target {
        &self.frp
    }
}

impl application::View for GraphEditor {
    fn label() -> &'static str {
        "GraphEditor"
    }

    fn new(app: &Application) -> Self {
        new_graph_editor(app)
    }

    fn app(&self) -> &Application {
        &self.model.app
    }

    fn default_shortcuts() -> Vec<application::shortcut::Shortcut> {
        use shortcut::ActionType::*;
        (&[
            (Press, "!node_editing", "tab", "start_node_creation"),
            // === Drag ===
            (Press, "", "left-mouse-button", "node_press"),
            (Release, "", "left-mouse-button", "node_release"),
            (Press, "!node_editing", "backspace", "remove_selected_nodes"),
            (Press, "!node_editing", "delete", "remove_selected_nodes"),
            (Press, "has_detached_edge", "escape", "drop_dragged_edge"),
            (Press, "", "cmd g", "collapse_selected_nodes"), // === Visualization ===
            (Press, "!node_editing", "space", "press_visualization_visibility"),
            (DoublePress, "!node_editing", "space", "double_press_visualization_visibility"),
            (Release, "!node_editing", "space", "release_visualization_visibility"),
            (Press, "", "cmd i", "reload_visualization_registry"),
            (Press, "is_fs_visualization_displayed", "space", "close_fullscreen_visualization"),
            (Press, "", "cmd", "enable_quick_visualization_preview"),
            (Release, "", "cmd", "disable_quick_visualization_preview"), // === Selection ===
            (Press, "", "shift", "enable_node_multi_select"),
            (Press, "", "shift left-mouse-button", "enable_node_multi_select"),
            (Release, "", "shift", "disable_node_multi_select"),
            (Release, "", "shift left-mouse-button", "disable_node_multi_select"),
            (Press, "", "shift ctrl", "toggle_node_merge_select"),
            (Release, "", "shift ctrl", "toggle_node_merge_select"),
            (Press, "", "shift alt", "toggle_node_subtract_select"),
            (Release, "", "shift alt", "toggle_node_subtract_select"),
            (Press, "", "shift ctrl alt", "toggle_node_inverse_select"),
            (Release, "", "shift ctrl alt", "toggle_node_inverse_select"), // === Navigation ===
            (
                Press,
                "!is_fs_visualization_displayed",
                "ctrl space",
                "cycle_visualization_for_selected_node",
            ),
            (DoublePress, "", "left-mouse-button", "enter_hovered_node"),
            (DoublePress, "", "left-mouse-button", "start_node_creation_from_port"),
            (Press, "", "right-mouse-button", "start_node_creation_from_port"),
            (Press, "!node_editing", "enter", "enter_selected_node"),
            (Press, "", "alt enter", "exit_node"), // === Node Editing ===
            (Press, "", "cmd", "edit_mode_on"),
            (Release, "", "cmd", "edit_mode_off"),
            (Press, "", "cmd enter", "edit_selected_node"),
            (Press, "", "cmd left-mouse-button", "edit_mode_on"),
            (Release, "", "cmd left-mouse-button", "edit_mode_off"),
            (Release, "", "enter", "stop_editing"), // === Profiling Mode ===
            (Press, "", "cmd p", "toggle_profiling_mode"), // === Debug ===
            (Press, "debug_mode", "ctrl d", "debug_set_test_visualization_data_for_selected_node"),
            (Press, "debug_mode", "ctrl shift enter", "debug_push_breadcrumb"),
            (Press, "debug_mode", "ctrl shift up", "debug_pop_breadcrumb"),
            (Press, "debug_mode", "ctrl n", "add_node_at_cursor"),
        ])
            .iter()
            .map(|(a, b, c, d)| Self::self_shortcut_when(*a, *c, *d, *b))
            .collect()
    }
}

/// Return the toggle status of the given enable/disable/toggle inputs as a stream of booleans.
pub fn enable_disable_toggle(
    network: &frp::Network,
    enable: &frp::Any,
    disable: &frp::Any,
    toggle: &frp::Any,
) -> frp::Stream<bool> {
    // FIXME: the clone_refs bellow should not be needed.
    let enable = enable.clone_ref();
    let disable = disable.clone_ref();
    let toggle = toggle.clone_ref();
    frp::extend! { network
        out        <- any(...);
        on_toggle  <- toggle.map2(&out,|_,t| !t);
        on_enable  <- enable.constant(true);
        on_disable <- disable.constant(false);
        out        <+ on_toggle;
        out        <+ on_enable;
        out        <+ on_disable;
    }
    out.into()
}

#[allow(unused_parens)]
fn new_graph_editor(app: &Application) -> GraphEditor {
    let world = &app.display;
    let scene = &world.default_scene;
    let cursor = &app.cursor;
    let frp = Frp::new();
    let model = GraphEditorModelWithNetwork::new(app, cursor.clone_ref(), &frp);
    let network = &frp.network;
    let nodes = &model.nodes;
    let edges = &model.edges;
    let inputs = &model.frp;
    let mouse = &scene.mouse.frp;
    let touch = &model.touch_state;
    let vis_registry = &model.vis_registry;
    let logger = &model.logger;
    let out = &frp.output;
    let selection_controller = &model.selection_controller;

    // FIXME : StyleWatch is unsuitable here, as it was designed as an internal tool for shape
    // system (#795)
    let styles = StyleWatch::new(&scene.style_sheet);



    // ========================
    // === Scene Navigation ===
    // ========================

    frp::extend! { network
        no_vis_selected   <- out.some_visualisation_selected.on_false();
        some_vis_selected <- out.some_visualisation_selected.on_true();

        set_navigator_false  <- inputs.set_navigator_disabled.on_true();
        set_navigator_true   <- inputs.set_navigator_disabled.on_false();

        disable_navigator <- any_(&set_navigator_false,&some_vis_selected);
        enable_navigator  <- any_(&set_navigator_true,&no_vis_selected);

        eval_ disable_navigator ( model.navigator.disable() );
        eval_ enable_navigator  ( model.navigator.enable()  );

        out.source.navigator_active <+ inputs.set_navigator_disabled
                                    || out.some_visualisation_selected;
    }



    // ===================
    // === Breadcrumbs ===
    // ===================

    frp::extend! { network
        // === Layout ===
        eval inputs.space_for_window_buttons([model](size) {
            // The breadcrumbs apply their own spacing next to the gap, so we need to omit padding.
            let width         = size.x;
            let path          = theme::application::window_control_buttons::padding::right;
            let right_padding = styles.get_number(path);
            model.breadcrumbs.gap_width.emit(width - right_padding)
        });


        // === Debugging ===
        eval_ inputs.debug_push_breadcrumb(model.breadcrumbs.debug_push_breadcrumb.emit(None));
        eval_ inputs.debug_pop_breadcrumb (model.breadcrumbs.debug_pop_breadcrumb.emit(()));
    }



    // =============================
    // === Node Level Navigation ===
    // =============================

    frp::extend! { network

        target_to_enter <- inputs.enter_hovered_node.map(f_!(scene.mouse.target.get()));

        // Go level up on background click.
        enter_on_background    <= target_to_enter.map(|target| target.is_background().as_some(()));
        out.source.node_exited <+ enter_on_background;

        // Go level down on node double click.
        enter_on_node <= target_to_enter.map(|target| target.is_symbol().as_some(()));
        output_port_is_hovered <- inputs.hover_node_output.map(Option::is_some);
        enter_node <- enter_on_node.gate_not(&output_port_is_hovered);
        node_switch_to_enter    <- out.node_hovered.sample(&enter_node).unwrap();
        node_to_enter           <- node_switch_to_enter.map(|switch| switch.on().cloned()).unwrap();
        out.source.node_entered <+ node_to_enter;
    }



    // ============================
    // === Project Name Editing ===
    // ============================


    // === Start project name edit ===
    frp::extend! { network
        edit_mode     <- bool(&inputs.edit_mode_off,&inputs.edit_mode_on);
        eval edit_mode ((edit_mode_on) model.breadcrumbs.ide_text_edit_mode.emit(edit_mode_on));
    }


    // === Commit project name edit ===

    frp::extend! { network
        deactivate_breadcrumbs <- any3_(&touch.background.down,
                                        &out.node_editing_started,
                                        &out.node_entered);
        eval_ deactivate_breadcrumbs(model.breadcrumbs.outside_press());
    }



    // =========================
    // === User Interactions ===
    // =========================

    // === Mouse Cursor Transform ===
    frp::extend! { network
        cursor_pos_in_scene <- cursor.frp.screen_position.map(f!((position)
            scene.screen_to_scene_coordinates(*position).xy()
        ));
    }


    // === Selection Target Redirection ===

    frp::extend! { network
        let scene = model.scene();

        mouse_up_target <- mouse.up_primary.map(f_!(model.scene().mouse.target.get()));
        background_up   <= mouse_up_target.map(
            |t| (t==&display::scene::PointerTargetId::Background).as_some(())
        );

        eval_ scene.background.mouse_down (touch.background.down.emit(()));
    }


    // === Mouse Interactions ===

    frp::extend! { network

        node_pointer_style <- any_mut::<cursor::Style>();
        node_tooltip       <- any_mut::<tooltip::Style>();

        let node_input_touch  = TouchNetwork::<EdgeEndpoint>::new(network,mouse);
        let node_output_touch = TouchNetwork::<EdgeEndpoint>::new(network,mouse);
        node_expression_set <- source();
        out.source.node_expression_set <+ node_expression_set;

        on_output_connect_drag_mode   <- node_output_touch.down.constant(true);
        on_output_connect_follow_mode <- node_output_touch.selected.constant(false);
        on_input_connect_drag_mode    <- node_input_touch.down.constant(true);
        on_input_connect_follow_mode  <- node_input_touch.selected.constant(false);

        on_connect_drag_mode   <- any(on_output_connect_drag_mode,on_input_connect_drag_mode);
        on_connect_follow_mode <- any(on_output_connect_follow_mode,on_input_connect_follow_mode);
        connect_drag_mode      <- any(on_connect_drag_mode,on_connect_follow_mode);

        on_detached_edge    <- any(&inputs.on_some_edges_targets_unset,&inputs.on_some_edges_sources_unset);
        has_detached_edge   <- bool(&out.on_all_edges_endpoints_set,&on_detached_edge);
        out.source.has_detached_edge <+ has_detached_edge;

        eval node_input_touch.down ((target)   model.frp.press_node_input.emit(target));
        eval node_output_touch.down ((target)  model.frp.press_node_output.emit(target));
    }


    // === Edge interactions  ===

    frp::extend! { network
    edge_mouse_down <- source::<EdgeId>();
    edge_over       <- source::<EdgeId>();
    edge_out        <- source::<EdgeId>();
    edge_hover      <- source::<Option<EdgeId>>();

    eval  edge_over((edge_id) edge_hover.emit(Some(*edge_id)));
    eval_ edge_out(edge_hover.emit(None));

    edge_over_pos <- map2(&cursor_pos_in_scene,&edge_hover,|pos, edge_id|
        edge_id.map(|id| (id, *pos))
    ).unwrap();

    // We do not want edge hover to occur for detached edges.
    set_edge_hover <- edge_over_pos.gate_not(&has_detached_edge);

    eval set_edge_hover ([model]((edge_id,pos)) {
         if let Some(edge) = model.edges.get_cloned_ref(edge_id){
            edge.frp.hover_position.emit(Some(*pos));
            edge.frp.redraw.emit(());
        }
    });

    remove_split <- any(&edge_out,&edge_mouse_down);
    eval remove_split ([model](edge_id) {
         if let Some(edge) = model.edges.get_cloned_ref(edge_id){
            edge.frp.hover_position.emit(None);
            edge.frp.redraw.emit(());
        }
    });
    edge_click <- map2(&edge_mouse_down,&cursor_pos_in_scene,|edge_id,pos|(*edge_id,*pos));
    valid_edge_disconnect_click <- edge_click.gate_not(&has_detached_edge);

    edge_is_source_click <- valid_edge_disconnect_click.map(f!([model]((edge_id,pos)) {
        if let Some(edge) = model.edges.get_cloned_ref(edge_id){
            edge.port_to_detach_for_position(*pos) == component::edge::PortType::OutputPort
        } else {
            false
        }
    }));

    edge_source_click <- valid_edge_disconnect_click.gate(&edge_is_source_click);
    edge_target_click <- valid_edge_disconnect_click.gate_not(&edge_is_source_click);

    on_edge_source_unset <= edge_source_click.map(f!(((id,_)) model.with_edge_source(*id,|t|(*id,t))));
    on_edge_target_unset <= edge_target_click.map(f!(((id,_)) model.with_edge_target(*id,|t|(*id,t))));
    out.source.on_edge_source_unset <+ on_edge_source_unset;
    out.source.on_edge_target_unset <+ on_edge_target_unset;
    }


    // === Edge creation  ===

    frp::extend! { network

    output_down <- node_output_touch.down.constant(());
    input_down  <- node_input_touch.down.constant(());

    has_detached_edge_on_output_down <- has_detached_edge.sample(&inputs.hover_node_output);

    port_input_mouse_up  <- inputs.hover_node_input.sample(&mouse.up_primary).unwrap();
    port_output_mouse_up <- inputs.hover_node_output.sample(&mouse.up_primary).unwrap();

    attach_all_edge_inputs  <- any (port_input_mouse_up, inputs.press_node_input, inputs.set_detached_edge_targets);
    attach_all_edge_outputs <- any (port_output_mouse_up, inputs.press_node_output, inputs.set_detached_edge_sources);

    create_edge_from_output <- node_output_touch.down.gate_not(&has_detached_edge_on_output_down);
    create_edge_from_input  <- node_input_touch.down.map(|value| value.clone());

    on_new_edge    <- any(&output_down,&input_down);
    let selection_mode = selection::get_mode(network,inputs);
    keep_selection <- selection_mode.map(|t| *t != selection::Mode::Normal);
    deselect_edges <- on_new_edge.gate_not(&keep_selection);
    eval_ deselect_edges ( model.clear_all_detached_edges() );

    new_output_edge <- create_edge_from_output.map(f_!([model,edge_mouse_down,edge_over,edge_out] {
        Some(model.new_edge_from_output(&edge_mouse_down,&edge_over,&edge_out))
    })).unwrap();
    new_input_edge <- create_edge_from_input.map(f!([model,edge_mouse_down,edge_over,edge_out]((target)){
        if model.is_node_connected_at_input(target.node_id,&target.port) {
            return None
        };
        Some(model.new_edge_from_input(&edge_mouse_down,&edge_over,&edge_out))
    })).unwrap();

    out.source.on_edge_add <+ new_output_edge;
    new_edge_source <- new_output_edge.map2(&node_output_touch.down, move |id,target| (*id,target.clone()));
    out.source.on_edge_source_set <+ new_edge_source;

    out.source.on_edge_add <+ new_input_edge;
    new_edge_target <- new_input_edge.map2(&node_input_touch.down, move |id,target| (*id,target.clone()));
    out.source.on_edge_target_set <+ new_edge_target;
    }


    // === Edge Connect ===

    frp::extend! { network

        // Clicking on background either drops dragged edge or aborts node editing.
        let background_selected = &touch.background.selected;
        was_edge_detached_when_background_selected  <- has_detached_edge.sample(background_selected);
        clicked_to_drop_edge  <- was_edge_detached_when_background_selected.on_true();
        clicked_to_abort_edit <- was_edge_detached_when_background_selected.on_false();

        out.source.on_edge_source_set <+ inputs.set_edge_source;
        out.source.on_edge_target_set <+ inputs.set_edge_target;

        let endpoints            = inputs.connect_nodes.clone_ref();
        edge                    <- endpoints . map(f_!(model.new_edge_from_output(&edge_mouse_down,&edge_over,&edge_out)));
        new_edge_source         <- endpoints . _0() . map2(&edge, |t,id| (*id,t.clone()));
        new_edge_target         <- endpoints . _1() . map2(&edge, |t,id| (*id,t.clone()));
        out.source.on_edge_add      <+ edge;
        out.source.on_edge_source_set <+ new_edge_source;
        out.source.on_edge_target_set <+ new_edge_target;

        detached_edges_without_targets <= attach_all_edge_inputs.map(f_!(model.take_edges_with_detached_targets()));
        detached_edges_without_sources <= attach_all_edge_outputs.map(f_!(model.take_edges_with_detached_sources()));

        new_edge_target <- detached_edges_without_targets.map2(&attach_all_edge_inputs, |id,t| (*id,t.clone()));
        out.source.on_edge_target_set <+ new_edge_target;
        new_edge_source <- detached_edges_without_sources.map2(&attach_all_edge_outputs, |id,t| (*id,t.clone()));
        out.source.on_edge_source_set <+ new_edge_source;

        on_new_edge_source <- new_edge_source.constant(());
        on_new_edge_target <- new_edge_target.constant(());

        overlapping_edges       <= out.on_edge_target_set._1().map(f!((t) model.overlapping_edges(t)));
        out.source.on_edge_drop <+ overlapping_edges;

        drop_on_bg_up  <- background_up.gate(&connect_drag_mode);
        drop_edges     <- any (drop_on_bg_up,clicked_to_drop_edge);

        edge_dropped_to_create_node <= drop_edges.map(f_!(model.edges_with_detached_targets()));
        out.source.on_edge_drop_to_create_node <+ edge_dropped_to_create_node;

        remove_all_detached_edges <- any (drop_edges, inputs.drop_dragged_edge);
        edge_to_remove_without_targets <= remove_all_detached_edges.map(f_!(model.take_edges_with_detached_targets()));
        edge_to_remove_without_sources <= remove_all_detached_edges.map(f_!(model.take_edges_with_detached_sources()));
        edge_to_remove <- any(edge_to_remove_without_targets,edge_to_remove_without_sources);
        eval edge_to_remove ((id) model.remove_edge(id));
    }

    // === Adding Node ===

    frp::extend! { network
        let node_added_with_button = model.add_node_button.clicked.clone_ref();

        input_start_node_creation_from_port <- inputs.hover_node_output.sample(
            &inputs.start_node_creation_from_port);
        start_node_creation_from_port <- input_start_node_creation_from_port.filter_map(
            |v| v.clone());
        removed_edges_on_node_creation_from_port <= start_node_creation_from_port.map(f_!(
            model.model.clear_all_detached_edges()));
        out.source.on_edge_drop <+ removed_edges_on_node_creation_from_port;

        input_add_node_way <- inputs.add_node.constant(WayOfCreatingNode::AddNodeEvent);
        input_start_creation_way <- inputs.start_node_creation.constant(
            WayOfCreatingNode::StartCreationEvent);
        start_creation_from_port_way <- start_node_creation_from_port.map(
            |endpoint| WayOfCreatingNode::StartCreationFromPortEvent{endpoint: endpoint.clone()});
        add_with_button_way <- node_added_with_button.constant(WayOfCreatingNode::ClickingButton);
        add_with_edge_drop_way <- edge_dropped_to_create_node.map(
            |&edge_id| WayOfCreatingNode::DroppingEdge{edge_id});
        add_node_way <- any5 (
            &input_add_node_way,
            &input_start_creation_way,
            &start_creation_from_port_way,
            &add_with_button_way,
            &add_with_edge_drop_way,
        );

        new_node <- add_node_way.map2(&cursor_pos_in_scene, f!([model,node_pointer_style,node_tooltip,out](way, mouse_pos) {
            let ctx = NodeCreationContext {
                pointer_style  : &node_pointer_style,
                tooltip_update : &node_tooltip,
                output_press   : &node_output_touch.down,
                input_press    : &node_input_touch.down,
                output         : &out,
            };
            model.create_node(&ctx, way, *mouse_pos)
        }));
        out.source.node_added <+ new_node.map(|&(id, src, should_edit)| (id, src, should_edit));
        node_to_edit_after_adding <- new_node.filter_map(|&(id,_,cond)| cond.as_some(id));
    }


    // === Node Editing ===

    frp::extend! { network
        node_in_edit_mode     <- out.node_being_edited.map(|n| n.is_some());
        edit_mode             <- bool(&inputs.edit_mode_off,&inputs.edit_mode_on);
        node_to_edit          <- touch.nodes.down.gate(&edit_mode);
        edit_node             <- any(node_to_edit, node_to_edit_after_adding, inputs.edit_node);
        stop_edit_on_bg_click <- clicked_to_abort_edit.gate(&node_in_edit_mode);
        stop_edit             <- any(&stop_edit_on_bg_click,&inputs.stop_editing);
        edit_switch           <- edit_node.gate(&node_in_edit_mode);
        node_being_edited     <- out.node_being_edited.map(|n| n.unwrap_or_default());

        // The "finish" events must be emitted before "start", to properly cover the "switch" case.
        out.source.node_editing_finished <+ node_being_edited.sample(&stop_edit);
        out.source.node_editing_finished <+ node_being_edited.sample(&edit_switch);
        out.source.node_editing_started  <+ edit_node;

        out.source.node_being_edited <+ out.node_editing_started.map(|n| Some(*n));;
        out.source.node_being_edited <+ out.node_editing_finished.constant(None);
        out.source.node_editing      <+ out.node_being_edited.map(|t|t.is_some());

        out.source.node_edit_mode       <+ edit_mode;
        out.source.nodes_labels_visible <+ out.node_edit_mode || node_in_edit_mode;

        eval out.node_editing_started ([model] (id) {
            if let Some(node) = model.nodes.get_cloned_ref(id) {
                node.model().input.frp.set_edit_mode(true);
            }
        });
        eval out.node_editing_finished ([model](id) {
            if let Some(node) = model.nodes.get_cloned_ref(id) {
                node.model().input.set_edit_mode(false);
            }
        });
    }


    // === Edited node growth/shrink animation ===

    component::node::growth_animation::initialize_edited_node_animator(&model, &frp, scene);


    // === Event Propagation ===

    // See the docs of `Node` to learn about how the graph - nodes event propagation works.
    frp::extend! { network
        _eval <- all_with(&out.node_hovered,&edit_mode,f!([model](tgt,e)
            if let Some(tgt) = tgt {
                model.with_node(tgt.value,|t| t.model().input.set_edit_ready_mode(*e && tgt.is_on()));
            }
        ));
        _eval <- all_with(&out.node_hovered,&out.some_edge_targets_unset,f!([model](tgt,ok)
            if let Some(tgt) = tgt {
                let node_id        = tgt.value;
                let edge_tp        = model.first_detached_edge_source_type();
                let is_edge_source = model.has_edges_with_detached_targets(node_id);
                let is_active      = *ok && !is_edge_source && tgt.is_on();
                model.with_node(node_id,|t| t.model().input.set_ports_active(is_active,edge_tp));
            }
        ));
    }


    // === Node Actions ===

    frp::extend! { network
        freeze_edges <= out.node_action_freeze.map (f!([model]((node_id,is_frozen)) {
            let edges = model.node_in_edges(node_id);
            edges.into_iter().map(|edge_id| (edge_id,*is_frozen)).collect_vec()
        }));

        eval freeze_edges (((edge_id,is_frozen)) model.set_edge_freeze(edge_id,*is_frozen) );
    }

    //
    // // === Disabling self-connections ===
    //
    // frp::extend! { network
    //     node_to_disable <= out.on_edge_only_target_not_set.map(f!((id)
    // model.with_edge_source(*id,|t|t.node_id)));     eval node_to_disable ((id)
    // model.with_node(*id,|node| node.model.input.set_ports_active(false,None)));
    //
    // }


    // === Remove Node ===
    frp::extend! { network

    all_nodes       <= inputs.remove_all_nodes      . map(f_!(model.all_nodes()));
    selected_nodes  <= inputs.remove_selected_nodes . map(f_!(model.nodes.all_selected()));
    nodes_to_remove <- any (all_nodes, selected_nodes);
    eval nodes_to_remove ((node_id) inputs.remove_all_node_edges.emit(node_id));

    out.source.node_removed <+ nodes_to_remove;
    }


    // === Collapse Nodes ===
    frp::extend! { network
    // TODO [mwu] https://github.com/enso-org/ide/issues/760
    //   This is currently the provisional code to enable collapse nodes refactoring. While the APIs
    //   are as-intended, their behavior isn't. Please refer to the issue for details.
    let empty_id       = NodeId::default();
    let model_clone    = model.clone_ref();
    nodes_to_collapse <- inputs.collapse_selected_nodes . map(move |_|
        (model_clone.nodes.all_selected(),empty_id)
    );
    out.source.nodes_collapsed <+ nodes_to_collapse;
    }


    // === Set Node Expression ===
    frp::extend! { network

    set_node_expression_string  <- inputs.set_node_expression.map(|(id,expr)| (*id,expr.code.clone()));
    out.source.node_expression_set <+ set_node_expression_string;

    }


    // === Set Node Comment ===
    frp::extend! { network

    eval inputs.set_node_comment([model] ((id,comment)) model.set_node_comment(id,comment));
    }

    // === Set Node Error ===
    frp::extend! { network

    eval inputs.set_node_error_status([model]((node_id, error)) {
        if let Some(node) = model.nodes.get_cloned_ref(node_id) {
            node.set_error.emit(error)
        }
    });

    }


    // === Profiling ===

    frp::extend! { network

        eval inputs.set_node_profiling_status([model]((node_id,status)) {
            if let Some(node) = model.nodes.get_cloned_ref(node_id) {
                model.profiling_statuses.set(*node_id,*status);
                node.set_profiling_status(status);
            }
        });

    }



    // ==================
    // === Move Nodes ===
    // ==================
    frp::extend! { network

    mouse_pos <- mouse.position.map(|p| Vector2(p.x,p.y));

    // === Discovering drag targets ===

    let node_down      = touch.nodes.down.clone_ref();
    let node_is_down   = touch.nodes.is_down.clone_ref();
    node_in_edit_mode <- node_down.map2(&out.node_being_edited,|t,s| Some(*t) == *s);
    node_was_selected <- node_down.map(f!((id) model.nodes.selected.contains(id)));
    tgts_if_non_sel   <- node_down.map(|id|vec![*id]).gate_not(&node_was_selected);
    tgts_if_sel       <- node_down.map(f_!(model.nodes.selected.items())).gate(&node_was_selected);
    tgts_if_non_edit  <- any(tgts_if_non_sel,tgts_if_sel).gate_not(&node_in_edit_mode);
    tgts_if_edit      <- node_down.map(|_|default()).gate(&node_in_edit_mode);
    drag_tgts         <- any(tgts_if_non_edit,tgts_if_edit);
    any_drag_tgt      <- drag_tgts.map(|t|!t.is_empty());
    node_pos_on_down  <- node_down.map(f!((id) model.node_position(id)));
    mouse_pos_on_down <- mouse_pos.sample(&node_down);
    mouse_pos_diff    <- mouse_pos.map2(&mouse_pos_on_down,|t,s|t-s).gate(&node_is_down);
    node_pos_diff     <- mouse_pos_diff.map(f!([scene](t) t / scene.camera().zoom()));
    node_tgt_pos_rt   <- node_pos_diff.map2(&node_pos_on_down,|t,s|t+s);
    just_pressed      <- bool (&node_tgt_pos_rt,&node_pos_on_down);
    node_tgt_pos_rt   <- any  (&node_tgt_pos_rt,&node_pos_on_down);


    // === Snapping ===

    eval drag_tgts ((ids) model.disable_grid_snapping_for(ids));
    let node_tgt_pos_anim = DEPRECATED_Animation::<Vector2<f32>>::new(network);
    let x_snap_strength   = DEPRECATED_Tween::new(network);
    let y_snap_strength   = DEPRECATED_Tween::new(network);
    x_snap_strength.set_duration(300.0);
    y_snap_strength.set_duration(300.0);

    _eval <- node_tgt_pos_rt.map2(&just_pressed,
        f!([model,x_snap_strength,y_snap_strength,node_tgt_pos_anim](pos,just_pressed) {
            let snapped = model.nodes.check_grid_magnet(*pos);
            let x = snapped.x.unwrap_or(pos.x);
            let y = snapped.y.unwrap_or(pos.y);
            x_snap_strength.set_target_value(if snapped.x.is_none() { 0.0 } else { 1.0 });
            y_snap_strength.set_target_value(if snapped.y.is_none() { 0.0 } else { 1.0 });
            node_tgt_pos_anim.set_target_value(Vector2::new(x,y));
            if *just_pressed {
                node_tgt_pos_anim.set_target_value(*pos);
                x_snap_strength.skip();
                y_snap_strength.skip();
                node_tgt_pos_anim.skip();
            }
    }));

    node_tgt_pos <- all_with4
        ( &node_tgt_pos_rt
        , &node_tgt_pos_anim.value
        , &x_snap_strength.value
        , &y_snap_strength.value
        , |rt,snap,xw,yw| {
            let w     = Vector2(*xw,*yw);
            let w_inv = Vector2(1.0,1.0) - w;
            rt.component_mul(&w_inv) + snap.component_mul(&w)
        });


    // === Update All Target Nodes Positions ===

    main_tgt_pos_prev <- node_tgt_pos.previous();
    main_tgt_pos_diff <- node_tgt_pos.map2(&main_tgt_pos_prev,|t,s|t-s).gate_not(&just_pressed);
    drag_tgt          <= drag_tgts.sample(&main_tgt_pos_diff);
    tgt_new_pos       <- drag_tgt.map2(&main_tgt_pos_diff,f!((id,tx) model.node_pos_mod(id,*tx)));
    out.source.node_position_set <+ tgt_new_pos;


    // === Batch Update ===

    after_drag             <- touch.nodes.up.gate_not(&just_pressed);
    tgt_after_drag         <= drag_tgts.sample(&after_drag);
    tgt_after_drag_new_pos <- tgt_after_drag.map(f!([model](id)(*id,model.node_position(id))));
    out.source.node_position_set_batched <+ tgt_after_drag_new_pos;


    // === Mouse style ===

    node_down_on_drag   <- node_down.gate(&any_drag_tgt);
    cursor_on_drag_down <- node_down_on_drag.map(|_| cursor::Style::new_with_all_fields_default().press());
    cursor_on_drag_up   <- touch.nodes.up.map(|_| cursor::Style::default());
    pointer_on_drag     <- any (&cursor_on_drag_down,&cursor_on_drag_up);


    // === Set Node Position ===

    out.source.node_position_set         <+ inputs.set_node_position;
    out.source.node_position_set_batched <+ inputs.set_node_position;
    eval out.node_position_set (((id,pos)) model.set_node_position(id,*pos));

    }


    // === Set Expression Type ===
    frp::extend! { network

    node_to_refresh <- inputs.set_expression_usage_type.map(f!([model]((node_id,ast_id,maybe_type)) {
        model.set_node_expression_usage_type(*node_id,*ast_id,maybe_type.clone());
        *node_id
    }));
    edges_to_refresh <= node_to_refresh.map(f!([nodes](node_id)
         nodes.get_cloned_ref(node_id).map(|node| node.all_edges())
    )).unwrap();
    eval edges_to_refresh ((edge) model.refresh_edge_position(*edge));

    }


    // === Move Edges ===

    frp::extend! { network

    detached_edge           <- any(&inputs.on_some_edges_targets_unset,&inputs.on_some_edges_sources_unset);
    update_edge             <- any(detached_edge,on_new_edge_source,on_new_edge_target);
    cursor_pos_on_update    <- cursor_pos_in_scene.sample(&update_edge);
    edge_refresh_cursor_pos <- any(cursor_pos_on_update,cursor_pos_in_scene);

    is_hovering_output <- inputs.hover_node_output.map(|target| target.is_some()).sampler();
    hover_node         <- inputs.hover_node_output.unwrap();

    edge_refresh_on_node_hover        <- all(edge_refresh_cursor_pos,hover_node).gate(&is_hovering_output);
    edge_refresh_cursor_pos_no_hover  <- edge_refresh_cursor_pos.gate_not(&is_hovering_output);
    edge_refresh_cursor_pos_on_hover  <- edge_refresh_on_node_hover._0();

    refresh_target      <- any(&edge_refresh_cursor_pos_on_hover,&edge_refresh_cursor_pos_no_hover);
    let refresh_source  = edge_refresh_cursor_pos_no_hover.clone_ref();
    snap_source_to_node <- edge_refresh_on_node_hover._1();

    eval refresh_target ([edges](position) {
       edges.detached_target.for_each(|id| {
            if let Some(edge) = edges.get_cloned_ref(id) {
                edge.view.frp.target_position.emit(position.xy());
                edge.view.frp.redraw.emit(());
            }
        });
    });

    eval refresh_source ([edges,model](position) {
        edges.detached_source.for_each(|edge_id| {
            if let Some(edge) = edges.get_cloned_ref(edge_id) {
                edge.view.frp.source_width.emit(cursor::DEFAULT_RADIUS);
                edge.view.frp.source_height.emit(cursor::DEFAULT_RADIUS);
                edge.view.frp.target_position.emit(-position.xy());
                edge.view.frp.redraw.emit(());
                edge.mod_position(|p| {
                    p.x = position.x;
                    p.y = position.y;
                });
                model.refresh_edge_position(*edge_id);
            }
        });
    });

    eval snap_source_to_node ([nodes,edges,model](target) {
        edges.detached_source.for_each(|edge_id| {
            if let Some(node) = nodes.get_cloned_ref(&target.node_id) {
                if let Some(edge) = edges.get_cloned_ref(edge_id) {
                    let node_width  = node.view.model().width();
                    let node_height = node.view.model().height();
                    let node_pos    = node.position();

                    edge.view.frp.source_width.emit(node_width);
                    edge.view.frp.source_height.emit(node_height);
                    edge.view.frp.target_position.emit(-node_pos.xy());
                    edge.view.frp.redraw.emit(());
                    edge.mod_position(|p| {
                        p.x = node_pos.x + node_width/2.0;
                        p.y = node_pos.y;
                    });
                    model.refresh_edge_position(*edge_id);
                }
            }
        });
    });

    }


    // === Vis Set ===
    frp::extend! { network

    def _update_vis_data = inputs.set_visualization.map(f!([logger,nodes,vis_registry]((node_id,vis_path)) {
        match (&nodes.get_cloned_ref(node_id), vis_path) {
             (Some(node), Some(vis_path)) => {
                 let vis_definition = vis_registry.definition_from_path(vis_path);
                 node.model().visualization.frp.set_visualization.emit(vis_definition);
             },
             (Some(node), None) => node.model().visualization.frp.set_visualization.emit(None),
              _                 => warning!(logger,"Failed to get node: {node_id:?}"),

        }
    }));
    }


    // === Vis Selection ===
    frp::extend! { network
        eval out.on_visualization_select ([model](switch) {
            if switch.is_on() {
                model.visualisations.selected.insert(switch.value);
            } else {
                model.visualisations.selected.remove(&switch.value);
            }
        });

        out.source.some_visualisation_selected <+  out.on_visualization_select.map(f_!([model] {
            !model.visualisations.selected.is_empty()
        }));
    };


    // === Vis Update Data ===

    frp::extend! { network
    // TODO remove this once real data is available.
    let sample_data_generator = MockDataGenerator3D::default();
    def _set_dumy_data = inputs.debug_set_test_visualization_data_for_selected_node.map(f!([nodes,inputs](_) {
        for node_id in &*nodes.selected.raw.borrow() {
            let data    = Rc::new(sample_data_generator.generate_data()); // FIXME: why rc?
            let content = serde_json::to_value(data).unwrap();
            let data    = visualization::Data::from(content);
            inputs.set_visualization_data.emit((*node_id,data));
        }
    }));

    eval inputs.set_visualization_data ([nodes]((node_id,data)) {
        if let Some(node) = nodes.get_cloned(node_id) {
            node.model().visualization.frp.set_data.emit(data);
        }
    });

    eval inputs.set_error_visualization_data ([nodes]((node_id,data)) {
        if let Some(node) = nodes.get_cloned(node_id) {
            node.model().error_visualization.send_data.emit(data);
        }
    });

    nodes_to_cycle <= inputs.cycle_visualization_for_selected_node.map(f_!(model.nodes.all_selected()));
    node_to_cycle  <- any(nodes_to_cycle,inputs.cycle_visualization);
    eval node_to_cycle ([model](node_id) {
        if let Some(node) = model.nodes.get_cloned_ref(node_id) {
            node.view.model().visualization.frp.cycle_visualization();
        }
    });


    // === Visualization toggle ===
    //
    // Algorithm:
    //     - Press key. If all selected nodes have enabled vis, disable them.
    //     - If not, enable vis on missing nodes.
    //     - Release key. If the time passed from key press was short, do nothing.
    //     - If it was long, disable vis which were disabled (preview mode).

    let viz_press_ev      = inputs.press_visualization_visibility.clone_ref();
    let viz_d_press_ev    = inputs.double_press_visualization_visibility.clone_ref();
    let viz_release_ev    = inputs.release_visualization_visibility.clone_ref();
    viz_pressed          <- bool(&viz_release_ev,&viz_press_ev);
    viz_was_pressed      <- viz_pressed.previous();
    viz_press            <- viz_press_ev.gate_not(&viz_was_pressed);
    viz_release          <- viz_release_ev.gate(&viz_was_pressed);
    viz_press_time       <- viz_press   . map(|_| web::window.performance_or_panic().now() as f32);
    viz_release_time     <- viz_release . map(|_| web::window.performance_or_panic().now() as f32);
    viz_press_time_diff  <- viz_release_time.map2(&viz_press_time,|t1,t0| t1-t0);
    viz_preview_mode     <- viz_press_time_diff.map(|t| *t > VIZ_PREVIEW_MODE_TOGGLE_TIME_MS);
    viz_preview_mode_end <- viz_release.gate(&viz_preview_mode).gate_not(&out.is_fs_visualization_displayed);
    viz_tgt_nodes        <- viz_press.gate_not(&out.is_fs_visualization_displayed).map(f_!(model.nodes.all_selected()));
    viz_tgt_nodes_off    <- viz_tgt_nodes.map(f!([model](node_ids) {
        node_ids.iter().cloned().filter(|node_id| {
            model.nodes.get_cloned_ref(node_id)
                .map(|node| !node.visualization_enabled.value())
                .unwrap_or_default()
        }).collect_vec()
    }));

    viz_tgt_nodes_all_on <- viz_tgt_nodes_off.map(|t| t.is_empty());
    viz_enable_by_press  <= viz_tgt_nodes.gate_not(&viz_tgt_nodes_all_on);
    viz_enable           <- any(viz_enable_by_press,inputs.enable_visualization);
    viz_disable_by_press <= viz_tgt_nodes.gate(&viz_tgt_nodes_all_on);
    viz_disable          <- any(viz_disable_by_press,inputs.disable_visualization);
    viz_preview_disable  <= viz_tgt_nodes_off.sample(&viz_preview_mode_end);
    viz_fullscreen_on    <= viz_d_press_ev.map(f_!(model.nodes.last_selected()));

    eval viz_enable          ((id) model.enable_visualization(id));
    eval viz_disable         ((id) model.disable_visualization(id));
    eval viz_preview_disable ((id) model.disable_visualization(id));
    eval viz_fullscreen_on   ((id) model.enable_visualization_fullscreen(id));

    viz_fs_to_close <- out.visualization_fullscreen.sample(&inputs.close_fullscreen_visualization);
    eval viz_fs_to_close ([model](vis) {
        if let Some(vis) = vis {
            model.disable_visualization_fullscreen(vis);
            model.enable_visualization(vis);
        }
    });

    out.source.visualization_fullscreen <+ viz_fullscreen_on.map(|id| Some(*id));
    out.source.visualization_fullscreen <+ inputs.close_fullscreen_visualization.constant(None);

    out.source.is_fs_visualization_displayed <+ out.visualization_fullscreen.map(Option::is_some);


    // === Register Visualization ===

    eval inputs.register_visualization ([vis_registry](handle) {
        if let Some(handle) = handle {
            vis_registry.add(handle);
        }
    });
    eval inputs.reset_visualization_registry ([vis_registry](()) {
        vis_registry.remove_all_visualizations();
        vis_registry.add_default_visualizations();
    });
    out.source.visualization_registry_reload_requested <+ inputs.reload_visualization_registry;


    // === Entering and Exiting Nodes ===

    node_to_enter           <= inputs.enter_selected_node.map(f_!(model.nodes.last_selected()));
    out.source.node_entered <+ node_to_enter;
    removed_edges_on_enter  <= out.node_entered.map(f_!(model.model.clear_all_detached_edges()));
    out.source.node_exited  <+ inputs.exit_node;
    removed_edges_on_exit   <= out.node_exited.map(f_!(model.model.clear_all_detached_edges()));
    out.source.on_edge_drop <+ any(removed_edges_on_enter,removed_edges_on_exit);



    // ================
    // === Node VCS ===
    // ================

    eval inputs.set_node_vcs_status(((node_id,status))
         model.with_node(*node_id, |node| node.set_vcs_status.emit(status))
     );



    // ==================
    // === Edge Binds ===
    // ==================

    // === Source / Target ===

    eval out.on_edge_source_set   (((id,tgt)) model.set_edge_source(*id,tgt));
    eval out.on_edge_target_set   (((id,tgt)) model.set_edge_target(*id,tgt));

    eval out.on_edge_target_set   (((id,tgt)) model.set_endpoint_connection_status(*id,tgt,true));
    eval out.on_edge_target_unset (((id,tgt)) model.set_endpoint_connection_status(*id,tgt,false));

    eval out.on_edge_source_unset (((id,_)) model.remove_edge_source(*id));
    eval out.on_edge_target_unset (((id,_)) model.remove_edge_target(*id));

    is_only_tgt_not_set <-
        out.on_edge_source_set.map(f!(((id,_)) model.with_edge_map_target(*id,|_|()).is_none()));
    out.source.on_edge_source_set_with_target_not_set <+ out.on_edge_source_set.gate(&is_only_tgt_not_set);
    out.source.on_edge_only_target_not_set <+ out.on_edge_source_set_with_target_not_set._0();
    out.source.on_edge_only_target_not_set <+ out.on_edge_target_unset._0();

    is_only_src_not_set <-
        out.on_edge_target_set.map(f!(((id,_)) model.with_edge_map_source(*id,|_|()).is_none()));
    out.source.on_edge_target_set_with_source_not_set <+ out.on_edge_target_set.gate(&is_only_src_not_set);
    out.source.on_edge_only_source_not_set <+ out.on_edge_target_set_with_source_not_set._0();
    out.source.on_edge_only_source_not_set <+ out.on_edge_source_unset._0();

    let neutral_color = model.model.styles_frp.get_color(theme::code::types::any::selection);
    eval out.on_edge_source_set ([model,neutral_color]((id, _))
        model.refresh_edge_color(*id,neutral_color.value().into()));
    eval out.on_edge_target_set ([model,neutral_color]((id, _))
        model.refresh_edge_color(*id,neutral_color.value().into()));
    eval out.on_edge_source_unset ([model,neutral_color]((id, _))
        model.refresh_edge_color(*id,neutral_color.value().into()));
    eval out.on_edge_target_unset ([model,neutral_color]((id, _))
        model.refresh_edge_color(*id,neutral_color.value().into()));
    eval neutral_color ((neutral_color) model.refresh_all_edge_colors(neutral_color.into()));

    edge_to_refresh_on_hover <= out.hover_node_input.map(f_!(model.edges_with_detached_targets()));
    eval edge_to_refresh_on_hover ([model,neutral_color](id)
        model.refresh_edge_color(*id,neutral_color.value().into()));


    some_edge_sources_unset   <- out.on_all_edges_sources_set ?? out.on_some_edges_sources_unset;
    some_edge_targets_unset   <- out.on_all_edges_targets_set ?? out.on_some_edges_targets_unset;
    some_edge_endpoints_unset <- out.some_edge_targets_unset  || out.some_edge_sources_unset;
    out.source.some_edge_sources_unset    <+ some_edge_sources_unset;
    out.source.some_edge_targets_unset    <+ some_edge_targets_unset;
    out.source.some_edge_endpoints_unset  <+ some_edge_endpoints_unset;
    out.source.on_all_edges_endpoints_set <+ out.some_edge_endpoints_unset.on_false();


    // === Endpoints ===

    edge_source_drop <= out.on_edge_drop.map(f!((id) model.edge_source(*id).map(|t|(*id,t))));
    edge_target_drop <= out.on_edge_drop.map(f!((id) model.edge_target(*id).map(|t|(*id,t))));

    edge_endpoint_set                 <- any(out.on_edge_source_set,out.on_edge_target_set)._0();
    both_endpoints_set                <- edge_endpoint_set.map(f!((id) model.is_connection(id)));
    new_edge_with_both_endpoints_set  <- edge_endpoint_set.gate(&both_endpoints_set);
    out.source.on_edge_endpoints_set  <+ new_edge_with_both_endpoints_set;
    out.source.on_edge_endpoint_set   <+ any(out.on_edge_source_set,out.on_edge_target_set);
    out.source.on_edge_endpoint_unset <+ any(out.on_edge_source_unset,out.on_edge_target_unset);
    out.source.on_edge_endpoint_unset <+ any(edge_source_drop,edge_target_drop);


    // === Drop ===

    eval out.on_edge_drop    ((id) model.remove_edge(id));



    // ===================
    // === Other Binds ===
    // ===================

    eval out.node_selected   ((id) model.nodes.select(id));
    eval out.node_deselected ((id) model.nodes.deselect(id));
    eval out.node_removed    ((id) model.remove_node(id));
    model.profiling_statuses.remove <+ out.node_removed;
    out.source.on_visualization_select <+ out.node_removed.map(|&id| Switch::Off(id));

    eval inputs.set_node_expression (((id,expr)) model.set_node_expression(id,expr));
    port_to_refresh <= inputs.set_node_expression.map(f!(((id,_))model.node_in_edges(id)));
    eval port_to_refresh ((id) model.set_edge_target_connection_status(*id,true));

    // === Remove implementation ===
    out.source.node_removed <+ inputs.remove_node;
    }


    // === Remove Edge ===
    frp::extend! { network

    rm_input_edges       <- any (inputs.remove_all_node_edges, inputs.remove_all_node_input_edges);
    rm_output_edges      <- any (inputs.remove_all_node_edges, inputs.remove_all_node_output_edges);
    input_edges_to_rm    <= rm_input_edges  . map(f!((node_id) model.node_in_edges(node_id)));
    output_edges_to_rm   <= rm_output_edges . map(f!((node_id) model.node_out_edges(node_id)));
    edges_to_rm          <- any (inputs.remove_edge, input_edges_to_rm, output_edges_to_rm);
    out.source.on_edge_drop <+ edges_to_rm;
    }



    // =====================
    // === Pointer Style ===
    // =====================

    frp::extend! { network

    cursor_style_edge_drag <- all_with(&out.some_edge_endpoints_unset,&out.view_mode,
        f!([model,neutral_color](some_edges_detached,_) {
            if *some_edges_detached {
                if let Some(color) = model.first_detached_edge_color(neutral_color.value().into()) {
                    cursor::Style::new_color(color).press()
                } else {
                    cursor::Style::new_color_no_animation(neutral_color.value().into()).press()
                }
            } else {
                default()
            }
        }));

    let breadcrumb_style = model.breadcrumbs.pointer_style.clone_ref();
    let selection_style  = selection_controller.cursor_style.clone_ref();

    pointer_style <- all
        [ pointer_on_drag
        , selection_style
        , node_pointer_style
        , cursor_style_edge_drag
        , breadcrumb_style
        ].fold();

    eval pointer_style ((style) cursor.frp.set_style.emit(style));

    }

    // ==============================
    // === Component Interactions ===
    // ==============================

    // === Nodes + Selection ===

    // Do not show quick actions on hover while doing an area selection.
    frp::extend! { network
        eval selection_controller.area_selection ((area_selection) nodes.show_quick_actions(!area_selection));
    }

    // === Visualisation + Selection ===

    // Do not allow area selection while we show a fullscreen visualisation.
    frp::extend! { network
        allow_area_selection <- out.is_fs_visualization_displayed.not();
        eval allow_area_selection ((area_selection)
            selection_controller.enable_area_selection.emit(area_selection)
        );
    }


    // ===============
    // === Tooltip ===
    // ===============

    frp::extend! { network
        eval cursor.frp.scene_position ((pos)  model.tooltip.frp.set_location(pos.xy()) );
        eval node_tooltip ((tooltip_update) model.tooltip.frp.set_style(tooltip_update) );

        quick_visualization_preview <- bool(&frp.disable_quick_visualization_preview,
                                            &frp.enable_quick_visualization_preview);
        eval quick_visualization_preview((value) model.nodes.set_quick_preview(*value));
    }



    // =====================
    // === Dropped Files ===
    // =====================

    use theme::graph_editor::default_y_gap_between_nodes as gap_path;
    let default_gap = model.styles_frp.get_number_or(gap_path, 0.0);
    let files_received = model.drop_manager.files_received().clone_ref();
    frp::extend! { network
        files_with_positions <- files_received.map3(&cursor_pos_in_scene,&default_gap,
            |files,cursor_pos,default_gap| {
                let single_offset = default_gap + node::HEIGHT;
                files.iter().enumerate().map(|(index,file)| {
                    let offset = Vector2(0.0, single_offset * index as f32);
                    (file.clone_ref(),cursor_pos+offset)
                }).collect_vec()
            }
        );
        file_dropped            <= files_with_positions;
        out.source.file_dropped <+ file_dropped;
    }



    // ==================
    // === View Modes ===
    // ==================

    let profiling_mode_transition = Animation::new(network);
    frp::extend! { network
        out.source.view_mode <+ frp.toggle_profiling_mode.map2(&frp.view_mode,|_,&mode| mode.switch());
        out.source.view_mode <+ model.profiling_button.view_mode;

        model.profiling_button.set_view_mode <+ out.view_mode.on_change();
        _eval <- all_with(&out.view_mode,&neutral_color,f!((_,neutral_color)
            model.refresh_all_edge_colors(neutral_color.into())));

        profiling_mode_transition.target <+ out.view_mode.map(|&mode| {
            match mode {
                view::Mode::Normal    => 0.0,
                view::Mode::Profiling => 1.0,
            }
        });
        eval profiling_mode_transition.value ((&v) scene.dom.layers.back.filter_grayscale(v));
    }



    // =========================
    // === Gap Between Nodes ===
    // =========================

    let style_sheet = &scene.style_sheet;
    let styles = StyleWatchFrp::new(style_sheet);
    let default_x_gap_path = ensogl_hardcoded_theme::graph_editor::default_x_gap_between_nodes;
    let default_y_gap_path = ensogl_hardcoded_theme::graph_editor::default_y_gap_between_nodes;
    let min_x_spacing_path = ensogl_hardcoded_theme::graph_editor::minimal_x_spacing_for_new_nodes;
    let default_x_gap = styles.get_number_or(default_x_gap_path, 0.0);
    let default_y_gap = styles.get_number_or(default_y_gap_path, 0.0);
    let min_x_spacing = styles.get_number_or(min_x_spacing_path, 0.0);
    frp::extend! { network
        frp.source.default_x_gap_between_nodes <+ default_x_gap;
        frp.source.default_y_gap_between_nodes <+ default_y_gap;
        frp.source.min_x_spacing_for_new_nodes <+ min_x_spacing;
    }
    frp.source.default_x_gap_between_nodes.emit(default_x_gap.value());
    frp.source.default_y_gap_between_nodes.emit(default_y_gap.value());
    frp.source.min_x_spacing_for_new_nodes.emit(min_x_spacing.value());



    // ==================
    // === Debug Mode ===
    // ==================

    frp::extend! { network
        out.source.debug_mode <+ frp.set_debug_mode;

        limit_max_zoom <- frp.set_debug_mode.on_false();
        unlimit_max_zoom <- frp.set_debug_mode.on_true();
        eval_ limit_max_zoom (model.navigator.set_max_zoom(Some(MAX_ZOOM)));
        eval_ unlimit_max_zoom (model.navigator.set_max_zoom(None));
    }

    // Init defaults
    frp.edit_mode_off.emit(());
    frp.set_debug_mode.emit(false);

    GraphEditor { model, frp }
}



impl display::Object for GraphEditor {
    fn display_object(&self) -> &display::object::Instance {
        self.model.display_object()
    }
}



// =============
// === Tests ===
// =============

#[cfg(test)]
mod graph_editor_tests {
    use super::*;
    use application::test_utils::ApplicationExt;
    use ensogl::control::io::mouse::PrimaryButton;
    use ensogl::display::scene::test_utils::MouseExt;
    use node::test_utils::NodeModelExt;

    #[test]
    fn test_adding_node_by_internal_api() {
        let (_, graph_editor) = init();
        assert_eq!(graph_editor.nodes().len(), 0);
        graph_editor.add_node();
        assert_eq!(graph_editor.nodes().len(), 1);
        graph_editor.assert(Case { node_source: None, should_edit: false });
    }

    #[test]
    fn test_adding_node_by_shortcut() {
        let add_node = |editor: &GraphEditor| editor.start_node_creation();
        test_adding_node(add_node);
    }

    #[test]
    fn test_adding_node_by_adding_node_button() {
        let add_node = |editor: &GraphEditor| {
            let adding_node_button = &editor.model.add_node_button;
            adding_node_button.click();
        };
        test_adding_node(add_node);
    }

    fn test_adding_node(add_node: impl Fn(&GraphEditor)) {
        let (app, graph_editor) = init();
        assert_eq!(graph_editor.nodes().len(), 0);

        // Adding first node.
        let (node_1_id, node_1) = graph_editor.add_node_by(&add_node);
        graph_editor.assert(Case { node_source: None, should_edit: true });
        graph_editor.stop_editing();
        assert_eq!(graph_editor.nodes().len(), 1);

        // First node is created in the center of the screen.
        let node_1_pos = node_1.position();
        let screen_center = app.display.default_scene.screen_to_scene_coordinates(Vector3::zeros());
        assert_eq!(node_1_pos.xy(), screen_center.xy());

        // Adding second node with the first node selected.
        graph_editor.nodes().select(node_1_id);
        let (_, node_2) = graph_editor.add_node_by(&add_node);
        graph_editor.assert(Case { node_source: Some(node_1_id), should_edit: true });
        assert_eq!(graph_editor.nodes().len(), 2);

        // Second node is below the first and left-aligned to it.
        let node_2_pos = node_2.position();
        assert!(node_2_pos.y < node_1_pos.y);
        assert_eq!(node_2_pos.x, node_1_pos.x);
    }

    #[test]
    fn test_adding_node_by_dropping_edge() {
        let (app, graph_editor) = init();
        assert_eq!(graph_editor.nodes().len(), 0);
        // Adding a new node.
        let (node_1_id, node_1) = graph_editor.add_node_by_api();
        graph_editor.stop_editing();
        // Creating edge.
        let port = node_1.model.output_port_shape().expect("No output port.");
        port.events.mouse_down.emit(PrimaryButton);
        port.events.mouse_up.emit(PrimaryButton);
        assert_eq!(graph_editor.edges().len(), 1);
        // Dropping edge.
        let mouse = &app.display.default_scene.mouse;
        let click_pos = Vector2(300.0, 300.0);
        mouse.frp.position.emit(click_pos);
        let click_on_background = |_: &GraphEditor| mouse.click_on_background();
        let (_, node_2) = graph_editor.add_node_by(&click_on_background);
        graph_editor.assert(Case { node_source: Some(node_1_id), should_edit: true });
        let node_pos = node_2.position();
        assert_eq!(node_pos.xy(), click_pos);
    }

    #[test]
    fn test_connecting_two_nodes() {
        let (_, ref graph_editor) = init();
        let edges = graph_editor.edges();
        assert!(graph_editor.nodes().is_empty());
        assert!(edges.is_empty());
        // Adding two nodes.
        let (node_id_1, node_1) = graph_editor.add_node_by_api();
        graph_editor.stop_editing();
        let (node_id_2, node_2) = graph_editor.add_node_by_api();
        graph_editor.stop_editing();
        // Creating edge.
        let port = node_1.model.output_port_shape().expect("No output port.");
        port.events.mouse_down.emit(PrimaryButton);
        port.events.mouse_up.emit(PrimaryButton);
        let edge_id = graph_editor.on_edge_add.value();
        let edge = edges.get_cloned_ref(&edge_id).expect("Edge was not added.");
        assert_eq!(edge.source().map(|e| e.node_id), Some(node_id_1));
        assert_eq!(edge.target().map(|e| e.node_id), None);
        assert_eq!(edges.len(), 1);
        // Connecting edge.
        // We need to enable ports. Normally it is done by hovering the node.
        node_2.model.input.frp.set_ports_active(true, None);
        let port = node_2.model.input_port_shape().expect("No input port.");
        port.hover.events.mouse_down.emit(PrimaryButton);
        port.hover.events.mouse_up.emit(PrimaryButton);
        assert_eq!(edge.source().map(|e| e.node_id), Some(node_id_1));
        assert_eq!(edge.target().map(|e| e.node_id), Some(node_id_2));
    }


    // === Test utilities ===

    /// An assertion case used when adding new nodes. See [`GraphEditor::assert`] below.
    struct Case {
        /// A source node of the added node.
        node_source: Option<NodeId>,
        /// Should we start the node editing immediately after adding it?
        should_edit: bool,
    }

    impl GraphEditor {
        fn add_node_by<F: Fn(&GraphEditor)>(&self, add_node: &F) -> (NodeId, Node) {
            add_node(self);
            let (node_id, ..) = self.node_added.value();
            let node = self.nodes().get_cloned_ref(&node_id).expect("Node was not added.");
            node.set_expression(node::Expression::new_plain("some_not_empty_expression"));
            (node_id, node)
        }

        fn add_node_by_api(&self) -> (NodeId, Node) {
            let add_node = |editor: &GraphEditor| editor.add_node();
            self.add_node_by(&add_node)
        }

        fn assert(&self, case: Case) {
            let (added_node, node_source, should_edit) = self.node_added.value();
            let node_being_edited = self.node_being_edited.value();
            assert_eq!(
                should_edit, case.should_edit,
                "Node editing state does not match expected."
            );
            assert_eq!(should_edit, node_being_edited.is_some());
            if let Some(node_being_edited) = node_being_edited {
                assert_eq!(node_being_edited, added_node, "Edited node does not match added one.");
            }
            let node_source = node_source.map(|source| source.node);
            assert_eq!(node_source, case.node_source, "Source node does not match expected.");
        }
    }

    fn init() -> (Application, GraphEditor) {
        let app = Application::new("root");
        app.set_screen_size_for_tests();
        let graph_editor = new_graph_editor(&app);
        let mouse = &app.display.default_scene.mouse;
        mouse.frp.position.emit(Vector2::zeros());
        (app, graph_editor)
    }
}<|MERGE_RESOLUTION|>--- conflicted
+++ resolved
@@ -1463,7 +1463,7 @@
         let view = component::Node::new(&self.app, self.vis_registry.clone_ref());
         let node = Node::new(view);
         let node_model = node.model();
-        let node_network = &node.frp().network;
+        let node_network = &node.frp().network();
         let node_id = node.id();
         self.add_child(&node);
 
@@ -1477,14 +1477,8 @@
             output,
         } = ctx;
 
-<<<<<<< HEAD
         frp::new_bridge_network! { [self.network, node_network] graph_node_bridge
             eval_ node.background_press(touch.nodes.down.emit(node_id));
-=======
-        let node_network = node.frp.network();
-        frp::new_bridge_network! { [self.network, node_network] graph_node_bridge
-            eval_ node.frp.background_press(touch.nodes.down.emit(node_id));
->>>>>>> b8a5e22e
 
             hovered <- node.output.hover.map (move |t| Some(Switch::new(node_id,*t)));
             output.source.node_hovered <+ hovered;
@@ -1743,49 +1737,6 @@
         self.frp.set_node_position((node_id, pos));
         node_id
     }
-<<<<<<< HEAD
-
-    /// Return the first available position for a new node below `node_above` node.
-    pub fn find_free_place_under(&self, node_above: NodeId) -> Vector2 {
-        let above_pos = self.node_position(node_above);
-        let y_gap = self.frp.default_y_gap_between_nodes.value();
-        let y_offset = y_gap + node::HEIGHT;
-        let starting_point = above_pos - Vector2(0.0, y_offset);
-        let direction = Vector2(-1.0, 0.0);
-        self.find_free_place_for_node(starting_point, direction).unwrap()
-    }
-
-    /// Return the first unoccupied point when going along the ray starting from `starting_point`
-    /// and parallel to `direction` vector.
-    pub fn find_free_place_for_node(
-        &self,
-        starting_from: Vector2,
-        direction: Vector2,
-    ) -> Option<Vector2> {
-        let x_gap = self.frp.default_x_gap_between_nodes.value();
-        let y_gap = self.frp.default_y_gap_between_nodes.value();
-        // This is how much horizontal space we are looking for.
-        let min_spacing = self.frp.min_x_spacing_for_new_nodes.value();
-        let nodes = self.nodes.all.raw.borrow();
-        // The "occupied area" for given node consists of:
-        // - area taken by node view (obviously);
-        // - the minimum gap between nodes in all directions, so the new node won't be "glued" to
-        //   another;
-        // - the new node size measured from origin point at each direction accordingly: because
-        //   `find_free_place` looks for free place for the origin point, and we want to fit not
-        //   only the point, but the whole node.
-        let node_areas = nodes.values().map(|node| {
-            let position = node.position();
-            let left = position.x - x_gap - min_spacing;
-            let right = position.x + node.view.model().width() + x_gap;
-            let top = position.y + node::HEIGHT + y_gap;
-            let bottom = position.y - node::HEIGHT - y_gap;
-            OccupiedArea { x1: left, x2: right, y1: top, y2: bottom }
-        });
-        find_free_place(starting_from, direction, node_areas)
-    }
-=======
->>>>>>> b8a5e22e
 }
 
 
@@ -3722,7 +3673,7 @@
         let (node_1_id, node_1) = graph_editor.add_node_by_api();
         graph_editor.stop_editing();
         // Creating edge.
-        let port = node_1.model.output_port_shape().expect("No output port.");
+        let port = node_1.model().output_port_shape().expect("No output port.");
         port.events.mouse_down.emit(PrimaryButton);
         port.events.mouse_up.emit(PrimaryButton);
         assert_eq!(graph_editor.edges().len(), 1);
@@ -3749,7 +3700,7 @@
         let (node_id_2, node_2) = graph_editor.add_node_by_api();
         graph_editor.stop_editing();
         // Creating edge.
-        let port = node_1.model.output_port_shape().expect("No output port.");
+        let port = node_1.model().output_port_shape().expect("No output port.");
         port.events.mouse_down.emit(PrimaryButton);
         port.events.mouse_up.emit(PrimaryButton);
         let edge_id = graph_editor.on_edge_add.value();
@@ -3759,8 +3710,8 @@
         assert_eq!(edges.len(), 1);
         // Connecting edge.
         // We need to enable ports. Normally it is done by hovering the node.
-        node_2.model.input.frp.set_ports_active(true, None);
-        let port = node_2.model.input_port_shape().expect("No input port.");
+        node_2.model().input.frp.set_ports_active(true, None);
+        let port = node_2.model().input_port_shape().expect("No input port.");
         port.hover.events.mouse_down.emit(PrimaryButton);
         port.hover.events.mouse_up.emit(PrimaryButton);
         assert_eq!(edge.source().map(|e| e.node_id), Some(node_id_1));
