//! NOTE
//! This file is under a heavy development. It contains commented lines of code and some code may
//! be of poor quality. Expect drastic changes.

#![feature(associated_type_defaults)]
#![feature(drain_filter)]
#![feature(fn_traits)]
#![feature(option_result_contains)]
#![feature(specialization)]
#![feature(trait_alias)]
#![feature(type_alias_impl_trait)]
#![feature(unboxed_closures)]
#![allow(incomplete_features)] // To be removed, see: https://github.com/enso-org/ide/issues/1559
#![warn(missing_copy_implementations)]
#![warn(missing_debug_implementations)]
#![warn(missing_docs)]
#![warn(trivial_casts)]
#![warn(trivial_numeric_casts)]
#![warn(unsafe_code)]
#![warn(unused_import_braces)]
#![warn(unused_qualifications)]
#![recursion_limit = "1024"]

#[warn(missing_docs)]
pub mod component;

pub mod builtin;
pub mod data;
#[warn(missing_docs)]
pub mod free_place_finder;
#[warn(missing_docs)]
pub mod profiling;
#[warn(missing_docs)]
pub mod view;

#[warn(missing_docs)]
mod selection;

use crate::component::node;
use crate::component::tooltip;
use crate::component::tooltip::Tooltip;
use crate::component::type_coloring;
use crate::component::visualization;
use crate::component::visualization::instance::PreprocessorConfiguration;
use crate::component::visualization::MockDataGenerator3D;
use crate::data::enso;
use crate::free_place_finder::find_free_place;
use crate::free_place_finder::OccupiedArea;
pub use crate::node::profiling::Status as NodeProfilingStatus;

use enso_config::ARGS;
use enso_frp as frp;
use ensogl::application;
use ensogl::application::shortcut;
use ensogl::application::Application;
use ensogl::data::color;
use ensogl::display;
use ensogl::display::navigation::navigator::Navigator;
use ensogl::display::object::Id;
use ensogl::display::shape::StyleWatch;
use ensogl::display::shape::StyleWatchFrp;
use ensogl::display::Scene;
use ensogl::gui::cursor;
use ensogl::prelude::*;
use ensogl::system::web;
use ensogl::system::web::traits::*;
use ensogl::Animation;
use ensogl::DEPRECATED_Animation;
use ensogl::DEPRECATED_Tween;
use ensogl_hardcoded_theme as theme;



// ===============
// === Prelude ===
// ===============

/// Commonly used utilities.
pub mod prelude {
    pub use ensogl::application::command::View;
    pub use ensogl::prelude::*;
}



// =================
// === Constants ===
// =================

const SNAP_DISTANCE_THRESHOLD: f32 = 10.0;
const VIZ_PREVIEW_MODE_TOGGLE_TIME_MS: f32 = 300.0;
const MACOS_TRAFFIC_LIGHTS_CONTENT_WIDTH: f32 = 52.0;
const MACOS_TRAFFIC_LIGHTS_CONTENT_HEIGHT: f32 = 12.0;
/// Horizontal and vertical offset between traffic lights and window border
const MACOS_TRAFFIC_LIGHTS_SIDE_OFFSET: f32 = 13.0;
const MACOS_TRAFFIC_LIGHTS_VERTICAL_CENTER: f32 =
    -MACOS_TRAFFIC_LIGHTS_SIDE_OFFSET - MACOS_TRAFFIC_LIGHTS_CONTENT_HEIGHT / 2.0;
const MAX_ZOOM: f32 = 1.0;

fn traffic_lights_gap_width() -> f32 {
    let is_macos = ARGS.platform.map(|p| p.is_macos()) == Some(true);
    let is_frameless = ARGS.frame == Some(false);
    if is_macos && is_frameless {
        MACOS_TRAFFIC_LIGHTS_CONTENT_WIDTH + MACOS_TRAFFIC_LIGHTS_SIDE_OFFSET
    } else {
        0.0
    }
}



// =================
// === SharedVec ===
// =================

#[derive(CloneRef, Debug, Derivative)]
#[derivative(Default(bound = ""))]
#[derivative(Clone(bound = ""))]
#[allow(missing_docs)] // FIXME[everyone] Public-facing API should be documented
pub struct SharedVec<T> {
    pub raw: Rc<RefCell<Vec<T>>>,
}

impl<T> SharedVec<T> {
    /// Constructor.
    pub fn new() -> Self {
        default()
    }

    /// Append an element to the back of a collection.
    pub fn push(&self, t: T) {
        self.raw.borrow_mut().push(t);
    }

    /// Remove the first instance of `item` from the vector if the item exists.
    pub fn remove_item(&self, t: &T)
    where T: PartialEq {
        self.raw.borrow_mut().remove_item(t);
    }

    /// Return `true` if the slice contains an element with the given value.
    pub fn contains(&self, t: &T) -> bool
    where T: PartialEq {
        self.raw.borrow().contains(t)
    }

    /// Return clone of the first element of the slice, or `None` if it is empty.
    pub fn first_cloned(&self) -> Option<T>
    where T: Clone {
        self.raw.borrow().first().cloned()
    }

    /// Return clone of the last element of the slice, or `None` if it is empty.
    pub fn last_cloned(&self) -> Option<T>
    where T: Clone {
        self.raw.borrow().last().cloned()
    }

    /// Replace the collection with the default value, and return the previous value.
    pub fn mem_take(&self) -> Vec<T> {
        mem::take(&mut self.raw.borrow_mut())
    }

    /// Return the number of items in the vector.
    pub fn len(&self) -> usize {
        self.raw.borrow().len()
    }

    /// Check if the container is empty.
    pub fn is_empty(&self) -> bool {
        self.raw.borrow().is_empty()
    }
}

impl<T: Clone> SharedVec<T> {
    /// Return a vector of all items stored in the collection in order.
    pub fn items(&self) -> Vec<T> {
        self.raw.borrow().clone()
    }
}



// =====================
// === SharedHashSet ===
// =====================

#[derive(Derivative, CloneRef)]
#[derivative(Debug(bound = "T:Eq+Hash+Debug, S:std::hash::BuildHasher"))]
#[allow(missing_docs)] // FIXME[everyone] Public-facing API should be documented
pub struct SharedHashSet<T, S = std::collections::hash_map::RandomState> {
    pub raw: Rc<RefCell<HashSet<T, S>>>,
}

impl<T, S> Clone for SharedHashSet<T, S> {
    fn clone(&self) -> Self {
        let raw = self.raw.clone();
        Self { raw }
    }
}

impl<T, S> Default for SharedHashSet<T, S>
where
    T: Eq + Hash,
    S: Default + std::hash::BuildHasher,
{
    fn default() -> Self {
        let raw = default();
        Self { raw }
    }
}

impl<T, S> SharedHashSet<T, S>
where
    T: Eq + Hash,
    S: Default + std::hash::BuildHasher,
{
    #[allow(missing_docs)] // FIXME[everyone] All pub functions should have docs, always.
    pub fn new() -> Self {
        default()
    }

    #[allow(missing_docs)] // FIXME[everyone] All pub functions should have docs, always.
    pub fn mem_take(&self) -> HashSet<T, S> {
        mem::take(&mut *self.raw.borrow_mut())
    }
}

impl<T, S> SharedHashSet<T, S>
where
    T: Eq + Hash,
    S: std::hash::BuildHasher,
{
    #[allow(missing_docs)] // FIXME[everyone] All pub functions should have docs, always.
    pub fn insert(&self, t: T) -> bool {
        self.raw.borrow_mut().insert(t)
    }

    #[allow(missing_docs)] // FIXME[everyone] All pub functions should have docs, always.
    pub fn remove(&self, t: &T) -> bool {
        self.raw.borrow_mut().remove(t)
    }

    #[allow(missing_docs)] // FIXME[everyone] All pub functions should have docs, always.
    pub fn contains(&self, value: &T) -> bool {
        self.raw.borrow().contains(value)
    }
}

impl<T, S> SharedHashSet<T, S> {
    #[allow(missing_docs)] // FIXME[everyone] All pub functions should have docs, always.
    pub fn is_empty(&self) -> bool {
        self.raw.borrow().is_empty()
    }

    #[allow(missing_docs)] // FIXME[everyone] All pub functions should have docs, always.
    pub fn clear(&self) {
        self.raw.borrow_mut().clear()
    }

    #[allow(missing_docs)] // FIXME[everyone] All pub functions should have docs, always.
    pub fn for_each<F>(&self, f: F)
    where F: FnMut(&T) {
        self.raw.borrow_mut().iter().for_each(f)
    }

    #[allow(missing_docs)] // FIXME[everyone] All pub functions should have docs, always.
    pub fn replace_with(&self, t: HashSet<T, S>) {
        *self.raw.borrow_mut() = t;
    }

    #[allow(missing_docs)] // FIXME[everyone] All pub functions should have docs, always.
    pub fn keys(&self) -> Vec<T>
    where T: Clone {
        self.raw.borrow().iter().cloned().collect_vec()
    }
}



// =====================
// === SharedHashMap ===
// =====================

#[derive(Derivative, CloneRef)]
#[derivative(Debug(bound = "K:Eq+Hash+Debug, V:Debug, S:std::hash::BuildHasher"))]
#[allow(missing_docs)] // FIXME[everyone] Public-facing API should be documented
pub struct SharedHashMap<K, V, S = std::collections::hash_map::RandomState> {
    pub raw: Rc<RefCell<HashMap<K, V, S>>>,
}

impl<K, V, S> Clone for SharedHashMap<K, V, S> {
    fn clone(&self) -> Self {
        let raw = self.raw.clone();
        Self { raw }
    }
}

impl<K, V, S> Default for SharedHashMap<K, V, S>
where
    K: Eq + Hash,
    S: Default + std::hash::BuildHasher,
{
    fn default() -> Self {
        let raw = default();
        Self { raw }
    }
}

impl<K, V, S> SharedHashMap<K, V, S>
where
    K: Eq + Hash,
    S: Default + std::hash::BuildHasher,
{
    #[allow(missing_docs)] // FIXME[everyone] All pub functions should have docs, always.
    pub fn new() -> Self {
        default()
    }

    #[allow(missing_docs)] // FIXME[everyone] All pub functions should have docs, always.
    pub fn mem_take(&self) -> HashMap<K, V, S> {
        mem::take(&mut *self.raw.borrow_mut())
    }
}

impl<K, V, S> SharedHashMap<K, V, S>
where
    K: Eq + Hash,
    S: std::hash::BuildHasher,
{
    #[allow(missing_docs)] // FIXME[everyone] All pub functions should have docs, always.
    pub fn insert(&self, k: K, v: V) -> Option<V> {
        self.raw.borrow_mut().insert(k, v)
    }

    #[allow(missing_docs)] // FIXME[everyone] All pub functions should have docs, always.
    pub fn get_copied(&self, k: &K) -> Option<V>
    where V: Copy {
        self.raw.borrow().get(k).copied()
    }

    #[allow(missing_docs)] // FIXME[everyone] All pub functions should have docs, always.
    pub fn get_cloned(&self, k: &K) -> Option<V>
    where V: Clone {
        self.raw.borrow().get(k).cloned()
    }

    #[allow(missing_docs)] // FIXME[everyone] All pub functions should have docs, always.
    pub fn get_cloned_ref(&self, k: &K) -> Option<V>
    where V: CloneRef {
        self.raw.borrow().get(k).map(|t| t.clone_ref())
    }

    #[allow(missing_docs)] // FIXME[everyone] All pub functions should have docs, always.
    pub fn remove(&self, k: &K) -> Option<V> {
        self.raw.borrow_mut().remove(k)
    }

    #[allow(missing_docs)] // FIXME[everyone] All pub functions should have docs, always.
    pub fn contains_key(&self, key: &K) -> bool {
        self.raw.borrow().contains_key(key)
    }
}

impl<K, V, S> SharedHashMap<K, V, S> {
    #[allow(missing_docs)] // FIXME[everyone] All pub functions should have docs, always.
    pub fn len(&self) -> usize {
        self.raw.borrow().len()
    }

    #[allow(missing_docs)] // FIXME[everyone] All pub functions should have docs, always.
    pub fn is_empty(&self) -> bool {
        self.raw.borrow().is_empty()
    }

    #[allow(missing_docs)] // FIXME[everyone] All pub functions should have docs, always.
    pub fn clear(&self) {
        self.raw.borrow_mut().clear()
    }

    #[allow(missing_docs)] // FIXME[everyone] All pub functions should have docs, always.
    pub fn for_each<F>(&self, f: F)
    where F: FnMut((&K, &V)) {
        self.raw.borrow_mut().iter().for_each(f)
    }

    #[allow(missing_docs)] // FIXME[everyone] All pub functions should have docs, always.
    pub fn keys(&self) -> Vec<K>
    where K: Clone {
        self.raw.borrow().keys().cloned().collect_vec()
    }
}



// =================
// === FrpInputs ===
// =================

/// The information about data source hinted by node creation process. For example, when creating
/// node by dropping edge, the source port should be a source for newly created node.
///
/// This is information meant to be sent to searcher, which can, for example, auto- connect the
/// source to "this" port of new node.
#[derive(Clone, CloneRef, Copy, Debug, Default, Eq, PartialEq)]
#[allow(missing_docs)]
pub struct NodeSource {
    pub node: NodeId,
}

ensogl::define_endpoints! {
    Input {
        // === General ===
        /// Cancel the operation being currently performed. Often mapped to the escape key.
        cancel(),


        // === Layout ===
        space_for_window_buttons (Vector2<f32>),


        // === Node Selection ===

        /// Node press event
        node_press(),
        /// Node press event
        node_release(),
        /// Enable nodes multi selection mode. It works like inverse mode for single node selection
        /// and like merge mode for multi node selection mode.
        enable_node_multi_select(),
        /// Disable nodes multi selection mode. It works like inverse mode for single node selection
        /// and like merge mode for multi node selection mode.
        disable_node_multi_select(),
        /// Toggle nodes multi selection mode. It works like inverse mode for single node selection
        /// and like merge mode for multi node selection mode.
        toggle_node_multi_select(),

        /// Enable nodes merge selection mode.
        enable_node_merge_select(),
        /// Disable nodes merge selection mode.
        disable_node_merge_select(),
        /// Toggles nodes merge selection mode.
        toggle_node_merge_select(),

        /// Enable nodes subtract selection mode.
        enable_node_subtract_select(),
        /// Disable nodes subtract selection mode.
        disable_node_subtract_select(),
        /// Toggle nodes subtract selection mode.
        toggle_node_subtract_select(),

        /// Enable nodes inverse selection mode.
        enable_node_inverse_select(),
        /// Disable nodes inverse selection mode.
        disable_node_inverse_select(),
        /// Toggle nodes inverse selection mode.
        toggle_node_inverse_select(),

        /// Set the node as selected. Ignores selection mode.
        // WARNING: not implemented
        select_node                  (NodeId),
        /// Set the node as deselected. Ignores selection mode.
        // WARNING: not implemented
        deselect_node                (NodeId),


        // === Navigation ===

        /// Enter the last selected node.
        enter_selected_node(),
        /// Enter the node currently under the cursor.
        enter_hovered_node(),
        /// Steps out of the current node, popping the topmost stack frame from the crumb list.
        exit_node(),


        // === Node Editing ===

        /// Add a new node and place it in the origin of the workspace.
        add_node(),
        /// Start Node creation process.
        ///
        /// This event is the best to be emit in situations, when the user want to create node (in
        /// opposition to e.g. loading graph from file). It will create node and put it into edit
        /// mode. The node position may vary, depending on what is the best for the UX - for details
        /// see [`GraphEditorModel::create_node`] implementation.
        start_node_creation(),




        /// Remove all selected nodes from the graph.
        remove_selected_nodes(),
        /// Remove all nodes from the graph.
        remove_all_nodes(),
        /// Enable mode in which the pressed node will be edited.
        edit_mode_on(),
        /// Disable mode in which the pressed node will be edited.
        edit_mode_off(),
        /// Stop node editing, whatever node is currently edited.
        stop_editing(),
        /// Remove all nodes from the graph.
        collapse_selected_nodes(),
        /// Indicate whether this node had an error or not.
        set_node_error_status(NodeId,Option<node::error::Error>),
        /// Indicate whether this node has finished execution.
        set_node_profiling_status(NodeId,node::profiling::Status),


        // === Visualization ===

        /// Simulates a visualization open press event. In case the event will be shortly followed by `release_visualization_visibility`, the visualization will be shown permanently. In other case, it will be disabled as soon as the `release_visualization_visibility` is emitted.
        press_visualization_visibility(),
        /// Simulates a visualization open double press event. This event toggles the visualization fullscreen mode.
        double_press_visualization_visibility(),
        /// Simulates a visualization open release event. See `press_visualization_visibility` to learn more.
        release_visualization_visibility(),
        /// Cycle the visualization for the selected nodes.
        cycle_visualization_for_selected_node(),
        /// The visualization currently displayed as fullscreen is
        close_fullscreen_visualization(),


        // === Scene Navigation ===

        /// Stop the scene camera from moving around, locking the scene in place.
        /// Can be used, e.g., if there is a fullscreen visualisation active, or navigation should
        ///only work for a selected visualisation.
        set_navigator_disabled(bool),


        // === Modes ===

        toggle_profiling_mode(),


        // === Debug ===

        /// Enable or disable debug-only features.
        set_debug_mode(bool),

        /// Push a hardcoded breadcrumb without notifying the controller.
        debug_push_breadcrumb(),
        /// Pop a breadcrumb without notifying the controller.
        debug_pop_breadcrumb(),
        /// Set a test visualization data for the selected nodes. Useful for testing visualizations during their development.
        debug_set_test_visualization_data_for_selected_node(),


        // === VCS Status ===

        set_node_vcs_status     ((NodeId,Option<node::vcs::Status>)),


        set_detached_edge_targets    (EdgeEndpoint),
        set_detached_edge_sources    (EdgeEndpoint),
        set_edge_source              ((EdgeId,EdgeEndpoint)),
        set_edge_target              ((EdgeId,EdgeEndpoint)),
        unset_edge_source            (EdgeId),
        unset_edge_target            (EdgeId),
        connect_nodes                ((EdgeEndpoint,EdgeEndpoint)),
        deselect_all_nodes           (),
        press_node_input             (EdgeEndpoint),
        press_node_output            (EdgeEndpoint),
        remove_all_node_edges        (NodeId),
        remove_all_node_input_edges  (NodeId),
        remove_all_node_output_edges (NodeId),
        remove_edge                  (EdgeId),
        remove_node                  (NodeId),
        edit_node                    (NodeId),
        collapse_nodes               ((Vec<NodeId>,NodeId)),
        set_node_expression          ((NodeId,node::Expression)),
        set_node_comment             ((NodeId,node::Comment)),
        set_node_position            ((NodeId,Vector2)),
        set_expression_usage_type    ((NodeId,ast::Id,Option<Type>)),
        set_method_pointer           ((ast::Id,Option<MethodPointer>)),
        cycle_visualization          (NodeId),
        set_visualization            ((NodeId,Option<visualization::Path>)),
        register_visualization       (Option<visualization::Definition>),
        set_visualization_data       ((NodeId,visualization::Data)),
        set_error_visualization_data ((NodeId,visualization::Data)),
        enable_visualization         (NodeId),
        disable_visualization        (NodeId),

        /// Remove from visualization registry all non-default visualizations.
        reset_visualization_registry (),
        /// Reload visualization registry
        reload_visualization_registry(),
        /// Show visualisation previews on nodes without delay.
        enable_quick_visualization_preview(),
        /// Show visualisation previews on nodes with delay.
        disable_quick_visualization_preview(),

        /// Drop an edge that is being dragged.
        drop_dragged_edge            (),
    }

    Output {
        // === Debug Mode ===

        debug_mode                             (bool),

        // === Edge ===

        has_detached_edge                      (bool),
        on_edge_add                            (EdgeId),
        on_edge_drop                           (EdgeId),
        on_edge_drop_to_create_node            (EdgeId),
        on_edge_source_set                     ((EdgeId,EdgeEndpoint)),
        on_edge_source_set_with_target_not_set ((EdgeId,EdgeEndpoint)),
        on_edge_target_set_with_source_not_set ((EdgeId,EdgeEndpoint)),
        on_edge_target_set                     ((EdgeId,EdgeEndpoint)),
        on_edge_source_unset                   ((EdgeId,EdgeEndpoint)),
        on_edge_target_unset                   ((EdgeId,EdgeEndpoint)),

        /// Fires always when there is a new edge with source set but target not set. This could
        /// happen after the target was disconnected or the edge was created and its source was
        /// connected.
        on_edge_only_target_not_set (EdgeId),

        /// Fires always when there is a new edge with target set but source not set. This could
        /// happen after the source was disconnected or the edge was created and its target was
        /// connected.
        on_edge_only_source_not_set (EdgeId),

        on_edge_endpoint_unset      ((EdgeId,EdgeEndpoint)),
        on_edge_endpoint_set        ((EdgeId,EdgeEndpoint)),
        on_edge_endpoints_set       (EdgeId),
        on_some_edges_targets_unset (),
        on_some_edges_sources_unset (),
        on_all_edges_targets_set    (),
        on_all_edges_sources_set    (),
        on_all_edges_endpoints_set  (),
        some_edge_targets_unset     (bool),
        some_edge_sources_unset     (bool),
        some_edge_endpoints_unset   (bool),

        hover_node_input            (Option<EdgeEndpoint>),
        hover_node_output           (Option<EdgeEndpoint>),


        // === Other ===
        // FIXME: To be refactored

        node_added                (NodeId, Option<NodeSource>),
        node_removed              (NodeId),
        nodes_collapsed           ((Vec<NodeId>,NodeId)),
        node_hovered              (Option<Switch<NodeId>>),
        node_selected             (NodeId),
        node_deselected           (NodeId),
        node_position_set         ((NodeId,Vector2)),
        node_position_set_batched ((NodeId,Vector2)),
        node_expression_set       ((NodeId,String)),
        node_comment_set          ((NodeId,String)),
        node_entered              (NodeId),
        node_exited               (),
        node_editing_started      (NodeId),
        node_editing_finished     (NodeId),
        node_action_freeze        ((NodeId,bool)),
        node_action_skip          ((NodeId,bool)),
        node_edit_mode            (bool),
        nodes_labels_visible      (bool),


        /// `None` value as a visualization path denotes a disabled visualization.
        enabled_visualization_path              (NodeId,Option<visualization::Path>),
        visualization_shown                     (NodeId,visualization::Metadata),
        visualization_hidden                    (NodeId),
        visualization_fullscreen                (Option<NodeId>),
        is_fs_visualization_displayed           (bool),
        visualization_preprocessor_changed      ((NodeId,PreprocessorConfiguration)),
        visualization_registry_reload_requested (),

        on_visualization_select     (Switch<NodeId>),
        some_visualisation_selected (bool),

        node_being_edited (Option<NodeId>),
        node_editing (bool),

        view_mode (view::Mode),

        navigator_active (bool),
        file_dropped     (ensogl_drop_manager::File,Vector2<f32>),

        default_x_gap_between_nodes (f32),
        default_y_gap_between_nodes (f32),
        min_x_spacing_for_new_nodes (f32),
    }
}

impl application::command::FrpNetworkProvider for GraphEditor {
    fn network(&self) -> &frp::Network {
        &self.model.network
    }
}



// ============
// === Node ===
// ============

#[derive(Clone, CloneRef, Debug, Shrinkwrap)]
#[allow(missing_docs)] // FIXME[everyone] Public-facing API should be documented
pub struct Node {
    #[shrinkwrap(main_field)]
    pub view:      component::Node,
    pub in_edges:  SharedHashSet<EdgeId>,
    pub out_edges: SharedHashSet<EdgeId>,
}

#[derive(Clone, CloneRef, Copy, Debug, Default, Eq, From, Hash, Into, PartialEq, Ord, PartialOrd)]
#[allow(missing_docs)] // FIXME[everyone] Public-facing API should be documented
pub struct NodeId(pub Id);

impl Node {
    #[allow(missing_docs)] // FIXME[everyone] All pub functions should have docs, always.
    pub fn new(view: component::Node) -> Self {
        let in_edges = default();
        let out_edges = default();
        Self { view, in_edges, out_edges }
    }

    #[allow(missing_docs)] // FIXME[everyone] All pub functions should have docs, always.
    pub fn id(&self) -> NodeId {
        self.view.id().into()
    }

    /// Return all edges connected to this node. Ingoing and outgoing both.
    pub fn all_edges(self) -> Vec<EdgeId> {
        self.in_edges.keys().extended(self.out_edges.keys())
    }
}

impl display::Object for Node {
    fn display_object(&self) -> &display::object::Instance {
        self.view.display_object()
    }
}

impl Display for NodeId {
    fn fmt(&self, f: &mut fmt::Formatter<'_>) -> fmt::Result {
        Display::fmt(&self.0, f)
    }
}



// ============
// === Edge ===
// ============

#[derive(Clone, CloneRef, Debug, Shrinkwrap)]
#[allow(missing_docs)] // FIXME[everyone] Public-facing API should be documented
pub struct Edge {
    #[shrinkwrap(main_field)]
    pub view: component::Edge,
    source:   Rc<RefCell<Option<EdgeEndpoint>>>,
    target:   Rc<RefCell<Option<EdgeEndpoint>>>,
}

#[derive(Clone, CloneRef, Copy, Debug, Default, Eq, From, Hash, Into, PartialEq)]
#[allow(missing_docs)] // FIXME[everyone] Public-facing API should be documented
pub struct EdgeId(pub Id);

impl Edge {
    #[allow(missing_docs)] // FIXME[everyone] All pub functions should have docs, always.
    pub fn new(view: component::Edge) -> Self {
        let source = default();
        let target = default();
        Self { view, source, target }
    }

    #[allow(missing_docs)] // FIXME[everyone] All pub functions should have docs, always.
    pub fn id(&self) -> EdgeId {
        self.view.id().into()
    }

    #[allow(missing_docs)] // FIXME[everyone] All pub functions should have docs, always.
    pub fn target(&self) -> Option<EdgeEndpoint> {
        self.target.borrow().as_ref().map(|t| t.clone_ref())
    }

    #[allow(missing_docs)] // FIXME[everyone] All pub functions should have docs, always.
    pub fn source(&self) -> Option<EdgeEndpoint> {
        self.source.borrow().as_ref().map(|t| t.clone_ref())
    }

    #[allow(missing_docs)] // FIXME[everyone] All pub functions should have docs, always.
    pub fn has_source(&self) -> bool {
        self.source.borrow().is_some()
    }

    #[allow(missing_docs)] // FIXME[everyone] All pub functions should have docs, always.
    pub fn has_target(&self) -> bool {
        self.target.borrow().is_some()
    }

    #[allow(missing_docs)] // FIXME[everyone] All pub functions should have docs, always.
    pub fn set_source(&self, source: EdgeEndpoint) {
        *self.source.borrow_mut() = Some(source)
    }

    #[allow(missing_docs)] // FIXME[everyone] All pub functions should have docs, always.
    pub fn set_target(&self, target: EdgeEndpoint) {
        *self.target.borrow_mut() = Some(target)
    }

    #[allow(missing_docs)] // FIXME[everyone] All pub functions should have docs, always.
    pub fn take_source(&self) -> Option<EdgeEndpoint> {
        mem::take(&mut *self.source.borrow_mut())
    }

    #[allow(missing_docs)] // FIXME[everyone] All pub functions should have docs, always.
    pub fn take_target(&self) -> Option<EdgeEndpoint> {
        mem::take(&mut *self.target.borrow_mut())
    }
}

impl display::Object for Edge {
    fn display_object(&self) -> &display::object::Instance {
        self.view.display_object()
    }
}

impl Display for EdgeId {
    fn fmt(&self, f: &mut fmt::Formatter<'_>) -> fmt::Result {
        Display::fmt(&self.0, f)
    }
}



// ============
// === Type ===
// ============

/// Typename information that may be associated with the given Port.
///
/// `None` means that type for the port is unknown.
#[derive(Clone, Debug, Default, Eq, Hash, PartialEq)]
pub struct Type(pub ImString);

impl Deref for Type {
    type Target = ImString;
    fn deref(&self) -> &Self::Target {
        &self.0
    }
}

impl Type {
    /// Check whether this is any type, the most generic type in Enso. The empty string is
    /// considered to be an empty type as well.
    pub fn is_any(&self) -> bool {
        self.as_str() == "Any" || self.is_empty()
    }

    /// If the type consists of a single identifier then we remove all module qualifiers:
    /// ```
    /// use ide_view_graph_editor::*;
    ///
    /// let input = Type::from("Foo.Bar.Baz.Vector".to_string());
    /// let expectation = Type::from("Vector".to_string());
    /// assert_eq!(input.abbreviate(), expectation);
    /// ```
    ///
    /// If the type contains multiple identifiers then we just abbreviate the first one:
    /// ```
    /// use ide_view_graph_editor::*;
    ///
    /// let input = Type::from("Foo.Bar.Baz.Vector Math.Number".to_string());
    /// let expectation = Type::from("Vector Math.Number".to_string());
    /// assert_eq!(input.abbreviate(), expectation);
    /// ```
    pub fn abbreviate(&self) -> Type {
        if let Some(up_to_whitespace) = self.split_whitespace().next() {
            if let Some(last_dot_index) = up_to_whitespace.rfind('.') {
                Type::from(self[last_dot_index + 1..].to_string())
            } else {
                // `self` contains no dot. We do not need to abbreaviate it.
                self.clone()
            }
        } else {
            // `self` was empty.
            Type::from("".to_string())
        }
    }
}

impl From<String> for Type {
    fn from(s: String) -> Self {
        Type(s.into())
    }
}

impl Display for Type {
    fn fmt(&self, f: &mut fmt::Formatter<'_>) -> fmt::Result {
        write!(f, "{}", self.0)
    }
}



// =============================
// === OptionalMethodPointer ===
// =============================

/// Information about target definition for node entering.
// TODO [mwu]
//  As currently there is no good place to wrap Rc into a newtype that can be easily depended on
//  both by `ide-view` and `ide` crates, we put this as-is. Refactoring should be considered in the
//  future, once code organization and emerging patterns are more clear.
#[derive(Clone, Debug, Shrinkwrap, PartialEq, Eq)]
pub struct MethodPointer(pub Rc<engine_protocol::language_server::MethodPointer>);

impl From<engine_protocol::language_server::MethodPointer> for MethodPointer {
    fn from(method_pointer: engine_protocol::language_server::MethodPointer) -> Self {
        Self(Rc::new(method_pointer))
    }
}



// =================
// === LocalCall ===
// =================

/// A specific function call occurring within another function's definition body.
/// It's closely related to the `LocalCall` type defined in `Language Server` types, but uses the
/// new type `MethodPointer` defined in `GraphEditor`.
#[derive(Clone, Debug, Eq, PartialEq)]
pub struct LocalCall {
    /// An expression being a call to a method.
    pub call:       engine_protocol::language_server::ExpressionId,
    /// A pointer to the called method.
    pub definition: MethodPointer,
}



// ==================
// === EdgeEndpoint ===
// ==================

#[derive(Clone, CloneRef, Debug, Default, Eq, PartialEq)]
#[allow(missing_docs)] // FIXME[everyone] Public-facing API should be documented
pub struct EdgeEndpoint {
    pub node_id: NodeId,
    pub port:    span_tree::Crumbs,
}

impl EdgeEndpoint {
    #[allow(missing_docs)] // FIXME[everyone] All pub functions should have docs, always.
    pub fn new(node_id: impl Into<NodeId>, port: span_tree::Crumbs) -> Self {
        let node_id = node_id.into();
        Self { node_id, port }
    }

    #[allow(missing_docs)] // FIXME[everyone] All pub functions should have docs, always.
    pub fn is_connected_to(&self, node_id: NodeId) -> bool {
        self.node_id == node_id
    }
}



// ============
// === Grid ===
// ============

/// Defines a snapping grid for nodes. The grid implementation is currently very simple. For each
/// node, the grid records its position and allows querying for positions close to the recorded
/// ones.
#[derive(Debug, Clone, Default)]
pub struct Grid {
    sorted_xs: Vec<f32>,
    sorted_ys: Vec<f32>,
}

impl Grid {
    /// Query the grid for a close position to the provided using the provided threshold distance.
    pub fn close_to(&self, position: Vector2<f32>, threshold: f32) -> Vector2<Option<f32>> {
        let x = Self::axis_close_to(&self.sorted_xs, position.x, threshold);
        let y = Self::axis_close_to(&self.sorted_ys, position.y, threshold);
        Vector2(x, y)
    }

    fn axis_close_to(axis: &[f32], pos: f32, threshold: f32) -> Option<f32> {
        match axis.binary_search_by(|t| t.partial_cmp(&pos).unwrap()) {
            Ok(ix) => Some(axis[ix]),
            Err(ix) => {
                let max = axis.len();
                let left_pos = if ix == 0 { None } else { Some(axis[ix - 1]) };
                let right_pos = if ix == max { None } else { Some(axis[ix]) };
                let left_dist = left_pos.map(|t| (pos - t).abs());
                let right_dist = right_pos.map(|t| (pos - t).abs());
                let left_check = left_dist.map(|t| t < threshold).unwrap_or_default();
                let right_check = right_dist.map(|t| t < threshold).unwrap_or_default();
                match (left_check, right_check) {
                    (false, false) => None,
                    (true, false) => left_pos,
                    (false, true) => right_pos,
                    (true, true) => {
                        let left_dist = left_dist.unwrap_or_default();
                        let right_dist = right_dist.unwrap_or_default();
                        if left_dist < right_dist {
                            left_pos
                        } else {
                            right_pos
                        }
                    }
                }
            }
        }
    }
}



// =============
// === Nodes ===
// =============

#[derive(Debug, Clone, CloneRef)]
#[allow(missing_docs)] // FIXME[everyone] Public-facing API should be documented
pub struct Nodes {
    pub logger:   Logger,
    pub all:      SharedHashMap<NodeId, Node>,
    pub selected: SharedVec<NodeId>,
    pub grid:     Rc<RefCell<Grid>>,
}

impl Deref for Nodes {
    type Target = SharedHashMap<NodeId, Node>;
    fn deref(&self) -> &Self::Target {
        &self.all
    }
}

impl Nodes {
    #[allow(missing_docs)] // FIXME[everyone] All pub functions should have docs, always.
    pub fn new(logger: impl AnyLogger) -> Self {
        let logger = Logger::new_sub(logger, "nodes");
        let all = default();
        let selected = default();
        let grid = default();
        Self { logger, all, selected, grid }
    }

    #[allow(missing_docs)] // FIXME[everyone] All pub functions should have docs, always.
    pub fn insert(&self, node_id: NodeId, node: Node) {
        self.all.insert(node_id, node);
        self.recompute_grid(default());
    }

    fn recompute_grid(&self, blacklist: HashSet<NodeId>) {
        let mut sorted_xs = Vec::new();
        let mut sorted_ys = Vec::new();
        for (id, node) in &*self.all.raw.borrow() {
            if !blacklist.contains(id) {
                let position = node.position();
                sorted_xs.push(position.x);
                sorted_ys.push(position.y);
            }
        }
        sorted_xs.sort_unstable_by(|a, b| a.partial_cmp(b).unwrap());
        sorted_ys.sort_unstable_by(|a, b| a.partial_cmp(b).unwrap());
        *self.grid.borrow_mut() = Grid { sorted_xs, sorted_ys };
    }

    #[allow(missing_docs)] // FIXME[everyone] All pub functions should have docs, always.
    pub fn check_grid_magnet(&self, position: Vector2<f32>) -> Vector2<Option<f32>> {
        self.grid.borrow().close_to(position, SNAP_DISTANCE_THRESHOLD)
    }

    #[allow(missing_docs)] // FIXME[everyone] All pub functions should have docs, always.
    pub fn set_quick_preview(&self, quick: bool) {
        self.all.raw.borrow().values().for_each(|node| node.view.frp.quick_preview_vis.emit(quick))
    }

    #[allow(missing_docs)] // FIXME[everyone] All pub functions should have docs, always.
    pub fn show_quick_actions(&self, quick: bool) {
        self.all
            .raw
            .borrow()
            .values()
            .for_each(|node| node.view.frp.show_quick_action_bar_on_hover.emit(quick))
    }
}


// === Node Selection ===

impl Nodes {
    /// Mark node as selected and send FRP event to node about its selection status.
    pub fn select(&self, node_id: impl Into<NodeId>) {
        let node_id = node_id.into();
        if let Some(node) = self.get_cloned_ref(&node_id) {
            // Remove previous instances and add new selection at end of the list, indicating that
            // this node was selected last, superseding the previous selection.
            while self.selected.contains(&node_id) {
                self.selected.remove_item(&node_id)
            }
            self.selected.push(node_id);
            node.frp.select.emit(());
        }
    }

    /// Mark node as deselected and send FRP event to node about its selection status.
    pub fn deselect(&self, node_id: impl Into<NodeId>) {
        let node_id = node_id.into();
        if let Some(node) = self.get_cloned_ref(&node_id) {
            self.selected.remove_item(&node_id);
            node.frp.deselect.emit(());
        }
    }

    /// Return all nodes marked as selected.
    pub fn all_selected(&self) -> Vec<NodeId> {
        self.selected.items()
    }

    /// Return the node that was marked as selected last.
    pub fn last_selected(&self) -> Option<NodeId> {
        self.selected.last_cloned()
    }

    /// Return whether the given node is marked as selected.
    pub fn is_selected(&self, node: NodeId) -> bool {
        self.selected.contains(&node)
    }

    /// Call `deselect` for all nodes marked as selected.
    pub fn deselect_all(&self) {
        let selected = self.selected.raw.as_ref().clone();
        selected.into_inner().into_iter().for_each(|node_id| self.deselect(node_id))
    }
}



// =============
// === Edges ===
// =============

#[derive(Debug, Clone, CloneRef)]
#[allow(missing_docs)] // FIXME[everyone] Public-facing API should be documented
pub struct Edges {
    pub logger:          Logger,
    pub all:             SharedHashMap<EdgeId, Edge>,
    pub detached_source: SharedHashSet<EdgeId>,
    pub detached_target: SharedHashSet<EdgeId>,
}

impl Deref for Edges {
    type Target = SharedHashMap<EdgeId, Edge>;
    fn deref(&self) -> &Self::Target {
        &self.all
    }
}

impl Edges {
    #[allow(missing_docs)] // FIXME[everyone] All pub functions should have docs, always.
    pub fn new(logger: impl AnyLogger) -> Self {
        let logger = Logger::new_sub(logger, "edges");
        let all = default();
        let detached_source = default();
        let detached_target = default();
        Self { logger, all, detached_source, detached_target }
    }

    #[allow(missing_docs)] // FIXME[everyone] All pub functions should have docs, always.
    pub fn insert(&self, edge: Edge) {
        self.all.insert(edge.id(), edge);
    }

    #[allow(missing_docs)] // FIXME[everyone] All pub functions should have docs, always.
    pub fn detached_edges_iter(&self) -> impl Iterator<Item = EdgeId> {
        let detached_target = self.detached_target.raw.borrow();
        let detached_source = self.detached_source.raw.borrow();
        let mut detached = detached_target.iter().copied().collect_vec();
        let detached_source_iter = detached_source.iter().copied();
        detached.extend(detached_source_iter);
        detached.into_iter()
    }
}



#[derive(Debug, Clone, CloneRef, Default)]
struct Visualisations {
    /// This keeps track of the currently selected visualisation. There should only ever be one
    /// visualisations selected, however due to the way that the selection is determined, it can
    /// happen that while the FRP is resolved, temporarily, we have multiple visualisation in this
    /// set. This happens because the selection status is determined bottom up from each
    /// visualisation and the reported via FRP to the graph editor. That means if the status
    /// we might see the new selection status for a visualisation getting set before we see the
    /// previously selected visualisation report its deselection. If we ever have more than one
    /// visualisation in this set after the status updates have been resolved, that is a bug.
    selected: SharedHashSet<NodeId>,
}



#[derive(Debug, CloneRef, Derivative)]
#[derivative(Clone(bound = ""))]
#[allow(missing_docs)] // FIXME[everyone] Public-facing API should be documented
pub struct TouchNetwork<T: frp::Data> {
    pub down:     frp::Source<T>,
    pub up:       frp::Stream<T>,
    pub is_down:  frp::Stream<bool>,
    pub selected: frp::Stream<T>,
}

impl<T: frp::Data> TouchNetwork<T> {
    #[allow(missing_docs)] // FIXME[everyone] All pub functions should have docs, always.
    pub fn new(network: &frp::Network, mouse: &frp::io::Mouse) -> Self {
        frp::extend! { network
            down          <- source::<T> ();
            is_down       <- bool(&mouse.up_primary,&down);
            was_down      <- is_down.previous();
            mouse_up      <- mouse.up_primary.gate(&was_down);
            pos_on_down   <- mouse.position.sample(&down);
            pos_on_up     <- mouse.position.sample(&mouse_up);
            should_select <- pos_on_up.map3(&pos_on_down,&mouse.distance,Self::check);
            up            <- down.sample(&mouse_up);
            selected      <- up.gate(&should_select);
        }
        Self { down, up, is_down, selected }
    }

    #[allow(clippy::trivially_copy_pass_by_ref)]
    fn check(end: &Vector2, start: &Vector2, diff: &f32) -> bool {
        (end - start).norm() <= diff * 2.0
    }
}

#[derive(Debug, Clone, CloneRef)]
#[allow(missing_docs)] // FIXME[everyone] Public-facing API should be documented
pub struct TouchState {
    pub nodes:      TouchNetwork<NodeId>,
    pub background: TouchNetwork<()>,
}

impl TouchState {
    #[allow(missing_docs)] // FIXME[everyone] All pub functions should have docs, always.
    pub fn new(network: &frp::Network, mouse: &frp::io::Mouse) -> Self {
        let nodes = TouchNetwork::<NodeId>::new(network, mouse);
        let background = TouchNetwork::<()>::new(network, mouse);
        Self { nodes, background }
    }
}



#[allow(missing_docs)] // FIXME[everyone] All pub functions should have docs, always.
pub fn is_sub_crumb_of(src: &[span_tree::Crumb], tgt: &[span_tree::Crumb]) -> bool {
    if src.len() < tgt.len() {
        return false;
    }
    for (s, t) in src.iter().zip(tgt.iter()) {
        if s != t {
            return false;
        }
    }
    true
}

#[allow(missing_docs)] // FIXME[everyone] All pub functions should have docs, always.
pub fn crumbs_overlap(src: &[span_tree::Crumb], tgt: &[span_tree::Crumb]) -> bool {
    is_sub_crumb_of(src, tgt) || is_sub_crumb_of(tgt, src)
}



// ===================================
// === GraphEditorModelWithNetwork ===
// ===================================

#[derive(Debug, Clone, CloneRef)]
#[allow(missing_docs)] // FIXME[everyone] Public-facing API should be documented
pub struct GraphEditorModelWithNetwork {
    pub model:   GraphEditorModel,
    pub network: frp::Network,
}

impl Deref for GraphEditorModelWithNetwork {
    type Target = GraphEditorModel;
    fn deref(&self) -> &Self::Target {
        &self.model
    }
}


impl GraphEditorModelWithNetwork {
    #[allow(missing_docs)] // FIXME[everyone] All pub functions should have docs, always.
    pub fn new(app: &Application, cursor: cursor::Cursor, frp: &Frp) -> Self {
        let network = frp.network.clone_ref(); // FIXME make weak
        let model = GraphEditorModel::new(app, cursor, frp);
        Self { model, network }
    }

    fn is_node_connected_at_input(&self, node_id: NodeId, crumbs: &span_tree::Crumbs) -> bool {
        if let Some(node) = self.nodes.get_cloned(&node_id) {
            for in_edge_id in node.in_edges.raw.borrow().iter() {
                if let Some(edge) = self.edges.get_cloned(in_edge_id) {
                    if let Some(target) = edge.target() {
                        if target.node_id == node_id && target.port == crumbs {
                            return true;
                        }
                    }
                }
            }
        }
        false
    }

    #[allow(missing_docs)] // FIXME[everyone] All pub functions should have docs, always.
    pub fn get_node_position(&self, node_id: NodeId) -> Option<Vector3<f32>> {
        self.nodes.get_cloned_ref(&node_id).map(|node| node.position())
    }

    fn create_edge(
        &self,
        edge_click: &frp::Source<EdgeId>,
        edge_over: &frp::Source<EdgeId>,
        edge_out: &frp::Source<EdgeId>,
    ) -> EdgeId {
        let edge = Edge::new(component::Edge::new(&self.app));
        let edge_id = edge.id();
        self.add_child(&edge);
        self.edges.insert(edge.clone_ref());

        let network = &self.network;

        frp::extend! { network
            eval_ edge.view.frp.shape_events.mouse_down ( edge_click.emit(edge_id));
            eval_ edge.view.frp.shape_events.mouse_over ( edge_over.emit(edge_id));
            eval_ edge.view.frp.shape_events.mouse_out ( edge_out.emit(edge_id));
        }

        edge_id
    }

    fn new_edge_from_output(
        &self,
        edge_click: &frp::Source<EdgeId>,
        edge_over: &frp::Source<EdgeId>,
        edge_out: &frp::Source<EdgeId>,
    ) -> EdgeId {
        let edge_id = self.create_edge(edge_click, edge_over, edge_out);
        let first_detached = self.edges.detached_target.is_empty();
        self.edges.detached_target.insert(edge_id);
        if first_detached {
            self.frp.source.on_some_edges_targets_unset.emit(());
        }
        edge_id
    }

    fn new_edge_from_input(
        &self,
        edge_click: &frp::Source<EdgeId>,
        edge_over: &frp::Source<EdgeId>,
        edge_out: &frp::Source<EdgeId>,
    ) -> EdgeId {
        let edge_id = self.create_edge(edge_click, edge_over, edge_out);
        let first_detached = self.edges.detached_source.is_empty();
        self.edges.detached_source.insert(edge_id);
        if first_detached {
            self.frp.source.on_some_edges_sources_unset.emit(());
        }
        edge_id
    }
}


// === Node Creation ===

#[derive(Clone, Copy, Debug)]
enum WayOfCreatingNode {
    /// "add_node" FRP event was emitted.
    AddNodeEvent,
    /// "start_node_creation" FRP event was emitted.
    StartCreationEvent,
    /// add_node_button was clicked.
    ClickingButton,
    /// The edge was dropped on the stage.
    DroppingEdge { edge_id: EdgeId },
}

impl Default for WayOfCreatingNode {
    fn default() -> Self {
        Self::AddNodeEvent
    }
}

/// Context data required to create a new node.
#[derive(Debug)]
struct NodeCreationContext<'a> {
    pointer_style:  &'a frp::Any<(NodeId, cursor::Style)>,
    tooltip_update: &'a frp::Any<(NodeId, tooltip::Style)>,
    output_press:   &'a frp::Source<EdgeEndpoint>,
    input_press:    &'a frp::Source<EdgeEndpoint>,
    output:         &'a FrpEndpoints,
}

impl GraphEditorModelWithNetwork {
    fn create_node(
        &self,
        ctx: &NodeCreationContext,
        way: WayOfCreatingNode,
        mouse_position: Vector2,
    ) -> (NodeId, Option<NodeSource>, bool) {
        use WayOfCreatingNode::*;
        let should_edit = !matches!(way, AddNodeEvent);
        let selection = self.nodes.selected.first_cloned();
        let source_node = match way {
            AddNodeEvent => None,
            StartCreationEvent | ClickingButton => selection,
            DroppingEdge { edge_id } => self.edge_source_node_id(edge_id),
        };
        let source = source_node.map(|node| NodeSource { node });
        let screen_center =
            self.scene().screen_to_object_space(&self.display_object, Vector2(0.0, 0.0));
        let position: Vector2 = match way {
            AddNodeEvent => default(),
            StartCreationEvent | ClickingButton if selection.is_some() =>
                self.find_free_place_under(selection.unwrap()),
            StartCreationEvent => mouse_position,
            ClickingButton =>
                self.find_free_place_for_node(screen_center, Vector2(0.0, -1.0)).unwrap(),
            DroppingEdge { .. } => mouse_position,
        };
        let node = self.new_node(ctx);
        node.set_position_xy(position);
        if should_edit {
            node.view.set_expression(node::Expression::default());
        }
        (node.id(), source, should_edit)
    }

    fn new_node(&self, ctx: &NodeCreationContext) -> Node {
        let view = component::Node::new(&self.app, self.vis_registry.clone_ref());
        let node = Node::new(view);
        let node_id = node.id();
        self.add_child(&node);

        let touch = &self.touch_state;
        let model = &self.model;
        let NodeCreationContext {
            pointer_style,
            tooltip_update,
            output_press,
            input_press,
            output,
        } = ctx;

        frp::new_bridge_network! { [self.network, node.frp.network] graph_node_bridge
            eval_ node.frp.background_press(touch.nodes.down.emit(node_id));

            hovered <- node.output.hover.map (move |t| Some(Switch::new(node_id,*t)));
            output.source.node_hovered <+ hovered;

            eval node.comment ([model](comment)
                model.frp.source.node_comment_set.emit((node_id,comment.clone()))
            );

            node.set_output_expression_visibility <+ self.frp.nodes_labels_visible;

            tooltip_update <+ node.frp.tooltip.map(move |tooltip| (node_id, tooltip.clone()));
            pointer_style <+ node.model.input.frp.pointer_style.map(move |s| (node_id, s.clone()));
            eval node.model.output.frp.on_port_press ([output_press](crumbs){
                let target = EdgeEndpoint::new(node_id,crumbs.clone());
                output_press.emit(target);
            });

            eval node.model.input.frp.on_port_press ([input_press](crumbs)
                let target = EdgeEndpoint::new(node_id,crumbs.clone());
                input_press.emit(target);
            );

            eval node.model.input.frp.on_port_hover ([model](t) {
                let crumbs = t.on();
                let target = crumbs.map(|c| EdgeEndpoint::new(node_id,c.clone()));
                model.frp.source.hover_node_input.emit(target);
            });

            eval node.model.output.frp.on_port_hover ([model](hover) {
               let output = hover.on().map(|crumbs| EdgeEndpoint::new(node_id,crumbs.clone()));
               model.frp.source.hover_node_output.emit(output);
            });

            let neutral_color = model.styles_frp.get_color(theme::code::types::any::selection);

            _eval <- all_with(&node.model.input.frp.on_port_type_change,&neutral_color,
                f!(((crumbs,_),neutral_color)
                    model.with_input_edge_id(node_id,crumbs,|id|
                        model.refresh_edge_color(id,neutral_color.into())
                    )
                ));

            _eval <- all_with(&node.model.input.frp.on_port_type_change,&neutral_color,
                f!(((crumbs,_),neutral_color)
                    model.with_output_edge_id(node_id,crumbs,|id|
                        model.refresh_edge_color(id,neutral_color.into())
                    )
                ));

            eval node.frp.expression((t) output.source.node_expression_set.emit((node_id,t.into())));


            // === Actions ===

            eval node.view.frp.freeze ((is_frozen) {
                output.source.node_action_freeze.emit((node_id,*is_frozen));
            });

            let set_node_disabled = &node.frp.set_disabled;
            eval node.view.frp.skip ([set_node_disabled,output](is_skipped) {
                output.source.node_action_skip.emit((node_id,*is_skipped));
                set_node_disabled.emit(is_skipped);
            });


            // === Visualizations ===

            visualization_shown  <- node.visualization_visible.gate(&node.visualization_visible);
            visualization_hidden <- node.visualization_visible.gate_not(&node.visualization_visible);

            let vis_is_selected = node.model.visualization.frp.is_selected.clone_ref();

            selected    <- vis_is_selected.on_true();
            deselected  <- vis_is_selected.on_false();
            output.source.visualization_preprocessor_changed <+
                node.model.visualization.frp.preprocessor.map(move |preprocessor|
                    (node_id,preprocessor.clone()));
            output.source.on_visualization_select <+ selected.constant(Switch::On(node_id));
            output.source.on_visualization_select <+ deselected.constant(Switch::Off(node_id));

            metadata <- any(...);
            metadata <+ node.model.visualization.frp.preprocessor.map(visualization::Metadata::new);

            // Ensure the graph editor knows about internal changes to the visualisation. If the
            // visualisation changes that should indicate that the old one has been disabled and a
            // new one has been enabled.
            // TODO: Create a better API for updating the controller about visualisation changes
            // (see #896)
            output.source.visualization_hidden <+ visualization_hidden.constant(node_id);
            output.source.visualization_shown  <+
                visualization_shown.map2(&metadata,move |_,metadata| (node_id,metadata.clone()));


            init <- source::<()>();
            enabled_visualization_path <- init.all_with3(
                &node.visualization_enabled, &node.visualization_path,
                move |_init, is_enabled, path| (node_id, is_enabled.and_option(path.clone()))
            );
            output.source.enabled_visualization_path <+ enabled_visualization_path;


            // === View Mode ===

            node.set_view_mode <+ self.model.frp.view_mode;


            // === Profiling ===

            let profiling_min_duration              = &self.model.profiling_statuses.min_duration;
            node.set_profiling_min_global_duration <+ self.model.profiling_statuses.min_duration;
            node.set_profiling_min_global_duration(profiling_min_duration.value());
            let profiling_max_duration              = &self.model.profiling_statuses.max_duration;
            node.set_profiling_max_global_duration <+ self.model.profiling_statuses.max_duration;
            node.set_profiling_max_global_duration(profiling_max_duration.value());
        }

        node.set_view_mode(self.model.frp.view_mode.value());
        let initial_metadata = visualization::Metadata {
            preprocessor: node.model.visualization.frp.preprocessor.value(),
        };
        metadata.emit(initial_metadata);
        init.emit(&());
        self.nodes.insert(node_id, node.clone_ref());
        node
    }
}



// ========================
// === GraphEditorModel ===
// ========================

#[derive(Debug, Clone, CloneRef)]
#[allow(missing_docs)] // FIXME[everyone] Public-facing API should be documented
pub struct GraphEditorModel {
    pub logger:           Logger,
    pub display_object:   display::object::Instance,
    pub app:              Application,
    pub breadcrumbs:      component::Breadcrumbs,
    pub cursor:           cursor::Cursor,
    pub nodes:            Nodes,
    pub edges:            Edges,
    pub vis_registry:     visualization::Registry,
    pub drop_manager:     ensogl_drop_manager::Manager,
    pub navigator:        Navigator,
    pub add_node_button:  Rc<component::add_node_button::AddNodeButton>,
    // FIXME[MM]: The tooltip should live next to the cursor in `Application`. This does not
    //  currently work, however, because the `Application` lives in enso-core, and the tooltip
    //  requires enso-text, which in turn depends on enso-core, creating a cyclic dependency.
    tooltip:              Tooltip,
    touch_state:          TouchState,
    visualisations:       Visualisations,
    frp:                  FrpEndpoints,
    profiling_statuses:   profiling::Statuses,
    profiling_button:     component::profiling::Button,
    styles_frp:           StyleWatchFrp,
    selection_controller: selection::Controller,
}


// === Public ===

impl GraphEditorModel {
    #[allow(missing_docs)] // FIXME[everyone] All pub functions should have docs, always.
    pub fn new(app: &Application, cursor: cursor::Cursor, frp: &Frp) -> Self {
        let network = &frp.network;
        let scene = &app.display.default_scene;
        let logger = Logger::new("GraphEditor");
        let display_object = display::object::Instance::new(&logger);
        let nodes = Nodes::new(&logger);
        let edges = Edges::new(&logger);
        let vis_registry = visualization::Registry::with_default_visualizations();
        let visualisations = default();
        let touch_state = TouchState::new(network, &scene.mouse.frp);
        let breadcrumbs = component::Breadcrumbs::new(app.clone_ref());
        let app = app.clone_ref();
        let frp = frp.output.clone_ref();
        let navigator = Navigator::new(scene, &scene.camera());
        let tooltip = Tooltip::new(&app);
        let profiling_statuses = profiling::Statuses::new();
        let profiling_button = component::profiling::Button::new(&app);
        let add_node_button = Rc::new(component::add_node_button::AddNodeButton::new(&app));
        let drop_manager = ensogl_drop_manager::Manager::new(&scene.dom.root);
        let styles_frp = StyleWatchFrp::new(&scene.style_sheet);
        let selection_controller =
            selection::Controller::new(&frp, &app.cursor, &scene.mouse.frp, &touch_state, &nodes);

        Self {
            logger,
            display_object,
            app,
            breadcrumbs,
            cursor,
            nodes,
            edges,
            vis_registry,
            drop_manager,
            tooltip,
            touch_state,
            visualisations,
            frp,
            navigator,
            profiling_statuses,
            profiling_button,
            add_node_button,
            styles_frp,
            selection_controller,
        }
        .init()
    }

    fn init(self) -> Self {
        self.add_child(&self.breadcrumbs);
        let x_offset = MACOS_TRAFFIC_LIGHTS_SIDE_OFFSET;
        let y_offset = MACOS_TRAFFIC_LIGHTS_VERTICAL_CENTER + component::breadcrumbs::HEIGHT / 2.0;
        self.breadcrumbs.set_position_x(x_offset);
        self.breadcrumbs.set_position_y(y_offset);
        self.breadcrumbs.gap_width(traffic_lights_gap_width());
        self.scene().add_child(&self.tooltip);
        self.add_child(&self.profiling_button);
        self.add_child(&*self.add_node_button);
        self
    }

    #[allow(missing_docs)] // FIXME[everyone] All pub functions should have docs, always.
    pub fn all_nodes(&self) -> Vec<NodeId> {
        self.nodes.all.keys()
    }

    fn scene(&self) -> &Scene {
        &self.app.display.default_scene
    }
}


// === Add node ===
impl GraphEditorModel {
    #[allow(missing_docs)] // FIXME[everyone] All pub functions should have docs, always.
    pub fn add_node(&self) -> NodeId {
        self.frp.add_node.emit(());
        let (node_id, _) = self.frp.node_added.value();
        node_id
    }

    #[allow(missing_docs)] // FIXME[everyone] All pub functions should have docs, always.
    pub fn add_node_below(&self, above: NodeId) -> NodeId {
        let pos = self.find_free_place_under(above);
        self.add_node_at(pos)
    }

    #[allow(missing_docs)] // FIXME[everyone] All pub functions should have docs, always.
    pub fn add_node_at(&self, pos: Vector2) -> NodeId {
        let node_id = self.add_node();
        self.frp.set_node_position((node_id, pos));
        node_id
    }

    #[allow(missing_docs)] // FIXME[everyone] All pub functions should have docs, always.
    pub fn find_free_place_under(&self, node_above: NodeId) -> Vector2 {
        let above_pos = self.node_position(node_above);
        let y_gap = self.frp.default_y_gap_between_nodes.value();
        let y_offset = y_gap + node::HEIGHT;
        let starting_point = above_pos - Vector2(0.0, y_offset);
        let direction = Vector2(-1.0, 0.0);
        self.find_free_place_for_node(starting_point, direction).unwrap()
    }

    #[allow(missing_docs)] // FIXME[everyone] All pub functions should have docs, always.
    pub fn find_free_place_for_node(
        &self,
        starting_from: Vector2,
        direction: Vector2,
    ) -> Option<Vector2> {
        let x_gap = self.frp.default_x_gap_between_nodes.value();
        let y_gap = self.frp.default_y_gap_between_nodes.value();
        // This is how much horizontal space we are looking for.
        let min_spacing = self.frp.min_x_spacing_for_new_nodes.value();
        let nodes = self.nodes.all.raw.borrow();
        // The "occupied area" for given node consists of:
        // - area taken by node view (obviously);
        // - the minimum gap between nodes in all directions, so the new node won't be "glued" to
        //   another;
        // - the new node size measured from origin point at each direction accordingly: because
        //   `find_free_place` looks for free place for the origin point, and we want to fit not
        //   only the point, but the whole node.
        let node_areas = nodes.values().map(|node| {
            let position = node.position();
            let left = position.x - x_gap - min_spacing;
            let right = position.x + node.view.model.width() + x_gap;
            let top = position.y + node::HEIGHT + y_gap;
            let bottom = position.y - node::HEIGHT - y_gap;
            OccupiedArea { x1: left, x2: right, y1: top, y2: bottom }
        });
        find_free_place(starting_from, direction, node_areas)
    }

    #[allow(missing_docs)] // FIXME[everyone] All pub functions should have docs, always.
    pub fn start_editing_new_node(&self, node_id: NodeId) {
        self.frp.set_node_expression.emit(&(node_id, node::Expression::default()));
        self.frp.edit_node.emit(&node_id);
    }
}


// === Remove ===

impl GraphEditorModel {
    fn remove_edge<E: Into<EdgeId>>(&self, edge_id: E) {
        let edge_id = edge_id.into();
        if let Some(edge) = self.edges.remove(&edge_id) {
            if let Some(source) = edge.take_source() {
                if let Some(source_node) = self.nodes.get_cloned_ref(&source.node_id) {
                    source_node.out_edges.remove(&edge_id);
                }
            }

            if let Some(target) = edge.take_target() {
                self.set_input_connected(&target, None, false); // FIXME None
                if let Some(target_node) = self.nodes.get_cloned_ref(&target.node_id) {
                    target_node.in_edges.remove(&edge_id);
                }
            }
        }
    }

    fn set_input_connected(&self, target: &EdgeEndpoint, tp: Option<Type>, status: bool) {
        if let Some(node) = self.nodes.get_cloned(&target.node_id) {
            node.view.set_input_connected(&target.port, tp, status);
        }
    }

    fn set_edge_target_connection_status(&self, edge_id: EdgeId, status: bool) {
        self.with_edge_target(edge_id, |tgt| {
            self.set_endpoint_connection_status(edge_id, &tgt, status)
        });
    }

    fn set_endpoint_connection_status(&self, edge_id: EdgeId, target: &EdgeEndpoint, status: bool) {
        let tp = self.edge_source_type(edge_id);
        self.set_input_connected(target, tp, status);
    }

    fn enable_visualization(&self, node_id: impl Into<NodeId>) {
        let node_id = node_id.into();
        if let Some(node) = self.nodes.get_cloned_ref(&node_id) {
            node.enable_visualization();
        }
    }

    fn disable_visualization(&self, node_id: impl Into<NodeId>) {
        let node_id = node_id.into();
        if let Some(node) = self.nodes.get_cloned_ref(&node_id) {
            node.disable_visualization();
        }
    }

    fn enable_visualization_fullscreen(&self, node_id: impl Into<NodeId>) {
        let node_id = node_id.into();
        if let Some(node) = self.nodes.get_cloned_ref(&node_id) {
            node.model.visualization.frp.enable_fullscreen.emit(());
        }
    }

    fn disable_visualization_fullscreen(&self, node_id: impl Into<NodeId>) {
        let node_id = node_id.into();
        if let Some(node) = self.nodes.get_cloned_ref(&node_id) {
            node.model.visualization.frp.disable_fullscreen.emit(());
        }
    }

    /// Get the visualization on the node, if it is enabled.
    pub fn enabled_visualization(
        &self,
        node_id: impl Into<NodeId>,
    ) -> Option<visualization::Metadata> {
        let frp = &self.nodes.all.get_cloned_ref(&node_id.into())?.model.visualization.frp;
        frp.visible.value().then(|| visualization::Metadata::new(&frp.preprocessor.value()))
    }

    /// Warning! This function does not remove connected edges. It needs to be handled by the
    /// implementation.
    fn remove_node(&self, node_id: impl Into<NodeId>) {
        let node_id = node_id.into();
        self.nodes.remove(&node_id);
        self.nodes.selected.remove_item(&node_id);
        self.frp.source.on_visualization_select.emit(Switch::Off(node_id));
    }

    fn node_in_edges(&self, node_id: impl Into<NodeId>) -> Vec<EdgeId> {
        let node_id = node_id.into();
        self.nodes.get_cloned_ref(&node_id).map(|node| node.in_edges.keys()).unwrap_or_default()
    }

    fn node_out_edges(&self, node_id: impl Into<NodeId>) -> Vec<EdgeId> {
        let node_id = node_id.into();
        self.nodes.get_cloned_ref(&node_id).map(|node| node.out_edges.keys()).unwrap_or_default()
    }

    fn node_in_and_out_edges(&self, node_id: impl Into<NodeId>) -> Vec<EdgeId> {
        let node_id = node_id.into();
        let mut edges = self.node_in_edges(node_id);
        edges.extend(&self.node_out_edges(node_id));
        edges
    }

    fn set_node_expression(&self, node_id: impl Into<NodeId>, expr: impl Into<node::Expression>) {
        let node_id = node_id.into();
        let expr = expr.into();
        if let Some(node) = self.nodes.get_cloned_ref(&node_id) {
            node.frp.set_expression.emit(expr);
        }
        for edge_id in self.node_out_edges(node_id) {
            self.refresh_edge_source_size(edge_id);
        }
    }

    fn set_node_comment(&self, node_id: impl Into<NodeId>, comment: impl Into<node::Comment>) {
        let node_id = node_id.into();
        let comment = comment.into();
        if let Some(node) = self.nodes.get_cloned_ref(&node_id) {
            node.frp.set_comment.emit(comment);
        }
    }

    fn is_connection(&self, edge_id: impl Into<EdgeId>) -> bool {
        let edge_id = edge_id.into();
        match self.edges.get_cloned_ref(&edge_id) {
            None => false,
            Some(e) => e.has_source() && e.has_target(),
        }
    }
}


// === Connect ===

impl GraphEditorModel {
    fn edge_source_node_id(&self, edge_id: EdgeId) -> Option<NodeId> {
        let edge = self.edges.get_cloned_ref(&edge_id)?;
        let endpoint = edge.source()?;
        Some(endpoint.node_id)
    }

    fn set_edge_source(&self, edge_id: EdgeId, target: impl Into<EdgeEndpoint>) {
        let target = target.into();
        if let Some(edge) = self.edges.get_cloned_ref(&edge_id) {
            if let Some(node) = self.nodes.get_cloned_ref(&target.node_id) {
                node.out_edges.insert(edge_id);
                edge.set_source(target);
                edge.view.frp.source_attached.emit(true);
                // FIXME: both lines require edge to refresh. Let's make it more efficient.
                self.refresh_edge_position(edge_id);
                self.refresh_edge_source_size(edge_id);
            }
        }
    }

    fn remove_edge_source(&self, edge_id: EdgeId) {
        if let Some(edge) = self.edges.get_cloned_ref(&edge_id) {
            if let Some(source) = edge.take_source() {
                if let Some(node) = self.nodes.get_cloned_ref(&source.node_id) {
                    node.out_edges.remove(&edge_id);
                    edge.view.frp.source_attached.emit(false);
                    let first_detached = self.edges.detached_source.is_empty();
                    self.edges.detached_source.insert(edge_id);
                    // FIXME: both lines require edge to refresh. Let's make it more efficient.
                    self.refresh_edge_position(edge_id);
                    self.refresh_edge_source_size(edge_id);
                    if first_detached {
                        self.frp.source.on_some_edges_sources_unset.emit(());
                    }
                }
            }
        }
    }

    fn set_edge_target(&self, edge_id: EdgeId, target: impl Into<EdgeEndpoint>) {
        let target = target.into();
        if let Some(edge) = self.edges.get_cloned_ref(&edge_id) {
            if let Some(node) = self.nodes.get_cloned_ref(&target.node_id) {
                node.in_edges.insert(edge_id);
                edge.set_target(target);

                self.edges.detached_target.remove(&edge_id);
                let all_attached = self.edges.detached_target.is_empty();
                if all_attached {
                    self.frp.source.on_all_edges_targets_set.emit(());
                }

                edge.view.frp.target_attached.emit(true);
                edge.view.frp.redraw.emit(());
                self.refresh_edge_position(edge_id);
            };
        }
    }

    fn remove_edge_target(&self, edge_id: EdgeId) {
        if let Some(edge) = self.edges.get_cloned_ref(&edge_id) {
            if let Some(target) = edge.take_target() {
                if let Some(node) = self.nodes.get_cloned_ref(&target.node_id) {
                    node.in_edges.remove(&edge_id);
                    let first_detached = self.edges.detached_target.is_empty();
                    self.edges.detached_target.insert(edge_id);
                    edge.view.frp.target_attached.emit(false);
                    self.refresh_edge_position(edge_id);
                    if first_detached {
                        self.frp.source.on_some_edges_targets_unset.emit(());
                    }
                };
            }
        }
    }

    fn take_edges_with_detached_targets(&self) -> HashSet<EdgeId> {
        let edges = self.edges.detached_target.mem_take();
        self.check_edge_attachment_status_and_emit_events();
        edges
    }

    fn take_edges_with_detached_sources(&self) -> HashSet<EdgeId> {
        let edges = self.edges.detached_source.mem_take();
        self.check_edge_attachment_status_and_emit_events();
        edges
    }

    fn edges_with_detached_targets(&self) -> HashSet<EdgeId> {
        self.edges.detached_target.raw.borrow().clone()
    }

    #[allow(missing_docs)] // FIXME[everyone] All pub functions should have docs, always.
    pub fn clear_all_detached_edges(&self) -> Vec<EdgeId> {
        let source_edges = self.edges.detached_source.mem_take();
        source_edges.iter().for_each(|edge| {
            self.edges.all.remove(edge);
        });
        let target_edges = self.edges.detached_target.mem_take();
        target_edges.iter().for_each(|edge| {
            self.edges.all.remove(edge);
        });
        self.check_edge_attachment_status_and_emit_events();
        source_edges.into_iter().chain(target_edges).collect()
    }

    fn check_edge_attachment_status_and_emit_events(&self) {
        let no_detached_sources = self.edges.detached_source.is_empty();
        let no_detached_targets = self.edges.detached_target.is_empty();
        if no_detached_targets {
            self.frp.source.on_all_edges_targets_set.emit(());
        }
        if no_detached_sources {
            self.frp.source.on_all_edges_sources_set.emit(());
        }
    }

    fn overlapping_edges(&self, target: &EdgeEndpoint) -> Vec<EdgeId> {
        let mut overlapping = vec![];
        if let Some(node) = self.nodes.get_cloned_ref(&target.node_id) {
            for edge_id in node.in_edges.raw.borrow().clone().into_iter() {
                if let Some(edge) = self.edges.get_cloned_ref(&edge_id) {
                    if let Some(edge_target) = edge.target() {
                        if crumbs_overlap(&edge_target.port, &target.port) {
                            overlapping.push(edge_id);
                        }
                    }
                }
            }
        }
        overlapping
    }

    fn set_edge_freeze<T: Into<EdgeId>>(&self, edge_id: T, is_frozen: bool) {
        let edge_id = edge_id.into();
        if let Some(edge) = self.edges.get_cloned_ref(&edge_id) {
            edge.view.frp.set_disabled.emit(is_frozen);
        }
    }
}


// === Position ===

impl GraphEditorModel {
    #[allow(missing_docs)] // FIXME[everyone] All pub functions should have docs, always.
    pub fn set_node_position(&self, node_id: impl Into<NodeId>, position: Vector2) {
        let node_id = node_id.into();
        if let Some(node) = self.nodes.get_cloned_ref(&node_id) {
            node.mod_position(|t| {
                t.x = position.x;
                t.y = position.y;
            });
            for edge_id in self.node_in_and_out_edges(node_id) {
                self.refresh_edge_position(edge_id);
            }
        }
    }

    fn set_node_expression_usage_type(
        &self,
        node_id: impl Into<NodeId>,
        ast_id: ast::Id,
        maybe_type: Option<Type>,
    ) {
        let node_id = node_id.into();
        if let Some(node) = self.nodes.get_cloned_ref(&node_id) {
            if node.view.model.output.whole_expr_id().contains(&ast_id) {
                // TODO[ao]: we must update root output port according to the whole expression type
                //     due to a bug in engine https://github.com/enso-org/enso/issues/1038.
                let crumbs = span_tree::Crumbs::default();
                node.view.model.output.set_expression_usage_type(crumbs, maybe_type.clone());
                let enso_type = maybe_type.as_ref().map(|tp| enso::Type::new(&tp.0));
                node.view.model.visualization.frp.set_vis_input_type(enso_type);
            }
            let crumbs = node.view.model.get_crumbs_by_id(ast_id);
            if let Some(crumbs) = crumbs {
                node.view.frp.set_expression_usage_type.emit((crumbs, maybe_type));
            }
        }
    }

    fn disable_grid_snapping_for(&self, node_ids: &[NodeId]) {
        self.nodes.recompute_grid(node_ids.iter().cloned().collect());
    }

    #[allow(missing_docs)] // FIXME[everyone] All pub functions should have docs, always.
    pub fn node_position(&self, node_id: impl Into<NodeId>) -> Vector2<f32> {
        let node_id = node_id.into();
        self.nodes.get_cloned_ref(&node_id).map(|node| node.position().xy()).unwrap_or_default()
    }

    #[allow(missing_docs)] // FIXME[everyone] All pub functions should have docs, always.
    pub fn node_pos_mod(&self, node_id: impl Into<NodeId>, pos_diff: Vector2) -> (NodeId, Vector2) {
        let node_id = node_id.into();
        let new_position = if let Some(node) = self.nodes.get_cloned_ref(&node_id) {
            node.position().xy() + pos_diff
        } else {
            default()
        };
        (node_id, new_position)
    }

    #[allow(missing_docs)] // FIXME[everyone] All pub functions should have docs, always.
    pub fn refresh_edge_position(&self, edge_id: EdgeId) {
        self.refresh_edge_source_position(edge_id);
        self.refresh_edge_target_position(edge_id);
    }

    #[allow(missing_docs)] // FIXME[everyone] All pub functions should have docs, always.
    pub fn refresh_edge_source_size(&self, edge_id: EdgeId) {
        if let Some(edge) = self.edges.get_cloned_ref(&edge_id) {
            if let Some(edge_source) = edge.source() {
                if let Some(node) = self.nodes.get_cloned_ref(&edge_source.node_id) {
                    edge.view.frp.source_width.emit(node.model.width());
                    edge.view.frp.source_height.emit(node.model.height());
                    edge.view.frp.redraw.emit(());
                }
            }
        };
    }

    #[allow(missing_docs)] // FIXME[everyone] All pub functions should have docs, always.
    pub fn refresh_edge_color(&self, edge_id: EdgeId, neutral_color: color::Lcha) {
        if let Some(edge) = self.edges.get_cloned_ref(&edge_id) {
            let color = self.edge_color(edge_id, neutral_color);
            edge.view.frp.set_color.emit(color);
        };
    }

    fn refresh_all_edge_colors(&self, neutral_color: color::Lcha) {
        for edge_id in self.edges.keys() {
            self.refresh_edge_color(edge_id, neutral_color);
        }
    }

    #[allow(missing_docs)] // FIXME[everyone] All pub functions should have docs, always.
    pub fn refresh_edge_source_position(&self, edge_id: EdgeId) {
        if let Some(edge) = self.edges.get_cloned_ref(&edge_id) {
            if let Some(edge_source) = edge.source() {
                if let Some(node) = self.nodes.get_cloned_ref(&edge_source.node_id) {
                    edge.mod_position(|p| {
                        p.x = node.position().x + node.model.width() / 2.0;
                        p.y = node.position().y;
                    });
                }
            }
        };
    }

    #[allow(missing_docs)] // FIXME[everyone] All pub functions should have docs, always.
    pub fn refresh_edge_target_position(&self, edge_id: EdgeId) {
        if let Some(edge) = self.edges.get_cloned_ref(&edge_id) {
            if let Some(edge_target) = edge.target() {
                if let Some(node) = self.nodes.get_cloned_ref(&edge_target.node_id) {
                    let offset =
                        node.model.input.port_offset(&edge_target.port).unwrap_or_default();
                    let pos = node.position().xy() + offset;
                    edge.view.frp.target_position.emit(pos);
                    edge.view.frp.redraw.emit(());
                }
            }
        };
    }

    fn map_node<T>(&self, id: NodeId, f: impl FnOnce(Node) -> T) -> Option<T> {
        self.nodes.get_cloned_ref(&id).map(f)
    }

    fn map_edge<T>(&self, id: EdgeId, f: impl FnOnce(Edge) -> T) -> Option<T> {
        self.edges.get_cloned_ref(&id).map(f)
    }

    fn with_node<T>(&self, id: NodeId, f: impl FnOnce(Node) -> T) -> Option<T> {
        let out = self.map_node(id, f);
        out.map_none(|| warning!(&self.logger, "Trying to access nonexistent node '{id}'"))
    }

    fn with_edge<T>(&self, id: EdgeId, f: impl FnOnce(Edge) -> T) -> Option<T> {
        let out = self.map_edge(id, f);
        out.map_none(|| warning!(&self.logger, "Trying to access nonexistent edge '{id}'"))
    }

    fn with_edge_map_source<T>(&self, id: EdgeId, f: impl FnOnce(EdgeEndpoint) -> T) -> Option<T> {
        self.with_edge(id, |edge| {
            let edge = edge.source.borrow().deref().clone();
            edge.map(f)
        })
        .flatten()
    }

    fn with_edge_map_target<T>(&self, id: EdgeId, f: impl FnOnce(EdgeEndpoint) -> T) -> Option<T> {
        self.with_edge(id, |edge| edge.target.borrow().clone().map(f)).flatten()
    }

    fn edge_source(&self, id: EdgeId) -> Option<EdgeEndpoint> {
        self.with_edge_map_source(id, |endpoint| endpoint)
    }

    fn edge_target(&self, id: EdgeId) -> Option<EdgeEndpoint> {
        self.with_edge_map_target(id, |endpoint| endpoint)
    }

    // FIXME[WD]: This implementation is slow. Node should allow for easy mapping between Crumbs
    //            and edges. Should be part of https://github.com/enso-org/ide/issues/822.
    fn with_input_edge_id<T>(
        &self,
        id: NodeId,
        crumbs: &span_tree::Crumbs,
        f: impl FnOnce(EdgeId) -> T,
    ) -> Option<T> {
        self.with_node(id, move |node| {
            let mut target_edge_id = None;
            for edge_id in node.in_edges.keys() {
                self.with_edge(edge_id, |edge| {
                    let ok = edge.target().map(|tgt| tgt.port == crumbs) == Some(true);
                    if ok {
                        target_edge_id = Some(edge_id)
                    }
                });
            }
            target_edge_id.map(f)
        })
        .flatten()
    }

    // FIXME[WD]: This implementation is slow. Node should allow for easy mapping between Crumbs
    //            and edges. Should be part of https://github.com/enso-org/ide/issues/822.
    fn with_output_edge_id<T>(
        &self,
        id: NodeId,
        crumbs: &span_tree::Crumbs,
        f: impl FnOnce(EdgeId) -> T,
    ) -> Option<T> {
        self.with_node(id, move |node| {
            let mut target_edge_id = None;
            for edge_id in node.out_edges.keys() {
                self.with_edge(edge_id, |edge| {
                    let ok = edge.target().map(|tgt| tgt.port == crumbs) == Some(true);
                    if ok {
                        target_edge_id = Some(edge_id)
                    }
                });
            }
            target_edge_id.map(f)
        })
        .flatten()
    }

    fn with_edge_source<T>(&self, id: EdgeId, f: impl FnOnce(EdgeEndpoint) -> T) -> Option<T> {
        self.with_edge(id, |edge| {
            let source = edge.source.borrow().deref().clone();
            source.map(f).map_none(|| {
                warning!(&self.logger, "Trying to access nonexistent source of the edge {id}.")
            })
        })
        .flatten()
    }

    fn with_edge_target<T>(&self, id: EdgeId, f: impl FnOnce(EdgeEndpoint) -> T) -> Option<T> {
        self.with_edge(id, |edge| {
            let target = edge.target.borrow().deref().clone();
            target.map(f).map_none(|| {
                warning!(&self.logger, "Trying to access nonexistent target of the edge {id}.")
            })
        })
        .flatten()
    }

    fn with_edge_map_source_node<T>(
        &self,
        edge_id: EdgeId,
        f: impl FnOnce(Node, span_tree::Crumbs) -> T,
    ) -> Option<T> {
        self.with_edge_map_source(edge_id, |t| self.map_node(t.node_id, |node| f(node, t.port)))
            .flatten()
    }

    fn with_edge_map_target_node<T>(
        &self,
        edge_id: EdgeId,
        f: impl FnOnce(Node, span_tree::Crumbs) -> T,
    ) -> Option<T> {
        self.with_edge_map_target(edge_id, |t| self.map_node(t.node_id, |node| f(node, t.port)))
            .flatten()
    }

    fn edge_source_type(&self, edge_id: EdgeId) -> Option<Type> {
        self.with_edge_map_source_node(edge_id, |n, c| n.model.output.port_type(&c)).flatten()
    }

    fn edge_target_type(&self, edge_id: EdgeId) -> Option<Type> {
        self.with_edge_map_target_node(edge_id, |n, c| n.model.input.port_type(&c)).flatten()
    }

    fn edge_hover_type(&self) -> Option<Type> {
        let hover_tgt = self.frp.hover_node_input.value();
        hover_tgt.and_then(|tgt| {
            self.with_node(tgt.node_id, |node| node.model.input.port_type(&tgt.port)).flatten()
        })
    }

    /// Return a color for the edge.
    ///
    /// In profiling mode, this is just a neutral gray.
    ///
    /// In normal mode, the algorithm works as follow:
    /// 1. We query the type of the currently hovered port, if any.
    /// 2. In case the previous point returns None, we query the edge target type, if any.
    /// 3. In case the previous point returns None, we query the edge source type, if any.
    /// 4. In case the previous point returns None, we use the generic type (gray color).
    ///
    /// This might need to be more sophisticated in the case of polymorphic types. For example,
    /// consider the edge source type to be `(a,Number)`, and target to be `(Text,a)`. These unify
    /// to `(Text,Number)`.
    fn edge_color(&self, edge_id: EdgeId, neutral_color: color::Lcha) -> color::Lcha {
        // FIXME : StyleWatch is unsuitable here, as it was designed as an internal tool for shape
        // system (#795)
        let styles = StyleWatch::new(&self.scene().style_sheet);
        match self.frp.view_mode.value() {
            view::Mode::Normal => {
                let edge_type = self
                    .edge_hover_type()
                    .or_else(|| self.edge_target_type(edge_id))
                    .or_else(|| self.edge_source_type(edge_id));
                let opt_color = edge_type.map(|t| type_coloring::compute(&t, &styles));
                opt_color.unwrap_or(neutral_color)
            }
            view::Mode::Profiling => neutral_color,
        }
    }

    fn first_detached_edge(&self) -> Option<EdgeId> {
        self.edges.detached_edges_iter().next()
    }

    fn first_detached_edge_source_type(&self) -> Option<Type> {
        self.first_detached_edge().and_then(|edge_id| self.edge_source_type(edge_id))
    }

    #[allow(dead_code)]
    fn first_detached_edge_target_type(&self) -> Option<Type> {
        self.first_detached_edge().and_then(|edge_id| self.edge_target_type(edge_id))
    }

    /// Return a color for the first detached edge.
    pub fn first_detached_edge_color(&self, neutral_color: color::Lcha) -> Option<color::Lcha> {
        self.first_detached_edge().map(|t| self.edge_color(t, neutral_color))
    }

    #[allow(missing_docs)] // FIXME[everyone] All pub functions should have docs, always.
    pub fn has_edges_with_detached_targets(&self, node_id: NodeId) -> bool {
        let mut found = false;
        self.with_node(node_id, |node| {
            for edge_id in node.out_edges.keys() {
                if self.with_edge(edge_id, |edge| edge.has_target()) == Some(false) {
                    found = true;
                    break;
                }
            }
        });
        found
    }
}

impl display::Object for GraphEditorModel {
    fn display_object(&self) -> &display::object::Instance {
        &self.display_object
    }
}



// ===================
// === GraphEditor ===
// ===================

#[derive(Debug, Clone, CloneRef)]
#[allow(missing_docs)] // FIXME[everyone] Public-facing API should be documented
pub struct GraphEditor {
    pub model: GraphEditorModelWithNetwork,
    pub frp:   Frp,
}

impl Deref for GraphEditor {
    type Target = Frp;
    fn deref(&self) -> &Self::Target {
        &self.frp
    }
}

impl application::View for GraphEditor {
    fn label() -> &'static str {
        "GraphEditor"
    }

    fn new(app: &Application) -> Self {
        new_graph_editor(app)
    }

    fn app(&self) -> &Application {
        &self.model.app
    }

    fn default_shortcuts() -> Vec<application::shortcut::Shortcut> {
        use shortcut::ActionType::*;
        (&[
            (Press, "!node_editing", "tab", "start_node_creation"),
            // === Drag ===
            (Press, "", "left-mouse-button", "node_press"),
            (Release, "", "left-mouse-button", "node_release"),
            (Press, "!node_editing", "backspace", "remove_selected_nodes"),
            (Press, "!node_editing", "delete", "remove_selected_nodes"),
            (Press, "has_detached_edge", "escape", "drop_dragged_edge"),
            (Press, "", "cmd g", "collapse_selected_nodes"), // === Visualization ===
            (Press, "!node_editing", "space", "press_visualization_visibility"),
            (DoublePress, "!node_editing", "space", "double_press_visualization_visibility"),
            (Release, "!node_editing", "space", "release_visualization_visibility"),
            (Press, "", "cmd i", "reload_visualization_registry"),
            (Press, "is_fs_visualization_displayed", "space", "close_fullscreen_visualization"),
            (Press, "", "cmd", "enable_quick_visualization_preview"),
            (Release, "", "cmd", "disable_quick_visualization_preview"), // === Selection ===
            (Press, "", "shift", "enable_node_multi_select"),
            (Press, "", "shift left-mouse-button", "enable_node_multi_select"),
            (Release, "", "shift", "disable_node_multi_select"),
            (Release, "", "shift left-mouse-button", "disable_node_multi_select"),
            (Press, "", "shift ctrl", "toggle_node_merge_select"),
            (Release, "", "shift ctrl", "toggle_node_merge_select"),
            (Press, "", "shift alt", "toggle_node_subtract_select"),
            (Release, "", "shift alt", "toggle_node_subtract_select"),
            (Press, "", "shift ctrl alt", "toggle_node_inverse_select"),
            (Release, "", "shift ctrl alt", "toggle_node_inverse_select"), // === Navigation ===
            (
                Press,
                "!is_fs_visualization_displayed",
                "ctrl space",
                "cycle_visualization_for_selected_node",
            ),
            (DoublePress, "", "left-mouse-button", "enter_hovered_node"),
            (Press, "!node_editing", "enter", "enter_selected_node"),
            (Press, "", "alt enter", "exit_node"), // === Node Editing ===
            (Press, "", "cmd", "edit_mode_on"),
            (Release, "", "cmd", "edit_mode_off"),
            (Press, "", "cmd enter", "edit_selected_node"),
            (Press, "", "cmd left-mouse-button", "edit_mode_on"),
            (Release, "", "cmd left-mouse-button", "edit_mode_off"),
            (Release, "", "enter", "stop_editing"), // === Profiling Mode ===
            (Press, "", "cmd p", "toggle_profiling_mode"), // === Debug ===
            (Press, "debug_mode", "ctrl d", "debug_set_test_visualization_data_for_selected_node"),
            (Press, "debug_mode", "ctrl shift enter", "debug_push_breadcrumb"),
            (Press, "debug_mode", "ctrl shift up", "debug_pop_breadcrumb"),
            (Press, "debug_mode", "ctrl n", "add_node_at_cursor"),
        ])
            .iter()
            .map(|(a, b, c, d)| Self::self_shortcut_when(*a, *c, *d, *b))
            .collect()
    }
}

/// Return the toggle status of the given enable/disable/toggle inputs as a stream of booleans.
pub fn enable_disable_toggle(
    network: &frp::Network,
    enable: &frp::Any,
    disable: &frp::Any,
    toggle: &frp::Any,
) -> frp::Stream<bool> {
    // FIXME: the clone_refs bellow should not be needed.
    let enable = enable.clone_ref();
    let disable = disable.clone_ref();
    let toggle = toggle.clone_ref();
    frp::extend! { network
        out        <- any(...);
        on_toggle  <- toggle.map2(&out,|_,t| !t);
        on_enable  <- enable.constant(true);
        on_disable <- disable.constant(false);
        out        <+ on_toggle;
        out        <+ on_enable;
        out        <+ on_disable;
    }
    out.into()
}

#[allow(unused_parens)]
fn new_graph_editor(app: &Application) -> GraphEditor {
    let world = &app.display;
    let scene = &world.default_scene;
    let cursor = &app.cursor;
    let frp = Frp::new();
    let model = GraphEditorModelWithNetwork::new(app, cursor.clone_ref(), &frp);
    let network = &frp.network;
    let nodes = &model.nodes;
    let edges = &model.edges;
    let inputs = &model.frp;
    let mouse = &scene.mouse.frp;
    let touch = &model.touch_state;
    let vis_registry = &model.vis_registry;
    let logger = &model.logger;
    let out = &frp.output;
    let selection_controller = &model.selection_controller;

    // FIXME : StyleWatch is unsuitable here, as it was designed as an internal tool for shape
    // system (#795)
    let styles = StyleWatch::new(&scene.style_sheet);



    // ========================
    // === Scene Navigation ===
    // ========================

    frp::extend! { network
        no_vis_selected   <- out.some_visualisation_selected.on_false();
        some_vis_selected <- out.some_visualisation_selected.on_true();

        set_navigator_false  <- inputs.set_navigator_disabled.on_true();
        set_navigator_true   <- inputs.set_navigator_disabled.on_false();

        disable_navigator <- any_(&set_navigator_false,&some_vis_selected);
        enable_navigator  <- any_(&set_navigator_true,&no_vis_selected);

        eval_ disable_navigator ( model.navigator.disable() );
        eval_ enable_navigator  ( model.navigator.enable()  );

        out.source.navigator_active <+ inputs.set_navigator_disabled
                                    || out.some_visualisation_selected;
    }



    // ===================
    // === Breadcrumbs ===
    // ===================

    frp::extend! { network
        // === Layout ===
        eval inputs.space_for_window_buttons([model](size) {
            // The breadcrumbs apply their own spacing next to the gap, so we need to omit padding.
            let width         = size.x;
            let path          = theme::application::window_control_buttons::padding::right;
            let right_padding = styles.get_number(path);
            model.breadcrumbs.gap_width.emit(width - right_padding)
        });


        // === Debugging ===
        eval_ inputs.debug_push_breadcrumb(model.breadcrumbs.debug_push_breadcrumb.emit(None));
        eval_ inputs.debug_pop_breadcrumb (model.breadcrumbs.debug_pop_breadcrumb.emit(()));
    }



    // =============================
    // === Node Level Navigation ===
    // =============================

    frp::extend! { network

        target_to_enter <- inputs.enter_hovered_node.map(f_!(scene.mouse.target.get()));

        // Go level up on background click.
        enter_on_background    <= target_to_enter.map(|target| target.is_background().as_some(()));
        out.source.node_exited <+ enter_on_background;

        // Go level down on node double click.
        enter_node <= target_to_enter.map(|target| target.is_symbol().as_some(()));
        node_switch_to_enter    <- out.node_hovered.sample(&enter_node).unwrap();
        node_to_enter           <- node_switch_to_enter.map(|switch| switch.on().cloned()).unwrap();
        out.source.node_entered <+ node_to_enter;
    }



    // ============================
    // === Project Name Editing ===
    // ============================


    // === Start project name edit ===
    frp::extend! { network
        edit_mode     <- bool(&inputs.edit_mode_off,&inputs.edit_mode_on);
        eval edit_mode ((edit_mode_on) model.breadcrumbs.ide_text_edit_mode.emit(edit_mode_on));
    }


    // === Commit project name edit ===

    frp::extend! { network
        deactivate_breadcrumbs <- any3_(&touch.background.down,
                                        &out.node_editing_started,
                                        &out.node_entered);
        eval_ deactivate_breadcrumbs(model.breadcrumbs.outside_press());
    }



    // =========================
    // === User Interactions ===
    // =========================

    // === Mouse Cursor Transform ===
    frp::extend! { network
        cursor_pos_in_scene <- cursor.frp.screen_position.map(f!((position)
            scene.screen_to_scene_coordinates(*position).xy()
        ));
    }


    // === Selection Target Redirection ===

    frp::extend! { network
        mouse_down_target <- mouse.down_primary.map(f_!(model.scene().mouse.target.get()));
        mouse_up_target   <- mouse.up_primary.map(f_!(model.scene().mouse.target.get()));
        background_up     <= mouse_up_target.map(
            |t| (t==&display::scene::PointerTarget::Background).as_some(())
        );

        eval mouse_down_target([touch,model](target) {
            match target {
                display::scene::PointerTarget::Background  => touch.background.down.emit(()),
                display::scene::PointerTarget::Symbol {..} => {
                    if let Some(target) = model.scene().shapes.get_mouse_target(*target) {
                        target.mouse_down().emit(());
                    }
                }
            }
        });

        eval mouse_up_target([model](target) {
            match target {
                display::scene::PointerTarget::Background  => {} // touch.background.up.emit(()),
                display::scene::PointerTarget::Symbol {..} => {
                    if let Some(target) = model.scene().shapes.get_mouse_target(*target) {
                        target.mouse_up().emit(());
                    }
                }
            }
        });
    }


    // === Mouse Interactions ===

    frp::extend! { network

        node_pointer_style <- any_mut::<(NodeId, cursor::Style)>();
        node_tooltip       <- any_mut::<(NodeId, tooltip::Style)>();

        let node_input_touch  = TouchNetwork::<EdgeEndpoint>::new(network,mouse);
        let node_output_touch = TouchNetwork::<EdgeEndpoint>::new(network,mouse);
        node_expression_set <- source();
        out.source.node_expression_set <+ node_expression_set;

        on_output_connect_drag_mode   <- node_output_touch.down.constant(true);
        on_output_connect_follow_mode <- node_output_touch.selected.constant(false);
        on_input_connect_drag_mode    <- node_input_touch.down.constant(true);
        on_input_connect_follow_mode  <- node_input_touch.selected.constant(false);

        on_connect_drag_mode   <- any(on_output_connect_drag_mode,on_input_connect_drag_mode);
        on_connect_follow_mode <- any(on_output_connect_follow_mode,on_input_connect_follow_mode);
        connect_drag_mode      <- any(on_connect_drag_mode,on_connect_follow_mode);

        on_detached_edge    <- any(&inputs.on_some_edges_targets_unset,&inputs.on_some_edges_sources_unset);
        has_detached_edge   <- bool(&out.on_all_edges_endpoints_set,&on_detached_edge);
        out.source.has_detached_edge <+ has_detached_edge;

        eval node_input_touch.down ((target)   model.frp.press_node_input.emit(target));
        eval node_output_touch.down ((target)  model.frp.press_node_output.emit(target));
    }


    // === Edge interactions  ===

    frp::extend! { network
    edge_mouse_down <- source::<EdgeId>();
    edge_over       <- source::<EdgeId>();
    edge_out        <- source::<EdgeId>();
    edge_hover      <- source::<Option<EdgeId>>();

    eval  edge_over((edge_id) edge_hover.emit(Some(*edge_id)));
    eval_ edge_out(edge_hover.emit(None));

    edge_over_pos <- map2(&cursor_pos_in_scene,&edge_hover,|pos, edge_id|
        edge_id.map(|id| (id, *pos))
    ).unwrap();

    // We do not want edge hover to occur for detached edges.
    set_edge_hover <- edge_over_pos.gate_not(&has_detached_edge);

    eval set_edge_hover ([model]((edge_id,pos)) {
         if let Some(edge) = model.edges.get_cloned_ref(edge_id){
            edge.frp.hover_position.emit(Some(*pos));
            edge.frp.redraw.emit(());
        }
    });

    remove_split <- any(&edge_out,&edge_mouse_down);
    eval remove_split ([model](edge_id) {
         if let Some(edge) = model.edges.get_cloned_ref(edge_id){
            edge.frp.hover_position.emit(None);
            edge.frp.redraw.emit(());
        }
    });
    edge_click <- map2(&edge_mouse_down,&cursor_pos_in_scene,|edge_id,pos|(*edge_id,*pos));
    valid_edge_disconnect_click <- edge_click.gate_not(&has_detached_edge);

    edge_is_source_click <- valid_edge_disconnect_click.map(f!([model]((edge_id,pos)) {
        if let Some(edge) = model.edges.get_cloned_ref(edge_id){
            edge.port_to_detach_for_position(*pos) == component::edge::PortType::OutputPort
        } else {
            false
        }
    }));

    edge_source_click <- valid_edge_disconnect_click.gate(&edge_is_source_click);
    edge_target_click <- valid_edge_disconnect_click.gate_not(&edge_is_source_click);

    on_edge_source_unset <= edge_source_click.map(f!(((id,_)) model.with_edge_source(*id,|t|(*id,t))));
    on_edge_target_unset <= edge_target_click.map(f!(((id,_)) model.with_edge_target(*id,|t|(*id,t))));
    out.source.on_edge_source_unset <+ on_edge_source_unset;
    out.source.on_edge_target_unset <+ on_edge_target_unset;
    }


    // === Edge creation  ===

    frp::extend! { network

    output_down <- node_output_touch.down.constant(());
    input_down  <- node_input_touch.down.constant(());

    has_detached_edge_on_output_down <- has_detached_edge.sample(&inputs.hover_node_output);

    port_input_mouse_up  <- inputs.hover_node_input.sample(&mouse.up_primary).unwrap();
    port_output_mouse_up <- inputs.hover_node_output.sample(&mouse.up_primary).unwrap();

    attach_all_edge_inputs  <- any (port_input_mouse_up, inputs.press_node_input, inputs.set_detached_edge_targets);
    attach_all_edge_outputs <- any (port_output_mouse_up, inputs.press_node_output, inputs.set_detached_edge_sources);

    create_edge_from_output <- node_output_touch.down.gate_not(&has_detached_edge_on_output_down);
    create_edge_from_input  <- node_input_touch.down.map(|value| value.clone());


    // === Edge creation  ===

    on_new_edge    <- any(&output_down,&input_down);
    let selection_mode = selection::get_mode(network,inputs);
    keep_selection <- selection_mode.map(|t| *t != selection::Mode::Normal);
    deselect_edges <- on_new_edge.gate_not(&keep_selection);
    eval_ deselect_edges ( model.clear_all_detached_edges() );

    new_output_edge <- create_edge_from_output.map(f_!([model,edge_mouse_down,edge_over,edge_out] {
        Some(model.new_edge_from_output(&edge_mouse_down,&edge_over,&edge_out))
    })).unwrap();
    new_input_edge <- create_edge_from_input.map(f!([model,edge_mouse_down,edge_over,edge_out]((target)){
        if model.is_node_connected_at_input(target.node_id,&target.port) {
            return None
        };
        Some(model.new_edge_from_input(&edge_mouse_down,&edge_over,&edge_out))
    })).unwrap();

    out.source.on_edge_add <+ new_output_edge;
    new_edge_source <- new_output_edge.map2(&node_output_touch.down, move |id,target| (*id,target.clone()));
    out.source.on_edge_source_set <+ new_edge_source;

    out.source.on_edge_add <+ new_input_edge;
    new_edge_target <- new_input_edge.map2(&node_input_touch.down, move |id,target| (*id,target.clone()));
    out.source.on_edge_target_set <+ new_edge_target;
    }


    // === Edge Connect ===

    frp::extend! { network

<<<<<<< HEAD
    let add_node_at_cursor = inputs.add_node_at_cursor.clone_ref();
    add_node <- any (inputs.add_node,add_node_at_cursor).profile();
    new_node <- add_node.map(f_!([model,node_pointer_style,node_tooltip,out] {
        let ctx = NodeCreationContext {
            pointer_style  : &node_pointer_style,
            tooltip_update : &node_tooltip,
            output_press   : &node_output_touch.down,
            input_press    : &node_input_touch.down,
            output         : &out,
        };
        model.new_node(&ctx)
    }));
    out.source.node_added <+ new_node;
=======
        // Clicking on background either drops dragged edge or aborts node editing.
        let background_selected = &touch.background.selected;
        was_edge_detached_when_background_selected  <- has_detached_edge.sample(background_selected);
        clicked_to_drop_edge  <- was_edge_detached_when_background_selected.on_true();
        clicked_to_abort_edit <- was_edge_detached_when_background_selected.on_false();
>>>>>>> b26b38dc

        out.source.on_edge_source_set <+ inputs.set_edge_source;
        out.source.on_edge_target_set <+ inputs.set_edge_target;

        let endpoints            = inputs.connect_nodes.clone_ref();
        edge                    <- endpoints . map(f_!(model.new_edge_from_output(&edge_mouse_down,&edge_over,&edge_out)));
        new_edge_source         <- endpoints . _0() . map2(&edge, |t,id| (*id,t.clone()));
        new_edge_target         <- endpoints . _1() . map2(&edge, |t,id| (*id,t.clone()));
        out.source.on_edge_add      <+ edge;
        out.source.on_edge_source_set <+ new_edge_source;
        out.source.on_edge_target_set <+ new_edge_target;

        detached_edges_without_targets <= attach_all_edge_inputs.map(f_!(model.take_edges_with_detached_targets()));
        detached_edges_without_sources <= attach_all_edge_outputs.map(f_!(model.take_edges_with_detached_sources()));

        new_edge_target <- detached_edges_without_targets.map2(&attach_all_edge_inputs, |id,t| (*id,t.clone()));
        out.source.on_edge_target_set <+ new_edge_target;
        new_edge_source <- detached_edges_without_sources.map2(&attach_all_edge_outputs, |id,t| (*id,t.clone()));
        out.source.on_edge_source_set <+ new_edge_source;

        on_new_edge_source <- new_edge_source.constant(());
        on_new_edge_target <- new_edge_target.constant(());

        overlapping_edges       <= out.on_edge_target_set._1().map(f!((t) model.overlapping_edges(t)));
        out.source.on_edge_drop <+ overlapping_edges;

        drop_on_bg_up  <- background_up.gate(&connect_drag_mode);
        drop_edges     <- any (drop_on_bg_up,clicked_to_drop_edge);

        edge_dropped_to_create_node <= drop_edges.map(f_!(model.edges_with_detached_targets()));
        out.source.on_edge_drop_to_create_node <+ edge_dropped_to_create_node;

        remove_all_detached_edges <- any (drop_edges, inputs.drop_dragged_edge);
        edge_to_remove_without_targets <= remove_all_detached_edges.map(f_!(model.take_edges_with_detached_targets()));
        edge_to_remove_without_sources <= remove_all_detached_edges.map(f_!(model.take_edges_with_detached_sources()));
        edge_to_remove <- any(edge_to_remove_without_targets,edge_to_remove_without_sources);
        eval edge_to_remove ((id) model.remove_edge(id));
    }

    // === Adding Node ===

    frp::extend! { network
        let node_added_with_button = model.add_node_button.clicked.clone_ref();

        input_add_node_way <- inputs.add_node.constant(WayOfCreatingNode::AddNodeEvent);
        input_start_creation_way <- inputs.start_node_creation.constant(WayOfCreatingNode::StartCreationEvent);
        add_with_button_way <- node_added_with_button.constant(WayOfCreatingNode::ClickingButton);
        add_with_edge_drop_way <- edge_dropped_to_create_node.map(|&edge_id| WayOfCreatingNode::DroppingEdge{edge_id});
        add_node_way <- any (input_add_node_way, input_start_creation_way, add_with_button_way, add_with_edge_drop_way);

        new_node <- add_node_way.map2(&cursor_pos_in_scene, f!([model,node_pointer_style,node_tooltip,out](way, mouse_pos) {
            let ctx = NodeCreationContext {
                pointer_style  : &node_pointer_style,
                tooltip_update : &node_tooltip,
                output_press   : &node_output_touch.down,
                input_press    : &node_input_touch.down,
                output         : &out,
            };
            model.create_node(&ctx, *way, *mouse_pos)
        }));
        out.source.node_added <+ new_node.map(|&(id, src, _)| (id, src));
        node_to_edit_after_adding <- new_node.filter_map(|&(id,_,cond)| cond.as_some(id));
    }


    // === Node Editing ===

    frp::extend! { network
        node_in_edit_mode     <- out.node_being_edited.map(|n| n.is_some());
        edit_mode             <- bool(&inputs.edit_mode_off,&inputs.edit_mode_on);
        node_to_edit          <- touch.nodes.down.gate(&edit_mode);
        edit_node             <- any(node_to_edit, node_to_edit_after_adding, inputs.edit_node);
        stop_edit_on_bg_click <- clicked_to_abort_edit.gate(&node_in_edit_mode);
        stop_edit             <- any(&stop_edit_on_bg_click,&inputs.stop_editing);
        edit_switch           <- edit_node.gate(&node_in_edit_mode);
        node_being_edited     <- out.node_being_edited.map(|n| n.unwrap_or_default());

        // The "finish" events must be emitted before "start", to properly cover the "switch" case.
        out.source.node_editing_finished <+ node_being_edited.sample(&stop_edit);
        out.source.node_editing_finished <+ node_being_edited.sample(&edit_switch);
        out.source.node_editing_started  <+ edit_node;

        out.source.node_being_edited <+ out.node_editing_started.map(|n| Some(*n));;
        out.source.node_being_edited <+ out.node_editing_finished.constant(None);
        out.source.node_editing      <+ out.node_being_edited.map(|t|t.is_some());

        out.source.node_edit_mode       <+ edit_mode;
        out.source.nodes_labels_visible <+ out.node_edit_mode || node_in_edit_mode;

        eval out.node_editing_started ([model] (id) {
            if let Some(node) = model.nodes.get_cloned_ref(id) {
                node.model.input.frp.set_edit_mode(true);
            }
        });
        eval out.node_editing_finished ([model](id) {
            if let Some(node) = model.nodes.get_cloned_ref(id) {
                node.model.input.set_edit_mode(false);
            }
        });
    }


    // === Event Propagation ===

    // See the docs of `Node` to learn about how the graph - nodes event propagation works.
    frp::extend! { network
        _eval <- all_with(&out.node_hovered,&edit_mode,f!([model](tgt,e)
            if let Some(tgt) = tgt {
                model.with_node(tgt.value,|t| t.model.input.set_edit_ready_mode(*e && tgt.is_on()));
            }
        ));
        _eval <- all_with(&out.node_hovered,&out.some_edge_targets_unset,f!([model](tgt,ok)
            if let Some(tgt) = tgt {
                let node_id        = tgt.value;
                let edge_tp        = model.first_detached_edge_source_type();
                let is_edge_source = model.has_edges_with_detached_targets(node_id);
                let is_active      = *ok && !is_edge_source && tgt.is_on();
                model.with_node(node_id,|t| t.model.input.set_ports_active(is_active,edge_tp));
            }
        ));
    }


    // === Node Actions ===

    frp::extend! { network
        freeze_edges <= out.node_action_freeze.map (f!([model]((node_id,is_frozen)) {
            let edges = model.node_in_edges(node_id);
            edges.into_iter().map(|edge_id| (edge_id,*is_frozen)).collect_vec()
        }));

        eval freeze_edges (((edge_id,is_frozen)) model.set_edge_freeze(edge_id,*is_frozen) );
    }

    //
    // // === Disabling self-connections ===
    //
    // frp::extend! { network
    //     node_to_disable <= out.on_edge_only_target_not_set.map(f!((id)
    // model.with_edge_source(*id,|t|t.node_id)));     eval node_to_disable ((id)
    // model.with_node(*id,|node| node.model.input.set_ports_active(false,None)));
    //
    // }


    // === Remove Node ===
    frp::extend! { network

    all_nodes       <= inputs.remove_all_nodes      . map(f_!(model.all_nodes()));
    selected_nodes  <= inputs.remove_selected_nodes . map(f_!(model.nodes.all_selected()));
    nodes_to_remove <- any (all_nodes, selected_nodes);
    eval nodes_to_remove ((node_id) inputs.remove_all_node_edges.emit(node_id));

    out.source.node_removed <+ nodes_to_remove;

    // Removed nodes lost their right to set cursor and tooltip styles.
    pointer_style_setter_removed <- out.node_removed.map2(&node_pointer_style,
        |removed,(setter, _)| removed == setter
    );
    tooltip_setter_removed <- out.node_removed.map2(&node_tooltip, |removed, (setter, _)|
        removed == setter
    );
    node_pointer_style <+ out.node_removed.gate(&pointer_style_setter_removed).constant(default());
    node_tooltip <+ out.node_removed.gate(&tooltip_setter_removed).constant(default());
    }


    // === Collapse Nodes ===
    frp::extend! { network
    // TODO [mwu] https://github.com/enso-org/ide/issues/760
    //   This is currently the provisional code to enable collapse nodes refactoring. While the APIs
    //   are as-intended, their behavior isn't. Please refer to the issue for details.
    let empty_id       = NodeId::default();
    let model_clone    = model.clone_ref();
    nodes_to_collapse <- inputs.collapse_selected_nodes . map(move |_|
        (model_clone.nodes.all_selected(),empty_id)
    );
    out.source.nodes_collapsed <+ nodes_to_collapse;
    }


    // === Set Node Expression ===
    frp::extend! { network

    set_node_expression_string  <- inputs.set_node_expression.map(|(id,expr)| (*id,expr.code.clone()));
    out.source.node_expression_set <+ set_node_expression_string;

    }


    // === Set Node Comment ===
    frp::extend! { network

    eval inputs.set_node_comment([model] ((id,comment)) model.set_node_comment(id,comment));
    }

    // === Set Node Error ===
    frp::extend! { network

    eval inputs.set_node_error_status([model]((node_id, error)) {
        if let Some(node) = model.nodes.get_cloned_ref(node_id) {
            node.set_error.emit(error)
        }
    });

    }


    // === Profiling ===

    frp::extend! { network

        eval inputs.set_node_profiling_status([model]((node_id,status)) {
            if let Some(node) = model.nodes.get_cloned_ref(node_id) {
                model.profiling_statuses.set(*node_id,*status);
                node.set_profiling_status(status);
            }
        });

    }



    // ==================
    // === Move Nodes ===
    // ==================
    frp::extend! { network

    mouse_pos <- mouse.position.map(|p| Vector2(p.x,p.y));

    // === Discovering drag targets ===

    let node_down      = touch.nodes.down.clone_ref();
    let node_is_down   = touch.nodes.is_down.clone_ref();
    node_in_edit_mode <- node_down.map2(&out.node_being_edited,|t,s| Some(*t) == *s);
    node_was_selected <- node_down.map(f!((id) model.nodes.selected.contains(id)));
    tgts_if_non_sel   <- node_down.map(|id|vec![*id]).gate_not(&node_was_selected);
    tgts_if_sel       <- node_down.map(f_!(model.nodes.selected.items())).gate(&node_was_selected);
    tgts_if_non_edit  <- any(tgts_if_non_sel,tgts_if_sel).gate_not(&node_in_edit_mode);
    tgts_if_edit      <- node_down.map(|_|default()).gate(&node_in_edit_mode);
    drag_tgts         <- any(tgts_if_non_edit,tgts_if_edit);
    any_drag_tgt      <- drag_tgts.map(|t|!t.is_empty());
    node_pos_on_down  <- node_down.map(f!((id) model.node_position(id)));
    mouse_pos_on_down <- mouse_pos.sample(&node_down);
    mouse_pos_diff    <- mouse_pos.map2(&mouse_pos_on_down,|t,s|t-s).gate(&node_is_down);
    node_pos_diff     <- mouse_pos_diff.map(f!([scene](t) t / scene.camera().zoom()));
    node_tgt_pos_rt   <- node_pos_diff.map2(&node_pos_on_down,|t,s|t+s);
    just_pressed      <- bool (&node_tgt_pos_rt,&node_pos_on_down);
    node_tgt_pos_rt   <- any  (&node_tgt_pos_rt,&node_pos_on_down);


    // === Snapping ===

    eval drag_tgts ((ids) model.disable_grid_snapping_for(ids));
    let node_tgt_pos_anim = DEPRECATED_Animation::<Vector2<f32>>::new(network);
    let x_snap_strength   = DEPRECATED_Tween::new(network);
    let y_snap_strength   = DEPRECATED_Tween::new(network);
    x_snap_strength.set_duration(300.0);
    y_snap_strength.set_duration(300.0);

    _eval <- node_tgt_pos_rt.map2(&just_pressed,
        f!([model,x_snap_strength,y_snap_strength,node_tgt_pos_anim](pos,just_pressed) {
            let snapped = model.nodes.check_grid_magnet(*pos);
            let x = snapped.x.unwrap_or(pos.x);
            let y = snapped.y.unwrap_or(pos.y);
            x_snap_strength.set_target_value(if snapped.x.is_none() { 0.0 } else { 1.0 });
            y_snap_strength.set_target_value(if snapped.y.is_none() { 0.0 } else { 1.0 });
            node_tgt_pos_anim.set_target_value(Vector2::new(x,y));
            if *just_pressed {
                node_tgt_pos_anim.set_target_value(*pos);
                x_snap_strength.skip();
                y_snap_strength.skip();
                node_tgt_pos_anim.skip();
            }
    }));

    node_tgt_pos <- all_with4
        ( &node_tgt_pos_rt
        , &node_tgt_pos_anim.value
        , &x_snap_strength.value
        , &y_snap_strength.value
        , |rt,snap,xw,yw| {
            let w     = Vector2(*xw,*yw);
            let w_inv = Vector2(1.0,1.0) - w;
            rt.component_mul(&w_inv) + snap.component_mul(&w)
        });


    // === Update All Target Nodes Positions ===

    main_tgt_pos_prev <- node_tgt_pos.previous();
    main_tgt_pos_diff <- node_tgt_pos.map2(&main_tgt_pos_prev,|t,s|t-s).gate_not(&just_pressed);
    drag_tgt          <= drag_tgts.sample(&main_tgt_pos_diff);
    tgt_new_pos       <- drag_tgt.map2(&main_tgt_pos_diff,f!((id,tx) model.node_pos_mod(id,*tx)));
    out.source.node_position_set <+ tgt_new_pos;


    // === Batch Update ===

    after_drag             <- touch.nodes.up.gate_not(&just_pressed);
    tgt_after_drag         <= drag_tgts.sample(&after_drag);
    tgt_after_drag_new_pos <- tgt_after_drag.map(f!([model](id)(*id,model.node_position(id))));
    out.source.node_position_set_batched <+ tgt_after_drag_new_pos;


    // === Mouse style ===

    node_down_on_drag   <- node_down.gate(&any_drag_tgt);
    cursor_on_drag_down <- node_down_on_drag.map(|_| cursor::Style::new_with_all_fields_default().press());
    cursor_on_drag_up   <- touch.nodes.up.map(|_| cursor::Style::default());
    pointer_on_drag     <- any (&cursor_on_drag_down,&cursor_on_drag_up);


    // === Set Node Position ===

    out.source.node_position_set         <+ inputs.set_node_position;
    out.source.node_position_set_batched <+ inputs.set_node_position;
    eval out.node_position_set (((id,pos)) model.set_node_position(id,*pos));

    }


    // === Set Expression Type ===
    frp::extend! { network

    node_to_refresh <- inputs.set_expression_usage_type.map(f!([model]((node_id,ast_id,maybe_type)) {
        model.set_node_expression_usage_type(*node_id,*ast_id,maybe_type.clone());
        *node_id
    }));
    edges_to_refresh <= node_to_refresh.map(f!([nodes](node_id)
         nodes.get_cloned_ref(node_id).map(|node| node.all_edges())
    )).unwrap();
    eval edges_to_refresh ((edge) model.refresh_edge_position(*edge));

    }


    // === Move Edges ===

    frp::extend! { network

    detached_edge           <- any(&inputs.on_some_edges_targets_unset,&inputs.on_some_edges_sources_unset);
    update_edge             <- any(detached_edge,on_new_edge_source,on_new_edge_target);
    cursor_pos_on_update    <- cursor_pos_in_scene.sample(&update_edge);
    edge_refresh_cursor_pos <- any(cursor_pos_on_update,cursor_pos_in_scene);

    is_hovering_output <- inputs.hover_node_output.map(|target| target.is_some()).sampler();
    hover_node         <- inputs.hover_node_output.unwrap();

    edge_refresh_on_node_hover        <- all(edge_refresh_cursor_pos,hover_node).gate(&is_hovering_output);
    edge_refresh_cursor_pos_no_hover  <- edge_refresh_cursor_pos.gate_not(&is_hovering_output);
    edge_refresh_cursor_pos_on_hover  <- edge_refresh_on_node_hover._0();

    refresh_target      <- any(&edge_refresh_cursor_pos_on_hover,&edge_refresh_cursor_pos_no_hover);
    let refresh_source  = edge_refresh_cursor_pos_no_hover.clone_ref();
    snap_source_to_node <- edge_refresh_on_node_hover._1();

    eval refresh_target ([edges](position) {
       edges.detached_target.for_each(|id| {
            if let Some(edge) = edges.get_cloned_ref(id) {
                edge.view.frp.target_position.emit(position.xy());
                edge.view.frp.redraw.emit(());
            }
        });
    });

    eval refresh_source ([edges,model](position) {
        edges.detached_source.for_each(|edge_id| {
            if let Some(edge) = edges.get_cloned_ref(edge_id) {
                edge.view.frp.source_width.emit(cursor::DEFAULT_RADIUS);
                edge.view.frp.source_height.emit(cursor::DEFAULT_RADIUS);
                edge.view.frp.target_position.emit(-position.xy());
                edge.view.frp.redraw.emit(());
                edge.mod_position(|p| {
                    p.x = position.x;
                    p.y = position.y;
                });
                model.refresh_edge_position(*edge_id);
            }
        });
    });

    eval snap_source_to_node ([nodes,edges,model](target) {
        edges.detached_source.for_each(|edge_id| {
            if let Some(node) = nodes.get_cloned_ref(&target.node_id) {
                if let Some(edge) = edges.get_cloned_ref(edge_id) {
                    let node_width  = node.view.model.width();
                    let node_height = node.view.model.height();
                    let node_pos    = node.position();

                    edge.view.frp.source_width.emit(node_width);
                    edge.view.frp.source_height.emit(node_height);
                    edge.view.frp.target_position.emit(-node_pos.xy());
                    edge.view.frp.redraw.emit(());
                    edge.mod_position(|p| {
                        p.x = node_pos.x + node_width/2.0;
                        p.y = node_pos.y;
                    });
                    model.refresh_edge_position(*edge_id);
                }
            }
        });
    });

    }


    // === Vis Set ===
    frp::extend! { network

    def _update_vis_data = inputs.set_visualization.map(f!([logger,nodes,vis_registry]((node_id,vis_path)) {
        match (&nodes.get_cloned_ref(node_id), vis_path) {
             (Some(node), Some(vis_path)) => {
                 let vis_definition = vis_registry.definition_from_path(vis_path);
                 node.model.visualization.frp.set_visualization.emit(vis_definition);
             },
             (Some(node), None) => node.model.visualization.frp.set_visualization.emit(None),
              _                 => warning!(logger,"Failed to get node: {node_id:?}"),

        }
    }));
    }


    // === Vis Selection ===
    frp::extend! { network
        eval out.on_visualization_select ([model](switch) {
            if switch.is_on() {
                model.visualisations.selected.insert(switch.value);
            } else {
                model.visualisations.selected.remove(&switch.value);
            }
        });

        out.source.some_visualisation_selected <+  out.on_visualization_select.map(f_!([model] {
            !model.visualisations.selected.is_empty()
        }));
    };


    // === Vis Update Data ===

    frp::extend! { network
    // TODO remove this once real data is available.
    let sample_data_generator = MockDataGenerator3D::default();
    def _set_dumy_data = inputs.debug_set_test_visualization_data_for_selected_node.map(f!([nodes,inputs](_) {
        for node_id in &*nodes.selected.raw.borrow() {
            let data    = Rc::new(sample_data_generator.generate_data()); // FIXME: why rc?
            let content = serde_json::to_value(data).unwrap();
            let data    = visualization::Data::from(content);
            inputs.set_visualization_data.emit((*node_id,data));
        }
    }));

    eval inputs.set_visualization_data ([nodes]((node_id,data)) {
        if let Some(node) = nodes.get_cloned(node_id) {
            node.model.visualization.frp.set_data.emit(data);
        }
    });

    eval inputs.set_error_visualization_data ([nodes]((node_id,data)) {
        if let Some(node) = nodes.get_cloned(node_id) {
            node.model.error_visualization.send_data.emit(data);
        }
    });

    nodes_to_cycle <= inputs.cycle_visualization_for_selected_node.map(f_!(model.nodes.all_selected()));
    node_to_cycle  <- any(nodes_to_cycle,inputs.cycle_visualization);
    eval node_to_cycle ([model](node_id) {
        if let Some(node) = model.nodes.get_cloned_ref(node_id) {
            node.view.model.visualization.frp.cycle_visualization();
        }
    });


    // === Visualization toggle ===
    //
    // Algorithm:
    //     - Press key. If all selected nodes have enabled vis, disable them.
    //     - If not, enable vis on missing nodes.
    //     - Release key. If the time passed from key press was short, do nothing.
    //     - If it was long, disable vis which were disabled (preview mode).

    let viz_press_ev      = inputs.press_visualization_visibility.clone_ref();
    let viz_d_press_ev    = inputs.double_press_visualization_visibility.clone_ref();
    let viz_release_ev    = inputs.release_visualization_visibility.clone_ref();
    viz_pressed          <- bool(&viz_release_ev,&viz_press_ev);
    viz_was_pressed      <- viz_pressed.previous();
    viz_press            <- viz_press_ev.gate_not(&viz_was_pressed);
    viz_release          <- viz_release_ev.gate(&viz_was_pressed);
    viz_press_time       <- viz_press   . map(|_| web::window.performance_or_panic().now() as f32);
    viz_release_time     <- viz_release . map(|_| web::window.performance_or_panic().now() as f32);
    viz_press_time_diff  <- viz_release_time.map2(&viz_press_time,|t1,t0| t1-t0);
    viz_preview_mode     <- viz_press_time_diff.map(|t| *t > VIZ_PREVIEW_MODE_TOGGLE_TIME_MS);
    viz_preview_mode_end <- viz_release.gate(&viz_preview_mode).gate_not(&out.is_fs_visualization_displayed);
    viz_tgt_nodes        <- viz_press.gate_not(&out.is_fs_visualization_displayed).map(f_!(model.nodes.all_selected()));
    viz_tgt_nodes_off    <- viz_tgt_nodes.map(f!([model](node_ids) {
        node_ids.iter().cloned().filter(|node_id| {
            model.nodes.get_cloned_ref(node_id)
                .map(|node| !node.visualization_enabled.value())
                .unwrap_or_default()
        }).collect_vec()
    }));

    viz_tgt_nodes_all_on <- viz_tgt_nodes_off.map(|t| t.is_empty());
    viz_enable_by_press  <= viz_tgt_nodes.gate_not(&viz_tgt_nodes_all_on);
    viz_enable           <- any(viz_enable_by_press,inputs.enable_visualization);
    viz_disable_by_press <= viz_tgt_nodes.gate(&viz_tgt_nodes_all_on);
    viz_disable          <- any(viz_disable_by_press,inputs.disable_visualization);
    viz_preview_disable  <= viz_tgt_nodes_off.sample(&viz_preview_mode_end);
    viz_fullscreen_on    <= viz_d_press_ev.map(f_!(model.nodes.last_selected()));

    eval viz_enable          ((id) model.enable_visualization(id));
    eval viz_disable         ((id) model.disable_visualization(id));
    eval viz_preview_disable ((id) model.disable_visualization(id));
    eval viz_fullscreen_on   ((id) model.enable_visualization_fullscreen(id));

    viz_fs_to_close <- out.visualization_fullscreen.sample(&inputs.close_fullscreen_visualization);
    eval viz_fs_to_close ([model](vis) {
        if let Some(vis) = vis {
            model.disable_visualization_fullscreen(vis);
            model.enable_visualization(vis);
        }
    });

    out.source.visualization_fullscreen <+ viz_fullscreen_on.map(|id| Some(*id));
    out.source.visualization_fullscreen <+ inputs.close_fullscreen_visualization.constant(None);

    out.source.is_fs_visualization_displayed <+ out.visualization_fullscreen.map(Option::is_some);


    // === Register Visualization ===

    eval inputs.register_visualization ([vis_registry](handle) {
        if let Some(handle) = handle {
            vis_registry.add(handle);
        }
    });
    eval inputs.reset_visualization_registry ([vis_registry](()) {
        vis_registry.remove_all_visualizations();
        vis_registry.add_default_visualizations();
    });
    out.source.visualization_registry_reload_requested <+ inputs.reload_visualization_registry;


    // === Entering and Exiting Nodes ===

    node_to_enter           <= inputs.enter_selected_node.map(f_!(model.nodes.last_selected()));
    out.source.node_entered <+ node_to_enter;
    removed_edges_on_enter  <= out.node_entered.map(f_!(model.model.clear_all_detached_edges()));
    out.source.node_exited  <+ inputs.exit_node;
    removed_edges_on_exit   <= out.node_exited.map(f_!(model.model.clear_all_detached_edges()));
    out.source.on_edge_drop <+ any(removed_edges_on_enter,removed_edges_on_exit);



    // ================
    // === Node VCS ===
    // ================

    eval inputs.set_node_vcs_status(((node_id,status))
         model.with_node(*node_id, |node| node.set_vcs_status.emit(status))
     );



    // ==================
    // === Edge Binds ===
    // ==================

    // === Source / Target ===

    eval out.on_edge_source_set   (((id,tgt)) model.set_edge_source(*id,tgt));
    eval out.on_edge_target_set   (((id,tgt)) model.set_edge_target(*id,tgt));

    eval out.on_edge_target_set   (((id,tgt)) model.set_endpoint_connection_status(*id,tgt,true));
    eval out.on_edge_target_unset (((id,tgt)) model.set_endpoint_connection_status(*id,tgt,false));

    eval out.on_edge_source_unset (((id,_)) model.remove_edge_source(*id));
    eval out.on_edge_target_unset (((id,_)) model.remove_edge_target(*id));

    is_only_tgt_not_set <-
        out.on_edge_source_set.map(f!(((id,_)) model.with_edge_map_target(*id,|_|()).is_none()));
    out.source.on_edge_source_set_with_target_not_set <+ out.on_edge_source_set.gate(&is_only_tgt_not_set);
    out.source.on_edge_only_target_not_set <+ out.on_edge_source_set_with_target_not_set._0();
    out.source.on_edge_only_target_not_set <+ out.on_edge_target_unset._0();

    is_only_src_not_set <-
        out.on_edge_target_set.map(f!(((id,_)) model.with_edge_map_source(*id,|_|()).is_none()));
    out.source.on_edge_target_set_with_source_not_set <+ out.on_edge_target_set.gate(&is_only_src_not_set);
    out.source.on_edge_only_source_not_set <+ out.on_edge_target_set_with_source_not_set._0();
    out.source.on_edge_only_source_not_set <+ out.on_edge_source_unset._0();

    let neutral_color = model.model.styles_frp.get_color(theme::code::types::any::selection);
    eval out.on_edge_source_set ([model,neutral_color]((id, _))
        model.refresh_edge_color(*id,neutral_color.value().into()));
    eval out.on_edge_target_set ([model,neutral_color]((id, _))
        model.refresh_edge_color(*id,neutral_color.value().into()));
    eval out.on_edge_source_unset ([model,neutral_color]((id, _))
        model.refresh_edge_color(*id,neutral_color.value().into()));
    eval out.on_edge_target_unset ([model,neutral_color]((id, _))
        model.refresh_edge_color(*id,neutral_color.value().into()));
    eval neutral_color ((neutral_color) model.refresh_all_edge_colors(neutral_color.into()));

    edge_to_refresh_on_hover <= out.hover_node_input.map(f_!(model.edges_with_detached_targets()));
    eval edge_to_refresh_on_hover ([model,neutral_color](id)
        model.refresh_edge_color(*id,neutral_color.value().into()));


    some_edge_sources_unset   <- out.on_all_edges_sources_set ?? out.on_some_edges_sources_unset;
    some_edge_targets_unset   <- out.on_all_edges_targets_set ?? out.on_some_edges_targets_unset;
    some_edge_endpoints_unset <- out.some_edge_targets_unset  || out.some_edge_sources_unset;
    out.source.some_edge_sources_unset    <+ some_edge_sources_unset;
    out.source.some_edge_targets_unset    <+ some_edge_targets_unset;
    out.source.some_edge_endpoints_unset  <+ some_edge_endpoints_unset;
    out.source.on_all_edges_endpoints_set <+ out.some_edge_endpoints_unset.on_false();


    // === Endpoints ===

    edge_source_drop <= out.on_edge_drop.map(f!((id) model.edge_source(*id).map(|t|(*id,t))));
    edge_target_drop <= out.on_edge_drop.map(f!((id) model.edge_target(*id).map(|t|(*id,t))));

    edge_endpoint_set                 <- any(out.on_edge_source_set,out.on_edge_target_set)._0();
    both_endpoints_set                <- edge_endpoint_set.map(f!((id) model.is_connection(id)));
    new_edge_with_both_endpoints_set  <- edge_endpoint_set.gate(&both_endpoints_set);
    out.source.on_edge_endpoints_set  <+ new_edge_with_both_endpoints_set;
    out.source.on_edge_endpoint_set   <+ any(out.on_edge_source_set,out.on_edge_target_set);
    out.source.on_edge_endpoint_unset <+ any(out.on_edge_source_unset,out.on_edge_target_unset);
    out.source.on_edge_endpoint_unset <+ any(edge_source_drop,edge_target_drop);


    // === Drop ===

    eval out.on_edge_drop    ((id) model.remove_edge(id));



    // ===================
    // === Other Binds ===
    // ===================

    eval out.node_selected   ((id) model.nodes.select(id));
    eval out.node_deselected ((id) model.nodes.deselect(id));
    eval out.node_removed    ((id) model.remove_node(id));
    model.profiling_statuses.remove <+ out.node_removed;
    out.source.on_visualization_select <+ out.node_removed.map(|&id| Switch::Off(id));

    eval inputs.set_node_expression (((id,expr)) model.set_node_expression(id,expr));
    port_to_refresh <= inputs.set_node_expression.map(f!(((id,_))model.node_in_edges(id)));
    eval port_to_refresh ((id) model.set_edge_target_connection_status(*id,true));

    // === Remove implementation ===
    out.source.node_removed <+ inputs.remove_node;
    }


    // === Remove Edge ===
    frp::extend! { network

    rm_input_edges       <- any (inputs.remove_all_node_edges, inputs.remove_all_node_input_edges);
    rm_output_edges      <- any (inputs.remove_all_node_edges, inputs.remove_all_node_output_edges);
    input_edges_to_rm    <= rm_input_edges  . map(f!((node_id) model.node_in_edges(node_id)));
    output_edges_to_rm   <= rm_output_edges . map(f!((node_id) model.node_out_edges(node_id)));
    edges_to_rm          <- any (inputs.remove_edge, input_edges_to_rm, output_edges_to_rm);
    out.source.on_edge_drop <+ edges_to_rm;
    }



    // =====================
    // === Pointer Style ===
    // =====================

    frp::extend! { network

    cursor_style_edge_drag <- all_with(&out.some_edge_endpoints_unset,&out.view_mode,
        f!([model,neutral_color](some_edges_detached,_) {
            if *some_edges_detached {
                if let Some(color) = model.first_detached_edge_color(neutral_color.value().into()) {
                    cursor::Style::new_color(color).press()
                } else {
                    cursor::Style::new_color_no_animation(neutral_color.value().into()).press()
                }
            } else {
                default()
            }
        }));

    let breadcrumb_style = model.breadcrumbs.pointer_style.clone_ref();
    let selection_style  = selection_controller.cursor_style.clone_ref();

    node_pointer_style <- node_pointer_style._1();
    pointer_style <- all
        [ pointer_on_drag
        , selection_style
        , node_pointer_style
        , cursor_style_edge_drag
        , breadcrumb_style
        ].fold();

    eval pointer_style ((style) cursor.frp.set_style.emit(style));

    }

    // ==============================
    // === Component Interactions ===
    // ==============================

    // === Nodes + Selection ===

    // Do not show quick actions on hover while doing an area selection.
    frp::extend! { network
        eval selection_controller.area_selection ((area_selection) nodes.show_quick_actions(!area_selection));
    }

    // === Visualisation + Selection ===

    // Do not allow area selection while we show a fullscreen visualisation.
    frp::extend! { network
        allow_area_selection <- out.is_fs_visualization_displayed.not();
        eval allow_area_selection ((area_selection)
            selection_controller.enable_area_selection.emit(area_selection)
        );
    }


    // ===============
    // === Tooltip ===
    // ===============

    frp::extend! { network
        eval cursor.frp.scene_position ((pos)  model.tooltip.frp.set_location(pos.xy()) );
        eval node_tooltip (((_,tooltip_update)) model.tooltip.frp.set_style(tooltip_update) );

        quick_visualization_preview <- bool(&frp.disable_quick_visualization_preview,
                                            &frp.enable_quick_visualization_preview);
        eval quick_visualization_preview((value) model.nodes.set_quick_preview(*value));
    }



    // =====================
    // === Dropped Files ===
    // =====================

    use theme::graph_editor::default_y_gap_between_nodes as gap_path;
    let default_gap = model.styles_frp.get_number_or(gap_path, 0.0);
    let files_received = model.drop_manager.files_received().clone_ref();
    frp::extend! { network
        files_with_positions <- files_received.map3(&cursor_pos_in_scene,&default_gap,
            |files,cursor_pos,default_gap| {
                let single_offset = default_gap + node::HEIGHT;
                files.iter().enumerate().map(|(index,file)| {
                    let offset = Vector2(0.0, single_offset * index as f32);
                    (file.clone_ref(),cursor_pos+offset)
                }).collect_vec()
            }
        );
        file_dropped            <= files_with_positions;
        out.source.file_dropped <+ file_dropped;
    }



    // ==================
    // === View Modes ===
    // ==================

    let profiling_mode_transition = Animation::new(network);
    frp::extend! { network
        out.source.view_mode <+ frp.toggle_profiling_mode.map2(&frp.view_mode,|_,&mode| mode.switch());
        out.source.view_mode <+ model.profiling_button.view_mode;

        model.profiling_button.set_view_mode <+ out.view_mode.on_change();
        _eval <- all_with(&out.view_mode,&neutral_color,f!((_,neutral_color)
            model.refresh_all_edge_colors(neutral_color.into())));

        profiling_mode_transition.target <+ out.view_mode.map(|&mode| {
            match mode {
                view::Mode::Normal    => 0.0,
                view::Mode::Profiling => 1.0,
            }
        });
        eval profiling_mode_transition.value ((&v) scene.dom.layers.back.filter_grayscale(v));
    }



    // =========================
    // === Gap Between Nodes ===
    // =========================

    let style_sheet = &scene.style_sheet;
    let styles = StyleWatchFrp::new(style_sheet);
    let default_x_gap_path = ensogl_hardcoded_theme::graph_editor::default_x_gap_between_nodes;
    let default_y_gap_path = ensogl_hardcoded_theme::graph_editor::default_y_gap_between_nodes;
    let min_x_spacing_path = ensogl_hardcoded_theme::graph_editor::minimal_x_spacing_for_new_nodes;
    let default_x_gap = styles.get_number_or(default_x_gap_path, 0.0);
    let default_y_gap = styles.get_number_or(default_y_gap_path, 0.0);
    let min_x_spacing = styles.get_number_or(min_x_spacing_path, 0.0);
    frp::extend! { network
        frp.source.default_x_gap_between_nodes <+ default_x_gap;
        frp.source.default_y_gap_between_nodes <+ default_y_gap;
        frp.source.min_x_spacing_for_new_nodes <+ min_x_spacing;
    }
    frp.source.default_x_gap_between_nodes.emit(default_x_gap.value());
    frp.source.default_y_gap_between_nodes.emit(default_y_gap.value());
    frp.source.min_x_spacing_for_new_nodes.emit(min_x_spacing.value());



    // ==================
    // === Debug Mode ===
    // ==================

    frp::extend! { network
        out.source.debug_mode <+ frp.set_debug_mode;

        limit_max_zoom <- frp.set_debug_mode.on_false();
        unlimit_max_zoom <- frp.set_debug_mode.on_true();
        eval_ limit_max_zoom (model.navigator.set_max_zoom(Some(MAX_ZOOM)));
        eval_ unlimit_max_zoom (model.navigator.set_max_zoom(None));
    }

    // Init defaults
    frp.edit_mode_off.emit(());
    frp.set_debug_mode.emit(false);

    GraphEditor { model, frp }
}



impl display::Object for GraphEditor {
    fn display_object(&self) -> &display::object::Instance {
        self.model.display_object()
    }
}<|MERGE_RESOLUTION|>--- conflicted
+++ resolved
@@ -2769,27 +2769,11 @@
 
     frp::extend! { network
 
-<<<<<<< HEAD
-    let add_node_at_cursor = inputs.add_node_at_cursor.clone_ref();
-    add_node <- any (inputs.add_node,add_node_at_cursor).profile();
-    new_node <- add_node.map(f_!([model,node_pointer_style,node_tooltip,out] {
-        let ctx = NodeCreationContext {
-            pointer_style  : &node_pointer_style,
-            tooltip_update : &node_tooltip,
-            output_press   : &node_output_touch.down,
-            input_press    : &node_input_touch.down,
-            output         : &out,
-        };
-        model.new_node(&ctx)
-    }));
-    out.source.node_added <+ new_node;
-=======
         // Clicking on background either drops dragged edge or aborts node editing.
         let background_selected = &touch.background.selected;
         was_edge_detached_when_background_selected  <- has_detached_edge.sample(background_selected);
         clicked_to_drop_edge  <- was_edge_detached_when_background_selected.on_true();
         clicked_to_abort_edit <- was_edge_detached_when_background_selected.on_false();
->>>>>>> b26b38dc
 
         out.source.on_edge_source_set <+ inputs.set_edge_source;
         out.source.on_edge_target_set <+ inputs.set_edge_target;
