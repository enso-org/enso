//! NOTE
//! This file is under a heavy development. It contains commented lines of code and some code may
//! be of poor quality. Expect drastic changes.

// === Features ===
#![feature(associated_type_defaults)]
#![feature(drain_filter)]
#![feature(entry_insert)]
#![feature(fn_traits)]
#![feature(option_result_contains)]
#![feature(specialization)]
#![feature(trait_alias)]
#![feature(type_alias_impl_trait)]
#![feature(unboxed_closures)]
// === Standard Linter Configuration ===
#![deny(non_ascii_idents)]
#![warn(unsafe_code)]
#![allow(clippy::bool_to_int_with_if)]
#![allow(clippy::let_and_return)]
#![allow(incomplete_features)] // To be removed, see: https://github.com/enso-org/ide/issues/1559
#![warn(missing_copy_implementations)]
#![warn(missing_debug_implementations)]
#![warn(missing_docs)]
#![warn(trivial_casts)]
#![warn(trivial_numeric_casts)]
#![warn(unsafe_code)]
#![warn(unused_import_braces)]
#![warn(unused_qualifications)]
#![recursion_limit = "1024"]

#[warn(missing_docs)]
pub mod component;

pub mod automation;
pub mod builtin;
pub mod data;
pub mod execution_environment;
pub mod new_node_position;
#[warn(missing_docs)]
pub mod profiling;
#[warn(missing_docs)]
pub mod view;

#[warn(missing_docs)]
mod selection;
mod shortcuts;

use crate::application::command::FrpNetworkProvider;
use crate::component::node;
use crate::component::type_coloring;
use crate::component::visualization;
use crate::component::visualization::instance::PreprocessorConfiguration;
use crate::component::visualization::MockDataGenerator3D;
use crate::data::enso;
pub use crate::node::profiling::Status as NodeProfilingStatus;
use engine_protocol::language_server::ExecutionEnvironment;

use application::tooltip;
use enso_config::ARGS;
use enso_frp as frp;
use ensogl::application;
use ensogl::application::Application;
use ensogl::data::color;
use ensogl::display;
use ensogl::display::navigation::navigator::Navigator;
use ensogl::display::object::Id;
use ensogl::display::shape::StyleWatch;
use ensogl::display::shape::StyleWatchFrp;
use ensogl::display::Scene;
use ensogl::gui::cursor;
use ensogl::prelude::*;
use ensogl::system::web;
use ensogl::system::web::traits::*;
use ensogl::Animation;
use ensogl::DEPRECATED_Animation;
use ensogl::Easing;
use ensogl_component::text;
use ensogl_component::text::buffer::selection::Selection;
use ensogl_component::tooltip::Tooltip;
use ensogl_hardcoded_theme as theme;
use ide_view_execution_environment_selector as execution_environment_selector;


// ===============
// === Prelude ===
// ===============

/// Commonly used utilities.
pub mod prelude {
    pub use ensogl::application::command::View;
    pub use ensogl::prelude::*;
}



// =================
// === Constants ===
// =================

const SNAP_DISTANCE_THRESHOLD: f32 = 10.0;
/// Time between key down and key up event to consider it a press and hold action as opposed to a
/// simple key press.
const VIZ_PREVIEW_MODE_TOGGLE_TIME_MS: f32 = 300.0;
/// Number of frames we expect to pass during the `VIZ_PREVIEW_MODE_TOGGLE_TIME_MS` interval.
/// Assumes 60fps. We use this value to check against dropped frames during the interval.
const VIZ_PREVIEW_MODE_TOGGLE_FRAMES: i32 =
    (VIZ_PREVIEW_MODE_TOGGLE_TIME_MS / 1000.0 * 60.0) as i32;
const MACOS_TRAFFIC_LIGHTS_CONTENT_WIDTH: f32 = 52.0;
const MACOS_TRAFFIC_LIGHTS_CONTENT_HEIGHT: f32 = 12.0;
/// Horizontal and vertical offset between traffic lights and window border
const MACOS_TRAFFIC_LIGHTS_SIDE_OFFSET: f32 = 13.0;
const MACOS_TRAFFIC_LIGHTS_VERTICAL_CENTER: f32 =
    -MACOS_TRAFFIC_LIGHTS_SIDE_OFFSET - MACOS_TRAFFIC_LIGHTS_CONTENT_HEIGHT / 2.0;
const MAX_ZOOM: f32 = 1.0;
/// Space between items in the top bar.
const TOP_BAR_ITEM_MARGIN: f32 = 10.0;

fn traffic_lights_gap_width() -> f32 {
    let platform_str = ARGS.groups.startup.options.platform.value.as_str();
    let platform = web::platform::Platform::try_from(platform_str);
    let is_macos = platform.map(|p| p.is_macos()).ok() == Some(true);
    if is_macos && !ARGS.groups.window.options.frame.value {
        MACOS_TRAFFIC_LIGHTS_CONTENT_WIDTH + MACOS_TRAFFIC_LIGHTS_SIDE_OFFSET
    } else {
        TOP_BAR_ITEM_MARGIN
    }
}


// =================
// === SharedVec ===
// =================

#[derive(CloneRef, Debug, Derivative)]
#[derivative(Default(bound = ""))]
#[derivative(Clone(bound = ""))]
#[allow(missing_docs)] // FIXME[everyone] Public-facing API should be documented.
pub struct SharedVec<T> {
    pub raw: Rc<RefCell<Vec<T>>>,
}

impl<T> SharedVec<T> {
    /// Constructor.
    pub fn new() -> Self {
        default()
    }

    /// Append an element to the back of a collection.
    pub fn push(&self, t: T) {
        self.raw.borrow_mut().push(t);
    }

    /// Remove the first instance of `item` from the vector if the item exists.
    pub fn remove_item(&self, t: &T)
    where T: PartialEq {
        self.raw.borrow_mut().remove_item(t);
    }

    /// Return `true` if the slice contains an element with the given value.
    pub fn contains(&self, t: &T) -> bool
    where T: PartialEq {
        self.raw.borrow().contains(t)
    }

    /// Return clone of the first element of the slice, or `None` if it is empty.
    pub fn first_cloned(&self) -> Option<T>
    where T: Clone {
        self.raw.borrow().first().cloned()
    }

    /// Return clone of the last element of the slice, or `None` if it is empty.
    pub fn last_cloned(&self) -> Option<T>
    where T: Clone {
        self.raw.borrow().last().cloned()
    }

    /// Replace the collection with the default value, and return the previous value.
    pub fn mem_take(&self) -> Vec<T> {
        mem::take(&mut self.raw.borrow_mut())
    }

    /// Return the number of items in the vector.
    pub fn len(&self) -> usize {
        self.raw.borrow().len()
    }

    /// Check if the container is empty.
    pub fn is_empty(&self) -> bool {
        self.raw.borrow().is_empty()
    }
}

impl<T: Clone> SharedVec<T> {
    /// Return a vector of all items stored in the collection in order.
    pub fn items(&self) -> Vec<T> {
        self.raw.borrow().clone()
    }
}



// =====================
// === SharedHashSet ===
// =====================

#[derive(Derivative, CloneRef)]
#[derivative(Debug(bound = "T:Eq+Hash+Debug, S:std::hash::BuildHasher"))]
#[allow(missing_docs)] // FIXME[everyone] Public-facing API should be documented.
pub struct SharedHashSet<T, S = std::collections::hash_map::RandomState> {
    pub raw: Rc<RefCell<HashSet<T, S>>>,
}

impl<T, S> Clone for SharedHashSet<T, S> {
    fn clone(&self) -> Self {
        let raw = self.raw.clone();
        Self { raw }
    }
}

impl<T, S> Default for SharedHashSet<T, S>
where
    T: Eq + Hash,
    S: Default + std::hash::BuildHasher,
{
    fn default() -> Self {
        let raw = default();
        Self { raw }
    }
}

impl<T, S> SharedHashSet<T, S>
where
    T: Eq + Hash,
    S: Default + std::hash::BuildHasher,
{
    #[allow(missing_docs)] // FIXME[everyone] All pub functions should have docs.
    pub fn new() -> Self {
        default()
    }

    #[allow(missing_docs)] // FIXME[everyone] All pub functions should have docs.
    pub fn mem_take(&self) -> HashSet<T, S> {
        mem::take(&mut *self.raw.borrow_mut())
    }
}

impl<T, S> SharedHashSet<T, S>
where
    T: Eq + Hash,
    S: std::hash::BuildHasher,
{
    #[allow(missing_docs)] // FIXME[everyone] All pub functions should have docs.
    pub fn insert(&self, t: T) -> bool {
        self.raw.borrow_mut().insert(t)
    }

    #[allow(missing_docs)] // FIXME[everyone] All pub functions should have docs.
    pub fn remove(&self, t: &T) -> bool {
        self.raw.borrow_mut().remove(t)
    }

    #[allow(missing_docs)] // FIXME[everyone] All pub functions should have docs.
    pub fn contains(&self, value: &T) -> bool {
        self.raw.borrow().contains(value)
    }
}

impl<T, S> SharedHashSet<T, S> {
    #[allow(missing_docs)] // FIXME[everyone] All pub functions should have docs.
    pub fn is_empty(&self) -> bool {
        self.raw.borrow().is_empty()
    }

    #[allow(missing_docs)] // FIXME[everyone] All pub functions should have docs.
    pub fn clear(&self) {
        self.raw.borrow_mut().clear()
    }

    #[allow(missing_docs)] // FIXME[everyone] All pub functions should have docs.
    pub fn for_each<F>(&self, f: F)
    where F: FnMut(&T) {
        self.raw.borrow_mut().iter().for_each(f)
    }

    #[allow(missing_docs)] // FIXME[everyone] All pub functions should have docs.
    pub fn replace_with(&self, t: HashSet<T, S>) {
        *self.raw.borrow_mut() = t;
    }

    #[allow(missing_docs)] // FIXME[everyone] All pub functions should have docs.
    pub fn keys(&self) -> Vec<T>
    where T: Clone {
        self.raw.borrow().iter().cloned().collect_vec()
    }
}



// =====================
// === SharedHashMap ===
// =====================

#[derive(Derivative, CloneRef)]
#[derivative(Debug(bound = "K:Eq+Hash+Debug, V:Debug, S:std::hash::BuildHasher"))]
#[allow(missing_docs)] // FIXME[everyone] Public-facing API should be documented.
pub struct SharedHashMap<K, V, S = std::collections::hash_map::RandomState> {
    pub raw: Rc<RefCell<HashMap<K, V, S>>>,
}

impl<K, V, S> Clone for SharedHashMap<K, V, S> {
    fn clone(&self) -> Self {
        let raw = self.raw.clone();
        Self { raw }
    }
}

impl<K, V, S> Default for SharedHashMap<K, V, S>
where
    K: Eq + Hash,
    S: Default + std::hash::BuildHasher,
{
    fn default() -> Self {
        let raw = default();
        Self { raw }
    }
}

impl<K, V, S> SharedHashMap<K, V, S>
where
    K: Eq + Hash,
    S: Default + std::hash::BuildHasher,
{
    #[allow(missing_docs)] // FIXME[everyone] All pub functions should have docs.
    pub fn new() -> Self {
        default()
    }

    #[allow(missing_docs)] // FIXME[everyone] All pub functions should have docs.
    pub fn mem_take(&self) -> HashMap<K, V, S> {
        mem::take(&mut *self.raw.borrow_mut())
    }
}

impl<K, V, S> SharedHashMap<K, V, S>
where
    K: Eq + Hash,
    S: std::hash::BuildHasher,
{
    #[allow(missing_docs)] // FIXME[everyone] All pub functions should have docs.
    pub fn insert(&self, k: K, v: V) -> Option<V> {
        self.raw.borrow_mut().insert(k, v)
    }

    #[allow(missing_docs)] // FIXME[everyone] All pub functions should have docs.
    pub fn get_copied(&self, k: &K) -> Option<V>
    where V: Copy {
        self.raw.borrow().get(k).copied()
    }

    #[allow(missing_docs)] // FIXME[everyone] All pub functions should have docs.
    pub fn get_cloned(&self, k: &K) -> Option<V>
    where V: Clone {
        self.raw.borrow().get(k).cloned()
    }

    #[allow(missing_docs)] // FIXME[everyone] All pub functions should have docs.
    pub fn get_cloned_ref(&self, k: &K) -> Option<V>
    where V: CloneRef {
        self.raw.borrow().get(k).map(|t| t.clone_ref())
    }

    #[allow(missing_docs)] // FIXME[everyone] All pub functions should have docs.
    pub fn remove(&self, k: &K) -> Option<V> {
        self.raw.borrow_mut().remove(k)
    }

    #[allow(missing_docs)] // FIXME[everyone] All pub functions should have docs.
    pub fn contains_key(&self, key: &K) -> bool {
        self.raw.borrow().contains_key(key)
    }
}

impl<K, V, S> SharedHashMap<K, V, S> {
    #[allow(missing_docs)] // FIXME[everyone] All pub functions should have docs.
    pub fn len(&self) -> usize {
        self.raw.borrow().len()
    }

    #[allow(missing_docs)] // FIXME[everyone] All pub functions should have docs.
    pub fn is_empty(&self) -> bool {
        self.raw.borrow().is_empty()
    }

    #[allow(missing_docs)] // FIXME[everyone] All pub functions should have docs.
    pub fn clear(&self) {
        self.raw.borrow_mut().clear()
    }

    #[allow(missing_docs)] // FIXME[everyone] All pub functions should have docs.
    pub fn for_each<F>(&self, f: F)
    where F: FnMut((&K, &V)) {
        self.raw.borrow_mut().iter().for_each(f)
    }

    #[allow(missing_docs)] // FIXME[everyone] All pub functions should have docs.
    pub fn keys(&self) -> Vec<K>
    where K: Clone {
        self.raw.borrow().keys().cloned().collect_vec()
    }

    /// Get the vector of map's keys and values.
    pub fn entries(&self) -> Vec<(K, V)>
    where
        K: Clone,
        V: CloneRef, {
        self.raw.borrow().iter().map(|(k, v)| (k.clone(), v.clone_ref())).collect_vec()
    }

    /// Get the vector of map's values.
    pub fn values(&self) -> Vec<V>
    where V: Clone {
        self.raw.borrow().values().cloned().collect_vec()
    }
}



// =================
// === FrpInputs ===
// =================

/// The information about data source hinted by node creation process. For example, when creating
/// node by dropping edge, the source port should be a source for newly created node.
///
/// This is information meant to be sent to searcher, which can, for example, auto- connect the
/// source to "this" port of new node.
#[derive(Clone, CloneRef, Copy, Debug, Default, Eq, PartialEq)]
pub struct NodeSource {
    #[allow(missing_docs)]
    pub node: NodeId,
}

ensogl::define_endpoints_2! {
    Input {
        // === General ===
        /// Cancel the operation being currently performed. Often mapped to the escape key.
        cancel(),


        // === Layout ===
        space_for_window_buttons (Vector2<f32>),


        // === Read-only mode ===

        set_read_only(bool),


        // === Node Selection ===

        /// Node press event
        node_press(),
        /// Node press event
        node_release(),
        /// Enable nodes multi selection mode. It works like inverse mode for single node selection
        /// and like merge mode for multi node selection mode.
        enable_node_multi_select(),
        /// Disable nodes multi selection mode. It works like inverse mode for single node selection
        /// and like merge mode for multi node selection mode.
        disable_node_multi_select(),
        /// Toggle nodes multi selection mode. It works like inverse mode for single node selection
        /// and like merge mode for multi node selection mode.
        toggle_node_multi_select(),

        /// Enable nodes merge selection mode.
        enable_node_merge_select(),
        /// Disable nodes merge selection mode.
        disable_node_merge_select(),
        /// Toggles nodes merge selection mode.
        toggle_node_merge_select(),

        /// Enable nodes subtract selection mode.
        enable_node_subtract_select(),
        /// Disable nodes subtract selection mode.
        disable_node_subtract_select(),
        /// Toggle nodes subtract selection mode.
        toggle_node_subtract_select(),

        /// Enable nodes inverse selection mode.
        enable_node_inverse_select(),
        /// Disable nodes inverse selection mode.
        disable_node_inverse_select(),
        /// Toggle nodes inverse selection mode.
        toggle_node_inverse_select(),

        /// Set the node as selected. Ignores selection mode.
        // WARNING: not implemented
        select_node                  (NodeId),
        /// Set the node as deselected. Ignores selection mode.
        // WARNING: not implemented
        deselect_node                (NodeId),
        /// Set all nodes as selected. Ignores selection mode.
        select_all_nodes             (),


        // === Navigation ===

        /// Enter the last selected node.
        enter_selected_node(),
        /// Enter the node currently under the cursor.
        enter_hovered_node(),
        /// Steps out of the current node, popping the topmost stack frame from the crumb list.
        exit_node(),


        // === Node Editing ===

        /// Add a new node and place it in the origin of the workspace.
        add_node(),
        /// Start Node creation process.
        ///
        /// This event is the best to be emit in situations, when the user want to create node (in
        /// opposition to e.g. loading graph from file). It will create node and put it into edit
        /// mode. The node position may vary, depending on what is the best for the UX - for details
        /// see [`GraphEditorModel::create_node`] implementation.
        start_node_creation(),
        /// Start creation of a new Node connected to the port that is currently under the cursor.
        /// If the cursor is currently not over any node's port, this event will have no effect.
        ///
        /// The same as in the case of [`start_node_creation`], this event is intended to be
        /// emitted in situations when the user wants to interactively create a node via the UI (as
        /// opposed to e.g. when loading a graph from a file).
        start_node_creation_from_port(),




        /// Remove all selected nodes from the graph.
        remove_selected_nodes(),
        /// Remove all nodes from the graph.
        remove_all_nodes(),
        /// Enable mode in which the pressed node will be edited.
        edit_mode_on(),
        /// Disable mode in which the pressed node will be edited.
        edit_mode_off(),
        /// Stop node editing, whatever node is currently edited.
        stop_editing(),
        /// Collapse the selected nodes into a new node.
        collapse_selected_nodes(),
        /// Indicate whether this node had an error or not.
        set_node_error_status(NodeId,Option<node::error::Error>),
        /// Indicate whether this node has finished execution.
        set_node_profiling_status(NodeId,node::profiling::Status),


        // === Visualization ===

        /// Simulates a visualization open press event. In case the event will be shortly followed
        /// by `release_visualization_visibility`, the visualization will be shown permanently. In
        /// other case, it will be disabled as soon as the `release_visualization_visibility` is
        /// emitted.
        press_visualization_visibility(),
        /// Simulates a visualization open double press event. This event toggles the visualization
        /// fullscreen mode.
        double_press_visualization_visibility(),
        /// Simulates a visualization open release event. See `press_visualization_visibility` to
        /// learn more.
        release_visualization_visibility(),
        /// Cycle the visualization for the selected nodes.
        cycle_visualization_for_selected_node(),
        /// The visualization currently displayed as fullscreen is
        close_fullscreen_visualization(),


        // === Scene Navigation ===

        /// Stop the scene camera from moving around, locking the scene in place.
        /// Can be used, e.g., if there is a fullscreen visualisation active, or navigation should
        ///only work for a selected visualisation.
        set_navigator_disabled(bool),


        // === Modes ===

        toggle_profiling_mode(),


        // === Execution Environment ===

        // TODO(#5930): Temporary shortcut for testing different execution environments
        toggle_execution_environment(),
        /// Set the execution environmenta available to the graph.
        set_available_execution_environments          (Rc<Vec<execution_environment_selector::ExecutionEnvironment>>),
        set_execution_environment                     (ExecutionEnvironment),


        // === Debug ===

        /// Enable or disable debug-only features.
        set_debug_mode(bool),

        /// Push a hardcoded breadcrumb without notifying the controller.
        debug_push_breadcrumb(),
        /// Pop a breadcrumb without notifying the controller.
        debug_pop_breadcrumb(),
        /// Set a test visualization data for the selected nodes. Useful for testing visualizations
        /// during their development.
        debug_set_test_visualization_data_for_selected_node(),


        // === VCS Status ===

        set_node_vcs_status     ((NodeId, Option<node::vcs::Status>)),


        set_detached_edge_targets    (EdgeEndpoint),
        set_detached_edge_sources    (EdgeEndpoint),
        set_edge_source              ((EdgeId, EdgeEndpoint)),
        set_edge_target              ((EdgeId, EdgeEndpoint)),
        unset_edge_source            (EdgeId),
        unset_edge_target            (EdgeId),
        connect_nodes                ((EdgeEndpoint,EdgeEndpoint)),
        deselect_all_nodes           (),
        press_node_input             (EdgeEndpoint),
        press_node_output            (EdgeEndpoint),
        remove_all_node_edges        (NodeId),
        remove_all_node_input_edges  (NodeId),
        remove_all_node_output_edges (NodeId),
        remove_edge                  (EdgeId),
        remove_node                  (NodeId),
        edit_node                    (NodeId),
        collapse_nodes               ((Vec<NodeId>,NodeId)),
        set_node_expression          ((NodeId,node::Expression)),
        edit_node_expression         ((NodeId, text::Range<text::Byte>, ImString)),
        set_node_skip                ((NodeId,bool)),
        set_node_freeze              ((NodeId,bool)),
        /// Set whether the output context is explicitly enabled for a node: `Some(true/false)` for
        /// enabled/disabled; `None` for no context switch expression.
        set_node_context_switch      ((NodeId, Option<bool>)),
        set_node_comment             ((NodeId,node::Comment)),
        set_node_position            ((NodeId,Vector2)),
        set_expression_usage_type    ((NodeId,ast::Id,Option<Type>)),
        update_node_widgets          ((NodeId,WidgetUpdates)),
        cycle_visualization          (NodeId),
        set_visualization            ((NodeId, Option<visualization::Path>)),
        register_visualization       (Option<visualization::Definition>),
        set_visualization_data       ((NodeId, visualization::Data)),
        set_error_visualization_data ((NodeId, visualization::Data)),
        enable_visualization         (NodeId),
        disable_visualization        (NodeId),

        /// Remove from visualization registry all non-default visualizations.
        reset_visualization_registry (),
        /// Reload visualization registry
        reload_visualization_registry(),
        /// Show visualisation previews on nodes without delay.
        enable_quick_visualization_preview(),
        /// Show visualisation previews on nodes with delay.
        disable_quick_visualization_preview(),

        /// Drop an edge that is being dragged.
        drop_dragged_edge            (),
    }

    Output {
        // === Debug Mode ===

        debug_mode                             (bool),


        // === Read-only mode ===

        read_only                              (bool),

        // === Edge ===

        has_detached_edge                      (bool),
        on_edge_add                            (EdgeId),
        on_edge_drop                           (EdgeId),
        on_edge_drop_overlapping               (EdgeId),
        on_edge_drop_to_create_node            (EdgeId),
        on_edge_source_set                     ((EdgeId,EdgeEndpoint)),
        on_edge_source_set_with_target_not_set ((EdgeId,EdgeEndpoint)),
        on_edge_target_set_with_source_not_set ((EdgeId,EdgeEndpoint)),
        on_edge_target_set                     ((EdgeId,EdgeEndpoint)),
        on_edge_source_unset                   ((EdgeId,EdgeEndpoint)),
        on_edge_target_unset                   ((EdgeId,EdgeEndpoint)),

        /// Fires always when there is a new edge with source set but target not set. This could
        /// happen after the target was disconnected or the edge was created and its source was
        /// connected.
        on_edge_only_target_not_set (EdgeId),

        /// Fires always when there is a new edge with target set but source not set. This could
        /// happen after the source was disconnected or the edge was created and its target was
        /// connected.
        on_edge_only_source_not_set (EdgeId),

        on_edge_endpoint_unset      ((EdgeId,EdgeEndpoint)),
        on_edge_endpoint_set        ((EdgeId,EdgeEndpoint)),
        on_edge_endpoints_set       (EdgeId),
        on_some_edges_targets_unset (),
        on_some_edges_sources_unset (),
        on_all_edges_targets_set    (),
        on_all_edges_sources_set    (),
        on_all_edges_endpoints_set  (),
        some_edge_targets_unset     (bool),
        some_edge_sources_unset     (bool),
        some_edge_endpoints_unset   (bool),

        hover_node_input            (Option<EdgeEndpoint>),
        hover_node_output           (Option<EdgeEndpoint>),


        // === Other ===
        // FIXME: To be refactored

        node_added                 (NodeId, Option<NodeSource>, bool),
        node_removed               (NodeId),
        nodes_collapsed            ((Vec<NodeId>, NodeId)),
        node_hovered               (Option<Switch<NodeId>>),
        node_selected              (NodeId),
        node_deselected            (NodeId),
        node_position_set          ((NodeId,Vector2)),
        node_position_set_batched  ((NodeId,Vector2)),
        node_expression_set        ((NodeId,ImString)),
        node_expression_span_set   ((NodeId, span_tree::Crumbs, ImString)),
        node_expression_edited     ((NodeId,ImString,Vec<Selection<text::Byte>>)),
        node_comment_set           ((NodeId,String)),
        node_entered               (NodeId),
        node_exited                (),
        node_editing_started       (NodeId),
        node_editing_finished      (NodeId),
        node_action_context_switch ((NodeId, bool)),
        node_action_freeze         ((NodeId, bool)),
        node_action_skip           ((NodeId, bool)),
        node_edit_mode             (bool),
        nodes_labels_visible       (bool),


        /// `None` value as a visualization path denotes a disabled visualization.
        enabled_visualization_path              (NodeId,Option<visualization::Path>),
        visualization_shown                     (NodeId,visualization::Metadata),
        visualization_hidden                    (NodeId),
        visualization_fullscreen                (Option<NodeId>),
        is_fs_visualization_displayed           (bool),
        visualization_preprocessor_changed      ((NodeId,PreprocessorConfiguration)),
        visualization_registry_reload_requested (),

        widgets_requested                       (NodeId, ast::Id, ast::Id),
        request_import                          (ImString),

        on_visualization_select     (Switch<NodeId>),
        some_visualisation_selected (bool),

        node_being_edited (Option<NodeId>),
        node_editing (bool),

        view_mode (view::Mode),

        navigator_active (bool),
        file_dropped     (ensogl_drop_manager::File,Vector2<f32>),

        default_x_gap_between_nodes (f32),
        default_y_gap_between_nodes (f32),
        min_x_spacing_for_new_nodes (f32),

        /// The selected environment mode.
        execution_environment (execution_environment_selector::ExecutionEnvironment),
        /// A press of the execution environment selector play button.
        execution_environment_play_button_pressed (),
    }
}

impl FrpNetworkProvider for GraphEditor {
    fn network(&self) -> &frp::Network {
        &self.model.network
    }
}



// ============
// === Node ===
// ============

#[derive(Clone, CloneRef, Debug, Deref)]
#[allow(missing_docs)] // FIXME[everyone] Public-facing API should be documented.
pub struct Node {
    #[deref]
    pub view:      component::Node,
    pub in_edges:  SharedHashSet<EdgeId>,
    pub out_edges: SharedHashSet<EdgeId>,
}

#[derive(Clone, CloneRef, Copy, Debug, Default, Eq, From, Hash, Into, PartialEq, Ord, PartialOrd)]
#[allow(missing_docs)] // FIXME[everyone] Public-facing API should be documented.
pub struct NodeId(pub Id);

impl Node {
    #[allow(missing_docs)] // FIXME[everyone] All pub functions should have docs.
    pub fn new(view: component::Node) -> Self {
        let in_edges = default();
        let out_edges = default();
        Self { view, in_edges, out_edges }
    }

    #[allow(missing_docs)] // FIXME[everyone] All pub functions should have docs.
    pub fn id(&self) -> NodeId {
        self.view.id().into()
    }

    /// Return all edges connected to this node. Ingoing and outgoing both.
    pub fn all_edges(self) -> Vec<EdgeId> {
        self.in_edges.keys().extended(self.out_edges.keys())
    }
}

impl display::Object for Node {
    fn display_object(&self) -> &display::object::Instance {
        self.view.display_object()
    }
}

impl Display for NodeId {
    fn fmt(&self, f: &mut fmt::Formatter<'_>) -> fmt::Result {
        Display::fmt(&self.0, f)
    }
}



// ============
// === Edge ===
// ============

#[derive(Clone, CloneRef, Debug, Deref)]
#[allow(missing_docs)] // FIXME[everyone] Public-facing API should be documented.
pub struct Edge {
    #[deref]
    pub view: component::Edge,
    source:   Rc<RefCell<Option<EdgeEndpoint>>>,
    target:   Rc<RefCell<Option<EdgeEndpoint>>>,
}

#[derive(Clone, CloneRef, Copy, Debug, Default, Eq, From, Hash, Into, PartialEq)]
#[allow(missing_docs)] // FIXME[everyone] Public-facing API should be documented.
pub struct EdgeId(pub Id);

impl Edge {
    #[allow(missing_docs)] // FIXME[everyone] All pub functions should have docs.
    pub fn new(view: component::Edge) -> Self {
        let source = default();
        let target = default();
        Self { view, source, target }
    }

    #[allow(missing_docs)] // FIXME[everyone] All pub functions should have docs.
    pub fn id(&self) -> EdgeId {
        self.view.id().into()
    }

    #[allow(missing_docs)] // FIXME[everyone] All pub functions should have docs.
    pub fn target(&self) -> Option<EdgeEndpoint> {
        self.target.borrow().as_ref().map(|t| t.clone_ref())
    }

    #[allow(missing_docs)] // FIXME[everyone] All pub functions should have docs.
    pub fn source(&self) -> Option<EdgeEndpoint> {
        self.source.borrow().as_ref().map(|t| t.clone_ref())
    }

    #[allow(missing_docs)] // FIXME[everyone] All pub functions should have docs.
    pub fn has_source(&self) -> bool {
        self.source.borrow().is_some()
    }

    #[allow(missing_docs)] // FIXME[everyone] All pub functions should have docs.
    pub fn has_target(&self) -> bool {
        self.target.borrow().is_some()
    }

    #[allow(missing_docs)] // FIXME[everyone] All pub functions should have docs.
    pub fn set_source(&self, source: EdgeEndpoint) {
        *self.source.borrow_mut() = Some(source)
    }

    #[allow(missing_docs)] // FIXME[everyone] All pub functions should have docs.
    pub fn set_target(&self, target: EdgeEndpoint) {
        *self.target.borrow_mut() = Some(target)
    }

    #[allow(missing_docs)] // FIXME[everyone] All pub functions should have docs.
    pub fn take_source(&self) -> Option<EdgeEndpoint> {
        mem::take(&mut *self.source.borrow_mut())
    }

    #[allow(missing_docs)] // FIXME[everyone] All pub functions should have docs.
    pub fn take_target(&self) -> Option<EdgeEndpoint> {
        mem::take(&mut *self.target.borrow_mut())
    }
}

impl display::Object for Edge {
    fn display_object(&self) -> &display::object::Instance {
        self.view.display_object()
    }
}

impl Display for EdgeId {
    fn fmt(&self, f: &mut fmt::Formatter<'_>) -> fmt::Result {
        Display::fmt(&self.0, f)
    }
}



// ============
// === Type ===
// ============

/// Typename information that may be associated with the given Port.
///
/// `None` means that type for the port is unknown.
#[derive(Clone, Debug, Default, Eq, Hash, PartialEq)]
pub struct Type(pub ImString);

impl Deref for Type {
    type Target = ImString;
    fn deref(&self) -> &Self::Target {
        &self.0
    }
}

impl Type {
    /// Check whether this is any type, the most generic type in Enso. The empty string is
    /// considered to be an empty type as well.
    pub fn is_any(&self) -> bool {
        self.as_str() == "Any" || self.is_empty()
    }

    /// If the type consists of a single identifier then we remove all module qualifiers:
    /// ```
    /// use ide_view_graph_editor::*;
    ///
    /// let input = Type::from("Foo.Bar.Baz.Vector".to_string());
    /// let expectation = Type::from("Vector".to_string());
    /// assert_eq!(input.abbreviate(), expectation);
    /// ```
    ///
    /// If the type contains multiple identifiers then we just abbreviate the first one:
    /// ```
    /// use ide_view_graph_editor::*;
    ///
    /// let input = Type::from("Foo.Bar.Baz.Vector Math.Number".to_string());
    /// let expectation = Type::from("Vector Math.Number".to_string());
    /// assert_eq!(input.abbreviate(), expectation);
    /// ```
    pub fn abbreviate(&self) -> Type {
        if let Some(up_to_whitespace) = self.split_whitespace().next() {
            if let Some(last_dot_index) = up_to_whitespace.rfind('.') {
                Type::from(self[last_dot_index + 1..].to_string())
            } else {
                // `self` contains no dot. We do not need to abbreaviate it.
                self.clone()
            }
        } else {
            // `self` was empty.
            Type::from("".to_string())
        }
    }
}

impl From<String> for Type {
    fn from(s: String) -> Self {
        Type(s.into())
    }
}

impl Display for Type {
    fn fmt(&self, f: &mut fmt::Formatter<'_>) -> fmt::Result {
        write!(f, "{}", self.0)
    }
}



// =============================
// === OptionalMethodPointer ===
// =============================

/// Information about target definition for node entering.
// TODO [mwu]
//  As currently there is no good place to wrap Rc into a newtype that can be easily depended on
//  both by `ide-view` and `ide` crates, we put this as-is. Refactoring should be considered in the
//  future, once code organization and emerging patterns are more clear.
#[derive(Clone, Debug, Deref, PartialEq, Eq)]
pub struct MethodPointer(pub Rc<engine_protocol::language_server::MethodPointer>);

impl From<engine_protocol::language_server::MethodPointer> for MethodPointer {
    fn from(method_pointer: engine_protocol::language_server::MethodPointer) -> Self {
        Self(Rc::new(method_pointer))
    }
}



// =================
// === LocalCall ===
// =================

/// A specific function call occurring within another function's definition body.
/// It's closely related to the `LocalCall` type defined in `Language Server` types, but uses the
/// new type `MethodPointer` defined in `GraphEditor`.
#[derive(Clone, Debug, Eq, PartialEq)]
pub struct LocalCall {
    /// An expression being a call to a method.
    pub call:       engine_protocol::language_server::ExpressionId,
    /// A pointer to the called method.
    pub definition: MethodPointer,
}



// ====================
// === EdgeEndpoint ===
// ====================

#[derive(Clone, CloneRef, Debug, Default, Eq, PartialEq)]
#[allow(missing_docs)] // FIXME[everyone] Public-facing API should be documented.
pub struct EdgeEndpoint {
    pub node_id: NodeId,
    pub port:    span_tree::Crumbs,
}

impl EdgeEndpoint {
    #[allow(missing_docs)] // FIXME[everyone] All pub functions should have docs.
    pub fn new(node_id: impl Into<NodeId>, port: span_tree::Crumbs) -> Self {
        let node_id = node_id.into();
        Self { node_id, port }
    }

    #[allow(missing_docs)] // FIXME[everyone] All pub functions should have docs.
    pub fn is_connected_to(&self, node_id: NodeId) -> bool {
        self.node_id == node_id
    }
}



// ============
// === Grid ===
// ============

/// Defines a snapping grid for nodes. The grid implementation is currently very simple. For each
/// node, the grid records its position and allows querying for positions close to the recorded
/// ones.
#[derive(Debug, Clone, Default)]
pub struct Grid {
    sorted_xs: Vec<f32>,
    sorted_ys: Vec<f32>,
}

impl Grid {
    /// Query the grid for a close position to the provided using the provided threshold distance.
    pub fn close_to(&self, position: Vector2<f32>, threshold: f32) -> Vector2<Option<f32>> {
        let x = Self::axis_close_to(&self.sorted_xs, position.x, threshold);
        let y = Self::axis_close_to(&self.sorted_ys, position.y, threshold);
        Vector2(x, y)
    }

    fn axis_close_to(axis: &[f32], pos: f32, threshold: f32) -> Option<f32> {
        match axis.binary_search_by(|t| t.partial_cmp(&pos).unwrap()) {
            Ok(ix) => Some(axis[ix]),
            Err(ix) => {
                let max = axis.len();
                let left_pos = if ix == 0 { None } else { Some(axis[ix - 1]) };
                let right_pos = if ix == max { None } else { Some(axis[ix]) };
                let left_dist = left_pos.map(|t| (pos - t).abs());
                let right_dist = right_pos.map(|t| (pos - t).abs());
                let left_check = left_dist.map(|t| t < threshold).unwrap_or_default();
                let right_check = right_dist.map(|t| t < threshold).unwrap_or_default();
                match (left_check, right_check) {
                    (false, false) => None,
                    (true, false) => left_pos,
                    (false, true) => right_pos,
                    (true, true) => {
                        let left_dist = left_dist.unwrap_or_default();
                        let right_dist = right_dist.unwrap_or_default();
                        if left_dist < right_dist {
                            left_pos
                        } else {
                            right_pos
                        }
                    }
                }
            }
        }
    }
}



// =====================
// === WidgetUpdates ===
// =====================

/// A structure describing a widget update batch for arguments of single function call.
#[derive(Debug, Default, Clone)]
pub struct WidgetUpdates {
    /// The function call expression ID.
    pub call_id: ast::Id,
    /// Update of a widget for each function argument.
    pub updates: Rc<Vec<WidgetUpdate>>,
}

/// A structure describing a widget update for specific argument of a function call.
#[derive(Debug)]
pub struct WidgetUpdate {
    /// The function argument name that this widget is for.
    pub argument_name: String,
    /// Widget metadata queried from the language server.
    pub meta:          Option<node::input::widget::Metadata>,
}



// =============
// === Nodes ===
// =============

#[derive(Debug, Clone, CloneRef, Default)]
#[allow(missing_docs)] // FIXME[everyone] Public-facing API should be documented.
pub struct Nodes {
    pub all:      SharedHashMap<NodeId, Node>,
    pub selected: SharedVec<NodeId>,
    pub grid:     Rc<RefCell<Grid>>,
}

impl Deref for Nodes {
    type Target = SharedHashMap<NodeId, Node>;
    fn deref(&self) -> &Self::Target {
        &self.all
    }
}

impl Nodes {
    /// Constructor.
    pub fn new() -> Self {
        default()
    }

    #[allow(missing_docs)] // FIXME[everyone] All pub functions should have docs.
    pub fn insert(&self, node_id: NodeId, node: Node) {
        self.all.insert(node_id, node);
        self.recompute_grid(default());
    }

    /// Calculate a Magnet Alignment grid used for nodes alignment.
    ///
    /// A grid consists of:
    ///  - Horizontal lines through each node's Y coordinate.
    ///  - Vertical lines through each node's X coordinate.
    ///
    ///  `blacklist` nodes are excluded from the calculation.
    fn recompute_grid(&self, blacklist: HashSet<NodeId>) {
        let mut sorted_xs = Vec::new();
        let mut sorted_ys = Vec::new();
        for (id, node) in &*self.all.raw.borrow() {
            if !blacklist.contains(id) {
                let position = node.position();
                sorted_xs.push(position.x);
                sorted_ys.push(position.y);
            }
        }
        sorted_xs.sort_unstable_by(|a, b| a.partial_cmp(b).unwrap());
        sorted_ys.sort_unstable_by(|a, b| a.partial_cmp(b).unwrap());
        *self.grid.borrow_mut() = Grid { sorted_xs, sorted_ys };
    }

    /// Same as [`check_grid_magnet_with_threshold`], but with default threshold.
    pub fn check_grid_magnet(&self, position: Vector2<f32>) -> Vector2<Option<f32>> {
        self.check_grid_magnet_with_threshold(position, SNAP_DISTANCE_THRESHOLD)
    }

    /// Return the nearest point in a Magnet Alignment grid. Returns `None` if the nearest point's
    /// coordinate is further than a `threshold`.
    ///
    /// See [`recompute_grid`] docs for grid description.
    pub fn check_grid_magnet_with_threshold(
        &self,
        position: Vector2<f32>,
        threshold: f32,
    ) -> Vector2<Option<f32>> {
        self.grid.borrow().close_to(position, threshold)
    }

    #[allow(missing_docs)] // FIXME[everyone] All pub functions should have docs.
    pub fn set_quick_preview(&self, quick: bool) {
        self.all.raw.borrow().values().for_each(|node| node.view.quick_preview_vis.emit(quick))
    }

    #[allow(missing_docs)] // FIXME[everyone] All pub functions should have docs.
    pub fn show_quick_actions(&self, quick: bool) {
        self.all
            .raw
            .borrow()
            .values()
            .for_each(|node| node.view.show_quick_action_bar_on_hover.emit(quick))
    }
}


// === Node Selection ===

impl Nodes {
    /// Mark node as selected and send FRP event to node about its selection status.
    pub fn select(&self, node_id: impl Into<NodeId>) {
        let node_id = node_id.into();
        if let Some(node) = self.get_cloned_ref(&node_id) {
            // Remove previous instances and add new selection at end of the list, indicating that
            // this node was selected last, superseding the previous selection.
            while self.selected.contains(&node_id) {
                self.selected.remove_item(&node_id)
            }
            self.selected.push(node_id);
            node.select.emit(());
        }
    }

    /// Mark node as deselected and send FRP event to node about its selection status.
    pub fn deselect(&self, node_id: impl Into<NodeId>) {
        let node_id = node_id.into();
        if let Some(node) = self.get_cloned_ref(&node_id) {
            self.selected.remove_item(&node_id);
            node.deselect.emit(());
        }
    }

    /// Mark all node as selected and send FRP events to nodes.
    pub fn select_all(&self) {
        for id in self.all.keys() {
            self.select(id);
        }
    }

    /// Return all nodes marked as selected.
    pub fn all_selected(&self) -> Vec<NodeId> {
        self.selected.items()
    }

    /// Return the node that was marked as selected last.
    pub fn last_selected(&self) -> Option<NodeId> {
        self.selected.last_cloned()
    }

    /// Return whether the given node is marked as selected.
    pub fn is_selected(&self, node: NodeId) -> bool {
        self.selected.contains(&node)
    }

    /// Call `deselect` for all nodes marked as selected.
    pub fn deselect_all(&self) {
        let selected = self.selected.raw.as_ref().clone();
        selected.into_inner().into_iter().for_each(|node_id| self.deselect(node_id))
    }
}



// =============
// === Edges ===
// =============

#[derive(Debug, Clone, CloneRef, Default)]
#[allow(missing_docs)] // FIXME[everyone] Public-facing API should be documented.
pub struct Edges {
    pub all:             SharedHashMap<EdgeId, Edge>,
    pub detached_source: SharedHashSet<EdgeId>,
    pub detached_target: SharedHashSet<EdgeId>,
}

impl Deref for Edges {
    type Target = SharedHashMap<EdgeId, Edge>;
    fn deref(&self) -> &Self::Target {
        &self.all
    }
}

impl Edges {
    /// Constructor.
    pub fn new() -> Self {
        default()
    }

    #[allow(missing_docs)] // FIXME[everyone] All pub functions should have docs.
    pub fn insert(&self, edge: Edge) {
        self.all.insert(edge.id(), edge);
    }

    #[allow(missing_docs)] // FIXME[everyone] All pub functions should have docs.
    pub fn detached_edges_iter(&self) -> impl Iterator<Item = EdgeId> {
        let detached_target = self.detached_target.raw.borrow();
        let detached_source = self.detached_source.raw.borrow();
        let mut detached = detached_target.iter().copied().collect_vec();
        let detached_source_iter = detached_source.iter().copied();
        detached.extend(detached_source_iter);
        detached.into_iter()
    }
}



#[derive(Debug, Clone, CloneRef, Default)]
struct Visualisations {
    /// This keeps track of the currently selected visualisation. There should only ever be one
    /// visualisations selected, however due to the way that the selection is determined, it can
    /// happen that while the FRP is resolved, temporarily, we have multiple visualisation in this
    /// set. This happens because the selection status is determined bottom up from each
    /// visualisation and the reported via FRP to the graph editor. That means if the status
    /// we might see the new selection status for a visualisation getting set before we see the
    /// previously selected visualisation report its deselection. If we ever have more than one
    /// visualisation in this set after the status updates have been resolved, that is a bug.
    selected: SharedHashSet<NodeId>,
}



#[derive(Debug, CloneRef, Derivative)]
#[derivative(Clone(bound = ""))]
#[allow(missing_docs)] // FIXME[everyone] Public-facing API should be documented.
pub struct TouchNetwork<T: frp::Data> {
    pub down:     frp::Source<T>,
    pub up:       frp::Stream<T>,
    pub is_down:  frp::Stream<bool>,
    pub selected: frp::Stream<T>,
}

impl<T: frp::Data> TouchNetwork<T> {
    #[allow(missing_docs)] // FIXME[everyone] All pub functions should have docs.
    pub fn new(network: &frp::Network, mouse: &frp::io::Mouse_DEPRECATED) -> Self {
        frp::extend! { network
            down          <- source::<T> ();
            is_down       <- bool(&mouse.up_primary,&down);
            was_down      <- is_down.previous();
            mouse_up      <- mouse.up_primary.gate(&was_down);
            pos_on_down   <- mouse.position.sample(&down);
            pos_on_up     <- mouse.position.sample(&mouse_up);
            should_select <- pos_on_up.map3(&pos_on_down,&mouse.distance,Self::check);
            up            <- down.sample(&mouse_up);
            selected      <- up.gate(&should_select);
        }
        Self { down, up, is_down, selected }
    }

    #[allow(clippy::trivially_copy_pass_by_ref)]
    fn check(end: &Vector2, start: &Vector2, diff: &f32) -> bool {
        (end - start).norm() <= diff * 2.0
    }
}

#[derive(Debug, Clone, CloneRef)]
#[allow(missing_docs)] // FIXME[everyone] Public-facing API should be documented.
pub struct TouchState {
    pub nodes:      TouchNetwork<NodeId>,
    pub background: TouchNetwork<()>,
}

impl TouchState {
    #[allow(missing_docs)] // FIXME[everyone] All pub functions should have docs.
    pub fn new(network: &frp::Network, mouse: &frp::io::Mouse_DEPRECATED) -> Self {
        let nodes = TouchNetwork::<NodeId>::new(network, mouse);
        let background = TouchNetwork::<()>::new(network, mouse);
        Self { nodes, background }
    }
}



#[allow(missing_docs)] // FIXME[everyone] All pub functions should have docs.
pub fn is_sub_crumb_of(src: &[span_tree::Crumb], tgt: &[span_tree::Crumb]) -> bool {
    if src.len() < tgt.len() {
        return false;
    }
    for (s, t) in src.iter().zip(tgt.iter()) {
        if s != t {
            return false;
        }
    }
    true
}

#[allow(missing_docs)] // FIXME[everyone] All pub functions should have docs.
pub fn crumbs_overlap(src: &[span_tree::Crumb], tgt: &[span_tree::Crumb]) -> bool {
    is_sub_crumb_of(src, tgt) || is_sub_crumb_of(tgt, src)
}



// ===================================
// === GraphEditorModelWithNetwork ===
// ===================================

#[derive(Debug, Clone, CloneRef)]
#[allow(missing_docs)] // FIXME[everyone] Public-facing API should be documented.
pub struct GraphEditorModelWithNetwork {
    pub model:   GraphEditorModel,
    pub network: frp::Network,
}

impl Deref for GraphEditorModelWithNetwork {
    type Target = GraphEditorModel;
    fn deref(&self) -> &Self::Target {
        &self.model
    }
}


impl GraphEditorModelWithNetwork {
    /// Constructor.
    pub fn new(app: &Application, cursor: cursor::Cursor, frp: &Frp) -> Self {
        let network = frp.network().clone_ref(); // FIXME make weak
        let model = GraphEditorModel::new(app, cursor, frp);
        Self { model, network }
    }

    fn is_node_connected_at_input(&self, node_id: NodeId, crumbs: &span_tree::Crumbs) -> bool {
        if let Some(node) = self.nodes.get_cloned(&node_id) {
            for in_edge_id in node.in_edges.raw.borrow().iter() {
                if let Some(edge) = self.edges.get_cloned(in_edge_id) {
                    if let Some(target) = edge.target() {
                        if target.node_id == node_id && target.port == crumbs {
                            return true;
                        }
                    }
                }
            }
        }
        false
    }

    /// Return a position of the node with provided id.
    pub fn get_node_position(&self, node_id: NodeId) -> Option<Vector3<f32>> {
        self.nodes.get_cloned_ref(&node_id).map(|node| node.position())
    }

    fn create_edge(
        &self,
        edge_click: &frp::Source<EdgeId>,
        edge_over: &frp::Source<EdgeId>,
        edge_out: &frp::Source<EdgeId>,
    ) -> EdgeId {
        let edge = Edge::new(component::Edge::new(&self.app));
        let edge_id = edge.id();
        self.add_child(&edge);
        self.edges.insert(edge.clone_ref());
        let network = &self.network;
        frp::extend! { network
            eval_ edge.view.frp.shape_events.mouse_down_primary (edge_click.emit(edge_id));
            eval_ edge.view.frp.shape_events.mouse_over (edge_over.emit(edge_id));
            eval_ edge.view.frp.shape_events.mouse_out (edge_out.emit(edge_id));
        }
        edge_id
    }

    fn new_edge_from_output(
        &self,
        edge_click: &frp::Source<EdgeId>,
        edge_over: &frp::Source<EdgeId>,
        edge_out: &frp::Source<EdgeId>,
    ) -> EdgeId {
        let edge_id = self.create_edge(edge_click, edge_over, edge_out);
        let first_detached = self.edges.detached_target.is_empty();
        self.edges.detached_target.insert(edge_id);
        if first_detached {
            self.frp.private.output.on_some_edges_targets_unset.emit(());
        }
        edge_id
    }

    fn new_edge_from_input(
        &self,
        edge_click: &frp::Source<EdgeId>,
        edge_over: &frp::Source<EdgeId>,
        edge_out: &frp::Source<EdgeId>,
    ) -> EdgeId {
        let edge_id = self.create_edge(edge_click, edge_over, edge_out);
        let first_detached = self.edges.detached_source.is_empty();
        self.edges.detached_source.insert(edge_id);
        if first_detached {
            self.frp.private.output.on_some_edges_sources_unset.emit(());
        }
        edge_id
    }
}


// === Node Creation ===

/// Describes the way used to request creation of a new node.
#[derive(Clone, Debug)]
#[allow(missing_docs)]
pub enum WayOfCreatingNode {
    /// "add_node" FRP event was emitted.
    AddNodeEvent,
    /// "start_node_creation" FRP event was emitted.
    StartCreationEvent,
    /// "start_node_creation_from_port" FRP event was emitted.
    StartCreationFromPortEvent { endpoint: EdgeEndpoint },
    /// add_node_button was clicked.
    ClickingButton,
    /// The edge was dropped on the stage.
    DroppingEdge { edge_id: EdgeId },
}

impl Default for WayOfCreatingNode {
    fn default() -> Self {
        Self::AddNodeEvent
    }
}

/// Context data required to create a new node.
#[derive(Debug)]
struct NodeCreationContext<'a> {
    pointer_style: &'a frp::Any<cursor::Style>,
    output_press:  &'a frp::Source<EdgeEndpoint>,
    input_press:   &'a frp::Source<EdgeEndpoint>,
    output:        &'a api::private::Output,
}

impl GraphEditorModelWithNetwork {
    #[profile(Objective)]
    fn create_node(
        &self,
        ctx: &NodeCreationContext,
        way: &WayOfCreatingNode,
        mouse_position: Vector2,
    ) -> (NodeId, Option<NodeSource>, bool) {
        let position = new_node_position::new_node_position(self, way, mouse_position);
        let node = self.new_node(ctx);
        node.set_xy(position);
        let should_edit = !matches!(way, WayOfCreatingNode::AddNodeEvent);
        if should_edit {
            node.view.set_expression(node::Expression::default());
        }
        let source = self.data_source_for_new_node(way);
        (node.id(), source, should_edit)
    }

    fn data_source_for_new_node(&self, way: &WayOfCreatingNode) -> Option<NodeSource> {
        use WayOfCreatingNode::*;
        let source_node = match way {
            AddNodeEvent => None,
            StartCreationEvent | ClickingButton => self.nodes.selected.first_cloned(),
            DroppingEdge { edge_id } => self.edge_source_node_id(*edge_id),
            StartCreationFromPortEvent { endpoint } => Some(endpoint.node_id),
        };
        source_node.map(|node| NodeSource { node })
    }

    #[profile(Debug)]
    fn new_node(&self, ctx: &NodeCreationContext) -> Node {
        let view = component::Node::new(&self.app, self.vis_registry.clone_ref());
        let node = Node::new(view);
        let node_model = node.model();
        let node_network = &node.frp().network();
        let node_id = node.id();
        self.add_child(&node);

        let touch = &self.touch_state;
        let model = &self.model;
        let NodeCreationContext { pointer_style, output_press, input_press, output } = ctx;

        frp::new_bridge_network! { [self.network, node_network] graph_node_bridge
            eval_ node.background_press(touch.nodes.down.emit(node_id));

            hovered <- node.output.hover.map (move |t| Some(Switch::new(node_id,*t)));
            output.node_hovered <+ hovered;

            eval node.comment ([model](comment)
                model.frp.private.output.node_comment_set.emit((node_id,comment.clone()))
            );

            node.set_output_expression_visibility <+ self.frp.nodes_labels_visible;

            pointer_style <+ node_model.input.frp.pointer_style;

            eval node_model.output.frp.on_port_press ([output_press](crumbs){
                let target = EdgeEndpoint::new(node_id,crumbs.clone());
                output_press.emit(target);
            });

            eval node_model.input.frp.on_port_press ([input_press](crumbs)
                let target = EdgeEndpoint::new(node_id,crumbs.clone());
                input_press.emit(target);
            );

            eval node_model.input.frp.on_port_hover ([model](t) {
                let crumbs = t.on();
                let target = crumbs.map(|c| EdgeEndpoint::new(node_id,c.clone()));
                model.frp.private.output.hover_node_input.emit(target);
            });

            eval node_model.output.frp.on_port_hover ([model](hover) {
               let output = hover.on().map(|crumbs| EdgeEndpoint::new(node_id,crumbs.clone()));
               model.frp.private.output.hover_node_output.emit(output);
            });

            let neutral_color = model.styles_frp.get_color(theme::code::types::any::selection);

            _eval <- all_with(&node_model.input.frp.on_port_type_change,&neutral_color,
                f!(((crumbs,_),neutral_color)
                    model.with_input_edge_id(node_id,crumbs,|id|
                        model.refresh_edge_color(id,neutral_color.into())
                    )
                ));

            _eval <- all_with(&node_model.input.frp.on_port_type_change,&neutral_color,
                f!(((crumbs,_),neutral_color)
                    model.with_output_edge_id(node_id,crumbs,|id|
                        model.refresh_edge_color(id,neutral_color.into())
                    )
                ));

            let is_editing = &node_model.input.frp.editing;
            expression_change_temporary <- node.on_expression_modified.gate(is_editing);
            expression_change_permanent <- node.on_expression_modified.gate_not(is_editing);

            temporary_expression <- expression_change_temporary.map2(
                &node_model.input.set_expression,
                move |(crumbs, code), expr| expr.code_with_replaced_span(crumbs, code)
            );
            eval temporary_expression([model] (code) {
                model.frp.private.output.node_expression_set.emit((node_id, code));
            });
            eval expression_change_permanent([model]((crumbs,code)) {
                let args = (node_id, crumbs.clone(), code.clone());
                model.frp.private.output.node_expression_span_set.emit(args)
            });

            eval node.requested_widgets([model]((call_id, target_id)) {
                let args = (node_id, *call_id, *target_id);
                model.frp.private.output.widgets_requested.emit(args)
            });

            let node_expression_edit = node.model().input.expression_edit.clone_ref();
            model.frp.private.output.node_expression_edited <+ node_expression_edit.map(
                move |(expr, selection)| (node_id, expr.clone_ref(), selection.clone())
            );
            model.frp.private.output.request_import <+ node.request_import;


            // === Actions ===

            model.frp.private.output.node_action_context_switch <+ node.view.context_switch.map(
                f!([] (active) (node_id, *active))
            );

            eval node.view.freeze ((is_frozen) {
                model.frp.private.output.node_action_freeze.emit((node_id,*is_frozen));
            });

            let set_node_disabled = &node.set_disabled;
            eval node.view.skip ([set_node_disabled,model](is_skipped) {
                model.frp.private.output.node_action_skip.emit((node_id,*is_skipped));
                set_node_disabled.emit(is_skipped);
            });


            // === Visualizations ===

            visualization_shown  <- node.visualization_visible.gate(&node.visualization_visible);
            visualization_hidden <- node.visualization_visible.gate_not(&node.visualization_visible);

            let vis_is_selected = node_model.visualization.frp.is_selected.clone_ref();

            selected    <- vis_is_selected.on_true();
            deselected  <- vis_is_selected.on_false();
            output.on_visualization_select <+ selected.constant(Switch::On(node_id));
            output.on_visualization_select <+ deselected.constant(Switch::Off(node_id));

            preprocessor_changed <-
                node_model.visualization.frp.preprocessor.map(move |preprocessor| {
                    (node_id,preprocessor.clone())
                });
            output.visualization_preprocessor_changed <+ preprocessor_changed.gate(&node.visualization_visible);


            metadata <- any(...);
            metadata <+ node_model.visualization.frp.preprocessor.map(visualization::Metadata::new);

            // Ensure the graph editor knows about internal changes to the visualisation. If the
            // visualisation changes that should indicate that the old one has been disabled and a
            // new one has been enabled.
            // TODO: Create a better API for updating the controller about visualisation changes
            // (see #896)
            output.visualization_hidden <+ visualization_hidden.constant(node_id);
            output.visualization_shown  <+
                visualization_shown.map2(&metadata,move |_,metadata| (node_id,metadata.clone()));


            init <- source::<()>();
            enabled_visualization_path <- init.all_with3(
                &node.visualization_enabled, &node.visualization_path,
                move |_init, is_enabled, path| (node_id, is_enabled.and_option(path.clone()))
            );
            output.enabled_visualization_path <+ enabled_visualization_path;


            // === View Mode ===

            node.set_view_mode <+ self.model.frp.view_mode;


            // === Read-only mode ===

            node.set_read_only <+ self.model.frp.set_read_only;


            // === Profiling ===

            let profiling_min_duration              = &self.model.profiling_statuses.min_duration;
            node.set_profiling_min_global_duration <+ self.model.profiling_statuses.min_duration;
            node.set_profiling_min_global_duration(profiling_min_duration.value());
            let profiling_max_duration              = &self.model.profiling_statuses.max_duration;
            node.set_profiling_max_global_duration <+ self.model.profiling_statuses.max_duration;
            node.set_profiling_max_global_duration(profiling_max_duration.value());


            // === Execution Environment ===

            node.set_execution_environment <+ self.model.frp.set_execution_environment;
        }


        // === Panning camera to created node ===

        // Node position and bounding box are not available immediately after the node is created,
        // but only after the Node's display object is updated. Therefore, in order to pan the
        // camera to the bounding box of a newly created node, we need to wait until:
        //  1. the position of the newly created node becomes updated, and then
        //  2. the bounding box of the node becomes updated.
        // When the sequence is detected, and if the node is being edited, we pan the camera to it.
        // Regardless whether the node is being edited, we drop the network, as we don't want to
        // pan the camera for any later updates of the bounding box.
        let pan_network = frp::Network::new("network_for_camera_pan_to_new_node");
        let pan_network_container = RefCell::new(Some(pan_network.clone()));
        frp::new_bridge_network! { [self.network, node_network, pan_network] graph_node_pan_bridge
            pos_updated <- node.output.position.constant(true);
            bbox_updated_after_pos_updated <- node.output.bounding_box.gate(&pos_updated);
            let node_being_edited = &self.frp.node_being_edited;
            _eval <- bbox_updated_after_pos_updated.map2(node_being_edited, f!([model](_, node) {
                pan_network_container.replace(None);
                if *node == Some(node_id) {
                    model.pan_camera_to_node(node_id);
                }
            }));
        }

        node.set_view_mode(self.model.frp.view_mode.value());
        let initial_metadata = visualization::Metadata {
            preprocessor: node_model.visualization.frp.preprocessor.value(),
        };
        metadata.emit(initial_metadata);
        init.emit(());
        self.nodes.insert(node_id, node.clone_ref());
        node
    }
}



// ========================
// === GraphEditorModel ===
// ========================

#[derive(Debug, Clone, CloneRef)]
#[allow(missing_docs)] // FIXME[everyone] Public-facing API should be documented.
pub struct GraphEditorModel {
    pub display_object: display::object::Instance,
    pub app: Application,
    pub breadcrumbs: component::Breadcrumbs,
    pub cursor: cursor::Cursor,
    pub nodes: Nodes,
    pub edges: Edges,
    pub vis_registry: visualization::Registry,
    pub drop_manager: ensogl_drop_manager::Manager,
    pub navigator: Navigator,
    pub add_node_button: Rc<component::add_node_button::AddNodeButton>,
    tooltip: Tooltip,
    touch_state: TouchState,
    visualisations: Visualisations,
    frp: Frp,
    profiling_statuses: profiling::Statuses,
    profiling_button: component::profiling::Button,
    styles_frp: StyleWatchFrp,
    selection_controller: selection::Controller,
    execution_environment_selector: execution_environment_selector::ExecutionEnvironmentSelector,
}


// === Public ===

impl GraphEditorModel {
    #[allow(missing_docs)] // FIXME[everyone] All pub functions should have docs.
    pub fn new(app: &Application, cursor: cursor::Cursor, frp: &Frp) -> Self {
        let network = frp.network();
        let scene = &app.display.default_scene;
        let display_object = display::object::Instance::new();
        let nodes = Nodes::new();
        let edges = Edges::new();
        let vis_registry = visualization::Registry::with_default_visualizations();
        let visualisations = default();
        let touch_state = TouchState::new(network, &scene.mouse.frp_deprecated);
        let breadcrumbs = component::Breadcrumbs::new(app.clone_ref());
        let execution_environment_selector =
            execution_environment_selector::ExecutionEnvironmentSelector::new(app);

        let app = app.clone_ref();
        let frp = frp.clone_ref();
        let navigator = Navigator::new(scene, &scene.camera());
        let tooltip = Tooltip::new(&app);
        let profiling_statuses = profiling::Statuses::new();
        let profiling_button = component::profiling::Button::new(&app);
        let add_node_button = Rc::new(component::add_node_button::AddNodeButton::new(&app));
        let drop_manager =
            ensogl_drop_manager::Manager::new(&scene.dom.root.clone_ref().into(), scene);
        let styles_frp = StyleWatchFrp::new(&scene.style_sheet);
        let selection_controller = selection::Controller::new(
            &frp,
            &app.cursor,
            &scene.mouse.frp_deprecated,
            &touch_state,
            &nodes,
        );

        Self {
            display_object,
            app,
            breadcrumbs,
            cursor,
            nodes,
            edges,
            vis_registry,
            drop_manager,
            tooltip,
            touch_state,
            visualisations,
            frp,
            navigator,
            profiling_statuses,
            profiling_button,
            add_node_button,
            styles_frp,
            selection_controller,
            execution_environment_selector,
        }
        .init()
    }

    fn init(self) -> Self {
        let x_offset = MACOS_TRAFFIC_LIGHTS_SIDE_OFFSET;

        self.add_child(&self.execution_environment_selector);

        self.add_child(&self.breadcrumbs);
        self.breadcrumbs.set_x(x_offset);

        self.scene().add_child(&self.tooltip);
        self.add_child(&self.profiling_button);
        self.add_child(&*self.add_node_button);
        self
    }

    #[allow(missing_docs)] // FIXME[everyone] All pub functions should have docs.
    pub fn all_nodes(&self) -> Vec<NodeId> {
        self.nodes.all.keys()
    }

    fn scene(&self) -> &Scene {
        &self.app.display.default_scene
    }
}


// === Add node ===
impl GraphEditorModel {
    /// Create a new node and return a unique identifier.
    pub fn add_node(&self) -> NodeId {
        self.frp.add_node.emit(());
        let (node_id, _, _) = self.frp.node_added.value();
        node_id
    }

    /// Create a new node and place it at a free place below `above` node.
    pub fn add_node_below(&self, above: NodeId) -> NodeId {
        let pos = new_node_position::under(self, above);
        self.add_node_at(pos)
    }

    /// Create a new node and place it at `pos`.
    pub fn add_node_at(&self, pos: Vector2) -> NodeId {
        let node_id = self.add_node();
        self.frp.set_node_position((node_id, pos));
        node_id
    }
}


// === Remove ===

impl GraphEditorModel {
    fn remove_edge<E: Into<EdgeId>>(&self, edge_id: E) {
        let edge_id = edge_id.into();
        if let Some(edge) = self.edges.remove(&edge_id) {
            if let Some(source) = edge.take_source() {
                if let Some(source_node) = self.nodes.get_cloned_ref(&source.node_id) {
                    source_node.out_edges.remove(&edge_id);
                }
            }

            if let Some(target) = edge.take_target() {
                self.set_input_connected(&target, None, false); // FIXME None
                if let Some(target_node) = self.nodes.get_cloned_ref(&target.node_id) {
                    target_node.in_edges.remove(&edge_id);
                }
            }
        }
    }

    fn set_input_connected(&self, target: &EdgeEndpoint, tp: Option<Type>, status: bool) {
        if let Some(node) = self.nodes.get_cloned(&target.node_id) {
            node.view.set_input_connected(&target.port, tp, status);
        }
    }

    fn set_edge_target_connection_status(&self, edge_id: EdgeId, status: bool) {
        self.with_edge_target(edge_id, |tgt| {
            self.set_endpoint_connection_status(edge_id, &tgt, status)
        });
    }

    fn set_endpoint_connection_status(&self, edge_id: EdgeId, target: &EdgeEndpoint, status: bool) {
        let tp = self.edge_source_type(edge_id);
        self.set_input_connected(target, tp, status);
    }

    fn enable_visualization(&self, node_id: impl Into<NodeId>) {
        let node_id = node_id.into();
        if let Some(node) = self.nodes.get_cloned_ref(&node_id) {
            node.enable_visualization();
        }
    }

    fn disable_visualization(&self, node_id: impl Into<NodeId>) {
        let node_id = node_id.into();
        if let Some(node) = self.nodes.get_cloned_ref(&node_id) {
            node.disable_visualization();
        }
    }

    fn enable_visualization_fullscreen(&self, node_id: impl Into<NodeId>) {
        let node_id = node_id.into();
        if let Some(node) = self.nodes.get_cloned_ref(&node_id) {
            node.model().visualization.frp.enable_fullscreen.emit(());
        }
    }

    fn disable_visualization_fullscreen(&self, node_id: impl Into<NodeId>) {
        let node_id = node_id.into();
        if let Some(node) = self.nodes.get_cloned_ref(&node_id) {
            node.model().visualization.frp.disable_fullscreen.emit(());
        }
    }

    /// Get the visualization on the node, if it is enabled.
    pub fn enabled_visualization(
        &self,
        node_id: impl Into<NodeId>,
    ) -> Option<visualization::Metadata> {
        let node = self.nodes.all.get_cloned_ref(&node_id.into())?;
        let frp = &node.model().visualization.frp;
        frp.visible.value().then(|| visualization::Metadata::new(&frp.preprocessor.value()))
    }

    /// Warning! This function does not remove connected edges. It needs to be handled by the
    /// implementation.
    fn remove_node(&self, node_id: impl Into<NodeId>) {
        let node_id = node_id.into();
        self.nodes.remove(&node_id);
        self.nodes.selected.remove_item(&node_id);
        self.frp.private.output.on_visualization_select.emit(Switch::Off(node_id));
    }

    fn node_in_edges(&self, node_id: impl Into<NodeId>) -> Vec<EdgeId> {
        let node_id = node_id.into();
        self.nodes.get_cloned_ref(&node_id).map(|node| node.in_edges.keys()).unwrap_or_default()
    }

    fn node_out_edges(&self, node_id: impl Into<NodeId>) -> Vec<EdgeId> {
        let node_id = node_id.into();
        self.nodes.get_cloned_ref(&node_id).map(|node| node.out_edges.keys()).unwrap_or_default()
    }

    fn node_in_and_out_edges(&self, node_id: impl Into<NodeId>) -> Vec<EdgeId> {
        let node_id = node_id.into();
        let mut edges = self.node_in_edges(node_id);
        edges.extend(&self.node_out_edges(node_id));
        edges
    }

    #[profile(Detail)]
    fn set_node_expression(&self, node_id: impl Into<NodeId>, expr: impl Into<node::Expression>) {
        let node_id = node_id.into();
        let expr = expr.into();
        if let Some(node) = self.nodes.get_cloned_ref(&node_id) {
            node.set_expression.emit(expr);
        }
        for edge_id in self.node_out_edges(node_id) {
            self.refresh_edge_source_size(edge_id);
        }
    }

    fn edit_node_expression(
        &self,
        node_id: impl Into<NodeId>,
        range: impl Into<text::Range<text::Byte>>,
        inserted_str: impl Into<ImString>,
    ) {
        let node_id = node_id.into();
        let range = range.into();
        let inserted_str = inserted_str.into();
        if let Some(node) = self.nodes.get_cloned_ref(&node_id) {
            node.edit_expression(range, inserted_str);
        }
    }

    fn set_node_skip(&self, node_id: impl Into<NodeId>, skip: &bool) {
        let node_id = node_id.into();
        if let Some(node) = self.nodes.get_cloned_ref(&node_id) {
            node.set_skip_macro(*skip);
        }
    }

    fn set_node_freeze(&self, node_id: impl Into<NodeId>, freeze: &bool) {
        let node_id = node_id.into();
        if let Some(node) = self.nodes.get_cloned_ref(&node_id) {
            node.set_freeze_macro(*freeze);
        }
    }

    fn set_node_context_switch(&self, node_id: impl Into<NodeId>, context_switch: &Option<bool>) {
        let node_id = node_id.into();
        if let Some(node) = self.nodes.get_cloned_ref(&node_id) {
            node.set_context_switch(*context_switch);
        }
    }

    fn set_node_comment(&self, node_id: impl Into<NodeId>, comment: impl Into<node::Comment>) {
        let node_id = node_id.into();
        let comment = comment.into();
        if let Some(node) = self.nodes.get_cloned_ref(&node_id) {
            node.set_comment.emit(comment);
        }
    }

    fn is_connection(&self, edge_id: impl Into<EdgeId>) -> bool {
        let edge_id = edge_id.into();
        match self.edges.get_cloned_ref(&edge_id) {
            None => false,
            Some(e) => e.has_source() && e.has_target(),
        }
    }
}


// === Connect ===

impl GraphEditorModel {
    fn edge_source_node_id(&self, edge_id: EdgeId) -> Option<NodeId> {
        let edge = self.edges.get_cloned_ref(&edge_id)?;
        let endpoint = edge.source()?;
        Some(endpoint.node_id)
    }

    fn set_edge_source(&self, edge_id: EdgeId, target: impl Into<EdgeEndpoint>) {
        let target = target.into();
        if let Some(edge) = self.edges.get_cloned_ref(&edge_id) {
            if let Some(node) = self.nodes.get_cloned_ref(&target.node_id) {
                node.out_edges.insert(edge_id);
                edge.set_source(target);
                edge.view.frp.source_attached.emit(true);
                // FIXME: both lines require edge to refresh. Let's make it more efficient.
                self.refresh_edge_position(edge_id);
                self.refresh_edge_source_size(edge_id);
            }
        }
    }

    fn remove_edge_source(&self, edge_id: EdgeId) {
        if let Some(edge) = self.edges.get_cloned_ref(&edge_id) {
            if let Some(source) = edge.take_source() {
                if let Some(node) = self.nodes.get_cloned_ref(&source.node_id) {
                    node.out_edges.remove(&edge_id);
                    edge.view.frp.source_attached.emit(false);
                    let first_detached = self.edges.detached_source.is_empty();
                    self.edges.detached_source.insert(edge_id);
                    // FIXME: both lines require edge to refresh. Let's make it more efficient.
                    self.refresh_edge_position(edge_id);
                    self.refresh_edge_source_size(edge_id);
                    if first_detached {
                        self.frp.private.output.on_some_edges_sources_unset.emit(());
                    }
                }
            }
        }
    }

    fn set_edge_target(&self, edge_id: EdgeId, target: impl Into<EdgeEndpoint>) {
        let target = target.into();
        if let Some(edge) = self.edges.get_cloned_ref(&edge_id) {
            if let Some(node) = self.nodes.get_cloned_ref(&target.node_id) {
                node.in_edges.insert(edge_id);
                edge.set_target(target);

                self.edges.detached_target.remove(&edge_id);
                let all_attached = self.edges.detached_target.is_empty();
                if all_attached {
                    self.frp.private.output.on_all_edges_targets_set.emit(());
                }

                edge.view.frp.target_attached.emit(true);
                edge.view.frp.redraw.emit(());
                self.refresh_edge_position(edge_id);
            };
        }
    }

    fn remove_edge_target(&self, edge_id: EdgeId) {
        if let Some(edge) = self.edges.get_cloned_ref(&edge_id) {
            if let Some(target) = edge.take_target() {
                if let Some(node) = self.nodes.get_cloned_ref(&target.node_id) {
                    node.in_edges.remove(&edge_id);
                    let first_detached = self.edges.detached_target.is_empty();
                    self.edges.detached_target.insert(edge_id);
                    edge.view.frp.target_attached.emit(false);
                    self.refresh_edge_position(edge_id);
                    if first_detached {
                        self.frp.private.output.on_some_edges_targets_unset.emit(());
                    }
                };
            }
        }
    }

    fn take_edges_with_detached_targets(&self) -> HashSet<EdgeId> {
        let edges = self.edges.detached_target.mem_take();
        self.check_edge_attachment_status_and_emit_events();
        edges
    }

    fn take_edges_with_detached_sources(&self) -> HashSet<EdgeId> {
        let edges = self.edges.detached_source.mem_take();
        self.check_edge_attachment_status_and_emit_events();
        edges
    }

    fn edges_with_detached_targets(&self) -> HashSet<EdgeId> {
        self.edges.detached_target.raw.borrow().clone()
    }

    #[allow(missing_docs)] // FIXME[everyone] All pub functions should have docs.
    pub fn clear_all_detached_edges(&self) -> Vec<EdgeId> {
        let source_edges = self.edges.detached_source.mem_take();
        source_edges.iter().for_each(|edge| {
            self.edges.all.remove(edge);
        });
        let target_edges = self.edges.detached_target.mem_take();
        target_edges.iter().for_each(|edge| {
            self.edges.all.remove(edge);
        });
        self.check_edge_attachment_status_and_emit_events();
        source_edges.into_iter().chain(target_edges).collect()
    }

    fn check_edge_attachment_status_and_emit_events(&self) {
        let no_detached_sources = self.edges.detached_source.is_empty();
        let no_detached_targets = self.edges.detached_target.is_empty();
        if no_detached_targets {
            self.frp.private.output.on_all_edges_targets_set.emit(());
        }
        if no_detached_sources {
            self.frp.private.output.on_all_edges_sources_set.emit(());
        }
    }

    fn overlapping_edges(&self, target: &EdgeEndpoint) -> Vec<EdgeId> {
        let mut overlapping = vec![];
        if let Some(node) = self.nodes.get_cloned_ref(&target.node_id) {
            for edge_id in node.in_edges.raw.borrow().clone().into_iter() {
                if let Some(edge) = self.edges.get_cloned_ref(&edge_id) {
                    if let Some(edge_target) = edge.target() {
                        if crumbs_overlap(&edge_target.port, &target.port) {
                            overlapping.push(edge_id);
                        }
                    }
                }
            }
        }
        overlapping
    }

    fn set_edge_freeze<T: Into<EdgeId>>(&self, edge_id: T, is_frozen: bool) {
        let edge_id = edge_id.into();
        if let Some(edge) = self.edges.get_cloned_ref(&edge_id) {
            edge.view.frp.set_disabled.emit(is_frozen);
        }
    }
}


// === Position ===

impl GraphEditorModel {
    #[allow(missing_docs)] // FIXME[everyone] All pub functions should have docs.
    pub fn set_node_position(&self, node_id: impl Into<NodeId>, position: Vector2) {
        let node_id = node_id.into();
        if let Some(node) = self.nodes.get_cloned_ref(&node_id) {
            node.modify_position(|t| {
                t.x = position.x;
                t.y = position.y;
            });
            for edge_id in self.node_in_and_out_edges(node_id) {
                self.refresh_edge_position(edge_id);
            }
        }
    }

    #[profile(Debug)]
    fn set_node_expression_usage_type(
        &self,
        node_id: impl Into<NodeId>,
        ast_id: ast::Id,
        maybe_type: Option<Type>,
    ) {
        let node_id = node_id.into();
        if let Some(node) = self.nodes.get_cloned_ref(&node_id) {
            if node.view.model().output.whole_expr_id().contains(&ast_id) {
                // TODO[ao]: we must update root output port according to the whole expression type
                //     due to a bug in engine https://github.com/enso-org/enso/issues/1038.
                let crumbs = span_tree::Crumbs::default();
                node.view.model().output.set_expression_usage_type(crumbs, maybe_type.clone());
                let enso_type = maybe_type.as_ref().map(|tp| enso::Type::new(&tp.0));
                node.view.model().visualization.frp.set_vis_input_type(enso_type);
            }
            let crumbs = node.view.model().get_crumbs_by_id(ast_id);
            if let Some(crumbs) = crumbs {
                node.view.set_expression_usage_type.emit((crumbs, maybe_type));
            }
        }
    }

    fn update_node_widgets(&self, node_id: NodeId, updates: &WidgetUpdates) {
        if let Some(node) = self.nodes.get_cloned_ref(&node_id) {
            node.view.update_widgets.emit(updates.clone());
        }
    }

    fn disable_grid_snapping_for(&self, node_ids: &[NodeId]) {
        self.nodes.recompute_grid(node_ids.iter().cloned().collect());
    }

    #[allow(missing_docs)] // FIXME[everyone] All pub functions should have docs.
    pub fn node_position(&self, node_id: impl Into<NodeId>) -> Vector2<f32> {
        let node_id = node_id.into();
        self.nodes.get_cloned_ref(&node_id).map(|node| node.position().xy()).unwrap_or_default()
    }

    /// Return the bounding box of the node identified by `node_id`, or a default bounding box if
    /// the node was not found.
    pub fn node_bounding_box(&self, node_id: impl Into<NodeId>) -> selection::BoundingBox {
        let node_id = node_id.into();
        let node = self.nodes.get_cloned_ref(&node_id);
        node.map(|node| node.bounding_box.value()).unwrap_or_default()
    }

    #[allow(missing_docs)] // FIXME[everyone] All pub functions should have docs.
    pub fn node_pos_mod(&self, node_id: impl Into<NodeId>, pos_diff: Vector2) -> (NodeId, Vector2) {
        let node_id = node_id.into();
        let new_position = if let Some(node) = self.nodes.get_cloned_ref(&node_id) {
            node.position().xy() + pos_diff
        } else {
            default()
        };
        (node_id, new_position)
    }

    #[allow(missing_docs)] // FIXME[everyone] All pub functions should have docs.
    pub fn refresh_edge_position(&self, edge_id: EdgeId) {
        self.refresh_edge_source_position(edge_id);
        self.refresh_edge_target_position(edge_id);
    }

    #[allow(missing_docs)] // FIXME[everyone] All pub functions should have docs.
    pub fn refresh_edge_source_size(&self, edge_id: EdgeId) {
        if let Some(edge) = self.edges.get_cloned_ref(&edge_id) {
            if let Some(edge_source) = edge.source() {
                if let Some(node) = self.nodes.get_cloned_ref(&edge_source.node_id) {
                    edge.view.frp.source_width.emit(node.model().width());
                    edge.view.frp.source_height.emit(node.model().height());
                    edge.view.frp.redraw.emit(());
                }
            }
        };
    }

    #[allow(missing_docs)] // FIXME[everyone] All pub functions should have docs.
    pub fn refresh_edge_color(&self, edge_id: EdgeId, neutral_color: color::Lcha) {
        if let Some(edge) = self.edges.get_cloned_ref(&edge_id) {
            let color = self.edge_color(edge_id, neutral_color);
            edge.view.frp.set_color.emit(color);
        };
    }

    fn refresh_all_edge_colors(&self, neutral_color: color::Lcha) {
        for edge_id in self.edges.keys() {
            self.refresh_edge_color(edge_id, neutral_color);
        }
    }

    #[allow(missing_docs)] // FIXME[everyone] All pub functions should have docs.
    pub fn refresh_edge_source_position(&self, edge_id: EdgeId) {
        if let Some(edge) = self.edges.get_cloned_ref(&edge_id) {
            if let Some(edge_source) = edge.source() {
                if let Some(node) = self.nodes.get_cloned_ref(&edge_source.node_id) {
                    edge.modify_position(|p| {
                        p.x = node.position().x + node.model().width() / 2.0;
                        p.y = node.position().y;
                    });
                }
            }
        };
    }

    #[allow(missing_docs)] // FIXME[everyone] All pub functions should have docs.
    pub fn refresh_edge_target_position(&self, edge_id: EdgeId) {
        if let Some(edge) = self.edges.get_cloned_ref(&edge_id) {
            if let Some(edge_target) = edge.target() {
                if let Some(node) = self.nodes.get_cloned_ref(&edge_target.node_id) {
                    let offset =
                        node.model().input.port_offset(&edge_target.port).unwrap_or_default();
                    let pos = node.position().xy() + offset;
                    edge.view.frp.target_position.emit(pos);
                    edge.view.frp.redraw.emit(());
                }
            }
        };
    }

    fn map_node<T>(&self, id: NodeId, f: impl FnOnce(Node) -> T) -> Option<T> {
        self.nodes.get_cloned_ref(&id).map(f)
    }

    fn map_edge<T>(&self, id: EdgeId, f: impl FnOnce(Edge) -> T) -> Option<T> {
        self.edges.get_cloned_ref(&id).map(f)
    }

    fn with_node<T>(&self, id: NodeId, f: impl FnOnce(Node) -> T) -> Option<T> {
        let out = self.map_node(id, f);
        out.map_none(|| warn!("Trying to access nonexistent node '{id}'"))
    }

    fn with_edge<T>(&self, id: EdgeId, f: impl FnOnce(Edge) -> T) -> Option<T> {
        let out = self.map_edge(id, f);
        out.map_none(|| warn!("Trying to access nonexistent edge '{id}'"))
    }

    fn with_edge_map_source<T>(&self, id: EdgeId, f: impl FnOnce(EdgeEndpoint) -> T) -> Option<T> {
        self.with_edge(id, |edge| {
            let edge = edge.source.borrow().deref().clone();
            edge.map(f)
        })
        .flatten()
    }

    fn with_edge_map_target<T>(&self, id: EdgeId, f: impl FnOnce(EdgeEndpoint) -> T) -> Option<T> {
        self.with_edge(id, |edge| edge.target.borrow().clone().map(f)).flatten()
    }

    fn edge_source(&self, id: EdgeId) -> Option<EdgeEndpoint> {
        self.with_edge_map_source(id, |endpoint| endpoint)
    }

    fn edge_target(&self, id: EdgeId) -> Option<EdgeEndpoint> {
        self.with_edge_map_target(id, |endpoint| endpoint)
    }

    // FIXME[WD]: This implementation is slow. Node should allow for easy mapping between Crumbs
    //            and edges. Should be part of https://github.com/enso-org/ide/issues/822.
    fn with_input_edge_id<T>(
        &self,
        id: NodeId,
        crumbs: &span_tree::Crumbs,
        f: impl FnOnce(EdgeId) -> T,
    ) -> Option<T> {
        self.with_node(id, move |node| {
            let mut target_edge_id = None;
            for edge_id in node.in_edges.keys() {
                self.with_edge(edge_id, |edge| {
                    let ok = edge.target().map(|tgt| tgt.port == crumbs) == Some(true);
                    if ok {
                        target_edge_id = Some(edge_id)
                    }
                });
            }
            target_edge_id.map(f)
        })
        .flatten()
    }

    // FIXME[WD]: This implementation is slow. Node should allow for easy mapping between Crumbs
    //            and edges. Should be part of https://github.com/enso-org/ide/issues/822.
    fn with_output_edge_id<T>(
        &self,
        id: NodeId,
        crumbs: &span_tree::Crumbs,
        f: impl FnOnce(EdgeId) -> T,
    ) -> Option<T> {
        self.with_node(id, move |node| {
            let mut target_edge_id = None;
            for edge_id in node.out_edges.keys() {
                self.with_edge(edge_id, |edge| {
                    let ok = edge.target().map(|tgt| tgt.port == crumbs) == Some(true);
                    if ok {
                        target_edge_id = Some(edge_id)
                    }
                });
            }
            target_edge_id.map(f)
        })
        .flatten()
    }

    fn with_edge_source<T>(&self, id: EdgeId, f: impl FnOnce(EdgeEndpoint) -> T) -> Option<T> {
        self.with_edge(id, |edge| {
            let source = edge.source.borrow().deref().clone();
            source
                .map(f)
                .map_none(|| warn!("Trying to access nonexistent source of the edge {id}."))
        })
        .flatten()
    }

    fn with_edge_target<T>(&self, id: EdgeId, f: impl FnOnce(EdgeEndpoint) -> T) -> Option<T> {
        self.with_edge(id, |edge| {
            let target = edge.target.borrow().deref().clone();
            target
                .map(f)
                .map_none(|| warn!("Trying to access nonexistent target of the edge {id}."))
        })
        .flatten()
    }

    fn with_edge_map_source_node<T>(
        &self,
        edge_id: EdgeId,
        f: impl FnOnce(Node, span_tree::Crumbs) -> T,
    ) -> Option<T> {
        self.with_edge_map_source(edge_id, |t| self.map_node(t.node_id, |node| f(node, t.port)))
            .flatten()
    }

    fn with_edge_map_target_node<T>(
        &self,
        edge_id: EdgeId,
        f: impl FnOnce(Node, span_tree::Crumbs) -> T,
    ) -> Option<T> {
        self.with_edge_map_target(edge_id, |t| self.map_node(t.node_id, |node| f(node, t.port)))
            .flatten()
    }

    fn edge_source_type(&self, edge_id: EdgeId) -> Option<Type> {
        self.with_edge_map_source_node(edge_id, |n, c| n.model().output.port_type(&c)).flatten()
    }

    fn edge_target_type(&self, edge_id: EdgeId) -> Option<Type> {
        self.with_edge_map_target_node(edge_id, |n, c| n.model().input.port_type(&c)).flatten()
    }

    fn edge_hover_type(&self) -> Option<Type> {
        let hover_tgt = self.frp.hover_node_input.value();
        hover_tgt.and_then(|tgt| {
            self.with_node(tgt.node_id, |node| node.model().input.port_type(&tgt.port)).flatten()
        })
    }

    /// Return a color for the edge.
    ///
    /// In profiling mode, this is just a neutral gray.
    ///
    /// In normal mode, the algorithm works as follow:
    /// 1. We query the type of the currently hovered port, if any.
    /// 2. In case the previous point returns None, we query the edge target type, if any.
    /// 3. In case the previous point returns None, we query the edge source type, if any.
    /// 4. In case the previous point returns None, we use the generic type (gray color).
    ///
    /// This might need to be more sophisticated in the case of polymorphic types. For example,
    /// consider the edge source type to be `(a,Number)`, and target to be `(Text,a)`. These unify
    /// to `(Text,Number)`.
    fn edge_color(&self, edge_id: EdgeId, neutral_color: color::Lcha) -> color::Lcha {
        // FIXME : StyleWatch is unsuitable here, as it was designed as an internal tool for shape
        // system (#795)
        let styles = StyleWatch::new(&self.scene().style_sheet);
        match self.frp.view_mode.value() {
            view::Mode::Normal => {
                let edge_type = self
                    .edge_hover_type()
                    .or_else(|| self.edge_target_type(edge_id))
                    .or_else(|| self.edge_source_type(edge_id));
                let opt_color = edge_type.map(|t| type_coloring::compute(&t, &styles));
                opt_color.unwrap_or(neutral_color)
            }
            view::Mode::Profiling => neutral_color,
        }
    }

    fn first_detached_edge(&self) -> Option<EdgeId> {
        self.edges.detached_edges_iter().next()
    }

    fn first_detached_edge_source_type(&self) -> Option<Type> {
        self.first_detached_edge().and_then(|edge_id| self.edge_source_type(edge_id))
    }

    #[allow(dead_code)]
    fn first_detached_edge_target_type(&self) -> Option<Type> {
        self.first_detached_edge().and_then(|edge_id| self.edge_target_type(edge_id))
    }

    /// Return a color for the first detached edge.
    pub fn first_detached_edge_color(&self, neutral_color: color::Lcha) -> Option<color::Lcha> {
        self.first_detached_edge().map(|t| self.edge_color(t, neutral_color))
    }

    #[allow(missing_docs)] // FIXME[everyone] All pub functions should have docs.
    pub fn has_edges_with_detached_targets(&self, node_id: NodeId) -> bool {
        let mut found = false;
        self.with_node(node_id, |node| {
            for edge_id in node.out_edges.keys() {
                if self.with_edge(edge_id, |edge| edge.has_target()) == Some(false) {
                    found = true;
                    break;
                }
            }
        });
        found
    }

    /// Pan the camera to fully fit the `target_bbox` (expressed in scene coordinates) into a
    /// rectangular viewport between `screen_min_xy` and `screen_max_xy` (in screen coordinates).
    /// If `target_bbox` does not fully fit in the viewport, prefer showing the top-left corner of
    /// `target_bbox` than the opposite one.
    fn pan_camera(
        &self,
        target_bbox: selection::BoundingBox,
        screen_min_xy: Vector2,
        screen_max_xy: Vector2,
    ) {
        use ensogl::display::navigation::navigator::PanEvent;
        let scene = &self.app.display.default_scene;
        let screen_to_scene_xy = |pos: Vector2| {
            let vec3 = Vector3(pos.x, pos.y, 0.0);
            scene.screen_to_scene_coordinates(vec3).xy()
        };
        let scene_min_xy = screen_to_scene_xy(screen_min_xy);
        let scene_max_xy = screen_to_scene_xy(screen_max_xy);
        let viewport = selection::BoundingBox::from_corners(scene_min_xy, scene_max_xy);
        let pan_left = some_if_negative(target_bbox.left() - viewport.left());
        let pan_right = some_if_positive(target_bbox.right() - viewport.right());
        let pan_up = some_if_positive(target_bbox.top() - viewport.top());
        let pan_down = some_if_negative(target_bbox.bottom() - viewport.bottom());
        let pan_x = pan_left.or(pan_right).unwrap_or_default();
        let pan_y = pan_up.or(pan_down).unwrap_or_default();
        let pan_xy = Vector2(pan_x, pan_y);
        self.navigator.emit_pan_event(PanEvent::new(-pan_xy * scene.camera().zoom()));
    }

    fn pan_camera_to_node(&self, node_id: NodeId) {
        use theme::graph_editor::screen_margin_when_panning_camera_to_node as pan_margin;
        self.with_node(node_id, |node| {
            let camera = &self.app.display.default_scene.camera();
            let screen_size_halved = Vector2::from(camera.screen()) / 2.0;
            let styles = &self.styles_frp;
            let top_margin = styles.get_number(pan_margin::top).value();
            let bottom_margin = styles.get_number(pan_margin::bottom).value();
            let left_margin = styles.get_number(pan_margin::left).value();
            let right_margin = styles.get_number(pan_margin::right).value();
            let viewport_max_y = screen_size_halved.y - top_margin;
            let viewport_min_y = -screen_size_halved.y + bottom_margin;
            let viewport_min_x = -screen_size_halved.x + left_margin;
            let viewport_max_x = screen_size_halved.x - right_margin;
            let viewport_min_xy = Vector2(viewport_min_x, viewport_min_y);
            let viewport_max_xy = Vector2(viewport_max_x, viewport_max_y);
            let node_bbox = node.bounding_box.value();
            self.pan_camera(node_bbox, viewport_min_xy, viewport_max_xy)
        });
    }
}


// === Utilities ===

fn some_if_positive(x: f32) -> Option<f32> {
    (x > 0.0).as_some(x)
}

fn some_if_negative(x: f32) -> Option<f32> {
    (x < 0.0).as_some(x)
}


// === Display object ===

impl display::Object for GraphEditorModel {
    fn display_object(&self) -> &display::object::Instance {
        &self.display_object
    }
}



// ===================
// === GraphEditor ===
// ===================

#[derive(Debug, Clone, CloneRef)]
#[allow(missing_docs)] // FIXME[everyone] Public-facing API should be documented.
pub struct GraphEditor {
    pub model: GraphEditorModelWithNetwork,
    pub frp:   Frp,
}

impl GraphEditor {
    /// Graph editor nodes.
    pub fn nodes(&self) -> &Nodes {
        &self.model.nodes
    }

    /// Graph editor edges.
    pub fn edges(&self) -> &Edges {
        &self.model.edges
    }
}

impl Deref for GraphEditor {
    type Target = api::Public;
    fn deref(&self) -> &Self::Target {
        &self.frp.public
    }
}

impl application::View for GraphEditor {
    fn label() -> &'static str {
        "GraphEditor"
    }

    fn new(app: &Application) -> Self {
        new_graph_editor(app)
    }

    fn app(&self) -> &Application {
        &self.model.app
    }

    fn default_shortcuts() -> Vec<application::shortcut::Shortcut> {
<<<<<<< HEAD
        use crate::shortcuts::SHORTCUTS;
        SHORTCUTS.iter().map(|(a, b, c, d)| Self::self_shortcut_when(*a, *c, *d, *b)).collect()
=======
        use shortcut::ActionType::*;
        [
            (Press, "!node_editing & !read_only", "tab", "start_node_creation"),
            (Press, "!node_editing & !read_only", "enter", "start_node_creation"),
            // === Drag ===
            (Press, "", "left-mouse-button", "node_press"),
            (Release, "", "left-mouse-button", "node_release"),
            (Press, "!node_editing & !read_only", "backspace", "remove_selected_nodes"),
            (Press, "!node_editing & !read_only", "delete", "remove_selected_nodes"),
            (Press, "has_detached_edge", "escape", "drop_dragged_edge"),
            (Press, "!read_only", "cmd g", "collapse_selected_nodes"),
            // === Visualization ===
            (Press, "!node_editing", "space", "press_visualization_visibility"),
            (DoublePress, "!node_editing", "space", "double_press_visualization_visibility"),
            (Release, "!node_editing", "space", "release_visualization_visibility"),
            (Press, "", "cmd i", "reload_visualization_registry"),
            (Press, "is_fs_visualization_displayed", "space", "close_fullscreen_visualization"),
            (Press, "", "cmd", "enable_quick_visualization_preview"),
            (Release, "", "cmd", "disable_quick_visualization_preview"),
            // === Selection ===
            (Press, "", "shift", "enable_node_multi_select"),
            (Press, "", "shift left-mouse-button", "enable_node_multi_select"),
            (Release, "", "shift", "disable_node_multi_select"),
            (Release, "", "shift left-mouse-button", "disable_node_multi_select"),
            (Press, "", "shift ctrl", "toggle_node_merge_select"),
            (Release, "", "shift ctrl", "toggle_node_merge_select"),
            (Press, "", "shift alt", "toggle_node_subtract_select"),
            (Release, "", "shift alt", "toggle_node_subtract_select"),
            (Press, "", "shift ctrl alt", "toggle_node_inverse_select"),
            (Release, "", "shift ctrl alt", "toggle_node_inverse_select"),
            // === Navigation ===
            (
                Press,
                "!is_fs_visualization_displayed",
                "ctrl space",
                "cycle_visualization_for_selected_node",
            ),
            (DoublePress, "!read_only", "left-mouse-button", "enter_hovered_node"),
            (DoublePress, "!read_only", "left-mouse-button", "start_node_creation_from_port"),
            (Press, "!read_only", "right-mouse-button", "start_node_creation_from_port"),
            (Press, "!node_editing & !read_only", "cmd enter", "enter_selected_node"),
            (Press, "!read_only", "alt enter", "exit_node"),
            // === Node Editing ===
            (Press, "!read_only", "cmd", "edit_mode_on"),
            (Release, "!read_only", "cmd", "edit_mode_off"),
            (Press, "!read_only", "cmd left-mouse-button", "edit_mode_on"),
            (Release, "!read_only", "cmd left-mouse-button", "edit_mode_off"),
            (Press, "node_editing & !read_only", "cmd enter", "stop_editing"),
            // === Profiling Mode ===
            (Press, "", "cmd p", "toggle_profiling_mode"),
            // === Debug ===
            (Press, "debug_mode", "ctrl d", "debug_set_test_visualization_data_for_selected_node"),
            (Press, "debug_mode", "ctrl shift enter", "debug_push_breadcrumb"),
            (Press, "debug_mode", "ctrl shift up", "debug_pop_breadcrumb"),
            (Press, "debug_mode", "ctrl n", "add_node_at_cursor"),
            // TODO(#5930): Temporary shortcut for testing different execution environments
            (Press, "", "cmd shift c", "toggle_execution_environment"),
        ]
        .iter()
        .map(|(a, b, c, d)| Self::self_shortcut_when(*a, *c, *d, *b))
        .collect()
>>>>>>> 719bd8cf
    }
}

/// Return the toggle status of the given enable/disable/toggle inputs as a stream of booleans.
pub fn enable_disable_toggle(
    network: &frp::Network,
    enable: &frp::Any,
    disable: &frp::Any,
    toggle: &frp::Any,
) -> frp::Stream<bool> {
    // FIXME: the clone_refs bellow should not be needed.
    let enable = enable.clone_ref();
    let disable = disable.clone_ref();
    let toggle = toggle.clone_ref();
    frp::extend! { network
        out        <- any(...);
        on_toggle  <- toggle.map2(&out,|_,t| !t);
        on_enable  <- enable.constant(true);
        on_disable <- disable.constant(false);
        out        <+ on_toggle;
        out        <+ on_enable;
        out        <+ on_disable;
    }
    out.into()
}

#[allow(unused_parens)]
fn new_graph_editor(app: &Application) -> GraphEditor {
    let world = &app.display;
    let scene = &world.default_scene;
    let cursor = &app.cursor;
    let frp = Frp::new();
    let model = GraphEditorModelWithNetwork::new(app, cursor.clone_ref(), &frp);
    let network = frp.network();
    let nodes = &model.nodes;
    let edges = &model.edges;
    let inputs = &model.frp;
    let mouse = &scene.mouse.frp_deprecated;
    let touch = &model.touch_state;
    let vis_registry = &model.vis_registry;
    let out = &frp.private.output;
    let selection_controller = &model.selection_controller;



    // ======================
    // === Read-only mode ===
    // ======================

    frp::extend! { network
        out.read_only <+ inputs.set_read_only;
        model.breadcrumbs.set_read_only <+ inputs.set_read_only;

        // Drop the currently dragged edge if read-only mode is enabled.
        read_only_enabled <- inputs.set_read_only.on_true();
        inputs.drop_dragged_edge <+ read_only_enabled;
    }



    // ========================
    // === Scene Navigation ===
    // ========================

    frp::extend! { network
        no_vis_selected   <- out.some_visualisation_selected.on_false();
        some_vis_selected <- out.some_visualisation_selected.on_true();

        set_navigator_false  <- inputs.set_navigator_disabled.on_true();
        set_navigator_true   <- inputs.set_navigator_disabled.on_false();

        disable_navigator <- any_(&set_navigator_false,&some_vis_selected);
        enable_navigator  <- any_(&set_navigator_true,&no_vis_selected);

        model.navigator.frp.set_enabled <+ bool(&disable_navigator,&enable_navigator);

        out.navigator_active <+ model.navigator.frp.enabled;
    }



    // ===================
    // === Breadcrumbs ===
    // ===================

    frp::extend! { network

        // === Debugging ===

        eval_ inputs.debug_push_breadcrumb(model.breadcrumbs.debug_push_breadcrumb.emit(None));
        eval_ inputs.debug_pop_breadcrumb (model.breadcrumbs.debug_pop_breadcrumb.emit(()));
    }



    // =============================
    // === Node Level Navigation ===
    // =============================

    frp::extend! { network

        target_to_enter <- inputs.enter_hovered_node.map(f_!(scene.mouse.target.get()));

        // Go level up on background click.
        enter_on_background    <= target_to_enter.map(|target| target.is_background().as_some(()));
        out.node_exited <+ enter_on_background;

        // Go level down on node double click.
        enter_on_node <= target_to_enter.map(|target| target.is_symbol().as_some(()));
        output_port_is_hovered <- inputs.hover_node_output.map(Option::is_some);
        enter_node <- enter_on_node.gate_not(&output_port_is_hovered);
        node_switch_to_enter    <- out.node_hovered.sample(&enter_node).unwrap();
        node_to_enter           <- node_switch_to_enter.map(|switch| switch.on().cloned()).unwrap();
        out.node_entered <+ node_to_enter;
    }



    // ============================
    // === Project Name Editing ===
    // ============================


    // === Start project name edit ===
    frp::extend! { network
        edit_mode     <- bool(&inputs.edit_mode_off,&inputs.edit_mode_on);
        eval edit_mode ((edit_mode_on) model.breadcrumbs.ide_text_edit_mode.emit(edit_mode_on));
    }


    // === Commit project name edit ===

    frp::extend! { network
        deactivate_breadcrumbs <- any3_(&touch.background.down,
                                        &out.node_editing_started,
                                        &out.node_entered);
        eval_ deactivate_breadcrumbs(model.breadcrumbs.outside_press());
    }



    // =========================
    // === User Interactions ===
    // =========================

    // === Mouse Cursor Transform ===
    frp::extend! { network
        cursor_pos_in_scene <- cursor.frp.screen_position.map(f!((position)
            scene.screen_to_scene_coordinates(*position).xy()
        ));
    }


    // === Selection Target Redirection ===

    frp::extend! { network
        let scene = model.scene();

        mouse_up_target <- mouse.up_primary.map(f_!(model.scene().mouse.target.get()));
        background_up   <= mouse_up_target.map(
            |t| (t == &display::scene::PointerTargetId::Background).as_some(())
        );

        eval_ scene.background.mouse_down_primary (touch.background.down.emit(()));
    }


    // === Mouse Interactions ===

    frp::extend! { network

        node_pointer_style <- any_mut::<cursor::Style>();

        let node_input_touch  = TouchNetwork::<EdgeEndpoint>::new(network,mouse);
        let node_output_touch = TouchNetwork::<EdgeEndpoint>::new(network,mouse);

        on_output_connect_drag_mode   <- node_output_touch.down.constant(true);
        on_output_connect_follow_mode <- node_output_touch.selected.constant(false);
        on_input_connect_drag_mode    <- node_input_touch.down.constant(true);
        on_input_connect_follow_mode  <- node_input_touch.selected.constant(false);

        on_connect_drag_mode   <- any(on_output_connect_drag_mode,on_input_connect_drag_mode);
        on_connect_follow_mode <- any(on_output_connect_follow_mode,on_input_connect_follow_mode);
        connect_drag_mode      <- any(on_connect_drag_mode,on_connect_follow_mode);

        on_detached_edge    <- any(&inputs.on_some_edges_targets_unset,&inputs.on_some_edges_sources_unset);
        has_detached_edge   <- bool(&out.on_all_edges_endpoints_set,&on_detached_edge);
        out.has_detached_edge <+ has_detached_edge;

        eval node_input_touch.down ((target)   model.frp.press_node_input.emit(target));
        eval node_output_touch.down ((target)  model.frp.press_node_output.emit(target));
    }


    // === Edge interactions  ===

    frp::extend! { network
    edge_mouse_down <- source::<EdgeId>();
    edge_over       <- source::<EdgeId>();
    edge_out        <- source::<EdgeId>();
    edge_hover      <- source::<Option<EdgeId>>();

    eval  edge_over((edge_id) edge_hover.emit(Some(*edge_id)));
    eval_ edge_out(edge_hover.emit(None));

    edge_over_pos <- map2(&cursor_pos_in_scene,&edge_hover,|pos, edge_id|
        edge_id.map(|id| (id, *pos))
    ).unwrap();

    // We do not want edge hover to occur for detached edges.
    set_edge_hover <- edge_over_pos.gate_not(&has_detached_edge);

    eval set_edge_hover ([model]((edge_id,pos)) {
         if let Some(edge) = model.edges.get_cloned_ref(edge_id){
            edge.frp.hover_position.emit(Some(*pos));
            edge.frp.redraw.emit(());
        }
    });

    remove_split <- any(&edge_out,&edge_mouse_down);
    eval remove_split ([model](edge_id) {
         if let Some(edge) = model.edges.get_cloned_ref(edge_id){
            edge.frp.hover_position.emit(None);
            edge.frp.redraw.emit(());
        }
    });
    edge_click <- map2(&edge_mouse_down,&cursor_pos_in_scene,|edge_id,pos|(*edge_id,*pos));
    valid_edge_disconnect_click <- edge_click.gate_not(&has_detached_edge).gate_not(&inputs.set_read_only);

    edge_is_source_click <- valid_edge_disconnect_click.map(f!([model]((edge_id,pos)) {
        if let Some(edge) = model.edges.get_cloned_ref(edge_id){
            edge.port_to_detach_for_position(*pos) == component::edge::PortType::OutputPort
        } else {
            false
        }
    }));

    edge_source_click <- valid_edge_disconnect_click.gate(&edge_is_source_click);
    edge_target_click <- valid_edge_disconnect_click.gate_not(&edge_is_source_click);

    on_edge_source_unset <= edge_source_click.map(f!(((id,_)) model.with_edge_source(*id,|t|(*id,t))));
    on_edge_target_unset <= edge_target_click.map(f!(((id,_)) model.with_edge_target(*id,|t|(*id,t))));
    out.on_edge_source_unset <+ on_edge_source_unset;
    out.on_edge_target_unset <+ on_edge_target_unset;
    }


    // === Edge creation  ===

    frp::extend! { network

    output_down <- node_output_touch.down.constant(());
    input_down  <- node_input_touch.down.constant(());

    has_detached_edge_on_output_down <- has_detached_edge.sample(&inputs.hover_node_output);

    port_input_mouse_up  <- inputs.hover_node_input.sample(&mouse.up_primary).unwrap();
    port_output_mouse_up <- inputs.hover_node_output.sample(&mouse.up_primary).unwrap();

    attach_all_edge_inputs  <- any (port_input_mouse_up, inputs.press_node_input, inputs.set_detached_edge_targets);
    attach_all_edge_outputs <- any (port_output_mouse_up, inputs.press_node_output, inputs.set_detached_edge_sources);

    create_edge_from_output <- node_output_touch.down.gate_not(&has_detached_edge_on_output_down).gate_not(&inputs.set_read_only);
    create_edge_from_input  <- node_input_touch.down.map(|value| value.clone()).gate_not(&inputs.set_read_only);

    on_new_edge    <- any(&output_down,&input_down);
    let selection_mode = selection::get_mode(network,inputs);
    keep_selection <- selection_mode.map(|t| *t != selection::Mode::Normal);
    deselect_edges <- on_new_edge.gate_not(&keep_selection);
    eval_ deselect_edges ( model.clear_all_detached_edges() );

    new_output_edge <- create_edge_from_output.map(f_!([model,edge_mouse_down,edge_over,edge_out] {
        Some(model.new_edge_from_output(&edge_mouse_down,&edge_over,&edge_out))
    })).unwrap();
    new_input_edge <- create_edge_from_input.map(f!([model,edge_mouse_down,edge_over,edge_out]((target)){
        if model.is_node_connected_at_input(target.node_id,&target.port) {
            return None
        };
        Some(model.new_edge_from_input(&edge_mouse_down,&edge_over,&edge_out))
    })).unwrap();

    out.on_edge_add <+ new_output_edge;
    new_edge_source <- new_output_edge.map2(&node_output_touch.down, move |id,target| (*id,target.clone()));
    out.on_edge_source_set <+ new_edge_source;

    out.on_edge_add <+ new_input_edge;
    new_edge_target <- new_input_edge.map2(&node_input_touch.down, move |id,target| (*id,target.clone()));
    out.on_edge_target_set <+ new_edge_target;
    }


    // === Edge Connect ===

    frp::extend! { network

        // Clicking on background either drops dragged edge or aborts node editing.
        let background_selected = &touch.background.selected;
        was_edge_detached_when_background_selected  <- has_detached_edge.sample(background_selected);
        clicked_to_drop_edge  <- was_edge_detached_when_background_selected.on_true();
        clicked_to_abort_edit <- was_edge_detached_when_background_selected.on_false();

        out.on_edge_source_set <+ inputs.set_edge_source;
        out.on_edge_target_set <+ inputs.set_edge_target;

        let endpoints            = inputs.connect_nodes.clone_ref();
        edge                    <- endpoints . map(f_!(model.new_edge_from_output(&edge_mouse_down,&edge_over,&edge_out)));
        new_edge_source         <- endpoints . _0() . map2(&edge, |t,id| (*id,t.clone()));
        new_edge_target         <- endpoints . _1() . map2(&edge, |t,id| (*id,t.clone()));
        out.on_edge_add      <+ edge;
        out.on_edge_source_set <+ new_edge_source;
        out.on_edge_target_set <+ new_edge_target;

        detached_edges_without_targets <= attach_all_edge_inputs.map(f_!(model.take_edges_with_detached_targets()));
        detached_edges_without_sources <= attach_all_edge_outputs.map(f_!(model.take_edges_with_detached_sources()));

        new_edge_target <- detached_edges_without_targets.map2(&attach_all_edge_inputs, |id,t| (*id,t.clone()));
        out.on_edge_target_set <+ new_edge_target;
        new_edge_source <- detached_edges_without_sources.map2(&attach_all_edge_outputs, |id,t| (*id,t.clone()));
        out.on_edge_source_set <+ new_edge_source;

        on_new_edge_source <- new_edge_source.constant(());
        on_new_edge_target <- new_edge_target.constant(());

        overlapping_edges            <= out.on_edge_target_set._1().map(f!((t) model.overlapping_edges(t)));
        out.on_edge_drop_overlapping <+ overlapping_edges;

        drop_on_bg_up  <- background_up.gate(&connect_drag_mode);
        drop_edges     <- any (drop_on_bg_up,clicked_to_drop_edge);

        edge_dropped_to_create_node <= drop_edges.map(f_!(model.edges_with_detached_targets()));
        out.on_edge_drop_to_create_node <+ edge_dropped_to_create_node;

        remove_all_detached_edges <- any (drop_edges, inputs.drop_dragged_edge);
        edge_to_remove_without_targets <= remove_all_detached_edges.map(f_!(model.take_edges_with_detached_targets()));
        edge_to_remove_without_sources <= remove_all_detached_edges.map(f_!(model.take_edges_with_detached_sources()));
        edge_to_remove <- any(edge_to_remove_without_targets,edge_to_remove_without_sources);
        eval edge_to_remove ((id) model.remove_edge(id));
    }

    // === Adding Node ===

    frp::extend! { network
        node_added_with_button <- model.add_node_button.clicked.gate_not(&inputs.set_read_only);

        input_start_node_creation_from_port <- inputs.hover_node_output.sample(
            &inputs.start_node_creation_from_port);
        start_node_creation_from_port <- input_start_node_creation_from_port.filter_map(
            |v| v.clone());
        removed_edges_on_node_creation_from_port <= start_node_creation_from_port.map(f_!(
            model.model.clear_all_detached_edges()));
        out.on_edge_drop <+ removed_edges_on_node_creation_from_port;

        input_add_node_way <- inputs.add_node.constant(WayOfCreatingNode::AddNodeEvent);
        input_start_creation_way <- inputs.start_node_creation.map(f_!([scene]
            // Only start node creation if nothing is focused. This is to prevent
            // creating nodes when we are editing texts and press enter.
            scene.focused_instance().is_none().then_some(WayOfCreatingNode::StartCreationEvent)
        )).unwrap();

        start_creation_from_port_way <- start_node_creation_from_port.map(
            |endpoint| WayOfCreatingNode::StartCreationFromPortEvent{endpoint: endpoint.clone()});
        add_with_button_way <- node_added_with_button.constant(WayOfCreatingNode::ClickingButton);
        add_with_edge_drop_way <- edge_dropped_to_create_node.map(
            |&edge_id| WayOfCreatingNode::DroppingEdge{edge_id});
        add_node_way <- any5 (
            &input_add_node_way,
            &input_start_creation_way,
            &start_creation_from_port_way,
            &add_with_button_way,
            &add_with_edge_drop_way,
        );

        new_node <- add_node_way.map2(&cursor_pos_in_scene, f!([model,node_pointer_style,out](way, mouse_pos) {
            let ctx = NodeCreationContext {
                pointer_style  : &node_pointer_style,
                output_press   : &node_output_touch.down,
                input_press    : &node_input_touch.down,
                output         : &out,
            };
            model.create_node(&ctx, way, *mouse_pos)
        }));
        out.node_added <+ new_node.map(|&(id, src, should_edit)| (id, src, should_edit));
        node_to_edit_after_adding <- new_node.filter_map(|&(id,_,cond)| cond.as_some(id));
                eval new_node ([model](&(id, _, should_edit)) {
            if should_edit {
                if let Some(node) = model.nodes.get_cloned_ref(&id) {
                    node.show_preview();
                }
            }
        });
    }


    // === Node Editing ===

    frp::extend! { network
        node_in_edit_mode     <- out.node_being_edited.map(|n| n.is_some());
        edit_mode             <- bool(&inputs.edit_mode_off,&inputs.edit_mode_on);
        clicked_node <- touch.nodes.down.gate(&edit_mode);
        clicked_and_edited_nodes <- clicked_node.map2(&out.node_being_edited, |n, c| (*n, *c));
        let not_being_edited_already = |(clicked, edited): &(NodeId, Option<NodeId>)| {
            if let Some(edited) = edited { edited != clicked } else { true }
        };
        node_to_edit          <- clicked_and_edited_nodes.filter(not_being_edited_already)._0();
        edit_node             <- any(node_to_edit, node_to_edit_after_adding, inputs.edit_node);
        stop_edit_on_bg_click <- clicked_to_abort_edit.gate(&node_in_edit_mode);
        stop_edit             <- any(&stop_edit_on_bg_click,&inputs.stop_editing);
        edit_switch           <- edit_node.gate(&node_in_edit_mode);
        node_being_edited     <- out.node_being_edited.map(|n| n.unwrap_or_default());

        // The "finish" events must be emitted before "start", to properly cover the "switch" case.
        out.node_editing_finished <+ node_being_edited.sample(&stop_edit);
        out.node_editing_finished <+ node_being_edited.sample(&edit_switch);
        out.node_editing_started  <+ edit_node;

        out.node_being_edited <+ out.node_editing_started.map(|n| Some(*n));
        out.node_being_edited <+ out.node_editing_finished.constant(None);
        out.node_editing      <+ out.node_being_edited.map(|t|t.is_some());

        out.node_edit_mode       <+ edit_mode;
        out.nodes_labels_visible <+ out.node_edit_mode || node_in_edit_mode;

        eval out.node_editing_started ([model] (id) {
            let _profiler = profiler::start_debug!(profiler::APP_LIFETIME, "node_editing_started");
            if let Some(node) = model.nodes.get_cloned_ref(id) {
                node.model().input.set_editing(true);
            }
        });
        eval out.node_editing_finished ([model](id) {
            let _profiler = profiler::start_debug!(profiler::APP_LIFETIME, "node_editing_finished");
            if let Some(node) = model.nodes.get_cloned_ref(id) {
                node.model().input.set_editing(false);
            }
        });
    }


    // === Edited node growth/shrink animation ===

    component::node::growth_animation::initialize_edited_node_animator(&model, &frp, scene);


    // === Event Propagation ===

    // See the docs of `Node` to learn about how the graph - nodes event propagation works.
    frp::extend! { network
        _eval <- all_with(&out.node_hovered,&edit_mode,f!([model](tgt,e)
            if let Some(tgt) = tgt {
                model.with_node(tgt.value,|t| t.model().input.set_edit_ready_mode(*e && tgt.is_on()));
            }
        ));
        _eval <- all_with(&out.node_hovered,&out.some_edge_targets_unset,f!([model](tgt,ok)
            if let Some(tgt) = tgt {
                let node_id        = tgt.value;
                let edge_tp        = model.first_detached_edge_source_type();
                let is_edge_source = model.has_edges_with_detached_targets(node_id);
                let is_active      = *ok && !is_edge_source && tgt.is_on();
                model.with_node(node_id,|t| t.model().input.set_ports_active(is_active,edge_tp));
            }
        ));
    }


    // === Node Actions ===

    frp::extend! { network
        freeze_edges <= out.node_action_freeze.map (f!([model]((node_id,is_frozen)) {
            let edges = model.node_in_edges(node_id);
            edges.into_iter().map(|edge_id| (edge_id,*is_frozen)).collect_vec()
        }));

        eval freeze_edges (((edge_id,is_frozen)) model.set_edge_freeze(edge_id,*is_frozen) );
    }

    //
    // // === Disabling self-connections ===
    //
    // frp::extend! { network
    //     node_to_disable <= out.on_edge_only_target_not_set.map(f!((id)
    // model.with_edge_source(*id,|t|t.node_id)));     eval node_to_disable ((id)
    // model.with_node(*id,|node| node.model.input.set_ports_active(false,None)));
    //
    // }


    // === Remove Node ===
    frp::extend! { network

    all_nodes       <= inputs.remove_all_nodes      . map(f_!(model.all_nodes()));
    selected_nodes  <= inputs.remove_selected_nodes . map(f_!(model.nodes.all_selected()));
    nodes_to_remove <- any (all_nodes, selected_nodes);
    eval nodes_to_remove ((node_id) inputs.remove_all_node_edges.emit(node_id));

    out.node_removed <+ nodes_to_remove;
    }


    // === Collapse Nodes ===
    frp::extend! { network
    // TODO [mwu] https://github.com/enso-org/ide/issues/760
    //   This is currently the provisional code to enable collapse nodes refactoring. While the APIs
    //   are as-intended, their behavior isn't. Please refer to the issue for details.
    let empty_id       = NodeId::default();
    let model_clone    = model.clone_ref();
    nodes_to_collapse <- inputs.collapse_selected_nodes . map(move |_|
        (model_clone.nodes.all_selected(),empty_id)
    );
    out.nodes_collapsed <+ nodes_to_collapse;
    }


    // === Set Node SKIP/FREEZE macros and context switch expression ===

    frp::extend! { network
        eval inputs.set_node_skip(((id, skip)) model.set_node_skip(id, skip));
        eval inputs.set_node_freeze(((id, freeze)) model.set_node_freeze(id, freeze));
        eval inputs.set_node_context_switch(((id, context_switch))
            model.set_node_context_switch(id, context_switch)
        );
    }


    // === Set Node Comment ===
    frp::extend! { network

    eval inputs.set_node_comment([model] ((id,comment)) model.set_node_comment(id,comment));
    }

    // === Set Node Error ===
    frp::extend! { network

    eval inputs.set_node_error_status([model]((node_id, error)) {
        if let Some(node) = model.nodes.get_cloned_ref(node_id) {
            node.set_error.emit(error)
        }
    });

    }


    // === Profiling ===

    frp::extend! { network

        eval inputs.set_node_profiling_status([model]((node_id,status)) {
            if let Some(node) = model.nodes.get_cloned_ref(node_id) {
                model.profiling_statuses.set(*node_id,*status);
                node.set_profiling_status(status);
            }
        });

    }



    // ==================
    // === Move Nodes ===
    // ==================
    frp::extend! { network

    mouse_pos <- mouse.position.map(|p| Vector2(p.x,p.y));

    // === Discovering drag targets ===

    let node_down      = touch.nodes.down.clone_ref();
    let node_is_down   = touch.nodes.is_down.clone_ref();
    node_in_edit_mode <- node_down.map2(&out.node_being_edited,|t,s| Some(*t) == *s);
    node_was_selected <- node_down.map(f!((id) model.nodes.selected.contains(id)));
    tgts_if_non_sel   <- node_down.map(|id|vec![*id]).gate_not(&node_was_selected);
    tgts_if_sel       <- node_down.map(f_!(model.nodes.selected.items())).gate(&node_was_selected);
    tgts_if_non_edit  <- any(tgts_if_non_sel,tgts_if_sel).gate_not(&node_in_edit_mode);
    tgts_if_edit      <- node_down.map(|_|default()).gate(&node_in_edit_mode);
    drag_tgts         <- any(tgts_if_non_edit,tgts_if_edit);
    any_drag_tgt      <- drag_tgts.map(|t|!t.is_empty());
    node_pos_on_down  <- node_down.map(f!((id) model.node_position(id)));
    mouse_pos_on_down <- mouse_pos.sample(&node_down);
    mouse_pos_diff    <- mouse_pos.map2(&mouse_pos_on_down,|t,s|t-s).gate(&node_is_down);
    node_pos_diff     <- mouse_pos_diff.map(f!([scene](t) t / scene.camera().zoom()));
    node_tgt_pos_rt   <- node_pos_diff.map2(&node_pos_on_down,|t,s|t+s);
    just_pressed      <- bool (&node_tgt_pos_rt,&node_pos_on_down);
    node_tgt_pos_rt   <- any  (&node_tgt_pos_rt,&node_pos_on_down);


    // === Snapping ===

    eval drag_tgts ((ids) model.disable_grid_snapping_for(ids));
    let node_tgt_pos_anim = DEPRECATED_Animation::<Vector2<f32>>::new(network);
    let x_snap_strength   = Easing::new(network);
    let y_snap_strength   = Easing::new(network);
    x_snap_strength.set_duration(300.0);
    y_snap_strength.set_duration(300.0);

    _eval <- node_tgt_pos_rt.map2(&just_pressed,
        f!([model,x_snap_strength,y_snap_strength,node_tgt_pos_anim](pos,just_pressed) {
            let snapped = model.nodes.check_grid_magnet(*pos);
            let x = snapped.x.unwrap_or(pos.x);
            let y = snapped.y.unwrap_or(pos.y);
            x_snap_strength.target(if snapped.x.is_none() { 0.0 } else { 1.0 });
            y_snap_strength.target(if snapped.y.is_none() { 0.0 } else { 1.0 });
            node_tgt_pos_anim.set_target_value(Vector2::new(x,y));
            if *just_pressed {
                node_tgt_pos_anim.set_target_value(*pos);
                x_snap_strength.skip();
                y_snap_strength.skip();
                node_tgt_pos_anim.skip();
            }
    }));

    node_tgt_pos <- all_with4
        ( &node_tgt_pos_rt
        , &node_tgt_pos_anim.value
        , &x_snap_strength.value
        , &y_snap_strength.value
        , |rt,snap,xw,yw| {
            let w     = Vector2(*xw,*yw);
            let w_inv = Vector2(1.0,1.0) - w;
            rt.component_mul(&w_inv) + snap.component_mul(&w)
        });


    // === Update All Target Nodes Positions ===

    main_tgt_pos_prev <- node_tgt_pos.previous();
    main_tgt_pos_diff <- node_tgt_pos.map2(&main_tgt_pos_prev,|t,s|t-s).gate_not(&just_pressed);
    drag_tgt          <= drag_tgts.sample(&main_tgt_pos_diff);
    tgt_new_pos       <- drag_tgt.map2(&main_tgt_pos_diff,f!((id,tx) model.node_pos_mod(id,*tx)));
    out.node_position_set <+ tgt_new_pos;


    // === Batch Update ===

    after_drag             <- touch.nodes.up.gate_not(&just_pressed);
    tgt_after_drag         <= drag_tgts.sample(&after_drag);
    tgt_after_drag_new_pos <- tgt_after_drag.map(f!([model](id)(*id,model.node_position(id))));
    out.node_position_set_batched <+ tgt_after_drag_new_pos;


    // === Mouse style ===

    node_down_on_drag   <- node_down.gate(&any_drag_tgt);
    cursor_on_drag_down <- node_down_on_drag.map(|_| cursor::Style::new_with_all_fields_default().press());
    cursor_on_drag_up   <- touch.nodes.up.map(|_| cursor::Style::default());
    pointer_on_drag     <- any (&cursor_on_drag_down,&cursor_on_drag_up);


    // === Set Node Position ===

    out.node_position_set         <+ inputs.set_node_position;
    out.node_position_set_batched <+ inputs.set_node_position;
    eval out.node_position_set (((id,pos)) model.set_node_position(id,*pos));

    }


    // === Set Expression Type ===
    frp::extend! { network

    node_to_refresh <- inputs.set_expression_usage_type.map(f!([model]((node_id,ast_id,maybe_type)) {
        model.set_node_expression_usage_type(*node_id,*ast_id,maybe_type.clone());
        *node_id
    }));
    edges_to_refresh <= node_to_refresh.map(f!([nodes](node_id)
         nodes.get_cloned_ref(node_id).map(|node| node.all_edges())
    )).unwrap();
    eval edges_to_refresh ((edge) model.refresh_edge_position(*edge));
    eval inputs.update_node_widgets(((node, updates)) model.update_node_widgets(*node, updates));
    }


    // === Move Edges ===

    frp::extend! { network

    detached_edge           <- any(&inputs.on_some_edges_targets_unset,&inputs.on_some_edges_sources_unset);
    update_edge             <- any(detached_edge,on_new_edge_source,on_new_edge_target);
    cursor_pos_on_update    <- cursor_pos_in_scene.sample(&update_edge);
    edge_refresh_cursor_pos <- any(cursor_pos_on_update,cursor_pos_in_scene);

    is_hovering_output <- inputs.hover_node_output.map(|target| target.is_some()).sampler();
    hover_node         <- inputs.hover_node_output.unwrap();

    edge_refresh_on_node_hover        <- all(edge_refresh_cursor_pos,hover_node).gate(&is_hovering_output);
    edge_refresh_cursor_pos_no_hover  <- edge_refresh_cursor_pos.gate_not(&is_hovering_output);
    edge_refresh_cursor_pos_on_hover  <- edge_refresh_on_node_hover._0();

    refresh_target      <- any(&edge_refresh_cursor_pos_on_hover,&edge_refresh_cursor_pos_no_hover);
    let refresh_source  = edge_refresh_cursor_pos_no_hover.clone_ref();
    snap_source_to_node <- edge_refresh_on_node_hover._1();

    eval refresh_target ([edges](position) {
       edges.detached_target.for_each(|id| {
            if let Some(edge) = edges.get_cloned_ref(id) {
                edge.view.frp.target_position.emit(position.xy());
                edge.view.frp.redraw.emit(());
            }
        });
    });

    eval refresh_source ([edges,model](position) {
        edges.detached_source.for_each(|edge_id| {
            if let Some(edge) = edges.get_cloned_ref(edge_id) {
                edge.view.frp.source_width.emit(cursor::DEFAULT_RADIUS);
                edge.view.frp.source_height.emit(cursor::DEFAULT_RADIUS);
                edge.view.frp.target_position.emit(-position.xy());
                edge.view.frp.redraw.emit(());
                edge.modify_position(|p| {
                    p.x = position.x;
                    p.y = position.y;
                });
                model.refresh_edge_position(*edge_id);
            }
        });
    });

    eval snap_source_to_node ([nodes,edges,model](target) {
        edges.detached_source.for_each(|edge_id| {
            if let Some(node) = nodes.get_cloned_ref(&target.node_id) {
                if let Some(edge) = edges.get_cloned_ref(edge_id) {
                    let node_width  = node.view.model().width();
                    let node_height = node.view.model().height();
                    let node_pos    = node.position();

                    edge.view.frp.source_width.emit(node_width);
                    edge.view.frp.source_height.emit(node_height);
                    edge.view.frp.target_position.emit(-node_pos.xy());
                    edge.view.frp.redraw.emit(());
                    edge.modify_position(|p| {
                        p.x = node_pos.x + node_width/2.0;
                        p.y = node_pos.y;
                    });
                    model.refresh_edge_position(*edge_id);
                }
            }
        });
    });

    }


    // === Vis Set ===
    frp::extend! { network

    def _update_vis_data = inputs.set_visualization.map(f!([nodes,vis_registry]((node_id,vis_path)) {
        match (&nodes.get_cloned_ref(node_id), vis_path) {
             (Some(node), Some(vis_path)) => {
                 let vis_definition = vis_registry.definition_from_path(vis_path);
                 node.model().visualization.frp.set_visualization.emit(vis_definition);
             },
             (Some(node), None) => node.model().visualization.frp.set_visualization.emit(None),
              _ => warn!("Failed to get node: {node_id:?}"),

        }
    }));
    }


    // === Vis Selection ===
    frp::extend! { network
        eval out.on_visualization_select ([model](switch) {
            if switch.is_on() {
                model.visualisations.selected.insert(switch.value);
            } else {
                model.visualisations.selected.remove(&switch.value);
            }
        });

        out.some_visualisation_selected <+  out.on_visualization_select.map(f_!([model] {
            !model.visualisations.selected.is_empty()
        }));
    };


    // === Vis Update Data ===

    frp::extend! { network
    // TODO remove this once real data is available.
    let sample_data_generator = MockDataGenerator3D::default();
    def _set_dumy_data = inputs.debug_set_test_visualization_data_for_selected_node.map(f!([nodes,inputs](_) {
        for node_id in &*nodes.selected.raw.borrow() {
            let data    = Rc::new(sample_data_generator.generate_data()); // FIXME: why rc?
            let content = serde_json::to_value(data).unwrap();
            let data    = visualization::Data::from(content);
            inputs.set_visualization_data.emit((*node_id,data));
        }
    }));

    eval inputs.set_visualization_data ([nodes]((node_id,data)) {
        if let Some(node) = nodes.get_cloned(node_id) {
            node.model().visualization.frp.set_data.emit(data);
        }
    });

    eval inputs.set_error_visualization_data ([nodes]((node_id,data)) {
        if let Some(node) = nodes.get_cloned(node_id) {
            node.model().error_visualization.send_data.emit(data);
        }
    });

    nodes_to_cycle <= inputs.cycle_visualization_for_selected_node.map(f_!(model.nodes.all_selected()));
    node_to_cycle  <- any(nodes_to_cycle,inputs.cycle_visualization);
    eval node_to_cycle ([model](node_id) {
        if let Some(node) = model.nodes.get_cloned_ref(node_id) {
            node.view.model().visualization.frp.cycle_visualization();
        }
    });


    // === Visualization toggle ===
    //
    // Algorithm:
    //     - Press key. If all selected nodes have enabled vis, disable them.
    //     - If not, enable vis on missing nodes.
    //     - Release key. If the time passed from key press was short, do nothing.
    //     - If it was long, disable vis which were disabled (preview mode).

    let viz_press_ev      = inputs.press_visualization_visibility.clone_ref();
    let viz_d_press_ev    = inputs.double_press_visualization_visibility.clone_ref();
    let viz_release_ev    = inputs.release_visualization_visibility.clone_ref();
    viz_pressed          <- bool(&viz_release_ev,&viz_press_ev);
    viz_was_pressed      <- viz_pressed.previous();
    viz_press            <- viz_press_ev.gate_not(&viz_was_pressed);
    viz_release          <- viz_release_ev.gate(&viz_was_pressed);
    viz_press_time       <- viz_press   . map(|_| {
            let time = web::window.performance_or_panic().now() as f32;
            let frame_counter = Rc::new(web::FrameCounter::start_counting());
            (time, Some(frame_counter))
        });
    viz_release_time     <- viz_release . map(|_| web::window.performance_or_panic().now() as f32);
    viz_preview_mode  <- viz_release_time.map2(&viz_press_time,|t1,(t0,counter)| {
        let diff = t1-t0;
        // We check the time between key down and key up. If the time is less than the threshold
        // then it was a key press and we do not want to enter preview mode. If it is longer then
        // it was a key hold and we want to enter preview mode.
        let long_enough = diff > VIZ_PREVIEW_MODE_TOGGLE_TIME_MS;
        // We also check the number of passed frames, since the time measure can be misleading, if
        // there were dropped frames. The visualisation might have just appeared while more than
        // the threshold time has passed.
        let enough_frames = if let Some(counter) = counter {
            let frames = counter.frames_since_start();
            frames > VIZ_PREVIEW_MODE_TOGGLE_FRAMES
        } else {
            false
        };
        long_enough && enough_frames
    });
    viz_preview_mode_end <- viz_release.gate(&viz_preview_mode).gate_not(&out.is_fs_visualization_displayed);
    viz_tgt_nodes        <- viz_press.gate_not(&out.is_fs_visualization_displayed).map(f_!(model.nodes.all_selected()));
    viz_tgt_nodes_off    <- viz_tgt_nodes.map(f!([model](node_ids) {
        node_ids.iter().cloned().filter(|node_id| {
            model.nodes.get_cloned_ref(node_id)
                .map(|node| !node.visualization_enabled.value())
                .unwrap_or_default()
        }).collect_vec()
    }));

    viz_tgt_nodes_all_on <- viz_tgt_nodes_off.map(|t| t.is_empty());
    viz_enable_by_press  <= viz_tgt_nodes.gate_not(&viz_tgt_nodes_all_on);
    viz_enable           <- any(viz_enable_by_press,inputs.enable_visualization);
    viz_disable_by_press <= viz_tgt_nodes.gate(&viz_tgt_nodes_all_on);
    viz_disable          <- any(viz_disable_by_press,inputs.disable_visualization);
    viz_preview_disable  <= viz_tgt_nodes_off.sample(&viz_preview_mode_end);
    viz_fullscreen_on    <= viz_d_press_ev.map(f_!(model.nodes.last_selected()));

    eval viz_enable          ((id) model.enable_visualization(id));
    eval viz_disable         ((id) model.disable_visualization(id));
    eval viz_preview_disable ((id) model.disable_visualization(id));
    eval viz_fullscreen_on   ((id) model.enable_visualization_fullscreen(id));

    viz_fs_to_close <- out.visualization_fullscreen.sample(&inputs.close_fullscreen_visualization);
    eval viz_fs_to_close ([model](vis) {
        if let Some(vis) = vis {
            model.disable_visualization_fullscreen(vis);
            model.enable_visualization(vis);
        }
    });

    out.visualization_fullscreen <+ viz_fullscreen_on.map(|id| Some(*id));
    out.visualization_fullscreen <+ inputs.close_fullscreen_visualization.constant(None);

    out.is_fs_visualization_displayed <+ out.visualization_fullscreen.map(Option::is_some);


    // === Register Visualization ===

    eval inputs.register_visualization ([vis_registry](handle) {
        if let Some(handle) = handle {
            vis_registry.add(handle);
        }
    });
    eval inputs.reset_visualization_registry ([vis_registry](()) {
        vis_registry.remove_all_visualizations();
        vis_registry.add_default_visualizations();
    });
    out.visualization_registry_reload_requested <+ inputs.reload_visualization_registry;


    // === Entering and Exiting Nodes ===

    node_to_enter           <= inputs.enter_selected_node.map(f_!(model.nodes.last_selected()));
    out.node_entered <+ node_to_enter;
    removed_edges_on_enter  <= out.node_entered.map(f_!(model.model.clear_all_detached_edges()));
    out.node_exited  <+ inputs.exit_node;
    removed_edges_on_exit   <= out.node_exited.map(f_!(model.model.clear_all_detached_edges()));
    out.on_edge_drop <+ any(removed_edges_on_enter,removed_edges_on_exit);



    // ================
    // === Node VCS ===
    // ================

    eval inputs.set_node_vcs_status(((node_id,status))
         model.with_node(*node_id, |node| node.set_vcs_status.emit(status))
     );



    // ==================
    // === Edge Binds ===
    // ==================

    // === Source / Target ===

    eval out.on_edge_source_set   (((id,tgt)) model.set_edge_source(*id,tgt));
    eval out.on_edge_target_set   (((id,tgt)) model.set_edge_target(*id,tgt));

    eval out.on_edge_target_set   (((id,tgt)) model.set_endpoint_connection_status(*id,tgt,true));
    eval out.on_edge_target_unset (((id,tgt)) model.set_endpoint_connection_status(*id,tgt,false));

    eval out.on_edge_source_unset (((id,_)) model.remove_edge_source(*id));
    eval out.on_edge_target_unset (((id,_)) model.remove_edge_target(*id));

    is_only_tgt_not_set <-
        out.on_edge_source_set.map(f!(((id,_)) model.with_edge_map_target(*id,|_|()).is_none()));
    out.on_edge_source_set_with_target_not_set <+ out.on_edge_source_set.gate(&is_only_tgt_not_set);
    out.on_edge_only_target_not_set <+ out.on_edge_source_set_with_target_not_set._0();
    out.on_edge_only_target_not_set <+ out.on_edge_target_unset._0();

    is_only_src_not_set <-
        out.on_edge_target_set.map(f!(((id,_)) model.with_edge_map_source(*id,|_|()).is_none()));
    out.on_edge_target_set_with_source_not_set <+ out.on_edge_target_set.gate(&is_only_src_not_set);
    out.on_edge_only_source_not_set <+ out.on_edge_target_set_with_source_not_set._0();
    out.on_edge_only_source_not_set <+ out.on_edge_source_unset._0();

    let neutral_color = model.model.styles_frp.get_color(theme::code::types::any::selection);
    eval out.on_edge_source_set ([model,neutral_color]((id, _))
        model.refresh_edge_color(*id,neutral_color.value().into()));
    eval out.on_edge_target_set ([model,neutral_color]((id, _))
        model.refresh_edge_color(*id,neutral_color.value().into()));
    eval out.on_edge_source_unset ([model,neutral_color]((id, _))
        model.refresh_edge_color(*id,neutral_color.value().into()));
    eval out.on_edge_target_unset ([model,neutral_color]((id, _))
        model.refresh_edge_color(*id,neutral_color.value().into()));
    eval neutral_color ((neutral_color) model.refresh_all_edge_colors(neutral_color.into()));

    edge_to_refresh_on_hover <= out.hover_node_input.map(f_!(model.edges_with_detached_targets()));
    eval edge_to_refresh_on_hover ([model,neutral_color](id)
        model.refresh_edge_color(*id,neutral_color.value().into()));


    some_edge_sources_unset   <- out.on_all_edges_sources_set ?? out.on_some_edges_sources_unset;
    some_edge_targets_unset   <- out.on_all_edges_targets_set ?? out.on_some_edges_targets_unset;
    some_edge_endpoints_unset <- out.some_edge_targets_unset  || out.some_edge_sources_unset;
    out.some_edge_sources_unset    <+ some_edge_sources_unset;
    out.some_edge_targets_unset    <+ some_edge_targets_unset;
    out.some_edge_endpoints_unset  <+ some_edge_endpoints_unset;
    out.on_all_edges_endpoints_set <+ out.some_edge_endpoints_unset.on_false();


    // === Endpoints ===

    edge_source_drop <= out.on_edge_drop.map(f!((id) model.edge_source(*id).map(|t|(*id,t))));
    edge_target_drop <= out.on_edge_drop.map(f!((id) model.edge_target(*id).map(|t|(*id,t))));

    edge_endpoint_set                 <- any(out.on_edge_source_set,out.on_edge_target_set)._0();
    both_endpoints_set                <- edge_endpoint_set.map(f!((id) model.is_connection(id)));
    new_edge_with_both_endpoints_set  <- edge_endpoint_set.gate(&both_endpoints_set);
    out.on_edge_endpoints_set  <+ new_edge_with_both_endpoints_set;
    out.on_edge_endpoint_set   <+ any(out.on_edge_source_set,out.on_edge_target_set);
    out.on_edge_endpoint_unset <+ any(out.on_edge_source_unset,out.on_edge_target_unset);
    out.on_edge_endpoint_unset <+ any(edge_source_drop,edge_target_drop);


    // === Drop ===

    eval out.on_edge_drop_overlapping ((id) model.remove_edge(id));
    eval out.on_edge_drop             ((id) model.remove_edge(id));



    // ===================
    // === Other Binds ===
    // ===================

    eval out.node_selected   ((id) model.nodes.select(id));
    eval out.node_deselected ((id) model.nodes.deselect(id));
    eval out.node_removed    ((id) model.remove_node(id));
    model.profiling_statuses.remove <+ out.node_removed;
    out.on_visualization_select <+ out.node_removed.map(|&id| Switch::Off(id));

    eval inputs.set_node_expression (((id, expr)) model.set_node_expression(id, expr));
    eval inputs.edit_node_expression (((id, range, ins)) model.edit_node_expression(id, range, ins));
    port_to_refresh <= inputs.set_node_expression.map(f!(((id, _))model.node_in_edges(id)));
    eval port_to_refresh ((id) model.set_edge_target_connection_status(*id,true));

    // === Remove implementation ===
    out.node_removed <+ inputs.remove_node;
    }


    // === Remove Edge ===
    frp::extend! { network

    rm_input_edges       <- any (inputs.remove_all_node_edges, inputs.remove_all_node_input_edges);
    rm_output_edges      <- any (inputs.remove_all_node_edges, inputs.remove_all_node_output_edges);
    input_edges_to_rm    <= rm_input_edges  . map(f!((node_id) model.node_in_edges(node_id)));
    output_edges_to_rm   <= rm_output_edges . map(f!((node_id) model.node_out_edges(node_id)));
    edges_to_rm          <- any (inputs.remove_edge, input_edges_to_rm, output_edges_to_rm);
    out.on_edge_drop <+ edges_to_rm;
    }



    // =====================
    // === Pointer Style ===
    // =====================

    frp::extend! { network

    cursor_style_edge_drag <- all_with(&out.some_edge_endpoints_unset,&out.view_mode,
        f!([model,neutral_color](some_edges_detached,_) {
            if *some_edges_detached {
                if let Some(color) = model.first_detached_edge_color(neutral_color.value().into()) {
                    cursor::Style::new_color(color).press()
                } else {
                    cursor::Style::new_color_no_animation(neutral_color.value().into()).press()
                }
            } else {
                default()
            }
        }));

    let breadcrumb_style = model.breadcrumbs.pointer_style.clone_ref();
    let selection_style  = selection_controller.cursor_style.clone_ref();

    pointer_style <- all
        [ pointer_on_drag
        , selection_style
        , node_pointer_style
        , cursor_style_edge_drag
        , breadcrumb_style
        ].fold();

    eval pointer_style ((style) cursor.frp.set_style.emit(style));

    }

    // ==============================
    // === Component Interactions ===
    // ==============================

    // === Nodes + Selection ===

    // Do not show quick actions on hover while doing an area selection.
    frp::extend! { network
        eval selection_controller.area_selection ((area_selection) nodes.show_quick_actions(!area_selection));
    }

    // === Visualisation + Selection ===

    // Do not allow area selection while we show a fullscreen visualisation.
    frp::extend! { network
        allow_area_selection <- out.is_fs_visualization_displayed.not();
        eval allow_area_selection ((area_selection)
            selection_controller.enable_area_selection.emit(area_selection)
        );
    }


    // ========================
    // === Focus management ===
    // ========================

    frp::extend! { network
        // Remove focus from any element when background is clicked.
        eval_ touch.background.down (model.display_object.blur_tree());
    }


    // ===============
    // === Tooltip ===
    // ===============

    frp::extend! { network

        model.tooltip.frp.set_style <+ app.frp.tooltip;

        quick_visualization_preview <- bool(&frp.disable_quick_visualization_preview,
                                            &frp.enable_quick_visualization_preview);
        eval quick_visualization_preview((value) model.nodes.set_quick_preview(*value));
    }



    // =====================
    // === Dropped Files ===
    // =====================

    use theme::graph_editor::default_y_gap_between_nodes as gap_path;
    let default_gap = model.styles_frp.get_number_or(gap_path, 0.0);
    let files_received = model.drop_manager.files_received().clone_ref();
    frp::extend! { network
        files_with_positions <- files_received.map2(&default_gap,
            move |drop_event_data,default_gap| {
                let files = &drop_event_data.files;
                let drop_posititon = drop_event_data.position;
                let single_offset = default_gap + node::HEIGHT;
                files.iter().enumerate().map(|(index,file)| {
                    let offset = Vector2(0.0, single_offset * index as f32);
                    (file.clone_ref(), drop_posititon + offset)
                }).collect_vec()
            }
        );
        file_dropped            <= files_with_positions;
        out.file_dropped <+ file_dropped;
    }



    // ==================
    // === View Modes ===
    // ==================

    let profiling_mode_transition = Animation::new(network);
    frp::extend! { network
        out.view_mode <+ frp.toggle_profiling_mode.map2(&frp.view_mode,|_,&mode| mode.switch());
        out.view_mode <+ model.profiling_button.view_mode;

        model.profiling_button.set_view_mode <+ out.view_mode.on_change();
        _eval <- all_with(&out.view_mode,&neutral_color,f!((_,neutral_color)
            model.refresh_all_edge_colors(neutral_color.into())));

        profiling_mode_transition.target <+ out.view_mode.map(|&mode| {
            match mode {
                view::Mode::Normal    => 0.0,
                view::Mode::Profiling => 1.0,
            }
        });
        eval profiling_mode_transition.value ((&v) scene.dom.layers.back.filter_grayscale(v));
    }



    // =========================
    // === Gap Between Nodes ===
    // =========================

    let style_sheet = &scene.style_sheet;
    let styles = StyleWatchFrp::new(style_sheet);
    let default_x_gap_path = ensogl_hardcoded_theme::graph_editor::default_x_gap_between_nodes;
    let default_y_gap_path = ensogl_hardcoded_theme::graph_editor::default_y_gap_between_nodes;
    let min_x_spacing_path = ensogl_hardcoded_theme::graph_editor::minimal_x_spacing_for_new_nodes;
    let default_x_gap = styles.get_number_or(default_x_gap_path, 0.0);
    let default_y_gap = styles.get_number_or(default_y_gap_path, 0.0);
    let min_x_spacing = styles.get_number_or(min_x_spacing_path, 0.0);
    frp::extend! { network
        frp.private.output.default_x_gap_between_nodes <+ default_x_gap;
        frp.private.output.default_y_gap_between_nodes <+ default_y_gap;
        frp.private.output.min_x_spacing_for_new_nodes <+ min_x_spacing;
    }
    frp.private.output.default_x_gap_between_nodes.emit(default_x_gap.value());
    frp.private.output.default_y_gap_between_nodes.emit(default_y_gap.value());
    frp.private.output.min_x_spacing_for_new_nodes.emit(min_x_spacing.value());


    // ================================
    // === Execution Mode Selection ===
    // ================================

    execution_environment::init_frp(&frp, &model);


    // ==================
    // === Debug Mode ===
    // ==================

    frp::extend! { network
        out.debug_mode <+ frp.set_debug_mode;

        limit_max_zoom <- frp.set_debug_mode.on_false();
        unlimit_max_zoom <- frp.set_debug_mode.on_true();
        eval_ limit_max_zoom (model.navigator.set_max_zoom(Some(MAX_ZOOM)));
        eval_ unlimit_max_zoom (model.navigator.set_max_zoom(None));
    }

    // Init defaults
    frp.edit_mode_off.emit(());
    frp.set_debug_mode.emit(false);

    GraphEditor { model, frp }
}



impl display::Object for GraphEditor {
    fn display_object(&self) -> &display::object::Instance {
        self.model.display_object()
    }
}


// =============
// === Tests ===
// =============

#[cfg(test)]
mod tests {
    use super::*;
    use application::test_utils::ApplicationExt;
    use ensogl::control::io::mouse::PrimaryButton;
    use ensogl::display::scene::test_utils::MouseExt;
    use node::test_utils::NodeModelExt;

    #[test]
    fn test_adding_node_by_internal_api() {
        let (_, graph_editor) = init();
        assert_eq!(graph_editor.nodes().len(), 0);
        graph_editor.add_node();
        assert_eq!(graph_editor.nodes().len(), 1);
        graph_editor.assert(Case { node_source: None, should_edit: false });
    }

    #[test]
    fn test_adding_node_by_shortcut() {
        test_adding_node(press_add_node_shortcut);
    }

    fn press_add_node_shortcut(editor: &GraphEditor) {
        editor.start_node_creation();
    }

    #[test]
    fn test_adding_node_by_adding_node_button() {
        test_adding_node(click_add_node_button);
    }

    fn click_add_node_button(editor: &GraphEditor) {
        let adding_node_button = &editor.model.add_node_button;
        adding_node_button.click();
    }

    fn test_adding_node(add_node: impl Fn(&GraphEditor)) {
        let (app, graph_editor) = init();
        assert_eq!(graph_editor.nodes().len(), 0);

        // Adding first node.
        let (node_1_id, node_1) = graph_editor.add_node_by(&add_node);
        graph_editor.assert(Case { node_source: None, should_edit: true });
        graph_editor.stop_editing();
        assert_eq!(graph_editor.nodes().len(), 1);

        // First node is created in the center of the screen.
        let node_1_pos = node_1.position();
        let screen_center = app.display.default_scene.screen_to_scene_coordinates(Vector3::zeros());
        assert_eq!(node_1_pos.xy(), screen_center.xy());

        // Adding second node with the first node selected.
        graph_editor.nodes().select(node_1_id);
        let (_, node_2) = graph_editor.add_node_by(&add_node);
        graph_editor.assert(Case { node_source: Some(node_1_id), should_edit: true });
        assert_eq!(graph_editor.nodes().len(), 2);

        // Second node is below the first and left-aligned to it.
        let node_2_pos = node_2.position();
        assert!(node_2_pos.y < node_1_pos.y);
        assert_eq!(node_2_pos.x, node_1_pos.x);
    }

    #[test]
    fn test_adding_node_by_dropping_edge() {
        let (app, graph_editor) = init();
        assert_eq!(graph_editor.nodes().len(), 0);
        // Adding a new node.
        let (node_1_id, node_1) = graph_editor.add_node_by_api();
        graph_editor.stop_editing();
        // Creating edge.
        let port = node_1.model().output_port_shape().expect("No output port.");
        port.events_deprecated.emit_mouse_down(PrimaryButton);
        port.events_deprecated.emit_mouse_up(PrimaryButton);
        assert_eq!(graph_editor.edges().len(), 1);
        // Dropping edge.
        let mouse = &app.display.default_scene.mouse;
        let click_pos = Vector2(300.0, 300.0);
        mouse.frp_deprecated.position.emit(click_pos);
        let click_on_background = |_: &GraphEditor| mouse.click_on_background();
        let (_, node_2) = graph_editor.add_node_by(&click_on_background);
        graph_editor.assert(Case { node_source: Some(node_1_id), should_edit: true });
        let node_pos = node_2.position();
        assert_eq!(node_pos.xy(), click_pos);
    }

    #[test]
    fn test_connecting_two_nodes() {
        let (_, ref graph_editor) = init();
        let edges = graph_editor.edges();
        assert!(graph_editor.nodes().is_empty());
        assert!(edges.is_empty());
        // Adding two nodes.
        let (node_id_1, node_1) = graph_editor.add_node_by_api();
        graph_editor.stop_editing();
        let (node_id_2, node_2) = graph_editor.add_node_by_api();
        graph_editor.stop_editing();
        // Creating edge.
        let port = node_1.model().output_port_shape().expect("No output port.");
        port.events_deprecated.emit_mouse_down(PrimaryButton);
        port.events_deprecated.emit_mouse_up(PrimaryButton);
        let edge_id = graph_editor.on_edge_add.value();
        let edge = edges.get_cloned_ref(&edge_id).expect("Edge was not added.");
        assert_eq!(edge.source().map(|e| e.node_id), Some(node_id_1));
        assert_eq!(edge.target().map(|e| e.node_id), None);
        assert_eq!(edges.len(), 1);
        // Connecting edge.
        // We need to enable ports. Normally it is done by hovering the node.
        node_2.model().input.frp.set_ports_active(true, None);
        let port = node_2.model().input_port_shape().expect("No input port.");
        port.hover.events_deprecated.emit_mouse_down(PrimaryButton);
        port.hover.events_deprecated.emit_mouse_up(PrimaryButton);
        assert_eq!(edge.source().map(|e| e.node_id), Some(node_id_1));
        assert_eq!(edge.target().map(|e| e.node_id), Some(node_id_2));
    }

    #[test]
    fn test_magnet_alignment_when_adding_node_by_shortcut() {
        test_magnet_alignment_when_adding_node(move_mouse_and_add_node_by_shortcut);
    }

    fn move_mouse_and_add_node_by_shortcut(
        scene: &Scene,
        editor: &GraphEditor,
        mouse_pos: Vector2,
    ) {
        scene.mouse.frp_deprecated.position.emit(mouse_pos);
        press_add_node_shortcut(editor);
    }

    #[test]
    fn test_magnet_alignment_when_adding_node_by_add_node_button() {
        test_magnet_alignment_when_adding_node(move_camera_and_click_add_node_button);
    }

    fn move_camera_and_click_add_node_button(
        scene: &Scene,
        editor: &GraphEditor,
        camera_pos: Vector2,
    ) {
        let camera = &scene.camera();
        camera.set_xy(camera_pos);
        camera.update(scene);
        click_add_node_button(editor);
    }

    fn test_magnet_alignment_when_adding_node(add_node_at: impl Fn(&Scene, &GraphEditor, Vector2)) {
        let (app, graph_editor) = init();
        let scene = &app.display.default_scene;
        let add_node_at = |editor: &GraphEditor, pos: Vector2| add_node_at(scene, editor, pos);

        // Create two nodes, with the 2nd one positioned below and far to the right from the 1st
        // one.
        let (_, node_1) = graph_editor.add_node_by_api_at_pos(Vector2(0.0, 0.0));
        let (_, node_2) = graph_editor.add_node_by_api_at_pos(Vector2(800.0, -100.0));

        // Create third node, placing it roughly below the 1st one and to the left of the 2nd one,
        // but slightly displaced from a position aligned to them both. Verify that the magnet
        // algorithm repositions the node such that it is aligned with existing nodes.
        let aligned_pos = Vector2(node_1.position().x, node_2.position().y);
        let displacement = Vector2(7.0, 8.0);
        test_node_added_with_displacement_gets_aligned(
            &graph_editor,
            aligned_pos,
            displacement,
            add_node_at,
        );

        // Create fourth node, placing it roughly to the right of the 1st node and above the 2nd
        // one, but slightly displaced from a position aligned to them both. Verify that the magnet
        // algorithm repositions the node such that it is aligned with existing nodes.
        let aligned_pos = Vector2(node_2.position().x, node_1.position().y);
        test_node_added_with_displacement_gets_aligned(
            &graph_editor,
            aligned_pos,
            displacement,
            add_node_at,
        );
    }

    fn test_node_added_with_displacement_gets_aligned(
        graph_editor: &GraphEditor,
        aligned_pos: Vector2,
        displacement: Vector2,
        add_node_at: impl Fn(&GraphEditor, Vector2),
    ) {
        enso_frp::microtasks::flush_microtasks();
        let unaligned_pos = aligned_pos + displacement;
        let add_node_unaligned = |editor: &GraphEditor| add_node_at(editor, unaligned_pos);
        let (_, node) = graph_editor.add_node_by(&add_node_unaligned);
        graph_editor.stop_editing();
        assert_eq!(node.position().xy(), aligned_pos);
    }

    #[test]
    fn test_magnet_alignment_when_no_space_for_node_added_with_add_node_button() {
        let (app, graph_editor) = init();
        let scene = &app.display.default_scene;

        // Create 1st node.
        let (node_1_id, node_1) = graph_editor.add_node_by_api();
        graph_editor.stop_editing();

        // Create 2nd node below the 1st one and move it slightly to the right.
        graph_editor.nodes().select(node_1_id);
        let (node_2_id, node_2) = graph_editor.add_node_by(&press_add_node_shortcut);
        node_2.update_x(|x| x + 16.0);

        // Create 3rd node below the 2nd one and move it slightly down and far to the right.
        graph_editor.nodes().select(node_2_id);
        let (_, node_3) = graph_editor.add_node_by(&press_add_node_shortcut);
        node_2.update_xy(|pos| pos + Vector2(800.0, -7.0));

        // Create 4th node by clicking (+) button when camera is roughly centered at the 1st node.
        let small_displacement = Vector2(8.0, 9.0);
        let pos_near_node_1 = node_1.position().xy() + small_displacement;
        let add_node = |editor: &GraphEditor| {
            move_camera_and_click_add_node_button(scene, editor, pos_near_node_1)
        };
        let (_, node_4) = graph_editor.add_node_by(&add_node);
        let aligned_pos = Vector2(node_1.position().x, node_3.position().y);
        assert_eq!(node_4.position().xy(), aligned_pos);
    }


    // === Test utilities ===

    /// An assertion case used when adding new nodes. See [`GraphEditor::assert`] below.
    struct Case {
        /// A source node of the added node.
        node_source: Option<NodeId>,
        /// Should we start the node editing immediately after adding it?
        should_edit: bool,
    }

    impl GraphEditor {
        fn add_node_by<F: Fn(&GraphEditor)>(&self, add_node: &F) -> (NodeId, Node) {
            add_node(self);
            let (node_id, ..) = self.node_added.value();
            let node = self.nodes().get_cloned_ref(&node_id).expect("Node was not added.");
            node.set_expression(node::Expression::new_plain("some_not_empty_expression"));
            (node_id, node)
        }

        fn add_node_by_api(&self) -> (NodeId, Node) {
            let add_node = |editor: &GraphEditor| editor.add_node();
            self.add_node_by(&add_node)
        }

        fn add_node_by_api_at_pos(&self, position: Vector2) -> (NodeId, Node) {
            let (node_id, node) = self.add_node_by_api();
            self.stop_editing();
            node.set_xy(position);
            (node_id, node)
        }

        fn assert(&self, case: Case) {
            let (added_node, node_source, should_edit) = self.node_added.value();
            let node_being_edited = self.node_being_edited.value();
            assert_eq!(
                should_edit, case.should_edit,
                "Node editing state does not match expected."
            );
            assert_eq!(should_edit, node_being_edited.is_some());
            if let Some(node_being_edited) = node_being_edited {
                assert_eq!(node_being_edited, added_node, "Edited node does not match added one.");
            }
            let node_source = node_source.map(|source| source.node);
            assert_eq!(node_source, case.node_source, "Source node does not match expected.");
        }
    }

    fn init() -> (Application, GraphEditor) {
        let app = Application::new("root");
        app.set_screen_size_for_tests();
        let graph_editor = new_graph_editor(&app);
        let mouse = &app.display.default_scene.mouse;
        mouse.frp_deprecated.position.emit(Vector2::zeros());
        (app, graph_editor)
    }
}<|MERGE_RESOLUTION|>--- conflicted
+++ resolved
@@ -2673,72 +2673,8 @@
     }
 
     fn default_shortcuts() -> Vec<application::shortcut::Shortcut> {
-<<<<<<< HEAD
         use crate::shortcuts::SHORTCUTS;
         SHORTCUTS.iter().map(|(a, b, c, d)| Self::self_shortcut_when(*a, *c, *d, *b)).collect()
-=======
-        use shortcut::ActionType::*;
-        [
-            (Press, "!node_editing & !read_only", "tab", "start_node_creation"),
-            (Press, "!node_editing & !read_only", "enter", "start_node_creation"),
-            // === Drag ===
-            (Press, "", "left-mouse-button", "node_press"),
-            (Release, "", "left-mouse-button", "node_release"),
-            (Press, "!node_editing & !read_only", "backspace", "remove_selected_nodes"),
-            (Press, "!node_editing & !read_only", "delete", "remove_selected_nodes"),
-            (Press, "has_detached_edge", "escape", "drop_dragged_edge"),
-            (Press, "!read_only", "cmd g", "collapse_selected_nodes"),
-            // === Visualization ===
-            (Press, "!node_editing", "space", "press_visualization_visibility"),
-            (DoublePress, "!node_editing", "space", "double_press_visualization_visibility"),
-            (Release, "!node_editing", "space", "release_visualization_visibility"),
-            (Press, "", "cmd i", "reload_visualization_registry"),
-            (Press, "is_fs_visualization_displayed", "space", "close_fullscreen_visualization"),
-            (Press, "", "cmd", "enable_quick_visualization_preview"),
-            (Release, "", "cmd", "disable_quick_visualization_preview"),
-            // === Selection ===
-            (Press, "", "shift", "enable_node_multi_select"),
-            (Press, "", "shift left-mouse-button", "enable_node_multi_select"),
-            (Release, "", "shift", "disable_node_multi_select"),
-            (Release, "", "shift left-mouse-button", "disable_node_multi_select"),
-            (Press, "", "shift ctrl", "toggle_node_merge_select"),
-            (Release, "", "shift ctrl", "toggle_node_merge_select"),
-            (Press, "", "shift alt", "toggle_node_subtract_select"),
-            (Release, "", "shift alt", "toggle_node_subtract_select"),
-            (Press, "", "shift ctrl alt", "toggle_node_inverse_select"),
-            (Release, "", "shift ctrl alt", "toggle_node_inverse_select"),
-            // === Navigation ===
-            (
-                Press,
-                "!is_fs_visualization_displayed",
-                "ctrl space",
-                "cycle_visualization_for_selected_node",
-            ),
-            (DoublePress, "!read_only", "left-mouse-button", "enter_hovered_node"),
-            (DoublePress, "!read_only", "left-mouse-button", "start_node_creation_from_port"),
-            (Press, "!read_only", "right-mouse-button", "start_node_creation_from_port"),
-            (Press, "!node_editing & !read_only", "cmd enter", "enter_selected_node"),
-            (Press, "!read_only", "alt enter", "exit_node"),
-            // === Node Editing ===
-            (Press, "!read_only", "cmd", "edit_mode_on"),
-            (Release, "!read_only", "cmd", "edit_mode_off"),
-            (Press, "!read_only", "cmd left-mouse-button", "edit_mode_on"),
-            (Release, "!read_only", "cmd left-mouse-button", "edit_mode_off"),
-            (Press, "node_editing & !read_only", "cmd enter", "stop_editing"),
-            // === Profiling Mode ===
-            (Press, "", "cmd p", "toggle_profiling_mode"),
-            // === Debug ===
-            (Press, "debug_mode", "ctrl d", "debug_set_test_visualization_data_for_selected_node"),
-            (Press, "debug_mode", "ctrl shift enter", "debug_push_breadcrumb"),
-            (Press, "debug_mode", "ctrl shift up", "debug_pop_breadcrumb"),
-            (Press, "debug_mode", "ctrl n", "add_node_at_cursor"),
-            // TODO(#5930): Temporary shortcut for testing different execution environments
-            (Press, "", "cmd shift c", "toggle_execution_environment"),
-        ]
-        .iter()
-        .map(|(a, b, c, d)| Self::self_shortcut_when(*a, *c, *d, *b))
-        .collect()
->>>>>>> 719bd8cf
     }
 }
 
