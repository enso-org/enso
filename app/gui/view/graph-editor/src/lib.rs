--- conflicted
+++ resolved
@@ -1443,12 +1443,8 @@
         (node.id(), source, should_edit)
     }
 
-<<<<<<< HEAD
-    fn new_node(&self, ctx: &NodeCreationContext) -> NodeId {
+    fn new_node(&self, ctx: &NodeCreationContext) -> Node {
         use ensogl::application::command::FrpNetworkProvider;
-=======
-    fn new_node(&self, ctx: &NodeCreationContext) -> Node {
->>>>>>> 5b7576f5
         let view = component::Node::new(&self.app, self.vis_registry.clone_ref());
         let node = Node::new(view);
         let node_id = node.id();
