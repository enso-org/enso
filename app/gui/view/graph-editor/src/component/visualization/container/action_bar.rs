//! Definition of the `ActionBar` component for the `visualization::Container`.

use crate::prelude::*;
use ensogl::display::shape::*;
use ensogl::display::traits::*;

use crate::component::node;
use crate::component::visualization;
use crate::component::visualization::container::visualization_chooser::VisualizationChooser;

use enso_frp as frp;
use enso_frp;
use ensogl::application::Application;
use ensogl::data::color;
use ensogl::display;
use ensogl::display::shape::system::Shape;
use ensogl::gui::component::ShapeView;
use ensogl_component::drop_down_menu;
use ensogl_hardcoded_theme as theme;



// =================
// === Constants ===
// =================

const HOVER_COLOR: color::Rgba = color::Rgba::new(1.0, 0.0, 0.0, 0.000_001);
/// Gap between action bar and selection menu
const MENU_GAP: f32 = 5.0;
const ACTION_ICON_SIZE: f32 = 20.0;



// ===============
// === Shapes  ===
// ===============

/// Invisible rectangular area that can be hovered.
mod hover_area {
    use super::*;

    ensogl::shape! {
        below = [drop_down_menu::arrow];
        (style: Style) {
            let width  : Var<Pixels> = "input_size.x".into();
            let height : Var<Pixels> = "input_size.y".into();
            let background           = Rect((&width,&height));
            let background           = background.fill(HOVER_COLOR);
            background.into()
        }
    }
}

/// Background of the action bar.
/// Note: needs to be an extra shape for sorting purposes.
mod background {
    use super::*;

    ensogl::shape! {
        below = [hover_area];
        (style:Style) {
            let width              = Var::<Pixels>::from("input_size.x");
            let height             = Var::<Pixels>::from("input_size.y");
            let radius             = node::RADIUS.px() ;
            let background_rounded = Rect((&width,&height)).corners_radius(radius);
            let background_sharp   = Rect((&width,&height/2.0)).translate_y(-&height/4.0);
            let background         = background_rounded + background_sharp;
            let color_path         = theme::graph_editor::visualization::action_bar::background;
            let fill_color         = style.get_color(color_path);
            let background         = background.fill(fill_color);
            background.into()
        }
    }
}



// ========================
// === Action Bar Icons ===
// ========================

/// Icon that appears as four arrows pointing in each direction: up, down, left and right.
mod four_arrow_icon {
    use super::*;

    use std::f32::consts::PI;
    const ARROW_LINE_WIDTH: f32 = 1.0;

    ensogl::shape! {
        (style:Style) {
            let width      = Var::<Pixels>::from("input_size.x");
            let height     = Var::<Pixels>::from("input_size.y");
            let background = Rect((&width,&height)).fill(HOVER_COLOR);

            let horizontal_bar_height = &height / 2.0;
            let horizontal_bar        = Rect((&horizontal_bar_height,ARROW_LINE_WIDTH.px()));
            let vertical_bar          = horizontal_bar.rotate((PI/2.0).radians());
            let cross                 = horizontal_bar + vertical_bar;

            let arrow_head_size   = (ARROW_LINE_WIDTH * 3.0).floor();
            let arrow_head_offset = &horizontal_bar_height / 2.0;
            let arrow_head        = Rect((arrow_head_size.px(),&arrow_head_size.px())).rotate((PI/4.0).radians());
            let split_plane       = HalfPlane();
            let arrow_head        = arrow_head.difference(split_plane);
            let arrow_head        = arrow_head.translate_y(arrow_head_offset);

            let arrow_heads = &arrow_head;
            let arrow_heads = arrow_heads + arrow_head.rotate(2.0 * (PI/4.0).radians());
            let arrow_heads = arrow_heads + arrow_head.rotate(4.0 * (PI/4.0).radians());
            let arrow_heads = arrow_heads + arrow_head.rotate(6.0 * (PI/4.0).radians());

            let color_path = theme::graph_editor::visualization::action_bar::icon;
            let fill_color = style.get_color(color_path);
            let icon       = (arrow_heads + cross).fill(fill_color);

            (background + icon).into()
        }
    }
}

/// Icon that appears as a pin with a head and a point, slanted so the pin points towards
/// the bottom left.
mod pin_icon {
    use super::*;

    use std::f32::consts::PI;
    const PIN_THORN_WIDTH: f32 = 1.0;

    ensogl::shape! {
        (style:Style) {
            let width      = Var::<Pixels>::from("input_size.x");
            let height     = Var::<Pixels>::from("input_size.y");
            let background = Rect((&width,&height)).fill(HOVER_COLOR);

            let pin_head_size = &height / 3.0;
            let pin_head_base = Rect((&pin_head_size,&pin_head_size));
            let pin_head_top  = Triangle(&pin_head_size * 1.5,&pin_head_size / 2.0) ;
            let pin_head_top  = pin_head_top.translate_y(-&pin_head_size/2.0);
            let pin_head      = (pin_head_base + pin_head_top).translate_y(&pin_head_size/2.0);

            let pin_thorn_size  = &height / 3.0;
            let pin_thorn_width = PIN_THORN_WIDTH.px();
            let pin_thorn       = Triangle(pin_thorn_width,pin_thorn_size);
            let pin_thorn       = pin_thorn.rotate((PI).radians());
            let pin_thorn       = pin_thorn.translate_y(-&pin_head_size/2.0);

            let color_path = theme::graph_editor::visualization::action_bar::icon;
            let fill_color = style.get_color(color_path);
            let icon       = (pin_thorn + pin_head).fill(fill_color);
            let icon       = icon.rotate((PI/4.0).radians());
            let icon       = icon.fill(fill_color);

            (background + icon).into()
        }
    }
}

#[derive(Clone, CloneRef, Debug)]
struct Icons {
    display_object:      display::object::Instance,
    icon_root:           display::object::Instance,
    reset_position_icon: pin_icon::View,
    drag_icon:           four_arrow_icon::View,
    size:                Rc<Cell<Vector2>>,
}

impl Icons {
    fn new() -> Self {
        let display_object = display::object::Instance::new();
        let icon_root = display::object::Instance::new();
        let reset_position_icon = pin_icon::View::new();
        let drag_icon = four_arrow_icon::View::new();
        let size = default();

        display_object.add_child(&icon_root);
        icon_root.add_child(&reset_position_icon);
        icon_root.add_child(&drag_icon);
        Self { display_object, icon_root, reset_position_icon, drag_icon, size }.init_layout()
    }

    fn place_shape_in_slot<S: Shape>(&self, view: &ShapeView<S>, index: usize) {
        let icon_size = self.icon_size();
        let index = index as f32;
        view.set_x(index * icon_size.x + node::CORNER_RADIUS);
        view.set_size(icon_size);
    }

    fn icon_size(&self) -> Vector2 {
        Vector2::new(ACTION_ICON_SIZE, ACTION_ICON_SIZE)
    }

    fn init_layout(self) -> Self {
        self.place_shape_in_slot(&self.drag_icon, 0);
        self.place_shape_in_slot(&self.reset_position_icon, 1);
        self.set_reset_icon_visibility(false);
        self
    }

<<<<<<< HEAD
    fn set_size(&self, size: Vector2) {
        self.display_object().set_size(size);
=======
    fn set_size_tmp(&self, size: Vector2) {
        self.size.set(size);
>>>>>>> cc17177e
        self.icon_root.set_x(-size.x / 2.0);
        self.place_shape_in_slot(&self.drag_icon, 0);
        self.place_shape_in_slot(&self.reset_position_icon, 1);
    }

    fn set_reset_icon_visibility(&self, visibility: bool) {
        if visibility {
            self.icon_root.add_child(&self.reset_position_icon)
        } else {
            self.reset_position_icon.unset_parent()
        }
    }
}

impl display::Object for Icons {
    fn display_object(&self) -> &display::object::Instance {
        &self.display_object
    }
}



// ===========
// === Frp ===
// ===========

ensogl::define_endpoints! {
    Input {
        set_size_tmp                   (Vector2),
        show_icons                 (),
        hide_icons                 (),
        set_selected_visualization (Option<visualization::Path>),
    }

    Output {
        visualisation_selection     (Option<visualization::Path>),
        mouse_over                  (),
        mouse_out                   (),
        on_container_reset_position (),
        /// Indicates whether the container should follow the mouse cursor.
        container_drag_state        (bool),
    }
}



// ========================
// === Action Bar Model ===
// ========================

#[derive(Clone, CloneRef, Debug)]
struct Model {
    hover_area:            hover_area::View,
    visualization_chooser: VisualizationChooser,
    background:            background::View,
    display_object:        display::object::Instance,
    size:                  Rc<Cell<Vector2>>,
    icons:                 Icons,
    shapes:                compound::events::MouseEvents,
}

impl Model {
    fn new(app: &Application, vis_registry: visualization::Registry) -> Self {
        let background = background::View::new();
        let hover_area = hover_area::View::new();
        let visualization_chooser = VisualizationChooser::new(app, vis_registry);
        let display_object = display::object::Instance::new();
        let size = default();
        let icons = Icons::new();
        let shapes = compound::events::MouseEvents::default();

        app.display.default_scene.layers.below_main.add(&hover_area);
        app.display.default_scene.layers.below_main.add(&background);
        app.display.default_scene.layers.above_nodes.add(&icons);

        shapes.add_sub_shape(&hover_area);
        shapes.add_sub_shape(&background);
        shapes.add_sub_shape(&icons.reset_position_icon);
        shapes.add_sub_shape(&icons.drag_icon);

        Model { hover_area, visualization_chooser, background, display_object, size, icons, shapes }
            .init()
    }

    fn init(self) -> Self {
        self.add_child(&self.hover_area);
        self
    }

<<<<<<< HEAD
    fn set_size(&self, size: Vector2) {
        self.display_object().set_size(size);
        self.hover_area.set_size(size);
        self.background.set_size(size);
        self.icons.set_size(size);
=======
    fn set_size_tmp(&self, size: Vector2) {
        self.size.set(size);
        self.hover_area.size.set(size);
        self.background.size.set(size);
        self.icons.set_size_tmp(size);
>>>>>>> cc17177e

        let height = size.y;
        let width = size.x;
        let right_padding = height / 2.0;
        self.visualization_chooser.frp.set_icon_size(Vector2::new(height, height));
        self.visualization_chooser.frp.set_icon_padding(Vector2::new(height / 3.0, height / 3.0));
        self.visualization_chooser.set_x((width / 2.0) - right_padding);
        self.visualization_chooser.frp.set_menu_offset_y(MENU_GAP);
    }

    fn show(&self) {
        self.add_child(&self.background);
        self.add_child(&self.visualization_chooser);
        self.add_child(&self.icons);
    }

    fn hide(&self) {
        self.visualization_chooser.unset_parent();
        self.background.unset_parent();
        self.icons.unset_parent();
        self.visualization_chooser.frp.hide_selection_menu.emit(());
    }
}

impl display::Object for Model {
    fn display_object(&self) -> &display::object::Instance {
        &self.display_object
    }
}



// ==================
// === Action Bar ===
// ==================

/// UI for executing actions on a node. Consists of label indicating the active visualization
/// and a drop-down menu for selecting a new visualisation.
///
/// Layout
/// ------
/// ```text
///     / ---------------------------- \
///    |              <vis chooser> V   |
///    |--------------------------------|
/// ```
#[allow(missing_docs)]
#[derive(Clone, CloneRef, Debug)]
pub struct ActionBar {
    pub frp: Frp,
    model:   Rc<Model>,
}

impl ActionBar {
    /// Constructor.
    pub fn new(app: &Application, vis_registry: visualization::Registry) -> Self {
        let frp = Frp::new();
        let model = Rc::new(Model::new(app, vis_registry));
        ActionBar { frp, model }.init_frp(app)
    }

    fn init_frp(self, app: &Application) -> Self {
        let network = &self.frp.network;
        let frp = &self.frp;
        let model = &self.model;
        let mouse = &app.display.default_scene.mouse.frp;
        let visualization_chooser = &model.visualization_chooser.frp;

        frp::extend! { network

            // === Input Processing ===

            eval  frp.set_size_tmp ((size) model.set_size_tmp(*size));
            eval_ frp.hide_icons ( model.hide() );
            eval_ frp.show_icons ( model.show() );

            eval frp.input.set_selected_visualization ((vis){
                visualization_chooser.input.set_selected.emit(vis);
            });


            // === Mouse Interactions ===

            any_component_over <- any(&model.shapes.mouse_over,&visualization_chooser.mouse_over);
            any_component_out  <- any(&model.shapes.mouse_out,&visualization_chooser.mouse_out);

            is_over_true  <- any_component_over.constant(true);
            is_over_false <- any_component_out.constant(false);
            any_hovered   <- any(is_over_true,is_over_false);

            eval_ any_component_over (model.show());

            mouse_out_no_menu <- any_component_out.gate_not(&visualization_chooser.menu_visible);
            remote_click      <- visualization_chooser.menu_closed.gate_not(&any_hovered);
            hide              <- any(mouse_out_no_menu,remote_click);
            eval_ hide (model.hide());

            frp.source.visualisation_selection <+ visualization_chooser.chosen_entry;

            let reset_position_icon = &model.icons.reset_position_icon.events;
            let reset_position_icon_down = reset_position_icon.mouse_down_primary.clone_ref();
            frp.source.on_container_reset_position <+ reset_position_icon_down;

            let drag_icon      = &model.icons.drag_icon.events;
            let start_dragging = &drag_icon.mouse_down_primary;
            end_dragging       <- mouse.up.gate(&frp.source.container_drag_state);
            should_drag        <- bool(&end_dragging,start_dragging);
            frp.source.container_drag_state <+ should_drag;

            show_reset_icon <- bool(&reset_position_icon_down,start_dragging);
            eval show_reset_icon((visibility) model.icons.set_reset_icon_visibility(*visibility));
        }
        self
    }

    /// Visualization Chooser component getter.
    pub fn visualization_chooser(&self) -> &VisualizationChooser {
        &self.model.visualization_chooser
    }
}

impl display::Object for ActionBar {
    fn display_object(&self) -> &display::object::Instance {
        self.model.display_object()
    }
}<|MERGE_RESOLUTION|>--- conflicted
+++ resolved
@@ -196,13 +196,8 @@
         self
     }
 
-<<<<<<< HEAD
-    fn set_size(&self, size: Vector2) {
+    fn update_size(&self, size: Vector2) {
         self.display_object().set_size(size);
-=======
-    fn set_size_tmp(&self, size: Vector2) {
-        self.size.set(size);
->>>>>>> cc17177e
         self.icon_root.set_x(-size.x / 2.0);
         self.place_shape_in_slot(&self.drag_icon, 0);
         self.place_shape_in_slot(&self.reset_position_icon, 1);
@@ -231,7 +226,7 @@
 
 ensogl::define_endpoints! {
     Input {
-        set_size_tmp                   (Vector2),
+        set_size                   (Vector2),
         show_icons                 (),
         hide_icons                 (),
         set_selected_visualization (Option<visualization::Path>),
@@ -292,19 +287,11 @@
         self
     }
 
-<<<<<<< HEAD
     fn set_size(&self, size: Vector2) {
         self.display_object().set_size(size);
         self.hover_area.set_size(size);
         self.background.set_size(size);
-        self.icons.set_size(size);
-=======
-    fn set_size_tmp(&self, size: Vector2) {
-        self.size.set(size);
-        self.hover_area.size.set(size);
-        self.background.size.set(size);
-        self.icons.set_size_tmp(size);
->>>>>>> cc17177e
+        self.icons.update_size(size);
 
         let height = size.y;
         let width = size.x;
@@ -377,7 +364,7 @@
 
             // === Input Processing ===
 
-            eval  frp.set_size_tmp ((size) model.set_size_tmp(*size));
+            eval  frp.set_size ((size) model.set_size(*size));
             eval_ frp.hide_icons ( model.hide() );
             eval_ frp.show_icons ( model.show() );
 
