--- conflicted
+++ resolved
@@ -51,13 +51,8 @@
 // === Data Format ===
 // ====================
 
-<<<<<<< HEAD
-/// Data formats that can be used in a visualisation.
+/// Data formats that can be used in a visualization.
 #[derive(Clone, Copy, Debug, Eq, Hash, PartialEq, Default)]
-=======
-/// Data formats that can be used in a visualization.
-#[derive(Clone, Copy, Debug, Eq, Hash, PartialEq)]
->>>>>>> b243a5f5
 #[allow(missing_docs)]
 pub enum Format {
     #[default]
