//! Definition of the Node component.

// WARNING! UNDER HEAVY DEVELOPMENT. EXPECT DRASTIC CHANGES.

use crate::prelude::*;
use ensogl::display::shape::*;
use ensogl::display::traits::*;

use crate::component::node::profiling::ProfilingLabel;
use crate::component::visualization;
use crate::selection::BoundingBox;
use crate::tooltip;
use crate::view;
use crate::Type;

use super::edge;
use enso_frp as frp;
use enso_frp;
use ensogl::animation::delayed::DelayedAnimation;
use ensogl::application::Application;
use ensogl::data::color;
use ensogl::display;
use ensogl::display::scene::Layer;
use ensogl::Animation;
use ensogl_component::shadow;
use ensogl_component::text;
use ensogl_component::text::Text;
use ensogl_hardcoded_theme as theme;
use ensogl_hardcoded_theme;
use std::f32::EPSILON;


// ==============
// === Export ===
// ==============

#[deny(missing_docs)]
pub mod action_bar;
#[warn(missing_docs)]
pub mod error;
pub mod expression;
pub mod growth_animation;
pub mod input;
pub mod output;
#[warn(missing_docs)]
pub mod profiling;
#[deny(missing_docs)]
pub mod vcs;

pub use error::Error;
pub use expression::Expression;



// =================
// === Constants ===
// =================

#[allow(missing_docs)] // FIXME[everyone] Public-facing API should be documented.
pub const ACTION_BAR_WIDTH: f32 = 180.0;
#[allow(missing_docs)] // FIXME[everyone] Public-facing API should be documented.
pub const ACTION_BAR_HEIGHT: f32 = 15.0;
#[allow(missing_docs)] // FIXME[everyone] Public-facing API should be documented.
pub const CORNER_RADIUS: f32 = 14.0;
#[allow(missing_docs)] // FIXME[everyone] Public-facing API should be documented.
pub const HEIGHT: f32 = 28.0;
#[allow(missing_docs)] // FIXME[everyone] Public-facing API should be documented.
pub const PADDING: f32 = 40.0;
#[allow(missing_docs)] // FIXME[everyone] Public-facing API should be documented.
pub const RADIUS: f32 = 14.0;

/// Space between the documentation comment and the node.
pub const COMMENT_MARGIN: f32 = 10.0;

const INFINITE: f32 = 99999.0;
const ERROR_VISUALIZATION_SIZE: (f32, f32) = visualization::container::DEFAULT_SIZE;

const VISUALIZATION_OFFSET_Y: f32 = -120.0;

const ENABLE_VIS_PREVIEW: bool = false;
const VIS_PREVIEW_ONSET_MS: f32 = 4000.0;
const ERROR_PREVIEW_ONSET_MS: f32 = 0000.0;
/// A type of unresolved methods. We filter them out, because we don't want to treat them as types
/// for ports and edges coloring (due to bad UX otherwise).
const UNRESOLVED_SYMBOL_TYPE: &str = "Builtins.Main.Unresolved_Symbol";



// ===============
// === Comment ===
// ===============

/// String with documentation comment text for this node.
///
/// This is just a plain string, as this is what text area expects and node just redirects this
/// value,
pub type Comment = String;



// =============
// === Shape ===
// =============

/// Node background definition.
pub mod background {
    use super::*;

    ensogl::define_shape_system! {
        (style:Style, bg_color:Vector4) {
            let bg_color = Var::<color::Rgba>::from(bg_color);
            let width    = Var::<Pixels>::from("input_size.x");
            let height   = Var::<Pixels>::from("input_size.y");
            let width    = width  - PADDING.px() * 2.0;
            let height   = height - PADDING.px() * 2.0;
            let radius   = RADIUS.px();
            let shape    = Rect((&width,&height)).corners_radius(&radius);
            let shape    = shape.fill(bg_color);
            shape.into()
        }
    }
}

/// Node backdrop. Contains shadow and selection.
pub mod backdrop {
    use super::*;

    ensogl::define_shape_system! {
        (style:Style, selection:f32) {

            let width  = Var::<Pixels>::from("input_size.x");
            let height = Var::<Pixels>::from("input_size.y");
            let width  = width  - PADDING.px() * 2.0;
            let height = height - PADDING.px() * 2.0;

            // === Shadow ===

            let shadow_radius = &height / 2.0;
            let shadow_base   = Rect((&width,&height)).corners_radius(shadow_radius);
            let shadow        = shadow::from_shape(shadow_base.into(),style);


            // === Selection ===

            let sel_color  = style.get_color(ensogl_hardcoded_theme::graph_editor::node::selection);
            let sel_size   = style.get_number(ensogl_hardcoded_theme::graph_editor::node::selection::size);
            let sel_offset = style.get_number(ensogl_hardcoded_theme::graph_editor::node::selection::offset);

            let sel_width   = &width  - 2.px() + &sel_offset.px() * 2.0 * &selection;
            let sel_height  = &height - 2.px() + &sel_offset.px() * 2.0 * &selection;
            let sel_radius  = &sel_height / 2.0;
            let select      = Rect((&sel_width,&sel_height)).corners_radius(&sel_radius);

            let sel2_width  = &width  - 2.px() + &(sel_size + sel_offset).px() * 2.0 * &selection;
            let sel2_height = &height - 2.px() + &(sel_size + sel_offset).px() * 2.0 * &selection;
            let sel2_radius = &sel2_height / 2.0;
            let select2     = Rect((&sel2_width,&sel2_height)).corners_radius(&sel2_radius);

            let select = select2 - select;
            let select = select.fill(sel_color);


             // === Error Pattern  Alternative ===
             // TODO: Remove once the error indicator design is finalised.
             // let repeat      =  Var::<Vector2<Pixels>>::from((10.px(), 10.px()));
             // let error_width =  Var::<Pixels>::from(5.px());
             //
             // let stripe_red   = Rect((error_width, 99999.px()));
             // let pattern = stripe_red.repeat(repeat).rotate(45.0.radians());
             // let mask    = Rect((&width,&height)).corners_radius(&radius);
             // let pattern1 = mask.intersection(pattern).fill(color::Rgba::red());

             // let out =  select + shadow + shape + pattern1;

            // === Final Shape ===

            let out = select + shadow;
            out.into()
        }
    }
}

#[allow(missing_docs)] // FIXME[everyone] Public-facing API should be documented.
pub mod drag_area {
    use super::*;

    ensogl::define_shape_system! {
        (style:Style) {
            let width  : Var<Pixels> = "input_size.x".into();
            let height : Var<Pixels> = "input_size.y".into();
            let width  = width  - PADDING.px() * 2.0;
            let height = height - PADDING.px() * 2.0;
            let radius = 14.px();
            let shape  = Rect((&width,&height)).corners_radius(radius);
            let shape  = shape.fill(color::Rgba::new(0.0,0.0,0.0,0.000_001));

            let out = shape;
            out.into()
        }
    }
}



// =======================
// === Error Indicator ===
// =======================

#[allow(missing_docs)] // FIXME[everyone] Public-facing API should be documented.
pub mod error_shape {
    use super::*;

    ensogl::define_shape_system! {
        (style:Style,color_rgba:Vector4<f32>) {
            use ensogl_hardcoded_theme::graph_editor::node as node_theme;

            let width  = Var::<Pixels>::from("input_size.x");
            let height = Var::<Pixels>::from("input_size.y");
            let zoom   = Var::<f32>::from("1.0/zoom()");
            let width  = width  - PADDING.px() * 2.0;
            let height = height - PADDING.px() * 2.0;
            let radius = RADIUS.px();

            let error_width         = style.get_number(node_theme::error::width).px();
            let repeat_x            = style.get_number(node_theme::error::repeat_x).px();
            let repeat_y            = style.get_number(node_theme::error::repeat_y).px();
            let stripe_width        = style.get_number(node_theme::error::stripe_width);
            let stripe_angle        = style.get_number(node_theme::error::stripe_angle);
            let repeat              = Var::<Vector2<Pixels>>::from((repeat_x,repeat_y));
            let stripe_width        = Var::<Pixels>::from(zoom * stripe_width);
            let stripe_red          = Rect((&stripe_width,INFINITE.px()));
            let stripe_angle_rad    = stripe_angle.radians();
            let pattern             = stripe_red.repeat(repeat).rotate(stripe_angle_rad);
            let mask                = Rect((&width,&height)).corners_radius(&radius);
            let mask                = mask.grow(error_width);
            let pattern             = mask.intersection(pattern).fill(color_rgba);

            pattern.into()
        }
    }
}



// ==============
// === Crumbs ===
// ==============

#[derive(Clone, Copy, Debug)]
#[allow(missing_docs)] // FIXME[everyone] Public-facing API should be documented.
pub enum Endpoint {
    Input,
    Output,
}

#[derive(Clone, Debug)]
#[allow(missing_docs)] // FIXME[everyone] Public-facing API should be documented.
pub struct Crumbs {
    pub endpoint: Endpoint,
    pub crumbs:   span_tree::Crumbs,
}

impl Crumbs {
    #[allow(missing_docs)] // FIXME[everyone] All pub functions should have docs.
    pub fn input(crumbs: span_tree::Crumbs) -> Self {
        let endpoint = Endpoint::Input;
        Self { endpoint, crumbs }
    }

    #[allow(missing_docs)] // FIXME[everyone] All pub functions should have docs.
    pub fn output(crumbs: span_tree::Crumbs) -> Self {
        let endpoint = Endpoint::Output;
        Self { endpoint, crumbs }
    }
}

impl Default for Crumbs {
    fn default() -> Self {
        Self::output(default())
    }
}



// ============
// === Node ===
// ============

ensogl::define_endpoints_2! {
    Input {
        select                (),
        deselect              (),
        enable_visualization  (),
        disable_visualization (),
        set_visualization     (Option<visualization::Definition>),
        set_disabled          (bool),
        set_input_connected   (span_tree::Crumbs,Option<Type>,bool),
        set_expression        (Expression),
        set_comment           (Comment),
        set_error             (Option<Error>),
        /// Set the expression USAGE type. This is not the definition type, which can be set with
        /// `set_expression` instead. In case the usage type is set to None, ports still may be
        /// colored if the definition type was present.
        set_expression_usage_type         (Crumbs,Option<Type>),
        set_output_expression_visibility  (bool),
        set_vcs_status                    (Option<vcs::Status>),
        /// Indicate whether preview visualisations should be delayed or immediate.
        quick_preview_vis                 (bool),
        set_view_mode                     (view::Mode),
        set_profiling_min_global_duration (f32),
        set_profiling_max_global_duration (f32),
        set_profiling_status              (profiling::Status),
        /// Indicate whether on hover the quick action icons should appear.
        show_quick_action_bar_on_hover    (bool)
    }
    Output {
        /// Press event. Emitted when user clicks on non-active part of the node, like its
        /// background. In edit mode, the whole node area is considered non-active.
        background_press         (),
        expression               (Text),
        comment                  (Comment),
        skip                     (bool),
        freeze                   (bool),
        hover                    (bool),
        error                    (Option<Error>),
        /// Whether visualization was permanently enabled (e.g. by pressing the button).
        visualization_enabled    (bool),
        /// Visualization can be visible even when it is not enabled, e.g. when showing preview.
        visualization_visible    (bool),
        visualization_path       (Option<visualization::Path>),
        expression_label_visible (bool),
        tooltip                  (tooltip::Style),
        bounding_box             (BoundingBox)
    }
}

/// The visual node representation.
///
/// ## Origin
/// Please note that the origin of the node is on its left side, centered vertically. This decision
/// was made to both optimise performance and make the origin point more meaningful. When editing
/// the node, its width changes, while its left border remains still. When expanding the node, its
/// height changes, while its top remains at the same place. Thus, while editing or expanding the
/// node, there is no need to update its position. Moreover, the chosen origin point is more natural
/// than origin placed in other possible places, including the upper-left corner of its bounding
/// box. The `x` symbolises the origin on the following drawing:
///
/// ```text
///   ╭─────────────────╮
///  x│                 │
///   ╰─────────────────╯
/// ```
///
/// ## FRP Event Architecture.
/// Nodes FRP architecture is designed for efficiency. Event with millions nodes on the stage, only
/// small amount of events will be passed around on user action. This is not always simple, and it
/// required a careful, well thought architecture.
///
/// Take for example the `edit_mode` event. It is emitted when user presses the `cmd` button. The
/// following requirements should be hold:
///
/// 1. If the mouse is not over a node, nothing happens.
/// 2. If the mouse traverses over the node with `cmd` being hold, the mouse cursor should change to
///    text cursor to indicate that editing of the expression is possible.
/// 3. If the mouse was over the node when pressing `cmd`, the mouse cursor should change to text
///    cursor as well.
///
/// The points 1 and 2 are pretty easy to be done. We can discover mouse hover from inside of the
/// node and react in the right way. The point 3 is tricky. There are several possible solutions
/// out there:
///
/// A. After pressing / releasing `cmd` we should send an event to every node on the stage to
///    indicate that the "edit mode" is on. This is a simple solution, but also very inefficient
///    with a lot of nodes on the stage.
///
/// B. We could pass a special FRP output to node constructor, like
///    `is_edit_mode_on:frp::Sampler<bool>`, which could be sampled by the node whenever the mouse
///    hovers it. This will solve the requirement 2, but will not work with requirement 3.
///
/// C. We could discover inside of node when mouse hovers it (either the drag area, or ports, or
///    anything else that we consider part of the node), and emit it as an output event. Then we
///    can capture the event in the graph editor and tag it with the node id. Having the information
///    in place, we can send events to the currently hovered node whenever we need, directly from
///    the graph editor. This solves all issues in a very efficient and elegant way, but is somehow
///    complex logically (the events are emitted from node to graph, then processed there and
///    emitted back to the right node).
///
/// Currently, the solution "C" (most optimal) is implemented here.
#[derive(Clone, CloneRef, Debug)]
#[allow(missing_docs)]
pub struct Node {
    pub model: Rc<NodeModel>,
    pub frp:   Frp,
}

impl AsRef<Node> for Node {
    fn as_ref(&self) -> &Self {
        self
    }
}

impl Deref for Node {
    type Target = Frp;
    fn deref(&self) -> &Self::Target {
        &self.frp
    }
}

/// Internal data of `Node`
#[derive(Clone, CloneRef, Debug)]
#[allow(missing_docs)]
pub struct NodeModel {
    pub app:                 Application,
    pub display_object:      display::object::Instance,
    pub logger:              Logger,
    pub backdrop:            backdrop::View,
    pub background:          background::View,
    pub drag_area:           drag_area::View,
    pub error_indicator:     error_shape::View,
    pub profiling_label:     ProfilingLabel,
    pub input:               input::Area,
    pub output:              output::Area,
    pub visualization:       visualization::Container,
    pub error_visualization: error::Container,
    pub action_bar:          action_bar::ActionBar,
    pub vcs_indicator:       vcs::StatusIndicator,
    pub style:               StyleWatchFrp,
    pub comment:             text::Area,
}

impl NodeModel {
    /// Constructor.
    pub fn new(app: &Application, registry: visualization::Registry) -> Self {
        ensogl::shapes_order_dependencies! {
            app.display.default_scene => {
                //TODO[ao] The two lines below should not be needed - the ordering should be
                //    transitive. But removing them causes a visual glitches described in
                //    https://github.com/enso-org/ide/issues/1624
                //    The matter should be further investigated.
                edge::back::corner        -> backdrop;
                edge::back::line          -> backdrop;
                edge::back::corner        -> error_shape;
                edge::back::line          -> error_shape;
                error_shape               -> backdrop;
                backdrop                  -> output::port::single_port;
                backdrop                  -> output::port::multi_port;
                output::port::single_port -> background;
                output::port::multi_port  -> background;
                background                -> drag_area;
                drag_area                 -> edge::front::corner;
                drag_area                 -> edge::front::line;
                edge::front::corner       -> input::port::hover;
                edge::front::line         -> input::port::hover;
                input::port::hover        -> input::port::viz;
            }
        }

        let scene = &app.display.default_scene;
        let logger = Logger::new("node");

        let main_logger = Logger::new_sub(&logger, "main_area");
        let drag_logger = Logger::new_sub(&logger, "drag_area");
        let error_indicator_logger = Logger::new_sub(&logger, "error_indicator");

        let error_indicator = error_shape::View::new(&error_indicator_logger);
        let profiling_label = ProfilingLabel::new(app);
        let backdrop = backdrop::View::new(&main_logger);
        let background = background::View::new(&main_logger);
        let drag_area = drag_area::View::new(&drag_logger);
        let vcs_indicator = vcs::StatusIndicator::new(app);
        let display_object = display::object::Instance::new(&logger);

        display_object.add_child(&profiling_label);
        display_object.add_child(&drag_area);
        display_object.add_child(&backdrop);
        display_object.add_child(&background);
        display_object.add_child(&vcs_indicator);

        // Disable shadows to allow interaction with the output port.
        let shape_system = scene
            .layers
            .main
            .shape_system_registry
            .shape_system(scene, PhantomData::<backdrop::DynamicShape>);
        shape_system.shape_system.set_pointer_events(false);

        let input = input::Area::new(&logger, app);
        let visualization = visualization::Container::new(&logger, app, registry);

        display_object.add_child(&visualization);
        display_object.add_child(&input);

        let error_visualization = error::Container::new(scene);
        let (x, y) = ERROR_VISUALIZATION_SIZE;
        error_visualization.set_size.emit(Vector2(x, y));

        let action_bar = action_bar::ActionBar::new(&logger, app);
        display_object.add_child(&action_bar);
        scene.layers.above_nodes.add_exclusive(&action_bar);

        let output = output::Area::new(&logger, app);
        display_object.add_child(&output);

        let style = StyleWatchFrp::new(&app.display.default_scene.style_sheet);

        let comment = text::Area::new(app);
        display_object.add_child(&comment);

        let app = app.clone_ref();
        Self {
            app,
            display_object,
            logger,
            backdrop,
            background,
            drag_area,
            error_indicator,
            profiling_label,
            input,
            output,
            visualization,
            error_visualization,
            action_bar,
            vcs_indicator,
            style,
            comment,
        }
        .init()
    }

    #[allow(missing_docs)] // FIXME[everyone] All pub functions should have docs.
    pub fn get_crumbs_by_id(&self, id: ast::Id) -> Option<Crumbs> {
        let input_crumbs = self.input.get_crumbs_by_id(id).map(Crumbs::input);
        input_crumbs.or_else(|| self.output.get_crumbs_by_id(id).map(Crumbs::output))
    }

    fn init(self) -> Self {
        self.set_expression(Expression::new_plain("empty"));
        self
    }

    fn set_layers(&self, layer: &Layer, text_layer: &Layer, action_bar_layer: &Layer) {
        layer.add_exclusive(&self.display_object);
        action_bar_layer.add_exclusive(&self.action_bar);
        self.output.set_label_layer(text_layer);
        self.input.set_label_layer(text_layer);
        self.profiling_label.set_label_layer(text_layer);
        self.comment.add_to_scene_layer(text_layer);
    }

    /// Move all sub-components to `edited_node` layer.
    ///
    /// A simple [`Layer::add_exclusive`] wouldn't work because text rendering in ensogl uses a
    /// separate layer management API.
    ///
    /// `action_bar` is moved to the `edited_node` layer as well, though normally it lives on a
    /// separate `above_nodes` layer, unlike every other node component.
    pub fn move_to_edited_node_layer(&self) {
        let scene = &self.app.display.default_scene;
        let layer = &scene.layers.edited_node;
        let text_layer = &scene.layers.edited_node_text;
        let action_bar_layer = &scene.layers.edited_node;
        self.set_layers(layer, text_layer, action_bar_layer);
    }

    /// Move all sub-components to `main` layer.
    ///
    /// A simple [`Layer::add_exclusive`] wouldn't work because text rendering in ensogl uses a
    /// separate layer management API.
    ///
    /// `action_bar` is handled separately, as it uses `above_nodes` scene layer unlike any other
    /// node component.
    pub fn move_to_main_layer(&self) {
        let scene = &self.app.display.default_scene;
        let layer = &scene.layers.main;
        let text_layer = &scene.layers.label;
        let action_bar_layer = &scene.layers.above_nodes;
        self.set_layers(layer, text_layer, action_bar_layer);
    }

    #[allow(missing_docs)] // FIXME[everyone] All pub functions should have docs.
    pub fn width(&self) -> f32 {
        self.input.width.value()
    }

    #[allow(missing_docs)] // FIXME[everyone] All pub functions should have docs.
    pub fn height(&self) -> f32 {
        HEIGHT
    }

    fn set_expression(&self, expr: impl Into<Expression>) {
        let expr = expr.into();
        self.output.set_expression(&expr);
        self.input.set_expression(&expr);
    }

    fn set_expression_usage_type(&self, crumbs: &Crumbs, tp: &Option<Type>) {
        match crumbs.endpoint {
            Endpoint::Input => self.input.set_expression_usage_type(&crumbs.crumbs, tp),
            Endpoint::Output => self.output.set_expression_usage_type(&crumbs.crumbs, tp),
        }
    }

    fn set_width(&self, width: f32) -> Vector2 {
        let height = self.height();
        let size = Vector2(width, height);
        let padded_size = size + Vector2(PADDING, PADDING) * 2.0;
        self.backdrop.size.set(padded_size);
        self.background.size.set(padded_size);
        self.drag_area.size.set(padded_size);
        self.error_indicator.size.set(padded_size);
        self.vcs_indicator.set_size(padded_size);
        let x_offset_to_node_center = x_offset_to_node_center(width);
        self.backdrop.set_position_x(x_offset_to_node_center);
        self.background.set_position_x(x_offset_to_node_center);
        self.drag_area.set_position_x(x_offset_to_node_center);
        self.error_indicator.set_position_x(x_offset_to_node_center);
        self.vcs_indicator.set_position_x(x_offset_to_node_center);

        let action_bar_width = ACTION_BAR_WIDTH;
        self.action_bar.mod_position(|t| {
            t.x = x_offset_to_node_center + width / 2.0 + CORNER_RADIUS + action_bar_width / 2.0;
        });
        self.action_bar.frp.set_size(Vector2::new(action_bar_width, ACTION_BAR_HEIGHT));

        let visualization_offset = visualization_offset(width);
        self.error_visualization.set_position_xy(visualization_offset);
        self.visualization.set_position_xy(visualization_offset);

        size
    }

    #[allow(missing_docs)] // FIXME[everyone] All pub functions should have docs.
    pub fn visualization(&self) -> &visualization::Container {
        &self.visualization
    }

    fn set_error(&self, error: Option<&Error>) {
        if let Some(error) = error {
            self.error_visualization.display_kind(*error.kind);
            if let Some(error_data) = error.visualization_data() {
                self.error_visualization.set_data(&error_data);
            }
            self.display_object.add_child(&self.error_visualization);
        } else {
            self.error_visualization.unset_parent();
        }
    }

    fn set_error_color(&self, color: &color::Lcha) {
        self.error_indicator.color_rgba.set(color::Rgba::from(color).into());
        if color.alpha < EPSILON {
            self.error_indicator.unset_parent();
        } else {
            self.display_object.add_child(&self.error_indicator);
        }
    }
}

impl Node {
    #[allow(missing_docs)] // FIXME[everyone] All pub functions should have docs.
    pub fn new(app: &Application, registry: visualization::Registry) -> Self {
        let frp = Frp::new();
        let network = &frp.private.network;
        let out = &frp.private.output;
        let input = &frp.private.input;
        let model = Rc::new(NodeModel::new(app, registry));
        let selection = Animation::<f32>::new(network);

        // TODO[ao] The comment color should be animated, but this is currently slow. Will be fixed
        //      in https://github.com/enso-org/ide/issues/1031
        // let comment_color    = color::Animation::new(network);
        let error_color_anim = color::Animation::new(network);
        let style = StyleWatch::new(&app.display.default_scene.style_sheet);
        let style_frp = &model.style;
        let action_bar = &model.action_bar.frp;
        // Hook up the display object position updates to the node's FRP. Required to calculate the
        // bounding box.
        frp::extend! { network
            position <- source::<Vector2>();
        }
        model.display_object.set_on_updated(f!((p) position.emit(p.position().xy())));

        frp::extend! { network

            // === Hover ===
            // The hover discovery of a node is an interesting process. First, we discover whether
            // ths user hovers the drag area. The input port manager merges this information with
            // port hover events and outputs the final hover event for any part inside of the node.

            let drag_area           = &model.drag_area.events;
            drag_area_hover        <- bool(&drag_area.mouse_out,&drag_area.mouse_over);
            model.input.set_hover  <+ drag_area_hover;
            model.output.set_hover <+ model.input.body_hover;
            out.hover       <+ model.output.body_hover;


            // === Background Press ===

            out.background_press <+ model.drag_area.events.mouse_down.constant(());
            out.background_press <+ model.input.on_background_press;


            // === Selection ===

            deselect_target  <- input.deselect.constant(0.0);
            select_target    <- input.select.constant(1.0);
            selection.target <+ any(&deselect_target,&select_target);
            eval selection.value ((t) model.backdrop.selection.set(*t));


            // === Expression ===

            let unresolved_symbol_type = Some(Type(ImString::new(UNRESOLVED_SYMBOL_TYPE)));
            filtered_usage_type <- input.set_expression_usage_type.filter(
                move |(_,tp)| *tp != unresolved_symbol_type
            );
            eval filtered_usage_type (((a,b)) model.set_expression_usage_type(a,b));
            eval input.set_expression  ((a)     model.set_expression(a));
            out.expression                  <+ model.input.frp.expression;
            model.input.set_connected              <+ input.set_input_connected;
            model.input.set_disabled               <+ input.set_disabled;
            model.output.set_expression_visibility <+ input.set_output_expression_visibility;


            // === Comment ===

            let comment_base_color = style_frp.get_color(theme::graph_editor::node::text);
            // comment_color.target <+ all_with(
            comment_color <- all_with(
                &comment_base_color, &model.output.expression_label_visibility,
                |&base_color,&expression_visible| {
                    let mut color = color::Lcha::from(base_color);
                    color.mod_alpha(|alpha| {
                        // Comment is hidden when output expression (i.e. node name) is visible.
                        if expression_visible { *alpha = 0.0 }
                    });
                    color
            });
            eval comment_color ((value) model.comment.set_color_all(color::Rgba::from(value)));

            eval model.comment.width ([model](width)
                model.comment.set_position_x(-*width - COMMENT_MARGIN));
            eval model.comment.height ([model](height)
                model.comment.set_position_y(*height / 2.0));
            model.comment.set_content <+ input.set_comment;
            out.comment        <+ model.comment.content.map(|text| text.to_string());


            // === Size ===

            new_size <- model.input.frp.width.map(f!((w) model.set_width(*w)));
            eval new_size ((t) model.output.frp.set_size.emit(t));


            // === Action Bar ===

            let visualization_enabled = action_bar.action_visibility.clone_ref();
            out.skip   <+ action_bar.action_skip;
            out.freeze <+ action_bar.action_freeze;
            show_action_bar   <- out.hover  && input.show_quick_action_bar_on_hover;
            eval show_action_bar ((t) action_bar.set_visibility(t));
            eval input.show_quick_action_bar_on_hover((value) action_bar.show_on_hover(value));


            // === View Mode ===

            model.input.set_view_mode           <+ input.set_view_mode;
            model.output.set_view_mode          <+ input.set_view_mode;
            model.profiling_label.set_view_mode <+ input.set_view_mode;
            model.vcs_indicator.set_visibility  <+ input.set_view_mode.map(|&mode| {
                !matches!(mode,view::Mode::Profiling {..})
            });
        }


        // === Visualizations & Errors ===

        let hover_onset_delay = DelayedAnimation::new(network);
        hover_onset_delay.set_delay(VIS_PREVIEW_ONSET_MS);
        hover_onset_delay.set_duration(0.0);

        frp::extend! { network

            out.error <+ input.set_error;
            is_error_set <- input.set_error.map(|err| err.is_some());
            no_error_set <- not(&is_error_set);
            error_color_anim.target <+ all_with(&input.set_error,&input.set_view_mode,
                f!([style](error,&mode)
                    let error_color = Self::error_color(error,&style);
                    match mode {
                        view::Mode::Normal    => error_color,
                        view::Mode::Profiling => error_color.to_grayscale(),
                    }
                ));

            eval input.set_visualization ((t) model.visualization.frp.set_visualization.emit(t));
            visualization_enabled_frp <- bool(&input.disable_visualization,&input.enable_visualization);
            eval visualization_enabled_frp ((enabled)
                model.action_bar.set_action_visibility_state(enabled)
            );

            // Show preview visualisation after some delay, depending on whether we show an error
            // or are in quick preview mode. Also, omit the preview if we don't have an
            // expression.
            has_tooltip    <- model.output.frp.tooltip.map(|tt| tt.has_content());
            has_expression <- input.set_expression.map(|expr| *expr != Expression::default());

            preview_show_delay <- all(&input.quick_preview_vis,&is_error_set);
            preview_show_delay <- preview_show_delay.map(|(quick_preview,is_error)| {
                match(is_error,quick_preview) {
                    (true,_)      => ERROR_PREVIEW_ONSET_MS,
                    (false,false) => if ENABLE_VIS_PREVIEW {VIS_PREVIEW_ONSET_MS} else {f32::MAX},
                    (false,true)  => 0.0
                }
            });
            hover_onset_delay.set_delay <+ preview_show_delay;
            hide_tooltip                <- preview_show_delay.map(|&delay| delay <= EPSILON);

            outout_hover            <- model.output.on_port_hover.map(|s| s.is_on());
            hover_onset_delay.start <+ outout_hover.on_true();
            hover_onset_delay.reset <+ outout_hover.on_false();
            preview_visible         <- bool(&hover_onset_delay.on_reset,&hover_onset_delay.on_end);
            preview_visible         <- preview_visible && has_expression;
            preview_visible         <- preview_visible.on_change();

            visualization_visible            <- visualization_enabled || preview_visible;
            visualization_visible            <- visualization_visible && no_error_set;
            visualization_visible_on_change  <- visualization_visible.on_change();
            out.visualization_visible <+ visualization_visible_on_change;
            out.visualization_enabled <+ visualization_enabled;
            eval visualization_visible_on_change ((is_visible)
                model.visualization.frp.set_visibility(is_visible)
            );
            init <- source::<()>();
            out.visualization_path <+ model.visualization.frp.visualisation.all_with(&init,|def_opt,_| {
                def_opt.as_ref().map(|def| def.signature.path.clone_ref())
            });

            // Ensure the preview is visible above all other elements, but the normal visualisation
            // is below nodes.
            layer_on_hover     <- preview_visible.on_false().map(|_| visualization::Layer::Default);
            layer_on_not_hover <- preview_visible.on_true().map(|_| visualization::Layer::Front);
            layer              <- any(layer_on_hover,layer_on_not_hover);
            model.visualization.frp.set_layer <+ layer;

            update_error <- all(input.set_error,preview_visible);
            eval update_error([model]((error,visible)){
                if *visible {
                     model.set_error(error.as_ref());
                } else {
                     model.set_error(None);
                }
            });

            eval error_color_anim.value ((value) model.set_error_color(value));

        }

        // === Profiling Indicator ===

        frp::extend! { network
            model.profiling_label.set_min_global_duration
                <+ input.set_profiling_min_global_duration;
            model.profiling_label.set_max_global_duration
                <+ input.set_profiling_max_global_duration;
            model.profiling_label.set_status <+ input.set_profiling_status;
            model.input.set_profiling_status <+ input.set_profiling_status;
        }

        let bg_color_anim = color::Animation::new(network);

        frp::extend! { network

            // === Color Handling ===

            let bgg = style_frp.get_color(ensogl_hardcoded_theme::graph_editor::node::background);
            let profiling_theme = profiling::Theme::from_styles(style_frp,network);

            profiling_color <- all_with5
                (&input.set_profiling_status,&input.set_profiling_min_global_duration,
                &input.set_profiling_max_global_duration,&profiling_theme,&bgg,
                |&status,&min,&max,&theme,&bgg| {
                    if status.is_finished() {
                        status.display_color(min,max,theme).with_alpha(1.0)
                    } else {
                        color::Lcha::from(bgg)
                    }
                });

            bg_color_anim.target <+ all_with3(&bgg,&input.set_view_mode,&profiling_color,
                |bgg,&mode,&profiling_color| {
                    match mode {
                        view::Mode::Normal    => color::Lcha::from(*bgg),
                        view::Mode::Profiling => profiling_color,
                    }
                });

            // FIXME [WD]: Uncomment when implementing disabled icon.
            // bg_color <- frp.set_disabled.map(f!([model,style](disabled) {
            //     model.input.frp.set_disabled(*disabled);
            //     let bg_color_path = ensogl_hardcoded_theme::graph_editor::node::background;
            //     if *disabled { style.get_color_dim(bg_color_path) }
            //     else         { style.get_color(bg_color_path) }
            // }));
            // bg_color_anim.target <+ bg_color;
            // eval bg_color_anim.value ((c)
            //     model.background.bg_color.set(color::Rgba::from(c).into())
            // );

            eval bg_color_anim.value ((c)
                model.background.bg_color.set(color::Rgba::from(c).into()));


            // === Tooltip ===

            // Hide tooltip if we show the preview vis.
            out.tooltip <+ preview_visible.on_true().constant(tooltip::Style::unset_label());
            // Propagate output tooltip. Only if it is not hidden, or to disable it.
            block_tooltip      <- hide_tooltip && has_tooltip;
            out.tooltip <+ model.output.frp.tooltip.gate_not(&block_tooltip);


            // === Type Labels ===

            model.output.set_type_label_visibility
                <+ visualization_visible.not().and(&no_error_set);


            // === Bounding Box ===

            let visualization_size = &model.visualization.frp.size;
            // Visualization can be enabled and not visible when the node has an error.
            visualization_enabled_and_visible <- visualization_enabled && visualization_visible;
            bbox_input <- all4(
                &position,&new_size,&visualization_enabled_and_visible,visualization_size);
            out.bounding_box <+ bbox_input.map(|(a,b,c,d)| bounding_box(*a,*b,*c,*d));


            // === VCS Handling ===

            model.vcs_indicator.frp.set_status <+ input.set_vcs_status;
        }

        // Init defaults.
        init.emit(());
        model.error_visualization.set_layer(visualization::Layer::Front);
        frp.set_error.emit(None);
        frp.set_disabled.emit(false);
        frp.show_quick_action_bar_on_hover.emit(true);

        Self { model, frp }
    }

    fn error_color(error: &Option<Error>, style: &StyleWatch) -> color::Lcha {
        use ensogl_hardcoded_theme::graph_editor::node::error as error_theme;

        if let Some(error) = error {
            let path = match *error.kind {
                error::Kind::Panic => error_theme::panic,
                error::Kind::Dataflow => error_theme::dataflow,
            };
            style.get_color(path).into()
        } else {
            color::Lcha::transparent()
        }
    }
}

impl display::Object for Node {
    fn display_object(&self) -> &display::object::Instance {
        &self.model.display_object
    }
}


<<<<<<< HEAD
// === Positioning ===

fn x_offset_to_node_center(node_width: f32) -> f32 {
    node_width / 2.0
}

/// Calculate a position where to render the [`visualization::Container`] of a node, relative to
/// the node's origin.
fn visualization_offset(node_width: f32) -> Vector2 {
    Vector2(x_offset_to_node_center(node_width), VISUALIZATION_OFFSET_Y)
}

fn bounding_box(
    node_position: Vector2,
    node_size: Vector2,
    visualization_enabled_and_visible: bool,
    visualization_size: Vector2,
) -> BoundingBox {
    let x_offset_to_node_center = x_offset_to_node_center(node_size.x);
    let node_bbox_pos = node_position + Vector2(x_offset_to_node_center, 0.0) - node_size / 2.0;
    let node_bbox = BoundingBox::from_position_and_size(node_bbox_pos, node_size);
    if visualization_enabled_and_visible {
        let visualization_offset = visualization_offset(node_size.x);
        let visualization_pos = node_position + visualization_offset;
        let visualization_bbox_pos = visualization_pos - visualization_size / 2.0;
        let visualization_bbox =
            BoundingBox::from_position_and_size(visualization_bbox_pos, visualization_size);
        node_bbox.concat_ref(visualization_bbox)
    } else {
        node_bbox
    }
}


=======
>>>>>>> e9f3b232

// ==================
// === Test Utils ===
// ==================

/// Test-specific API.
pub mod test_utils {
    use super::*;

    /// Addional [`NodeModel`] API for tests.
    pub trait NodeModelExt {
        /// Return the `SinglePortView` of the first output port of the node.
        ///
        /// Returns `None`:
        /// 1. If there are no output ports.
        /// 2. If the port does not have a `PortShapeView`. Some port models does not initialize
        ///    the `PortShapeView`, see [`output::port::Model::init_shape`].
        /// 3. If the output port is [`MultiPortView`].
        fn output_port_shape(&self) -> Option<output::port::SinglePortView>;
<<<<<<< HEAD
=======

        /// Return the `Shape` of the first input port of the node.
        ///
        /// Returns `None`:
        /// 1. If there are no input ports.
        /// 2. If the port does not have a `Shape`. Some port models does not initialize the
        ///    `Shape`, see [`input::port::Model::init_shape`].
        fn input_port_shape(&self) -> Option<input::port::Shape>;
>>>>>>> e9f3b232
    }

    impl NodeModelExt for NodeModel {
        fn output_port_shape(&self) -> Option<output::port::SinglePortView> {
            let ports = self.output.model.ports();
            let port = ports.first()?;
            let shape = port.shape.as_ref()?;
            use output::port::PortShapeView::Single;
            match shape {
                Single(shape) => Some(shape.clone_ref()),
                _ => None,
            }
        }
<<<<<<< HEAD
=======

        fn input_port_shape(&self) -> Option<input::port::Shape> {
            let ports = self.input.model.ports();
            let port = ports.first()?;
            port.shape.as_ref().map(CloneRef::clone_ref)
        }
>>>>>>> e9f3b232
    }
}<|MERGE_RESOLUTION|>--- conflicted
+++ resolved
@@ -974,7 +974,6 @@
 }
 
 
-<<<<<<< HEAD
 // === Positioning ===
 
 fn x_offset_to_node_center(node_width: f32) -> f32 {
@@ -1009,8 +1008,6 @@
 }
 
 
-=======
->>>>>>> e9f3b232
 
 // ==================
 // === Test Utils ===
@@ -1030,8 +1027,6 @@
         ///    the `PortShapeView`, see [`output::port::Model::init_shape`].
         /// 3. If the output port is [`MultiPortView`].
         fn output_port_shape(&self) -> Option<output::port::SinglePortView>;
-<<<<<<< HEAD
-=======
 
         /// Return the `Shape` of the first input port of the node.
         ///
@@ -1040,7 +1035,6 @@
         /// 2. If the port does not have a `Shape`. Some port models does not initialize the
         ///    `Shape`, see [`input::port::Model::init_shape`].
         fn input_port_shape(&self) -> Option<input::port::Shape>;
->>>>>>> e9f3b232
     }
 
     impl NodeModelExt for NodeModel {
@@ -1054,14 +1048,11 @@
                 _ => None,
             }
         }
-<<<<<<< HEAD
-=======
 
         fn input_port_shape(&self) -> Option<input::port::Shape> {
             let ports = self.input.model.ports();
             let port = ports.first()?;
             port.shape.as_ref().map(CloneRef::clone_ref)
         }
->>>>>>> e9f3b232
     }
 }