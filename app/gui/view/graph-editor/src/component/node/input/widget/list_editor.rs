--- conflicted
+++ resolved
@@ -643,11 +643,7 @@
         &self.display_object
     }
 
-<<<<<<< HEAD
-    fn new(_: &Config, ctx: &super::ConfigContext) -> Self {
-=======
     fn new(_: &Config, ctx: &ConfigContext) -> Self {
->>>>>>> 0ed78f99
         let display_object = object::Instance::new_named("widget::ListEditor");
         let model = Model::new(ctx, &display_object);
         let network = frp::Network::new("widget::ListEditor");
@@ -656,11 +652,7 @@
             .init_list_updates(ctx)
     }
 
-<<<<<<< HEAD
-    fn configure(&mut self, cfg: &Config, ctx: super::ConfigContext) {
-=======
     fn configure(&mut self, cfg: &Config, ctx: ConfigContext) {
->>>>>>> 0ed78f99
         let mut model = self.model.borrow_mut();
         model.configure(&self.display_object, cfg, ctx);
         self.reconfigured.emit(());
