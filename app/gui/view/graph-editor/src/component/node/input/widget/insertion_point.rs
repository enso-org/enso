--- conflicted
+++ resolved
@@ -8,11 +8,6 @@
 use super::prelude::*;
 use crate::prelude::*;
 
-<<<<<<< HEAD
-=======
-use ensogl::display;
-use ensogl::display::object;
->>>>>>> e4357f88
 
 
 // ==============
@@ -25,9 +20,9 @@
 
 
 /// Insertion point widget. Displays nothing when not connected.
-#[derive(Clone, Debug, display::Object)]
+#[derive(Debug, display::Object)]
 pub struct Widget {
-    root: object::Instance,
+    display_object: object::Instance,
 }
 
 impl SpanWidget for Widget {
@@ -42,9 +37,9 @@
     }
 
     fn new(_: &Config, _: &ConfigContext) -> Self {
-        let root = object::Instance::new_named("widget::InsertionPoint");
-        root.set_size(Vector2::<f32>::zero());
-        Self { root }
+        let display_object = object::Instance::new_named("widget::InsertionPoint");
+        display_object.set_size(Vector2::<f32>::zero());
+        Self { display_object }
     }
 
     fn configure(&mut self, _: &Config, _: ConfigContext) {}
