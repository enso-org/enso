//! Provides [`Status`] to represent a node's execution status, [`Status::display_color`] to express
//! that status as a color and [`ProfilingLabel`] to display a node's execution status.

use crate::prelude::*;
use ensogl::display::shape::*;

use crate::view;

use enso_frp as frp;
use ensogl::application::Application;
use ensogl::data::color;
use ensogl::display;
use ensogl::gui::text;



// ==============
// === Status ===
// ==============

/// Describes whether the source code in a node is currently running or already finished. If it is
/// finished then the status contains the number of milliseconds that it took to run the code.
#[derive(Debug, Copy, Clone)]
pub enum Status {
    /// The node's code is still running.
    Running,
    /// The node finished execution.
    Finished {
        /// How many milliseconds the node took to execute.
        duration: f32,
    },
}

impl Status {
    /// Returns `true` if the node is still running.
    pub fn is_running(self) -> bool {
        matches!(self, Status::Running)
    }

    /// Returns `true` if the node finished execution.
    pub fn is_finished(self) -> bool {
        matches!(self, Status::Finished { .. })
    }
}

impl Default for Status {
    fn default() -> Self {
        Status::Running
    }
}

impl Display for Status {
    fn fmt(&self, f: &mut std::fmt::Formatter<'_>) -> std::fmt::Result {
        match *self {
            Status::Running => {
                write!(f, "")
            }
            Status::Finished { duration } => {
                let milliseconds = duration;
                let seconds = milliseconds / 1000.0;
                let minutes = seconds / 60.0;
                let hours = minutes / 60.0;
                if hours >= 1.0 {
                    write!(f, "{hours:.1} h")
                } else if minutes >= 1.0 {
                    write!(f, "{minutes:.1} m")
                } else if seconds >= 1.0 {
                    write!(f, "{seconds:.1} s")
                } else {
                    write!(f, "{milliseconds:.0} ms")
                }
            }
        }
    }
}



// =============
// === Color ===
// =============

/// A theme that determines how we express the running time of a node (compared to other nodes on
/// the stage) in a color. The color's lightness and chroma in LCh color space are directly taken
/// from the theme. The chroma will be `min_time_hue` for the node with the shortest running time,
/// `max_time_hue` for the node with the longest running time and linearly interpolated in-between
/// depending on the relative running, time for all other nodes.
#[derive(Debug, Copy, Clone, Default)]
pub struct Theme {
    /// The lightness for all running times.
    pub lightness:    f32,
    /// The chroma for all running times.
    pub chroma:       f32,
    /// The hue for the minimum running time.
    pub min_time_hue: f32,
    /// The hue for the maximum running time.
    pub max_time_hue: f32,
}

impl Theme {
    /// Returns a new `Sampler` exposing the profiling theme, as it is defined in `styles` at path
    /// `ensogl_hardcoded_theme::graph_editor::node::profiling`. The sampler is registered under
    /// `network`.
    pub fn from_styles(styles: &StyleWatchFrp, network: &frp::Network) -> frp::Sampler<Theme> {
        use ensogl_hardcoded_theme::graph_editor::node::profiling as theme_path;
        let lightness = styles.get_number_or(theme_path::lightness, 0.5);
        let chroma = styles.get_number_or(theme_path::chroma, 1.0);
        let min_time_hue = styles.get_number_or(theme_path::min_time_hue, 0.4);
        let max_time_hue = styles.get_number_or(theme_path::max_time_hue, 0.1);

        frp::extend! { network
            init_theme    <- source::<()>();
            theme         <- all_with5(&lightness,&chroma,&min_time_hue,&max_time_hue,&init_theme
                ,|&lightness,&chroma,&min_time_hue,&max_time_hue,_|
                    Theme {lightness,chroma,min_time_hue,max_time_hue});
            theme_sampler <- theme.sampler();
        }

        init_theme.emit(());
        theme_sampler
    }
}

impl Status {
    /// Expresses the profiling status as a color, depending on the minimum and maximum running
    /// time of any node on the stage and a [`Theme`] that allows to tweak how the colors are
    /// chosen. A node that is still running will be treated like finished node with the current
    /// maximum execution time.
    pub fn display_color(
        self,
        min_global_duration: f32,
        max_global_duration: f32,
        theme: Theme,
    ) -> color::Lch {
        let duration = match self {
            Status::Running => max_global_duration,
            Status::Finished { duration } => duration,
        };
        let duration_delta = max_global_duration - min_global_duration;
        let hue_delta = theme.max_time_hue - theme.min_time_hue;
        let relative_duration = if duration_delta != 0.0 && !duration_delta.is_nan() {
            (duration - min_global_duration) / duration_delta
        } else {
            0.0
        };
        let relative_hue = relative_duration;
        let hue = theme.min_time_hue + relative_hue * hue_delta;
        color::Lch::new(theme.lightness, theme.chroma, hue)
    }
}



// ============
// === Frp  ===
// ============

ensogl::define_endpoints! {
    Input {
        set_status              (Status),
        set_min_global_duration (f32),
        set_max_global_duration (f32),
        set_view_mode           (view::Mode),
    }
}



// ==========================
// === Running Time Label ===
// ==========================

/// A `display::Object` providing a label for nodes that displays the node's running time in
/// profiling mode after the node finished execution. The node's execution status has to be provided
/// through `set_status`, the view mode through `set_view_mode`, the minimum and maximum running
/// time of any node on the stage through `set_min_global_duration` and `set_max_global_duration`.
/// The color of the label will reflect the status and be determined by [`Status::display_color`].
/// The necessary theme will be taken from the application's style sheet. The origin of the label,
/// as a `display::Object` should be placed on the node's center.
#[derive(Clone, CloneRef, Debug, Deref, display::Object)]
pub struct ProfilingLabel {
    display_object: display::object::Instance,
    label:          text::Text,
    #[deref]
    frp:            Frp,
    styles:         StyleWatchFrp,
}

impl ProfilingLabel {
    /// Constructs a `ProfilingLabel` for the given application.
    pub fn new(app: &Application) -> Self {
        let scene = &app.display.default_scene;
        let display_object = display::object::Instance::new();

        let label = text::Text::new(app);
        display_object.add_child(&label);
        label.set_y(crate::component::node::input::area::TEXT_SIZE / 2.0);

        let frp = Frp::new();
        let network = &frp.network;
        let color = color::Animation::new(network);

        frp::extend! { network

            // === Visibility ===

            visibility <- all_with(&frp.set_view_mode,&frp.set_status,|mode,status| {
                matches!((mode,status),(view::Mode::Profiling,Status::Finished {..}))
            });

            color.target_alpha <+ visibility.map(|&is_visible| {
                if is_visible { 1.0 } else { 0.0 }
            });


            // === Color ===

            let styles = StyleWatchFrp::new(&scene.style_sheet);
            let theme  = Theme::from_styles(&styles,network);
            color.target_color <+ all_with4
                (&frp.set_status,&frp.set_min_global_duration,&frp.set_max_global_duration,&theme,
                    |&status,&min,&max,&theme| status.display_color(min,max,theme)
                );
            label.set_property_default <+ color.value.ref_into_some();


            // === Position ===

            let x_offset = crate::component::node::input::area::TEXT_OFFSET;
            eval label.width((&width) label.set_x(-width-x_offset));


            // === Content ===

            label.set_content <+ frp.set_status.map(|status| status.to_im_string());
        }

        ProfilingLabel { display_object, label, frp, styles }
    }
<<<<<<< HEAD
}

impl display::Object for ProfilingLabel {
    fn display_object(&self) -> &display::object::Instance {
        &self.root
=======

    /// Set a scene layer for text rendering.
    pub fn set_label_layer(&self, layer: &display::scene::Layer) {
        self.label.add_to_scene_layer(layer);
>>>>>>> e4357f88
    }
}<|MERGE_RESOLUTION|>--- conflicted
+++ resolved
@@ -237,17 +237,4 @@
 
         ProfilingLabel { display_object, label, frp, styles }
     }
-<<<<<<< HEAD
-}
-
-impl display::Object for ProfilingLabel {
-    fn display_object(&self) -> &display::object::Instance {
-        &self.root
-=======
-
-    /// Set a scene layer for text rendering.
-    pub fn set_label_layer(&self, layer: &display::scene::Layer) {
-        self.label.add_to_scene_layer(layer);
->>>>>>> e4357f88
-    }
 }