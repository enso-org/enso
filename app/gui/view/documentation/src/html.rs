--- conflicted
+++ resolved
@@ -196,7 +196,6 @@
             span(class=labels!("text-typeName", "font-bold", "bg-yellow-100" => highlight)) {
                 span(class="opacity-85") {
                     : method.name.name();
-<<<<<<< HEAD
                 }
                 span(class="opacity-34") { : arguments_list(&method.arguments); }
             }
@@ -238,49 +237,6 @@
     }
 }
 
-=======
-                }
-                span(class="opacity-34") { : arguments_list(&method.arguments); }
-            }
-            : function_docs(method);
-        }
-    }
-}
-
-/// A list of methods defined for the type.
-fn list_of_functions<'a>(
-    functions: &'a [Function],
-    function_name: Option<&'a QualifiedName>,
-) -> Box<dyn Render + 'a> {
-    box_html! {
-        ul(class="list-disc list-inside") {
-            @ for f in functions.iter() {
-                : single_function(f, function_name);
-            }
-        }
-    }
-}
-
-/// A documentation for a single method in the list.
-fn single_function<'a>(
-    function: &'a Function,
-    function_name: Option<&'a QualifiedName>,
-) -> Box<dyn Render + 'a> {
-    let highlight = function_name.map(|n| n == &*function.name).unwrap_or(false);
-    box_html! {
-        li(id=anchor_name(&function.name)) {
-            span(class=labels!("text-methodName", "font-semibold", "bg-yellow-100" => highlight)) {
-                span(class="opacity-85") {
-                    : function.name.name();
-                }
-                span(class="opacity-34") { : arguments_list(&function.arguments); }
-            }
-            : function_docs(function);
-        }
-    }
-}
-
->>>>>>> 60f0e960
 /// Synopsis of a function. If the first [`DocSection`] is of type
 /// [`DocSection::Paragraph`], it is rendered on the first line, after the list of arguments. All
 /// other sections are rendered as separate paragraphs below. Examples for the function are rendered
@@ -657,26 +613,6 @@
 /// generated HTML elements.
 pub fn anchor_name(name: &QualifiedName) -> String {
     name.to_string().replace('.', "_").to_lowercase()
-<<<<<<< HEAD
-}
-
-
-
-// ===============
-// === Caption ===
-// ===============
-
-/// "Hovered item preview" caption on top of the documentation panel.
-pub fn caption_html() -> String {
-    owned_html! {
-        div(class="bg-captionBackground rounded-t-[14px] w-full h-full flex items-center justify-center") {
-            div(class="text-xs text-white") {
-                : "Hovered item preview. Press the right mouse button to lock it.";
-            }
-        }
-    }
-    .into_string()
-    .unwrap()
-=======
->>>>>>> 60f0e960
-}+}
+
+https://www.pivotaltracker.com/story/show/184272392