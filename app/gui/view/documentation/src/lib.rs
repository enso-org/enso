--- conflicted
+++ resolved
@@ -165,20 +165,8 @@
         scene.dom.layers.node_searcher.manage(&caption_dom);
 
         let code_copy_closures = default();
-<<<<<<< HEAD
-        Model { outer_dom, inner_dom, size, overlay, display_object, code_copy_closures }.init()
-=======
-        Model {
-            logger,
-            outer_dom,
-            inner_dom,
-            caption_dom,
-            overlay,
-            display_object,
-            code_copy_closures,
-        }
-        .init()
->>>>>>> 9e4dd9d7
+        Model { outer_dom, inner_dom, caption_dom, overlay, display_object, code_copy_closures }
+            .init()
     }
 
     fn init(self) -> Self {
