--- conflicted
+++ resolved
@@ -29,14 +29,7 @@
     "test-dev:unit": "vitest",
     "test:e2e": "cross-env NODE_ENV=production playwright test",
     "test-dev:e2e": "cross-env NODE_ENV=production playwright test --ui",
-<<<<<<< HEAD
     "postinstall": "playwright install"
-=======
-    "preinstall": "corepack pnpm run generate-metadata",
-    "postinstall": "playwright install",
-    "build-rust-ffi": "wasm-pack build ./rust-ffi --release --target web && wasm-pack build ./rust-ffi --out-dir node-pkg --target nodejs",
-    "generate-metadata": "node scripts/generateIconMetadata.js"
->>>>>>> 7b23f77a
   },
   "dependencies": {
     "@aws-amplify/auth": "5.6.5",
