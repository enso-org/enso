//! A module containing the whole IDE initialization.

use crate::prelude::*;

use crate::config;
use crate::ide::Ide;
use crate::transport::web::WebSocket;
use crate::FailedIde;

use engine_protocol::project_manager;
use engine_protocol::project_manager::ProjectName;
use ensogl::application::Application;
use ensogl::system::web;
use uuid::Uuid;



// =================
// === Constants ===
// =================

// TODO[ao] We need to set a big timeout on Project Manager to make sure it will have time to
//     download required version of Engine. This should be handled properly when implementing
//     https://github.com/enso-org/ide/issues/1034
const PROJECT_MANAGER_TIMEOUT_SEC: u64 = 2 * 60 * 60;



// ==============
// === Errors ===
// ==============

/// Error raised when project with given name was not found.
#[derive(Clone, Debug, Fail)]
#[fail(display = "Project with the name {} was not found.", name)]
pub struct ProjectNotFound {
    name: ProjectName,
}



// ===================
// === Initializer ===
// ===================

/// The IDE initializer.
#[derive(Clone, Debug)]
pub struct Initializer {
    config: config::Startup,
    logger: Logger,
}

impl Initializer {
    /// Create [`Initializer`] with given configuration.
    pub fn new(config: config::Startup) -> Self {
        let logger = Logger::new("ide::Initializer");
        Self { config, logger }
    }

    /// Initialize all Ide objects and structures (executor, views, controllers, integration etc.)
    /// and forget them to keep them alive.
    #[profile(Task)]
    pub fn start_and_forget(self) {
        let executor = setup_global_executor();
<<<<<<< HEAD
        #[profile(Task)]
        async fn start_and_forget(self_: Initializer) {
            let ide = self_.start().await;
            web::get_element_by_id("loader")
                .map(|t| t.parent_node().map(|p| p.remove_child(&t).unwrap()))
                .ok();
=======
        executor::global::spawn(async move {
            let ide = self.start().await;
            web::document
                .get_element_by_id("loader")
                .map(|t| t.parent_node().map(|p| p.remove_child(&t).unwrap()));
>>>>>>> f4d236fc
            std::mem::forget(ide);
        }
        executor::global::spawn(start_and_forget(self));
        std::mem::forget(executor);
    }

    /// Initialize all Ide objects and structures (executor, views, controllers, integration etc.)
    #[profile(Task)]
    pub async fn start(self) -> Result<Ide, FailedIde> {
        info!(self.logger, "Starting IDE with the following config: {self.config:?}");

        let ensogl_app = ensogl::application::Application::new("root");
        Initializer::register_views(&ensogl_app);
        let view = ensogl_app.new_view::<ide_view::root::View>();

        // IDE was opened with `project` argument, we should skip the Welcome Screen.
        // We are doing it early, because Controllers initialization
        // takes some time and Welcome Screen might be visible for a brief moment while
        // controllers are not ready.
        if self.config.project_name.is_some() {
            view.switch_view_to_project();
        }

        let status_bar = view.status_bar().clone_ref();
        ensogl_app.display.add_child(&view);
        // TODO [mwu] Once IDE gets some well-defined mechanism of reporting
        //      issues to user, such information should be properly passed
        //      in case of setup failure.
        match self.initialize_ide_controller().await {
            Ok(controller) => {
                let ide = Ide::new(ensogl_app, view.clone_ref(), controller);
                info!(self.logger, "Setup done.");
                Ok(ide)
            }
            Err(error) => {
                let message = format!("Failed to initialize application: {error}");
                error!(self.logger, "{message}");
                status_bar.add_event(ide_view::status_bar::event::Label::new(message));
                Err(FailedIde { view })
            }
        }
    }

    fn register_views(app: &Application) {
        app.views.register::<ide_view::root::View>();
        app.views.register::<ide_view::graph_editor::GraphEditor>();
        app.views.register::<ide_view::graph_editor::component::breadcrumbs::ProjectName>();
        app.views.register::<ide_view::code_editor::View>();
        app.views.register::<ide_view::project::View>();
        app.views.register::<ide_view::searcher::View>();
        app.views.register::<ide_view::welcome_screen::View>();
        app.views.register::<ensogl_component::text::Area>();
        app.views.register::<ensogl_component::selector::NumberPicker>();
        app.views.register::<ensogl_component::selector::NumberRangePicker>();

        // As long as .label() of a View is the same, shortcuts and commands are currently also
        // expected to be the same, so it should not be important which concrete type parameter of
        // ListView we use below.
        type PlaceholderEntryType = ensogl_component::list_view::entry::Label;
        app.views.register::<ensogl_component::list_view::ListView<PlaceholderEntryType>>();

        if enso_config::ARGS.is_in_cloud.unwrap_or(false) {
            app.views.register::<ide_view::window_control_buttons::View>();
        }
    }

    /// Initialize and return a new Ide Controller.
    ///
    /// This will setup all required connections to backend properly, according to the
    /// configuration.
    #[profile(Task)]
    pub async fn initialize_ide_controller(&self) -> FallibleResult<controller::Ide> {
        use crate::config::BackendService::*;
        match &self.config.backend {
            ProjectManager { endpoint } => {
                let project_manager = self.setup_project_manager(endpoint).await?;
                let project_name = self.config.project_name.clone();
                let controller = controller::ide::Desktop::new(project_manager, project_name);
                Ok(Rc::new(controller.await?))
            }
            LanguageServer { json_endpoint, binary_endpoint, namespace, project_name } => {
                let json_endpoint = json_endpoint.clone();
                let binary_endpoint = binary_endpoint.clone();
                let namespace = namespace.clone();
                let project_name = project_name.clone().into();
                // TODO[ao]: we should think how to handle engine's versions in cloud.
                //     https://github.com/enso-org/ide/issues/1195
                let version = semver::Version::parse(enso_config::engine_version_supported)?;
                let controller = controller::ide::Plain::from_ls_endpoints(
                    namespace,
                    project_name,
                    version,
                    json_endpoint,
                    binary_endpoint,
                )
                .await?;
                Ok(Rc::new(controller))
            }
        }
    }

    /// Create and configure a new project manager client and register it within the global
    /// executor.
    #[profile(Task)]
    pub async fn setup_project_manager(
        &self,
        endpoint: &str,
    ) -> FallibleResult<Rc<dyn project_manager::API>> {
        let transport = WebSocket::new_opened(self.logger.clone_ref(), endpoint).await?;
        let mut project_manager = project_manager::Client::new(transport);
        project_manager.set_timeout(std::time::Duration::from_secs(PROJECT_MANAGER_TIMEOUT_SEC));
        executor::global::spawn(project_manager.runner());
        Ok(Rc::new(project_manager))
    }
}



// ==========================
// === WithProjectManager ===
// ==========================

/// Ide Initializer with project manager.
///
/// This structure do the specific initialization part when we are connected to Project Manager,
/// like list projects, find the one we want to open, open it, or create new one if it does not
/// exist.
#[allow(missing_docs)]
#[derive(Clone, Derivative)]
#[derivative(Debug)]
pub struct WithProjectManager {
    pub logger:          Logger,
    #[derivative(Debug = "ignore")]
    pub project_manager: Rc<dyn project_manager::API>,
    pub project_name:    ProjectName,
}

impl WithProjectManager {
    /// Constructor.
    pub fn new(project_manager: Rc<dyn project_manager::API>, project_name: ProjectName) -> Self {
        let logger = Logger::new("initializer::WithProjectManager");
        Self { logger, project_manager, project_name }
    }

    /// Create and initialize a new Project Model, for a project with name passed in constructor.
    ///
    /// If the project with given name does not exist yet, it will be created.
    pub async fn initialize_project_model(self) -> FallibleResult<model::Project> {
        let project_id = self.get_project_or_create_new().await?;
        let logger = &self.logger;
        let project_manager = self.project_manager;
        model::project::Synchronized::new_opened(logger, project_manager, project_id).await
    }

    /// Creates a new project and returns its id, so the newly connected project can be opened.
    pub async fn create_project(&self) -> FallibleResult<Uuid> {
        use project_manager::MissingComponentAction::Install;
        info!(self.logger, "Creating a new project named '{self.project_name}'.");
        let version = Some(enso_config::engine_version_supported.to_owned());
        let name = &self.project_name;
        let response = self.project_manager.create_project(name, &None, &version, &Install);
        Ok(response.await?.project_id)
    }

    async fn lookup_project(&self) -> FallibleResult<Uuid> {
        let response = self.project_manager.list_projects(&None).await?;
        let mut projects = response.projects.iter();
        projects
            .find(|project_metadata| project_metadata.name == self.project_name)
            .map(|md| md.id)
            .ok_or_else(|| ProjectNotFound { name: self.project_name.clone() }.into())
    }

    /// Look for the project with the name specified when constructing this initializer,
    /// or, if it does not exist, create it. The id of found/created project is returned.
    pub async fn get_project_or_create_new(&self) -> FallibleResult<Uuid> {
        let project = self.lookup_project().await;
        if let Ok(project_id) = project {
            Ok(project_id)
        } else {
            info!(self.logger, "Attempting to create {self.project_name}");
            self.create_project().await
        }
    }
}



// =============
// === Utils ===
// =============

/// Creates a new running executor with its own event loop. Registers them as a global executor.
pub fn setup_global_executor() -> executor::web::EventLoopExecutor {
    let executor = executor::web::EventLoopExecutor::new_running();
    executor::global::set_spawner(executor.spawner.clone());
    executor
}



// =============
// === Tests ===
// =============

#[cfg(test)]
mod test {
    use super::*;

    use json_rpc::expect_call;
    use wasm_bindgen_test::wasm_bindgen_test;



    #[wasm_bindgen_test(async)]
    async fn get_project_or_create_new() {
        let logger = Logger::new("test");
        let mock_client = project_manager::MockClient::default();
        let project_name = ProjectName::new_unchecked("TestProject");
        let project = project_manager::ProjectMetadata {
            name:           project_name.clone(),
            id:             uuid::Uuid::new_v4(),
            last_opened:    default(),
            engine_version: Some("127.0.01".to_owned()),
            namespace:      "local".to_owned(),
        };
        let expected_id = project.id;
        let projects = vec![project];
        let project_lists = project_manager::response::ProjectList { projects };
        let count = None;
        expect_call!(mock_client.list_projects(count) => Ok(project_lists));

        let project_manager = Rc::new(mock_client);
        let initializer = WithProjectManager { logger, project_manager, project_name };
        let project = initializer.get_project_or_create_new().await;
        assert_eq!(expected_id, project.expect("Couldn't get project."))
    }
}<|MERGE_RESOLUTION|>--- conflicted
+++ resolved
@@ -62,20 +62,12 @@
     #[profile(Task)]
     pub fn start_and_forget(self) {
         let executor = setup_global_executor();
-<<<<<<< HEAD
         #[profile(Task)]
         async fn start_and_forget(self_: Initializer) {
             let ide = self_.start().await;
-            web::get_element_by_id("loader")
-                .map(|t| t.parent_node().map(|p| p.remove_child(&t).unwrap()))
-                .ok();
-=======
-        executor::global::spawn(async move {
-            let ide = self.start().await;
             web::document
                 .get_element_by_id("loader")
                 .map(|t| t.parent_node().map(|p| p.remove_child(&t).unwrap()));
->>>>>>> f4d236fc
             std::mem::forget(ide);
         }
         executor::global::spawn(start_and_forget(self));
