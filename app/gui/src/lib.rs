//! Main library crate for IDE. It includes implementation of
//! controllers, view logic and code that wraps them all together.
#![feature(arbitrary_self_types)]
#![feature(async_closure)]
#![feature(associated_type_bounds)]
#![feature(bool_to_option)]
#![feature(cell_update)]
#![feature(drain_filter)]
#![feature(exact_size_is_empty)]
#![feature(iter_order_by)]
#![feature(maybe_uninit_extra)]
#![feature(option_result_contains)]
#![feature(trait_alias)]
#![feature(result_cloned)]
#![feature(result_into_ok_or_err)]
#![feature(map_try_insert)]
#![feature(assert_matches)]
#![feature(cell_filter_map)]
#![feature(hash_drain_filter)]
#![recursion_limit = "512"]
#![warn(missing_docs)]
#![warn(trivial_casts)]
#![warn(trivial_numeric_casts)]
#![warn(unused_import_braces)]
#![warn(unused_qualifications)]
#![warn(unsafe_code)]
#![warn(missing_copy_implementations)]
#![warn(missing_debug_implementations)]

pub mod config;
pub mod constants;
pub mod controller;
pub mod executor;
pub mod ide;
pub mod model;
pub mod notification;
pub mod presenter;
pub mod sync;
pub mod test;
pub mod transport;

pub use crate::ide::*;

use ensogl::system::web;
use wasm_bindgen::prelude::*;

// Those imports are required to have all EnsoGL examples entry points visible in IDE.
#[allow(unused_imports)]
use enso_debug_scene::*;
#[allow(unused_imports)]
use ensogl_examples::*;

#[cfg(test)]
mod tests;

/// Common types that should be visible across the whole IDE crate.
pub mod prelude {
    pub use ast::prelude::*;
    pub use enso_prelude::*;
    pub use ensogl::prelude::*;
    pub use wasm_bindgen::prelude::*;

<<<<<<< HEAD
    // pub use enso_logger::DefaultTraceLogger as Logger;
    pub use enso_logger::DefaultWarningLogger as Logger;

=======
>>>>>>> d1a524fc
    pub use crate::constants;
    pub use crate::controller;
    pub use crate::executor;
    pub use crate::model;
    pub use crate::model::traits::*;

    pub use engine_protocol::prelude::BoxFuture;
    pub use engine_protocol::prelude::StaticBoxFuture;
    pub use engine_protocol::prelude::StaticBoxStream;

    pub use futures::task::LocalSpawnExt;
    pub use futures::Future;
    pub use futures::FutureExt;
    pub use futures::Stream;
    pub use futures::StreamExt;

    pub use std::ops::Range;

    pub use uuid::Uuid;

    #[cfg(test)]
    pub use wasm_bindgen_test::wasm_bindgen_test;
    #[cfg(test)]
    pub use wasm_bindgen_test::wasm_bindgen_test_configure;
}

/// IDE startup function.
#[wasm_bindgen]
#[allow(dead_code)]
pub fn entry_point_ide() {
    web::forward_panic_hook_to_error();

    ensogl_text_msdf_sys::run_once_initialized(|| {
        // Logging of build information.
        #[cfg(debug_assertions)]
        analytics::remote_log_value(
            "debug_mode",
            "debug_mode_is_active",
            analytics::AnonymousData(true),
        );
        #[cfg(not(debug_assertions))]
        analytics::remote_log_value(
            "debug_mode",
            "debug_mode_is_active",
            analytics::AnonymousData(false),
        );

        let config =
            crate::config::Startup::from_web_arguments().expect("Failed to read configuration.");
        crate::ide::Initializer::new(config).start_and_forget();
    });
}<|MERGE_RESOLUTION|>--- conflicted
+++ resolved
@@ -60,12 +60,6 @@
     pub use ensogl::prelude::*;
     pub use wasm_bindgen::prelude::*;
 
-<<<<<<< HEAD
-    // pub use enso_logger::DefaultTraceLogger as Logger;
-    pub use enso_logger::DefaultWarningLogger as Logger;
-
-=======
->>>>>>> d1a524fc
     pub use crate::constants;
     pub use crate::controller;
     pub use crate::executor;
