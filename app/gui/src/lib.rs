//! The Enso IDE GUI.
//!
//! This rust crate is compiled to WASM library with all the logic of the Enso IDE GUI layer.
//! See README of the repository for the presentation of Enso IDE and its features.
//!
//! ## Where Things Start
//!
//! The function point which should be called by the web page embedding the Enso IDE is
//! `entry_point_main`.
//!
//! ## Main Layers
//!
//! - **Backend (Engine)**: The Enso IDE GUI uses the Engine Services as backend to manage and
//!   evaluate the Enso modules. The API of the services is described in the
//!   [Enso Protocol Documentation](https://enso.org/docs/developer/enso/language-server/protocol-architecture.html).
//!   and implemented in the [`engine_protocol`] crate (`controller/engine-protocol`).
//! - **Engine Model** (the [`model`] module): The Engine Model reflects the state of the Engine
//!   services: opened project, modules, attached visualizations and other entities. This Model is
//!   responsible for caching and synchronizing its state with the Engine Services.
//! - **Controllers** (the [`controller`] module). The controllers implement the logic of the Enso
//!   GUI and exposes the API to be easily used by the presenter.
//!   - **Double Representation** (the [`double_representation`] crate in
//!     `controller/double-representation`): The particular part of controllers: a library
//!     implementing conversion between textual and graph representation of Enso language.
//! - **View** (the [`ide-view`] crate in the `view` directory): A typical view layer: controls,
//!   widgets etc. implemented on the EnsoGL framework (See [`ensogl`] crate).
//! - **Presenter** (the [`presenter`] module): Synchronizes the state of the engine entities with
//!   the view, and passes the user interations to the controllers.

#![recursion_limit = "512"]
// === Features ===
#![feature(arbitrary_self_types)]
#![feature(async_closure)]
#![feature(associated_type_bounds)]
#![feature(bool_to_option)]
#![feature(cell_update)]
#![feature(drain_filter)]
#![feature(exact_size_is_empty)]
#![feature(iter_order_by)]
#![feature(option_result_contains)]
#![feature(trait_alias)]
#![feature(result_into_ok_or_err)]
#![feature(map_try_insert)]
#![feature(assert_matches)]
#![feature(cell_filter_map)]
#![feature(hash_drain_filter)]
// === Standard Linter Configuration ===
#![deny(non_ascii_idents)]
#![warn(unsafe_code)]
// === Non-Standard Linter Configuration ===
#![warn(missing_docs)]
#![warn(trivial_casts)]
#![warn(trivial_numeric_casts)]
#![warn(unused_import_braces)]
#![warn(unused_qualifications)]
#![warn(missing_copy_implementations)]
#![warn(missing_debug_implementations)]

use prelude::*;
use wasm_bindgen::prelude::*;


// ==============
// === Export ===
// ==============

pub mod config;
pub mod constants;
pub mod controller;
pub mod executor;
pub mod ide;
pub mod integration_test;
pub mod model;
pub mod notification;
pub mod presenter;
pub mod sync;
pub mod test;
pub mod transport;

pub use crate::ide::*;
pub use ide_view as view;



#[cfg(test)]
mod tests;

/// Common types that should be visible across the whole IDE crate.
pub mod prelude {
    pub use ast::prelude::*;
    pub use enso_prelude::*;
    pub use ensogl::prelude::*;

    pub use crate::constants;
    pub use crate::controller;
    pub use crate::executor;
    pub use crate::model;
    pub use crate::model::traits::*;

    pub use enso_profiler;
    pub use enso_profiler::prelude::*;

    pub use engine_protocol::prelude::BoxFuture;
    pub use engine_protocol::prelude::StaticBoxFuture;
    pub use engine_protocol::prelude::StaticBoxStream;

    pub use futures::task::LocalSpawnExt;
    pub use futures::Future;
    pub use futures::FutureExt;
    pub use futures::Stream;
    pub use futures::StreamExt;

    pub use std::ops::Range;

    pub use uuid::Uuid;

    #[cfg(test)]
    pub use wasm_bindgen_test::wasm_bindgen_test;
    #[cfg(test)]
    pub use wasm_bindgen_test::wasm_bindgen_test_configure;
}

// Those imports are required to have all examples entry points visible in IDE.
#[allow(unused_imports)]
mod examples {
    use enso_debug_scene::*;
    use ensogl_examples::*;
}
#[allow(unused_imports)]
use examples::*;
mod profile_workflow;



// ===================
// === Entry Point ===
// ===================

/// IDE startup function.
#[profile(Objective)]
#[wasm_bindgen]
#[allow(dead_code)]
pub fn entry_point_ide() {
<<<<<<< HEAD
    // Logging of build information.
    #[cfg(debug_assertions)]
    let debug_mode = true;
    #[cfg(not(debug_assertions))]
    let debug_mode = false;
    analytics::remote_log_value(
        "debug_mode",
        "debug_mode_is_active",
        analytics::AnonymousData(debug_mode),
    );
    let config =
        crate::config::Startup::from_web_arguments().expect("Failed to read configuration.");
    let executor = crate::ide::initializer::setup_global_executor();
    let initializer = crate::ide::initializer::Initializer::new(config);
    executor::global::spawn(async move {
        let ide = initializer.start().await;
        ensogl::system::web::document
            .get_element_by_id("loader")
            .map(|t| t.parent_node().map(|p| p.remove_child(&t).unwrap()));
        std::mem::forget(ide);
=======
    init_tracing(WARN);
    ensogl_text_msdf_sys::run_once_initialized(|| {
        // Logging of build information.
        #[cfg(debug_assertions)]
        analytics::remote_log_value(
            "debug_mode",
            "debug_mode_is_active",
            analytics::AnonymousData(true),
        );
        #[cfg(not(debug_assertions))]
        analytics::remote_log_value(
            "debug_mode",
            "debug_mode_is_active",
            analytics::AnonymousData(false),
        );

        let config =
            crate::config::Startup::from_web_arguments().expect("Failed to read configuration.");
        crate::ide::Initializer::new(config).start_and_forget();
>>>>>>> 58581b69
    });
    std::mem::forget(executor);
}<|MERGE_RESOLUTION|>--- conflicted
+++ resolved
@@ -141,7 +141,7 @@
 #[wasm_bindgen]
 #[allow(dead_code)]
 pub fn entry_point_ide() {
-<<<<<<< HEAD
+    init_tracing(WARN);
     // Logging of build information.
     #[cfg(debug_assertions)]
     let debug_mode = true;
@@ -162,27 +162,6 @@
             .get_element_by_id("loader")
             .map(|t| t.parent_node().map(|p| p.remove_child(&t).unwrap()));
         std::mem::forget(ide);
-=======
-    init_tracing(WARN);
-    ensogl_text_msdf_sys::run_once_initialized(|| {
-        // Logging of build information.
-        #[cfg(debug_assertions)]
-        analytics::remote_log_value(
-            "debug_mode",
-            "debug_mode_is_active",
-            analytics::AnonymousData(true),
-        );
-        #[cfg(not(debug_assertions))]
-        analytics::remote_log_value(
-            "debug_mode",
-            "debug_mode_is_active",
-            analytics::AnonymousData(false),
-        );
-
-        let config =
-            crate::config::Startup::from_web_arguments().expect("Failed to read configuration.");
-        crate::ide::Initializer::new(config).start_and_forget();
->>>>>>> 58581b69
     });
     std::mem::forget(executor);
 }