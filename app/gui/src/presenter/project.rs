--- conflicted
+++ resolved
@@ -403,13 +403,10 @@
 
             eval_ view.execution_context_restart(model.execution_context_restart());
 
-<<<<<<< HEAD
+            view.set_read_only <+ view.toggle_read_only.map(f_!(model.toggle_read_only()));
             eval graph_view.execution_environment((mode) model.execution_environment_changed(mode));
 
             eval_ view.toggle_read_only(model.toggle_read_only());
-=======
-            view.set_read_only <+ view.toggle_read_only.map(f_!(model.toggle_read_only()));
->>>>>>> 719bd8cf
         }
 
         let graph_controller = self.model.graph_controller.clone_ref();
