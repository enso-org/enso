--- conflicted
+++ resolved
@@ -214,15 +214,9 @@
     ///
     /// Return a handle to the Manager and the receiver for notifications.
     /// Note that receiver cannot be re-retrieved or changed in the future.
-    pub fn new(
-        executed_graph: ExecutedGraph,
-    ) -> (Rc<Self>, UnboundedReceiver<Notification>) {
+    pub fn new(executed_graph: ExecutedGraph) -> (Rc<Self>, UnboundedReceiver<Notification>) {
         let (notification_sender, notification_receiver) = futures::channel::mpsc::unbounded();
-<<<<<<< HEAD
-        let ret = Self { visualizations: default(), executed_graph, project, notification_sender };
-=======
-        let ret = Self { logger, visualizations: default(), executed_graph, notification_sender };
->>>>>>> 146b8a56
+        let ret = Self { visualizations: default(), executed_graph, notification_sender };
         (Rc::new(ret), notification_receiver)
     }
 
@@ -609,13 +603,7 @@
                 inner.project.clone_ref(),
                 execution_context,
             );
-<<<<<<< HEAD
-            let (manager, notifier) =
-                Manager::new(executed_graph.clone_ref(), inner.project.clone_ref());
-=======
-            let logger: Logger = inner.logger.sub("manager");
-            let (manager, notifier) = Manager::new(logger, executed_graph.clone_ref());
->>>>>>> 146b8a56
+            let (manager, notifier) = Manager::new(executed_graph.clone_ref());
             Self { inner, is_ready, manager, notifier, requests }
         }
     }
