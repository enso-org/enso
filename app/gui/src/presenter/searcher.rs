--- conflicted
+++ resolved
@@ -102,33 +102,6 @@
         }
     }
 
-<<<<<<< HEAD
-    fn entry_used_as_suggestion(
-        &self,
-        entry_id: view::searcher::entry::Id,
-    ) -> Option<(ViewNodeId, text::Range<text::Byte>, ImString)> {
-        match self.controller.use_as_suggestion(entry_id) {
-            Ok(text::Change { range, text }) => {
-                self.update_breadcrumbs();
-                Some((self.input_view, range, text.into()))
-            }
-            Err(err) => {
-                error!("Error while applying suggestion: {err}.");
-                None
-            }
-        }
-    }
-
-    /// Should be called if an entry is selected but not used yet. Only used for the old searcher
-    /// API.
-    fn entry_selected_as_suggestion(&self, entry_id: view::searcher::entry::Id) {
-        if let Err(error) = self.controller.preview_entry_as_suggestion(entry_id) {
-            warn!("Failed to preview entry {entry_id:?} because of error: {error:?}.");
-        }
-    }
-
-=======
->>>>>>> e9600f5e
     fn commit_editing(&self, entry_id: Option<view::searcher::entry::Id>) -> Option<AstNodeId> {
         let result = match entry_id {
             Some(id) => self.controller.execute_action_by_index(id),
@@ -273,20 +246,8 @@
             match component.data {
                 component::Data::FromDatabase { id, .. } =>
                     self.controller.documentation_for_entry(*id),
-<<<<<<< HEAD
-                component::Data::Virtual { snippet } => {
-                    if let Some(documentation) = &snippet.documentation {
-                        documentation.clone()
-                    } else if let Some(documentation) = &snippet.documentation_html {
-                        EntryDocumentation::Builtin(documentation.into())
-                    } else {
-                        default()
-                    }
-                }
-=======
                 component::Data::Virtual { snippet } =>
-                    snippet.documentation.as_ref().map_or_default(EntryDocumentation::builtin),
->>>>>>> e9600f5e
+                    snippet.documentation.clone().unwrap_or_default(),
             }
         } else {
             default()
@@ -330,6 +291,7 @@
         let network = frp::Network::new("presenter::Searcher");
 
         let graph = &model.view.graph().frp;
+        let browser = model.view.searcher();
 
         frp::extend! { network
             eval model.view.searcher_input_changed ([model]((expr, selections)) {
@@ -343,75 +305,6 @@
                 model.controller.reload_list());
         }
 
-<<<<<<< HEAD
-        match model.view.searcher() {
-            SearcherVariant::ComponentBrowser(browser) => {
-                let grid = &browser.model().list.model().grid;
-                let navigator = &browser.model().list.model().section_navigator;
-                let breadcrumbs = &browser.model().list.model().breadcrumbs;
-                let documentation = &browser.model().documentation;
-                frp::extend! { network
-                    eval_ action_list_changed ([model, grid, navigator] {
-                        model.provider.take();
-                        let controller_provider = model.controller.provider();
-                        let namespace_section_count = controller_provider.namespace_section_count();
-                        navigator.set_namespace_section_count.emit(namespace_section_count);
-                        let provider = provider::Component::provide_new_list(controller_provider, &grid);
-                        *model.provider.borrow_mut() = Some(provider);
-                    });
-                    input_edit <- grid.suggestion_accepted.filter_map(f!((e) model.suggestion_accepted(*e)));
-                    graph.edit_node_expression <+ input_edit;
-
-                    entry_selected <- grid.active.filter_map(|&s| s?.as_entry_id());
-                    selected_entry_changed <- entry_selected.on_change().constant(());
-                    grid.unhover_element <+ any2(
-                        &selected_entry_changed,
-                        &model.view.toggle_component_browser_private_entries_visibility,
-                    );
-                    hovered_not_selected <- all_with(&grid.hovered, &grid.active, |h, s| {
-                        match (h, s) {
-                            (Some(h), Some(s)) => h != s,
-                            _ => false,
-                        }
-                    });
-                    documentation.frp.show_hovered_item_preview_caption <+ hovered_not_selected;
-                    docs_params <- all3(&action_list_changed, &grid.active, &grid.hovered);
-                    docs <- docs_params.filter_map(f!([model]((_, selected, hovered)) {
-                        let entry = hovered.as_ref().or(selected.as_ref());
-                        entry.map(|entry| {
-                            if let Some(group_id) = entry.as_header() {
-                                model.documentation_of_group(group_id)
-                            } else {
-                                let entry_id = entry.as_entry_id().expect("GroupEntryId");
-                                model.documentation_of_component(entry_id)
-                            }
-                        })
-                    }));
-                    documentation.frp.display_documentation <+ docs;
-
-                    eval_ grid.suggestion_accepted([]analytics::remote_log_event("component_browser::suggestion_accepted"));
-                    eval entry_selected((entry) model.suggestion_selected(*entry));
-                    eval grid.module_entered((id) model.module_entered(*id));
-                    eval breadcrumbs.selected((id) model.breadcrumb_selected(*id));
-                    active_section <- grid.active_section.filter_map(|s| *s);
-                    eval active_section((section) model.on_active_section_change(*section));
-                }
-            }
-            SearcherVariant::OldNodeSearcher(searcher) => {
-                let searcher = &searcher.frp;
-
-                frp::extend! { network
-                    new_providers <- action_list_changed.map(f_!(model.create_providers()));
-                    searcher.set_actions <+ new_providers;
-                    used_as_suggestion <- searcher.used_as_suggestion.filter_map(|entry| *entry);
-                    edit_input <- used_as_suggestion.filter_map(f!((e) model.entry_used_as_suggestion(*e)));
-                    graph.edit_node_expression <+ edit_input;
-                    eval searcher.selected_entry([model](entry)
-                        if let Some(id) = entry { model.entry_selected_as_suggestion(*id)});
-
-                    eval_ searcher.used_as_suggestion([]analytics::remote_log_event("searcher::used_as_suggestion"));
-=======
-        let browser = model.view.searcher();
         let grid = &browser.model().list.model().grid;
         let navigator = &browser.model().list.model().section_navigator;
         let breadcrumbs = &browser.model().list.model().breadcrumbs;
@@ -425,8 +318,8 @@
                 let provider = provider::Component::provide_new_list(controller_provider, &grid);
                 *model.provider.borrow_mut() = Some(provider);
             });
-            new_input <- grid.suggestion_accepted.filter_map(f!((e) model.suggestion_accepted(*e)));
-            graph.set_node_expression <+ new_input;
+            input_edit <- grid.suggestion_accepted.filter_map(f!((e) model.suggestion_accepted(*e)));
+            graph.edit_node_expression <+ input_edit;
 
             entry_selected <- grid.active.filter_map(|&s| s?.as_entry_id());
             selected_entry_changed <- entry_selected.on_change().constant(());
@@ -438,7 +331,6 @@
                 match (h, s) {
                     (Some(h), Some(s)) => h != s,
                     _ => false,
->>>>>>> e9600f5e
                 }
             });
             documentation.frp.show_hovered_item_preview_caption <+ hovered_not_selected;
