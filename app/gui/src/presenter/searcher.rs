--- conflicted
+++ resolved
@@ -336,13 +336,9 @@
             });
 
             action_list_changed <- source::<()>();
-<<<<<<< HEAD
-=======
-            select_entry <- action_list_changed.filter(f_!(model.should_auto_select_first_action()));
 
             eval_ model.view.toggle_component_browser_private_entries_visibility (
                 model.controller.reload_list());
->>>>>>> 6dfbde5a
         }
 
         match model.view.searcher() {
