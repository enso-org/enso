//! The module containing [`Searcher`] presenter. See [`crate::presenter`] documentation to know
//! more about presenters in general.

use crate::prelude::*;

use crate::controller::searcher::action::Suggestion;
use crate::controller::searcher::Notification;
use crate::controller::searcher::UserAction;
use crate::executor::global::spawn_stream_handler;
use crate::model::suggestion_database::entry::Kind;
use crate::presenter;
use crate::presenter::graph::AstNodeId;
use crate::presenter::graph::ViewNodeId;

use enso_frp as frp;
use ide_view as view;
use ide_view::component_browser::list_panel;
use ide_view::component_browser::list_panel::LabeledAnyModelProvider;
use ide_view::graph_editor::component::node as node_view;
use ide_view::project::SearcherParams;
use ide_view::project::SearcherVariant;
use ide_view_component_group::set::SectionId;


// ==============
// === Export ===
// ==============

pub mod provider;



// ==============
// === Errors ===
// ==============

#[allow(missing_docs)]
#[derive(Copy, Clone, Debug, Fail)]
#[fail(display = "No component group with the index {:?}.", _0)]
pub struct NoSuchComponent(view::component_browser::list_panel::EntryId);



// ========================
// === Helper Functions ===
// ========================

fn title_for_docs(suggestion: &model::suggestion_database::Entry) -> String {
    match suggestion.kind {
        Kind::Atom => format!("Atom {}", suggestion.name),
        Kind::Function => format!("Function {}", suggestion.name),
        Kind::Local => format!("Node {}", suggestion.name),
        Kind::Method => {
            let preposition = if suggestion.self_type.is_some() { " of " } else { "" };
            let self_type = suggestion.self_type.as_ref().map_or("", |tp| &tp.name);
            format!("Method {}{}{}", suggestion.name, preposition, self_type)
        }
        Kind::Module => format!("Module {}", suggestion.name),
    }
}

fn doc_placeholder_for(suggestion: &model::suggestion_database::Entry) -> String {
    let title = title_for_docs(suggestion);
    format!("<div class=\"enso docs summary\"><p />{title} <p />No documentation available</div>")
}


// =============
// === Model ===
// =============

#[derive(Clone, CloneRef, Debug)]
struct Model {
    logger:     Logger,
    controller: controller::Searcher,
    view:       view::project::View,
    input_view: ViewNodeId,
}

impl Model {
    #[profile(Debug)]
    fn new(
        parent: impl AnyLogger,
        controller: controller::Searcher,
        view: view::project::View,
        input_view: ViewNodeId,
    ) -> Self {
        let logger = parent.sub("presenter::Searcher");
        Self { logger, controller, view, input_view }
    }

    #[profile(Debug)]
    fn input_changed(&self, new_input: &str) {
        if let Err(err) = self.controller.set_input(new_input.to_owned()) {
            error!(self.logger, "Error while setting new searcher input: {err}");
        }
    }

    fn entry_used_as_suggestion(
        &self,
        entry_id: view::searcher::entry::Id,
    ) -> Option<(ViewNodeId, node_view::Expression)> {
        match self.controller.use_as_suggestion(entry_id) {
            Ok(new_code) => {
                let new_code_and_trees = node_view::Expression::new_plain(new_code);
                Some((self.input_view, new_code_and_trees))
            }
            Err(err) => {
                error!(self.logger, "Error while applying suggestion: {err}");
                None
            }
        }
    }

    fn commit_editing(&self, entry_id: Option<view::searcher::entry::Id>) -> Option<AstNodeId> {
        let result = match entry_id {
            Some(id) => self.controller.execute_action_by_index(id),
            None => self.controller.commit_node().map(Some),
        };
        result.unwrap_or_else(|err| {
            error!(self.logger, "Error while executing action: {err}");
            None
        })
    }

    fn create_providers(&self) -> provider::Any {
        provider::create_providers_from_controller(&self.logger, &self.controller)
    }

    fn suggestion_accepted(
        &self,
        id: view::component_browser::list_panel::EntryId,
    ) -> Option<(ViewNodeId, node_view::Expression)> {
        let component: FallibleResult<_> =
            self.component_by_view_id(id).ok_or_else(|| NoSuchComponent(id).into());
        let new_code = component.and_then(|component| {
            let suggestion = Suggestion::FromDatabase(component.suggestion.clone_ref());
            self.controller.use_suggestion(suggestion)
        });
        match new_code {
            Ok(new_code) => {
                let new_code_and_trees = node_view::Expression::new_plain(new_code);
                Some((self.input_view, new_code_and_trees))
            }
            Err(err) => {
                error!(self.logger, "Error while applying suggestion: {err}");
                None
            }
        }
    }

    fn expression_accepted(
        &self,
        entry_id: Option<view::component_browser::list_panel::EntryId>,
    ) -> Option<AstNodeId> {
        if let Some(entry_id) = entry_id {
            self.suggestion_accepted(entry_id);
        }
        self.controller.commit_node().map(Some).unwrap_or_else(|err| {
            error!(self.logger, "Error while committing node expression: {err}");
            None
        })
    }

    fn component_by_view_id(
        &self,
        id: view::component_browser::list_panel::EntryId,
    ) -> Option<controller::searcher::component::Component> {
        let group = self.group_by_view_id(id.group);
        group.and_then(|group| group.get_entry(id.entry_id))
    }

    fn group_by_view_id(
        &self,
        id: view::component_browser::list_panel::GroupId,
    ) -> Option<controller::searcher::component::Group> {
        let components = self.controller.components();
        let opt_group = match id.section {
            SectionId::Favorites => components.favorites.get(id.index),
            SectionId::LocalScope => (id.index == 0).as_some_from(|| &components.local_scope),
            SectionId::SubModules => components.top_modules().get(id.index),
        };
        opt_group.cloned()
    }

    fn create_submodules_providers(&self) -> Vec<LabeledAnyModelProvider> {
        provider::from_component_group_list(self.controller.components().top_modules())
    }

    fn create_favorites_providers(&self) -> Vec<LabeledAnyModelProvider> {
        provider::from_component_group_list(&self.controller.components().favorites)
    }

    fn create_local_scope_provider(&self) -> LabeledAnyModelProvider {
        provider::from_component_group(&self.controller.components().local_scope)
    }

    fn documentation_of_component(
        &self,
        id: Option<view::component_browser::list_panel::EntryId>,
    ) -> String {
        let component = id.and_then(|id| self.component_by_view_id(id));
        if let Some(component) = component {
            if let Some(documentation) = &component.suggestion.documentation_html {
                let title = title_for_docs(&component.suggestion);
                format!("<div class=\"enso docs summary\"><p />{title}</div>{documentation}")
            } else {
                doc_placeholder_for(&component.suggestion)
            }
        } else {
            default()
        }
    }

    fn documentation_of_group(&self, id: view::component_browser::list_panel::GroupId) -> String {
        let group = self.group_by_view_id(id);
        if let Some(group) = group {
            iformat!("<div class=\"enso docs summary\"><p />{group.name}</div>")
        } else {
            default()
        }
    }

    fn should_auto_select_first_action(&self) -> bool {
        let user_action = self.controller.current_user_action();
        let list_not_empty = matches!(self.controller.actions(), controller::searcher::Actions::Loaded {list} if list.matching_count() > 0);
        // Usually we don't want to select first entry and display docs when user finished typing
        // function or argument.
        let starting_typing = user_action == UserAction::StartingTypingArgument;
        !starting_typing && list_not_empty
    }
}

/// The Searcher presenter, synchronizing state between searcher view and searcher controller.
///
/// The presenter should be created for one instantiated searcher controller (when node starts to
/// being edited). Alternatively, the [`setup_controller`] method covers constructing the controller
/// and the presenter.
#[derive(Debug)]
pub struct Searcher {
    _network: frp::Network,
    model:    Rc<Model>,
}

impl Searcher {
    /// Constructor. The returned structure works right away.
    #[profile(Task)]
    pub fn new(
        parent: impl AnyLogger,
        controller: controller::Searcher,
        view: view::project::View,
        input_view: ViewNodeId,
    ) -> Self {
        let model = Rc::new(Model::new(parent, controller, view, input_view));
        let network = frp::Network::new("presenter::Searcher");

        let graph = &model.view.graph().frp;

        frp::extend! { network
            eval graph.node_expression_set ([model]((changed_node, expr)) {
                if *changed_node == input_view {
                    model.input_changed(expr);
                }
            });

            action_list_changed <- source::<()>();
            select_entry <- action_list_changed.filter(f_!(model.should_auto_select_first_action()));
        }

        match model.view.searcher() {
            SearcherVariant::ComponentBrowser(browser) => {
                let list_view = &browser.model().list;
                let documentation = &browser.model().documentation;
                frp::extend! { network
                    list_view.set_sub_modules_section <+
                        action_list_changed.map(f_!(model.create_submodules_providers()));
                    list_view.set_favourites_section <+
                        action_list_changed.map(f_!(model.create_favorites_providers()));
                    list_view.set_local_scope_section <+
                        action_list_changed.map(f_!(model.create_local_scope_provider().content));
                    new_input <- list_view.suggestion_accepted.filter_map(f!((e) model.suggestion_accepted(*e)));
                    graph.set_node_expression <+ new_input;

<<<<<<< HEAD
                    selected_entry <- list_view.selected.map(|s| match s {
                        Some(list_panel::Selected::Entry(e)) => Some(*e),
                        _ => None,
                    });
                    current_docs <- all_with(
                        &action_list_changed,
                        &selected_entry,
=======
                    entry_selected <- list_view.selected_entry
                        .map2(&list_view.is_header_selected, |entry, (_, is_header)| (!is_header).as_some(*entry))
                        .filter_map(|e| *e);
                    entry_docs <- all_with(
                        &action_list_changed,
                        &entry_selected,
>>>>>>> c6835d2d
                        f!((_, entry) model.documentation_of_component(*entry))
                    );
                    header_selected <- list_view.is_header_selected.filter_map(|(id, is)| is.as_some(*id));
                    header_docs <- header_selected.map(f!((id) model.documentation_of_group(*id)));
                    documentation.frp.display_documentation <+ entry_docs;
                    documentation.frp.display_documentation <+ header_docs;
                    trace documentation.frp.display_documentation;

                    eval_ list_view.suggestion_accepted([]analytics::remote_log_event("component_browser::suggestion_accepted"));
                }
            }
            SearcherVariant::OldNodeSearcher(searcher) => {
                let searcher = &searcher.frp;

                frp::extend! { network
                    new_providers <- action_list_changed.map(f_!(model.create_providers()));
                    searcher.set_actions <+ new_providers;
                    searcher.select_action <+ select_entry.constant(0);
                    used_as_suggestion <- searcher.used_as_suggestion.filter_map(|entry| *entry);
                    new_input <- used_as_suggestion.filter_map(f!((e) model.entry_used_as_suggestion(*e)));
                    graph.set_node_expression <+ new_input;

                    eval_ searcher.used_as_suggestion([]analytics::remote_log_event("searcher::used_as_suggestion"));
                }
            }
        }

        let weak_model = Rc::downgrade(&model);
        let notifications = model.controller.subscribe();
        spawn_stream_handler(weak_model, notifications, move |notification, _| {
            match notification {
                Notification::NewActionList => action_list_changed.emit(()),
            };
            std::future::ready(())
        });

        Self { model, _network: network }
    }

    /// Setup new, appropriate searcher controller for the edition of `node_view`, and construct
    /// presenter handling it.
    #[profile(Task)]
    pub fn setup_controller(
        parent: impl AnyLogger,
        ide_controller: controller::Ide,
        project_controller: controller::Project,
        graph_controller: controller::ExecutedGraph,
        graph_presenter: &presenter::Graph,
        view: view::project::View,
        parameters: SearcherParams,
    ) -> FallibleResult<Self> {
        let SearcherParams { input, source_node } = parameters;
        let ast_node = graph_presenter.ast_node_of_view(input);
        let mode = match ast_node {
            Some(node_id) => controller::searcher::Mode::EditNode { node_id },
            None => {
                let view_data = view.graph().model.nodes.get_cloned_ref(&input);
                let position = view_data.map(|node| node.position().xy());
                let position = position.map(|vector| model::module::Position { vector });
                let source_node =
                    source_node.and_then(|id| graph_presenter.ast_node_of_view(id.node));
                controller::searcher::Mode::NewNode { position, source_node }
            }
        };
        let searcher_controller = controller::Searcher::new_from_graph_controller(
            &parent,
            ide_controller,
            &project_controller.model,
            graph_controller,
            mode,
        )?;
        Ok(Self::new(parent, searcher_controller, view, input))
    }

    /// Commit editing in the old Node Searcher.
    ///
    /// This method takes `self`, as the presenter (with the searcher view) should be dropped once
    /// editing finishes. The `entry_id` might be none in case where the searcher should accept
    /// the node input without any entry selected. If the commitment results in creating a new
    /// node, its AST id is returned.
    #[profile(Task)]
    pub fn commit_editing(self, entry_id: Option<view::searcher::entry::Id>) -> Option<AstNodeId> {
        self.model.commit_editing(entry_id)
    }

    /// Expression accepted in Compnent Browser.
    ///
    /// This method takes `self`, as the presenter (with the searcher view) should be dropped once
    /// editing finishes. The `entry_id` might be none in case where the user want to accept
    /// the node input without any entry selected. If the commitment results in creating a new
    /// node, its AST id is returned.
    pub fn expression_accepted(
        self,
        entry_id: Option<view::component_browser::list_panel::EntryId>,
    ) -> Option<AstNodeId> {
        self.model.expression_accepted(entry_id)
    }

    /// Abort editing, without taking any action.
    ///
    /// This method takes `self`, as the presenter (with the searcher view) should be dropped once
    /// editing finishes.
    pub fn abort_editing(self) {}

    /// Returns true if the entry under given index is one of the examples.
    pub fn is_entry_an_example(&self, entry: view::searcher::entry::Id) -> bool {
        use crate::controller::searcher::action::Action::Example;

        let controller = &self.model.controller;
        let entry = controller.actions().list().and_then(|l| l.get_cloned(entry));
        entry.map_or(false, |e| matches!(e.action, Example(_)))
    }
}<|MERGE_RESOLUTION|>--- conflicted
+++ resolved
@@ -281,25 +281,19 @@
                     new_input <- list_view.suggestion_accepted.filter_map(f!((e) model.suggestion_accepted(*e)));
                     graph.set_node_expression <+ new_input;
 
-<<<<<<< HEAD
-                    selected_entry <- list_view.selected.map(|s| match s {
+                    entry_selected <- list_view.selected.map(|s| match s {
                         Some(list_panel::Selected::Entry(e)) => Some(*e),
-                        _ => None,
+                        _ => None
                     });
-                    current_docs <- all_with(
-                        &action_list_changed,
-                        &selected_entry,
-=======
-                    entry_selected <- list_view.selected_entry
-                        .map2(&list_view.is_header_selected, |entry, (_, is_header)| (!is_header).as_some(*entry))
-                        .filter_map(|e| *e);
                     entry_docs <- all_with(
                         &action_list_changed,
                         &entry_selected,
->>>>>>> c6835d2d
                         f!((_, entry) model.documentation_of_component(*entry))
                     );
-                    header_selected <- list_view.is_header_selected.filter_map(|(id, is)| is.as_some(*id));
+                    header_selected <- list_view.selected.filter_map(|s| match s {
+                        Some(list_panel::Selected::Header(g)) => Some(*g),
+                        _ => None
+                    });
                     header_docs <- header_selected.map(f!((id) model.documentation_of_group(*id)));
                     documentation.frp.display_documentation <+ entry_docs;
                     documentation.frp.display_documentation <+ header_docs;
