//! The module containing [`Searcher`] presenter. See [`crate::presenter`] documentation to know
//! more about presenters in general.

use crate::prelude::*;

use crate::controller::graph::NewNodeInfo;
use crate::controller::searcher::action::Suggestion;
use crate::controller::searcher::component;
use crate::controller::searcher::Mode;
use crate::controller::searcher::Notification;
use crate::controller::searcher::UserAction;
use crate::executor::global::spawn_stream_handler;
use crate::model::module::NodeMetadata;
use crate::model::suggestion_database::entry::Kind;
use crate::presenter;
use crate::presenter::graph::AstNodeId;
use crate::presenter::graph::ViewNodeId;

use crate::presenter::searcher::provider::ControllerListExt;
use enso_frp as frp;
use ide_view as view;
<<<<<<< HEAD
use ide_view::component_browser::component_list_panel;
use ide_view::component_browser::component_list_panel::grid as component_grid;
=======
use ide_view::component_browser::list_panel;
use ide_view::component_browser::list_panel::BreadcrumbId;
use ide_view::component_browser::list_panel::EnteredModule;
use ide_view::component_browser::list_panel::LabeledAnyModelProvider;
>>>>>>> 0d74ab61
use ide_view::graph_editor::component::node as node_view;
use ide_view::graph_editor::GraphEditor;
use ide_view::project::SearcherParams;
use ide_view::project::SearcherVariant;



// ==============
// === Export ===
// ==============

pub mod provider;



// ==============
// === Errors ===
// ==============

#[allow(missing_docs)]
#[derive(Copy, Clone, Debug, Fail)]
#[fail(display = "No component group with the index {:?}.", _0)]
pub struct NoSuchComponent(component_grid::GroupEntryId);



// ========================
// === Helper Functions ===
// ========================

fn title_for_docs(suggestion: &model::suggestion_database::Entry) -> String {
    match suggestion.kind {
        Kind::Atom => format!("Atom {}", suggestion.name),
        Kind::Function => format!("Function {}", suggestion.name),
        Kind::Local => format!("Node {}", suggestion.name),
        Kind::Method => {
            let preposition = if suggestion.self_type.is_some() { " of " } else { "" };
            let self_type = suggestion.self_type.as_ref().map_or("", |tp| &tp.name);
            format!("Method {}{}{}", suggestion.name, preposition, self_type)
        }
        Kind::Module => format!("Module {}", suggestion.name),
    }
}

fn doc_placeholder_for(suggestion: &model::suggestion_database::Entry) -> String {
    let title = title_for_docs(suggestion);
    format!("<div class=\"enso docs summary\"><p />{title} <p />No documentation available</div>")
}


// =============
// === Model ===
// =============

#[derive(Clone, CloneRef, Debug)]
struct Model {
    logger:     Logger,
    controller: controller::Searcher,
    view:       view::project::View,
    provider:   Rc<RefCell<Option<provider::Component>>>,
    input_view: ViewNodeId,
}

impl Model {
    #[profile(Debug)]
    fn new(
        parent: impl AnyLogger,
        controller: controller::Searcher,
        view: view::project::View,
        input_view: ViewNodeId,
    ) -> Self {
        let logger = parent.sub("presenter::Searcher");
        let provider = default();
        Self { logger, controller, view, provider, input_view }
    }

    #[profile(Debug)]
    fn input_changed(&self, new_input: &str) {
        if let Err(err) = self.controller.set_input(new_input.to_owned()) {
            tracing::error!("Error while setting new searcher input: {err}.");
        }
    }

    fn entry_used_as_suggestion(
        &self,
        entry_id: view::searcher::entry::Id,
    ) -> Option<(ViewNodeId, node_view::Expression)> {
        match self.controller.use_as_suggestion(entry_id) {
            Ok(new_code) => {
                let new_code_and_trees = node_view::Expression::new_plain(new_code);
                Some((self.input_view, new_code_and_trees))
            }
            Err(err) => {
                tracing::error!("Error while applying suggestion: {err}.");
                None
            }
        }
    }

    /// Should be called if an entry is selected but not used yet. Only used for the old searcher
    /// API.
    fn entry_selected_as_suggestion(&self, entry_id: view::searcher::entry::Id) {
        if let Err(error) = self.controller.preview_entry_as_suggestion(entry_id) {
            tracing::warn!("Failed to preview entry {entry_id:?} because of error: {error:?}.");
        }
    }

    fn commit_editing(&self, entry_id: Option<view::searcher::entry::Id>) -> Option<AstNodeId> {
        let result = match entry_id {
            Some(id) => self.controller.execute_action_by_index(id),
            None => self.controller.commit_node().map(Some),
        };
        result.unwrap_or_else(|err| {
            tracing::error!("Error while executing action: {err}.");
            None
        })
    }

    fn create_providers(&self) -> provider::Any {
        provider::create_providers_from_controller(&self.logger, &self.controller)
    }

    fn suggestion_for_entry_id(
        &self,
        id: component_grid::GroupEntryId,
    ) -> FallibleResult<Suggestion> {
        let component: FallibleResult<_> = self
            .controller
            .components()
            .component_by_view_id(id)
            .ok_or_else(|| NoSuchComponent(id).into());
        Ok(match component?.data {
            component::Data::FromDatabase { entry, .. } =>
                Suggestion::FromDatabase(entry.clone_ref()),
            component::Data::Virtual { snippet } => Suggestion::Hardcoded(snippet.clone_ref()),
        })
    }

    /// Should be called if a suggestion is selected but not used yet.
    fn suggestion_selected(&self, entry_id: component_grid::GroupEntryId) {
        match self.suggestion_for_entry_id(entry_id) {
            Ok(suggestion) =>
                if let Err(error) = self.controller.preview_suggestion(suggestion) {
                    tracing::warn!(
                        "Failed to preview suggestion {entry_id:?} because of error: {error:?}."
                    );
                },
            Err(err) => tracing::warn!("Error while previewing suggestion: {err}."),
        }
    }

    fn suggestion_accepted(
        &self,
        id: component_grid::GroupEntryId,
    ) -> Option<(ViewNodeId, node_view::Expression)> {
        let list = self.controller.components();
        let component: FallibleResult<_> =
            list.component_by_view_id(id).ok_or_else(|| NoSuchComponent(id).into());
        let new_code = component.and_then(|component| {
            let suggestion = match component.data {
                component::Data::FromDatabase { entry, .. } =>
                    Suggestion::FromDatabase(entry.clone_ref()),
                component::Data::Virtual { snippet } => Suggestion::Hardcoded(snippet.clone_ref()),
            };
            self.controller.use_suggestion(suggestion)
        });
        match new_code {
            Ok(new_code) => {
                let new_code_and_trees = node_view::Expression::new_plain(new_code);
                Some((self.input_view, new_code_and_trees))
            }
            Err(err) => {
                tracing::error!("Error while applying suggestion: {err}.");
                None
            }
        }
    }

<<<<<<< HEAD
    fn module_entered(&self, module: component_grid::ElementId) {
        self.enter_module(module);
    }

    fn enter_module(&self, module: component_grid::ElementId) -> Option<()> {
        let list = self.controller.components();
        if let Some(entry) = module.as_entry_id() {
            let component = list.component_by_view_id(entry)?;
            let id = component.id()?;
            self.controller.enter_module(&id);
        } else {
            let group = list.group_by_view_id(module.group)?;
            let id = group.component_id?;
            self.controller.enter_module(&id);
        }
=======
    fn breadcrumb_selected(&self, id: BreadcrumbId) {
        self.controller.select_breadcrumb(id);
    }

    fn set_breadcrumbs(&self, names: impl Iterator<Item = ImString>) {
        if let SearcherVariant::ComponentBrowser(browser) = self.view.searcher() {
            // We only update the breadcrumbs starting from the second element because the first
            // one is reserved as a section name.
            let from = 1;
            let breadcrumbs_from = (names.map(Into::into).collect(), from);
            browser.model().list.set_breadcrumbs_from(breadcrumbs_from);
        }
    }

    fn show_breadcrumbs_ellipsis(&self, show: bool) {
        if let SearcherVariant::ComponentBrowser(browser) = self.view.searcher() {
            browser.model().list.show_breadcrumbs_ellipsis(show);
        }
    }

    fn module_entered(&self, module: EnteredModule) {
        self.enter_module(module);
    }

    fn enter_module(&self, module: EnteredModule) -> Option<()> {
        let id = match module {
            EnteredModule::Entry(group, entry_id) => {
                let view_id = list_panel::EntryId { group, entry_id };
                let component = self.component_by_view_id(view_id)?;
                component.id()?
            }
            EnteredModule::Group(group_id) => {
                let group = self.group_by_view_id(group_id)?;
                group.component_id?
            }
        };
        self.controller.enter_module(&id);
        let names = self.controller.breadcrumbs();
        self.set_breadcrumbs(names.into_iter());
        let show_ellipsis = self.controller.last_module_has_submodules();
        self.show_breadcrumbs_ellipsis(show_ellipsis);
>>>>>>> 0d74ab61
        Some(())
    }

    fn expression_accepted(
        &self,
        entry_id: Option<component_grid::GroupEntryId>,
    ) -> Option<AstNodeId> {
        if let Some(entry_id) = entry_id {
            self.suggestion_accepted(entry_id);
        }
        self.controller.commit_node().map(Some).unwrap_or_else(|err| {
            tracing::error!("Error while committing node expression: {err}.");
            None
        })
    }

    fn documentation_of_component(
        &self,
        id: view::component_browser::component_list_panel::grid::GroupEntryId,
    ) -> String {
        let component = self.controller.components().component_by_view_id(id);
        if let Some(component) = component {
            match component.data {
                component::Data::FromDatabase { entry, .. } => {
                    if let Some(documentation) = &entry.documentation_html {
                        let title = title_for_docs(&entry);
                        format!(
                            "<div class=\"enso docs summary\"><p />{title}</div>{documentation}"
                        )
                    } else {
                        doc_placeholder_for(&entry)
                    }
                }
                component::Data::Virtual { snippet } => {
                    if let Some(documentation) = &snippet.documentation_html {
                        documentation.to_string()
                    } else {
                        default()
                    }
                }
            }
        } else {
            default()
        }
    }

    fn documentation_of_group(&self, id: component_grid::GroupId) -> String {
        let group = self.controller.components().group_by_view_id(id);
        if let Some(group) = group {
            iformat!("<div class=\"enso docs summary\"><p />{group.name}</div>")
        } else {
            default()
        }
    }

    fn should_auto_select_first_action(&self) -> bool {
        let user_action = self.controller.current_user_action();
        let list_not_empty = matches!(self.controller.actions(), controller::searcher::Actions::Loaded {list} if list.matching_count() > 0);
        // Usually we don't want to select first entry and display docs when user finished typing
        // function or argument.
        let starting_typing = user_action == UserAction::StartingTypingArgument;
        !starting_typing && list_not_empty
    }
}

/// The Searcher presenter, synchronizing state between searcher view and searcher controller.
///
/// The presenter should be created for one instantiated searcher controller (when node starts to
/// being edited). Alternatively, the [`setup_controller`] method covers constructing the controller
/// and the presenter.
#[derive(Debug)]
pub struct Searcher {
    _network: frp::Network,
    model:    Rc<Model>,
}

impl Searcher {
    /// Constructor. The returned structure works right away.
    #[profile(Task)]
    pub fn new(
        parent: impl AnyLogger,
        controller: controller::Searcher,
        view: view::project::View,
        input_view: ViewNodeId,
    ) -> Self {
        let model = Rc::new(Model::new(parent, controller, view, input_view));
        let network = frp::Network::new("presenter::Searcher");

        let graph = &model.view.graph().frp;

        frp::extend! { network
            eval graph.node_expression_set ([model]((changed_node, expr)) {
                if *changed_node == input_view {
                    model.input_changed(expr);
                }
            });

            action_list_changed <- source::<()>();
            select_entry <- action_list_changed.filter(f_!(model.should_auto_select_first_action()));
        }

        match model.view.searcher() {
            SearcherVariant::ComponentBrowser(browser) => {
                let grid = &browser.model().list.model().grid;
                let documentation = &browser.model().documentation;
                frp::extend! { network
                    eval_ action_list_changed ([model, grid] {
                        model.provider.take();
                        let list = model.controller.components();
                        let provider = provider::Component::provide_new_list(list, &grid);
                        *model.provider.borrow_mut() = Some(provider);
                    });
                    new_input <- grid.suggestion_accepted.filter_map(f!((e) model.suggestion_accepted(*e)));
                    graph.set_node_expression <+ new_input;

                    entry_selected <- grid.active.filter_map(|s| s.as_entry_id());
                    entry_docs <- all_with(
                        &action_list_changed,
                        &entry_selected,
                        f!((_, entry) model.documentation_of_component(*entry))
                    );
                    header_selected <- grid.active.filter_map(|component_grid::ElementId{group, element}| {
                        matches!(element, component_grid::content::ElementInGroup::Header).as_some(*group)
                    });
                    header_docs <- header_selected.map(f!((id) model.documentation_of_group(*id)));
                    documentation.frp.display_documentation <+ entry_docs;
                    documentation.frp.display_documentation <+ header_docs;

<<<<<<< HEAD
                    eval_ grid.suggestion_accepted([]analytics::remote_log_event("component_browser::suggestion_accepted"));
                    eval entry_selected((entry) model.suggestion_selected(*entry));
                    eval grid.module_entered((id) model.module_entered(*id));
=======
                    eval_ list_view.suggestion_accepted([]analytics::remote_log_event("component_browser::suggestion_accepted"));
                    eval list_view.suggestion_selected((entry) model.suggestion_selected(*entry));
                    eval list_view.module_entered((id) model.module_entered(*id));
                    eval list_view.selected_breadcrumb((id) model.breadcrumb_selected(*id));
>>>>>>> 0d74ab61
                }
            }
            SearcherVariant::OldNodeSearcher(searcher) => {
                let searcher = &searcher.frp;

                frp::extend! { network
                    new_providers <- action_list_changed.map(f_!(model.create_providers()));
                    searcher.set_actions <+ new_providers;
                    searcher.select_action <+ select_entry.constant(0);
                    used_as_suggestion <- searcher.used_as_suggestion.filter_map(|entry| *entry);
                    new_input <- used_as_suggestion.filter_map(f!((e) model.entry_used_as_suggestion(*e)));
                    graph.set_node_expression <+ new_input;
                    eval searcher.selected_entry([model](entry)
                        if let Some(id) = entry { model.entry_selected_as_suggestion(*id)});

                    eval_ searcher.used_as_suggestion([]analytics::remote_log_event("searcher::used_as_suggestion"));
                }
            }
        }

        let weak_model = Rc::downgrade(&model);
        let notifications = model.controller.subscribe();
        spawn_stream_handler(weak_model, notifications, move |notification, _| {
            match notification {
                Notification::NewActionList => action_list_changed.emit(()),
            };
            std::future::ready(())
        });

        Self { model, _network: network }
    }

    /// Create a new input node for use in the searcher. Initiates a new node in the ast and
    /// associates it with the already existing view.
    ///
    /// Returns the new node id and optionally the source node which was selected/dragged when
    /// creating this node.
    fn create_input_node(
        parameters: SearcherParams,
        graph: &presenter::Graph,
        graph_editor: &GraphEditor,
        graph_controller: &controller::Graph,
    ) -> FallibleResult<(ast::Id, Option<ast::Id>)> {
        /// The expression to be used for newly created nodes when initialising the searcher without
        /// an existing node.
        const DEFAULT_INPUT_EXPRESSION: &str = "Nothing";
        let SearcherParams { input, source_node } = parameters;

        let view_data = graph_editor.model.nodes.get_cloned_ref(&input);

        let position = view_data.map(|node| node.position().xy());
        let position = position.map(|vector| model::module::Position { vector });

        let metadata = NodeMetadata { position, ..default() };
        let mut new_node = NewNodeInfo::new_pushed_back(DEFAULT_INPUT_EXPRESSION);
        new_node.metadata = Some(metadata);
        new_node.introduce_pattern = false;
        let created_node = graph_controller.add_node(new_node)?;

        graph.assign_node_view_explicitly(input, created_node);

        let source_node = source_node.and_then(|id| graph.ast_node_of_view(id.node));

        Ok((created_node, source_node))
    }

    /// Initiate the operating mode for the searcher based on the given [`SearcherParams`]. If the
    /// view associated with the input node given in the parameters does not yet exist, it will
    /// be created.
    ///
    /// Returns the [`Mode`] that should be used for the searcher.
    pub fn init_input_node(
        parameters: SearcherParams,
        graph: &presenter::Graph,
        graph_editor: &GraphEditor,
        graph_controller: &controller::Graph,
    ) -> FallibleResult<Mode> {
        let SearcherParams { input, .. } = parameters;
        let ast_node = graph.ast_node_of_view(input);

        let mode = match ast_node {
            Some(node_id) => Ok(Mode::EditNode { node_id }),
            None => {
                let (new_node, source_node) =
                    Self::create_input_node(parameters, graph, graph_editor, graph_controller)?;
                Ok(Mode::NewNode { node_id: new_node, source_node })
            }
        };
        let target_node = mode.as_ref().map(|mode| mode.node_id());
        if let Ok(target_node) = target_node {
            graph.allow_expression_auto_updates(target_node, false);
        }
        mode
    }

    /// Setup new, appropriate searcher controller for the edition of `node_view`, and construct
    /// presenter handling it.
    #[profile(Task)]
    pub fn setup_controller(
        parent: impl AnyLogger,
        ide_controller: controller::Ide,
        project_controller: controller::Project,
        graph_controller: controller::ExecutedGraph,
        graph_presenter: &presenter::Graph,
        view: view::project::View,
        parameters: SearcherParams,
    ) -> FallibleResult<Self> {
        let mode = Self::init_input_node(
            parameters,
            graph_presenter,
            view.graph(),
            &graph_controller.graph(),
        )?;

        let searcher_controller = controller::Searcher::new_from_graph_controller(
            &parent,
            ide_controller,
            &project_controller.model,
            graph_controller,
            mode,
        )?;

        // Clear input on a new node. By default this will be set to whatever is used as the default
        // content of the new node.
        if let Mode::NewNode { source_node, .. } = mode {
            if source_node.is_none() {
                if let Err(e) = searcher_controller.set_input("".to_string()) {
                    tracing::error!(
                        "Failed to clear input when creating searcher for a new node: {e:?}."
                    );
                }
            }
        }

        let input = parameters.input;
        Ok(Self::new(parent, searcher_controller, view, input))
    }

    /// Commit editing in the old Node Searcher.
    ///
    /// This method takes `self`, as the presenter (with the searcher view) should be dropped once
    /// editing finishes. The `entry_id` might be none in case where the searcher should accept
    /// the node input without any entry selected. If the commitment results in creating a new
    /// node, its AST id is returned.
    #[profile(Task)]
    pub fn commit_editing(self, entry_id: Option<view::searcher::entry::Id>) -> Option<AstNodeId> {
        self.model.commit_editing(entry_id)
    }

    /// Expression accepted in Component Browser.
    ///
    /// This method takes `self`, as the presenter (with the searcher view) should be dropped once
    /// editing finishes. The `entry_id` might be none in case where the user want to accept
    /// the node input without any entry selected. If the commitment results in creating a new
    /// node, its AST id is returned.
    pub fn expression_accepted(
        self,
        entry_id: Option<component_grid::GroupEntryId>,
    ) -> Option<AstNodeId> {
        self.model.expression_accepted(entry_id)
    }

    /// Abort editing, without taking any action.
    ///
    /// This method takes `self`, as the presenter (with the searcher view) should be dropped once
    /// editing finishes.
    pub fn abort_editing(self) {
        self.model.controller.abort_editing()
    }

    /// Returns the node view that is being edited by the searcher.
    pub fn input_view(&self) -> ViewNodeId {
        self.model.input_view
    }

    /// Returns true if the entry under given index is one of the examples.
    pub fn is_entry_an_example(&self, entry: view::searcher::entry::Id) -> bool {
        use crate::controller::searcher::action::Action::Example;

        let controller = &self.model.controller;
        let entry = controller.actions().list().and_then(|l| l.get_cloned(entry));
        entry.map_or(false, |e| matches!(e.action, Example(_)))
    }
}<|MERGE_RESOLUTION|>--- conflicted
+++ resolved
@@ -19,15 +19,9 @@
 use crate::presenter::searcher::provider::ControllerListExt;
 use enso_frp as frp;
 use ide_view as view;
-<<<<<<< HEAD
 use ide_view::component_browser::component_list_panel;
 use ide_view::component_browser::component_list_panel::grid as component_grid;
-=======
-use ide_view::component_browser::list_panel;
 use ide_view::component_browser::list_panel::BreadcrumbId;
-use ide_view::component_browser::list_panel::EnteredModule;
-use ide_view::component_browser::list_panel::LabeledAnyModelProvider;
->>>>>>> 0d74ab61
 use ide_view::graph_editor::component::node as node_view;
 use ide_view::graph_editor::GraphEditor;
 use ide_view::project::SearcherParams;
@@ -206,23 +200,6 @@
         }
     }
 
-<<<<<<< HEAD
-    fn module_entered(&self, module: component_grid::ElementId) {
-        self.enter_module(module);
-    }
-
-    fn enter_module(&self, module: component_grid::ElementId) -> Option<()> {
-        let list = self.controller.components();
-        if let Some(entry) = module.as_entry_id() {
-            let component = list.component_by_view_id(entry)?;
-            let id = component.id()?;
-            self.controller.enter_module(&id);
-        } else {
-            let group = list.group_by_view_id(module.group)?;
-            let id = group.component_id?;
-            self.controller.enter_module(&id);
-        }
-=======
     fn breadcrumb_selected(&self, id: BreadcrumbId) {
         self.controller.select_breadcrumb(id);
     }
@@ -243,28 +220,24 @@
         }
     }
 
-    fn module_entered(&self, module: EnteredModule) {
+    fn module_entered(&self, module: component_grid::ElementId) {
         self.enter_module(module);
     }
 
     fn enter_module(&self, module: EnteredModule) -> Option<()> {
-        let id = match module {
-            EnteredModule::Entry(group, entry_id) => {
-                let view_id = list_panel::EntryId { group, entry_id };
-                let component = self.component_by_view_id(view_id)?;
-                component.id()?
-            }
-            EnteredModule::Group(group_id) => {
-                let group = self.group_by_view_id(group_id)?;
-                group.component_id?
-            }
+        let list = self.controller.components();
+        let id = if let Some(entry) = module.as_entry_id() {
+            let component = list.component_by_view_id(entry)?;
+            component.id()?
+        } else {
+            let group = list.group_by_view_id(module.group)?;
+            group.component_id?
         };
         self.controller.enter_module(&id);
         let names = self.controller.breadcrumbs();
         self.set_breadcrumbs(names.into_iter());
         let show_ellipsis = self.controller.last_module_has_submodules();
         self.show_breadcrumbs_ellipsis(show_ellipsis);
->>>>>>> 0d74ab61
         Some(())
     }
 
@@ -393,16 +366,10 @@
                     documentation.frp.display_documentation <+ entry_docs;
                     documentation.frp.display_documentation <+ header_docs;
 
-<<<<<<< HEAD
                     eval_ grid.suggestion_accepted([]analytics::remote_log_event("component_browser::suggestion_accepted"));
                     eval entry_selected((entry) model.suggestion_selected(*entry));
                     eval grid.module_entered((id) model.module_entered(*id));
-=======
-                    eval_ list_view.suggestion_accepted([]analytics::remote_log_event("component_browser::suggestion_accepted"));
-                    eval list_view.suggestion_selected((entry) model.suggestion_selected(*entry));
-                    eval list_view.module_entered((id) model.module_entered(*id));
-                    eval list_view.selected_breadcrumb((id) model.breadcrumb_selected(*id));
->>>>>>> 0d74ab61
+                    eval grid.selected_breadcrumb((id) model.breadcrumb_selected(*id));
                 }
             }
             SearcherVariant::OldNodeSearcher(searcher) => {
