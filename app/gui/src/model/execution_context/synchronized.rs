//! A ExecutionContext model which is synchronized with LanguageServer state.

use crate::prelude::*;

use crate::model::execution_context::ComponentGroup;
use crate::model::execution_context::ComputedValueInfoRegistry;
use crate::model::execution_context::LocalCall;
use crate::model::execution_context::Visualization;
use crate::model::execution_context::VisualizationId;
use crate::model::execution_context::VisualizationUpdateData;
use crate::model::module;

use engine_protocol::language_server;
use ensogl::data::color;



// ====================
// === Notification ===
// ====================

/// Notification received by the synchronized execution context.
///
/// They are based on the relevant language server notifications.
#[derive(Clone, Debug)]
pub enum Notification {
    /// Evaluation of this execution context has completed successfully.
    ///
    /// It does not mean that there are no errors or panics, "successful" refers to the interpreter
    /// run itself. This notification is expected basically on each computation that does not crash
    /// the compiler.
    Completed,
    /// Visualization update data.
    ///
    /// Execution context is responsible for routing them into the computed value registry.
    ExpressionUpdates(Vec<language_server::ExpressionUpdate>),
}



// ==========================
// === Synchronized Model ===
// ==========================

/// An ExecutionContext model synchronized with LanguageServer. It will be automatically removed
/// from LS once dropped.
#[derive(Debug)]
pub struct ExecutionContext {
    id:              model::execution_context::Id,
    model:           model::execution_context::Plain,
    language_server: Rc<language_server::Connection>,
    logger:          Logger,
}

impl ExecutionContext {
    /// The unique identifier of this execution context.
    pub fn id(&self) -> model::execution_context::Id {
        self.id
    }

    /// Create new ExecutionContext. It will be created in LanguageServer and the ExplicitCall
    /// stack frame will be pushed.
    ///
    /// NOTE: By itself this execution context will not be able to receive any updates from the
    /// language server.
    pub fn create(
        parent: impl AnyLogger,
        language_server: Rc<language_server::Connection>,
        root_definition: language_server::MethodPointer,
    ) -> impl Future<Output = FallibleResult<Self>> {
        let logger = Logger::new_sub(&parent, "ExecutionContext");
        async move {
            info!(logger, "Creating.");
            let id = language_server.client.create_execution_context().await?.context_id;
            let logger = Logger::new_sub(&parent, iformat! {"ExecutionContext {id}"});
            let model = model::execution_context::Plain::new(&logger, root_definition);
            info!(logger, "Created. Id: {id}.");
            let this = Self { id, model, language_server, logger };
            this.push_root_frame().await?;
            info!(this.logger, "Pushed root frame.");
            match this.load_component_groups().await {
                Ok(_) => info!(this.logger, "Loaded component groups."),
                Err(err) => {
                    let msg = iformat!(
                        "Failed to load component groups. No groups will appear in the Favorites \
                        section of the Component Browser. Error: {err}"
                    );
                    error!(this.logger, "{msg}");
                }
            }
            Ok(this)
        }
    }

    fn push_root_frame(&self) -> impl Future<Output = FallibleResult> {
        let method_pointer = self.model.entry_point.clone();
        let this_argument_expression = default();
        let positional_arguments_expressions = default();

        let call = language_server::ExplicitCall {
            method_pointer,
            this_argument_expression,
            positional_arguments_expressions,
        };
        let frame = language_server::StackItem::ExplicitCall(call);
        let result = self.language_server.push_to_execution_context(&self.id, &frame);
        result.map(|res| res.map_err(|err| err.into()))
    }

    /// Load the component groups defined in libraries imported into the execution context.
    async fn load_component_groups(&self) -> FallibleResult {
        let ls_response = self.language_server.get_component_groups(&self.id).await?;
        *self.model.component_groups.borrow_mut() =
            ls_response.component_groups.into_iter().map(|group| group.into()).collect();
        Ok(())
    }

    /// Detach visualization from current execution context.
    ///
    /// Necessary because the Language Server requires passing both visualization ID and expression
    /// ID for the visualization attach point, and `Visualization` structure contains both.
    async fn detach_visualization_inner(
        &self,
        vis: Visualization,
    ) -> FallibleResult<Visualization> {
        let vis_id = vis.id;
        let exe_id = self.id;
        let ast_id = vis.expression_id;
        let ls = self.language_server.clone_ref();
        let logger = self.logger.clone_ref();
        info!(logger, "About to detach visualization by id: {vis_id}.");
        ls.detach_visualisation(&exe_id, &vis_id, &ast_id).await?;
        if let Err(err) = self.model.detach_visualization(vis_id) {
            warning!(logger, "Failed to update model after detaching visualization: {err:?}.")
        }
        Ok(vis)
    }

    /// Handles the update about expressions being computed.
    pub fn handle_notification(&self, notification: Notification) -> FallibleResult {
        match notification {
            Notification::Completed =>
                if !self.model.is_ready.replace(true) {
                    info!(self.logger, "Context {self.id} Became ready");
                },
            Notification::ExpressionUpdates(updates) => {
                self.model.computed_value_info_registry.apply_updates(updates);
            }
        }
        Ok(())
    }
}

impl model::execution_context::API for ExecutionContext {
    fn when_ready(&self) -> StaticBoxFuture<Option<()>> {
        self.model.when_ready()
    }

    fn current_method(&self) -> language_server::MethodPointer {
        self.model.current_method()
    }

    fn visualization_info(&self, id: VisualizationId) -> FallibleResult<Visualization> {
        self.model.visualization_info(id)
    }

    fn all_visualizations_info(&self) -> Vec<Visualization> {
        self.model.all_visualizations_info()
    }

    fn active_visualizations(&self) -> Vec<VisualizationId> {
        self.model.active_visualizations()
    }

    /// Access the registry of computed values information, like types or called method pointers.
    fn computed_value_info_registry(&self) -> &Rc<ComputedValueInfoRegistry> {
        self.model.computed_value_info_registry()
    }

    fn stack_items<'a>(&'a self) -> Box<dyn Iterator<Item = LocalCall> + 'a> {
        self.model.stack_items()
    }

    fn push(&self, stack_item: LocalCall) -> BoxFuture<FallibleResult> {
        async move {
            let expression_id = stack_item.call;
            let call = language_server::LocalCall { expression_id };
            let frame = language_server::StackItem::LocalCall(call);
            self.language_server.push_to_execution_context(&self.id, &frame).await?;
            self.model.push(stack_item);
            Ok(())
        }
        .boxed_local()
    }

    fn pop(&self) -> BoxFuture<FallibleResult<LocalCall>> {
        async move {
            // We do pop first, because we want to call any ls method if the operation is impossible
            // in the plain model.
            let frame = self.model.pop()?;
            let result = self.language_server.pop_from_execution_context(&self.id).await;
            if let Err(err) = result {
                self.model.push(frame);
                Err(err.into())
            } else {
                Ok(frame)
            }
        }
        .boxed_local()
    }

    fn attach_visualization(
        &self,
        vis: Visualization,
    ) -> BoxFuture<FallibleResult<futures::channel::mpsc::UnboundedReceiver<VisualizationUpdateData>>>
    {
        // Note: [mwu]
        //  We must register our visualization in the model first, because Language server can send
        //  us visualization updates through the binary socket before confirming that visualization
        //  has been successfully attached.
        let config = vis.config(self.id);
        let stream = self.model.attach_visualization(vis.clone());

        async move {
            let result = self
                .language_server
                .attach_visualisation(&vis.id, &vis.expression_id, &config)
                .await;
            if let Err(e) = result {
                self.model.detach_visualization(vis.id)?;
                Err(e.into())
            } else {
                Ok(stream)
            }
        }
        .boxed_local()
    }

    fn detach_visualization(
        &self,
        vis_id: VisualizationId,
    ) -> BoxFuture<FallibleResult<Visualization>> {
        async move {
            let vis = self.model.visualization_info(vis_id)?;
            self.detach_visualization_inner(vis).await
        }
        .boxed_local()
    }

    fn modify_visualization(
        &self,
        id: VisualizationId,
        expression: Option<String>,
        module: Option<module::QualifiedName>,
    ) -> BoxFuture<FallibleResult> {
        let result = self.model.modify_visualization(id, expression, module);
        let new_config = self.model.visualization_config(id, self.id);
        async move {
            result?;
            self.language_server.modify_visualisation(&id, &new_config?).await?;
            Ok(())
        }
        .boxed_local()
    }

    fn dispatch_visualization_update(
        &self,
        visualization_id: VisualizationId,
        data: VisualizationUpdateData,
    ) -> FallibleResult {
        debug!(self.logger, "Dispatching visualization update through the context {self.id()}");
        self.model.dispatch_visualization_update(visualization_id, data)
    }

    fn load_component_groups(&self) -> BoxFuture<FallibleResult> {
        async move {
            let ls_response = self.language_server.get_component_groups(&self.id).await?;
            let ls_component_groups = ls_response.component_groups.into_iter();
            let component_groups = ls_component_groups.map(|group| ComponentGroup {
                name:       group.group.into(),
                color:      group.color.as_ref().and_then(|c| color::Rgb::from_css_hex(c)),
                components: group.exports.into_iter().map(|e| e.name.into()).collect(),
            });
            *self.model.available_component_groups.borrow_mut() = component_groups.collect();
            Ok(())
        }
        .boxed_local()
    }
}

impl Drop for ExecutionContext {
    fn drop(&mut self) {
        let id = self.id;
        let ls = self.language_server.clone_ref();
        let logger = self.logger.clone_ref();
        executor::global::spawn(async move {
            let result = ls.client.destroy_execution_context(&id).await;
            if result.is_err() {
                error!(logger, "Error when destroying Execution Context: {result:?}.");
            }
        });
    }
}



// =============
// === Tests ===
// =============

#[cfg(test)]
pub mod test {
    use super::*;

    use crate::executor::test_utils::TestWithLocalPoolExecutor;
    use crate::model::execution_context::plain::test::MockData;
    use crate::model::execution_context::ComponentGroup;
    use crate::model::module::QualifiedName;
    use crate::model::traits::*;

<<<<<<< HEAD
    use assert_approx_eq::assert_approx_eq;
=======
>>>>>>> 0607fe9b
    use engine_protocol::language_server::response;
    use engine_protocol::language_server::CapabilityRegistration;
    use engine_protocol::language_server::ExpressionUpdates;
    use json_rpc::expect_call;

    #[derive(Debug)]
    pub struct Fixture {
        context: ExecutionContext,
        data:    MockData,
        test:    TestWithLocalPoolExecutor,
    }

    impl Fixture {
        fn new() -> Fixture {
            Self::new_customized(|_, _| {})
        }

        fn new_customized(
            ls_setup: impl FnOnce(&mut language_server::MockClient, &MockData),
        ) -> Fixture {
            Self::new_customized_with_data(MockData::new(), ls_setup)
        }

        fn new_customized_with_data(
            data: MockData,
            ls_setup: impl FnOnce(&mut language_server::MockClient, &MockData),
        ) -> Fixture {
            let mut ls_client = language_server::MockClient::default();
            Self::mock_default_calls(&data, &mut ls_client);
            ls_setup(&mut ls_client, &data);
            ls_client.require_all_calls();
            let connection = language_server::Connection::new_mock_rc(ls_client);
            let mut test = TestWithLocalPoolExecutor::set_up();
            let logger = Logger::new("Fixture");
            let method = data.main_method_pointer();
            let context = ExecutionContext::create(logger, connection, method);
            let context = test.expect_completion(context).unwrap();
            Fixture { data, context, test }
        }

        /// What is expected server's response to a successful creation of this context.
        fn expected_creation_response(data: &MockData) -> response::CreateExecutionContext {
            let context_id = data.context_id;
            let can_modify =
                CapabilityRegistration::create_can_modify_execution_context(context_id);
            let receives_updates =
                CapabilityRegistration::create_receives_execution_context_updates(context_id);
            response::CreateExecutionContext { context_id, can_modify, receives_updates }
        }

        /// Sets up mock client expectations for context creation and destruction.
        fn mock_create_destroy_calls(data: &MockData, ls: &mut language_server::MockClient) {
            let id = data.context_id;
            let result = Self::expected_creation_response(data);
            expect_call!(ls.create_execution_context()    => Ok(result));
            expect_call!(ls.destroy_execution_context(id) => Ok(()));
        }

        /// Sets up mock client expectations for all the calls issued by default by the
        /// [`ExecutionContext::create`] and [`ExecutionContext::drop`] methods.
        pub fn mock_default_calls(data: &MockData, ls: &mut language_server::MockClient) {
            Self::mock_create_destroy_calls(data, ls);
            let id = data.context_id;
            let root_frame = language_server::ExplicitCall {
                method_pointer:                   data.main_method_pointer(),
                this_argument_expression:         None,
                positional_arguments_expressions: vec![],
            };
            let stack_item = language_server::StackItem::ExplicitCall(root_frame);
            expect_call!(ls.push_to_execution_context(id,stack_item) => Ok(()));
            let component_groups = language_server::response::GetComponentGroups {
                component_groups: data.component_groups.clone(),
            };
            expect_call!(ls.get_component_groups(id) => Ok(component_groups));
        }

        /// Generates a mock update for a random expression id.
        ///
        /// It will set the typename of the expression to mock typename.
        pub fn mock_expression_update() -> language_server::ExpressionUpdate {
            use engine_protocol::language_server::types::test::value_update_with_type;
            let expression_id = model::execution_context::ExpressionId::new_v4();
            value_update_with_type(expression_id, crate::test::mock::data::TYPE_NAME)
        }

        /// Generates a mock update for a single expression.
        ///
        /// The updated expression id will be random. The typename will be mock typename.
        pub fn mock_expression_updates(data: &MockData) -> ExpressionUpdates {
            ExpressionUpdates {
                context_id: data.context_id,
                updates:    vec![Self::mock_expression_update()],
            }
        }
    }

    #[test]
    fn creating_context() {
        let f = Fixture::new();
        assert_eq!(f.data.context_id, f.context.id);
        let name_in_data = f.data.module_qualified_name();
        let name_in_ctx_model = QualifiedName::try_from(&f.context.model.entry_point);
        assert_eq!(name_in_data, name_in_ctx_model.unwrap());
        assert_eq!(Vec::<LocalCall>::new(), f.context.model.stack_items().collect_vec());
    }

    #[test]
    fn pushing_and_popping_stack_item() {
        let expression_id = model::execution_context::ExpressionId::new_v4();
        let Fixture { data, mut test, context } = Fixture::new_customized(|ls, data| {
            let id = data.context_id;
            let expected_call_frame = language_server::LocalCall { expression_id };
            let expected_stack_item = language_server::StackItem::LocalCall(expected_call_frame);
            expect_call!(ls.push_to_execution_context(id,expected_stack_item) => Ok(()));
            expect_call!(ls.pop_from_execution_context(id) => Ok(()));
        });
        test.run_task(async move {
            assert!(context.pop().await.is_err());
            let item =
                LocalCall { call: expression_id, definition: data.main_method_pointer() };
            context.push(item.clone()).await.unwrap();
            assert_eq!((item,), context.model.stack_items().expect_tuple());
            context.pop().await.unwrap();
            assert_eq!(Vec::<LocalCall>::new(), context.model.stack_items().collect_vec());
            assert!(context.pop().await.is_err());
        });
    }

    #[test]
    fn attaching_visualizations_and_notifying() {
        let vis = Visualization {
            id:                model::execution_context::VisualizationId::new_v4(),
            expression_id:     model::execution_context::ExpressionId::new_v4(),
            preprocessor_code: "".to_string(),
            context_module:    MockData::new().module_qualified_name(),
        };
        let Fixture { mut test, context, .. } = Fixture::new_customized(|ls, data| {
            let exe_id = data.context_id;
            let vis_id = vis.id;
            let ast_id = vis.expression_id;
            let config = vis.config(exe_id);

            expect_call!(ls.attach_visualisation(vis_id,ast_id,config) => Ok(()));
            expect_call!(ls.detach_visualisation(exe_id,vis_id,ast_id) => Ok(()));
        });

        test.run_task(async move {
            let wrong_id = model::execution_context::VisualizationId::new_v4();
            let events = context.attach_visualization(vis.clone()).await.unwrap();
            let mut events = events.boxed_local();
            events.expect_pending();

            let update = VisualizationUpdateData::new(vec![1, 2, 3]);
            context.dispatch_visualization_update(vis.id, update.clone()).unwrap();
            assert_eq!(events.expect_next(), update);

            events.expect_pending();
            let other_vis_id = VisualizationId::new_v4();
            context.dispatch_visualization_update(other_vis_id, update.clone()).unwrap_err();
            events.expect_pending();
            assert!(context.detach_visualization(wrong_id).await.is_err());
            events.expect_pending();
            assert!(context.detach_visualization(vis.id).await.is_ok());
            events.expect_terminated();
            assert!(context.detach_visualization(vis.id).await.is_err());
            context.dispatch_visualization_update(vis.id, update.clone()).unwrap_err();
        });
    }

    // TODO [mwu]
    //   The test below has been disabled as shaky, see https://github.com/enso-org/ide/issues/637
    #[ignore]
    #[test]
    fn detaching_all_visualizations() {
        let vis = Visualization {
            id:                model::execution_context::VisualizationId::new_v4(),
            expression_id:     model::execution_context::ExpressionId::new_v4(),
            preprocessor_code: "".to_string(),
            context_module:    MockData::new().module_qualified_name(),
        };
        let vis2 = Visualization { id: VisualizationId::new_v4(), ..vis.clone() };

        let Fixture { mut test, context, .. } = Fixture::new_customized(|ls, data| {
            let exe_id = data.context_id;
            let vis_id = vis.id;
            let vis2_id = vis2.id;
            let ast_id = vis.expression_id;
            let config = vis.config(exe_id);
            let config2 = vis2.config(exe_id);

            expect_call!(ls.attach_visualisation(vis_id,ast_id,config)   => Ok(()));
            expect_call!(ls.attach_visualisation(vis2_id,ast_id,config2) => Ok(()));
            expect_call!(ls.detach_visualisation(exe_id,vis_id,ast_id)   => Ok(()));
            expect_call!(ls.detach_visualisation(exe_id,vis2_id,ast_id)  => Ok(()));
        });
        test.run_task(async move {
            // We discard visualization update streams -- they are covered by a separate test.
            let _ = context.attach_visualization(vis.clone()).await.unwrap();
            let _ = context.attach_visualization(vis2.clone()).await.unwrap();

            context.detach_all_visualizations().await;
        });
    }

    #[test]
    fn modifying_visualizations() {
        let vis = Visualization {
            id:                model::execution_context::VisualizationId::new_v4(),
            expression_id:     model::execution_context::ExpressionId::new_v4(),
            preprocessor_code: "x -> x.to_json.to_string".to_string(),
            context_module:    MockData::new().module_qualified_name(),
        };
        let vis_id = vis.id;
        let new_expression = "x -> x";
        let new_module = "Test.Test_Module";
        let Fixture { mut test, context, .. } = Fixture::new_customized(|ls, data| {
            let exe_id = data.context_id;
            let ast_id = vis.expression_id;
            let config = vis.config(exe_id);

            let expected_config = language_server::types::VisualisationConfiguration {
                execution_context_id: data.context_id,
                visualisation_module: new_module.to_owned(),
                expression:           new_expression.to_owned(),
            };

            expect_call!(ls.attach_visualisation(vis_id,ast_id,config) => Ok(()));
            expect_call!(ls.modify_visualisation(vis_id,expected_config) => Ok(()));
        });

        test.run_task(async move {
            context.attach_visualization(vis.clone()).await.unwrap();
            let expression = Some(new_expression.to_owned());
            let module = Some(QualifiedName::from_text(new_module).unwrap());
            context.modify_visualization(vis_id, expression, module).await.unwrap();
        });
    }

<<<<<<< HEAD
    /// Check that the [`ExecutionContext::load_component_groups`] method correctly parses a mocked
    /// Language Server response and loads the result into a field of the [`ExecutionContext`].
    #[test]
    fn loading_component_groups() {
        fn library_component(name: &str) -> language_server::LibraryComponent {
            language_server::LibraryComponent { name: name.to_string(), shortcut: None }
        }
        let sample_ls_response = response::GetComponentGroups {
            component_groups: vec![
                language_server::LibraryComponentGroup {
                    library: "local.Unnamed_10".to_string(),
                    group:   "Test Group 1".to_string(),
                    color:   Some("#C047AB".to_string()),
                    icon:    None,
                    exports: vec![
                        library_component("Standard.Base.System.File.new"),
                        library_component("local.Unnamed_10.Main.main"),
                    ],
                },
                language_server::LibraryComponentGroup {
                    library: "Standard.Base".to_string(),
                    group:   "Input".to_string(),
                    color:   None,
                    icon:    None,
                    exports: vec![library_component("Standard.Base.System.File.new")],
                },
            ],
        };
        let Fixture { mut test, context, .. } = Fixture::new_customized(|ls, data| {
            let id = data.context_id;
            expect_call!(ls.get_component_groups(id) => Ok(sample_ls_response));
        });
        test.run_task(async move {
            context.load_component_groups().await.unwrap();
            let groups = context.model.available_component_groups.borrow();
            assert_eq!(groups.len(), 2);

            // Verify that the first group was parsed and has expected contents.
            let first_group = &groups[0];
            assert_eq!(first_group.name, "Test Group 1".to_string());
            let color = first_group.color.unwrap();
            const PRECISION: f32 = 0.001;
            assert_approx_eq!(color.red, 0.753, PRECISION);
            assert_approx_eq!(color.green, 0.278, PRECISION);
            assert_approx_eq!(color.blue, 0.671, PRECISION);
=======
    /// Check that the [`ExecutionContext::load_component_groups`] method correctly parses
    /// a mocked Language Server response and loads the result into a field of the
    /// [`ExecutionContext`].
    #[test]
    fn loading_component_groups() {
        // Prepare sample component groups to be returned by a mock Language Server client.
        fn library_component(name: &str) -> language_server::LibraryComponent {
            language_server::LibraryComponent { name: name.to_string(), shortcut: None }
        }
        let sample_ls_component_groups = vec![
            // A sample component group in local namespace, with non-empty color, and with exports
            // from the local namespace as well as from the standard library.
            language_server::LibraryComponentGroup {
                library: "local.Unnamed_10".to_string(),
                name:    "Test Group 1".to_string(),
                color:   Some("#C047AB".to_string()),
                icon:    None,
                exports: vec![
                    library_component("Standard.Base.System.File.new"),
                    library_component("local.Unnamed_10.Main.main"),
                ],
            },
            // A sample component group from the standard library, without a predefined color.
            language_server::LibraryComponentGroup {
                library: "Standard.Base".to_string(),
                name:    "Input".to_string(),
                color:   None,
                icon:    None,
                exports: vec![library_component("Standard.Base.System.File.new")],
            },
        ];

        // Create a test fixture based on the sample data.
        let mut mock_data = MockData::new();
        mock_data.component_groups = sample_ls_component_groups;
        let fixture = Fixture::new_customized_with_data(mock_data, |_, _| {});
        let Fixture { mut test, context, .. } = fixture;

        // Run a test and verify that the sample component groups were parsed correctly and have
        // expected contents.
        test.run_task(async move {
            let groups = context.model.component_groups.borrow();
            assert_eq!(groups.len(), 2);

            // Verify that the first component group was parsed and has expected contents.
            let first_group = &groups[0];
            assert_eq!(first_group.name, "Test Group 1".to_string());
            let color = first_group.color.unwrap();
            assert_eq!((color.red * 255.0) as u8, 0xC0);
            assert_eq!((color.green * 255.0) as u8, 0x47);
            assert_eq!((color.blue * 255.0) as u8, 0xAB);
>>>>>>> 0607fe9b
            let expected_components =
                vec!["Standard.Base.System.File.new".into(), "local.Unnamed_10.Main.main".into()];
            assert_eq!(first_group.components, expected_components);

<<<<<<< HEAD
            // Verify that the second group was parsed and has expected contents.
=======
            // Verify that the second component group was parsed and has expected contents.
>>>>>>> 0607fe9b
            assert_eq!(groups[1], ComponentGroup {
                name:       "Input".into(),
                color:      None,
                components: vec!["Standard.Base.System.File.new".into(),],
            });
        });
    }
}<|MERGE_RESOLUTION|>--- conflicted
+++ resolved
@@ -2,7 +2,6 @@
 
 use crate::prelude::*;
 
-use crate::model::execution_context::ComponentGroup;
 use crate::model::execution_context::ComputedValueInfoRegistry;
 use crate::model::execution_context::LocalCall;
 use crate::model::execution_context::Visualization;
@@ -11,7 +10,6 @@
 use crate::model::module;
 
 use engine_protocol::language_server;
-use ensogl::data::color;
 
 
 
@@ -271,21 +269,6 @@
         debug!(self.logger, "Dispatching visualization update through the context {self.id()}");
         self.model.dispatch_visualization_update(visualization_id, data)
     }
-
-    fn load_component_groups(&self) -> BoxFuture<FallibleResult> {
-        async move {
-            let ls_response = self.language_server.get_component_groups(&self.id).await?;
-            let ls_component_groups = ls_response.component_groups.into_iter();
-            let component_groups = ls_component_groups.map(|group| ComponentGroup {
-                name:       group.group.into(),
-                color:      group.color.as_ref().and_then(|c| color::Rgb::from_css_hex(c)),
-                components: group.exports.into_iter().map(|e| e.name.into()).collect(),
-            });
-            *self.model.available_component_groups.borrow_mut() = component_groups.collect();
-            Ok(())
-        }
-        .boxed_local()
-    }
 }
 
 impl Drop for ExecutionContext {
@@ -318,10 +301,6 @@
     use crate::model::module::QualifiedName;
     use crate::model::traits::*;
 
-<<<<<<< HEAD
-    use assert_approx_eq::assert_approx_eq;
-=======
->>>>>>> 0607fe9b
     use engine_protocol::language_server::response;
     use engine_protocol::language_server::CapabilityRegistration;
     use engine_protocol::language_server::ExpressionUpdates;
@@ -560,53 +539,6 @@
         });
     }
 
-<<<<<<< HEAD
-    /// Check that the [`ExecutionContext::load_component_groups`] method correctly parses a mocked
-    /// Language Server response and loads the result into a field of the [`ExecutionContext`].
-    #[test]
-    fn loading_component_groups() {
-        fn library_component(name: &str) -> language_server::LibraryComponent {
-            language_server::LibraryComponent { name: name.to_string(), shortcut: None }
-        }
-        let sample_ls_response = response::GetComponentGroups {
-            component_groups: vec![
-                language_server::LibraryComponentGroup {
-                    library: "local.Unnamed_10".to_string(),
-                    group:   "Test Group 1".to_string(),
-                    color:   Some("#C047AB".to_string()),
-                    icon:    None,
-                    exports: vec![
-                        library_component("Standard.Base.System.File.new"),
-                        library_component("local.Unnamed_10.Main.main"),
-                    ],
-                },
-                language_server::LibraryComponentGroup {
-                    library: "Standard.Base".to_string(),
-                    group:   "Input".to_string(),
-                    color:   None,
-                    icon:    None,
-                    exports: vec![library_component("Standard.Base.System.File.new")],
-                },
-            ],
-        };
-        let Fixture { mut test, context, .. } = Fixture::new_customized(|ls, data| {
-            let id = data.context_id;
-            expect_call!(ls.get_component_groups(id) => Ok(sample_ls_response));
-        });
-        test.run_task(async move {
-            context.load_component_groups().await.unwrap();
-            let groups = context.model.available_component_groups.borrow();
-            assert_eq!(groups.len(), 2);
-
-            // Verify that the first group was parsed and has expected contents.
-            let first_group = &groups[0];
-            assert_eq!(first_group.name, "Test Group 1".to_string());
-            let color = first_group.color.unwrap();
-            const PRECISION: f32 = 0.001;
-            assert_approx_eq!(color.red, 0.753, PRECISION);
-            assert_approx_eq!(color.green, 0.278, PRECISION);
-            assert_approx_eq!(color.blue, 0.671, PRECISION);
-=======
     /// Check that the [`ExecutionContext::load_component_groups`] method correctly parses
     /// a mocked Language Server response and loads the result into a field of the
     /// [`ExecutionContext`].
@@ -658,16 +590,11 @@
             assert_eq!((color.red * 255.0) as u8, 0xC0);
             assert_eq!((color.green * 255.0) as u8, 0x47);
             assert_eq!((color.blue * 255.0) as u8, 0xAB);
->>>>>>> 0607fe9b
             let expected_components =
                 vec!["Standard.Base.System.File.new".into(), "local.Unnamed_10.Main.main".into()];
             assert_eq!(first_group.components, expected_components);
 
-<<<<<<< HEAD
-            // Verify that the second group was parsed and has expected contents.
-=======
             // Verify that the second component group was parsed and has expected contents.
->>>>>>> 0607fe9b
             assert_eq!(groups[1], ComponentGroup {
                 name:       "Input".into(),
                 color:      None,
