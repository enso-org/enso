//! Support for IDE Undo-Redo functionality.

use crate::prelude::*;

use crate::controller;



// ==============
// === Errors ===
// ==============

#[allow(missing_docs)]
#[derive(Debug, Clone, Eq, Fail, PartialEq)]
#[fail(display = "Cannot undo because there is an ongoing transaction '{}'.", transaction_name)]
pub struct CannotUndoDuringTransaction {
    transaction_name: String,
}

#[allow(missing_docs)]
#[derive(Debug, Clone, Copy, Eq, Fail, PartialEq)]
#[fail(display = "There is no action stored that can be undone.")]
pub struct NoActionToUndo;

#[allow(missing_docs)]
#[derive(Debug, Clone, Copy, Eq, Fail, PartialEq)]
#[fail(display = "The faux undo transaction was leaked.")]
pub struct FauxTransactionLeaked;

#[allow(missing_docs)]
#[derive(Debug, Clone, Copy, Eq, Fail, PartialEq)]
#[fail(display = "No frame to pop, {} stack is empty.", _0)]
pub struct NoFrameToPop(Stack);

#[allow(missing_docs)]
#[derive(Debug, Clone, Eq, Fail, PartialEq)]
#[fail(display = "The module {} is not accessible.", _0)]
pub struct MissingModuleHandle(String);



// ==============
// === Traits ===
// ==============

/// Trait represents undo-aware type that is able to access undo-redo repository.
///
/// It allows to open transactions and check state of the repository.
/// It does not allow however to execute undo/redo itself, this is done through [`Manager`].
pub trait Aware {
    /// Get handle to undo-redo [`Repository`].
    fn undo_redo_repository(&self) -> Rc<Repository>;

    /// Get current ongoing transaction. If there is no ongoing transaction, create a one.
    #[profile(Debug)]
    #[must_use]
    fn get_or_open_transaction(&self, name: &str) -> Rc<Transaction> {
        self.undo_redo_repository().transaction(name)
    }
}



// ===================
// === Transaction ===
// ===================

/// Transaction is a RAII-style object used to group a number of actions into a single undoable
/// operation.
///
/// When the transaction is dropped, it adds itself to the undo stack, unless it was ignored.
#[derive(Debug)]
pub struct Transaction {
    #[allow(missing_docs)]
    frame:   RefCell<Frame>,
    urm:     Weak<Repository>,
    ignored: Cell<bool>,
}

impl Transaction {
    /// Create a new transaction, that will add to the given's repository undo stack on destruction.
    pub fn new(urm: &Rc<Repository>, name: String) -> Self {
        Self {
            frame:   RefCell::new(Frame { name, ..default() }),
            urm:     Rc::downgrade(urm),
            ignored: default(),
        }
    }

    /// Get the transaction name.
    ///
    /// Currently the name serves only debugging purposes.
    pub fn name(&self) -> String {
        self.frame.borrow().name.clone()
    }

    /// Stores the state of given module.
    ///
    /// This is the state that will be restored, when the transaction is undone. As such is should
    /// be the state "from before" the undoable action.
    ///
    /// This method stores content only once for given module. Thus it is safe to call this on
    /// the current transaction in context where it is not clear whether transaction was already set
    /// up or not.
    pub fn fill_content(&self, id: model::module::Id, content: model::module::Content) {
        with(self.frame.borrow_mut(), |mut data| {
            debug!(
                "Filling transaction '{}' with snapshot of module '{id}':\n{content}",
                data.name
            );
            if data.snapshots.try_insert(id, content).is_err() {
                debug!("Skipping this snapshot, as module's state was already saved.")
            }
        })
    }

    /// Ignore the transaction.
    ///
    /// Ignored transaction when dropped is discarded, rather than being put on top of "Redo" stack.
    /// It does not affect the actions belonging to transaction in any way.
    pub fn ignore(&self) {
        info!("Marking transaction '{}' as ignored.", self.frame.borrow().name);
        self.ignored.set(true)
    }
}

impl Drop for Transaction {
    fn drop(&mut self) {
        if let Some(urm) = self.urm.upgrade() {
            if !self.ignored.get() {
                info!("Transaction '{}' will create a new frame. {}", self.name(), backtrace());
                urm.push_to(Stack::Undo, self.frame.borrow().clone());
                urm.clear(Stack::Redo);
            } else {
                info!(
                    "Dropping the ignored transaction '{}' without pushing a frame to repository.",
                    self.name()
                )
            }
        }
    }
}



// =============
// === Frame ===
// =============

/// Frame represents a state stored on undo or redo stack.
///
/// [`Manager`] is able to restore project's state to a given `Frame`.
#[derive(Clone, Debug, Default, PartialEq)]
pub struct Frame {
    /// Name of the transaction that created this frame.
    pub name:      String,
    /// Context module where the change was made.
    pub module:    Option<model::module::Id>,
    /// Context graph where the change was made.
    pub graph:     Option<controller::graph::Id>,
    /// Snapshots of content for all edited modules.
    pub snapshots: BTreeMap<model::module::Id, model::module::Content>,
}

impl Display for Frame {
    fn fmt(&self, f: &mut fmt::Formatter<'_>) -> fmt::Result {
        write!(f, "Name: {}; ", self.name)?;
        if let Some(m) = &self.module {
            write!(f, "Module: {m}; ")?;
        }
        if let Some(g) = &self.graph {
            write!(f, "Graph: {g}; ")?;
        }
        for (id, code) in &self.snapshots {
            write!(f, "Code for {id}: {code}; ")?;
        }
        Ok(())
    }
}



// ==================
// === Repository ===
// ==================

/// Identifies a stack in Undo-Redo repository.
#[derive(Clone, Copy, Debug, Display, Ord, PartialOrd, Eq, PartialEq)]
#[allow(missing_docs)]
pub enum Stack {
    Undo,
    Redo,
}

/// The inner state of the Und-Redo repository.
#[derive(Debug, Default)]
pub struct Data {
    /// Undo stack.
    pub undo:                Vec<Frame>,
    /// Redo stack.
    pub redo:                Vec<Frame>,
    /// Currently open transaction (if `Some` and alive).
    pub current_transaction: Option<Weak<Transaction>>,
}

/// `Repository` stores undo and redo stacks and provides transaction support.
///
/// This is the primary type meant to be exposed to entities that want their actions to be
/// undoable. They can group edits together by keeping a [`Transaction`] handle alive.
///
/// `Repository`, unlike [`Manager`] does not keep any modules (or other model entities) alive and
/// can be shared with no consequence on project state.
#[derive(Debug, Default)]
pub struct Repository {
    data: RefCell<Data>,
}

impl Repository {
    /// Create a new repository.
    pub fn new() -> Self {
        default()
    }

    /// Get the currently open transaction. [`None`] if there is none.
    pub fn current_transaction(&self) -> Option<Rc<Transaction>> {
        self.data.borrow().current_transaction.as_ref().and_then(Weak::upgrade)
    }

    /// Open a new transaction.
    ///
    /// If there is already an opened transaction, it will be returned as [`Err`].
    pub fn open_transaction(
        self: &Rc<Self>,
        name: impl Into<String>,
    ) -> Result<Rc<Transaction>, Rc<Transaction>> {
        if let Some(ongoing_transaction) = self.current_transaction() {
            Err(ongoing_transaction)
        } else {
            let name = name.into();
            debug!("Creating a new transaction `{name}`");
            let new_transaction = Rc::new(Transaction::new(self, name));
            self.data.borrow_mut().current_transaction = Some(Rc::downgrade(&new_transaction));
            Ok(new_transaction)
        }
    }

    /// Open an ignored transaction
    ///
    /// This function should be used when we want to do some changes in module which should not be
    /// tracked in undo redo (when they are not a result of user activity). If the transaction is
    /// already opened, it will **not** be ignored, and will be returned in [`Err`] variant.
    ///
    /// See also [`Repository::open_transaction`], [`Transaction::ignore`].
    pub fn open_ignored_transaction(
        self: &Rc<Self>,
        name: impl Into<String>,
    ) -> Result<Rc<Transaction>, Rc<Transaction>> {
        let transaction = self.open_transaction(name);
        if let Ok(new) = &transaction {
            new.ignore();
        }
        transaction
    }


    /// Get currently opened transaction. If there is none, open a new one.
    pub fn transaction(self: &Rc<Self>, name: impl Into<String>) -> Rc<Transaction> {
        match self.open_transaction(name) {
            Ok(transaction) => transaction,
            Err(transaction) => transaction,
        }
    }

    /// Borrow given stack.
    fn borrow(&self, stack: Stack) -> Ref<Vec<Frame>> {
        let data = self.data.borrow();
        match stack {
            Stack::Undo => Ref::map(data, |d| &d.undo),
            Stack::Redo => Ref::map(data, |d| &d.redo),
        }
    }

    /// Borrow given stack mutably.
    fn borrow_mut(&self, stack: Stack) -> RefMut<Vec<Frame>> {
        let data = self.data.borrow_mut();
        match stack {
            Stack::Undo => RefMut::map(data, |d| &mut d.undo),
            Stack::Redo => RefMut::map(data, |d| &mut d.redo),
        }
    }

    /// Push a new frame to the given stack.
    fn push_to(&self, stack: Stack, frame: Frame) {
        debug!("Pushing to {stack} stack a new frame: {frame}");
        self.borrow_mut(stack).push(frame);
    }

    /// Clear all frames from the given stack.
    fn clear(&self, stack: Stack) {
        debug!("Clearing {stack} stack.");
        self.borrow_mut(stack).clear();
    }

    /// Clear all frames from both undo and redo stacks.
    pub fn clear_all(&self) {
        for stack in [Stack::Undo, Stack::Redo] {
            self.clear(stack)
        }
    }

    /// Get the top frame from a given stack. [`Err`] if the stack is empty.
    ///
    /// Does *not* pop.
    pub fn last(&self, stack: Stack) -> FallibleResult<Frame> {
        self.borrow(stack).last().cloned().ok_or_else(|| NoActionToUndo.into())
    }

    /// Pop the top frame from a given stack. [`Err`] if there are no frames to pop.
    fn pop(&self, stack: Stack) -> FallibleResult<Frame> {
        let frame = self.borrow_mut(stack).pop().ok_or(NoFrameToPop(stack))?;
        debug!(
            "Popping a frame from {stack}. Remaining length: {}. Frame: {frame}",
            self.len(stack)
        );
        Ok(frame)
    }

    /// Get number of frames on a given stack.
    #[allow(clippy::len_without_is_empty)]
    pub fn len(&self, stack: Stack) -> usize {
        self.borrow(stack).len()
    }
}



// ===============
// === Manager ===
// ===============

/// Undo-Redo manager. Allows undoing or redoing recent actions.
///
/// Owns [`Repository`] and keeps track of open modules.
#[derive(Debug, Default)]
pub struct Manager {
    #[allow(missing_docs)]
    /// Repository with undo and redo stacks.
    pub repository: Rc<Repository>,
    /// Currently available modules.
    modules:        RefCell<BTreeMap<model::module::Id, model::Module>>,
}

impl Aware for Manager {
    fn undo_redo_repository(&self) -> Rc<Repository> {
        self.repository.clone()
    }
}

impl Manager {
    /// Create a new undo-redo manager.
    pub fn new() -> Self {
        default()
    }

    /// Register a new opened module in the manager.
    ///
    /// Only a modules registered as open can be subject of undo-redo operations.
    pub fn module_opened(&self, module: model::Module) {
        self.modules.borrow_mut().insert(module.id(), module);
    }

    /// Unregisters a previously opened module.
    pub fn module_closed(&self, module: model::Module) {
        self.modules.borrow_mut().remove(&module.id());
    }

    /// Undo last operation.
    pub fn undo(&self) -> FallibleResult {
        debug!("Undo requested, stack size is {}.", self.repository.len(Stack::Undo));
        let frame = self.repository.last(Stack::Undo)?;

        // Before applying undo we create a special transaction. The purpose it two-fold:
        // 1) We want to prevent any undo attempt if there is already an ongoing transaction;
        // 2) We want to make sure that any of undo consequences won't create a new transaction,
        //    leading to a situation when undoing would re-add itself onto the undo stack.
        // We mark transaction as ignored right after creating, as it is never intended to create a
        // new undo frame. Instead, frame will be pushed to the redo stack manually.
        let undo_transaction = self.repository.open_transaction("Undo faux transaction").map_err(
            |ongoing_transaction| {
                let transaction_name = ongoing_transaction.name();
                CannotUndoDuringTransaction { transaction_name }
            },
        )?;
        undo_transaction.ignore();
        self.reset_to(&frame)?;
        let popped = self.repository.pop(Stack::Undo);

        // Sanity check the we popped the same frame as we have just undone. What was on top is
        // supposed to stay on top, as we maintain an open transaction while undoing.
        if !popped.contains(&frame) {
            // No reason to stop the world but should catch our eye in logs.
            error!("Undone frame mismatch!");
            debug_assert!(false, "Undone frame mismatch!");
        }

        let undo_transaction =
            Rc::try_unwrap(undo_transaction).map_err(|_| FauxTransactionLeaked)?;
        self.repository.data.borrow_mut().redo.push(undo_transaction.frame.borrow().clone());
        Ok(())
    }

    /// Redo the last undone operation.
    pub fn redo(&self) -> FallibleResult {
        let frame = self.repository.data.borrow_mut().redo.pop().ok_or(NoActionToUndo)?;
        let redo_transaction = self.get_or_open_transaction(&frame.name);
        redo_transaction.ignore();
        self.reset_to(&frame)?;
        self.repository.push_to(Stack::Undo, redo_transaction.frame.borrow().clone());
        Ok(())
    }

    /// Restore all modules affected by the [`Frame`] to their stored state.
    fn reset_to(&self, frame: &Frame) -> FallibleResult {
        info!("Resetting to initial state on frame {frame}");

        // First we must have all modules resolved. Only then we can start applying changes.
        // Otherwise, if one of the modules could not be retrieved, we'd risk ending up with
        // a partially undone operation and inconsistent state.
        //
        // In general this should never happen, as we store strong references to all opened modules
        // and don't allow getting snapshots of modules that are not opened.
        let module_and_content = with(self.modules.borrow(), |modules| {
            frame
                .snapshots
                .iter()
                .map(|(id, content)| -> FallibleResult<_> {
                    let err = || MissingModuleHandle(id.to_string());
                    let module = modules.get(id).cloned().ok_or_else(err)?;
                    Ok((module, content.clone()))
                })
                .collect::<FallibleResult<Vec<_>>>()
        })?;

        for (module, content) in module_and_content {
            info!("Undoing on module {}", module.path());
            // The below should never fail, because it can fail only if serialization to code fails.
            // And it cannot fail, as it already underwent this procedure successfully in the past
            // (we are copying an old state, so it must ba a representable state).
            module.update_whole(content.clone())?;
            // Temporary changes should not leave UR frames, but some frame could be created during
            // editing, so the temporary changes are in the snapshot. We need to remove them after
            // restoring that frame.
            module.restore_temporary_changes()?
        }
        Ok(())
    }
}

#[cfg(test)]
mod tests {
    //use utils::test::traits::*;
    use super::*;
    use crate::test::mock::Fixture;
    use crate::test::mock::Unified;
    use span_tree::SpanTree;

    fn check_atomic_undo(fixture: Fixture, action: impl FnOnce()) {
        let Fixture { project, module, searcher, .. } = fixture;
        drop(searcher);
        let urm = project.urm();

        assert_eq!(urm.repository.len(Stack::Undo), 0);
        assert_eq!(urm.repository.len(Stack::Redo), 0);

        let before_action = module.serialized_content().unwrap();
        action();
        let after_action = module.serialized_content().unwrap();

        assert_eq!(urm.repository.len(Stack::Undo), 1);
        assert_eq!(urm.repository.len(Stack::Redo), 0);

        // After single undo everything should be as before.
        urm.undo().unwrap();
        assert_eq!(module.serialized_content().unwrap(), before_action);
        assert_eq!(urm.repository.len(Stack::Undo), 0);
        assert_eq!(urm.repository.len(Stack::Redo), 1);

        // After redo - as right after connecting.
        urm.redo().unwrap();
        assert_eq!(module.serialized_content().unwrap(), after_action);
        assert_eq!(urm.repository.len(Stack::Undo), 1);
        assert_eq!(urm.repository.len(Stack::Redo), 0);
    }

    fn check_atomic_graph_action(code: &str, action: impl FnOnce(&controller::graph::Handle)) {
        let mut data = Unified::new();
        data.set_code(code);

        let fixture = data.fixture();
        let graph = fixture.graph.clone_ref();
        check_atomic_undo(fixture, move || action(&graph));
    }

    // Collapse two middle nodes.
    #[wasm_bindgen_test]
    fn collapse_nodes_atomic() {
        let code = r#"
main =
    foo = 2
    bar = foo + 6
    baz = 2 + foo + bar
    caz = baz / 2 * baz
"#;
        check_atomic_graph_action(code, |graph| {
            let nodes = graph.nodes().unwrap();
            assert_eq!(nodes.len(), 4);
            graph.collapse(vec![nodes[1].id(), nodes[2].id()], "extracted").unwrap();
        });
    }

    // A complex operation: involves introducing variable name, reordering lines and
    // replacing an argument.
    #[wasm_bindgen_test]
    fn connect_nodes_atomic() {
        let code = r#"
main =
    2 + 2
    5 * 5
"#;
        check_atomic_graph_action(code, |graph| {
            let nodes = graph.nodes().unwrap();
            let sum_node = &nodes[0];
            let product_node = &nodes[1];

            assert_eq!(sum_node.expression().to_string(), "2 + 2");
            assert_eq!(product_node.expression().to_string(), "5 * 5");

            let sum_tree = SpanTree::<()>::new(&sum_node.expression(), graph).unwrap();
            let sum_input =
                sum_tree.root_ref().leaf_iter().find(|n| n.is_argument()).unwrap().crumbs;
            let connection = controller::graph::Connection {
                source:      controller::graph::Endpoint::new(product_node.id(), []),
                destination: controller::graph::Endpoint::new(sum_node.id(), sum_input),
            };

            graph.connect(&connection, &span_tree::generate::context::Empty).unwrap();
        });
    }


    // Check that node position is properly updated.
    #[wasm_bindgen_test]
    fn move_node() {
        use model::module::Position;

        let fixture = crate::test::mock::Unified::new().fixture();
        let Fixture { executed_graph, graph, project, .. } = fixture;

        let urm = project.urm();
        let nodes = executed_graph.graph().nodes().unwrap();
        let node = &nodes[0];

        debug!("{:?}", node.position());
        let pos1 = Position::new(500.0, 250.0);
        let pos2 = Position::new(300.0, 150.0);

        graph.set_node_position(node.id(), pos1).unwrap();
        graph.set_node_position(node.id(), pos2).unwrap();

        assert_eq!(graph.node(node.id()).unwrap().position(), Some(pos2));
        urm.undo().unwrap();
        assert_eq!(graph.node(node.id()).unwrap().position(), Some(pos1));
        urm.undo().unwrap();
        assert_eq!(graph.node(node.id()).unwrap().position(), None);
        urm.redo().unwrap();
        assert_eq!(graph.node(node.id()).unwrap().position(), Some(pos1));
        urm.redo().unwrap();
        assert_eq!(graph.node(node.id()).unwrap().position(), Some(pos2));
    }

    #[wasm_bindgen_test]
    fn undo_redo() {
        use crate::test::mock::Fixture;
        // Setup the controller.
        let fixture = Unified::new().fixture();
        let Fixture { executed_graph, project, module, searcher, .. } = fixture;
        // Searcher makes changes in node temporary, and it affects the Undo Redo.
        drop(searcher);

        let urm = project.urm();
        let nodes = executed_graph.graph().nodes().unwrap();
        let node = &nodes[0];

<<<<<<< HEAD
        // Check initial state. One transaction happens during setup of the searcher, which updates
        // node metadata.
        assert_eq!(urm.repository.len(Stack::Undo), 1, "Undo stack not empty: {urm:?}");
=======
        // Check initial state.
        assert_eq!(urm.repository.len(Stack::Undo), 0, "Undo stack not empty: {:?}", urm);
>>>>>>> f5446488
        assert_eq!(module.ast().to_string(), "main = \n    2 + 2");

        // Perform an action.
        executed_graph.graph().set_expression(node.info.id(), "5 * 20").unwrap();

        // We can undo action.
        assert_eq!(urm.repository.len(Stack::Undo), 1);
        assert_eq!(module.ast().to_string(), "main = \n    5 * 20");
        urm.undo().unwrap();
        assert_eq!(module.ast().to_string(), "main = \n    2 + 2");

        // We cannot undo more actions than we made.
        assert_eq!(urm.repository.len(Stack::Undo), 0);
        assert!(urm.undo().is_err());
        assert_eq!(module.ast().to_string(), "main = \n    2 + 2");

        // We can redo since we undid.
        urm.redo().unwrap();
        assert_eq!(module.ast().to_string(), "main = \n    5 * 20");

        // And we can undo once more.
        urm.undo().unwrap();
        assert_eq!(module.ast().to_string(), "main = \n    2 + 2");

        //We cannot redo after edit has been made.
        executed_graph.graph().set_expression(node.info.id(), "4 * 20").unwrap();
        assert!(urm.redo().is_err());
    }
}<|MERGE_RESOLUTION|>--- conflicted
+++ resolved
@@ -166,13 +166,13 @@
     fn fmt(&self, f: &mut fmt::Formatter<'_>) -> fmt::Result {
         write!(f, "Name: {}; ", self.name)?;
         if let Some(m) = &self.module {
-            write!(f, "Module: {m}; ")?;
+            write!(f, "Module: {}; ", m)?;
         }
         if let Some(g) = &self.graph {
-            write!(f, "Graph: {g}; ")?;
+            write!(f, "Graph: {}; ", g)?;
         }
         for (id, code) in &self.snapshots {
-            write!(f, "Code for {id}: {code}; ")?;
+            write!(f, "Code for {}: {}; ", id, code)?;
         }
         Ok(())
     }
@@ -591,14 +591,8 @@
         let nodes = executed_graph.graph().nodes().unwrap();
         let node = &nodes[0];
 
-<<<<<<< HEAD
-        // Check initial state. One transaction happens during setup of the searcher, which updates
-        // node metadata.
-        assert_eq!(urm.repository.len(Stack::Undo), 1, "Undo stack not empty: {urm:?}");
-=======
         // Check initial state.
         assert_eq!(urm.repository.len(Stack::Undo), 0, "Undo stack not empty: {:?}", urm);
->>>>>>> f5446488
         assert_eq!(module.ast().to_string(), "main = \n    2 + 2");
 
         // Perform an action.
