//! This module consists of all structures describing Execution Context.

use crate::prelude::*;

use double_representation::identifier::Identifier;
use double_representation::name::project;
use double_representation::name::QualifiedName;
use engine_protocol::language_server;
use engine_protocol::language_server::ExecutionEnvironment;
use engine_protocol::language_server::ExpressionUpdate;
use engine_protocol::language_server::ExpressionUpdatePayload;
use engine_protocol::language_server::MethodPointer;
use engine_protocol::language_server::VisualisationConfiguration;
use ensogl::data::color;
use flo_stream::Subscriber;
use mockall::automock;
use notification::Publisher;
use serde::Deserialize;
use serde::Serialize;
use std::collections::HashMap;
use uuid::Uuid;


// ==============
// === Export ===
// ==============

pub mod plain;
pub mod synchronized;



// ===============
// === Aliases ===
// ===============

/// An identifier of called definition in module.
pub type DefinitionId = double_representation::definition::Id;

/// An identifier of expression.
pub type ExpressionId = ast::Id;



// =========================
// === ComputedValueInfo ===
// =========================

/// Information about some computed value.
///
/// Contains "meta-data" like type or method pointer, not the computed value representation itself.
#[allow(missing_docs)]
#[derive(Clone, Debug)]
pub struct ComputedValueInfo {
    /// The string representing the full qualified typename of the computed value, e.g.
    /// "Standard.Base.Number".
    pub typename:    Option<ImString>,
    pub payload:     ExpressionUpdatePayload,
    /// If the expression is a method call (i.e. can be entered), this points to the target method.
    pub method_call: Option<MethodPointer>,
}

impl From<ExpressionUpdate> for ComputedValueInfo {
    fn from(update: ExpressionUpdate) -> Self {
        ComputedValueInfo {
            typename:    update.typename.map(ImString::new),
            method_call: update.method_pointer,
            payload:     update.payload,
        }
    }
}


/// Ids of expressions that were computed and received updates in this batch.
pub type ComputedValueExpressions = Vec<ExpressionId>;



// =================================
// === ComputedValueInfoRegistry ===
// =================================

/// Registry that receives the `executionContext/expressionValuesComputed` notifications from the
/// Language Server. Caches the received data. Emits notifications when the data is changed.
#[derive(Clone, Default, Derivative)]
#[derivative(Debug)]
pub struct ComputedValueInfoRegistry {
    map:     RefCell<HashMap<ExpressionId, Rc<ComputedValueInfo>>>,
    /// A publisher that emits an update every time a new batch of updates is received from
    /// language server.
    #[derivative(Debug = "ignore")]
    updates: Publisher<ComputedValueExpressions>,
}

impl ComputedValueInfoRegistry {
    fn emit(&self, update: ComputedValueExpressions) {
        let future = self.updates.publish(update);
        executor::global::spawn(future);
    }

    /// Store the information from the given update received from the Language Server.
    #[profile(Debug)]
    pub fn apply_updates(&self, updates: Vec<ExpressionUpdate>) {
        let updated_expressions = updates.iter().map(|update| update.expression_id).collect();
        for update in updates {
            let id = update.expression_id;
            let info = Rc::new(ComputedValueInfo::from(update));
            self.map.borrow_mut().insert(id, info);
        }
        self.emit(updated_expressions);
    }

    /// Subscribe to notifications about changes in the registry.
    pub fn subscribe(&self) -> Subscriber<ComputedValueExpressions> {
        self.updates.subscribe()
    }

    /// Look up the registry for information about given expression.
    pub fn get(&self, id: &ExpressionId) -> Option<Rc<ComputedValueInfo>> {
        self.map.borrow().get(id).cloned()
    }

    /// Obtain a `Future` with data from this registry. If data is not available yet, the future
    /// will be ready once the data becomes available.
    ///
    /// The given function `F` should attempt retrieving desired information from the computed value
    /// entry. Returning `None` means that desired information is not available yet.
    ///
    /// The `Future` yields `None` only when this registry itself has been dropped.
    pub fn get_from_info<F, T>(
        self: &Rc<Self>,
        id: ExpressionId,
        mut f: F,
    ) -> StaticBoxFuture<Option<T>>
    where
        F: FnMut(Rc<ComputedValueInfo>) -> Option<T> + 'static,
        T: 'static,
    {
        let weak = Rc::downgrade(self);
        if let Some(ret) = self.get(&id).and_then(&mut f) {
            future::ready_boxed(Some(ret))
        } else {
            let info_updates = self.subscribe().filter_map(move |update| {
                let result = update.contains(&id).and_option_from(|| {
                    weak.upgrade().and_then(|this| this.get(&id)).and_then(&mut f)
                });
                futures::future::ready(result)
            });
            let ret = info_updates.into_future().map(|(head_value, _stream_tail)| head_value);
            ret.boxed_local()
        }
    }

    /// Get a future that yields a typename information for given expression as soon as it is
    /// available.
    ///
    /// The `Future` yields `None` only when this registry itself has been dropped.
    pub fn get_type(self: &Rc<Self>, id: ExpressionId) -> StaticBoxFuture<Option<ImString>> {
        self.get_from_info(id, |info| info.typename.clone())
    }
}



// ===============================
// === VisualizationUpdateData ===
// ===============================

/// An update data that notification receives from the interpreter. Owns the binary data generated
/// for visualization by the Language Server.
///
/// Binary data can be accessed through `Deref` or `AsRef` implementations.
///
/// The inner storage is private and users should not make any assumptions about it.
#[derive(Clone, Debug, PartialEq, Eq)]
pub struct VisualizationUpdateData(Vec<u8>);

impl VisualizationUpdateData {
    /// Wraps given vector with binary data into a visualization update data.
    pub fn new(data: Vec<u8>) -> VisualizationUpdateData {
        VisualizationUpdateData(data)
    }
}

impl AsRef<[u8]> for VisualizationUpdateData {
    fn as_ref(&self) -> &[u8] {
        self.0.as_ref()
    }
}

impl Deref for VisualizationUpdateData {
    type Target = [u8];

    fn deref(&self) -> &Self::Target {
        self.as_ref()
    }
}



// =================
// === StackItem ===
// =================

/// A specific function call occurring within another function's definition body.
///
/// This is a single item in ExecutionContext stack.
#[derive(Clone, Debug, Eq, PartialEq, Serialize, Deserialize)]
pub struct LocalCall {
    /// An expression being a call to a method.
    pub call:       ExpressionId,
    /// A pointer to the called method.
    pub definition: MethodPointer,
}



// ==============================
// === QualifiedMethodPointer ===
// ==============================

/// A method pointer containing the qualified module and type names.
#[derive(Clone, Debug, Eq, PartialEq)]
pub struct QualifiedMethodPointer {
    /// A module name containing the method.
    pub module:          QualifiedName,
    /// A type on which the method is defined.
    pub defined_on_type: QualifiedName,
    /// A method name.
    pub name:            Identifier,
}

impl QualifiedMethodPointer {
    /// Create a method pointer representing a module method.
    pub fn module_method(module: QualifiedName, name: Identifier) -> QualifiedMethodPointer {
        QualifiedMethodPointer { module: module.clone(), defined_on_type: module, name }
    }
    /// Tries to create a new method pointer from string components.
    pub fn from_qualified_text(
        module: &str,
        defined_on_type: &str,
        name: &str,
    ) -> FallibleResult<QualifiedMethodPointer> {
        let resolved_module = module.try_into()?;
        let resolved_type = defined_on_type.try_into()?;
        let name_identifier = Identifier::from_text(name)?;
        Ok(QualifiedMethodPointer {
            module:          resolved_module,
            defined_on_type: resolved_type,
            name:            name_identifier,
        })
    }
}

impl TryFrom<MethodPointer> for QualifiedMethodPointer {
    type Error = failure::Error;

    fn try_from(method_pointer: MethodPointer) -> Result<Self, Self::Error> {
        Self::try_from(&method_pointer)
    }
}

impl TryFrom<&MethodPointer> for QualifiedMethodPointer {
    type Error = failure::Error;

    fn try_from(method_pointer: &MethodPointer) -> Result<Self, Self::Error> {
        let module = method_pointer.module.as_str().try_into()?;
        let defined_on_type = method_pointer.defined_on_type.as_str().try_into()?;
        let name = Identifier::from_text(method_pointer.name.clone())?;
        Ok(QualifiedMethodPointer { module, defined_on_type, name })
    }
}

impl From<QualifiedMethodPointer> for MethodPointer {
    fn from(qualified_method_pointer: QualifiedMethodPointer) -> Self {
        Self::from(&qualified_method_pointer)
    }
}

impl From<&QualifiedMethodPointer> for MethodPointer {
    fn from(qualified_method_pointer: &QualifiedMethodPointer) -> Self {
        let module = qualified_method_pointer.module.to_string_with_main_segment();
        let defined_on_type =
            qualified_method_pointer.defined_on_type.to_string_with_main_segment();
        let name = qualified_method_pointer.name.name().to_owned();
        MethodPointer { module, defined_on_type, name }
    }
}



// =====================
// === Visualization ===
// =====================

/// Unique Id for visualization.
pub type VisualizationId = Uuid;

/// Description of the visualization setup.
#[derive(Clone, Debug, PartialEq, Eq)]
pub struct Visualization {
    /// Unique identifier of this visualization.
    pub id:             VisualizationId,
    /// Expression that is to be visualized.
    pub expression_id:  ExpressionId,
    /// A pointer to the enso method that will transform the data into expected format.
    pub method_pointer: QualifiedMethodPointer,
    /// Enso expressions for positional arguments
    pub arguments:      Vec<String>,
}

impl Visualization {
    /// Creates a new visualization description. The visualization will get a randomly assigned
    /// identifier.
    pub fn new(
        expression_id: ExpressionId,
        method_pointer: QualifiedMethodPointer,
        arguments: Vec<String>,
    ) -> Visualization {
        let id = VisualizationId::new_v4();
        Visualization { id, expression_id, method_pointer, arguments }
    }

    /// Creates a `VisualisationConfiguration` that is used in communication with language server.
    pub fn config(&self, execution_context_id: Uuid) -> VisualisationConfiguration {
        let expression = self.method_pointer.clone().into();
        let positional_arguments_expressions = self.arguments.clone();
        VisualisationConfiguration {
            execution_context_id,
            expression,
            positional_arguments_expressions,
        }
    }
}

/// An identifier of ExecutionContext.
pub type Id = language_server::ContextId;



// =============================
// === AttachedVisualization ===
// =============================

/// The information about active visualization. Includes the channel endpoint allowing sending
/// the visualization update's data to the visualization's attacher (presumably the view).
#[derive(Clone, Debug)]
pub struct AttachedVisualization {
    visualization: Visualization,
    update_sender: futures::channel::mpsc::UnboundedSender<VisualizationUpdateData>,
}



// ======================
// === ComponentGroup ===
// ======================

/// A named group of components which is defined in a library imported into an execution context.
///
/// Components are language elements displayed by the Component Browser. The Component Browser
/// displays them in groups defined in libraries imported into an execution context.
/// To learn more about component groups, see the [Component Browser Design
/// Document](https://github.com/enso-org/design/blob/e6cffec2dd6d16688164f04a4ef0d9dff998c3e7/epics/component-browser/design.md).
#[allow(missing_docs)]
#[derive(Clone, Debug, PartialEq)]
pub struct ComponentGroup {
    /// The fully qualified name of the library project.
    pub project:    project::QualifiedName,
    /// The group name without the library project name prefix. E.g. given the `Standard.Base.Group
    /// 1` group reference, the `name` field contains `Group 1`.
    pub name:       ImString,
    /// An optional color to use when displaying the component group.
    pub color:      Option<color::Rgb>,
    pub components: Vec<QualifiedName>,
}

impl ComponentGroup {
    /// Construct from a [`language_server::LibraryComponentGroup`].
    pub fn from_language_server_protocol_struct(
        group: language_server::LibraryComponentGroup,
    ) -> FallibleResult<Self> {
        let project = group.library.try_into()?;
        let name = group.name.into();
        let color = group.color.as_ref().and_then(|c| color::Rgb::from_css_hex(c));
        let components: FallibleResult<Vec<_>> =
            group.exports.into_iter().map(|e| e.name.try_into()).collect();
        Ok(ComponentGroup { project, name, color, components: components? })
    }
}

impl TryFrom<language_server::LibraryComponentGroup> for ComponentGroup {
    type Error = failure::Error;
    fn try_from(group: language_server::LibraryComponentGroup) -> FallibleResult<Self> {
        Self::from_language_server_protocol_struct(group)
    }
}



// =============
// === Model ===
// =============

/// Execution Context Model API.
#[automock]
pub trait API: Debug {
    /// Future that gets ready when execution context becomes ready (i.e. completed first
    /// evaluation).
    ///
    /// If execution context was already ready, returned future will be ready from the beginning.
    fn when_ready(&self) -> StaticBoxFuture<Option<()>>;

    /// Obtain the method pointer to the method of the call stack's top frame.
    fn current_method(&self) -> MethodPointer;

    /// Get the information about the given visualization. Fails, if there's no such visualization
    /// active.
    fn visualization_info(&self, id: VisualizationId) -> FallibleResult<Visualization>;

    /// Get the information about all the active visualizations.
    fn all_visualizations_info(&self) -> Vec<Visualization>;

    /// Returns IDs of all active visualizations.
    fn active_visualizations(&self) -> Vec<VisualizationId>;

    /// Get the component groups defined in libraries imported into the execution context, or an
    /// empty vector if component groups are not yet loaded. Component groups are loaded after the
    /// execution context becomes ready and a response from the Engine is received.
    fn component_groups(&self) -> Rc<Vec<ComponentGroup>>;

    /// Get the registry of computed values.
    fn computed_value_info_registry(&self) -> &Rc<ComputedValueInfoRegistry>;

    /// Get all items on stack.
    fn stack_items<'a>(&'a self) -> Box<dyn Iterator<Item = LocalCall> + 'a>;

    /// Push a new stack item to execution context.
    #[allow(clippy::needless_lifetimes)] // Note: Needless lifetimes
    fn push<'a>(&'a self, stack_item: LocalCall) -> BoxFuture<'a, FallibleResult>;

    /// Pop the last stack item from this context. It returns error when only root call remains.
    #[allow(clippy::needless_lifetimes)] // Note: Needless lifetimes
    fn pop<'a>(&'a self) -> BoxFuture<'a, FallibleResult<LocalCall>>;

    /// Attach a new visualization for current execution context.
    ///
    /// Returns a stream of visualization update data received from the server.
    #[allow(clippy::needless_lifetimes)] // Note: Needless lifetimes
    fn attach_visualization<'a>(
        &'a self,
        visualization: Visualization,
    ) -> BoxFuture<
        'a,
        FallibleResult<futures::channel::mpsc::UnboundedReceiver<VisualizationUpdateData>>,
    >;


    /// Detach the visualization from this execution context.
    #[allow(clippy::needless_lifetimes)] // Note: Needless lifetimes
    fn detach_visualization<'a>(
        &'a self,
        id: VisualizationId,
    ) -> BoxFuture<'a, FallibleResult<Visualization>>;

    /// Modify visualization properties. See fields in [`Visualization`] structure. Passing `None`
    /// retains the old value.
    #[allow(clippy::needless_lifetimes)] // Note: Needless lifetimes
    fn modify_visualization<'a>(
        &'a self,
        id: VisualizationId,
        method_pointer: Option<QualifiedMethodPointer>,
        arguments: Option<Vec<String>>,
    ) -> BoxFuture<'a, FallibleResult>;

    /// Dispatches the visualization update data (typically received from as LS binary notification)
    /// to the respective's visualization update channel.
    fn dispatch_visualization_update(
        &self,
        visualization_id: VisualizationId,
        data: VisualizationUpdateData,
    ) -> FallibleResult;

    /// Attempt detaching all the currently active visualizations.
    ///
    /// The requests are made in parallel (not one by one). Any number of them might fail.
    /// Results for each visualization that was attempted to be removed are returned.
    #[allow(clippy::needless_lifetimes)] // Note: Needless lifetimes
    fn detach_all_visualizations<'a>(
        &'a self,
    ) -> BoxFuture<'a, Vec<FallibleResult<Visualization>>> {
        let visualizations = self.active_visualizations();
        let detach_actions = visualizations.into_iter().map(move |v| self.detach_visualization(v));
        futures::future::join_all(detach_actions).boxed_local()
    }

    /// Interrupt the program execution.
    #[allow(clippy::needless_lifetimes)] // Note: Needless lifetimes
    fn interrupt<'a>(&'a self) -> BoxFuture<'a, FallibleResult>;

    /// Restart the program execution.
    #[allow(clippy::needless_lifetimes)] // Note: Needless lifetimes
    fn restart<'a>(&'a self) -> BoxFuture<'a, FallibleResult>;

    /// Adjust method pointers after the project rename action.
    fn rename_method_pointers(&self, old_project_name: String, new_project_name: String);

    /// Set the execution environment of the context.
    #[allow(clippy::needless_lifetimes)]
    fn set_execution_environment<'a>(
        &'a self,
        execution_environment: ExecutionEnvironment,
    ) -> BoxFuture<'a, FallibleResult>;

<<<<<<< HEAD
    /// Get the execution environment of the context.
    fn execution_environment(&self) -> ExecutionEnvironment;
=======
    /// Trigger a clean execution of the current graph with the "live" execution environment. That
    /// means old computations and caches will be discarded.
    #[allow(clippy::needless_lifetimes)] // Note: Needless lifetimes
    fn trigger_clean_live_execution<'a>(&'a self) -> BoxFuture<'a, FallibleResult>;
>>>>>>> 376415ab
}

// Note: Needless lifetimes
// ~~~~~~~~~~~~~~~~~~~~~~~~
// See Note: [Needless lifetimes] is `model/project.rs`.

impl Debug for MockAPI {
    fn fmt(&self, f: &mut fmt::Formatter<'_>) -> fmt::Result {
        write!(f, "Mock Execution Context")
    }
}

/// The general, shared Execution Context Model handle.
pub type ExecutionContext = Rc<dyn API>;
/// Execution Context Model which does not do anything besides storing data.
pub type Plain = plain::ExecutionContext;
/// Execution Context Model which synchronizes all changes with Language Server.
pub type Synchronized = synchronized::ExecutionContext;



// =============
// === Tests ===
// =============

#[cfg(test)]
mod tests {
    use engine_protocol::language_server::types::test::value_update_with_dataflow_error;
    use engine_protocol::language_server::types::test::value_update_with_dataflow_panic;
    use engine_protocol::language_server::types::test::value_update_with_type;

    use crate::executor::test_utils::TestWithLocalPoolExecutor;

    use super::*;

    #[test]
    fn getting_future_type_from_registry() {
        let mut fixture = TestWithLocalPoolExecutor::set_up();

        let registry = Rc::new(ComputedValueInfoRegistry::default());
        let weak = Rc::downgrade(&registry);
        let id1 = Id::new_v4();
        let id2 = Id::new_v4();
        let mut type_future1 = registry.get_type(id1);
        let mut type_future2 = registry.get_type(id2);
        type_future1.expect_pending();
        type_future2.expect_pending();
        let typename = crate::test::mock::data::TYPE_NAME;
        let update1 = value_update_with_type(id1, typename);
        registry.apply_updates(vec![update1]);
        assert_eq!(fixture.expect_completion(type_future1), Some(typename.into()));
        type_future2.expect_pending();
        // Next attempt should return value immediately, as it is already in the registry.
        assert_eq!(fixture.expect_completion(registry.get_type(id1)), Some(typename.into()));
        // The value for other id should not be obtainable though.
        fixture.expect_pending(registry.get_type(id2));

        drop(registry);
        assert!(weak.upgrade().is_none()); // make sure we had not leaked handles to registry
        assert_eq!(fixture.expect_completion(type_future2), None);
    }

    #[test]
    fn applying_expression_update_in_registry() {
        let mut test = TestWithLocalPoolExecutor::set_up();
        let registry = ComputedValueInfoRegistry::default();
        let mut subscriber = registry.subscribe();
        let expr1 = ExpressionId::new_v4();
        let expr2 = ExpressionId::new_v4();
        let expr3 = ExpressionId::new_v4();

        let typename1 = "Test.Typename1".to_owned();
        let typename2 = "Test.Typename2".to_owned();
        let error_msg = "Test Message".to_owned();

        // Set two values.
        let update1 = value_update_with_type(expr1, &typename1);
        let update2 = value_update_with_type(expr2, &typename2);
        registry.apply_updates(vec![update1, update2]);
        assert_eq!(registry.get(&expr1).unwrap().typename, Some(typename1.clone().into()));
        assert!(matches!(registry.get(&expr1).unwrap().payload, ExpressionUpdatePayload::Value {
            warnings: None,
        }));
        assert_eq!(registry.get(&expr2).unwrap().typename, Some(typename2.into()));
        assert!(matches!(registry.get(&expr2).unwrap().payload, ExpressionUpdatePayload::Value {
            warnings: None,
        }));
        let notification = test.expect_completion(subscriber.next()).unwrap();
        assert_eq!(notification, vec![expr1, expr2]);

        // Set two errors. One of old values is overridden
        let update1 = value_update_with_dataflow_error(expr2);
        let update2 = value_update_with_dataflow_panic(expr3, error_msg);
        registry.apply_updates(vec![update1, update2]);
        assert_eq!(registry.get(&expr1).unwrap().typename, Some(typename1.into()));
        assert!(matches!(registry.get(&expr1).unwrap().payload, ExpressionUpdatePayload::Value {
            warnings: None,
        }));
        assert!(registry.get(&expr2).unwrap().typename.is_none());
        assert!(matches!(
            registry.get(&expr2).unwrap().payload,
            ExpressionUpdatePayload::DataflowError { .. }
        ));
        assert!(registry.get(&expr3).unwrap().typename.is_none());
        assert!(matches!(
            registry.get(&expr3).unwrap().payload,
            ExpressionUpdatePayload::Panic { .. }
        ));
        let notification = test.expect_completion(subscriber.next()).unwrap();
        assert_eq!(notification, vec![expr2, expr3]);
    }
}<|MERGE_RESOLUTION|>--- conflicted
+++ resolved
@@ -512,15 +512,13 @@
         execution_environment: ExecutionEnvironment,
     ) -> BoxFuture<'a, FallibleResult>;
 
-<<<<<<< HEAD
     /// Get the execution environment of the context.
     fn execution_environment(&self) -> ExecutionEnvironment;
-=======
+
     /// Trigger a clean execution of the current graph with the "live" execution environment. That
     /// means old computations and caches will be discarded.
     #[allow(clippy::needless_lifetimes)] // Note: Needless lifetimes
     fn trigger_clean_live_execution<'a>(&'a self) -> BoxFuture<'a, FallibleResult>;
->>>>>>> 376415ab
 }
 
 // Note: Needless lifetimes
