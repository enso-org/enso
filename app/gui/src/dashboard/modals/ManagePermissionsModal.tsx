/** @file A modal with inputs for user email and permission level. */
import { useMemo, useState } from 'react'

import { useMutation, useQuery } from '@tanstack/react-query'
import { toast } from 'react-toastify'
import isEmail from 'validator/es/lib/isEmail'

import { Heading } from '#/components/aria'
import { Button } from '#/components/AriaComponents'
import Autocomplete from '#/components/Autocomplete'
import Permission from '#/components/dashboard/Permission'
import PermissionSelector from '#/components/dashboard/PermissionSelector'
import Modal from '#/components/Modal'
import { PaywallAlert } from '#/components/Paywall'
import FocusArea from '#/components/styled/FocusArea'
import { backendMutationOptions, useAssetPassiveListenerStrict } from '#/hooks/backendHooks'
import { usePaywall } from '#/hooks/billing'
import { useToastAndLog } from '#/hooks/toastAndLogHooks'
import type { Category } from '#/layouts/CategorySwitcher/Category'
import { useFullUserSession } from '#/providers/AuthProvider'
import { useRemoteBackendStrict } from '#/providers/BackendProvider'
import { useSetModal } from '#/providers/ModalProvider'
import { useText } from '#/providers/TextProvider'
import type Backend from '#/services/Backend'
import {
  compareAssetPermissions,
  EmailAddress,
  getAssetPermissionId,
  getAssetPermissionName,
  isUserGroupPermission,
  isUserPermission,
  type AnyAsset,
  type AssetPermission,
  type UserGroupInfo,
  type UserInfo,
  type UserPermissionIdentifier,
} from '#/services/Backend'
import { PermissionAction } from '#/utilities/permissions'

// =================
// === Constants ===
// =================

/**
 * The vertical offset of the `PermissionTypeSelector` from its parent element, for the
 * input to invite new users.
 */
const TYPE_SELECTOR_Y_OFFSET_PX = 32

// ==============================
// === ManagePermissionsModal ===
// ==============================

/** Props for a {@link ManagePermissionsModal}. */
export interface ManagePermissionsModalProps<Asset extends AnyAsset = AnyAsset> {
  readonly backend: Backend
  readonly category: Category
  readonly item: Pick<Asset, 'id' | 'parentId' | 'permissions' | 'type'>
  readonly self: AssetPermission
  /**
   * Remove the current user's permissions from this asset. This MUST be a prop because it should
   * change the assets list.
   */
  readonly doRemoveSelf: () => void
  /** If this is `null`, this modal will be centered. */
  readonly eventTarget: HTMLElement | null
}

/**
 * A modal with inputs for user email and permission level.
 * @throws {Error} when the current backend is the local backend, or when the user is offline.
 * This should never happen, as this modal should not be accessible in either case.
 */
<<<<<<< HEAD
export default function ManagePermissionsModal<
  Asset extends backendModule.AnyAsset = backendModule.AnyAsset,
>(props: ManagePermissionsModalProps<Asset>) {
  const { item, setItem, self, doRemoveSelf, eventTarget } = props
  const remoteBackend = backendProvider.useRemoteBackend()
  const { user } = authProvider.useFullUserSession()
  const { unsetModal } = modalProvider.useSetModal()
  const toastAndLog = toastAndLogHooks.useToastAndLog()
  const { getText } = textProvider.useText()
=======
export default function ManagePermissionsModal<Asset extends AnyAsset = AnyAsset>(
  props: ManagePermissionsModalProps<Asset>,
) {
  const { backend, category, item: itemRaw, self, doRemoveSelf, eventTarget } = props
  const item = useAssetPassiveListenerStrict(backend.type, itemRaw.id, itemRaw.parentId, category)
  const remoteBackend = useRemoteBackendStrict()
  const { user } = useFullUserSession()
  const { unsetModal } = useSetModal()
  const toastAndLog = useToastAndLog()
  const { getText } = useText()
>>>>>>> 45ad3a75

  const { isFeatureUnderPaywall } = usePaywall({ plan: user.plan })
  const isUnderPaywall = isFeatureUnderPaywall('shareFull')

  const listedUsers = useQuery({
    queryKey: ['listUsers'],
    queryFn: () => remoteBackend.listUsers(),
    enabled: !isUnderPaywall,
    select: (data) => (isUnderPaywall ? [] : data),
  })

  const listedUserGroups = useQuery({
    queryKey: ['listUserGroups'],
    queryFn: () => remoteBackend.listUserGroups(),
  })

  const [permissions, setPermissions] = useState(item.permissions ?? [])
  const [usersAndUserGroups, setUserAndUserGroups] = useState<
    readonly (UserGroupInfo | UserInfo)[]
  >([])
  const [email, setEmail] = useState<string | null>(null)
  const [action, setAction] = useState(PermissionAction.view)
  const position = useMemo(() => eventTarget?.getBoundingClientRect(), [eventTarget])
  const editablePermissions = useMemo(
    () =>
      self.permission === PermissionAction.own ?
        permissions
      : permissions.filter((permission) => permission.permission !== PermissionAction.own),
    [permissions, self.permission],
  )
  const permissionsHoldersNames = useMemo(
    () => new Set(item.permissions?.map(getAssetPermissionName)),
    [item.permissions],
  )
  const emailsOfUsersWithPermission = useMemo(
    () =>
      new Set<string>(
        item.permissions?.flatMap((userPermission) =>
          'user' in userPermission ? [userPermission.user.email] : [],
        ),
      ),
    [item.permissions],
  )
  const isOnlyOwner = useMemo(
    () =>
      self.permission === PermissionAction.own &&
      permissions.every(
        (permission) =>
          permission.permission !== PermissionAction.own ||
          (isUserPermission(permission) && permission.user.userId === user.userId),
      ),
    [user.userId, permissions, self.permission],
  )
  const selfId = getAssetPermissionId(self)

  const inviteUserMutation = useMutation(backendMutationOptions(remoteBackend, 'inviteUser'))
  const createPermissionMutation = useMutation(
    backendMutationOptions(remoteBackend, 'createPermission'),
  )

  const canAdd = useMemo(
    () => [
      ...(listedUsers.data ?? []).filter(
        (listedUser) =>
          !permissionsHoldersNames.has(listedUser.name) &&
          !emailsOfUsersWithPermission.has(listedUser.email),
      ),
      ...(listedUserGroups.data ?? []).filter(
        (userGroup) => !permissionsHoldersNames.has(userGroup.groupName),
      ),
    ],
    [emailsOfUsersWithPermission, permissionsHoldersNames, listedUsers, listedUserGroups],
  )
  const willInviteNewUser = useMemo(() => {
    if (usersAndUserGroups.length !== 0 || email == null || email === '') {
      return false
    } else {
      const lowercase = email.toLowerCase()
      return (
        lowercase !== '' &&
        !permissionsHoldersNames.has(lowercase) &&
        !emailsOfUsersWithPermission.has(lowercase) &&
        !canAdd.some(
          (userOrGroup) =>
            ('name' in userOrGroup && userOrGroup.name.toLowerCase() === lowercase) ||
            ('email' in userOrGroup && userOrGroup.email.toLowerCase() === lowercase) ||
            ('groupName' in userOrGroup && userOrGroup.groupName.toLowerCase() === lowercase),
        )
      )
    }
  }, [
    usersAndUserGroups.length,
    email,
    emailsOfUsersWithPermission,
    permissionsHoldersNames,
    canAdd,
  ])

  const doSubmit = async () => {
    if (willInviteNewUser) {
      try {
        setUserAndUserGroups([])
        setEmail('')
        if (email != null) {
          await inviteUserMutation.mutateAsync([{ userEmail: EmailAddress(email) }])
          toast.success(getText('inviteSuccess', email))
        }
      } catch (error) {
        toastAndLog('couldNotInviteUser', error, email ?? '(unknown)')
      }
    } else {
      setUserAndUserGroups([])
      const addedPermissions = usersAndUserGroups.map<AssetPermission>((newUserOrUserGroup) =>
        'userId' in newUserOrUserGroup ?
          { user: newUserOrUserGroup, permission: action }
        : { userGroup: newUserOrUserGroup, permission: action },
      )
      const addedUsersIds = new Set(
        addedPermissions.flatMap((permission) =>
          isUserPermission(permission) ? [permission.user.userId] : [],
        ),
      )
      const addedUserGroupsIds = new Set(
        addedPermissions.flatMap((permission) =>
          isUserGroupPermission(permission) ? [permission.userGroup.id] : [],
        ),
      )
      const isPermissionNotBeingOverwritten = (permission: AssetPermission) =>
        isUserPermission(permission) ?
          !addedUsersIds.has(permission.user.userId)
        : !addedUserGroupsIds.has(permission.userGroup.id)

      try {
        setPermissions((oldPermissions) =>
          [...oldPermissions.filter(isPermissionNotBeingOverwritten), ...addedPermissions].sort(
            compareAssetPermissions,
          ),
        )
        await createPermissionMutation.mutateAsync([
          {
            actorsIds: addedPermissions.map((permission) =>
              isUserPermission(permission) ? permission.user.userId : permission.userGroup.id,
            ),
            resourceId: item.id,
            action: action,
          },
        ])
      } catch (error) {
        setPermissions((oldPermissions) =>
          [...oldPermissions.filter(isPermissionNotBeingOverwritten), ...oldPermissions].sort(
            compareAssetPermissions,
          ),
        )
        toastAndLog('setPermissionsError', error)
      }
    }
  }

  const doDelete = async (permissionId: UserPermissionIdentifier) => {
    if (selfId === permissionId) {
      doRemoveSelf()
    } else {
      const oldPermission = permissions.find(
        (permission) => getAssetPermissionId(permission) === permissionId,
      )
      try {
        setPermissions((oldPermissions) =>
          oldPermissions.filter((permission) => getAssetPermissionId(permission) !== permissionId),
        )
        await createPermissionMutation.mutateAsync([
          {
            actorsIds: [permissionId],
            resourceId: item.id,
            action: null,
          },
        ])
      } catch (error) {
        if (oldPermission != null) {
          setPermissions((oldPermissions) =>
            [...oldPermissions, oldPermission].sort(compareAssetPermissions),
          )
        }
        toastAndLog('setPermissionsError', error)
      }
    }
  }

  return (
    <Modal
      centered={eventTarget == null}
      className="absolute left top size-full overflow-hidden bg-dim"
    >
      <div
        tabIndex={-1}
        style={
          position != null ?
            {
              left: position.left + window.scrollX,
              top: position.top + window.scrollY,
            }
          : {}
        }
        className="sticky w-manage-permissions-modal rounded-default before:absolute before:h-full before:w-full before:rounded-default before:bg-selected-frame before:backdrop-blur-default"
        onClick={(mouseEvent) => {
          mouseEvent.stopPropagation()
        }}
        onContextMenu={(mouseEvent) => {
          mouseEvent.stopPropagation()
          mouseEvent.preventDefault()
        }}
      >
        <div className="relative flex flex-col gap-modal rounded-default p-modal">
          <div className="flex h-row items-center gap-modal-tabs px-modal-tab-bar-x">
            <Heading level={2} className="text text-sm font-bold">
              {getText('invite')}
            </Heading>
            {/* Space reserved for other tabs. */}
          </div>
          <FocusArea direction="horizontal">
            {(innerProps) => (
              <form
                className="flex gap-input-with-button"
                onSubmit={(event) => {
                  event.preventDefault()
                  void doSubmit()
                }}
                {...innerProps}
              >
                <div className="flex w-0 grow items-center gap-user-permission rounded-full border border-primary/10 px-1">
                  <PermissionSelector
                    isInput
                    isDisabled={willInviteNewUser}
                    selfPermission={self.permission}
                    typeSelectorYOffsetPx={TYPE_SELECTOR_Y_OFFSET_PX}
                    action={PermissionAction.view}
                    assetType={item.type}
                    onChange={setAction}
                  />
                  <div className="grow">
                    <Autocomplete
                      multiple
                      autoFocus
                      placeholder={
                        // `listedUsers` will always include the current user.
                        (listedUsers.data ?? []).length > 1 ?
                          getText('inviteUserPlaceholder')
                        : getText('inviteFirstUserPlaceholder')
                      }
                      type="text"
                      itemsToString={(items) =>
                        items.length === 1 && items[0] != null ?
                          'email' in items[0] ?
                            items[0].email
                          : items[0].groupName
                        : getText('xUsersAndGroupsSelected', items.length)
                      }
                      values={usersAndUserGroups}
                      setValues={setUserAndUserGroups}
                      items={canAdd}
                      itemToKey={(userOrGroup) =>
                        'userId' in userOrGroup ? userOrGroup.userId : userOrGroup.id
                      }
                      matches={(userOrGroup, text) =>
                        ('email' in userOrGroup &&
                          userOrGroup.email.toLowerCase().includes(text.toLowerCase())) ||
                        ('name' in userOrGroup &&
                          userOrGroup.name.toLowerCase().includes(text.toLowerCase())) ||
                        ('groupName' in userOrGroup &&
                          userOrGroup.groupName.toLowerCase().includes(text.toLowerCase()))
                      }
                      text={email}
                      setText={setEmail}
                    >
                      {(userOrGroup) =>
                        'name' in userOrGroup ?
                          `${userOrGroup.name} (${userOrGroup.email})`
                        : userOrGroup.groupName
                      }
                    </Autocomplete>
                  </div>
                </div>
                <Button
                  size="medium"
                  variant="submit"
                  isDisabled={
                    willInviteNewUser ?
                      email == null || !isEmail(email)
                    : usersAndUserGroups.length === 0 ||
                      (email != null && emailsOfUsersWithPermission.has(email))
                  }
                  onPress={doSubmit}
                >
                  {willInviteNewUser ? getText('invite') : getText('share')}
                </Button>
              </form>
            )}
          </FocusArea>
          <div className="max-h-manage-permissions-modal-permissions-list overflow-auto px-manage-permissions-modal-input">
            {editablePermissions.map((permission) => (
              <div key={getAssetPermissionName(permission)} className="flex h-row items-center">
                <Permission
                  backend={remoteBackend}
                  asset={item}
                  self={self}
                  isOnlyOwner={isOnlyOwner}
                  permission={permission}
                  setPermission={(newPermission) => {
                    const permissionId = getAssetPermissionId(newPermission)
                    setPermissions((oldPermissions) =>
                      oldPermissions.map((oldPermission) =>
                        getAssetPermissionId(oldPermission) === permissionId ? newPermission : (
                          oldPermission
                        ),
                      ),
                    )
                    if (selfId === permissionId) {
                      // This must run only after the permissions have
                      // been updated through `setItem`.
                      setTimeout(() => {
                        unsetModal()
                      }, 0)
                    }
                  }}
                  doDelete={(id) => {
                    if (selfId === id) {
                      unsetModal()
                    }
                    void doDelete(id)
                  }}
                />
              </div>
            ))}
          </div>

          {isUnderPaywall && (
            <PaywallAlert feature="shareFull" label={getText('shareFullPaywallMessage')} />
          )}
        </div>
      </div>
    </Modal>
  )
}<|MERGE_RESOLUTION|>--- conflicted
+++ resolved
@@ -18,7 +18,7 @@
 import { useToastAndLog } from '#/hooks/toastAndLogHooks'
 import type { Category } from '#/layouts/CategorySwitcher/Category'
 import { useFullUserSession } from '#/providers/AuthProvider'
-import { useRemoteBackendStrict } from '#/providers/BackendProvider'
+import { useRemoteBackend } from '#/providers/BackendProvider'
 import { useSetModal } from '#/providers/ModalProvider'
 import { useText } from '#/providers/TextProvider'
 import type Backend from '#/services/Backend'
@@ -71,28 +71,16 @@
  * @throws {Error} when the current backend is the local backend, or when the user is offline.
  * This should never happen, as this modal should not be accessible in either case.
  */
-<<<<<<< HEAD
-export default function ManagePermissionsModal<
-  Asset extends backendModule.AnyAsset = backendModule.AnyAsset,
->(props: ManagePermissionsModalProps<Asset>) {
-  const { item, setItem, self, doRemoveSelf, eventTarget } = props
-  const remoteBackend = backendProvider.useRemoteBackend()
-  const { user } = authProvider.useFullUserSession()
-  const { unsetModal } = modalProvider.useSetModal()
-  const toastAndLog = toastAndLogHooks.useToastAndLog()
-  const { getText } = textProvider.useText()
-=======
 export default function ManagePermissionsModal<Asset extends AnyAsset = AnyAsset>(
   props: ManagePermissionsModalProps<Asset>,
 ) {
   const { backend, category, item: itemRaw, self, doRemoveSelf, eventTarget } = props
   const item = useAssetPassiveListenerStrict(backend.type, itemRaw.id, itemRaw.parentId, category)
-  const remoteBackend = useRemoteBackendStrict()
+  const remoteBackend = useRemoteBackend()
   const { user } = useFullUserSession()
   const { unsetModal } = useSetModal()
   const toastAndLog = useToastAndLog()
   const { getText } = useText()
->>>>>>> 45ad3a75
 
   const { isFeatureUnderPaywall } = usePaywall({ plan: user.plan })
   const isUnderPaywall = isFeatureUnderPaywall('shareFull')
