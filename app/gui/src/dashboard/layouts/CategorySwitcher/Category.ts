/** @file The categories available in the category switcher. */
import * as z from 'zod'

<<<<<<< HEAD
import { FilterBy, type DirectoryId, type Path, type UserGroupInfo } from '#/services/Backend'

// ================
// === Category ===
// ================
=======
import AssetEventType from '#/events/AssetEventType'
import { backendMutationOptions, useBackendQuery } from '#/hooks/backendHooks'
import { useEventCallback } from '#/hooks/eventCallbackHooks'
import { useDispatchAssetEvent } from '#/layouts/AssetsTable/EventListProvider'
import { useFullUserSession } from '#/providers/AuthProvider'
import { useBackend, useLocalBackend, useRemoteBackendStrict } from '#/providers/BackendProvider'
import type { AssetId, DirectoryId, Path, UserGroupInfo } from '#/services/Backend'
import { newDirectoryId } from '#/services/LocalBackend'
import { useMutation } from '@tanstack/react-query'
import invariant from 'tiny-invariant'
>>>>>>> e7bc796f

const PATH_SCHEMA = z.string().refine((s): s is Path => true)
const DIRECTORY_ID_SCHEMA = z.string().refine((s): s is DirectoryId => true)

/** A category corresponding to the root of the user or organization. */
const CLOUD_CATEGORY_SCHEMA = z.object({ type: z.literal('cloud') }).readonly()
/** A category corresponding to the root of the user or organization. */
export type CloudCategory = z.infer<typeof CLOUD_CATEGORY_SCHEMA>

/** A category containing recently opened Cloud projects. */
const RECENT_CATEGORY_SCHEMA = z.object({ type: z.literal('recent') }).readonly()
/** A category containing recently opened Cloud projects. */
export type RecentCategory = z.infer<typeof RECENT_CATEGORY_SCHEMA>

/** A category containing recently deleted Cloud items. */
const TRASH_CATEGORY_SCHEMA = z.object({ type: z.literal('trash') }).readonly()
/** A category containing recently deleted Cloud items. */
export type TrashCategory = z.infer<typeof TRASH_CATEGORY_SCHEMA>

/** A category corresponding to the root directory of a user. */
export const USER_CATEGORY_SCHEMA = z
  .object({
    type: z.literal('user'),
    rootPath: PATH_SCHEMA,
    homeDirectoryId: DIRECTORY_ID_SCHEMA,
  })
  .readonly()
/** A category corresponding to the root directory of a user. */
export type UserCategory = z.infer<typeof USER_CATEGORY_SCHEMA>

export const TEAM_CATEGORY_SCHEMA = z
  .object({
    type: z.literal('team'),
    team: z.custom<UserGroupInfo>(() => true),
    rootPath: PATH_SCHEMA,
    homeDirectoryId: DIRECTORY_ID_SCHEMA,
  })
  .readonly()
/** A category corresponding to the root directory of a team within an organization. */
export type TeamCategory = z.infer<typeof TEAM_CATEGORY_SCHEMA>

/** A category corresponding to the primary root directory for Local projects. */
const LOCAL_CATEGORY_SCHEMA = z.object({ type: z.literal('local') }).readonly()
/** A category corresponding to the primary root directory for Local projects. */
export type LocalCategory = z.infer<typeof LOCAL_CATEGORY_SCHEMA>

/** A category corresponding to an alternate local root directory. */
export const LOCAL_DIRECTORY_CATEGORY_SCHEMA = z
  .object({
    type: z.literal('local-directory'),
    rootPath: PATH_SCHEMA,
    homeDirectoryId: DIRECTORY_ID_SCHEMA,
  })
  .readonly()
/** A category corresponding to an alternate local root directory. */
export type LocalDirectoryCategory = z.infer<typeof LOCAL_DIRECTORY_CATEGORY_SCHEMA>

/** Any cloud category. */
export const ANY_CLOUD_CATEGORY_SCHEMA = z.union([
  CLOUD_CATEGORY_SCHEMA,
  RECENT_CATEGORY_SCHEMA,
  TRASH_CATEGORY_SCHEMA,
  TEAM_CATEGORY_SCHEMA,
  USER_CATEGORY_SCHEMA,
])
/** Any cloud category. */
export type AnyCloudCategory = z.infer<typeof ANY_CLOUD_CATEGORY_SCHEMA>

/** Any local category. */
export const ANY_LOCAL_CATEGORY_SCHEMA = z.union([
  LOCAL_CATEGORY_SCHEMA,
  LOCAL_DIRECTORY_CATEGORY_SCHEMA,
])
/** Any local category. */
export type AnyLocalCategory = z.infer<typeof ANY_LOCAL_CATEGORY_SCHEMA>

/** A category of an arbitrary type. */
export const CATEGORY_SCHEMA = z.union([ANY_CLOUD_CATEGORY_SCHEMA, ANY_LOCAL_CATEGORY_SCHEMA])
/** A category of an arbitrary type. */
export type Category = z.infer<typeof CATEGORY_SCHEMA>

<<<<<<< HEAD
export const CATEGORY_TO_FILTER_BY: Readonly<Record<Category['type'], FilterBy | null>> = {
  cloud: FilterBy.active,
  local: FilterBy.active,
  recent: null,
  trash: FilterBy.trashed,
  user: FilterBy.active,
  team: FilterBy.active,
  // eslint-disable-next-line @typescript-eslint/naming-convention
  'local-directory': FilterBy.active,
}

// =======================
// === isCloudCategory ===
// =======================

=======
>>>>>>> e7bc796f
/** Whether the category is only accessible from the cloud. */
export function isCloudCategory(category: Category): category is AnyCloudCategory {
  return ANY_CLOUD_CATEGORY_SCHEMA.safeParse(category).success
}

/** Whether the category is only accessible locally. */
export function isLocalCategory(category: Category): category is AnyLocalCategory {
  return ANY_LOCAL_CATEGORY_SCHEMA.safeParse(category).success
}

/** Whether the given categories are equal. */
export function areCategoriesEqual(a: Category, b: Category) {
  if (a.type !== b.type) {
    return false
  } else if (
    (a.type === 'user' && b.type === 'user') ||
    (a.type === 'team' && b.type === 'team') ||
    (a.type === 'local-directory' && b.type === 'local-directory')
  ) {
    return a.homeDirectoryId === b.homeDirectoryId
  } else {
    return true
  }
}

/** Whether an asset can be transferred between categories. */
export function canTransferBetweenCategories(from: Category, to: Category) {
  switch (from.type) {
    case 'cloud':
    case 'recent':
    case 'team':
    case 'user': {
      return to.type === 'trash' || to.type === 'cloud' || to.type === 'team' || to.type === 'user'
    }
    case 'trash': {
      return to.type === 'cloud'
    }
    case 'local':
    case 'local-directory': {
      return to.type === 'local' || to.type === 'local-directory'
    }
  }
}

/** A function to transfer a list of assets between categories. */
export function useTransferBetweenCategories(currentCategory: Category) {
  const remoteBackend = useRemoteBackendStrict()
  const localBackend = useLocalBackend()
  const backend = useBackend(currentCategory)
  const { user } = useFullUserSession()
  const { data: organization = null } = useBackendQuery(remoteBackend, 'getOrganization', [])
  const deleteAssetMutation = useMutation(backendMutationOptions(backend, 'deleteAsset'))
  const undoDeleteAssetMutation = useMutation(backendMutationOptions(backend, 'undoDeleteAsset'))
  const updateAssetMutation = useMutation(backendMutationOptions(backend, 'updateAsset'))
  const dispatchAssetEvent = useDispatchAssetEvent()
  return useEventCallback(
    (
      from: Category,
      to: Category,
      keys: Iterable<AssetId>,
      newParentKey?: DirectoryId | null,
      newParentId?: DirectoryId | null,
    ) => {
      switch (from.type) {
        case 'cloud':
        case 'recent':
        case 'team':
        case 'user': {
          if (to.type === 'trash') {
            if (from === currentCategory) {
              dispatchAssetEvent({ type: AssetEventType.delete, ids: new Set(keys) })
            } else {
              for (const id of keys) {
                deleteAssetMutation.mutate([id, { force: false }, '(unknown)'])
              }
            }
          } else if (to.type === 'cloud' || to.type === 'team' || to.type === 'user') {
            newParentId ??=
              to.type === 'cloud' ?
                remoteBackend.rootDirectoryId(user, organization)
              : to.homeDirectoryId
            invariant(newParentId != null, 'The Cloud backend is missing a root directory.')
            newParentKey ??= newParentId
            if (from === currentCategory) {
              dispatchAssetEvent({
                type: AssetEventType.move,
                newParentKey,
                newParentId,
                ids: new Set(keys),
              })
            } else {
              for (const id of keys) {
                updateAssetMutation.mutate([
                  id,
                  { description: null, parentDirectoryId: newParentId },
                  '(unknown)',
                ])
              }
            }
          }
          break
        }
        case 'trash': {
          if (from === currentCategory) {
            dispatchAssetEvent({ type: AssetEventType.restore, ids: new Set(keys) })
          } else {
            for (const id of keys) {
              undoDeleteAssetMutation.mutate([id, '(unknown)'])
            }
          }
          break
        }
        case 'local':
        case 'local-directory': {
          if (to.type === 'local' || to.type === 'local-directory') {
            const parentDirectory = to.type === 'local' ? localBackend?.rootPath() : to.rootPath
            invariant(parentDirectory != null, 'The Local backend is missing a root directory.')
            newParentId ??= newDirectoryId(parentDirectory)
            newParentKey ??= newParentId
            if (from === currentCategory) {
              dispatchAssetEvent({
                type: AssetEventType.move,
                newParentKey,
                newParentId,
                ids: new Set(keys),
              })
            } else {
              for (const id of keys) {
                updateAssetMutation.mutate([
                  id,
                  { description: null, parentDirectoryId: newParentId },
                  '(unknown)',
                ])
              }
            }
          }
        }
      }
    },
  )
}<|MERGE_RESOLUTION|>--- conflicted
+++ resolved
@@ -1,24 +1,22 @@
 /** @file The categories available in the category switcher. */
+import { useMutation } from '@tanstack/react-query'
+import invariant from 'tiny-invariant'
 import * as z from 'zod'
 
-<<<<<<< HEAD
-import { FilterBy, type DirectoryId, type Path, type UserGroupInfo } from '#/services/Backend'
-
-// ================
-// === Category ===
-// ================
-=======
 import AssetEventType from '#/events/AssetEventType'
 import { backendMutationOptions, useBackendQuery } from '#/hooks/backendHooks'
 import { useEventCallback } from '#/hooks/eventCallbackHooks'
 import { useDispatchAssetEvent } from '#/layouts/AssetsTable/EventListProvider'
 import { useFullUserSession } from '#/providers/AuthProvider'
 import { useBackend, useLocalBackend, useRemoteBackendStrict } from '#/providers/BackendProvider'
-import type { AssetId, DirectoryId, Path, UserGroupInfo } from '#/services/Backend'
+import {
+  FilterBy,
+  type AssetId,
+  type DirectoryId,
+  type Path,
+  type UserGroupInfo,
+} from '#/services/Backend'
 import { newDirectoryId } from '#/services/LocalBackend'
-import { useMutation } from '@tanstack/react-query'
-import invariant from 'tiny-invariant'
->>>>>>> e7bc796f
 
 const PATH_SCHEMA = z.string().refine((s): s is Path => true)
 const DIRECTORY_ID_SCHEMA = z.string().refine((s): s is DirectoryId => true)
@@ -100,7 +98,6 @@
 /** A category of an arbitrary type. */
 export type Category = z.infer<typeof CATEGORY_SCHEMA>
 
-<<<<<<< HEAD
 export const CATEGORY_TO_FILTER_BY: Readonly<Record<Category['type'], FilterBy | null>> = {
   cloud: FilterBy.active,
   local: FilterBy.active,
@@ -112,12 +109,6 @@
   'local-directory': FilterBy.active,
 }
 
-// =======================
-// === isCloudCategory ===
-// =======================
-
-=======
->>>>>>> e7bc796f
 /** Whether the category is only accessible from the cloud. */
 export function isCloudCategory(category: Category): category is AnyCloudCategory {
   return ANY_CLOUD_CATEGORY_SCHEMA.safeParse(category).success
