/** @file Switcher to choose the currently visible assets table category. */
import * as React from 'react'

import { useSearchParams } from 'react-router-dom'
import * as z from 'zod'

import CloudIcon from '#/assets/cloud.svg'
import ComputerIcon from '#/assets/computer.svg'
import FolderIcon from '#/assets/folder.svg'
import Minus2Icon from '#/assets/minus2.svg'
import PeopleIcon from '#/assets/people.svg'
import PersonIcon from '#/assets/person.svg'
import PlusIcon from '#/assets/plus.svg'
import RecentIcon from '#/assets/recent.svg'
import SettingsIcon from '#/assets/settings.svg'
import Trash2Icon from '#/assets/trash2.svg'
import * as aria from '#/components/aria'
import * as ariaComponents from '#/components/AriaComponents'
import { Badge } from '#/components/Badge'
import SvgMask from '#/components/SvgMask'
import * as mimeTypes from '#/data/mimeTypes'
import { useBackendQuery } from '#/hooks/backendHooks'
import * as offlineHooks from '#/hooks/offlineHooks'
import * as eventListProvider from '#/layouts/AssetsTable/EventListProvider'
import {
  areCategoriesEqual,
  canTransferBetweenCategories,
  useTransferBetweenCategories,
  type Category,
} from '#/layouts/CategorySwitcher/Category'
import ConfirmDeleteModal from '#/modals/ConfirmDeleteModal'
import * as authProvider from '#/providers/AuthProvider'
import * as backendProvider from '#/providers/BackendProvider'
import { useLocalStorageState } from '#/providers/LocalStorageProvider'
import * as modalProvider from '#/providers/ModalProvider'
import { TabType, useSetPage } from '#/providers/ProjectsProvider'
import * as textProvider from '#/providers/TextProvider'
import * as backend from '#/services/Backend'
import { newDirectoryId } from '#/services/LocalBackend'
import { TEAMS_DIRECTORY_ID, USERS_DIRECTORY_ID } from '#/services/remoteBackendPaths'
import { getFileName } from '#/utilities/fileInfo'
import LocalStorage from '#/utilities/LocalStorage'
import * as tailwindMerge from '#/utilities/tailwindMerge'
import { twMerge } from 'tailwind-merge'

// ============================
// === Global configuration ===
// ============================

declare module '#/utilities/LocalStorage' {
  /** */
  interface LocalStorageData {
    readonly localRootDirectories: readonly string[]
  }
}

LocalStorage.registerKey('localRootDirectories', { schema: z.string().array().readonly() })

// ========================
// === CategoryMetadata ===
// ========================

/** Metadata for a categoryModule.categoryType. */
interface CategoryMetadata {
  readonly isNested?: boolean
  readonly category: Category
  readonly icon: string
  readonly label: string
  readonly buttonLabel: string
  readonly dropZoneLabel: string
  readonly className?: string
  readonly iconClassName?: string
}

// ============================
// === CategorySwitcherItem ===
// ============================

/** Props for a {@link CategorySwitcherItem}. */
interface InternalCategorySwitcherItemProps extends CategoryMetadata {
  readonly currentCategory: Category
  readonly setCategory: (category: Category) => void
  readonly badgeContent?: React.ReactNode
}

/** An entry in a {@link CategorySwitcher}. */
function CategorySwitcherItem(props: InternalCategorySwitcherItemProps) {
  const { currentCategory, setCategory, badgeContent } = props
  const { isNested = false, category, icon, label, buttonLabel, dropZoneLabel } = props
  const { iconClassName } = props
  const { user } = authProvider.useFullUserSession()
  const { unsetModal } = modalProvider.useSetModal()
  const { getText } = textProvider.useText()
<<<<<<< HEAD
  const remoteBackend = backendProvider.useRemoteBackend()
  const { data: organization = null } = useBackendQuery(remoteBackend, 'getOrganization', [])
=======
>>>>>>> fb8c4922
  const localBackend = backendProvider.useLocalBackend()
  const { isOffline } = offlineHooks.useOffline()
  const isCurrent = areCategoriesEqual(currentCategory, category)
  const transferBetweenCategories = useTransferBetweenCategories(currentCategory)
  const getCategoryError = (otherCategory: Category) => {
    switch (otherCategory.type) {
      case 'local':
      case 'local-directory': {
        if (localBackend == null) {
          return getText('localBackendNotDetectedError')
        } else {
          return null
        }
      }
      case 'cloud':
      case 'recent':
      case 'trash':
      case 'user':
      case 'team': {
        if (isOffline) {
          return getText('unavailableOffline')
        } else if (!user.isEnabled) {
          return getText('notEnabledSubtitle')
        } else {
          return null
        }
      }
    }
  }
  const error = getCategoryError(category)
  const isDisabled = error != null
  const tooltip = error ?? false

  const isDropTarget =
    !areCategoriesEqual(currentCategory, category) &&
    canTransferBetweenCategories(currentCategory, category)
  const acceptedDragTypes = isDropTarget ? [mimeTypes.ASSETS_MIME_TYPE] : []

  const onPress = () => {
    if (error == null && !areCategoriesEqual(category, currentCategory)) {
      setCategory(category)
    }
  }

  const onDrop = (event: aria.DropEvent) => {
    unsetModal()
    void Promise.all(
      event.items.flatMap(async (item) => {
        if (item.kind === 'text') {
          const text = await item.getText(mimeTypes.ASSETS_MIME_TYPE)
          const payload: unknown = JSON.parse(text)
          return Array.isArray(payload) ?
              payload.flatMap((key) =>
                // This is SAFE, assuming only this app creates payloads with
                // the specific mimetype above.
                // eslint-disable-next-line no-restricted-syntax
                typeof key === 'string' ? [key as backend.AssetId] : [],
              )
            : []
        } else {
          return []
        }
      }),
    ).then((keys) => {
      transferBetweenCategories(currentCategory, category, keys.flat(1))
    })
  }

  const element = (
    <aria.DropZone
      aria-label={dropZoneLabel}
      getDropOperation={(types) =>
        acceptedDragTypes.some((type) => types.has(type)) ? 'move' : 'cancel'
      }
      className="group relative flex min-w-0 flex-auto items-center rounded-full drop-target-after"
      onDrop={onDrop}
    >
      <ariaComponents.Button
        size="custom"
        variant="custom"
        tooltip={tooltip}
        tooltipPlacement="right"
        className={tailwindMerge.twMerge(
          'min-w-0 flex-auto grow-0',
          isCurrent && 'focus-default',
          isDisabled && 'cursor-not-allowed hover:bg-transparent',
        )}
        aria-label={buttonLabel}
        onPress={onPress}
      >
        <div
          className={tailwindMerge.twMerge(
            'group flex h-row min-w-0 flex-auto items-center gap-icon-with-text rounded-full px-button-x selectable',
            isCurrent && 'disabled active',
            !isCurrent && !isDisabled && 'hover:bg-selected-frame',
          )}
        >
          <SvgMask src={icon} className={twMerge('shrink-0', iconClassName)} />
          <ariaComponents.Text slot="description" truncate="1" className="flex-auto">
            {label}
          </ariaComponents.Text>
          {badgeContent != null && (
            <Badge color="accent" variant="solid">
              {badgeContent}
            </Badge>
          )}
        </div>
      </ariaComponents.Button>
      <div className="absolute left-full ml-2 hidden group-focus-visible:block">
        {getText('drop')}
      </div>
    </aria.DropZone>
  )

  return isNested ?
      <div className="flex min-w-0 flex-auto">
        <div className="ml-[15px] mr-1 border-r border-primary/20" />
        {element}
      </div>
    : element
}

// ========================
// === CategorySwitcher ===
// ========================

/** Props for a {@link CategorySwitcher}. */
export interface CategorySwitcherProps {
  readonly category: Category
  readonly setCategory: (category: Category) => void
}

/** A switcher to choose the currently visible assets table categoryModule.categoryType. */
export default function CategorySwitcher(props: CategorySwitcherProps) {
  const { category, setCategory } = props
  const { user } = authProvider.useFullUserSession()
  const { getText } = textProvider.useText()
  const remoteBackend = backendProvider.useRemoteBackend()
  const dispatchAssetEvent = eventListProvider.useDispatchAssetEvent()
  const setPage = useSetPage()
  const [, setSearchParams] = useSearchParams()
  const [localRootDirectories, setLocalRootDirectories] =
    useLocalStorageState('localRootDirectories')
  const hasUserAndTeamSpaces = backend.userHasUserAndTeamSpaces(user)

  const localBackend = backendProvider.useLocalBackend()
  const itemProps = { currentCategory: category, setCategory, dispatchAssetEvent }
  const selfDirectoryId = backend.DirectoryId(`directory-${user.userId.replace(/^user-/, '')}`)

  const { data: users } = useBackendQuery(remoteBackend, 'listUsers', [])
  const { data: teams } = useBackendQuery(remoteBackend, 'listUserGroups', [])
  const usersById = React.useMemo<ReadonlyMap<backend.DirectoryId, backend.User>>(
    () =>
      new Map(
        (users ?? []).map((otherUser) => [
          backend.DirectoryId(`directory-${otherUser.userId.replace(/^user-/, '')}`),
          otherUser,
        ]),
      ),
    [users],
  )
  const teamsById = React.useMemo<ReadonlyMap<backend.DirectoryId, backend.UserGroupInfo>>(
    () =>
      new Map(
        (teams ?? []).map((team) => [
          backend.DirectoryId(`directory-${team.id.replace(/^usergroup-/, '')}`),
          team,
        ]),
      ),
    [teams],
  )
  const usersDirectoryQuery = useBackendQuery(
    remoteBackend,
    'listDirectory',
    [
      {
        parentId: backend.DirectoryId(USERS_DIRECTORY_ID),
        filterBy: backend.FilterBy.active,
        labels: [],
        recentProjects: false,
      },
      'Users',
    ],
    { enabled: hasUserAndTeamSpaces },
  )
  const teamsDirectoryQuery = useBackendQuery(
    remoteBackend,
    'listDirectory',
    [
      {
        parentId: backend.DirectoryId(TEAMS_DIRECTORY_ID),
        filterBy: backend.FilterBy.active,
        labels: [],
        recentProjects: false,
      },
      'Teams',
    ],
    { enabled: hasUserAndTeamSpaces },
  )

  return (
    <div className="flex flex-col gap-2 py-1">
      <ariaComponents.Text variant="subtitle" className="px-2 font-bold">
        {getText('category')}
      </ariaComponents.Text>

      <div
        aria-label={getText('categorySwitcherMenuLabel')}
        role="grid"
        className="flex flex-col items-start"
      >
        <CategorySwitcherItem
          {...itemProps}
          category={{ type: 'cloud' }}
          icon={CloudIcon}
          label={getText('cloudCategory')}
          buttonLabel={getText('cloudCategoryButtonLabel')}
          dropZoneLabel={getText('cloudCategoryDropZoneLabel')}
          badgeContent={getText('cloudCategoryBadgeContent')}
        />
        {(user.plan === backend.Plan.team || user.plan === backend.Plan.enterprise) && (
          <CategorySwitcherItem
            {...itemProps}
            isNested
            category={{
              type: 'user',
              rootPath: backend.Path(`enso://Users/${user.name}`),
              homeDirectoryId: selfDirectoryId,
            }}
            icon={PersonIcon}
            label={getText('myFilesCategory')}
            buttonLabel={getText('myFilesCategoryButtonLabel')}
            dropZoneLabel={getText('myFilesCategoryDropZoneLabel')}
          />
        )}
        {usersDirectoryQuery.data?.map((userDirectory) => {
          if (userDirectory.type !== backend.AssetType.directory) {
            return null
          } else {
            const otherUser = usersById.get(userDirectory.id)
            return !otherUser || otherUser.userId === user.userId ?
                null
              : <CategorySwitcherItem
                  key={otherUser.userId}
                  {...itemProps}
                  isNested
                  category={{
                    type: 'user',
                    rootPath: backend.Path(`enso://Users/${otherUser.name}`),
                    homeDirectoryId: userDirectory.id,
                  }}
                  icon={PersonIcon}
                  label={getText('userCategory', otherUser.name)}
                  buttonLabel={getText('userCategoryButtonLabel', otherUser.name)}
                  dropZoneLabel={getText('userCategoryDropZoneLabel', otherUser.name)}
                />
          }
        })}
        {teamsDirectoryQuery.data?.map((teamDirectory) => {
          if (teamDirectory.type !== backend.AssetType.directory) {
            return null
          } else {
            const team = teamsById.get(teamDirectory.id)
            return !team ? null : (
                <CategorySwitcherItem
                  key={team.id}
                  {...itemProps}
                  isNested
                  category={{
                    type: 'team',
                    team,
                    rootPath: backend.Path(`enso://Teams/${team.groupName}`),
                    homeDirectoryId: teamDirectory.id,
                  }}
                  icon={PeopleIcon}
                  label={getText('teamCategory', team.groupName)}
                  buttonLabel={getText('teamCategoryButtonLabel', team.groupName)}
                  dropZoneLabel={getText('teamCategoryDropZoneLabel', team.groupName)}
                />
              )
          }
        })}
        <CategorySwitcherItem
          {...itemProps}
          isNested
          category={{ type: 'recent' }}
          icon={RecentIcon}
          label={getText('recentCategory')}
          buttonLabel={getText('recentCategoryButtonLabel')}
          dropZoneLabel={getText('recentCategoryDropZoneLabel')}
          iconClassName="-ml-0.5"
        />
        <CategorySwitcherItem
          {...itemProps}
          isNested
          category={{ type: 'trash' }}
          icon={Trash2Icon}
          label={getText('trashCategory')}
          buttonLabel={getText('trashCategoryButtonLabel')}
          dropZoneLabel={getText('trashCategoryDropZoneLabel')}
        />
        {localBackend && (
          <div className="group flex items-center justify-between self-stretch">
            <CategorySwitcherItem
              {...itemProps}
              category={{ type: 'local' }}
              icon={ComputerIcon}
              label={getText('localCategory')}
              buttonLabel={getText('localCategoryButtonLabel')}
              dropZoneLabel={getText('localCategoryDropZoneLabel')}
            />
            <ariaComponents.Button
              size="medium"
              variant="icon"
              icon={SettingsIcon}
              aria-label={getText('changeLocalRootDirectoryInSettings')}
              className="opacity-0 transition-opacity group-hover:opacity-100"
              onPress={() => {
                // eslint-disable-next-line @typescript-eslint/naming-convention
                setSearchParams({ 'cloud-ide_SettingsTab': '"local"' })
                setPage(TabType.settings)
              }}
            />
          </div>
        )}
        {localBackend &&
          localRootDirectories?.map((directory) => (
            <div key={directory} className="group flex items-center self-stretch">
              <CategorySwitcherItem
                {...itemProps}
                isNested
                category={{
                  type: 'local-directory',
                  rootPath: backend.Path(directory),
                  homeDirectoryId: newDirectoryId(backend.Path(directory)),
                }}
                icon={FolderIcon}
                label={getFileName(directory)}
                buttonLabel={getText('localCategoryButtonLabel')}
                dropZoneLabel={getText('localCategoryDropZoneLabel')}
              />
              <div className="grow" />
              <ariaComponents.DialogTrigger>
                <ariaComponents.Button
                  size="medium"
                  variant="icon"
                  icon={Minus2Icon}
                  aria-label={getText('removeDirectoryFromFavorites')}
                  className="hidden group-hover:block"
                />
                <ConfirmDeleteModal
                  actionText={getText(
                    'removeTheLocalDirectoryXFromFavorites',
                    getFileName(directory),
                  )}
                  actionButtonLabel={getText('remove')}
                  doDelete={() => {
                    setLocalRootDirectories(
                      localRootDirectories.filter((otherDirectory) => otherDirectory !== directory),
                    )
                  }}
                />
              </ariaComponents.DialogTrigger>
            </div>
          ))}
        {localBackend && window.fileBrowserApi && (
          <div className="flex">
            <div className="ml-[15px] mr-1 border-r border-primary/20" />
            <ariaComponents.Button
              size="xsmall"
              variant="outline"
              icon={PlusIcon}
              loaderPosition="icon"
              className="ml-0.5 rounded-full px-2 selectable"
              onPress={async () => {
                const [newDirectory] =
                  (await window.fileBrowserApi?.openFileBrowser('directory')) ?? []
                if (newDirectory != null) {
                  setLocalRootDirectories([...(localRootDirectories ?? []), newDirectory])
                }
              }}
            >
              <div className="ml-1.5">{getText('addLocalDirectory')}</div>
            </ariaComponents.Button>
          </div>
        )}
      </div>
    </div>
  )
}<|MERGE_RESOLUTION|>--- conflicted
+++ resolved
@@ -91,11 +91,6 @@
   const { user } = authProvider.useFullUserSession()
   const { unsetModal } = modalProvider.useSetModal()
   const { getText } = textProvider.useText()
-<<<<<<< HEAD
-  const remoteBackend = backendProvider.useRemoteBackend()
-  const { data: organization = null } = useBackendQuery(remoteBackend, 'getOrganization', [])
-=======
->>>>>>> fb8c4922
   const localBackend = backendProvider.useLocalBackend()
   const { isOffline } = offlineHooks.useOffline()
   const isCurrent = areCategoriesEqual(currentCategory, category)
