--- conflicted
+++ resolved
@@ -1,4 +1,6 @@
 /** @file A context menu available everywhere in the directory. */
+import { useStore } from 'zustand'
+
 import * as modalProvider from '#/providers/ModalProvider'
 import * as textProvider from '#/providers/TextProvider'
 
@@ -15,11 +17,7 @@
 import { useDriveStore } from '#/providers/DriveProvider'
 import type Backend from '#/services/Backend'
 import * as backendModule from '#/services/Backend'
-<<<<<<< HEAD
 import { inputFiles } from '#/utilities/input'
-=======
-import { useStore } from 'zustand'
->>>>>>> fb8c4922
 
 /** Props for a {@link GlobalContextMenu}. */
 export interface GlobalContextMenuProps {
