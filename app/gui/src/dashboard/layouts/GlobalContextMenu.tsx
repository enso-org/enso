/** @file A context menu available everywhere in the directory. */
import * as React from 'react'

import { useStore } from 'zustand'

import * as modalProvider from '#/providers/ModalProvider'
import * as textProvider from '#/providers/TextProvider'

import AssetListEventType from '#/events/AssetListEventType'

import * as eventListProvider from '#/layouts/AssetsTable/EventListProvider'

import * as aria from '#/components/aria'
import ContextMenu from '#/components/ContextMenu'
import ContextMenuEntry from '#/components/ContextMenuEntry'

import UpsertDatalinkModal from '#/modals/UpsertDatalinkModal'
import UpsertSecretModal from '#/modals/UpsertSecretModal'

import { useDriveStore } from '#/providers/DriveProvider'
import type Backend from '#/services/Backend'
import * as backendModule from '#/services/Backend'
import { useStore } from 'zustand'

/** Props for a {@link GlobalContextMenu}. */
export interface GlobalContextMenuProps {
  readonly hidden?: boolean
  readonly backend: Backend
  readonly rootDirectoryId: backendModule.DirectoryId
  readonly directoryKey: backendModule.DirectoryId | null
  readonly directoryId: backendModule.DirectoryId | null
  readonly doPaste: (
    newParentKey: backendModule.DirectoryId,
    newParentId: backendModule.DirectoryId,
  ) => void
}

/** A context menu available everywhere in the directory. */
export default function GlobalContextMenu(props: GlobalContextMenuProps) {
<<<<<<< HEAD
  const { hidden = false, backend, directoryKey, directoryId, rootDirectoryId } = props
  const { doPaste } = props
=======
  const { hidden = false, backend, directoryKey, directoryId } = props
  const { rootDirectoryId, doPaste } = props
>>>>>>> e7bc796f
  const { setModal, unsetModal } = modalProvider.useSetModal()
  const { getText } = textProvider.useText()
  const dispatchAssetListEvent = eventListProvider.useDispatchAssetListEvent()
  const filesInputRef = React.useRef<HTMLInputElement>(null)
  const isCloud = backend.type === backendModule.BackendType.remote
  const driveStore = useDriveStore()
<<<<<<< HEAD
  const hasPasteData = useStore(driveStore, (storeState) => storeState.pasteData != null)
=======
  const hasPasteData = useStore(
    driveStore,
    (storeState) => (storeState.pasteData?.data.ids.size ?? 0) > 0,
  )
>>>>>>> e7bc796f

  return (
    <ContextMenu aria-label={getText('globalContextMenuLabel')} hidden={hidden}>
      {!hidden && (
        <aria.Input
          ref={filesInputRef}
          multiple
          type="file"
          id="context_menu_file_input"
          className="hidden"
          onInput={(event) => {
            if (event.currentTarget.files != null) {
              dispatchAssetListEvent({
                type: AssetListEventType.uploadFiles,
                parentKey: directoryKey ?? rootDirectoryId,
                parentId: directoryId ?? rootDirectoryId,
                files: Array.from(event.currentTarget.files),
              })
              unsetModal()
            }
          }}
        />
      )}
      <ContextMenuEntry
        hidden={hidden}
        action="uploadFiles"
        doAction={() => {
          if (filesInputRef.current?.isConnected === true) {
            filesInputRef.current.click()
          } else {
            const input = document.createElement('input')
            input.type = 'file'
            input.style.display = 'none'
            document.body.appendChild(input)
            input.addEventListener('input', () => {
              if (input.files != null) {
                dispatchAssetListEvent({
                  type: AssetListEventType.uploadFiles,
                  parentKey: directoryKey ?? rootDirectoryId,
                  parentId: directoryId ?? rootDirectoryId,
                  files: Array.from(input.files),
                })
                unsetModal()
              }
            })
            input.click()
            input.remove()
          }
        }}
      />
      <ContextMenuEntry
        hidden={hidden}
        action="newProject"
        doAction={() => {
          unsetModal()
          dispatchAssetListEvent({
            type: AssetListEventType.newProject,
            parentKey: directoryKey ?? rootDirectoryId,
            parentId: directoryId ?? rootDirectoryId,
            templateId: null,
            datalinkId: null,
            preferredName: null,
          })
        }}
      />
      <ContextMenuEntry
        hidden={hidden}
        action="newFolder"
        doAction={() => {
          unsetModal()
          dispatchAssetListEvent({
            type: AssetListEventType.newFolder,
            parentKey: directoryKey ?? rootDirectoryId,
            parentId: directoryId ?? rootDirectoryId,
          })
        }}
      />
      {isCloud && (
        <ContextMenuEntry
          hidden={hidden}
          action="newSecret"
          doAction={() => {
            setModal(
              <UpsertSecretModal
                id={null}
                name={null}
                doCreate={(name, value) => {
                  dispatchAssetListEvent({
                    type: AssetListEventType.newSecret,
                    parentKey: directoryKey ?? rootDirectoryId,
                    parentId: directoryId ?? rootDirectoryId,
                    name,
                    value,
                  })
                }}
              />,
            )
          }}
        />
      )}
      {isCloud && (
        <ContextMenuEntry
          hidden={hidden}
          action="newDatalink"
          doAction={() => {
            setModal(
              <UpsertDatalinkModal
                doCreate={(name, value) => {
                  dispatchAssetListEvent({
                    type: AssetListEventType.newDatalink,
                    parentKey: directoryKey ?? rootDirectoryId,
                    parentId: directoryId ?? rootDirectoryId,
                    name,
                    value,
                  })
                }}
              />,
            )
          }}
        />
      )}
      {isCloud && directoryKey == null && hasPasteData && (
        <ContextMenuEntry
          hidden={hidden}
          action="paste"
          doAction={() => {
            unsetModal()
            doPaste(rootDirectoryId, rootDirectoryId)
          }}
        />
      )}
    </ContextMenu>
  )
}<|MERGE_RESOLUTION|>--- conflicted
+++ resolved
@@ -20,7 +20,6 @@
 import { useDriveStore } from '#/providers/DriveProvider'
 import type Backend from '#/services/Backend'
 import * as backendModule from '#/services/Backend'
-import { useStore } from 'zustand'
 
 /** Props for a {@link GlobalContextMenu}. */
 export interface GlobalContextMenuProps {
@@ -37,27 +36,18 @@
 
 /** A context menu available everywhere in the directory. */
 export default function GlobalContextMenu(props: GlobalContextMenuProps) {
-<<<<<<< HEAD
   const { hidden = false, backend, directoryKey, directoryId, rootDirectoryId } = props
   const { doPaste } = props
-=======
-  const { hidden = false, backend, directoryKey, directoryId } = props
-  const { rootDirectoryId, doPaste } = props
->>>>>>> e7bc796f
   const { setModal, unsetModal } = modalProvider.useSetModal()
   const { getText } = textProvider.useText()
   const dispatchAssetListEvent = eventListProvider.useDispatchAssetListEvent()
   const filesInputRef = React.useRef<HTMLInputElement>(null)
   const isCloud = backend.type === backendModule.BackendType.remote
   const driveStore = useDriveStore()
-<<<<<<< HEAD
-  const hasPasteData = useStore(driveStore, (storeState) => storeState.pasteData != null)
-=======
   const hasPasteData = useStore(
     driveStore,
     (storeState) => (storeState.pasteData?.data.ids.size ?? 0) > 0,
   )
->>>>>>> e7bc796f
 
   return (
     <ContextMenu aria-label={getText('globalContextMenuLabel')} hidden={hidden}>
