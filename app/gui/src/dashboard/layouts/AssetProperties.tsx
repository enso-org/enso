--- conflicted
+++ resolved
@@ -341,45 +341,6 @@
             <div className="grid place-items-center self-stretch">
               <StatelessSpinner size={48} state={statelessSpinner.SpinnerState.loadingMedium} />
             </div>
-<<<<<<< HEAD
-          : <>
-              <ariaComponents.Form
-                schema={(z) =>
-                  z.object({
-                    value: z.unknown().refine(datalinkValidator.validateDatalink),
-                  })
-                }
-                defaultValues={{ value: datalinkValue }}
-                className="w-full"
-                onSubmit={async ({ value }) => {
-                  await createDatalinkMutation.mutateAsync([
-                    {
-                      datalinkId: item.item.id,
-                      name: item.item.title,
-                      parentDirectoryId: null,
-                      value: value,
-                    },
-                  ])
-                }}
-              >
-                {({ form }) => (
-                  <>
-                    <DatalinkFormInput
-                      form={form}
-                      name="value"
-                      readOnly={!canEditThisAsset}
-                      dropdownTitle={getText('type')}
-                    />
-                    {canEditThisAsset && (
-                      <ariaComponents.ButtonGroup>
-                        <ariaComponents.Form.Submit>{getText('update')}</ariaComponents.Form.Submit>
-                      </ariaComponents.ButtonGroup>
-                    )}
-                  </>
-                )}
-              </ariaComponents.Form>
-            </>
-=======
           : <Form form={editDatalinkForm} className="w-full">
               <DatalinkFormInput
                 form={editDatalinkForm}
@@ -398,7 +359,6 @@
                 </ButtonGroup>
               )}
             </Form>
->>>>>>> 7718734b
           }
         </div>
       )}
