//! A module with Executed Graph Controller.
//!
//! This controller provides operations on a specific graph with some execution context - these
//! operations usually involves retrieving values on nodes: that's are i.e. operations on
//! visualisations, retrieving types on ports, etc.

use crate::prelude::*;

use crate::model::execution_context::ComponentGroup;
use crate::model::execution_context::ComputedValueInfo;
use crate::model::execution_context::ComputedValueInfoRegistry;
use crate::model::execution_context::LocalCall;
use crate::model::execution_context::QualifiedMethodPointer;
use crate::model::execution_context::Visualization;
use crate::model::execution_context::VisualizationId;
use crate::model::execution_context::VisualizationUpdateData;

use double_representation::name::QualifiedName;
use engine_protocol::language_server::ExecutionEnvironment;
use engine_protocol::language_server::MethodPointer;
use span_tree::generate::context::CalledMethodInfo;
use span_tree::generate::context::Context;


// ==============
// === Export ===
// ==============

pub use crate::controller::graph::Connection;
pub use crate::controller::graph::Connections;



// ==============
// === Errors ===
// ==============

#[allow(missing_docs)]
#[derive(Debug, Fail, Clone, Copy)]
#[fail(display = "The node {} has not been evaluated yet.", _0)]
pub struct NotEvaluatedYet(double_representation::node::Id);

#[allow(missing_docs)]
#[derive(Debug, Fail, Clone, Copy)]
#[fail(display = "The node {} does not resolve to a method call.", _0)]
pub struct NoResolvedMethod(double_representation::node::Id);

#[allow(missing_docs)]
#[derive(Debug, Fail, Clone, Copy)]
#[fail(display = "Operation is not permitted in read only mode")]
pub struct ReadOnly;


// ====================
// === Notification ===
// ====================

/// Notification about change in the executed graph.
///
/// It may pertain either the state of the graph itself or the notifications from the execution.
#[derive(Clone, Debug, PartialEq, Eq)]
pub enum Notification {
    /// The notification passed from the graph controller.
    Graph(controller::graph::Notification),
    /// The notification from the execution context about the computed value information
    /// being updated.
    ComputedValueInfo(model::execution_context::ComputedValueExpressions),
    /// Notification emitted when the node has been entered.
    EnteredNode(LocalCall),
    /// Notification emitted when the node was step out.
    SteppedOutOfNode(double_representation::node::Id),
}



// ==============
// === Handle ===
// ==============

/// Handle providing executed graph controller interface.
#[derive(Clone, CloneRef, Debug)]
pub struct Handle {
    /// A handle to basic graph operations.
    graph:         Rc<RefCell<controller::Graph>>,
    /// Execution Context handle, its call stack top contains `graph`'s definition.
    execution_ctx: model::ExecutionContext,
    /// The handle to project controller is necessary, as entering nodes might need to switch
    /// modules, and only the project can provide their controllers.
    project:       model::Project,
    /// The publisher allowing sending notification to subscribed entities. Note that its outputs
    /// is merged with publishers from the stored graph and execution controllers.
    notifier:      notification::Publisher<Notification>,
}

impl Handle {
    /// Create handle for the executed graph that will be running the given method.
    #[profile(Task)]
    pub async fn new(project: model::Project, method: MethodPointer) -> FallibleResult<Self> {
        let graph = controller::Graph::new_method(&project, &method).await?;
        let execution = project.create_execution_context(method.clone()).await?;
        Ok(Self::new_internal(graph, project, execution))
    }

    /// Create handle for given graph and execution context.
    ///
    /// The given graph and execution context must be for the same method. Prefer using `new`,
    /// unless writing test code.
    ///
    /// This takes a (shared) ownership of execution context which will be shared between all copies
    /// of this handle. It is held through `Rc` because the registry in the project controller needs
    /// to store a weak handle to the execution context as well (to be able to properly route some
    /// notifications, like visualization updates).
    ///
    /// However, in a typical setup, this controller handle (and its copies) shall be the only
    /// strong references to the execution context and it is expected that it will be dropped after
    /// the last copy of this controller is dropped.
    /// Then the context when being dropped shall remove itself from the Language Server.
    pub fn new_internal(
        graph: controller::Graph,
        project: model::Project,
        execution_ctx: model::ExecutionContext,
    ) -> Self {
        let graph = Rc::new(RefCell::new(graph));
        let notifier = default();
        Handle { graph, execution_ctx, project, notifier }
    }

    /// See [`model::ExecutionContext::when_ready`].
    pub fn when_ready(&self) -> StaticBoxFuture<Option<()>> {
        self.execution_ctx.when_ready()
    }

    /// See [`model::ExecutionContext::attach_visualization`].
    pub async fn attach_visualization(
        &self,
        visualization: Visualization,
    ) -> FallibleResult<impl Stream<Item = VisualizationUpdateData>> {
        self.execution_ctx.attach_visualization(visualization).await
    }

    /// See [`model::ExecutionContext::modify_visualization`].
    pub fn modify_visualization(
        &self,
        id: VisualizationId,
        method_pointer: Option<QualifiedMethodPointer>,
        arguments: Option<Vec<String>>,
    ) -> BoxFuture<FallibleResult> {
        self.execution_ctx.modify_visualization(id, method_pointer, arguments)
    }

    /// See [`model::ExecutionContext::detach_visualization`].
    #[profile(Detail)]
    pub async fn detach_visualization(&self, id: VisualizationId) -> FallibleResult<Visualization> {
        self.execution_ctx.detach_visualization(id).await
    }

    /// See [`model::ExecutionContext::detach_all_visualizations`].
    #[profile(Detail)]
    pub async fn detach_all_visualizations(&self) -> Vec<FallibleResult<Visualization>> {
        self.execution_ctx.detach_all_visualizations().await
    }

    /// See [`model::ExecutionContext::expression_info_registry`].
    pub fn computed_value_info_registry(&self) -> &ComputedValueInfoRegistry {
        self.execution_ctx.computed_value_info_registry()
    }

    /// See [`model::ExecutionContext::component_groups`].
    pub fn component_groups(&self) -> Rc<Vec<ComponentGroup>> {
        self.execution_ctx.component_groups()
    }

    /// Subscribe to updates about changes in this executed graph.
    ///
    /// The stream of notification contains both notifications from the graph and from the execution
    /// context.
    pub fn subscribe(&self) -> impl Stream<Item = Notification> {
        let registry = self.execution_ctx.computed_value_info_registry();
        let value_stream = registry.subscribe().map(Notification::ComputedValueInfo).boxed_local();
        let graph_stream = self.graph().subscribe().map(Notification::Graph).boxed_local();
        let self_stream = self.notifier.subscribe().boxed_local();

        // Note: [Argument Names-related invalidations]
        let db_stream = self
            .project
            .suggestion_db()
            .subscribe()
            .map(|notification| match notification {
                model::suggestion_database::Notification::Updated =>
                    Notification::Graph(controller::graph::Notification::PortsUpdate),
            })
            .boxed_local();
        let update_stream = registry
            .subscribe()
            .map(|_| Notification::Graph(controller::graph::Notification::PortsUpdate))
            .boxed_local();

        let streams = vec![value_stream, graph_stream, self_stream, db_stream, update_stream];
        futures::stream::select_all(streams)
    }

    // Note [Argument Names-related invalidations]
    // ===========================================
    // Currently the shape of span tree depends on how method calls are recognized and resolved.
    // This involves lookups in the metadata, computed values registry and suggestion database.
    // As such, any of these will lead to emission of invalidation signal, as span tree shape
    // affects the connection identifiers.
    //
    // This is inefficient and should be addressed in the future.
    // See: https://github.com/enso-org/ide/issues/787


    /// Get a type of the given expression as soon as it is available.
    pub fn expression_type(&self, id: ast::Id) -> StaticBoxFuture<Option<ImString>> {
        let registry = self.execution_ctx.computed_value_info_registry();
        registry.clone_ref().get_type(id)
    }

    /// Enter node by given node ID and method pointer.
    ///
    /// This will cause pushing a new stack frame to the execution context and changing the graph
    /// controller to point to a new definition.
    ///
    /// ### Errors
    /// - Fails if method graph cannot be created (see `graph_for_method` documentation).
    /// - Fails if the project is in read-only mode.
    pub async fn enter_method_pointer(&self, local_call: &LocalCall) -> FallibleResult {
        if self.project.read_only() {
            Err(ReadOnly.into())
        } else {
            debug!("Entering node {}.", local_call.call);
            let method_ptr = &local_call.definition;
            let graph = controller::Graph::new_method(&self.project, method_ptr);
            let graph = graph.await?;
            self.execution_ctx.push(local_call.clone()).await?;
            debug!("Replacing graph with {graph:?}.");
            self.graph.replace(graph);
            debug!("Sending graph invalidation signal.");
            self.notifier.publish(Notification::EnteredNode(local_call.clone())).await;

            Ok(())
        }
    }

    /// Attempts to get the computed value of the specified node.
    ///
    /// Fails if there's no information e.g. because node value hasn't been yet computed by the
    /// engine.
    pub fn node_computed_value(
        &self,
        node: double_representation::node::Id,
    ) -> FallibleResult<Rc<ComputedValueInfo>> {
        let registry = self.execution_ctx.computed_value_info_registry();
        let node_info = registry.get(&node).ok_or(NotEvaluatedYet(node))?;
        Ok(node_info)
    }

    /// Leave the current node. Reverse of `enter_node`.
    ///
    /// ### Errors
    /// - Fails if this execution context is already at the stack's root or if the parent graph
    /// cannot be retrieved.
    /// - Fails if the project is in read-only mode.
    pub async fn exit_node(&self) -> FallibleResult {
        if self.project.read_only() {
            Err(ReadOnly.into())
        } else {
            let frame = self.execution_ctx.pop().await?;
            let method = self.execution_ctx.current_method();
            let graph = controller::Graph::new_method(&self.project, &method).await?;
            self.graph.replace(graph);
            self.notifier.publish(Notification::SteppedOutOfNode(frame.call)).await;
            Ok(())
        }
    }

    /// Interrupt the program execution.
    pub async fn interrupt(&self) -> FallibleResult {
        self.execution_ctx.interrupt().await?;
        Ok(())
    }

    /// Restart the program execution.
    ///
    /// ### Errors
    /// - Fails if the project is in read-only mode.
    pub async fn restart(&self) -> FallibleResult {
        if self.project.read_only() {
            Err(ReadOnly.into())
        } else {
            self.execution_ctx.restart().await?;
            Ok(())
        }
    }

    /// Get the current call stack frames.
    pub fn call_stack(&self) -> Vec<LocalCall> {
        self.execution_ctx.stack_items().collect()
    }

    /// Get the controller for the currently active graph.
    ///
    /// Note that the controller returned by this method may change as the nodes are stepped into.
    pub fn graph(&self) -> controller::Graph {
        self.graph.borrow().clone_ref()
    }

    /// Get suggestion database from currently active graph.
    pub fn suggestion_db(&self) -> Rc<model::SuggestionDatabase> {
        self.graph.borrow().suggestion_db.clone()
    }

    /// Get parser from currently active graph.
    pub fn parser(&self) -> parser::Parser {
        self.graph.borrow().parser.clone()
    }


    /// Get a full qualified name of the module in the [`graph`]. The name is obtained from the
    /// module's path and the `project` name.
    pub fn module_qualified_name(&self, project: &dyn model::project::API) -> QualifiedName {
        self.graph().module.path().qualified_module_name(project.qualified_name())
    }

    /// Returns information about all the connections between graph's nodes.
    ///
    /// In contrast with the `controller::Graph::connections` this uses information received from
    /// the LS to enrich the generated span trees with function signatures (arity and argument
    /// names).
    pub fn connections(&self) -> FallibleResult<Connections> {
        self.graph.borrow().connections(self)
    }

    /// Create connection in graph.
    ///
    /// ### Errors
    /// - Fails if the project is in read-only mode.
    pub fn connect(&self, connection: &Connection) -> FallibleResult {
        if self.project.read_only() {
            Err(ReadOnly.into())
        } else {
            self.graph.borrow().connect(connection, self)
        }
    }

    /// Remove the connections from the graph. Returns an updated edge destination endpoint for
    /// disconnected edge, in case it is still used as destination-only edge. When `None` is
    /// returned, no update is necessary.
    ///
    /// ### Errors
    /// - Fails if the project is in read-only mode.
    pub fn disconnect(&self, connection: &Connection) -> FallibleResult<Option<span_tree::Crumbs>> {
        if self.project.read_only() {
            Err(ReadOnly.into())
        } else {
            self.graph.borrow().disconnect(connection, self)
        }
    }

    /// Set the execution environment.
    pub async fn set_execution_environment(
        &self,
        execution_environment: ExecutionEnvironment,
    ) -> FallibleResult {
        self.execution_ctx.set_execution_environment(execution_environment).await?;
        Ok(())
    }

<<<<<<< HEAD
    /// Get the current execution environment.
    pub fn execution_environment(&self) -> ExecutionEnvironment {
        self.execution_ctx.execution_environment()
=======
    /// Trigger a clean execution of the current graph with the "live" execution environment. That
    /// means old computations and caches will be discarded.
    pub async fn trigger_clean_live_execution(&self) -> FallibleResult {
        self.execution_ctx.trigger_clean_live_execution().await?;
        Ok(())
>>>>>>> 376415ab
    }
}


// === Span Tree Context ===

/// Span Tree generation context for a graph that does not know about execution.
/// Provides information based on computed value registry, using metadata as a fallback.
impl Context for Handle {
    fn call_info(&self, id: ast::Id, _name: Option<&str>) -> Option<CalledMethodInfo> {
        let info = self.computed_value_info_registry().get(&id)?;
        let method_call = info.method_call.as_ref()?;
        let suggestion_db = self.project.suggestion_db();
        let maybe_entry = suggestion_db.lookup_by_method_pointer(method_call).map(|e| {
            let invocation_info = e.invocation_info(&suggestion_db, &self.parser());
            invocation_info.with_called_on_type(false)
        });

        // When the entry was not resolved but the `defined_on_type` has a `.type` suffix,
        // try resolving it again with the suffix stripped. This indicates that a method was
        // called on type, either because it is a static method, or because it uses qualified
        // method syntax.
        maybe_entry.or_else(|| {
            let defined_on_type = method_call.defined_on_type.strip_suffix(".type")?.to_owned();
            let method_call = MethodPointer { defined_on_type, ..method_call.clone() };
            let entry = suggestion_db.lookup_by_method_pointer(&method_call)?;
            let invocation_info = entry.invocation_info(&suggestion_db, &self.parser());
            Some(invocation_info.with_called_on_type(true))
        })
    }
}

impl model::undo_redo::Aware for Handle {
    fn undo_redo_repository(&self) -> Rc<model::undo_redo::Repository> {
        self.graph.borrow().undo_redo_repository()
    }
}



// ============
// === Test ===
// ============

#[cfg(test)]
pub mod tests {
    use super::*;

    use crate::model::execution_context::ExpressionId;
    use crate::test;

    use crate::test::mock::Fixture;
    use controller::graph::SpanTree;
    use engine_protocol::language_server::types::test::value_update_with_type;
    use wasm_bindgen_test::wasm_bindgen_test;
    use wasm_bindgen_test::wasm_bindgen_test_configure;

    wasm_bindgen_test_configure!(run_in_browser);



    #[derive(Debug, Default)]
    pub struct MockData {
        pub graph:  controller::graph::tests::MockData,
        pub module: model::module::test::MockData,
        pub ctx:    model::execution_context::plain::test::MockData,
    }

    impl MockData {
        pub fn controller(&self) -> Handle {
            let parser = parser::Parser::new();
            let repository = Rc::new(model::undo_redo::Repository::new());
            let module = self.module.plain(&parser, repository);
            let method = self.graph.method();
            let mut project = model::project::MockAPI::new();
            let ctx = Rc::new(self.ctx.create());
            let proj_name = test::mock::data::project_qualified_name();
            model::project::test::expect_name(&mut project, test::mock::data::PROJECT_NAME);
            model::project::test::expect_qualified_name(&mut project, &proj_name);
            model::project::test::expect_parser(&mut project, &parser);
            model::project::test::expect_module(&mut project, module);
            model::project::test::expect_execution_ctx(&mut project, ctx);
            // Root ID is needed to generate module path used to get the module.
            model::project::test::expect_root_id(&mut project, crate::test::mock::data::ROOT_ID);
            // Both graph controllers need suggestion DB to provide context to their span trees.
            let suggestion_db = self.graph.suggestion_db();
            model::project::test::expect_suggestion_db(&mut project, suggestion_db);
            let project = Rc::new(project);
            Handle::new(project.clone_ref(), method).boxed_local().expect_ok()
        }
    }

    // Test that checks that value computed notification is properly relayed by the executed graph.
    #[wasm_bindgen_test]
    fn dispatching_value_computed_notification() {
        use crate::test::mock::Fixture;
        // Setup the controller.
        let mut fixture = crate::test::mock::Unified::new().fixture();
        let Fixture { executed_graph, execution, executor, .. } = &mut fixture;

        // Generate notification.
        let updated_id = ExpressionId::new_v4();
        let typename = crate::test::mock::data::TYPE_NAME;
        let update = value_update_with_type(updated_id, typename);

        // Notification not yet send.
        let registry = executed_graph.computed_value_info_registry();
        let mut notifications = executed_graph.subscribe().boxed_local();
        notifications.expect_pending();
        assert!(registry.get(&updated_id).is_none());

        // Sending notification.
        execution.computed_value_info_registry().apply_updates(vec![update]);
        executor.run_until_stalled();

        // Observing that notification was relayed.
        // Both computed values update and graph invalidation are expected, in any order.
        notifications.expect_both(
            |notification| match notification {
                Notification::ComputedValueInfo(updated_ids) => {
                    assert_eq!(updated_ids, &vec![updated_id]);
                    let typename_in_registry = registry.get(&updated_id).unwrap().typename.clone();
                    let expected_typename = Some(ImString::new(typename));
                    assert_eq!(typename_in_registry, expected_typename);
                    true
                }
                _ => false,
            },
            |notification| match notification {
                Notification::Graph(graph_notification) => {
                    assert_eq!(graph_notification, &controller::graph::Notification::PortsUpdate);
                    true
                }
                _ => false,
            },
        );

        notifications.expect_pending();
    }

    // Test that moving nodes is possible in read-only mode.
    #[wasm_bindgen_test]
    fn read_only_mode_does_not_restrict_moving_nodes() {
        use model::module::Position;

        let fixture = crate::test::mock::Unified::new().fixture();
        let Fixture { executed_graph, graph, .. } = fixture;

        let nodes = executed_graph.graph().nodes().unwrap();
        let node = &nodes[0];

        let pos1 = Position::new(500.0, 250.0);
        let pos2 = Position::new(300.0, 150.0);

        graph.set_node_position(node.id(), pos1).unwrap();
        assert_eq!(graph.node(node.id()).unwrap().position(), Some(pos1));
        graph.set_node_position(node.id(), pos2).unwrap();
        assert_eq!(graph.node(node.id()).unwrap().position(), Some(pos2));
    }

    // Test that certain actions are forbidden in read-only mode.
    #[wasm_bindgen_test]
    fn read_only_mode() {
        fn run(code: &str, f: impl FnOnce(&Handle)) {
            let mut data = crate::test::mock::Unified::new();
            data.set_code(code);
            let fixture = data.fixture();
            fixture.read_only.set(true);
            let Fixture { executed_graph, .. } = fixture;
            f(&executed_graph);
        }


        // === Editing the node. ===

        let default_code = r#"
main =
    foo = 2 * 2
"#;
        run(default_code, |executed| {
            let nodes = executed.graph().nodes().unwrap();
            let node = &nodes[0];
            assert!(executed.graph().set_expression(node.info.id(), "5 * 20").is_err());
        });


        // === Collapsing nodes. ===

        let code = r#"
main =
    foo = 2
    bar = foo + 6
    baz = 2 + foo + bar
    caz = baz / 2 * baz
"#;
        run(code, |executed| {
            let nodes = executed.graph().nodes().unwrap();
            // Collapse two middle nodes.
            let nodes_range = vec![nodes[1].id(), nodes[2].id()];
            assert!(executed.graph().collapse(nodes_range, "extracted").is_err());
        });


        // === Connecting nodes. ===

        let code = r#"
main =
    2 + 2
    5 * 5
"#;
        run(code, |executed| {
            let nodes = executed.graph().nodes().unwrap();
            let sum_node = &nodes[0];
            let product_node = &nodes[1];

            assert_eq!(sum_node.expression().to_string(), "2 + 2");
            assert_eq!(product_node.expression().to_string(), "5 * 5");

            let context = &span_tree::generate::context::Empty;
            let sum_tree = SpanTree::<()>::new(&sum_node.expression(), context).unwrap();
            let sum_input =
                sum_tree.root_ref().leaf_iter().find(|n| n.is_argument()).unwrap().crumbs;
            let connection = Connection {
                source:      controller::graph::Endpoint::new(product_node.id(), []),
                destination: controller::graph::Endpoint::new(sum_node.id(), sum_input),
            };

            assert!(executed.connect(&connection).is_err());
        });
    }
}<|MERGE_RESOLUTION|>--- conflicted
+++ resolved
@@ -366,17 +366,16 @@
         Ok(())
     }
 
-<<<<<<< HEAD
     /// Get the current execution environment.
     pub fn execution_environment(&self) -> ExecutionEnvironment {
         self.execution_ctx.execution_environment()
-=======
+    }
+    
     /// Trigger a clean execution of the current graph with the "live" execution environment. That
     /// means old computations and caches will be discarded.
     pub async fn trigger_clean_live_execution(&self) -> FallibleResult {
         self.execution_ctx.trigger_clean_live_execution().await?;
         Ok(())
->>>>>>> 376415ab
     }
 }
 
