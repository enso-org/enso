//! Module Controller.

use crate::prelude::*;

use crate::model::module::Path;
use crate::model::module::TextChange;

use ast;
use ast::HasIdMap;
use double_representation::import;
use double_representation::module;
use double_representation::name::project;
use double_representation::name::QualifiedName;
use double_representation::text::apply_code_change_to_id_map;
use engine_protocol::language_server;
use engine_protocol::types::Sha3_224;
use parser_scala::Parser;



// ==============
// === Errors ===
// ==============

/// Error returned when graph id invalid.
#[derive(Clone, Debug, Fail)]
#[fail(display = "Invalid graph id: {:?}.", _0)]
pub struct InvalidGraphId(controller::graph::Id);



// =========================
// === Module Controller ===
// =========================

/// A Handle for Module Controller.
///
/// This struct contains all information and handles to do all module controller operations.
#[allow(missing_docs)]
#[derive(Clone, CloneRef, Debug)]
pub struct Handle {
    pub model:           model::Module,
    pub language_server: Rc<language_server::Connection>,
    pub parser:          Parser,
}

impl Handle {
    /// Create a module controller for given path.
    #[profile(Task)]
<<<<<<< HEAD
    pub async fn new(
        parent: impl AnyLogger,
        path: Path,
        project: &dyn model::project::API,
    ) -> FallibleResult<Self> {
        let logger = Logger::new_sub(parent, format!("Module Controller {path}"));
=======
    pub async fn new(path: Path, project: &dyn model::project::API) -> FallibleResult<Self> {
>>>>>>> f5446488
        let model = project.module(path).await?;
        let language_server = project.json_rpc();
        let parser = project.parser();
        Ok(Handle { model, language_server, parser })
    }

    /// Save the module to file.
    pub fn save_file(&self) -> impl Future<Output = FallibleResult> {
        let content = self.model.serialized_content();
        let path = self.model.path().clone_ref();
        let ls = self.language_server.clone_ref();
        async move {
            let version = Sha3_224::new(content?.content.as_bytes());
            Ok(ls.client.save_text_file(path.file_path(), &version).await?)
        }
    }

    /// Updates AST after code change.
    ///
    /// May return Error when new code causes parsing errors, or when parsed code does not produce
    /// Module ast.
    pub fn apply_code_change(&self, change: TextChange) -> FallibleResult {
        let mut id_map = self.model.ast().id_map();
        apply_code_change_to_id_map(&mut id_map, &change, &self.model.ast().repr());
        self.model.apply_code_change(change, &self.parser, id_map)
    }

    /// Read module code.
    pub fn code(&self) -> String {
        self.model.ast().repr()
    }

    /// Check if current module state is synchronized with given code. If it's not, log error,
    /// and update module state to match the `code` passed as argument.
    pub fn check_code_sync(&self, code: String) -> FallibleResult {
        let my_code = self.code();
        if code != my_code {
            error!(
                "The module controller ast was not synchronized with text editor \
                content!\n >>> Module: {my_code}\n >>> Editor: {code}"
            );
            let actual_ast = self.parser.parse(code, default())?.try_into()?;
            self.model.update_ast(actual_ast)?;
        }
        Ok(())
    }

    /// Returns a graph controller for graph in this module's subtree identified by `id`.
    pub fn graph_controller(
        &self,
        id: double_representation::graph::Id,
        suggestion_db: Rc<model::SuggestionDatabase>,
    ) -> FallibleResult<controller::Graph> {
        controller::Graph::new(self.model.clone_ref(), suggestion_db, self.parser.clone_ref(), id)
    }

    /// Returns a graph controller for graph in this module's subtree identified by `id` without
    /// checking if the graph exists.
    pub fn graph_controller_unchecked(
        &self,
        id: double_representation::graph::Id,
        suggestion_db: Rc<model::SuggestionDatabase>,
    ) -> controller::Graph {
        controller::Graph::new_unchecked(
            self.model.clone_ref(),
            suggestion_db,
            self.parser.clone_ref(),
            id,
        )
    }

    /// Get the module's qualified name.
    pub fn qualified_name(&self, project_name: project::QualifiedName) -> QualifiedName {
        QualifiedName::new_module(project_name, self.model.id())
    }

    /// Modify module by modifying its `Info` description (which is a wrapper directly over module's
    /// AST).
    pub fn modify<R>(&self, f: impl FnOnce(&mut module::Info) -> R) -> FallibleResult<R> {
        let mut module = self.module_info();
        let ret = f(&mut module);
        self.model.update_ast(module.ast)?;
        Ok(ret)
    }

    /// Obtains the `Info` value describing this module's AST.
    pub fn module_info(&self) -> module::Info {
        let ast = self.model.ast();
        double_representation::module::Info { ast }
    }

    /// Adds a new import to the module.
    ///
    /// May create duplicate entries if such import was already present.
    pub fn add_import(&self, target: QualifiedName) -> FallibleResult {
        let import = import::Info::new_qualified(target);
        self.modify(|info| info.add_import(&self.parser, import))?;
        Ok(())
    }

    /// Removes an import declaration that brings given target.
    ///
    /// Fails, if there was no such declaration found.
    pub fn remove_import(&self, target: QualifiedName) -> FallibleResult {
        let import = import::Info::new_qualified(target);
        self.modify(|info| info.remove_import(&import))?
    }

    /// Retrieve a vector describing all import declarations currently present in the module.
    pub fn imports(&self) -> Vec<import::Info> {
        let module = self.module_info();
        module.iter_imports().collect()
    }

    /// Creates a mocked module controller.
    pub fn new_mock(
        path: Path,
        code: &str,
        id_map: ast::IdMap,
        language_server: Rc<language_server::Connection>,
        parser: Parser,
        repository: Rc<model::undo_redo::Repository>,
    ) -> FallibleResult<Self> {
        let ast = parser.parse(code.to_string(), id_map)?.try_into()?;
        let metadata = default();
        let model = Rc::new(model::module::Plain::new(path, ast, metadata, repository));
        Ok(Handle { model, language_server, parser })
    }

    #[cfg(test)]
    pub fn expect_code(&self, expected_code: impl Str) {
        let code = self.code();
        assert_eq!(code, expected_code.as_ref());
    }
}



// =============
// === Tests ===
// =============

#[cfg(test)]
mod test {
    use super::*;

    use crate::executor::test_utils::TestWithLocalPoolExecutor;

    use ast;
    use ast::Ast;
    use ast::BlockLine;
    use enso_text::index::*;
    use parser_scala::Parser;
    use uuid::Uuid;
    use wasm_bindgen_test::wasm_bindgen_test;

    #[wasm_bindgen_test]
    fn update_ast_after_text_change() {
        TestWithLocalPoolExecutor::set_up().run_task(async {
            let ls = language_server::Connection::new_mock_rc(default());
            let parser = Parser::new().unwrap();
            let location = Path::from_mock_module_name("Test");
            let code = "2+2";
            let uuid1 = Uuid::new_v4();
            let uuid2 = Uuid::new_v4();
            let uuid3 = Uuid::new_v4();
            let uuid4 = Uuid::new_v4();
            let id_map = ast::IdMap::new(vec![
                ((0.byte()..1.byte()).into(), uuid1),
                ((1.byte()..2.byte()).into(), uuid2),
                ((2.byte()..3.byte()).into(), uuid3),
                ((0.byte()..3.byte()).into(), uuid4),
            ]);
            let controller =
                Handle::new_mock(location, code, id_map, ls, parser, default()).unwrap();

            // Change code from "2+2" to "22+2"
            let change = enso_text::Change::inserted(0.byte(), "2".to_string());
            controller.apply_code_change(change).unwrap();
            let expected_ast = Ast::new_no_id(ast::Module {
                lines: vec![BlockLine {
                    elem: Some(Ast::new(
                        ast::Infix {
                            larg: Ast::new(
                                ast::Number { base: None, int: "22".to_string() },
                                Some(uuid1),
                            ),
                            loff: 0,
                            opr:  Ast::new(ast::Opr { name: "+".to_string() }, Some(uuid2)),
                            roff: 0,
                            rarg: Ast::new(
                                ast::Number { base: None, int: "2".to_string() },
                                Some(uuid3),
                            ),
                        },
                        Some(uuid4),
                    )),
                    off:  0,
                }],
            });
            assert_eq!(expected_ast, controller.model.ast().into());
        });
    }
}<|MERGE_RESOLUTION|>--- conflicted
+++ resolved
@@ -47,16 +47,7 @@
 impl Handle {
     /// Create a module controller for given path.
     #[profile(Task)]
-<<<<<<< HEAD
-    pub async fn new(
-        parent: impl AnyLogger,
-        path: Path,
-        project: &dyn model::project::API,
-    ) -> FallibleResult<Self> {
-        let logger = Logger::new_sub(parent, format!("Module Controller {path}"));
-=======
     pub async fn new(path: Path, project: &dyn model::project::API) -> FallibleResult<Self> {
->>>>>>> f5446488
         let model = project.module(path).await?;
         let language_server = project.json_rpc();
         let parser = project.parser();
