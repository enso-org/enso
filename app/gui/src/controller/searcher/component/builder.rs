--- conflicted
+++ resolved
@@ -180,41 +180,9 @@
 mod tests {
     use super::*;
 
-<<<<<<< HEAD
-    use crate::model::suggestion_database::entry::Kind;
-
-    use engine_protocol::language_server;
+    use crate::controller::searcher::component::tests::mock_suggestion_db;
+
     use ensogl::data::color;
-
-
-    fn mock_module(name: &str) -> model::suggestion_database::Entry {
-        let ls_entry = language_server::SuggestionEntry::Module {
-            module:             name.to_owned(),
-            documentation:      default(),
-            documentation_html: default(),
-            reexport:           default(),
-        };
-        model::suggestion_database::Entry::from_ls_entry(ls_entry).unwrap()
-    }
-
-    fn mock_function(
-        module: &module::QualifiedName,
-        name: &str,
-    ) -> model::suggestion_database::Entry {
-        model::suggestion_database::Entry {
-            kind:               Kind::Function,
-            module:             module.clone(),
-            name:               name.to_owned(),
-            arguments:          vec![],
-            return_type:        "Standard.Builtin.Integer".to_string(),
-            documentation_html: None,
-            self_type:          None,
-            scope:              model::suggestion_database::entry::Scope::Everywhere,
-        }
-    }
-=======
-    use crate::controller::searcher::component::tests::mock_suggestion_db;
->>>>>>> 1926fba6
 
 
     #[derive(Clone, Debug, Eq, PartialEq)]
