//! A module containing definition of [`Component`] and its [`List`]
//!
//! Component is a language entity displayed in the Component Browser.

use crate::prelude::*;

use crate::controller::graph::RequiredImport;
use crate::controller::searcher::Filter;
use crate::model::suggestion_database;

use double_representation::name::project;
use enso_doc_parser::DocSection;
use enso_doc_parser::Tag;
use enso_suggestion_database::entry;
use ensogl::data::color;
use ordered_float::OrderedFloat;
use std::cmp;
use superslice::Ext;


// ==============
// === Export ===
// ==============

pub mod builder;
pub mod hardcoded;

pub use builder::Builder;



// =================
// === Constants ===
// =================

/// A factor to multiply a component's alias match score by. It is intended to reduce the importance
/// of alias matches compared to label matches.
const ALIAS_MATCH_ATTENUATION_FACTOR: f32 = 0.75;



// =============
// === Group ===
// =============

/// Group properties.
#[allow(missing_docs)]
#[derive(Clone, Debug, Default)]
pub struct Group {
    /// The project where the group is defined.
    pub project: project::QualifiedName,
    pub name:    ImString,
    /// Color as defined in project's `package.yaml` file.
    pub color:   Option<color::Rgb>,
}



// =================
// === Component ===
// =================

// === MatchInfo ===

/// Which part of the component browser entry was best matched to the searcher input.
#[derive(Clone, Debug, Default)]
pub enum MatchKind {
    /// The entry's label to be displayed in the component browser was matched.
    #[default]
    Label,
    /// The entry's name from the code was matched.
    Name,
    /// An alias of the entry was matched, contains the specific alias that was matched.
    Alias(ImString),
}

/// Information how the list entry matches the filtering pattern.
#[allow(missing_docs)]
#[derive(Clone, Debug)]
pub enum MatchInfo {
    DoesNotMatch,
    Matches { subsequence: fuzzly::Subsequence, kind: MatchKind },
}

impl Default for MatchInfo {
    fn default() -> Self {
        Self::Matches { subsequence: default(), kind: default() }
    }
}

impl Ord for MatchInfo {
    /// Compare Match infos: the better matches are greater. The scores are compared using the full
    /// ordering as described in [`fuzzly::Subsequence::compare_scores`].
    fn cmp(&self, rhs: &Self) -> std::cmp::Ordering {
        use std::cmp::Ordering::*;
        use MatchInfo::*;
        match (&self, &rhs) {
            (DoesNotMatch, DoesNotMatch) => Equal,
            (DoesNotMatch, Matches { .. }) => Less,
            (Matches { .. }, DoesNotMatch) => Greater,
            (Matches { subsequence: lhs, .. }, Matches { subsequence: rhs, .. }) =>
                OrderedFloat(lhs.score).cmp(&OrderedFloat(rhs.score)),
        }
    }
}

impl PartialOrd for MatchInfo {
    fn partial_cmp(&self, rhs: &Self) -> Option<std::cmp::Ordering> {
        Some(self.cmp(rhs))
    }
}

impl PartialEq for MatchInfo {
    fn eq(&self, rhs: &Self) -> bool {
        self.cmp(rhs) == std::cmp::Ordering::Equal
    }
}

impl Eq for MatchInfo {}


// === Suggestion ===

/// Code suggestion.
///
/// It's a part of [`Component`], containing the data required for generating code suggested by
/// given component.
#[derive(Clone, Debug, PartialEq)]
pub enum Suggestion {
    /// A component from the [`suggestion_database`]. When this component is picked in the
    /// Component Browser, the code returned by [`suggestion_database::Entry::code_to_insert`] will
    /// be inserted into the program.
    FromDatabase {
        /// The ID of the component in the [`suggestion_database`].
        id:    suggestion_database::entry::Id,
        /// The component's entry in the [`suggestion_database`].
        entry: Rc<suggestion_database::Entry>,
    },
    /// A virtual component containing a hardcoded snippet of code. When this component is picked
    /// in the Component Browser, the [`Snippet::code`] will be inserted into the program.
    Virtual {
        /// A hardcoded snippet of code.
        snippet: Rc<hardcoded::Snippet>,
    },
}

impl Suggestion {
    /// The name of the suggested component.
    pub fn name(&self) -> &str {
        match self {
            Self::FromDatabase { entry, .. }
                if entry.kind == entry::Kind::Module && entry.defined_in.is_main_module() =>
                entry.defined_in.alias_name().as_str(),
            Self::FromDatabase { entry, .. } => entry.name.as_str(),
            Self::Virtual { snippet } => snippet.name.as_str(),
        }
    }

    /// The import requiored by this suggestion.
    pub fn required_import(&self) -> Option<RequiredImport> {
        match self {
            Self::FromDatabase { entry, .. } => Some(RequiredImport::Entry(entry.clone_ref())),
            Self::Virtual { .. } => None,
        }
    }
}


// === Component ===

/// A single component entry to be displayed in the Component Browser.
#[allow(missing_docs)]
#[derive(Clone, Debug)]
pub struct Component {
<<<<<<< HEAD
    pub data:       Data,
    pub match_info: Rc<RefCell<MatchInfo>>,
    /// The component string representation that will be used during matching.
    label:          ImString,
=======
    pub suggestion: Suggestion,
    /// A group id, being an index of `group` field of [`List`] structure.
    pub group_id:   Option<usize>,
    pub match_info: MatchInfo,
>>>>>>> def93018
}

impl Component {
    /// Construct a new component from a [`suggestion_database`] entry.
    ///
    /// The matching info will be filled for an empty pattern.
<<<<<<< HEAD
    pub fn new_from_database_entry(id: Id, entry: Rc<suggestion_database::Entry>) -> Self {
        let entry_name = entry.name.from_case(Case::Snake).to_case(Case::Lower);
        let self_type_ref = entry.self_type.as_ref();
        let self_type_not_here = self_type_ref.filter(|t| *t != &entry.defined_in);
        let label = if let Some(self_type) = self_type_not_here {
            let self_name = self_type.name().from_case(Case::Snake).to_case(Case::Title);
            format!("{entry_name} ({self_name})").into()
        } else {
            entry_name.into()
        };
        let data = Data::FromDatabase { id: Immutable(id), entry };
        Self { data, label, match_info: default() }
    }

    /// The label which should be displayed in the Component Browser.
    pub fn label(&self) -> ImString {
        match &*self.match_info.borrow() {
            MatchInfo::Matches { kind: MatchKind::Alias(alias), .. } =>
                format!("{alias} ({label})", label = self.label).into(),
            _ => self.label.clone(),
=======
    pub fn new_from_database_entry(
        id: suggestion_database::entry::Id,
        entry: Rc<suggestion_database::Entry>,
        group_id: Option<usize>,
    ) -> Self {
        let data = Suggestion::FromDatabase { id, entry };
        Self { suggestion: data, group_id, match_info: default() }
    }

    /// The label which should be displayed in the Component Browser.
    pub fn label(&self) -> String {
        match &self.match_info {
            MatchInfo::Matches { kind: MatchKind::Alias(alias), .. } => {
                format!("{alias} ({self})")
            }
            _ => self.to_string(),
>>>>>>> def93018
        }
    }

    /// The name of the component.
    pub fn name(&self) -> &str {
        self.suggestion.name()
    }

    /// The [ID](suggestion_database::entry::Id) of the component in the [`suggestion_database`], or
    /// `None` if not applicable.
    pub fn id(&self) -> Option<suggestion_database::entry::Id> {
        match &self.suggestion {
            Suggestion::FromDatabase { id, .. } => Some(*id),
            Suggestion::Virtual { .. } => None,
        }
    }

    /// Checks if component is filtered out.
    pub fn is_filtered_out(&self) -> bool {
        matches!(self.match_info, MatchInfo::DoesNotMatch)
    }

    /// Checks if the component can be entered in Component Browser.
    ///
    /// Currently, only modules can be entered, and then the Browser should display content and
    /// submodules of the entered module.
    pub fn can_be_entered(&self) -> bool {
        use suggestion_database::entry::Kind as EntryKind;
        matches!(&self.suggestion, Suggestion::FromDatabase { entry, .. } if entry.kind == EntryKind::Module)
    }

    /// Update matching info.
    ///
    /// It should be called each time the filtering pattern changes.
    pub fn update_matching_info(&mut self, filter: Filter) {
        // Match the input pattern to the component label.
        let label = self.label.as_str();
        let label_matches = fuzzly::matches(label, filter.pattern.as_str());
        let label_subsequence = label_matches.and_option_from(|| {
            let metric = fuzzly::metric::default();
            fuzzly::find_best_subsequence(label, filter.pattern.as_str(), metric)
        });
        let label_match_info = label_subsequence
            .map(|subsequence| MatchInfo::Matches { subsequence, kind: MatchKind::Label });

        // Match the input pattern to the component name.
        let name = self.name();
        let name_matches = fuzzly::matches(name, filter.pattern.as_str());
        let name_subsequence = name_matches.and_option_from(|| {
            let metric = fuzzly::metric::default();
            fuzzly::find_best_subsequence(name, filter.pattern.as_str(), metric)
        });
        let name_match_info = name_subsequence.map(|subsequence| {
            let subsequence = fuzzly::Subsequence { indices: Vec::new(), ..subsequence };
            MatchInfo::Matches { subsequence, kind: MatchKind::Name }
        });

        // Match the input pattern to an entry's aliases and select the best alias match.
        let alias_matches = self.aliases().filter_map(|alias| {
            if fuzzly::matches(alias, filter.pattern.as_str()) {
                let metric = fuzzly::metric::default();
                let subsequence =
                    fuzzly::find_best_subsequence(alias, filter.pattern.as_str(), metric);
                subsequence.map(|subsequence| (subsequence, alias))
            } else {
                None
            }
        });
        let alias_match = alias_matches.max_by_key(|(m, _)| OrderedFloat(m.score));
        let alias_match_info = alias_match.map(|(subsequence, alias)| {
            let subsequence = fuzzly::Subsequence {
                score: subsequence.score * ALIAS_MATCH_ATTENUATION_FACTOR,
                ..subsequence
            };
            MatchInfo::Matches { subsequence, kind: MatchKind::Alias(alias.to_im_string()) }
        });

        // Select the best match of the available label-, code- and alias matches.
        let match_info_iter = [alias_match_info, name_match_info, label_match_info].into_iter();
        let best_match_info = match_info_iter.flatten().max_by(|lhs, rhs| lhs.cmp(rhs));
        self.match_info = best_match_info.unwrap_or(MatchInfo::DoesNotMatch);

        // Filter out components with FQN not matching the context.
        if let Some(context) = filter.context {
            if let Suggestion::FromDatabase { entry, .. } = &self.suggestion {
                if !entry.qualified_name().to_string().contains(context.as_str()) {
                    self.match_info = MatchInfo::DoesNotMatch;
                }
            } else {
                // Remove virtual entries if the context is present.
                self.match_info = MatchInfo::DoesNotMatch;
            }
        }
    }

    /// Check whether the component contains the "PRIVATE" tag.
    pub fn is_private(&self) -> bool {
        match &self.suggestion {
            Suggestion::FromDatabase { entry, .. } => entry
                .documentation
                .iter()
                .any(|doc| matches!(doc, DocSection::Tag { tag: Tag::Private, .. })),
            _ => false,
        }
    }

    /// Return an iterator over the component's aliases from the "ALIAS" tags in the entry's
    /// documentation.
    pub fn aliases(&self) -> impl Iterator<Item = &str> {
        let aliases = match &self.suggestion {
            Suggestion::FromDatabase { entry, .. } => {
                let aliases = entry.documentation.iter().filter_map(|doc| match doc {
                    DocSection::Tag { tag: Tag::Alias, body } =>
                        Some(body.as_str().split(',').map(|s| s.trim())),
                    _ => None,
                });
                Some(aliases.flatten())
            }
            _ => None,
        };
        aliases.into_iter().flatten()
    }
<<<<<<< HEAD

    pub(crate) fn score(&self) -> f32 {
        match &*self.match_info.borrow() {
            MatchInfo::DoesNotMatch => NOT_MATCHING_SCORE,
            MatchInfo::Matches { subsequence, .. } => subsequence.score,
        }
    }
}

impl From<Rc<hardcoded::Snippet>> for Component {
    fn from(snippet: Rc<hardcoded::Snippet>) -> Self {
        Self {
            label:      snippet.name.clone(),
            data:       Data::Virtual { snippet },
            match_info: default(),
=======
}

impl Display for Component {
    fn fmt(&self, f: &mut fmt::Formatter<'_>) -> fmt::Result {
        use suggestion_database::entry::Kind;
        match &self.suggestion {
            Suggestion::FromDatabase { entry, .. } => match entry.kind {
                Kind::Module
                    if entry.defined_in.is_main_module() || entry.defined_in.is_top_element() =>
                    write!(f, "{}", entry.defined_in),
                _ => match entry.self_type.as_ref() {
                    Some(self_type) => write!(f, "{}.{}", self_type.alias_name(), entry.name),
                    None => write!(f, "{}", entry.name),
                },
            },
            Suggestion::Virtual { snippet } => write!(f, "{}", snippet.name),
>>>>>>> def93018
        }
    }
}



// ============
// === List ===
// ============

/// The Component List.
///
/// The list is created using [`Builder`] for a specific Component Browser input context. Then the
/// filtering may be applied with [`Self::update_filtering`] method. [`Self::displayed`] returns the
/// list of components which ought to be displayed with current filtering.
///
/// Please note, that even without filtering [`Self::displayed`] may not return all components,
/// depending on the mode the list was built: see [`Builder`] docs for details.
#[derive(Clone, Debug, Default)]
pub struct List {
    pub(crate) filtered_in:          Option<RangeTo<usize>>,
    pub(crate) components:           Vec<Component>,
    pub(crate) displayed_by_default: Vec<Component>,
    pub(crate) groups:               Vec<Group>,
}

impl List {
    /// Return a slice of the currently displayed component.
    ///
    /// The filtering applied with [`Self::update_filtering`] method will be taken into account.
    pub fn displayed(&self) -> &[Component] {
        if let Some(range) = self.filtered_in {
            &self.components[range]
        } else {
            &self.displayed_by_default
        }
    }

    /// Get description of all component groups.
    pub fn groups(&self) -> &[Group] {
        &self.groups
    }
    /// Returns true if the list is currently filtered.
    pub fn is_filtered(&self) -> bool {
        self.filtered_in.is_some()
    }

    /// Update list filtering.
    ///
    /// If the filtering pattern is not empty, the components will be sorted by match score (best
    /// match first), and [`Self::displayed`] will return only matched entries. Otherwise
    /// [`Self::displayed`] will return a "default" view, which depend on the context - see
    /// [structure docs](List) for details.
    pub fn update_filtering(&mut self, filter: Filter) {
        if filter.pattern.trim().is_empty() {
            self.filtered_in = None;
        } else {
            for component in &mut self.components {
                component.update_matching_info(filter.clone_ref());
            }
            self.components
                .sort_by(|lhs, rhs| Self::entry_match_ordering(&lhs.match_info, &rhs.match_info));
            let first_non_matching =
                self.components.lower_bound_by_key(&true, |entry| entry.is_filtered_out());
            self.filtered_in = Some(..first_non_matching);
        }
    }

    /// Return the entry match ordering when sorting by match. See [`component::Order::ByMatch`].
    fn entry_match_ordering(lhs: &MatchInfo, rhs: &MatchInfo) -> cmp::Ordering {
        lhs.cmp(rhs).reverse()
    }
}



// =============
// === Tests ===
// =============

#[cfg(test)]
pub(crate) mod tests {
    use super::*;

    use double_representation::name::QualifiedName;
    use enso_suggestion_database::mock_suggestion_database;

    pub fn check_displayed_components(list: &List, expected: Vec<&str>) {
        let components = list.displayed().iter().map(|component| component.label()).collect_vec();
        assert_eq!(components, expected);
    }

    pub fn check_groups(list: &List, expected: Vec<Option<usize>>) {
        let groups = list.displayed().iter().map(|component| component.group_id).collect_vec();
        assert_eq!(groups, expected);
    }

    #[test]
    fn filtering() {
        let db = mock_suggestion_database! {
            local.New_Project_1 {
                fn main() -> Standard.Base.Any;
            }
            test.Test {
                mod TopModule1 {
                    fn foo() -> Standard.Base.Any;
                    fn bar() -> Standard.Base.Any;

                    mod SubModule1 {
                        fn bazz() -> Standard.Base.Any;
                    }
                }
            }
        };

        let mut builder = Builder::new_empty(&db);
        builder.add_components_from_db(db.keys());
        let mut list = builder.build();

        let module_name = Rc::new(QualifiedName::from_text("local.New_Project_1").unwrap());
        let make_filter = |pat: &str| Filter {
            pattern:     pat.into(),
            context:     None,
            module_name: module_name.clone_ref(),
        };
        check_displayed_components(&list, vec!["test.Test.TopModule1"]);
        list.update_filtering(make_filter("main"));
        check_displayed_components(&list, vec!["New_Project_1.main"]);
        list.update_filtering(make_filter("fo"));
        check_displayed_components(&list, vec!["TopModule1.foo"]);
        list.update_filtering(make_filter("ba"));
        check_displayed_components(&list, vec!["TopModule1.bar", "SubModule1.bazz"]);
        list.update_filtering(make_filter(""));
        check_displayed_components(&list, vec!["test.Test.TopModule1"]);
    }
}<|MERGE_RESOLUTION|>--- conflicted
+++ resolved
@@ -6,12 +6,12 @@
 
 use crate::controller::graph::RequiredImport;
 use crate::controller::searcher::Filter;
-use crate::model::suggestion_database;
 
 use double_representation::name::project;
 use enso_doc_parser::DocSection;
 use enso_doc_parser::Tag;
 use enso_suggestion_database::entry;
+use enso_suggestion_database::Entry;
 use ensogl::data::color;
 use ordered_float::OrderedFloat;
 use std::cmp;
@@ -128,13 +128,13 @@
 #[derive(Clone, Debug, PartialEq)]
 pub enum Suggestion {
     /// A component from the [`suggestion_database`]. When this component is picked in the
-    /// Component Browser, the code returned by [`suggestion_database::Entry::code_to_insert`] will
+    /// Component Browser, the code returned by [`Entry::code_to_insert`] will
     /// be inserted into the program.
     FromDatabase {
         /// The ID of the component in the [`suggestion_database`].
-        id:    suggestion_database::entry::Id,
+        id:    entry::Id,
         /// The component's entry in the [`suggestion_database`].
-        entry: Rc<suggestion_database::Entry>,
+        entry: Rc<Entry>,
     },
     /// A virtual component containing a hardcoded snippet of code. When this component is picked
     /// in the Component Browser, the [`Snippet::code`] will be inserted into the program.
@@ -172,62 +172,42 @@
 #[allow(missing_docs)]
 #[derive(Clone, Debug)]
 pub struct Component {
-<<<<<<< HEAD
-    pub data:       Data,
-    pub match_info: Rc<RefCell<MatchInfo>>,
-    /// The component string representation that will be used during matching.
-    label:          ImString,
-=======
     pub suggestion: Suggestion,
     /// A group id, being an index of `group` field of [`List`] structure.
     pub group_id:   Option<usize>,
     pub match_info: MatchInfo,
->>>>>>> def93018
+    /// The component string representation that will be used during matching.
+    pub label:      ImString,
 }
 
 impl Component {
     /// Construct a new component from a [`suggestion_database`] entry.
     ///
     /// The matching info will be filled for an empty pattern.
-<<<<<<< HEAD
-    pub fn new_from_database_entry(id: Id, entry: Rc<suggestion_database::Entry>) -> Self {
-        let entry_name = entry.name.from_case(Case::Snake).to_case(Case::Lower);
-        let self_type_ref = entry.self_type.as_ref();
-        let self_type_not_here = self_type_ref.filter(|t| *t != &entry.defined_in);
-        let label = if let Some(self_type) = self_type_not_here {
-            let self_name = self_type.name().from_case(Case::Snake).to_case(Case::Title);
-            format!("{entry_name} ({self_name})").into()
-        } else {
-            entry_name.into()
+    pub fn new_from_database_entry(
+        id: entry::Id,
+        entry: Rc<Entry>,
+        group_id: Option<usize>,
+    ) -> Self {
+        let label = match entry.kind {
+            entry::Kind::Module
+                if entry.defined_in.is_main_module() || entry.defined_in.is_top_element() =>
+                format!("{}", entry.defined_in).into(),
+            _ => match entry.self_type.as_ref() {
+                Some(self_type) => format!("{}.{}", self_type.alias_name(), entry.name).into(),
+                None => entry.name.to_im_string(),
+            },
         };
-        let data = Data::FromDatabase { id: Immutable(id), entry };
-        Self { data, label, match_info: default() }
-    }
-
-    /// The label which should be displayed in the Component Browser.
-    pub fn label(&self) -> ImString {
-        match &*self.match_info.borrow() {
+        let data = Suggestion::FromDatabase { id, entry };
+        Self { suggestion: data, label, group_id, match_info: default() }
+    }
+
+    /// The formatted label and alias which should be displayed in the Component Browser.
+    pub fn label_with_matched_alias(&self) -> ImString {
+        match &self.match_info {
             MatchInfo::Matches { kind: MatchKind::Alias(alias), .. } =>
                 format!("{alias} ({label})", label = self.label).into(),
             _ => self.label.clone(),
-=======
-    pub fn new_from_database_entry(
-        id: suggestion_database::entry::Id,
-        entry: Rc<suggestion_database::Entry>,
-        group_id: Option<usize>,
-    ) -> Self {
-        let data = Suggestion::FromDatabase { id, entry };
-        Self { suggestion: data, group_id, match_info: default() }
-    }
-
-    /// The label which should be displayed in the Component Browser.
-    pub fn label(&self) -> String {
-        match &self.match_info {
-            MatchInfo::Matches { kind: MatchKind::Alias(alias), .. } => {
-                format!("{alias} ({self})")
-            }
-            _ => self.to_string(),
->>>>>>> def93018
         }
     }
 
@@ -236,9 +216,9 @@
         self.suggestion.name()
     }
 
-    /// The [ID](suggestion_database::entry::Id) of the component in the [`suggestion_database`], or
+    /// The [ID](entry::Id) of the component in the [`suggestion_database`], or
     /// `None` if not applicable.
-    pub fn id(&self) -> Option<suggestion_database::entry::Id> {
+    pub fn id(&self) -> Option<entry::Id> {
         match &self.suggestion {
             Suggestion::FromDatabase { id, .. } => Some(*id),
             Suggestion::Virtual { .. } => None,
@@ -255,7 +235,7 @@
     /// Currently, only modules can be entered, and then the Browser should display content and
     /// submodules of the entered module.
     pub fn can_be_entered(&self) -> bool {
-        use suggestion_database::entry::Kind as EntryKind;
+        use entry::Kind as EntryKind;
         matches!(&self.suggestion, Suggestion::FromDatabase { entry, .. } if entry.kind == EntryKind::Module)
     }
 
@@ -349,42 +329,6 @@
             _ => None,
         };
         aliases.into_iter().flatten()
-    }
-<<<<<<< HEAD
-
-    pub(crate) fn score(&self) -> f32 {
-        match &*self.match_info.borrow() {
-            MatchInfo::DoesNotMatch => NOT_MATCHING_SCORE,
-            MatchInfo::Matches { subsequence, .. } => subsequence.score,
-        }
-    }
-}
-
-impl From<Rc<hardcoded::Snippet>> for Component {
-    fn from(snippet: Rc<hardcoded::Snippet>) -> Self {
-        Self {
-            label:      snippet.name.clone(),
-            data:       Data::Virtual { snippet },
-            match_info: default(),
-=======
-}
-
-impl Display for Component {
-    fn fmt(&self, f: &mut fmt::Formatter<'_>) -> fmt::Result {
-        use suggestion_database::entry::Kind;
-        match &self.suggestion {
-            Suggestion::FromDatabase { entry, .. } => match entry.kind {
-                Kind::Module
-                    if entry.defined_in.is_main_module() || entry.defined_in.is_top_element() =>
-                    write!(f, "{}", entry.defined_in),
-                _ => match entry.self_type.as_ref() {
-                    Some(self_type) => write!(f, "{}.{}", self_type.alias_name(), entry.name),
-                    None => write!(f, "{}", entry.name),
-                },
-            },
-            Suggestion::Virtual { snippet } => write!(f, "{}", snippet.name),
->>>>>>> def93018
-        }
     }
 }
 
@@ -472,7 +416,11 @@
     use enso_suggestion_database::mock_suggestion_database;
 
     pub fn check_displayed_components(list: &List, expected: Vec<&str>) {
-        let components = list.displayed().iter().map(|component| component.label()).collect_vec();
+        let components = list
+            .displayed()
+            .iter()
+            .map(|component| component.label_with_matched_alias())
+            .collect_vec();
         assert_eq!(components, expected);
     }
 
