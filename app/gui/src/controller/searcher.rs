--- conflicted
+++ resolved
@@ -973,23 +973,10 @@
         executor::global::spawn(async move {
             let this_type = this_type.await;
             info!("Requesting new suggestion list. Type of `self` is {this_type:?}.");
-<<<<<<< HEAD
-            let requests = return_types_for_engine.into_iter().map(|return_type| {
-                info!("Requesting suggestions for returnType {return_type:?}.");
-                let file = graph.module.path().file_path();
-                let is_static = if this_type.is_some() { Some(false) } else { None };
-                ls.completion(file, &position, &this_type, &return_type, &tags, &is_static)
-            });
-            let responses: Result<Vec<language_server::response::Completion>, _> =
-                futures::future::join_all(requests).await.into_iter().collect();
-            match responses {
-                Ok(responses) => {
-=======
             let file = graph.module.path().file_path();
             let response = ls.completion(file, &position, &this_type, &None, &tags).await;
             match response {
                 Ok(response) => {
->>>>>>> 1b30a527
                     info!("Received suggestions from Language Server.");
                     let list = this.make_action_list(&response);
                     let mut data = this.data.borrow_mut();
@@ -1407,14 +1394,9 @@
                 module      = self.graph.module.path.file_path().clone(),
                 position    = self.code_location,
                 self_type   = self_type.map(Into::into),
-<<<<<<< HEAD
-                return_type = return_type.map(Into::into),
+                return_type = None,
                 tag         = None,
                 is_static   = is_static
-=======
-                return_type = None,
-                tag         = None
->>>>>>> 1b30a527
             ) => Ok(completion_response));
         }
     }
@@ -1677,53 +1659,7 @@
         searcher.set_input("testFunction2 \"str\" ".to_string(), Byte(16)).unwrap();
 
         // Unknown functions case
-<<<<<<< HEAD
-        searcher.set_input("unknownFunction ".to_string()).unwrap();
-    }
-
-    #[wasm_bindgen_test]
-    fn non_picked_function_arg_suggestion_ambiguous() {
-        fn run_case(input: impl Str, setup: impl FnOnce(&mut Fixture)) {
-            // In each case we expect that we can pick two methods with the same name, but different
-            // second argument, so the controller should call Engine for each type.
-            const EXPECTED_REQUESTS: usize = 2;
-            let requested_types: Rc<RefCell<HashSet<Option<String>>>> = default();
-            let requested_types2 = requested_types.clone();
-            let mut fixture = Fixture::new_custom(move |data, client| {
-                data.graph.module.code.insert_str(0, "import test.Test.Test\n\n");
-                data.code_location.line += 2;
-                for _ in 0..EXPECTED_REQUESTS {
-                    let requested_types = requested_types2.clone();
-                    client.expect.completion(
-                        move |_path, _position, _self_type, return_type, _tags, _is_static| {
-                            requested_types.borrow_mut().insert(return_type.clone());
-                            Ok(completion_response(&[]))
-                        },
-                    );
-                }
-            });
-            setup(&mut fixture);
-            let Fixture { test, searcher, .. } = &mut fixture;
-            searcher.set_input(input.into()).unwrap();
-            test.run_until_stalled();
-            assert_eq!(requested_types.borrow().len(), EXPECTED_REQUESTS);
-            assert!(requested_types.borrow().contains(&Some("Standard.Base.Number".to_string())));
-            assert!(requested_types.borrow().contains(&Some("Standard.Base.Text".to_string())));
-        }
-
-        run_case("test_method (foo bar) ".to_string(), |_| {});
-        run_case("(foo bar).test_method ".to_string(), |_| {});
-        // Here the "Test" module is shadowed by local, so the call is ambiguous
-        run_case("Test.test_method ".to_string(), |fixture| {
-            let shadowing = model::suggestion_database::Entry {
-                name: "test".to_string(),
-                ..(*fixture.entry2).clone()
-            };
-            fixture.searcher.database.put_entry(133, shadowing)
-        });
-=======
         searcher.set_input("unknownFunction ".to_string(), Byte(14)).unwrap();
->>>>>>> 1b30a527
     }
 
     #[test]
