--- conflicted
+++ resolved
@@ -68,21 +68,10 @@
                 (Some(json_endpoint), Some(binary_endpoint)) => {
                     let json_endpoint = json_endpoint.clone();
                     let binary_endpoint = binary_endpoint.clone();
-<<<<<<< HEAD
-                    let namespace = args
-                        .namespace
-                        .clone()
-                        .unwrap_or_else(|| constants::DEFAULT_PROJECT_NAMESPACE.to_owned());
-                    let project_name = args
-                        .project
-                        .clone()
-                        .ok_or_else(|| MissingOption(args.names().project()))?;
-=======
                     let default_namespace = || constants::DEFAULT_PROJECT_NAMESPACE.to_owned();
                     let namespace = args.namespace.clone().unwrap_or_else(default_namespace);
                     let missing_project_name = || MissingOption(args.names().project());
                     let project_name = args.project.clone().ok_or_else(missing_project_name)?;
->>>>>>> d44ca851
                     Ok(Self::LanguageServer {
                         json_endpoint,
                         binary_endpoint,
