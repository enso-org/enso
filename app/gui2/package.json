--- conflicted
+++ resolved
@@ -1,9 +1,5 @@
 {
-<<<<<<< HEAD
-  "version": "1.0.0",
-=======
   "version": "0.1.0",
->>>>>>> 856e05ca
   "name": "enso-gui2",
   "private": true,
   "type": "module",
@@ -19,16 +15,9 @@
     "test:e2e": "playwright test",
     "test": "vitest run",
     "build-only": "vite build",
-<<<<<<< HEAD
-    "type-check": "npm --workspace=enso-dashboard run typecheck && vue-tsc --noEmit -p tsconfig.vitest.json --composite false",
-    "lint": "eslint . --ext .vue,.js,.jsx,.cjs,.mjs,.ts,.tsx,.cts,.mts --fix --ignore-path .gitignore",
-    "format": "prettier --write .",
-    "typecheck": "vue-tsc -p tsconfig.app.json --noEmit",
-=======
     "typecheck": "vue-tsc --noEmit -p tsconfig.vitest.json --composite false",
     "lint": "eslint .",
     "format": "prettier --write src/ && eslint . --fix",
->>>>>>> 856e05ca
     "build-rust-ffi": "cd rust-ffi && wasm-pack build --release --target web",
     "preinstall": "npm run build-rust-ffi"
   },
@@ -38,12 +27,7 @@
     "@vueuse/core": "^10.4.1",
     "enso-authentication": "^1.0.0",
     "isomorphic-ws": "^5.0.0",
-<<<<<<< HEAD
     "lib0": "^0.2.85",
-    "sha3": "^2.1.4",
-=======
-    "lib0": "^0.2.83",
->>>>>>> 856e05ca
     "magic-string": "^0.30.3",
     "pinia": "^2.1.6",
     "postcss-inline-svg": "^6.0.0",
@@ -79,16 +63,6 @@
     "@vue/tsconfig": "^0.4.0",
     "ag-grid-community": "^30.1.0",
     "ag-grid-enterprise": "^30.1.0",
-<<<<<<< HEAD
-    "esbuild": "^0.19.2",
-    "eslint": "^8.46.0",
-    "eslint-plugin-vue": "^9.16.1",
-    "jsdom": "^22.1.0",
-    "npm-run-all": "^4.1.5",
-    "postcss-nesting": "^12.0.1",
-    "prettier": "^3.0.0",
-    "prettier-plugin-organize-imports": "^3.2.3",
-=======
     "esbuild": "^0.19.3",
     "eslint": "^8.49.0",
     "eslint-plugin-vue": "^9.16.1",
@@ -97,7 +71,6 @@
     "prettier": "^3.0.0",
     "prettier-plugin-organize-imports": "^3.2.3",
     "shuffle-seed": "^1.1.6",
->>>>>>> 856e05ca
     "sql-formatter": "^13.0.0",
     "tailwindcss": "^3.2.7",
     "typescript": "~5.2.2",
