{
  "version": "0.1.0",
  "name": "enso-gui2",
  "private": true,
  "type": "module",
  "author": {
    "name": "Enso Team",
    "email": "contact@enso.org"
  },
  "scripts": {
    "dev": "vite",
    "build": "npm --workspace enso-dashboard run compile && run-p typecheck build-only",
    "build:cloud": "cross-env CLOUD_BUILD=true npm run build",
    "preview": "vite preview",
    "test": "vitest run && playwright test",
    "test:unit": "vitest",
    "test:e2e": "playwright test",
    "story:dev": "histoire dev",
    "story:build": "histoire build",
    "story:preview": "histoire preview",
    "build-only": "vite build",
    "build-ydoc-server-polyglot": "vite build --config vite.ydoc-server-polyglot.config.ts",
    "compile-server": "tsc -p tsconfig.server.json",
    "typecheck": "vue-tsc --noEmit -p tsconfig.app.json --composite false",
    "lint": "eslint .",
    "format": "prettier --version && prettier --write src/ && eslint . --fix",
    "clean-old-generated-directory": "rimraf src/generated",
    "build-rust-ffi": "wasm-pack build ./rust-ffi --release --target web && wasm-pack build ./rust-ffi --out-dir node-pkg --target nodejs",
    "generate-ast-schema": "cargo run -p enso-parser-schema > shared/ast/generated/ast-schema.json",
    "generate-ast-types": "tsx ./parser-codegen/index.ts shared/ast/generated/ast-schema.json shared/ast/generated/ast.ts",
    "preinstall": "npm run clean-old-generated-directory && npm run build-rust-ffi && npm run generate-ast-schema && npm run generate-ast-types && npm run generate-metadata && npm run download-fonts",
    "postinstall": "playwright install",
    "generate-metadata": "node scripts/generateIconMetadata.js",
    "download-fonts": "node scripts/downloadFonts.js"
  },
  "//": [
    "'ag-grid-community' is required as a peer dependency of 'ag-grid-enterprise'."
  ],
  "dependencies": {
    "@ag-grid-community/client-side-row-model": "^30.2.0",
    "@ag-grid-community/core": "^30.2.0",
    "@ag-grid-community/styles": "^30.2.0",
    "@ag-grid-enterprise/core": "^30.2.0",
    "@ag-grid-enterprise/range-selection": "^30.2.1",
    "@babel/parser": "^7.24.7",
    "@codemirror/commands": "^6.6.0",
    "@codemirror/language": "^6.10.2",
    "@codemirror/lint": "^6.8.1",
    "@codemirror/search": "^6.5.6",
    "@codemirror/state": "^6.4.1",
    "@codemirror/view": "^6.28.3",
    "@fast-check/vitest": "^0.0.8",
    "@floating-ui/vue": "^1.0.6",
    "@lexical/code": "^0.16.0",
    "@lexical/link": "^0.16.0",
    "@lexical/list": "^0.16.0",
    "@lexical/markdown": "^0.16.0",
    "@lexical/plain-text": "^0.16.0",
    "@lexical/rich-text": "^0.16.0",
    "@lexical/selection": "^0.16.0",
    "@lexical/table": "^0.16.0",
    "@lexical/utils": "^0.16.0",
    "@lezer/common": "^1.1.0",
    "@lezer/highlight": "^1.1.6",
    "@noble/hashes": "^1.3.2",
    "@open-rpc/client-js": "^1.8.1",
    "@tanstack/vue-query": ">= 5.45.0 < 5.46.0",
    "@vueuse/core": "^10.4.1",
    "ag-grid-community": "^30.2.1",
    "ag-grid-enterprise": "^30.2.1",
    "codemirror": "^6.0.1",
    "@codemirror/commands": "6.4.0",
    "@codemirror/language": "6.10.1",
    "@codemirror/lint": "6.5.0",
    "@codemirror/search": "6.5.6",
    "@codemirror/state": "6.4.1",
    "@codemirror/view": "6.26.3",
    "culori": "^3.2.0",
    "enso-dashboard": "workspace:*",
<<<<<<< HEAD
=======
    "events": "^3.3.0",
>>>>>>> 59f438e0
    "fast-diff": "^1.3.0",
    "hash-sum": "^2.0.0",
    "install": "^0.13.0",
    "isomorphic-ws": "^5.0.0",
    "lexical": "^0.16.0",
    "lib0": "^0.2.85",
    "magic-string": "^0.30.3",
    "murmurhash": "^2.0.1",
    "partysocket": "^1.0.1",
    "postcss-inline-svg": "^6.0.0",
    "postcss-nesting": "^12.0.1",
    "react-toastify": "^9.1.3",
    "rimraf": "^5.0.5",
    "sucrase": "^3.34.0",
    "veaury": "^2.3.18",
    "vue": "^3.4.19",
    "ws": "^8.13.0",
    "y-codemirror.next": "^0.3.2",
    "y-protocols": "^1.0.5",
    "y-textarea": "^1.0.0",
    "y-websocket": "^1.5.0",
    "yjs": "^13.6.7",
    "zod": "^3.22.4"
  },
  "devDependencies": {
    "@danmarshall/deckgl-typings": "^4.9.28",
    "@eslint/eslintrc": "^3.0.2",
    "@eslint/js": "^8.57.0",
    "@histoire/plugin-vue": "^0.17.12",
    "@open-rpc/server-js": "^1.9.4",
    "@playwright/test": "^1.40.0",
    "@rushstack/eslint-patch": "^1.3.2",
    "@tsconfig/node18": "^18.2.0",
    "@types/css.escape": "^1.5.2",
    "@types/culori": "^2.0.1",
    "@types/d3": "^7.4.0",
    "@types/hash-sum": "^1.0.0",
    "@types/jsdom": "^21.1.1",
    "@types/mapbox-gl": "^2.7.13",
    "@types/node": "^20.11.21",
    "@types/shuffle-seed": "^1.1.0",
    "@types/tar": "^6.1.4",
    "@types/unbzip2-stream": "^1.4.3",
    "@types/wicg-file-system-access": "^2023.10.2",
    "@types/ws": "^8.5.5",
    "@vitejs/plugin-react": "^4.0.4",
    "@vitejs/plugin-vue": "^5.0.4",
    "@vitest/coverage-v8": "^1.3.1",
    "@vue/eslint-config-prettier": "^9.0.0",
    "@vue/eslint-config-typescript": "^13.0.0",
    "@vue/test-utils": "^2.4.6",
    "@vue/tsconfig": "^0.5.1",
    "change-case": "^4.1.2",
    "cross-env": "^7.0.3",
    "css.escape": "^1.5.1",
    "d3": "^7.4.0",
    "enso-common": "workspace:*",
<<<<<<< HEAD
    "enso-project-manager-shim": "workspace:*",
    "esbuild": "^0.19.3",
=======
>>>>>>> 59f438e0
    "eslint": "^8.49.0",
    "eslint-plugin-vue": "^9.22.0",
    "floating-vue": "^2.0.0-beta.24",
    "hash-wasm": "^4.10.0",
    "histoire": "^0.17.2",
    "jsdom": "^24.1.0",
    "playwright": "^1.39.0",
    "postcss-nesting": "^12.0.1",
    "prettier": "^3.3.2",
    "prettier-plugin-organize-imports": "^4.0.0",
    "react": "^18.3.1",
    "react-dom": "^18.3.1",
    "shuffle-seed": "^1.1.6",
    "sql-formatter": "^13.0.0",
    "tailwindcss": "^3.2.7",
    "tar": "^6.2.1",
    "tsx": "^4.7.1",
    "typescript": "^5.5.3",
    "unbzip2-stream": "^1.4.3",
<<<<<<< HEAD
    "vite": "^5.2.10",
    "lightningcss": "1.24.1",
    "vite-plugin-inspect": "^0.7.38",
=======
    "vite": "^5.3.3",
    "vite-plugin-vue-devtools": "7.3.5",
>>>>>>> 59f438e0
    "vitest": "^1.3.1",
    "vue-react-wrapper": "^0.3.1",
    "vue-tsc": "^2.0.24",
    "yaml": "^2.4.5"
  }
}<|MERGE_RESOLUTION|>--- conflicted
+++ resolved
@@ -77,10 +77,7 @@
     "@codemirror/view": "6.26.3",
     "culori": "^3.2.0",
     "enso-dashboard": "workspace:*",
-<<<<<<< HEAD
-=======
     "events": "^3.3.0",
->>>>>>> 59f438e0
     "fast-diff": "^1.3.0",
     "hash-sum": "^2.0.0",
     "install": "^0.13.0",
@@ -138,11 +135,6 @@
     "css.escape": "^1.5.1",
     "d3": "^7.4.0",
     "enso-common": "workspace:*",
-<<<<<<< HEAD
-    "enso-project-manager-shim": "workspace:*",
-    "esbuild": "^0.19.3",
-=======
->>>>>>> 59f438e0
     "eslint": "^8.49.0",
     "eslint-plugin-vue": "^9.22.0",
     "floating-vue": "^2.0.0-beta.24",
@@ -162,14 +154,8 @@
     "tsx": "^4.7.1",
     "typescript": "^5.5.3",
     "unbzip2-stream": "^1.4.3",
-<<<<<<< HEAD
-    "vite": "^5.2.10",
-    "lightningcss": "1.24.1",
-    "vite-plugin-inspect": "^0.7.38",
-=======
     "vite": "^5.3.3",
     "vite-plugin-vue-devtools": "7.3.5",
->>>>>>> 59f438e0
     "vitest": "^1.3.1",
     "vue-react-wrapper": "^0.3.1",
     "vue-tsc": "^2.0.24",
