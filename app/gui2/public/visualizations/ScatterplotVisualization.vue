<script lang="ts">
export const name = 'Scatterplot'
export const inputType = 'Standard.Table.Data.Table.Table | Standard.Base.Data.Vector.Vector'

// eslint-disable-next-line no-redeclare
declare const d3: typeof import('d3')

/**
 * A d3.js Scatterplot visualization.
 *
 * To zoom use scroll wheel.
 * To select click and swipe with LMB.
 * To deselect click outside of selection with LMB.
 * To pan click and swipe with RMB.
 * To zoom out click "Fit all" or use key combination "ctrl/cmd+a".
 * To zoom into selection click appropriate button or use key combination "ctrl/cmd+z".
 *
 * Data format (JSON):
 * {
 *  "axis":{
 *     "x":{"label":"x-axis label","scale":"linear"},
 *     "y":{"label":"y-axis label","scale":"logarithmic"},
 *  },
 *  "focus":{"x":1.7,"y":2.1,"zoom":3.0},
 *  "points":{"labels":"visible" | "invisible"},
 *  "data":[
 *     {"x":0.1,"y":0.7,"label":"foo","color":"FF0000","shape":"circle","size":0.2},
 *     ...
 *     {"x":0.4,"y":0.2,"label":"baz","color":"0000FF","shape":"square","size":0.3}
 *  ]
 * }
 */

interface Data {
  axis: AxesConfiguration
  focus: Focus | undefined
  points: PointsConfiguration
  data: Point[]
}

interface Focus {
  x: number
  y: number
  zoom: number
}

interface Point {
  x: number
  y: number
  label?: string
  color?: string
  shape?: string
  size?: number
}

interface PointsConfiguration {
  labels: string
}

enum ScaleType {
  Linear = 'linear',
  Logarithmic = 'logarithmic',
}

interface AxisConfiguration {
  label: string
  scale?: ScaleType
}

interface AxesConfiguration {
  x: AxisConfiguration
  y: AxisConfiguration
}

type Scale = ScaleContinuousNumeric<number, number>

interface Color {
  red: number
  green: number
  blue: number
}
</script>

<script setup lang="ts">
<<<<<<< HEAD
=======
import { computed, onMounted, ref, watch, watchEffect, watchPostEffect } from 'vue'

>>>>>>> 40fdfeee
import FindIcon from './icons/find.svg'
import ShowAllIcon from './icons/show_all.svg'

// @ts-expect-error
// eslint-disable-next-line no-redeclare
import * as d3 from 'https://cdn.jsdelivr.net/npm/d3@7.8.5/+esm'

import type {
  BrushSelection,
  D3BrushEvent,
  D3ZoomEvent,
  ScaleContinuousNumeric,
  SymbolType,
} from 'd3'

import { useEvent, useEventConditional } from './events.ts'
import { getTextWidth } from './measurement.ts'

import VisualizationContainer from 'builtins/VisualizationContainer.vue'
import { useVisualizationConfig } from 'builtins/useVisualizationConfig.ts'

import type { Symbol } from 'd3'
import { computed, onMounted, ref, watch, watchEffect, watchPostEffect } from 'vue'

const props = defineProps<{ data: Partial<Data> | number[] }>()
const emit = defineEmits<{
  'update:preprocessor': [module: string, method: string, ...args: string[]]
}>()

const config = useVisualizationConfig()

// TODO [sb]: Consider switching to a global keyboard shortcut handler.
const shortcuts = {
  zoomIn: (e: KeyboardEvent) => (e.ctrlKey || e.metaKey) && e.key === 'z',
  showAll: (e: KeyboardEvent) => (e.ctrlKey || e.metaKey) && e.key === 'a',
}

const LABEL_FONT_STYLE = '10px DejaVuSansMonoBook'
const POINT_LABEL_PADDING_X_PX = 7
const POINT_LABEL_PADDING_Y_PX = 2
const ANIMATION_DURATION_MS = 400
const VISIBLE_POINTS = 'visible'
const DEFAULT_LIMIT = 1024
const ACCENT_COLOR: Color = { red: 78, green: 165, blue: 253 }

const ZOOM_EXTENT = [0.5, 20] satisfies BrushSelection
const RIGHT_BUTTON = 2
const MID_BUTTON = 1
const MID_BUTTON_CLICKED = 4
const SCROLL_WHEEL = 0

const SHAPE_TO_SYMBOL: Record<string, SymbolType> = {
  cross: d3.symbolCross,
  diamond: d3.symbolDiamond,
  square: d3.symbolSquare,
  star: d3.symbolStar,
  triangle: d3.symbolTriangle,
}

const SCALE_TO_D3_SCALE: Record<ScaleType, ScaleContinuousNumeric<number, number>> = {
  [ScaleType.Linear]: d3.scaleLinear(),
  [ScaleType.Logarithmic]: d3.scaleLog(),
}

const data = computed<Data>(() => {
  let rawData = props.data
  const unfilteredData = Array.isArray(rawData)
    ? rawData.map((y, index) => ({ x: index, y }))
    : rawData.data ?? []
  const data: Point[] = unfilteredData.filter(
    (point) =>
      typeof point.x === 'number' &&
      !Number.isNaN(point.x) &&
      typeof point.y === 'number' &&
      !Number.isNaN(point.y),
  )
  if (Array.isArray(rawData)) {
    rawData = {}
  }
  const axis: AxesConfiguration = rawData.axis ?? {
    x: { label: '', scale: ScaleType.Linear },
    y: { label: '', scale: ScaleType.Linear },
  }
  const points = rawData.points ?? { labels: 'visible' }
  const focus: Focus | undefined = rawData.focus
  return { axis, points, data, focus }
})

const pointsNode = ref<SVGGElement>()
const xAxisNode = ref<SVGGElement>()
const yAxisNode = ref<SVGGElement>()
const zoomNode = ref<SVGGElement>()
const brushNode = ref<SVGGElement>()

const d3Points = computed(() => d3.select(pointsNode.value))
const d3XAxis = computed(() => d3.select(xAxisNode.value))
const d3YAxis = computed(() => d3.select(yAxisNode.value))
const d3Zoom = computed(() => d3.select(zoomNode.value))
const d3Brush = computed(() => d3.select(brushNode.value))

const bounds = ref<[number, number, number, number]>()
const brushExtent = ref<BrushSelection>()
const limit = ref(DEFAULT_LIMIT)
const focus = ref<Focus>()

const xScale = ref(axisD3Scale(data.value.axis.x))
const yScale = ref(axisD3Scale(data.value.axis.y))
const symbol: Symbol<unknown, Point> = d3.symbol()

const margin = computed(() => {
  const xLabel = data.value.axis.x.label
  const yLabel = data.value.axis.y.label
  if (xLabel == null && yLabel === null) {
    return { top: 20, right: 20, bottom: 20, left: 45 }
  } else if (yLabel == null) {
    return { top: 10, right: 20, bottom: 35, left: 35 }
  } else if (xLabel == null) {
    return { top: 20, right: 10, bottom: 20, left: 55 }
  } else {
    return { top: 10, right: 10, bottom: 35, left: 55 }
  }
})
const width = computed(() => Math.max(config.value.width ?? 0, config.value.nodeSize.x))
const height = computed(() => config.value.height ?? (config.value.nodeSize.x * 3) / 4)
const boxWidth = computed(() => Math.max(0, width.value - margin.value.left - margin.value.right))
const boxHeight = computed(() => Math.max(0, height.value - margin.value.top - margin.value.bottom))
const xTicks = computed(() => boxWidth.value / 40)
const yTicks = computed(() => boxHeight.value / 20)
const xLabelLeft = computed(
  () =>
    margin.value.left +
    boxWidth.value / 2 -
    getTextWidth(data.value.axis.x.label, LABEL_FONT_STYLE) / 2,
)
const xLabelTop = computed(() => boxHeight.value + margin.value.top + 20)
const yLabelLeft = computed(
  () => -boxHeight.value / 2 + getTextWidth(data.value.axis.y.label, LABEL_FONT_STYLE) / 2,
)
const yLabelTop = computed(() => -margin.value.left + 15)

function updatePreprocessor() {
  emit(
    'update:preprocessor',
    'Standard.Visualization.Scatter_Plot',
    'process_to_json_text',
    bounds.value == null ? 'Nothing' : '[' + bounds.value.join(',') + ']',
    limit.value.toString(),
  )
}

onMounted(updatePreprocessor)

watchEffect(() => (focus.value = data.value.focus))

/**
 * Helper function calculating extreme values and paddings to make sure data will fit nicely.
 *
 * It traverses through data getting minimal and maximal values, and calculates padding based on
 * span calculated from above values, multiplied by 10% so that the plot is a little bit smaller
 * than the container.
 */
const extremesAndDeltas = computed(() => {
  const data_ = data.value.data ?? [{ x: 0, y: 0 }]
  const [xMin = 0, xMax = 0] = d3.extent(data_, (point) => point.x)
  const [yMin = 0, yMax = 0] = d3.extent(data_, (point) => point.y)
  const dx = xMax - xMin
  const dy = yMax - yMin
  const paddingX = 0.1 * dx
  const paddingY = 0.1 * dy
  return { xMin, xMax, yMin, yMax, paddingX, paddingY, dx, dy }
})

let startX = 0
let startY = 0
let actionStartXScale = xScale.value.copy()
let actionStartYScale = yScale.value.copy()

const zoom = computed(() =>
  d3
    .zoom<SVGGElement, unknown>()
    .filter((event: Event) => {
      if (
        event instanceof MouseEvent &&
        event.type === 'mousedown' &&
        (event.button === RIGHT_BUTTON || event.button === MID_BUTTON)
      ) {
        return true
      } else if (
        event instanceof WheelEvent &&
        event.type === 'wheel' &&
        event.button === SCROLL_WHEEL
      ) {
        return true
      } else {
        return false
      }
    })
    .wheelDelta((event) => {
      const minDelta = 0.002
      const medDelta = 0.05
      const maxDelta = 1
      const wheelSpeedMultiplier =
        event.deltaMode === 1 ? medDelta : event.deltaMode ? maxDelta : minDelta
      return -event.deltaY * wheelSpeedMultiplier
    })
    .scaleExtent(ZOOM_EXTENT)
    .extent([
      [0, 0],
      [boxWidth.value, boxHeight.value],
    ])
    .on('zoom', zoomed)
    .on('start', startZoom),
)
watchEffect(() => d3Zoom.value.call(zoom.value))

/** Helper function called on pan/scroll. */
function zoomed(event: D3ZoomEvent<Element, unknown>) {
  const xScale_ = xScale.value
  const yScale_ = yScale.value

  function innerRescale(distanceScale: d3.ZoomTransform) {
    xScale_.domain(distanceScale.rescaleX(xScale_).domain())
    yScale_.domain(distanceScale.rescaleY(yScale_).domain())
  }

  function getScaleForZoom(scale: number) {
    return d3.zoomIdentity
      .translate(startX - margin.value.left, startY - margin.value.top)
      .scale(scale)
      .translate(-startX + margin.value.left, -startY + margin.value.top)
  }

  if (event.sourceEvent instanceof MouseEvent && event.sourceEvent.buttons === RIGHT_BUTTON) {
    xScale_.domain(actionStartXScale.domain())
    yScale_.domain(actionStartYScale.domain())
    const rmbDivider = 100
    const zoomAmount = rmbZoomValue(event.sourceEvent) / rmbDivider
    const distanceScale = getScaleForZoom(Math.exp(zoomAmount))
    innerRescale(distanceScale)
  } else if (event.sourceEvent instanceof WheelEvent) {
    if (event.sourceEvent.ctrlKey) {
      const pinchDivider = 100
      const zoomAmount = -event.sourceEvent.deltaY / pinchDivider
      const distanceScale = getScaleForZoom(Math.exp(zoomAmount))
      innerRescale(distanceScale)
    } else {
      const distanceScale = d3.zoomIdentity.translate(
        -event.sourceEvent.deltaX,
        -event.sourceEvent.deltaY,
      )
      innerRescale(distanceScale)
    }
  } else if (
    event.sourceEvent instanceof MouseEvent &&
    event.sourceEvent.buttons === MID_BUTTON_CLICKED
  ) {
    const movementFactor = 2
    const distanceScale = d3.zoomIdentity.translate(
      event.sourceEvent.movementX / movementFactor,
      event.sourceEvent.movementY / movementFactor,
    )
    innerRescale(distanceScale)
  } else {
    innerRescale(event.transform)
  }

  d3XAxis.value.call(d3.axisBottom(xScale_).ticks(xTicks.value))
  d3YAxis.value.call(d3.axisLeft(yScale_).ticks(yTicks.value))
  d3Points.value
    .selectAll<SVGPathElement, Point>('path')
    .attr('transform', (d) => `translate(${xScale_(d.x)}, ${yScale_(d.y)})`)

  if (data.value.points.labels === VISIBLE_POINTS) {
    d3Points.value
      .selectAll<SVGTextElement, Point>('text')
      .attr('x', (d) => xScale_(d.x) + POINT_LABEL_PADDING_X_PX)
      .attr('y', (d) => yScale_(d.y) + POINT_LABEL_PADDING_Y_PX)
  }
}

/**
 * Return the zoom value computed from the initial right-mouse-button event to the current
 * right-mouse event.
 */
function rmbZoomValue(event: MouseEvent | WheelEvent | undefined) {
  const dX = (event?.offsetX ?? 0) - startX
  const dY = (event?.offsetY ?? 0) - startY
  return dX - dY
}

/** Helper function called when starting to pan/scroll. */
function startZoom(event: D3ZoomEvent<Element, unknown>) {
  startX = event.sourceEvent?.offsetX ?? 0
  startY = event.sourceEvent?.offsetY ?? 0
  actionStartXScale = xScale.value.copy()
  actionStartYScale = yScale.value.copy()
}

const brush = computed(() =>
  d3
    .brush()
    .extent([
      [0, 0],
      [boxWidth.value, boxHeight.value],
    ])
    .on('start brush', (event: D3BrushEvent<unknown>) => {
      brushExtent.value = event.selection ?? undefined
    }),
)
watchEffect(() => d3Brush.value.call(brush.value))

/** Zoom into the selected area of the plot.
 *
 * Based on https://www.d3-graph-gallery.com/graph/interactivity_brush.html
 * Section "Brushing for zooming". */
function zoomToSelected() {
  focus.value = undefined
  if (
    brushExtent.value == null ||
    !Array.isArray(brushExtent.value[0]) ||
    !Array.isArray(brushExtent.value[1])
  ) {
    return
  }
  const xScale_ = xScale.value
  const yScale_ = yScale.value
  const [[xMinRaw, yMaxRaw], [xMaxRaw, yMinRaw]] = brushExtent.value
  const xMin = xScale_.invert(xMinRaw)
  const xMax = xScale_.invert(xMaxRaw)
  const yMin = yScale_.invert(yMinRaw)
  const yMax = yScale_.invert(yMaxRaw)

  bounds.value = [xMin, yMin, xMax, yMax]
  updatePreprocessor()
  xScale_.domain([xMin, xMax])
  yScale_.domain([yMin, yMax])
  rescale(xScale_, yScale_)
}

useEventConditional(
  document,
  'keydown',
  () => brushExtent.value != null,
  (event) => {
    if (shortcuts.zoomIn(event)) {
      zoomToSelected()
      endBrushing()
    }
  },
)

/** Animate the chart to a new scale. */
function rescale(xScale: Scale, yScale: Scale) {
  d3XAxis.value
    .transition()
    .duration(ANIMATION_DURATION_MS)
    .call(d3.axisBottom(xScale).ticks(xTicks.value))
  d3YAxis.value
    .transition()
    .duration(ANIMATION_DURATION_MS)
    .call(d3.axisLeft(yScale).ticks(yTicks.value))

  d3Points.value
    .selectAll<SVGPathElement, Point>('path')
    .transition()
    .duration(ANIMATION_DURATION_MS)
    .attr('transform', (d) => `translate(${xScale(d.x)}, ${yScale(d.y)})`)

  if (data.value.points.labels === VISIBLE_POINTS) {
    d3Points.value
      .selectAll<SVGTextElement, Point>('text')
      .transition()
      .duration(ANIMATION_DURATION_MS)
      .attr('x', (d) => xScale(d.x) + POINT_LABEL_PADDING_X_PX)
      .attr('y', (d) => yScale(d.y) + POINT_LABEL_PADDING_Y_PX)
  }
}

const SIZE_SCALE_MULTIPLER = 100
const FILL_COLOR = `rgba(${ACCENT_COLOR.red}, ${ACCENT_COLOR.green}, ${ACCENT_COLOR.blue}, 0.8)`

function redrawData() {
  if (data.value == null) {
    return
  }
  const xScale_ = xScale.value
  const yScale_ = yScale.value
  const paths = d3Points.value.selectAll<SVGPathElement, unknown>('path').data(data.value.data)
  paths.join(
    (enter) => enter.append('path'),
    (update) =>
      update
        .attr(
          'd',
          symbol.type(matchShape).size((d) => (d.size ?? 1.0) * SIZE_SCALE_MULTIPLER),
        )
        .style('fill', (d) => d.color ?? FILL_COLOR)
        .attr('transform', (d) => `translate(${xScale_(d.x)}, ${yScale_(d.y)})`),
  )
  if (data.value.points.labels === VISIBLE_POINTS) {
    const labels = d3Points.value.selectAll<SVGPathElement, unknown>('text').data(data.value.data)
    labels.join(
      (enter) => enter.append('text'),
      (update) =>
        update
          .attr('class', 'label')
          .text((d) => d.label ?? '')
          .attr('x', (d) => xScale_(d.x) + POINT_LABEL_PADDING_X_PX)
          .attr('y', (d) => yScale_(d.y) + POINT_LABEL_PADDING_Y_PX),
    )
  }
}

/** Helper function to match a d3 shape from its name. */
function matchShape(d: Point) {
  return d.shape != null ? SHAPE_TO_SYMBOL[d.shape] ?? d3.symbolCircle : d3.symbolCircle
}

/** Construct either a linear or a logarithmic D3 scale.
 *
 * The scale kind is selected depending on update contents.
 *
 * @param axis Axis information as received in the visualization update.
 * @returns D3 scale. */
function axisD3Scale(axis: AxisConfiguration | undefined) {
  return axis?.scale != null ? SCALE_TO_D3_SCALE[axis.scale] ?? d3.scaleLinear() : d3.scaleLinear()
}

watchEffect(() => {
  // Update the axes in d3.
  const { xMin, xMax, yMin, yMax, paddingX, paddingY, dx, dy } = extremesAndDeltas.value
  let domainX: [min: number, max: number]
  let domainY: [min: number, max: number]
  const focus_ = focus.value
  if (focus_?.x != null && focus_.y != null && focus_.zoom != null) {
    const newPaddingX = dx * (1 / (2 * focus_.zoom))
    const newPaddingY = dy * (1 / (2 * focus_.zoom))
    domainX = [focus_.x - newPaddingX, focus_.x + newPaddingX]
    domainY = [focus_.y - newPaddingY, focus_.y + newPaddingY]
  } else {
    domainX = [xMin - paddingX, xMax + paddingX]
    domainY = [yMin - paddingY, yMax + paddingY]
  }
  const axis = data.value.axis
  if (axis != null) {
    xScale.value = axisD3Scale(axis.x).domain(domainX).range([0, boxWidth.value])
    yScale.value = axisD3Scale(axis.y).domain(domainY).range([boxHeight.value, 0])
    d3XAxis.value.call(d3.axisBottom(xScale.value).ticks(xTicks.value))
    d3YAxis.value.call(d3.axisLeft(yScale.value).ticks(yTicks.value))
  }
})

// ==============
// === Update ===
// ==============

onMounted(() => queueMicrotask(redrawData))
watch([data, width, height], () => queueMicrotask(redrawData))
watchPostEffect(redrawData)

// ======================
// === Event handlers ===
// ======================

function fitAll() {
  focus.value = undefined
  bounds.value = undefined
  limit.value = DEFAULT_LIMIT
  xScale.value.domain([
    extremesAndDeltas.value.xMin - extremesAndDeltas.value.paddingX,
    extremesAndDeltas.value.xMax + extremesAndDeltas.value.paddingX,
  ])
  yScale.value.domain([
    extremesAndDeltas.value.yMin - extremesAndDeltas.value.paddingY,
    extremesAndDeltas.value.yMax + extremesAndDeltas.value.paddingY,
  ])
  rescale(xScale.value, yScale.value)
  updatePreprocessor()
}

function endBrushing() {
  brushExtent.value = undefined
  d3Brush.value.call(brush.value.move, null)
}

useEvent(document, 'keydown', (event) => {
  if (shortcuts.showAll(event)) {
    fitAll()
  }
})
useEvent(document, 'click', endBrushing)
useEvent(document, 'auxclick', endBrushing)
useEvent(document, 'contextmenu', endBrushing)
useEvent(document, 'scroll', endBrushing)
</script>

<template>
  <VisualizationContainer :below-toolbar="true">
    <template #toolbar>
      <button class="image-button active">
        <img :src="ShowAllIcon" alt="Fit all" @click="fitAll" />
      </button>
      <button class="image-button" :class="{ active: brushExtent != null }">
        <img :src="FindIcon" alt="Zoom to selected" @click="zoomToSelected" />
      </button>
    </template>
    <div class="ScatterplotVisualization" @pointerdown.stop>
      <svg :width="width" :height="height">
        <g :transform="`translate(${margin.left}, ${margin.top})`">
          <defs>
            <clipPath id="clip">
              <rect :width="boxWidth" :height="boxHeight"></rect>
            </clipPath>
          </defs>
          <g ref="xAxisNode" class="axis-x" :transform="`translate(0, ${boxHeight})`"></g>
          <g ref="yAxisNode" class="axis-y"></g>
          <text
            v-if="data.axis.x.label"
            class="label label-x"
            text-anchor="end"
            :x="xLabelLeft"
            :y="xLabelTop"
            v-text="data.axis.x.label"
          ></text>
          <text
            v-if="data.axis.y.label"
            class="label label-y"
            text-anchor="end"
            :x="yLabelLeft"
            :y="yLabelTop"
            v-text="data.axis.y.label"
          ></text>
          <g ref="pointsNode" clip-path="url(#clip)"></g>
          <g ref="zoomNode" class="zoom" :width="boxWidth" :height="boxHeight" fill="none">
            <g ref="brushNode" class="brush"></g>
          </g>
        </g>
      </svg>
    </div>
  </VisualizationContainer>
</template>

<style scoped>
@import url('https://fonts.cdnfonts.com/css/dejavu-sans-mono');

.ScatterplotVisualization {
  user-select: none;
  display: flex;
}

.ScatterplotVisualization .selection {
  rx: 4px;
  stroke: transparent;
}

.label-y {
  transform: rotate(-90deg);
}
</style><|MERGE_RESOLUTION|>--- conflicted
+++ resolved
@@ -82,11 +82,8 @@
 </script>
 
 <script setup lang="ts">
-<<<<<<< HEAD
-=======
 import { computed, onMounted, ref, watch, watchEffect, watchPostEffect } from 'vue'
 
->>>>>>> 40fdfeee
 import FindIcon from './icons/find.svg'
 import ShowAllIcon from './icons/show_all.svg'
 
@@ -109,7 +106,6 @@
 import { useVisualizationConfig } from 'builtins/useVisualizationConfig.ts'
 
 import type { Symbol } from 'd3'
-import { computed, onMounted, ref, watch, watchEffect, watchPostEffect } from 'vue'
 
 const props = defineProps<{ data: Partial<Data> | number[] }>()
 const emit = defineEmits<{
