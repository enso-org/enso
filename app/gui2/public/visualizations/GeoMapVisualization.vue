<script lang="ts">
export const name = 'Geo Map'
export const inputType = 'Standard.Table.Data.Table.Table'
export const scripts = [
  // mapbox-gl does not have an ESM release.
  'https://api.tiles.mapbox.com/mapbox-gl-js/v2.15.0/mapbox-gl.js',
  // The deck.gl scripting API is not available in the ESM module.
  'https://cdn.jsdelivr.net/npm/deck.gl@8.9.27/dist.min.js',
]

/**
 * Provides a mapbox & deck.gl-based map visualization.
 *
 * > Example creates a map with described properties with a scatter plot overlay:
 * {
 * "latitude": 37.8,
 * "longitude": -122.45,
 * "zoom": 15,
 * "controller": true,
 * "showingLabels": true, // Enables presenting labels when hovering over a point.
 * "layers": [{
 *     "type": "Scatterplot_Layer",
 *     "data": [{
 *         "latitude": 37.8,
 *         "longitude": -122.45,
 *         "color": [255, 0, 0],
 *         "radius": 100,
 *         "label": "an example label"
 *     }]
 * }]
 * }
 *
 * Can also consume a dataframe that has the columns `latitude`, `longitude` and optionally `label`.
 *
 * TODO: Make 2-finger panning behave like in IDE, and RMB zooming. [#1368]
 */

type Data = RegularData | Layer | DataFrame

interface RegularData {
  latitude?: number
  longitude?: number
  zoom?: number
  mapStyle?: string
  pitch?: number
  controller?: boolean
  showingLabels?: boolean
  layers: Layer[]
}

interface Layer {
  type: string
  data: Location[]
}

type Color = [red: number, green: number, blue: number]

interface Location {
  latitude: number
  longitude: number
  color?: Color | undefined
  radius?: number | undefined
  label?: string | undefined
}

interface LocationWithPosition {
  position: [longitude: number, latitude: number]
  color?: Color
  radius?: number
  label?: string
}

interface DataFrame {
  df_latitude: number[]
  df_longitude: number[]
  df_color?: Color[]
  df_radius?: number[]
  df_label?: string[]
}
declare var deck: typeof import('deck.gl')
</script>

<script setup lang="ts">
/// <reference types="@danmarshall/deckgl-typings" />
import FindIcon from './icons/find.svg'
import GeoMapDistanceIcon from './icons/geo_map_distance.svg'
import GeoMapPinIcon from './icons/geo_map_pin.svg'
import Path2Icon from './icons/path2.svg'

import VisualizationContainer from 'builtins/VisualizationContainer.vue'

import { computed, onMounted, ref, watchEffect } from 'vue'

<<<<<<< HEAD
const props = defineProps<{ data: Data | string | undefined }>()
=======
const props = defineProps<{ data: Data }>()
>>>>>>> 856e05ca
const emit = defineEmits<{
  'update:processor': [module: string, method: string]
}>()

<<<<<<< HEAD
const data = computed<Data | undefined>(() =>
  typeof props.data === 'string' ? JSON.parse(props.data) : props.data,
)

=======
>>>>>>> 856e05ca
/** GeoMap Visualization. */

/**
 * Mapbox API access token.
 * All the limits of API are listed here: https://docs.mapbox.com/api/#rate-limits
 */
const TOKEN =
  'pk.eyJ1IjoiZW5zby1vcmciLCJhIjoiY2tmNnh5MXh2MGlyOTJ5cWdubnFxbXo4ZSJ9.3KdAcCiiXJcSM18nwk09-Q'
const SCATTERPLOT_LAYER = 'Scatterplot_Layer'
const DEFAULT_POINT_RADIUS = 150

const LABEL_FONT = 'DejaVuSansMonoBook, sans-serif'
const LABEL_FONT_SIZE = '12px'
const LABEL_BORDER_RADIUS = '14px'
const LABEL_BORDER_TOP_LEFT_RADIUS = '2px'
const LABEL_MARGIN = '4px'
const LABEL_BACKGROUND_COLOR = `rgb(252, 250, 245)`
const LABEL_OUTLINE = `rgb(200, 210, 210)`
const LABEL_COLOR = `rgba(0, 0, 0, 0.8)`
const DEFAULT_MAP_STYLE = 'mapbox://styles/mapbox/light-v9'

const DEFAULT_MAP_ZOOM = 11
const ACCENT_COLOR: Color = [78, 165, 253]

const dataPoints = ref<LocationWithPosition[]>([])
const mapNode = ref<HTMLElement>()
const latitude = ref(0)
const longitude = ref(0)
const zoom = ref(0)
const mapStyle = ref(DEFAULT_MAP_STYLE)
const pitch = ref(0)
const controller = ref(true)
const showingLabels = ref(true)
const deckgl = ref<import('deck.gl').DeckGL>()

const viewState = computed(() => ({
  longitude: longitude.value,
  latitude: latitude.value,
  zoom: zoom.value,
  pitch: pitch.value,
}))

watchEffect(() => {
<<<<<<< HEAD
  if (data.value && updateState(data.value)) {
=======
  if (updateState(props.data)) {
>>>>>>> 856e05ca
    updateMap()
    updateLayers()
  }
})

onMounted(() => {
  dataPoints.value = []
  emit('update:processor', 'Standard.Visualization.Geo_Map', 'process_to_json_text')
})

/**
 * Update the internal data with the new incoming data. Does not affect anything rendered.
 * Returns true on a successful update and false if no valid data was provided.
 */
function updateState(data: Data) {
  // For now we assume every update has all data. If we move to incremental updates we need
  // to keep the old state and do a proper update.
  resetState()

  extractDataPoints(data)
  // eslint-disable-next-line no-self-assign
  dataPoints.value = dataPoints.value
  if (dataPoints.value.length === 0) {
    // We have no valid data and should skip initialization.
    return false
  }
  const center = centerPoint()

  latitude.value = center.latitude
  longitude.value = center.longitude
  zoom.value = DEFAULT_MAP_ZOOM
  mapStyle.value = DEFAULT_MAP_STYLE
  pitch.value = 0
  controller.value = true
  showingLabels.value = true
  if (!('df_latitude' in data) && !('data' in data)) {
    latitude.value = data.latitude ?? center.latitude
    longitude.value = data.longitude ?? center.longitude
    // TODO: Compute zoom somehow from span of latitudes and longitudes.
    zoom.value = data.zoom ?? DEFAULT_MAP_ZOOM
    mapStyle.value = data.mapStyle ?? DEFAULT_MAP_STYLE
    pitch.value = data.pitch ?? 0
    controller.value = data.controller ?? true
    showingLabels.value = data.showingLabels ?? false
  }
  return true
}

function updateMap() {
  if (deckgl.value == null) {
    if (mapNode.value != null) {
      initDeckGl()
    }
  } else {
    updateDeckGl()
  }
}

function initDeckGl() {
  try {
    deckgl.value = new deck.DeckGL({
      // The `...{}` spread operator suppresses TypeScript's excess property errors.
      // These are valid properties, but they do not exist in the typings.
      ...{
        container: mapNode.value!,
        mapboxApiAccessToken: TOKEN,
        mapStyle: mapStyle.value,
      },
      initialViewState: viewState.value,
      controller: controller.value,
    })
  } catch (error) {
    console.error(error)
    resetState()
    resetDeckGl()
  }
}

/**
 * Reset the internal state of the visualization, discarding all previous data updates.
 */
function resetState() {
  // We only need to reset the data points as everything else will be overwritten when new data
  // arrives.
  dataPoints.value = []
}

function resetDeckGl() {
  deckgl.value = undefined
  resetMapElement()
}

function resetMapElement() {
  const map = mapNode.value
  if (map == null) {
    console.warn('Geo Map visualization is missing its map container.')
    return
  }
  while (map.lastChild != null) {
    map.removeChild(map.lastChild)
  }
}

function updateDeckGl() {
  const deckgl_ = deckgl.value
  if (deckgl_ == null) {
    console.warn('Geo Map could not update its deck.gl instance.')
    return
  }
  // @ts-expect-error This property is protected.
  deckgl_.viewState = viewState.value
  // @ts-expect-error
  deckgl_.mapStyle = mapStyle.value
  // @ts-expect-error
  deckgl_.controller = controller.value
}

function updateLayers() {
  if (deckgl.value == null) {
    console.warn(
      'Geo Map visualization could not update its layers ' +
        'due to its deck.gl instance being missing.',
    )
    return
  }
  ;(deckgl.value as any).setProps({
    layers: [
      new deck.ScatterplotLayer<LocationWithPosition>({
        data: dataPoints.value,
        getFillColor: (d) => d.color!,
        getRadius: (d) => d.radius!,
        pickable: showingLabels.value,
      }),
    ],
    getTooltip: ({ object }: { object: { label: string } }) =>
      object && {
        html: `<div>${object.label}</div>`,
        style: {
          backgroundColor: LABEL_BACKGROUND_COLOR,
          fontSize: LABEL_FONT_SIZE,
          borderRadius: LABEL_BORDER_RADIUS,
          borderTopLeftRadius: LABEL_BORDER_TOP_LEFT_RADIUS,
          fontFamily: LABEL_FONT,
          margin: LABEL_MARGIN,
          color: LABEL_COLOR,
          border: '1px solid ' + LABEL_OUTLINE,
          // This is required for it to show above Mapbox's information button.
          zIndex: 2,
        },
      },
  })
}

/**
 * Calculate the center of the bounding box of the given list of objects. The objects need to have
 * a `position` attribute with two coordinates.
 */
function centerPoint() {
  let minX = 0
  let maxX = 0
  let minY = 0
  let maxY = 0
  {
    const xs = dataPoints.value.map((p) => p.position[0])
    minX = Math.min(...xs)
    maxX = Math.min(...xs)
  }
  {
    const ys = dataPoints.value.map((p) => p.position[1])
    minY = Math.min(...ys)
    maxY = Math.min(...ys)
  }
  let longitude = (minX + maxX) / 2
  let latitude = (minY + maxY) / 2
  return { latitude, longitude }
}

/**
 * Extract the visualization data from a full configuration object.
 */
function extractVisualizationDataFromFullConfig(parsedData: RegularData | Layer) {
  if ('type' in parsedData && parsedData.type === SCATTERPLOT_LAYER && parsedData.data.length) {
    pushPoints(parsedData.data)
  } else if ('layers' in parsedData) {
    parsedData.layers.forEach((layer) => {
      if (layer.type === SCATTERPLOT_LAYER) {
        let dataPoints = layer.data ?? []
        pushPoints(dataPoints)
      } else {
        console.warn('Geo_Map: Currently unsupported deck.gl layer.')
      }
    })
  }
  // eslint-disable-next-line no-self-assign
  dataPoints.value = dataPoints.value
}

/**
 * Extract the visualization data from a dataframe.
 */
function extractVisualizationDataFromDataFrame(parsedData: DataFrame) {
  const newPoints: Location[] = []
  for (let i = 0; i < parsedData.df_latitude.length; i += 1) {
    const latitude = parsedData.df_longitude[i]!
    const longitude = parsedData.df_longitude[i]!
    const label = parsedData.df_label?.[i]
    const color = parsedData.df_color?.[i]
    const radius = parsedData.df_radius?.[i]
    newPoints.push({ latitude, longitude, label, color, radius })
  }
  pushPoints(newPoints)
}

/**
 * Extracts the data form the given `parsedData`. Checks the type of input data and prepares our
 * internal data  (`GeoPoints') for consumption in deck.gl.
 *
 * @param parsedData         - All the parsed data to create points from.
 * @param preparedDataPoints - List holding data points to push the GeoPoints into.
 * @param ACCENT_COLOR        - accent color of IDE if element doesn't specify one.
 */
function extractDataPoints(parsedData: Data) {
  if ('df_latitude' in parsedData && 'df_longitude' in parsedData) {
    extractVisualizationDataFromDataFrame(parsedData)
  } else {
    extractVisualizationDataFromFullConfig(parsedData)
  }
}

/**
 * Transforms the `dataPoints` to the internal data format and appends them to the `targetList`.
 * Also adds the `ACCENT_COLOR` for each point.
 *
 * Expects the `dataPoints` to be a list of objects that have a `longitude` and `latitude` and
 * optionally `radius`, `color` and `label`.
 */
function pushPoints(newPoints: Location[]) {
  const points = dataPoints.value
  for (const point of newPoints) {
    if (
      typeof point.longitude === 'number' &&
      !Number.isNaN(point.longitude) &&
      typeof point.latitude === 'number' &&
      !Number.isNaN(point.latitude)
    ) {
      let position: [number, number] = [point.longitude, point.latitude]
      let radius =
        typeof point.radius === 'number' && !Number.isNaN(point.radius)
          ? point.radius
          : DEFAULT_POINT_RADIUS
      let color = point.color ?? ACCENT_COLOR
      let label = point.label ?? ''
      points.push({ position, color, radius, label })
    }
  }
}
</script>

<template>
  <VisualizationContainer :overflow="true">
    <template #toolbar>
      <button class="image-button"><img :src="FindIcon" /></button>
      <button class="image-button"><img :src="Path2Icon" /></button>
      <button class="image-button"><img :src="GeoMapDistanceIcon" /></button>
      <button class="image-button"><img :src="GeoMapPinIcon" /></button>
    </template>
    <div ref="mapNode" class="GeoMapVisualization" @wheel.stop></div>
  </VisualizationContainer>
</template>

<style scoped>
@import url('https://api.tiles.mapbox.com/mapbox-gl-js/v2.15.0/mapbox-gl.css');

.GeoMapVisualization {
  height: 100%;
}
</style>

<style>
.GeoMapVisualization > .mapboxgl-map {
  border-radius: 16px;
}
</style><|MERGE_RESOLUTION|>--- conflicted
+++ resolved
@@ -91,22 +91,11 @@
 
 import { computed, onMounted, ref, watchEffect } from 'vue'
 
-<<<<<<< HEAD
-const props = defineProps<{ data: Data | string | undefined }>()
-=======
 const props = defineProps<{ data: Data }>()
->>>>>>> 856e05ca
 const emit = defineEmits<{
   'update:processor': [module: string, method: string]
 }>()
 
-<<<<<<< HEAD
-const data = computed<Data | undefined>(() =>
-  typeof props.data === 'string' ? JSON.parse(props.data) : props.data,
-)
-
-=======
->>>>>>> 856e05ca
 /** GeoMap Visualization. */
 
 /**
@@ -150,11 +139,7 @@
 }))
 
 watchEffect(() => {
-<<<<<<< HEAD
-  if (data.value && updateState(data.value)) {
-=======
   if (updateState(props.data)) {
->>>>>>> 856e05ca
     updateMap()
     updateLayers()
   }
