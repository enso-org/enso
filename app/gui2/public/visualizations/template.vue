--- conflicted
+++ resolved
@@ -10,8 +10,7 @@
 <script setup lang="ts">
 import { onMounted } from 'vue'
 
-<<<<<<< HEAD
-import VisualizationContainer from 'builtins/VisualizationContainer.vue'
+import { VisualizationContainer } from 'builtins'
 // Optional: add your own external dependencies.
 // import dependency from 'https://<js dependency here>'
 //
@@ -22,13 +21,6 @@
 //   export * from '<locally installed typings here>'
 // }
 // ```
-=======
-import { VisualizationContainer } from 'builtins'
-// Optional: add your own external dependencies. The @ts-expect-error is required because TypeScript
-// does not allow HTTP imports.
-// @ts-expect-error
-import _dependency from 'http://<js dependency here>'
->>>>>>> b59e7c08
 
 const props = defineProps<{
   data: Data
