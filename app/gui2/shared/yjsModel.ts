--- conflicted
+++ resolved
@@ -101,11 +101,7 @@
     const newId = random.uuidv4() as ExprId
     this.transact(() => {
       this.doc.contents.insert(offset, content + '\n')
-<<<<<<< HEAD
-      const start = Y.createRelativePositionFromTypeIndex(this.doc.contents, range[0])
-=======
       const start = Y.createRelativePositionFromTypeIndex(this.doc.contents, range[0], -1)
->>>>>>> 997e0fc4
       const end = Y.createRelativePositionFromTypeIndex(this.doc.contents, range[1])
       this.doc.idMap.set(newId, encodeRange([start, end]))
       this.doc.metadata.set(newId, meta)
