--- conflicted
+++ resolved
@@ -167,12 +167,8 @@
   }
 }
 
-<<<<<<< HEAD
-export type RelativeRange = [number, number]
-=======
 export type SourceRange = readonly [start: number, end: number]
-export type RelativeRange = [start: Y.RelativePosition, end: Y.RelativePosition]
->>>>>>> 69834746
+export type RelativeRange = readonly [start: number, end: number]
 
 export class IdMap {
   private readonly rangeToExpr: Map<string, ExprId>
@@ -193,20 +189,7 @@
     return key.split(':').map((x) => parseInt(x, 16)) as [number, number]
   }
 
-<<<<<<< HEAD
-  insertKnownId(range: [number, number], id: ExprId) {
-=======
-  private modelToIndices(rangeBuffer: Uint8Array): SourceRange | null {
-    const [relativeStart, relativeEnd] = decodeRange(rangeBuffer)
-    const start = Y.createAbsolutePositionFromRelativePosition(relativeStart, this.doc)
-    const end = Y.createAbsolutePositionFromRelativePosition(relativeEnd, this.doc)
-    if (!start || !end) return null
-    return [start.index, end.index]
-  }
-
   insertKnownId(range: SourceRange, id: ExprId) {
-    if (this.finished) throw new Error('IdMap already finished')
->>>>>>> 69834746
     const key = IdMap.keyForRange(range)
     this.rangeToExpr.set(key, id)
   }
@@ -216,19 +199,10 @@
     return this.rangeToExpr.get(key)
   }
 
-<<<<<<< HEAD
-  getOrInsertUniqueId(range: readonly [number, number]): ExprId {
+  getOrInsertUniqueId(range: SourceRange): ExprId {
     const key = IdMap.keyForRange(range)
     const val = this.rangeToExpr.get(key)
     if (val !== undefined) {
-=======
-  getOrInsertUniqueId(range: SourceRange): ExprId {
-    if (this.finished) throw new Error('IdMap already finished')
-    const key = IdMap.keyForRange(range)
-    const val = this.rangeToExpr.get(key)
-    if (val) {
-      this.accessed.add(val)
->>>>>>> 69834746
       return val
     } else {
       const newId = random.uuidv4() as ExprId
@@ -241,49 +215,8 @@
     return [...this.rangeToExpr]
   }
 
-<<<<<<< HEAD
   get size(): number {
     return this.rangeToExpr.size
-=======
-  toRawRanges(): Record<string, SourceRange> {
-    const ranges: Record<string, SourceRange> = {}
-    for (const [key, expr] of this.rangeToExpr.entries()) {
-      ranges[expr] = IdMap.rangeForKey(key)
-    }
-    return ranges
-  }
-
-  /**
-   * Finish accessing or modifying ID map. Synchronizes the accessed keys back to the shared map,
-   * removes keys that were present previously, but were not accessed.
-   *
-   * Can be called at most once. After calling this method, the ID map is no longer usable.
-   */
-  finishAndSynchronize(): typeof this.yMap {
-    if (this.finished) throw new Error('IdMap already finished')
-    this.finished = true
-    this.doc.transact(() => {
-      this.yMap.forEach((_, expr) => {
-        // Expressions that were accessed and present in the map are guaranteed to match. There is
-        // no mechanism for modifying them, so we don't need to check for equality. We only need to
-        // delete the expressions ones that are not used anymore.
-        if (!this.accessed.delete(expr as ExprId)) {
-          this.yMap.delete(expr)
-        }
-      })
-
-      this.rangeToExpr.forEach((expr, key) => {
-        // For all remaining expressions, we need to write them into the map.
-        if (!this.accessed.has(expr)) return
-        const range = IdMap.rangeForKey(key)
-        const start = Y.createRelativePositionFromTypeIndex(this.contents, range[0], -1)
-        const end = Y.createRelativePositionFromTypeIndex(this.contents, range[1])
-        const encoded = encodeRange([start, end])
-        this.yMap.set(expr, encoded)
-      })
-    })
-    return this.yMap
->>>>>>> 69834746
   }
 
   clear(): void {
