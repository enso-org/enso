import { Client } from '@open-rpc/client-js'
import { ObservableV2 } from 'lib0/observable'
import { uuidv4 } from 'lib0/random'
import { SHA3 } from 'sha3'
<<<<<<< HEAD
import { walkFs } from './languageServer/files'
=======
import { z } from 'zod'
>>>>>>> 1480f502
import type {
  Checksum,
  ContextId,
  Event,
  ExecutionEnvironment,
  ExpressionId,
  FileEdit,
  FileSystemObject,
  Notifications,
  Path,
  RegisterOptions,
  StackItem,
  TextFileContents,
  VisualizationConfiguration,
  response,
} from './languageServerTypes'
import type { Uuid } from './yjsModel'

const DEBUG_LOG_RPC = false
const RPC_TIMEOUT_MS = 15000

export enum ErrorCode {
  ACCESS_DENIED = 100,
  FILE_SYSTEM_ERROR = 1000,
  CONTENT_ROOT_NOT_FOUND = 1001,
  FILE_NOT_FOUND = 1003,
  FILE_EXISTS = 1004,
  OPERATION_TIMEOUT = 1005,
  NOT_DIRECTORY = 1006,
  NOT_FILE = 1007,
  CANNOT_OVERWRITE = 1008,
  READ_OUT_OF_BOUNDS = 1009,
  CANNOT_DECODE = 1010,
  STACK_ITEM_NOT_FOUND = 2001,
  CONTEXT_NOT_FOUND = 2002,
  EMPTY_STACK = 2003,
  INVALID_STACK_ITEM = 2004,
  MODULE_NOT_FOUND = 2005,
  VISUALIZATION_NOT_FOUND = 2006,
  VISUALIZATION_EXPRESSION_ERROR = 2007,
  FILE_NOT_OPENED = 3001,
  TEXT_EDIT_VALIDATION_ERROR = 3002,
  INVALID_VERSION = 3003,
  WRITE_DENIED = 3004,
  CAPABILITY_NOT_ACQUIRED = 5001,
  SESSION_NOT_INITIALIZED = 6001,
  SESSION_ALREADY_INITIALIZED = 6002,
  RESOURCES_INITIALIZATION_ERROR = 6003,
  SUGGESTION_DATABASE_ERROR = 7001,
  PROJECT_NOT_FOUND = 7002,
  MODULE_NAME_NOT_RESOLVED = 7003,
  SUGGESTION_NOT_FOUND = 7004,
  EDITION_NOT_FOUND = 8001,
  LIBRARY_ALREADY_EXISTS = 8002,
  LIBRARY_REPOSITORY_AUTHENTICATION_ERROR = 8003,
  LIBRARY_PUBLISH_ERROR = 8004,
  LIBRARY_UPLOAD_ERROR = 8005,
  LIBRARY_DOWNLOAD_ERROR = 8006,
  LOCAL_LIBRARY_NOT_FOUND = 8007,
  LIBRARY_NOT_RESOLVED = 8008,
  INVALID_LIBRARY_NAME = 8009,
  DEPENDENCY_DISCOVERY_ERROR = 8010,
  INVALID_SEMVER_VERSION = 8011,
  EXPRESSION_NOT_FOUND = 9001,
  FAILED_TO_APPLY_EDITS = 9002,
  REFACTORING_NOT_SUPPORTED = 9003,
}

const RemoteRpcErrorSchema = z.object({
  code: z.nativeEnum(ErrorCode),
  message: z.string(),
  data: z.optional(z.any()),
})
type RemoteRpcErrorParsed = z.infer<typeof RemoteRpcErrorSchema>

export class RemoteRpcError {
  code: ErrorCode
  message: string
  data?: any
  constructor(error: RemoteRpcErrorParsed) {
    this.code = error.code
    this.message = error.message
    this.data = error.data
  }
}

export class LsRpcError extends Error {
  cause: RemoteRpcError | Error
  request: string
  params: object
  constructor(cause: RemoteRpcError | Error, request: string, params: object) {
    super(`Language server request '${request}' failed.`)
    this.cause = cause
    this.request = request
    this.params = params
  }
}

/** [Documentation](https://github.com/enso-org/enso/blob/develop/docs/language-server/protocol-language-server.md) */
export class LanguageServer extends ObservableV2<Notifications> {
  client: Client
  handlers: Map<string, Set<(...params: any[]) => void>>

  constructor(client: Client) {
    super()
    this.client = client
    this.handlers = new Map()

    client.onNotification((notification) => {
      this.emit(notification.method as keyof Notifications, [notification.params])
    })
    client.onError((error) => {
      console.error(`Unexpected LS connection error:`, error)
    })
  }

  // The "magic bag of holding" generic that is only present in the return type is UNSOUND.
  // However, it is SAFE, as the return type of the API is statically known.
  private async request<T>(method: string, params: object): Promise<T> {
    const uuid = uuidv4()
    const now = performance.now()
    try {
      if (DEBUG_LOG_RPC) {
        console.log(`LS [${uuid}] ${method}:`)
        console.dir(params)
      }
      return await this.client.request({ method, params }, RPC_TIMEOUT_MS)
    } catch (e) {
      const remoteError = RemoteRpcErrorSchema.safeParse(e)
      if (remoteError.success) {
        throw new LsRpcError(new RemoteRpcError(remoteError.data), method, params)
      } else if (e instanceof Error) {
        throw new LsRpcError(e, method, params)
      }
      throw e
    } finally {
      if (DEBUG_LOG_RPC) {
        console.log(`LS [${uuid}] ${method} took ${performance.now() - now}ms`)
      }
    }
  }

  /** [Documentation](https://github.com/enso-org/enso/blob/develop/docs/language-server/protocol-language-server.md#capabilityacquire) */
  acquireCapability(method: string, registerOptions: RegisterOptions): Promise<void> {
    return this.request('capability/acquire', { method, registerOptions })
  }

  /** [Documentation](https://github.com/enso-org/enso/blob/develop/docs/language-server/protocol-language-server.md#filereceivestreeupdates) */
  acquireReceivesTreeUpdates(path: Path): Promise<void> {
    return this.acquireCapability('file/receivesTreeUpdates', { path })
  }

  acquireExecutionContextCanModify(contextId: ContextId): Promise<void> {
    return this.acquireCapability('executionContext/canModify', { contextId })
  }

  /** [Documentation](https://github.com/enso-org/enso/blob/develop/docs/language-server/protocol-language-server.md#sessioninitprotocolconnection) */
  initProtocolConnection(clientId: Uuid): Promise<response.InitProtocolConnection> {
    return this.request('session/initProtocolConnection', { clientId })
  }

  /** [Documentation](https://github.com/enso-org/enso/blob/develop/docs/language-server/protocol-language-server.md#textopenfile) */
  openTextFile(path: Path): Promise<response.OpenTextFile> {
    return this.request('text/openFile', { path })
  }

  /** [Documentation](https://github.com/enso-org/enso/blob/develop/docs/language-server/protocol-language-server.md#textclosefile) */
  closeTextFile(path: Path): Promise<void> {
    return this.request('text/closeFile', { path })
  }

  /** [Documentation](https://github.com/enso-org/enso/blob/develop/docs/language-server/protocol-language-server.md#textsave) */
  saveTextFile(path: Path, currentVersion: Checksum): Promise<void> {
    return this.request('text/save', { path, currentVersion })
  }

  /** [Documentation](https://github.com/enso-org/enso/blob/develop/docs/language-server/protocol-language-server.md#textapplyedit) */
  applyEdit(edit: FileEdit, execute: boolean): Promise<void> {
    return this.request('text/applyEdit', { edit, execute })
  }

  /** [Documentation](https://github.com/enso-org/enso/blob/develop/docs/language-server/protocol-language-server.md#filewrite) */
  writeFile(path: Path, contents: TextFileContents): Promise<void> {
    return this.request('file/write', { path, contents })
  }

  /** [Documentation](https://github.com/enso-org/enso/blob/develop/docs/language-server/protocol-language-server.md#fileread) */
  readFile(path: Path): Promise<response.FileContents> {
    return this.request('file/read', { path })
  }

  /** [Documentation](https://github.com/enso-org/enso/blob/develop/docs/language-server/protocol-language-server.md#filecreate) */
  createFile(object: FileSystemObject): Promise<void> {
    return this.request('file/create', { object })
  }

  /** [Documentation](https://github.com/enso-org/enso/blob/develop/docs/language-server/protocol-language-server.md#filedelete) */
  deleteFile(path: Path): Promise<void> {
    return this.request('file/delete', { path })
  }

  /** [Documentation](https://github.com/enso-org/enso/blob/develop/docs/language-server/protocol-language-server.md#filecopy) */
  copyFile(from: Path, to: Path): Promise<void> {
    return this.request('file/copy', { from, to })
  }

  /** [Documentation](https://github.com/enso-org/enso/blob/develop/docs/language-server/protocol-language-server.md#filemove) */
  moveFile(from: Path, to: Path): Promise<void> {
    return this.request('file/move', { from, to })
  }

  /** [Documentation](https://github.com/enso-org/enso/blob/develop/docs/language-server/protocol-language-server.md#fileexists) */
  fileExists(path: Path): Promise<response.FileExists> {
    return this.request('file/exists', { path })
  }

  /** [Documentation](https://github.com/enso-org/enso/blob/develop/docs/language-server/protocol-language-server.md#filetree) */
  fileTree(path: Path, depth?: number): Promise<response.FileTree> {
    return this.request('file/tree', { path, depth })
  }

  /** [Documentation](https://github.com/enso-org/enso/blob/develop/docs/language-server/protocol-language-server.md#filelist) */
  listFiles(path: Path): Promise<response.FileList> {
    return this.request('file/list', { path })
  }

  /** [Documentation](https://github.com/enso-org/enso/blob/develop/docs/language-server/protocol-language-server.md#fileinfo) */
  fileInfo(path: Path): Promise<response.FileInfo> {
    return this.request('file/info', { path })
  }

  /** [Documentation](https://github.com/enso-org/enso/blob/develop/docs/language-server/protocol-language-server.md#filechecksum) */
  fileChecksum(path: Path): Promise<response.FileChecksum> {
    return this.request('file/checksum', { path })
  }

  /** [Documentation](https://github.com/enso-org/enso/blob/develop/docs/language-server/protocol-language-server.md#vcsinit) */
  vcsInit(root: Path): Promise<void> {
    return this.request('vcs/init', { root })
  }

  /** [Documentation](https://github.com/enso-org/enso/blob/develop/docs/language-server/protocol-language-server.md#vcssave) */
  vcsSave(root: Path, name?: string): Promise<response.VCSCommit> {
    return this.request('vcs/save', { root, name })
  }

  /** [Documentation](https://github.com/enso-org/enso/blob/develop/docs/language-server/protocol-language-server.md#vcsstatus) */
  vcsStatus(root: Path): Promise<response.VCSStatus> {
    return this.request('vcs/status', { root })
  }

  /** [Documentation](https://github.com/enso-org/enso/blob/develop/docs/language-server/protocol-language-server.md#vcsrestore) */
  vcsRestore(root: Path, commitId?: string): Promise<response.VCSChanges> {
    return this.request('vcs/restore', { root, commitId })
  }

  /** [Documentation](https://github.com/enso-org/enso/blob/develop/docs/language-server/protocol-language-server.md#vcslist) */
  vcsList(root: Path, limit?: number): Promise<response.VCSSaves> {
    return this.request('vcs/list', { root, limit })
  }

  /** [Documentation](https://github.com/enso-org/enso/blob/develop/docs/language-server/protocol-language-server.md#executioncontextcreate) */
  createExecutionContext(contextId?: ContextId): Promise<response.ExecutionContext> {
    return this.request('executionContext/create', { contextId })
  }

  /** [Documentation](https://github.com/enso-org/enso/blob/develop/docs/language-server/protocol-language-server.md#executioncontextdestroy) */
  destroyExecutionContext(contextId: ContextId): Promise<void> {
    return this.request('executionContext/destroy', { contextId })
  }

  /** [Documentation](https://github.com/enso-org/enso/blob/develop/docs/language-server/protocol-language-server.md#executioncontextfork) */
  forkExecutionContext(contextId: ContextId): Promise<response.ExecutionContext> {
    return this.request('executionContext/fork', { contextId })
  }

  /** [Documentation](https://github.com/enso-org/enso/blob/develop/docs/language-server/protocol-language-server.md#executioncontextpush) */
  pushExecutionContextItem(contextId: ContextId, stackItem: StackItem): Promise<void> {
    return this.request('executionContext/push', { contextId, stackItem })
  }

  /** [Documentation](https://github.com/enso-org/enso/blob/develop/docs/language-server/protocol-language-server.md#executioncontextpop) */
  popExecutionContextItem(contextId: ContextId): Promise<void> {
    return this.request('executionContext/pop', { contextId })
  }

  /** [Documentation](https://github.com/enso-org/enso/blob/develop/docs/language-server/protocol-language-server.md#executioncontextrecompute) */
  recomputeExecutionContext(
    contextId: ContextId,
    invalidatedExpressions?: 'all' | string[],
    executionEnvironment?: ExecutionEnvironment,
  ): Promise<void> {
    return this.request('executionContext/recompute', {
      contextId,
      invalidatedExpressions,
      executionEnvironment,
    })
  }

  /** [Documentation](https://github.com/enso-org/enso/blob/develop/docs/language-server/protocol-language-server.md#executioncontextinterrupt) */
  interruptExecutionContext(contextId: ContextId): Promise<void> {
    return this.request('executionContext/interrupt', { contextId })
  }

  /** [Documentation](https://github.com/enso-org/enso/blob/develop/docs/language-server/protocol-language-server.md#executioncontextsetexecutionenvironment) */
  setExecutionEnvironment(
    contextId: ContextId,
    executionEnvironment?: ExecutionEnvironment,
  ): Promise<void> {
    return this.request('executionContext/setExecutionEnvironment', {
      contextId,
      executionEnvironment,
    })
  }

  /** [Documentation](https://github.com/enso-org/enso/blob/develop/docs/language-server/protocol-language-server.md#executioncontextexecuteexpression) */
  executeExpression(
    visualizationId: Uuid,
    expressionId: ExpressionId,
    visualizationConfig: VisualizationConfiguration,
  ): Promise<void> {
    return this.request('executionContext/executeExpression', {
      visualizationId,
      expressionId,
      visualizationConfig,
    })
  }

  /** [Documentation](https://github.com/enso-org/enso/blob/develop/docs/language-server/protocol-language-server.md#executioncontextattachvisualization) */
  attachVisualization(
    visualizationId: Uuid,
    expressionId: ExpressionId,
    visualizationConfig: VisualizationConfiguration,
  ): Promise<void> {
    return this.request('executionContext/attachVisualization', {
      visualizationId,
      expressionId,
      visualizationConfig,
    })
  }

  /** [Documentation](https://github.com/enso-org/enso/blob/develop/docs/language-server/protocol-language-server.md#executioncontextdetachvisualization) */
  detachVisualization(
    visualizationId: Uuid,
    expressionId: ExpressionId,
    contextId: ContextId,
  ): Promise<void> {
    return this.request('executionContext/detachVisualization', {
      visualizationId,
      expressionId,
      contextId,
    })
  }

  /** [Documentation](https://github.com/enso-org/enso/blob/develop/docs/language-server/protocol-language-server.md#executioncontextmodifyvisualization) */
  modifyVisualization(
    visualizationId: Uuid,
    visualizationConfig: VisualizationConfiguration,
  ): Promise<void> {
    return this.request('executionContext/modifyVisualization', {
      visualizationId,
      visualizationConfig,
    })
  }

  /** [Documentation](https://github.com/enso-org/enso/blob/develop/docs/language-server/protocol-language-server.md#searchgetsuggestionsdatabase) */
  getSuggestionsDatabase(): Promise<response.GetSuggestionsDatabase> {
    return this.request('search/getSuggestionsDatabase', {})
  }

  /** [Documentation](https://github.com/enso-org/enso/blob/develop/docs/language-server/protocol-language-server.md#runtimegetcomponentgroups) */
  getComponentGroups(): Promise<response.GetComponentGroups> {
    return this.request('runtime/getComponentGroups', {})
  }

  /** A helper function to subscribe to file updates.
   * Please use `ls.on('file/event')` directly if the initial `'Added'` notifications are not
   * needed. */
  watchFiles(
    rootId: Uuid,
    segments: string[],
    callback: (event: Event<'file/event'>) => void,
    retry: <T>(cb: () => Promise<T>) => Promise<T> = (f) => f(),
  ) {
    let running = true
    ;(async () => {
      await retry(() => this.acquireReceivesTreeUpdates({ rootId, segments }))
      if (!running) return
      this.on('file/event', callback)
      walkFs(this, { rootId, segments }, (type, path) => {
        if (
          !running ||
          type !== 'File' ||
          path.segments.length < segments.length ||
          segments.some((seg, i) => seg !== path.segments[i])
        )
          return
        callback({
          path: { rootId: path.rootId, segments: path.segments.slice(segments.length) },
          kind: 'Added',
        })
      })
    })()
    return () => {
      running = false
      this.off('file/event', callback)
    }
  }

  dispose() {
    this.client.close()
  }
}

export function computeTextChecksum(text: string): Checksum {
  return new SHA3(224).update(text).digest('hex') as Checksum
}<|MERGE_RESOLUTION|>--- conflicted
+++ resolved
@@ -2,11 +2,8 @@
 import { ObservableV2 } from 'lib0/observable'
 import { uuidv4 } from 'lib0/random'
 import { SHA3 } from 'sha3'
-<<<<<<< HEAD
+import { z } from 'zod'
 import { walkFs } from './languageServer/files'
-=======
-import { z } from 'zod'
->>>>>>> 1480f502
 import type {
   Checksum,
   ContextId,
