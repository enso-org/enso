import { Client } from '@open-rpc/client-js'

<<<<<<< HEAD
import { uuidv4 } from 'lib0/random'
=======
import * as map from 'lib0/map'
import { ObservableV2 } from 'lib0/observable'
import * as set from 'lib0/set'
>>>>>>> 69d91281
import { SHA3 } from 'sha3'
import type {
  Checksum,
  ContextId,
  ExecutionEnvironment,
  ExpressionId,
  FileEdit,
  FileSystemObject,
  Notifications,
  Path,
  RegisterOptions,
  StackItem,
  TextFileContents,
  VisualizationConfiguration,
  response,
} from './languageServerTypes'
import type { Uuid } from './yjsModel'

<<<<<<< HEAD
const DEBUG_LOG_RPC = false

class RpcError extends Error {
  cause: Error
  request: string
  params: object
  constructor(inner: Error, request: string, params: object) {
    super(`Language server request failed.`)
    this.cause = inner
    this.request = request
    this.params = params
  }
}

export class LanguageServer extends Emitter<Notifications> {
=======
/** [Documentation](https://github.com/enso-org/enso/blob/develop/docs/language-server/protocol-language-server.md) */
export class LanguageServer extends ObservableV2<Notifications> {
>>>>>>> 69d91281
  client: Client
  handlers: Map<string, Set<(...params: any[]) => void>>

  constructor(client: Client) {
    super()
    this.client = client
    this.handlers = new Map()

    client.onNotification((notification) => {
      this.emit(notification.method as keyof Notifications, [notification.params])
    })
  }
  private async request(method: string, params: object): Promise<any> {
    const uuid = uuidv4()
    const now = performance.now()
    try {
      if (DEBUG_LOG_RPC) {
        console.log(`LS [${uuid}] ${method}:`)
        console.dir(params)
      }
      return await this.client.request({ method, params }, 10000)
    } catch (e) {
      if (e instanceof Error) {
        throw new RpcError(e, method, params)
      }
      throw e
    } finally {
      if (DEBUG_LOG_RPC) {
        console.log(`LS [${uuid}] ${method} took ${performance.now() - now}ms`)
      }
    }
  }

<<<<<<< HEAD
=======
  // The "magic bag of holding" generic that is only present in the return type is UNSOUND.
  // However, it is SAFE, as the return type of the API is statically known.
  private request<T>(method: string, params: object): Promise<T> {
    return this.client.request({ method, params })
  }

  /** [Documentation](https://github.com/enso-org/enso/blob/develop/docs/language-server/protocol-language-server.md#capabilityacquire) */
>>>>>>> 69d91281
  acquireCapability(method: string, registerOptions: RegisterOptions): Promise<void> {
    return this.request('capability/acquire', { method, registerOptions })
  }

  /** [Documentation](https://github.com/enso-org/enso/blob/develop/docs/language-server/protocol-language-server.md#filereceivestreeupdates) */
  acquireReceivesTreeUpdates(path: Path): Promise<void> {
    return this.acquireCapability('file/receivesTreeUpdates', { path })
  }

  /** [Documentation](https://github.com/enso-org/enso/blob/develop/docs/language-server/protocol-language-server.md#sessioninitprotocolconnection) */
  initProtocolConnection(clientId: Uuid): Promise<response.InitProtocolConnection> {
    return this.request('session/initProtocolConnection', { clientId })
  }

  /** [Documentation](https://github.com/enso-org/enso/blob/develop/docs/language-server/protocol-language-server.md#textopenfile) */
  openTextFile(path: Path): Promise<response.OpenTextFile> {
    return this.request('text/openFile', { path })
  }

  /** [Documentation](https://github.com/enso-org/enso/blob/develop/docs/language-server/protocol-language-server.md#textclosefile) */
  closeTextFile(path: Path): Promise<void> {
    return this.request('text/closeFile', { path })
  }

  /** [Documentation](https://github.com/enso-org/enso/blob/develop/docs/language-server/protocol-language-server.md#textsave) */
  saveTextFile(path: Path, currentVersion: Checksum): Promise<void> {
    return this.request('text/save', { path, currentVersion })
  }

  /** [Documentation](https://github.com/enso-org/enso/blob/develop/docs/language-server/protocol-language-server.md#textapplyedit) */
  applyEdit(edit: FileEdit, execute: boolean): Promise<void> {
    return this.request('text/applyEdit', { edit, execute })
  }

  /** [Documentation](https://github.com/enso-org/enso/blob/develop/docs/language-server/protocol-language-server.md#filewrite) */
  writeFile(path: Path, contents: TextFileContents): Promise<void> {
    return this.request('file/write', { path, contents })
  }

  /** [Documentation](https://github.com/enso-org/enso/blob/develop/docs/language-server/protocol-language-server.md#fileread) */
  readFile(path: Path): Promise<response.FileContents> {
    return this.request('file/read', { path })
  }

  /** [Documentation](https://github.com/enso-org/enso/blob/develop/docs/language-server/protocol-language-server.md#filecreate) */
  createFile(object: FileSystemObject): Promise<void> {
    return this.request('file/create', { object })
  }

  /** [Documentation](https://github.com/enso-org/enso/blob/develop/docs/language-server/protocol-language-server.md#filedelete) */
  deleteFile(path: Path): Promise<void> {
    return this.request('file/delete', { path })
  }

  /** [Documentation](https://github.com/enso-org/enso/blob/develop/docs/language-server/protocol-language-server.md#filecopy) */
  copyFile(from: Path, to: Path): Promise<void> {
    return this.request('file/copy', { from, to })
  }

  /** [Documentation](https://github.com/enso-org/enso/blob/develop/docs/language-server/protocol-language-server.md#filemove) */
  moveFile(from: Path, to: Path): Promise<void> {
    return this.request('file/move', { from, to })
  }

  /** [Documentation](https://github.com/enso-org/enso/blob/develop/docs/language-server/protocol-language-server.md#fileexists) */
  fileExists(path: Path): Promise<response.FileExists> {
    return this.request('file/exists', { path })
  }

  /** [Documentation](https://github.com/enso-org/enso/blob/develop/docs/language-server/protocol-language-server.md#filetree) */
  fileTree(path: Path, depth?: number): Promise<response.FileTree> {
    return this.request('file/tree', { path, depth })
  }

  /** [Documentation](https://github.com/enso-org/enso/blob/develop/docs/language-server/protocol-language-server.md#filelist) */
  listFiles(path: Path): Promise<response.FileList> {
    return this.request('file/list', { path })
  }

  /** [Documentation](https://github.com/enso-org/enso/blob/develop/docs/language-server/protocol-language-server.md#fileinfo) */
  fileInfo(path: Path): Promise<response.FileInfo> {
    return this.request('file/info', { path })
  }

  /** [Documentation](https://github.com/enso-org/enso/blob/develop/docs/language-server/protocol-language-server.md#filechecksum) */
  fileChecksum(path: Path): Promise<response.FileChecksum> {
    return this.request('file/checksum', { path })
  }

  /** [Documentation](https://github.com/enso-org/enso/blob/develop/docs/language-server/protocol-language-server.md#vcsinit) */
  vcsInit(root: Path): Promise<void> {
    return this.request('vcs/init', { root })
  }

  /** [Documentation](https://github.com/enso-org/enso/blob/develop/docs/language-server/protocol-language-server.md#vcssave) */
  vcsSave(root: Path, name?: string): Promise<response.VCSCommit> {
    return this.request('vcs/save', { root, name })
  }

  /** [Documentation](https://github.com/enso-org/enso/blob/develop/docs/language-server/protocol-language-server.md#vcsstatus) */
  vcsStatus(root: Path): Promise<response.VCSStatus> {
    return this.request('vcs/status', { root })
  }

  /** [Documentation](https://github.com/enso-org/enso/blob/develop/docs/language-server/protocol-language-server.md#vcsrestore) */
  vcsRestore(root: Path, commitId?: string): Promise<response.VCSChanges> {
    return this.request('vcs/restore', { root, commitId })
  }

  /** [Documentation](https://github.com/enso-org/enso/blob/develop/docs/language-server/protocol-language-server.md#vcslist) */
  vcsList(root: Path, limit?: number): Promise<response.VCSSaves> {
    return this.request('vcs/list', { root, limit })
  }

  /** [Documentation](https://github.com/enso-org/enso/blob/develop/docs/language-server/protocol-language-server.md#executioncontextcreate) */
  createExecutionContext(contextId?: ContextId): Promise<response.ExecutionContext> {
    return this.request('executionContext/create', { contextId })
  }

  /** [Documentation](https://github.com/enso-org/enso/blob/develop/docs/language-server/protocol-language-server.md#executioncontextdestroy) */
  destroyExecutionContext(contextId: ContextId): Promise<void> {
    return this.request('executionContext/destroy', { contextId })
  }

  /** [Documentation](https://github.com/enso-org/enso/blob/develop/docs/language-server/protocol-language-server.md#executioncontextfork) */
  forkExecutionContext(contextId: ContextId): Promise<response.ExecutionContext> {
    return this.request('executionContext/fork', { contextId })
  }

  /** [Documentation](https://github.com/enso-org/enso/blob/develop/docs/language-server/protocol-language-server.md#executioncontextpush) */
  pushExecutionContextItem(contextId: ContextId, stackItem: StackItem): Promise<void> {
    return this.request('executionContext/push', { contextId, stackItem })
  }

  /** [Documentation](https://github.com/enso-org/enso/blob/develop/docs/language-server/protocol-language-server.md#executioncontextpop) */
  popExecutionContextItem(contextId: ContextId): Promise<void> {
    return this.request('executionContext/pop', { contextId })
  }

  /** [Documentation](https://github.com/enso-org/enso/blob/develop/docs/language-server/protocol-language-server.md#executioncontextrecompute) */
  recomputeExecutionContext(
    contextId: ContextId,
    invalidatedExpressions?: 'all' | string[],
    executionEnvironment?: ExecutionEnvironment,
  ): Promise<void> {
    return this.request('executionContext/recompute', {
      contextId,
      invalidatedExpressions,
      executionEnvironment,
    })
  }

  /** [Documentation](https://github.com/enso-org/enso/blob/develop/docs/language-server/protocol-language-server.md#executioncontextinterrupt) */
  interruptExecutionContext(contextId: ContextId): Promise<void> {
    return this.request('executionContext/interrupt', { contextId })
  }

  /** [Documentation](https://github.com/enso-org/enso/blob/develop/docs/language-server/protocol-language-server.md#executioncontextsetexecutionenvironment) */
  setExecutionEnvironment(
    contextId: ContextId,
    executionEnvironment?: ExecutionEnvironment,
  ): Promise<void> {
    return this.request('executionContext/setExecutionEnvironment', {
      contextId,
      executionEnvironment,
    })
  }

  /** [Documentation](https://github.com/enso-org/enso/blob/develop/docs/language-server/protocol-language-server.md#executioncontextexecuteexpression) */
  executeExpression(
    visualizationId: Uuid,
    expressionId: ExpressionId,
    visualizationConfig: VisualizationConfiguration,
  ): Promise<void> {
    return this.request('executionContext/interrupt', {
      visualizationId,
      expressionId,
      visualizationConfig,
    })
  }

  /** [Documentation](https://github.com/enso-org/enso/blob/develop/docs/language-server/protocol-language-server.md#executioncontextattachvisualization) */
  attachVisualization(
    visualizationId: Uuid,
    expressionId: ExpressionId,
    visualizationConfig: VisualizationConfiguration,
  ): Promise<void> {
    return this.request('executionContext/attachVisualization', {
      visualizationId,
      expressionId,
      visualizationConfig,
    })
  }

  /** [Documentation](https://github.com/enso-org/enso/blob/develop/docs/language-server/protocol-language-server.md#executioncontextdetachvisualization) */
  detachVisualization(
    visualizationId: Uuid,
    expressionId: ExpressionId,
    executionContextId: ContextId,
  ): Promise<void> {
    return this.request('executionContext/detachVisualization', {
      visualizationId,
      expressionId,
      executionContextId,
    })
  }

  /** [Documentation](https://github.com/enso-org/enso/blob/develop/docs/language-server/protocol-language-server.md#executioncontextmodifyvisualization) */
  modifyVisualization(
    visualizationId: Uuid,
    visualizationConfig: VisualizationConfiguration,
  ): Promise<void> {
    return this.request('executionContext/modifyVisualization', {
      visualizationId,
      visualizationConfig,
    })
  }

  dispose() {
    this.client.close()
  }
}

export function computeTextChecksum(text: string): Checksum {
  return new SHA3(224).update(text).digest('hex') as Checksum
}<|MERGE_RESOLUTION|>--- conflicted
+++ resolved
@@ -1,12 +1,6 @@
 import { Client } from '@open-rpc/client-js'
-
-<<<<<<< HEAD
+import { ObservableV2 } from 'lib0/observable'
 import { uuidv4 } from 'lib0/random'
-=======
-import * as map from 'lib0/map'
-import { ObservableV2 } from 'lib0/observable'
-import * as set from 'lib0/set'
->>>>>>> 69d91281
 import { SHA3 } from 'sha3'
 import type {
   Checksum,
@@ -25,8 +19,8 @@
 } from './languageServerTypes'
 import type { Uuid } from './yjsModel'
 
-<<<<<<< HEAD
 const DEBUG_LOG_RPC = false
+const RPC_TIMEOUT_MS = 10000
 
 class RpcError extends Error {
   cause: Error
@@ -40,11 +34,8 @@
   }
 }
 
-export class LanguageServer extends Emitter<Notifications> {
-=======
 /** [Documentation](https://github.com/enso-org/enso/blob/develop/docs/language-server/protocol-language-server.md) */
 export class LanguageServer extends ObservableV2<Notifications> {
->>>>>>> 69d91281
   client: Client
   handlers: Map<string, Set<(...params: any[]) => void>>
 
@@ -57,7 +48,10 @@
       this.emit(notification.method as keyof Notifications, [notification.params])
     })
   }
-  private async request(method: string, params: object): Promise<any> {
+
+  // The "magic bag of holding" generic that is only present in the return type is UNSOUND.
+  // However, it is SAFE, as the return type of the API is statically known.
+  private async request<T>(method: string, params: object): Promise<T> {
     const uuid = uuidv4()
     const now = performance.now()
     try {
@@ -65,7 +59,7 @@
         console.log(`LS [${uuid}] ${method}:`)
         console.dir(params)
       }
-      return await this.client.request({ method, params }, 10000)
+      return await this.client.request({ method, params }, RPC_TIMEOUT_MS)
     } catch (e) {
       if (e instanceof Error) {
         throw new RpcError(e, method, params)
@@ -78,16 +72,7 @@
     }
   }
 
-<<<<<<< HEAD
-=======
-  // The "magic bag of holding" generic that is only present in the return type is UNSOUND.
-  // However, it is SAFE, as the return type of the API is statically known.
-  private request<T>(method: string, params: object): Promise<T> {
-    return this.client.request({ method, params })
-  }
-
   /** [Documentation](https://github.com/enso-org/enso/blob/develop/docs/language-server/protocol-language-server.md#capabilityacquire) */
->>>>>>> 69d91281
   acquireCapability(method: string, registerOptions: RegisterOptions): Promise<void> {
     return this.request('capability/acquire', { method, registerOptions })
   }
