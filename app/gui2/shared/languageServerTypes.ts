--- conflicted
+++ resolved
@@ -3,13 +3,8 @@
 /** Version checksum of a text file - Sha3_224 */
 declare const brandChecksum: unique symbol
 export type Checksum = string & { [brandChecksum]: never }
-<<<<<<< HEAD
-declare const contextIdChecksum: unique symbol
-export type ContextId = Uuid & { [contextIdChecksum]: never }
-=======
 declare const brandContextId: unique symbol
 export type ContextId = Uuid & { [brandContextId]: never }
->>>>>>> c690559e
 export type ExpressionId = ExprId
 declare const brandUtcDateTime: unique symbol
 export type UTCDateTime = string & { [brandUtcDateTime]: never }
@@ -307,11 +302,7 @@
 export interface ExplicitCall {
   type: 'ExplicitCall'
   methodPointer: MethodPointer
-<<<<<<< HEAD
-  thisArgumentExpression: string | null
-=======
   thisArgumentExpression?: string
->>>>>>> c690559e
   positionalArgumentsExpressions: string[]
 }
 
