import type {
  Identifier,
  IdentifierOrOperatorIdentifier,
  IdentifierOrOperatorIdentifierToken,
  IdentifierToken,
  Module,
  NodeChild,
  Owned,
  RawNodeChild,
  SpanMap,
  SyncTokenId,
} from '.'
import {
  MutableModule,
  ROOT_ID,
  Token,
  asOwned,
  isIdentifier,
  isToken,
  isTokenId,
  newExternalId,
  parentId,
} from '.'
import { assert, assertDefined, assertEqual, bail } from '../util/assert'
import type { Result } from '../util/data/result'
import { Err, Ok } from '../util/data/result'
import type { SourceRangeEdit } from '../util/data/text'
import type { ExternalId, VisualizationMetadata } from '../yjsModel'
import { visMetadataEquals } from '../yjsModel'
import * as RawAst from './generated/ast'
import {
  applyTextEditsToAst,
  parse,
  parseBlock,
  print,
  printAst,
  printBlock,
  syncToCode,
} from './parse'

declare const brandAstId: unique symbol
export type AstId = string & { [brandAstId]: never }

/** @internal */
export interface MetadataFields {
  externalId: ExternalId
}
export interface NodeMetadataFields {
  position?: { x: number; y: number } | undefined
  visualization?: VisualizationMetadata | undefined
}
export type NodeMetadata = FixedMapView<NodeMetadataFields>
export type MutableNodeMetadata = FixedMap<NodeMetadataFields>
export function asNodeMetadata(map: Map<string, unknown>): NodeMetadata {
  return map as unknown as NodeMetadata
}
/** @internal */
interface RawAstFields {
  id: AstId
  type: string
  parent: AstId | undefined
  metadata: FixedMap<MetadataFields>
}
export interface AstFields extends RawAstFields, LegalFieldContent {}
function allKeys<T>(keys: Record<keyof T, any>): (keyof T)[] {
  return Object.keys(keys) as any
}
const astFieldKeys = allKeys<RawAstFields>({
  id: null,
  type: null,
  parent: null,
  metadata: null,
})
export abstract class Ast {
  readonly module: Module
  /** @internal */
  readonly fields: FixedMapView<AstFields>

  get id(): AstId {
    return this.fields.get('id')
  }

  get externalId(): ExternalId {
    const id = this.fields.get('metadata').get('externalId')
    assert(id != null)
    return id
  }

  get nodeMetadata(): NodeMetadata {
    const metadata = this.fields.get('metadata')
    return metadata as FixedMapView<NodeMetadataFields>
  }

  typeName(): string {
    return this.fields.get('type')
  }

  /**
   * Return whether `this` and `other` are the same object, possibly in different modules.
   */
  is<T extends Ast>(other: T): boolean {
    return this.id === other.id
  }

  innerExpression(): Ast {
    // TODO: Override this in `Documented`, `Annotated`, `AnnotatedBuiltin`
    return this
  }

  code(): string {
    return print(this).code
  }

  visitRecursive(visit: (node: Ast | Token) => void): void {
    visit(this)
    for (const child of this.children()) {
      if (isToken(child)) {
        visit(child)
      } else {
        child.visitRecursive(visit)
      }
    }
  }

  visitRecursiveAst(visit: (ast: Ast) => void | boolean): void {
    if (visit(this) === false) return
    for (const child of this.children()) {
      if (!isToken(child)) child.visitRecursiveAst(visit)
    }
  }

  printSubtree(
    info: SpanMap,
    offset: number,
    parentIndent: string | undefined,
    verbatim?: boolean,
  ): string {
    return printAst(this, info, offset, parentIndent, verbatim)
  }

  /** Returns child subtrees, without information about the whitespace between them. */
  *children(): IterableIterator<Ast | Token> {
    for (const child of this.concreteChildren()) {
      if (isTokenId(child.node)) {
        yield this.module.getToken(child.node)
      } else {
        const node = this.module.get(child.node)
        if (node) yield node
      }
    }
  }

  get parentId(): AstId | undefined {
    const parentId = this.fields.get('parent')
    if (parentId !== ROOT_ID) return parentId
  }

  parent(): Ast | undefined {
    return this.module.get(this.parentId)
  }

  static parseBlock(source: string, inModule?: MutableModule) {
    return parseBlock(source, inModule)
  }

  static parse(source: string, module?: MutableModule) {
    return parse(source, module)
  }

  ////////////////////

  protected constructor(module: Module, fields: FixedMapView<AstFields>) {
    this.module = module
    this.fields = fields
  }

  /** @internal
   *  Returns child subtrees, including information about the whitespace between them.
   */
  abstract concreteChildren(verbatim?: boolean): IterableIterator<RawNodeChild>
}
export interface MutableAst {}
export abstract class MutableAst extends Ast {
  declare readonly module: MutableModule
  declare readonly fields: FixedMap<AstFields>

  setExternalId(id: ExternalId) {
    this.fields.get('metadata').set('externalId', id)
  }

  mutableNodeMetadata(): MutableNodeMetadata {
    const metadata = this.fields.get('metadata')
    return metadata as FixedMap<NodeMetadataFields>
  }

  setNodeMetadata(nodeMeta: NodeMetadataFields) {
    const metadata = this.fields.get('metadata') as unknown as Map<string, unknown>
    for (const [key, value] of Object.entries(nodeMeta))
      if (value !== undefined) metadata.set(key, value)
  }

  /** Modify the parent of this node to refer to a new object instead. Return the object, which now has no parent. */
  replace<T extends MutableAst>(replacement: Owned<T>): Owned<typeof this> {
    const parentId = this.fields.get('parent')
    if (parentId) {
      const parent = this.module.get(parentId)
      parent.replaceChild(this.id, replacement)
      this.fields.set('parent', undefined)
    }
    return asOwned(this)
  }

  /** Change the value of the object referred to by the `target` ID. (The initial ID of `replacement` will be ignored.)
   *  Returns the old value, with a new (unreferenced) ID.
   */
  replaceValue<T extends MutableAst>(replacement: Owned<T>): Owned<typeof this> {
    const replacement_ = this.module.copyIfForeign(replacement)
    const old = this.replace(replacement_)
    replacement_.fields.set('metadata', old.fields.get('metadata').clone())
    old.setExternalId(newExternalId())
    return old
  }

  replaceValueChecked<T extends MutableAst>(replacement: Owned<T>): Owned<typeof this> {
    const parentId = this.fields.get('parent')
    assertDefined(parentId)
    return this.replaceValue(replacement)
  }

  /** Replace the parent of this object with a reference to a new placeholder object.
   *  Returns the object, now parentless, and the placeholder. */
  takeToReplace(): Removed<this> {
    if (parentId(this)) {
      const placeholder = Wildcard.new(this.module)
      const node = this.replace(placeholder)
      return { node, placeholder }
    } else {
      return { node: asOwned(this), placeholder: undefined }
    }
  }

  /** Replace the parent of this object with a reference to a new placeholder object.
   *  Returns the object, now parentless. */
  take(): Owned<this> {
    return this.replace(Wildcard.new(this.module))
  }

  takeIfParented(): Owned<typeof this> {
    const parent = parentId(this)
    if (parent) {
      const parentAst = this.module.get(parent)
      const placeholder = Wildcard.new(this.module)
      parentAst.replaceChild(this.id, placeholder)
      this.fields.set('parent', undefined)
    }
    return asOwned(this)
  }

  /** Replace the value assigned to the given ID with a placeholder.
   *  Returns the removed value, with a new unreferenced ID.
   **/
  takeValue(): Removed<typeof this> {
    const placeholder = Wildcard.new(this.module)
    const node = this.replaceValue(placeholder)
    return { node, placeholder }
  }

  /** Take this node from the tree, and replace it with the result of applying the given function to it.
   *
   *  Note that this is a modification of the *parent* node. Any `Ast` objects or `AstId`s that pointed to the old value
   *  will still point to the old value.
   */
  update<T extends MutableAst>(f: (x: Owned<typeof this>) => Owned<T>): T {
    const taken = this.takeToReplace()
    assertDefined(taken.placeholder, 'To replace an `Ast`, it must have a parent.')
    const replacement = f(taken.node)
    taken.placeholder.replace(replacement)
    return replacement
  }

  /** Take this node from the tree, and replace it with the result of applying the given function to it; transfer the
   *  metadata from this node to the replacement.
   *
   *  Note that this is a modification of the *parent* node. Any `Ast` objects or `AstId`s that pointed to the old value
   *  will still point to the old value.
   */
  updateValue<T extends MutableAst>(f: (x: Owned<typeof this>) => Owned<T>): T {
    const taken = this.takeValue()
    assertDefined(taken.placeholder, 'To replace an `Ast`, it must have a parent.')
    const replacement = f(taken.node)
    taken.placeholder.replaceValue(replacement)
    return replacement
  }

  mutableParent(): MutableAst | undefined {
    const parentId = this.fields.get('parent')
    if (parentId === 'ROOT_ID') return
    return this.module.get(parentId)
  }

  /** Modify this tree to represent the given code, while minimizing changes from the current set of `Ast`s. */
  syncToCode(code: string, metadataSource?: Module) {
    syncToCode(this, code, metadataSource)
  }

  /** Update the AST according to changes to its corresponding source code. */
  applyTextEdits(textEdits: SourceRangeEdit[], metadataSource?: Module) {
    applyTextEditsToAst(this, textEdits, metadataSource ?? this.module)
  }

  ///////////////////

  /** @internal */
  importReferences(module: Module) {
    if (module === this.module) return
    for (const child of this.concreteChildren()) {
      if (!isTokenId(child.node)) {
        const childInForeignModule = module.get(child.node)
        assert(childInForeignModule !== undefined)
        const importedChild = this.module.copy(childInForeignModule)
        importedChild.fields.set('parent', undefined)
        this.replaceChild(child.node, asOwned(importedChild))
      }
    }
  }

  /** @internal */
  replaceChild<T extends MutableAst>(target: AstId, replacement: Owned<T>) {
    const replacementId = this.claimChild(replacement)
    const changes = rewriteRefs(this, (id) => (id === target ? replacementId : undefined))
    assertEqual(changes, 1)
  }

  protected claimChild<T extends MutableAst>(child: Owned<T>): AstId
  protected claimChild<T extends MutableAst>(child: Owned<T> | undefined): AstId | undefined
  protected claimChild<T extends MutableAst>(child: Owned<T> | undefined): AstId | undefined {
    return child ? claimChild(this.module, child, this.id) : undefined
  }
}

/** Values that may be found in fields of `Ast` subtypes. */
type FieldData<T extends TreeRefs = RawRefs> =
  | T['ast']
  | T['token']
  | FieldData<T>[]
  | undefined
  | StructuralField<T>
/** Objects that do not directly contain `AstId`s or `SyncTokenId`s, but may have `NodeChild` fields. */
type StructuralField<T extends TreeRefs = RawRefs> =
  | MultiSegmentAppSegment<T>
  | Line<T>
  | OpenCloseTokens<T>
  | NameSpecification<T>
  | TextElement<T>
/** Type whose fields are all suitable for storage as `Ast` fields. */
interface FieldObject<T extends TreeRefs> {
  [field: string]: FieldData<T>
}
/** Returns the fields of an `Ast` subtype that are not part of `AstFields`. */
function* fieldDataEntries<Fields>(map: FixedMapView<Fields>) {
  for (const entry of map.entries()) {
    // All fields that are not from `AstFields` are `FieldData`.
    if (!astFieldKeys.includes(entry[0] as any)) yield entry as [string, FieldData]
  }
}

function idRewriter(
  f: (id: AstId) => AstId | undefined,
): (field: FieldData) => FieldData | undefined {
  return (field: FieldData) => {
    if (typeof field !== 'object') return
    if (!('node' in field)) return
    if (isTokenId(field.node)) return
    const newId = f(field.node)
    if (!newId) return
    return { whitespace: field.whitespace, node: newId }
  }
}

/** Apply the given function to each `AstId` in the fields of `ast`. For each value that it returns an output, that
 *  output will be substituted for the input ID.
 */
export function rewriteRefs(ast: MutableAst, f: (id: AstId) => AstId | undefined) {
  let fieldsChanged = 0
  for (const [key, value] of fieldDataEntries(ast.fields)) {
    const newValue = rewriteFieldRefs(value, idRewriter(f))
    if (newValue !== undefined) {
      ast.fields.set(key as any, newValue)
      fieldsChanged += 1
    }
  }
  return fieldsChanged
}

/** Copy all fields except the `Ast` base fields from `ast2` to `ast1`. A reference-rewriting function will be applied
 *  to `AstId`s in copied fields; see {@link rewriteRefs}.
 */
export function syncFields(ast1: MutableAst, ast2: Ast, f: (id: AstId) => AstId | undefined) {
  for (const [key, value] of fieldDataEntries(ast2.fields)) {
    const newValue = mapRefs(value, idRewriter(f))
    if (!fieldEqual(ast1.fields.get(key as any), newValue)) ast1.fields.set(key as any, newValue)
  }
}

export function syncNodeMetadata(target: MutableNodeMetadata, source: NodeMetadata) {
  const oldPos = target.get('position')
  const newPos = source.get('position')
  if (oldPos?.x !== newPos?.x || oldPos?.y !== newPos?.y) target.set('position', newPos)
  const newVis = source.get('visualization')
  if (!visMetadataEquals(target.get('visualization'), newVis)) target.set('visualization', newVis)
}

function rewriteFieldRefs<T extends TreeRefs, U extends TreeRefs>(
  field: FieldData<T>,
  f: (t: FieldData<T>) => FieldData<U> | undefined,
): FieldData<U> {
  const newValue = f(field)
  if (newValue) return newValue
  if (typeof field !== 'object') return
  if (Array.isArray(field)) {
    let fieldChanged = false
    field.forEach((subfield, i) => {
      const newValue = rewriteFieldRefs(subfield, f)
      if (newValue !== undefined) {
        field[i] = newValue
        fieldChanged = true
      }
    })
    if (fieldChanged) return field
  } else {
    const fieldObject = field satisfies StructuralField
    let fieldChanged = false
    for (const [key, value] of Object.entries(fieldObject)) {
      const newValue = rewriteFieldRefs(value, f)
      if (newValue !== undefined) {
        // This update is safe because `newValue` was obtained by reading `fieldObject[key]` and modifying it in a
        // type-preserving way.
        ;(fieldObject as any)[key] = newValue
        fieldChanged = true
      }
    }
    if (fieldChanged) return fieldObject
  }
}

type MapRef<T extends TreeRefs, U extends TreeRefs> = (t: FieldData<T>) => FieldData<U> | undefined

// This operation can transform any `FieldData` type parameterized by some `TreeRefs` into the same type parameterized
// by another `TreeRefs`, but it is not possible to express that generalization to TypeScript as such.
function mapRefs<T extends TreeRefs, U extends TreeRefs>(
  field: ImportFields<T>,
  f: MapRef<T, U>,
): ImportFields<U>
function mapRefs<T extends TreeRefs, U extends TreeRefs>(
  field: TextToken<T>,
  f: MapRef<T, U>,
): TextToken<U>
function mapRefs<T extends TreeRefs, U extends TreeRefs>(
  field: TextElement<T>,
  f: MapRef<T, U>,
): TextElement<U>
function mapRefs<T extends TreeRefs, U extends TreeRefs>(
  field: ArgumentDefinition<T>,
  f: MapRef<T, U>,
): ArgumentDefinition<U>
function mapRefs<T extends TreeRefs, U extends TreeRefs>(
  field: FieldData<T>,
  f: MapRef<T, U>,
): FieldData<U>
function mapRefs<T extends TreeRefs, U extends TreeRefs>(
  field: FieldData<T>,
  f: MapRef<T, U>,
): FieldData<U> {
  return rewriteFieldRefs(field, f) ?? field
}

function fieldEqual(field1: FieldData, field2: FieldData): boolean {
  if (typeof field1 !== 'object') return field1 === field2
  if (typeof field2 !== 'object') return false
  if ('node' in field1 && 'node' in field2) {
    if (field1['whitespace'] !== field2['whitespace']) return false
    if (isTokenId(field1.node) && isTokenId(field2.node))
      return Token.equal(field1.node, field2.node)
    else return field1.node === field2.node
  } else if ('node' in field1 || 'node' in field2) {
    return false
  } else if (Array.isArray(field1) && Array.isArray(field2)) {
    return (
      field1.length === field2.length && field1.every((value1, i) => fieldEqual(value1, field2[i]))
    )
  } else if (Array.isArray(field1) || Array.isArray(field2)) {
    return false
  } else {
    const fieldObject1 = field1 satisfies StructuralField
    const fieldObject2 = field2 satisfies StructuralField
    const keys = new Set<string>()
    for (const key of Object.keys(fieldObject1)) keys.add(key)
    for (const key of Object.keys(fieldObject2)) keys.add(key)
    for (const key of keys)
      if (!fieldEqual((fieldObject1 as any)[key], (fieldObject2 as any)[key])) return false
    return true
  }
}

function applyMixins(derivedCtor: any, constructors: any[]) {
  constructors.forEach((baseCtor) => {
    Object.getOwnPropertyNames(baseCtor.prototype).forEach((name) => {
      Object.defineProperty(
        derivedCtor.prototype,
        name,
        Object.getOwnPropertyDescriptor(baseCtor.prototype, name) || Object.create(null),
      )
    })
  })
}

interface AppFields {
  function: NodeChild<AstId>
  parens: OpenCloseTokens | undefined
  nameSpecification: NameSpecification | undefined
  argument: NodeChild<AstId>
}
interface OpenCloseTokens<T extends TreeRefs = RawRefs> {
  open: T['token']
  close: T['token']
}
interface NameSpecification<T extends TreeRefs = RawRefs> {
  name: T['token']
  equals: T['token']
}
export class App extends Ast {
  declare fields: FixedMap<AstFields & AppFields>
  constructor(module: Module, fields: FixedMapView<AstFields & AppFields>) {
    super(module, fields)
  }

  static tryParse(source: string, module?: MutableModule): Owned<MutableApp> | undefined {
    const parsed = parse(source, module)
    if (parsed instanceof MutableApp) return parsed
  }

  static concrete(
    module: MutableModule,
    func: NodeChild<Owned>,
    parens: OpenCloseTokens | undefined,
    nameSpecification: NameSpecification | undefined,
    argument: NodeChild<Owned>,
  ) {
    const base = module.baseObject('App')
    const id_ = base.get('id')
    const fields = composeFieldData(base, {
      function: concreteChild(module, func, id_),
      parens,
      nameSpecification,
      argument: concreteChild(module, argument, id_),
    })
    return asOwned(new MutableApp(module, fields))
  }

  static new(
    module: MutableModule,
    func: Owned,
    argumentName: StrictIdentLike | undefined,
    argument: Owned,
  ) {
    return App.concrete(
      module,
      autospaced(func),
      undefined,
      nameSpecification(argumentName),
      autospaced(argument),
    )
  }

  static PositionalSequence(func: Owned, args: Owned[]): Owned {
    return args.reduce(
      (expression, argument) => App.new(func.module, expression, undefined, argument),
      func,
    )
  }

  get function(): Ast {
    return this.module.get(this.fields.get('function').node)
  }
  get argumentName(): Token | undefined {
    return this.module.getToken(this.fields.get('nameSpecification')?.name.node)
  }
  get argument(): Ast {
    return this.module.get(this.fields.get('argument').node)
  }

  *concreteChildren(verbatim?: boolean): IterableIterator<RawNodeChild> {
    const { function: function_, parens, nameSpecification, argument } = getAll(this.fields)
    yield ensureUnspaced(function_, verbatim)
    const useParens = !!(parens && (nameSpecification || verbatim))
    const spacedEquals = useParens && !!nameSpecification?.equals.whitespace
    if (useParens) yield ensureSpaced(parens.open, verbatim)
    if (nameSpecification) {
      yield ensureSpacedIf(nameSpecification.name, !useParens, verbatim)
      yield ensureSpacedOnlyIf(nameSpecification.equals, spacedEquals, verbatim)
    }
    yield ensureSpacedOnlyIf(argument, !nameSpecification || spacedEquals, verbatim)
    if (useParens) yield preferUnspaced(parens.close)
  }

  printSubtree(
    info: SpanMap,
    offset: number,
    parentIndent: string | undefined,
    verbatim?: boolean,
  ): string {
    const verbatim_ =
      verbatim ?? (this.function instanceof Invalid || this.argument instanceof Invalid)
    return super.printSubtree(info, offset, parentIndent, verbatim_)
  }
}
function ensureSpacedIf<T>(
  child: NodeChild<T>,
  condition: boolean,
  verbatim: boolean | undefined,
): NodeChild<T> {
  return condition ? ensureSpaced(child, verbatim) : child
}
function ensureSpacedOnlyIf<T>(
  child: NodeChild<T>,
  condition: boolean,
  verbatim: boolean | undefined,
): NodeChild<T> {
  return condition ? ensureSpaced(child, verbatim) : ensureUnspaced(child, verbatim)
}
function ensureSpaced<T>(child: NodeChild<T>, verbatim: boolean | undefined): NodeChild<T> {
  if (verbatim && child.whitespace != null) return child
  return child.whitespace ? child : { whitespace: ' ', ...child }
}
function ensureUnspaced<T>(child: NodeChild<T>, verbatim: boolean | undefined): NodeChild<T> {
  if (verbatim && child.whitespace != null) return child
  return child.whitespace === '' ? child : { whitespace: '', ...child }
}
function preferUnspaced<T>(child: NodeChild<T>): NodeChild<T> {
  return child.whitespace === undefined ? { whitespace: '', ...child } : child
}
export class MutableApp extends App implements MutableAst {
  declare readonly module: MutableModule
  declare readonly fields: FixedMap<AstFields & AppFields>

  setFunction<T extends MutableAst>(value: Owned<T>) {
    setNode(this.fields, 'function', this.claimChild(value))
  }
  setArgumentName(name: StrictIdentLike | undefined) {
    this.fields.set('nameSpecification', nameSpecification(name))
  }
  setArgument<T extends MutableAst>(value: Owned<T>) {
    setNode(this.fields, 'argument', this.claimChild(value))
  }
}
export interface MutableApp extends App, MutableAst {
  get function(): MutableAst
  get argument(): MutableAst
}
applyMixins(MutableApp, [MutableAst])

interface UnaryOprAppFields {
  operator: NodeChild<SyncTokenId>
  argument: NodeChild<AstId> | undefined
}
export class UnaryOprApp extends Ast {
  declare fields: FixedMapView<AstFields & UnaryOprAppFields>
  constructor(module: Module, fields: FixedMapView<AstFields & UnaryOprAppFields>) {
    super(module, fields)
  }

  static tryParse(source: string, module?: MutableModule): Owned<MutableUnaryOprApp> | undefined {
    const parsed = parse(source, module)
    if (parsed instanceof MutableUnaryOprApp) return parsed
  }

  static concrete(
    module: MutableModule,
    operator: NodeChild<Token>,
    argument: NodeChild<Owned> | undefined,
  ) {
    const base = module.baseObject('UnaryOprApp')
    const id_ = base.get('id')
    const fields = composeFieldData(base, {
      operator,
      argument: concreteChild(module, argument, id_),
    })
    return asOwned(new MutableUnaryOprApp(module, fields))
  }

  static new(module: MutableModule, operator: Token, argument: Owned | undefined) {
    return this.concrete(module, unspaced(operator), argument ? autospaced(argument) : undefined)
  }

  get operator(): Token {
    return this.module.getToken(this.fields.get('operator').node)
  }
  get argument(): Ast | undefined {
    return this.module.get(this.fields.get('argument')?.node)
  }

  *concreteChildren(_verbatim?: boolean): IterableIterator<RawNodeChild> {
    const { operator, argument } = getAll(this.fields)
    yield operator
    if (argument) yield argument
  }
}
export class MutableUnaryOprApp extends UnaryOprApp implements MutableAst {
  declare readonly module: MutableModule
  declare readonly fields: FixedMap<AstFields & UnaryOprAppFields>

  setOperator(value: Token) {
    this.fields.set('operator', unspaced(value))
  }
  setArgument<T extends MutableAst>(argument: Owned<T> | undefined) {
    setNode(this.fields, 'argument', this.claimChild(argument))
  }
}
export interface MutableUnaryOprApp extends UnaryOprApp, MutableAst {
  get argument(): MutableAst | undefined
}
applyMixins(MutableUnaryOprApp, [MutableAst])

interface NegationAppFields {
  operator: NodeChild<SyncTokenId>
  argument: NodeChild<AstId>
}
export class NegationApp extends Ast {
  declare fields: FixedMapView<AstFields & NegationAppFields>
  constructor(module: Module, fields: FixedMapView<AstFields & NegationAppFields>) {
    super(module, fields)
  }

  static tryParse(source: string, module?: MutableModule): Owned<MutableNegationApp> | undefined {
    const parsed = parse(source, module)
    if (parsed instanceof MutableNegationApp) return parsed
  }

  static concrete(module: MutableModule, operator: NodeChild<Token>, argument: NodeChild<Owned>) {
    const base = module.baseObject('NegationApp')
    const id_ = base.get('id')
    const fields = composeFieldData(base, {
      operator,
      argument: concreteChild(module, argument, id_),
    })
    return asOwned(new MutableNegationApp(module, fields))
  }

  static new(module: MutableModule, operator: Token, argument: Owned) {
    return this.concrete(module, unspaced(operator), autospaced(argument))
  }

  get operator(): Token {
    return this.module.getToken(this.fields.get('operator').node)
  }
  get argument(): Ast {
    return this.module.get(this.fields.get('argument').node)
  }

  *concreteChildren(_verbatim?: boolean): IterableIterator<RawNodeChild> {
    const { operator, argument } = getAll(this.fields)
    yield operator
    if (argument) yield argument
  }
}
export class MutableNegationApp extends NegationApp implements MutableAst {
  declare readonly module: MutableModule
  declare readonly fields: FixedMap<AstFields & NegationAppFields>

  setArgument<T extends MutableAst>(value: Owned<T>) {
    setNode(this.fields, 'argument', this.claimChild(value))
  }
}
export interface MutableNegationApp extends NegationApp, MutableAst {
  get argument(): MutableAst
}
applyMixins(MutableNegationApp, [MutableAst])

interface OprAppFields {
  lhs: NodeChild<AstId> | undefined
  operators: NodeChild<SyncTokenId>[]
  rhs: NodeChild<AstId> | undefined
}
export class OprApp extends Ast {
  declare fields: FixedMapView<AstFields & OprAppFields>
  constructor(module: Module, fields: FixedMapView<AstFields & OprAppFields>) {
    super(module, fields)
  }

  static tryParse(source: string, module?: MutableModule): Owned<MutableOprApp> | undefined {
    const parsed = parse(source, module)
    if (parsed instanceof MutableOprApp) return parsed
  }

  static concrete(
    module: MutableModule,
    lhs: NodeChild<Owned> | undefined,
    operators: NodeChild<Token>[],
    rhs: NodeChild<Owned> | undefined,
  ) {
    const base = module.baseObject('OprApp')
    const id_ = base.get('id')
    const fields = composeFieldData(base, {
      lhs: concreteChild(module, lhs, id_),
      operators,
      rhs: concreteChild(module, rhs, id_),
    })
    return asOwned(new MutableOprApp(module, fields))
  }

  static new(
    module: MutableModule,
    lhs: Owned | undefined,
    operator: Token | string,
    rhs: Owned | undefined,
  ) {
    const operatorToken =
      operator instanceof Token ? operator : Token.new(operator, RawAst.Token.Type.Operator)
    return OprApp.concrete(module, unspaced(lhs), [autospaced(operatorToken)], autospaced(rhs))
  }

  get lhs(): Ast | undefined {
    return this.module.get(this.fields.get('lhs')?.node)
  }
  get operator(): Result<Token, NodeChild<Token>[]> {
    const operators = this.fields.get('operators')
    const operators_ = operators.map((child) => ({
      ...child,
      node: this.module.getToken(child.node),
    }))
    const [opr] = operators_
    return opr ? Ok(opr.node) : Err(operators_)
  }
  get rhs(): Ast | undefined {
    return this.module.get(this.fields.get('rhs')?.node)
  }

  *concreteChildren(_verbatim?: boolean): IterableIterator<RawNodeChild> {
    const { lhs, operators, rhs } = getAll(this.fields)
    if (lhs) yield lhs
    yield* operators
    if (rhs) yield rhs
  }
}
export class MutableOprApp extends OprApp implements MutableAst {
  declare readonly module: MutableModule
  declare readonly fields: FixedMap<AstFields & OprAppFields>

  setLhs<T extends MutableAst>(value: Owned<T>) {
    setNode(this.fields, 'lhs', this.claimChild(value))
  }
  setOperator(value: Token) {
    this.fields.set('operators', [unspaced(value)])
  }
  setRhs<T extends MutableAst>(value: Owned<T>) {
    setNode(this.fields, 'rhs', this.claimChild(value))
  }
}
export interface MutableOprApp extends OprApp, MutableAst {
  get lhs(): MutableAst | undefined
  get rhs(): MutableAst | undefined
}
applyMixins(MutableOprApp, [MutableAst])

interface PropertyAccessFields {
  lhs: NodeChild<AstId> | undefined
  operator: NodeChild<SyncTokenId>
  rhs: NodeChild<AstId>
}
export class PropertyAccess extends Ast {
  declare fields: FixedMapView<AstFields & PropertyAccessFields>
  constructor(module: Module, fields: FixedMapView<AstFields & PropertyAccessFields>) {
    super(module, fields)
  }

  static tryParse(
    source: string,
    module?: MutableModule,
  ): Owned<MutablePropertyAccess> | undefined {
    const parsed = parse(source, module)
    if (parsed instanceof MutablePropertyAccess) return parsed
  }

  static new(module: MutableModule, lhs: Owned, rhs: IdentLike) {
    const dot = unspaced(Token.new('.', RawAst.Token.Type.Operator))
    return this.concrete(
      module,
      unspaced(lhs),
      dot,
      unspaced(Ident.newAllowingOperators(module, toIdent(rhs))),
    )
  }

  static Sequence(
    segments: [StrictIdentLike, ...StrictIdentLike[]],
    module: MutableModule,
  ): Owned<MutablePropertyAccess> | Owned<MutableIdent>
  static Sequence(
    segments: [StrictIdentLike, ...StrictIdentLike[], IdentLike],
    module: MutableModule,
  ): Owned<MutablePropertyAccess> | Owned<MutableIdent>
  static Sequence(
    segments: IdentLike[],
    module: MutableModule,
  ): Owned<MutablePropertyAccess> | Owned<MutableIdent> | undefined
  static Sequence(
    segments: IdentLike[],
    module: MutableModule,
  ): Owned<MutablePropertyAccess> | Owned<MutableIdent> | undefined {
    let path: Owned<MutablePropertyAccess> | Owned<MutableIdent> | undefined
    let operatorInNonFinalSegment = false
    segments.forEach((s, i) => {
      const t = toIdent(s)
      if (i !== segments.length - 1 && !isIdentifier(t.code())) operatorInNonFinalSegment = true
      path = path ? this.new(module, path, t) : Ident.newAllowingOperators(module, t)
    })
    if (!operatorInNonFinalSegment) return path
  }

  static concrete(
    module: MutableModule,
    lhs: NodeChild<Owned> | undefined,
    operator: NodeChild<Token>,
    rhs: NodeChild<Owned<MutableIdent>>,
  ) {
    const base = module.baseObject('PropertyAccess')
    const id_ = base.get('id')
    const fields = composeFieldData(base, {
      lhs: concreteChild(module, lhs, id_),
      operator,
      rhs: concreteChild(module, rhs, id_),
    })
    return asOwned(new MutablePropertyAccess(module, fields))
  }

  get lhs(): Ast | undefined {
    return this.module.get(this.fields.get('lhs')?.node)
  }
  get operator(): Token {
    return this.module.getToken(this.fields.get('operator').node)
  }
  get rhs(): IdentifierOrOperatorIdentifierToken {
    const ast = this.module.get(this.fields.get('rhs').node)
    assert(ast instanceof Ident)
    return ast.token as IdentifierOrOperatorIdentifierToken
  }

  *concreteChildren(_verbatim?: boolean): IterableIterator<RawNodeChild> {
    const { lhs, operator, rhs } = getAll(this.fields)
    if (lhs) yield lhs
    yield operator
    yield rhs
  }
}
export class MutablePropertyAccess extends PropertyAccess implements MutableAst {
  declare readonly module: MutableModule
  declare readonly fields: FixedMap<AstFields & PropertyAccessFields>

  setLhs<T extends MutableAst>(value: Owned<T> | undefined) {
    setNode(this.fields, 'lhs', this.claimChild(value))
  }
  setRhs(ident: IdentLike) {
    const node = this.claimChild(Ident.newAllowingOperators(this.module, ident))
    const old = this.fields.get('rhs')
    this.fields.set('rhs', old ? { ...old, node } : unspaced(node))
  }
}
export interface MutablePropertyAccess extends PropertyAccess, MutableAst {
  get lhs(): MutableAst | undefined
}
applyMixins(MutablePropertyAccess, [MutableAst])

interface GenericFields {
  children: RawNodeChild[]
}
export class Generic extends Ast {
  declare fields: FixedMapView<AstFields & GenericFields>
  constructor(module: Module, fields: FixedMapView<AstFields & GenericFields>) {
    super(module, fields)
  }

  static concrete(module: MutableModule, children: (NodeChild<Owned> | NodeChild<Token>)[]) {
    const base = module.baseObject('Generic')
    const id_ = base.get('id')
    const fields = composeFieldData(base, {
      children: children.map((child) => concreteChild(module, child, id_)),
    })
    return asOwned(new MutableGeneric(module, fields))
  }

  concreteChildren(_verbatim?: boolean): IterableIterator<RawNodeChild> {
    return this.fields.get('children')[Symbol.iterator]()
  }
}
export class MutableGeneric extends Generic implements MutableAst {
  declare readonly module: MutableModule
  declare readonly fields: FixedMap<AstFields & GenericFields>
}
export interface MutableGeneric extends Generic, MutableAst {}
applyMixins(MutableGeneric, [MutableAst])

interface MultiSegmentAppSegment<T extends TreeRefs = RawRefs> {
  header: T['token']
  body: T['ast'] | undefined
}
function multiSegmentAppSegment<T extends MutableAst>(
  header: string,
  body: Owned<T>,
): MultiSegmentAppSegment<OwnedRefs>
function multiSegmentAppSegment<T extends MutableAst>(
  header: string,
  body: Owned<T> | undefined,
): MultiSegmentAppSegment<OwnedRefs> | undefined
function multiSegmentAppSegment<T extends MutableAst>(
  header: string,
  body: Owned<T> | undefined,
): MultiSegmentAppSegment<OwnedRefs> | undefined {
  return {
    header: { node: Token.new(header, RawAst.Token.Type.Ident) },
    body: spaced(body ? (body as any) : undefined),
  }
}

function multiSegmentAppSegmentToRaw(
  module: MutableModule,
  msas: MultiSegmentAppSegment<OwnedRefs> | undefined,
  parent: AstId,
): MultiSegmentAppSegment | undefined {
  if (!msas) return undefined
  return {
    ...msas,
    body: concreteChild(module, msas.body, parent),
  }
}
interface ImportFields<T extends TreeRefs = RawRefs> extends FieldObject<T> {
  polyglot: MultiSegmentAppSegment<T> | undefined
  from: MultiSegmentAppSegment<T> | undefined
  import: MultiSegmentAppSegment<T>
  all: T['token'] | undefined
  as: MultiSegmentAppSegment<T> | undefined
  hiding: MultiSegmentAppSegment<T> | undefined
}

export class Import extends Ast {
  declare fields: FixedMapView<AstFields & ImportFields>
  constructor(module: Module, fields: FixedMapView<AstFields & ImportFields>) {
    super(module, fields)
  }

  static tryParse(source: string, module?: MutableModule): Owned<MutableImport> | undefined {
    const parsed = parse(source, module)
    if (parsed instanceof MutableImport) return parsed
  }

  get polyglot(): Ast | undefined {
    return this.module.get(this.fields.get('polyglot')?.body?.node)
  }
  get from(): Ast | undefined {
    return this.module.get(this.fields.get('from')?.body?.node)
  }
  get import_(): Ast | undefined {
    return this.module.get(this.fields.get('import').body?.node)
  }
  get all(): Token | undefined {
    return this.module.getToken(this.fields.get('all')?.node)
  }
  get as(): Ast | undefined {
    return this.module.get(this.fields.get('as')?.body?.node)
  }
  get hiding(): Ast | undefined {
    return this.module.get(this.fields.get('hiding')?.body?.node)
  }

  static concrete(
    module: MutableModule,
    polyglot: MultiSegmentAppSegment<OwnedRefs> | undefined,
    from: MultiSegmentAppSegment<OwnedRefs> | undefined,
    import_: MultiSegmentAppSegment<OwnedRefs>,
    all: NodeChild<Token> | undefined,
    as: MultiSegmentAppSegment<OwnedRefs> | undefined,
    hiding: MultiSegmentAppSegment<OwnedRefs> | undefined,
  ) {
    const base = module.baseObject('Import')
    const id_ = base.get('id')
    const ownedFields: ImportFields<OwnedRefs> = {
      polyglot,
      from,
      import: import_,
      all,
      as,
      hiding,
    }
    const rawFields = mapRefs(ownedFields, ownedToRaw(module, id_))
    const fields = composeFieldData(base, rawFields)
    return asOwned(new MutableImport(module, fields))
  }

  static Qualified(path: IdentLike[], module: MutableModule): Owned<MutableImport> | undefined {
    const path_ = PropertyAccess.Sequence(path, module)
    if (!path_) return
    return MutableImport.concrete(
      module,
      undefined,
      undefined,
      multiSegmentAppSegment('import', path_),
      undefined,
      undefined,
      undefined,
    )
  }

  static Unqualified(
    path: IdentLike[],
    name: IdentLike,
    module: MutableModule,
  ): Owned<MutableImport> | undefined {
    const path_ = PropertyAccess.Sequence(path, module)
    if (!path_) return
    const name_ = Ident.newAllowingOperators(module, name)
    return MutableImport.concrete(
      module,
      undefined,
      multiSegmentAppSegment('from', path_),
      multiSegmentAppSegment('import', name_),
      undefined,
      undefined,
      undefined,
    )
  }

  *concreteChildren(_verbatim?: boolean): IterableIterator<RawNodeChild> {
    const segment = (segment: MultiSegmentAppSegment | undefined) => {
      const parts = []
      if (segment) parts.push(segment.header)
      if (segment?.body) parts.push(segment.body)
      return parts
    }
    const { polyglot, from, import: import_, all, as, hiding } = getAll(this.fields)
    yield* segment(polyglot)
    yield* segment(from)
    yield* segment(import_)
    if (all) yield all
    yield* segment(as)
    yield* segment(hiding)
  }
}
export class MutableImport extends Import implements MutableAst {
  declare readonly module: MutableModule
  declare readonly fields: FixedMap<AstFields & ImportFields>

  private toRaw(msas: MultiSegmentAppSegment<OwnedRefs>): MultiSegmentAppSegment
  private toRaw(
    msas: MultiSegmentAppSegment<OwnedRefs> | undefined,
  ): MultiSegmentAppSegment | undefined
  private toRaw(
    msas: MultiSegmentAppSegment<OwnedRefs> | undefined,
  ): MultiSegmentAppSegment | undefined {
    return multiSegmentAppSegmentToRaw(this.module, msas, this.id)
  }

  setPolyglot<T extends MutableAst>(value: Owned<T> | undefined) {
    this.fields.set(
      'polyglot',
      value ? this.toRaw(multiSegmentAppSegment('polyglot', value)) : undefined,
    )
  }
  setFrom<T extends MutableAst>(value: Owned<T> | undefined) {
    this.fields.set('from', value ? this.toRaw(multiSegmentAppSegment('from', value)) : value)
  }
  setImport<T extends MutableAst>(value: Owned<T>) {
    this.fields.set('import', this.toRaw(multiSegmentAppSegment('import', value)))
  }
  setAll(value: Token | undefined) {
    this.fields.set('all', spaced(value))
  }
  setAs<T extends MutableAst>(value: Owned<T> | undefined) {
    this.fields.set('as', this.toRaw(multiSegmentAppSegment('as', value)))
  }
  setHiding<T extends MutableAst>(value: Owned<T> | undefined) {
    this.fields.set('hiding', this.toRaw(multiSegmentAppSegment('hiding', value)))
  }
}
export interface MutableImport extends Import, MutableAst {
  get polyglot(): MutableAst | undefined
  get from(): MutableAst | undefined
  get import_(): MutableAst | undefined
  get as(): MutableAst | undefined
  get hiding(): MutableAst | undefined
}
applyMixins(MutableImport, [MutableAst])

const interpolationMap = [
  ['\0', '\\0'],
  ['\b', '\\b'],
  ['\f', '\\f'],
  ['\n', '\\n'],
  ['\r', '\\r'],
  ['\t', '\\t'],
  ['\v', '\\v'],
  ["'", "\\'"],
  ['`', '``'],
] as const

const escapeMapping = Object.fromEntries(interpolationMap)
const applyMapping = Object.fromEntries(interpolationMap.map(([k, v]) => [v, k]))

/** Escape a string so it can be safely spliced into an interpolated (`''`) Enso string.
 * NOT USABLE to insert into raw strings. Does not include double-quotes (`"`). */
export function escapeInterpolation(string: string) {
  return string.replace(/[\0\b\f\n\r\t\v'`]/g, (match) => escapeMapping[match]!)
}

/** Interpret all escaped characters from an interpolated (`''`) Enso string. */
export function applyInterpolation(string: string) {
  return string.replace(/\\[0bfnrtv']|``/g, (match) => applyMapping[match]!)
}

interface TreeRefs {
  token: any
  ast: any
}
type RefMap<T extends TreeRefs, U extends TreeRefs> = (
  field: FieldData<T>,
) => FieldData<U> | undefined
type RawRefs = {
  token: NodeChild<SyncTokenId>
  ast: NodeChild<AstId>
}
export type OwnedRefs = {
  token: NodeChild<Token>
  ast: NodeChild<Owned>
}
type ConcreteRefs = {
  token: NodeChild<Token>
  ast: NodeChild<Ast>
}
function ownedToRaw(module: MutableModule, parentId: AstId): RefMap<OwnedRefs, RawRefs> {
  return (child: FieldData<OwnedRefs>) => {
    if (typeof child !== 'object') return
    if (!('node' in child)) return
    if (isToken(child.node)) return
    return { ...child, node: claimChild(module, child.node, parentId) }
  }
}
function rawToConcrete(module: Module): RefMap<RawRefs, ConcreteRefs> {
  return (child: FieldData) => {
    if (typeof child !== 'object') return
    if (!('node' in child)) return
    if (isTokenId(child.node)) return { ...child, node: module.getToken(child.node) }
    else return { ...child, node: module.get(child.node) }
  }
}
export interface TextToken<T extends TreeRefs = RawRefs> {
  type: 'token'
  readonly token: T['token']
  readonly interpreted?: string | undefined
}
export interface TextSplice<T extends TreeRefs = RawRefs> {
  type: 'splice'
  readonly open: T['token']
  readonly expression: T['ast'] | undefined
  readonly close: T['token']
}

export type TextElement<T extends TreeRefs = RawRefs> = TextToken<T> | TextSplice<T>

function textElementValue(element: TextElement<ConcreteRefs>): string {
  switch (element.type) {
    case 'token': {
      if (element.interpreted != null) return element.interpreted
      // The logical newline is not necessarily the same as the concrete token, e.g. the token could be a CRLF.
      if (element.token.node.tokenType_ === RawAst.Token.Type.TextNewline) return '\n'
      // The token is an invalid escape-sequence or a text-section; return it verbatim.
      return element.token.node.code()
    }
    case 'splice': {
      let s = ''
      s += element.open.node.code()
      if (element.expression) {
        s += element.expression.whitespace ?? ''
        s += element.expression.node.code()
      }
      s += element.close.whitespace ?? ''
      s += element.close.node.code()
      return s
    }
  }
}

function rawTextElementValue(raw: TextElement, module: Module): string {
  return textElementValue(mapRefs(raw, rawToConcrete(module)))
}

function uninterpolatedText(elements: TextElement[], module: Module): string {
  return elements.reduce((s, e) => s + rawTextElementValue(e, module), '')
}

function fieldConcreteChildren(field: FieldData) {
  const children = new Array<RawNodeChild>()
  rewriteFieldRefs(field, (subfield: FieldData) => {
    if (typeof subfield === 'object' && 'node' in subfield) children.push(subfield)
  })
  return children
}

interface TextLiteralFields {
  open: NodeChild<SyncTokenId> | undefined
  newline: NodeChild<SyncTokenId> | undefined
  elements: TextElement[]
  close: NodeChild<SyncTokenId> | undefined
}
export class TextLiteral extends Ast {
  declare fields: FixedMapView<AstFields & TextLiteralFields>
  constructor(module: Module, fields: FixedMapView<AstFields & TextLiteralFields>) {
    super(module, fields)
  }

  static tryParse(source: string, module?: MutableModule): Owned<MutableTextLiteral> | undefined {
    const parsed = parse(source, module)
    if (parsed instanceof MutableTextLiteral) return parsed
  }

  static concrete(
    module: MutableModule,
    open: NodeChild<Token> | undefined,
    newline: NodeChild<Token> | undefined,
    elements: TextElement<OwnedRefs>[],
    close: NodeChild<Token> | undefined,
  ) {
    const base = module.baseObject('TextLiteral')
    const id_ = base.get('id')
    const fields = composeFieldData(base, {
      open,
      newline,
      elements: elements.map((e) => mapRefs(e, ownedToRaw(module, id_))),
      close,
    })
    return asOwned(new MutableTextLiteral(module, fields))
  }

<<<<<<< HEAD
  static new(rawText: string, module: MutableModule) {
    const open = unspaced(Token.new("'"))
    const elements = [unspaced(Token.new(escapeInterpolation(rawText)))]
    const close = unspaced(Token.new("'"))
    return this.concrete(module, open, undefined, elements, close)
=======
  static new(rawText: string, module: MutableModule): Owned<MutableTextLiteral> {
    const escaped = escape(rawText)
    const parsed = parse(`'${escaped}'`, module)
    if (!(parsed instanceof MutableTextLiteral)) {
      console.error(`Failed to escape string for interpolated text`, rawText, escaped, parsed)
      const safeText = rawText.replaceAll(/[^-+A-Za-z0-9_. ]/, '')
      return this.new(safeText, module)
    }
    return parsed
  }

  /** Return the value of the string, interpreted except for any interpolated expressions. */
  contentUninterpolated(): string {
    return uninterpolatedText(this.fields.get('elements'), this.module)
>>>>>>> 97033a2f
  }

  *concreteChildren(_verbatim?: boolean): IterableIterator<RawNodeChild> {
    const { open, newline, elements, close } = getAll(this.fields)
    if (open) yield open
    if (newline) yield newline
    for (const e of elements) yield* fieldConcreteChildren(e)
    if (close) yield close
  }

  boundaryTokenVariant(): string | undefined {
    return (this.open || this.close)?.code()
  }

  isInterpolated(): boolean {
    const token = this.boundaryTokenVariant()
    return token === "'" || token === "'''"
  }

  get textContents(): string {
    const combinedCode =
      this.fields
        .get('elements')
        ?.map((element) => this.module.getAny(element.node).code())
        ?.join('') ?? ''
    const isInterpolated = this.isInterpolated()
    return isInterpolated ? applyInterpolation(combinedCode) : combinedCode
  }

  get open(): Token | undefined {
    return this.module.getToken(this.fields.get('open')?.node)
  }

  get close(): Token | undefined {
    return this.module.getToken(this.fields.get('close')?.node)
  }
}
export class MutableTextLiteral extends TextLiteral implements MutableAst {
  declare readonly module: MutableModule
  declare readonly fields: FixedMap<AstFields & TextLiteralFields>

  setBoundaries(code: string) {
    this.fields.set('open', unspaced(Token.new(code)))
    this.fields.set('close', unspaced(Token.new(code)))
  }

  setTextContents(rawText: string) {
    const isInterpolated = this.isInterpolated()
    const token = this.boundaryTokenVariant()
    const mustBecomeInterpolated = !isInterpolated && (!token || rawText.includes(token))
    const doEscape = isInterpolated || mustBecomeInterpolated

    if (mustBecomeInterpolated) this.setBoundaries(token === '"""' ? "'''" : "'")

    const codeText = doEscape ? escapeInterpolation(rawText) : rawText
    const newElement = concreteChild(this.module, unspaced(Token.new(codeText)), this.id)
    this.fields.set('elements', [newElement])
  }
}
export interface MutableTextLiteral extends TextLiteral, MutableAst {}
applyMixins(MutableTextLiteral, [MutableAst])

interface DocumentedFields {
  open: NodeChild<SyncTokenId> | undefined
  elements: TextToken[]
  newlines: NodeChild<SyncTokenId>[]
  expression: NodeChild<AstId> | undefined
}
export class Documented extends Ast {
  declare fields: FixedMapView<AstFields & DocumentedFields>
  constructor(module: Module, fields: FixedMapView<AstFields & DocumentedFields>) {
    super(module, fields)
  }

  static tryParse(source: string, module?: MutableModule): Owned<MutableDocumented> | undefined {
    const parsed = parse(source, module)
    if (parsed instanceof MutableDocumented) return parsed
  }

  static concrete(
    module: MutableModule,
    open: NodeChild<Token> | undefined,
    elements: TextToken<OwnedRefs>[],
    newlines: NodeChild<Token>[],
    expression: NodeChild<Owned> | undefined,
  ) {
    const base = module.baseObject('Documented')
    const id_ = base.get('id')
    const fields = composeFieldData(base, {
      open,
      elements: elements.map((e) => mapRefs(e, ownedToRaw(module, id_))),
      newlines,
      expression: concreteChild(module, expression, id_),
    })
    return asOwned(new MutableDocumented(module, fields))
  }

  get expression(): Ast | undefined {
    return this.module.get(this.fields.get('expression')?.node)
  }

  /** Return the string value of the documentation. */
  documentation(): string {
    const raw = uninterpolatedText(this.fields.get('elements'), this.module)
    return raw.startsWith(' ') ? raw.slice(1) : raw
  }

  *concreteChildren(_verbatim?: boolean): IterableIterator<RawNodeChild> {
    const { open, elements, newlines, expression } = getAll(this.fields)
    if (open) yield open
    for (const e of elements) yield* fieldConcreteChildren(e)
    yield* newlines
    if (expression) yield expression
  }
}
export class MutableDocumented extends Documented implements MutableAst {
  declare readonly module: MutableModule
  declare readonly fields: FixedMap<AstFields & DocumentedFields>

  setExpression<T extends MutableAst>(value: Owned<T> | undefined) {
    this.fields.set('expression', unspaced(this.claimChild(value)))
  }
}
export interface MutableDocumented extends Documented, MutableAst {
  get expression(): MutableAst | undefined
}
applyMixins(MutableDocumented, [MutableAst])

interface InvalidFields {
  expression: NodeChild<AstId>
}
export class Invalid extends Ast {
  declare fields: FixedMapView<AstFields & InvalidFields>
  constructor(module: Module, fields: FixedMapView<AstFields & InvalidFields>) {
    super(module, fields)
  }

  static concrete(module: MutableModule, expression: NodeChild<Owned>) {
    const base = module.baseObject('Invalid')
    return asOwned(new MutableInvalid(module, invalidFields(module, base, expression)))
  }

  get expression(): Ast {
    return this.module.get(this.fields.get('expression').node)
  }

  *concreteChildren(_verbatim?: boolean): IterableIterator<RawNodeChild> {
    yield this.fields.get('expression')
  }

  printSubtree(
    info: SpanMap,
    offset: number,
    parentIndent: string | undefined,
    _verbatim?: boolean,
  ): string {
    return super.printSubtree(info, offset, parentIndent, true)
  }
}
export function invalidFields(
  module: MutableModule,
  base: FixedMap<AstFields>,
  expression: NodeChild<Owned>,
): FixedMap<AstFields & InvalidFields> {
  const id_ = base.get('id')
  return composeFieldData(base, { expression: concreteChild(module, expression, id_) })
}
export class MutableInvalid extends Invalid implements MutableAst {
  declare readonly module: MutableModule
  declare readonly fields: FixedMap<AstFields & InvalidFields>
}
export interface MutableInvalid extends Invalid, MutableAst {
  /** The `expression` getter is intentionally not narrowed to provide mutable access:
   *  It makes more sense to `.replace` the `Invalid` node. */
}
applyMixins(MutableInvalid, [MutableAst])

interface GroupFields {
  open: NodeChild<SyncTokenId> | undefined
  expression: NodeChild<AstId> | undefined
  close: NodeChild<SyncTokenId> | undefined
}
export class Group extends Ast {
  declare fields: FixedMapView<AstFields & GroupFields>
  constructor(module: Module, fields: FixedMapView<AstFields & GroupFields>) {
    super(module, fields)
  }

  static tryParse(source: string, module?: MutableModule): Owned<MutableGroup> | undefined {
    const parsed = parse(source, module)
    if (parsed instanceof MutableGroup) return parsed
  }

  static concrete(
    module: MutableModule,
    open: NodeChild<Token> | undefined,
    expression: NodeChild<Owned> | undefined,
    close: NodeChild<Token> | undefined,
  ) {
    const base = module.baseObject('Group')
    const id_ = base.get('id')
    const fields = composeFieldData(base, {
      open,
      expression: concreteChild(module, expression, id_),
      close,
    })
    return asOwned(new MutableGroup(module, fields))
  }

  static new(module: MutableModule, expression: Owned) {
    const open = unspaced(Token.new('(', RawAst.Token.Type.OpenSymbol))
    const close = unspaced(Token.new(')', RawAst.Token.Type.CloseSymbol))
    return this.concrete(module, open, unspaced(expression), close)
  }

  get expression(): Ast | undefined {
    return this.module.get(this.fields.get('expression')?.node)
  }

  *concreteChildren(_verbatim?: boolean): IterableIterator<RawNodeChild> {
    const { open, expression, close } = getAll(this.fields)
    if (open) yield open
    if (expression) yield expression
    if (close) yield close
  }
}
export class MutableGroup extends Group implements MutableAst {
  declare readonly module: MutableModule
  declare readonly fields: FixedMap<AstFields & GroupFields>

  setExpression<T extends MutableAst>(value: Owned<T> | undefined) {
    this.fields.set('expression', unspaced(this.claimChild(value)))
  }
}
export interface MutableGroup extends Group, MutableAst {
  get expression(): MutableAst | undefined
}
applyMixins(MutableGroup, [MutableAst])

interface NumericLiteralFields {
  tokens: NodeChild<SyncTokenId>[]
}
export class NumericLiteral extends Ast {
  declare fields: FixedMapView<AstFields & NumericLiteralFields>
  constructor(module: Module, fields: FixedMapView<AstFields & NumericLiteralFields>) {
    super(module, fields)
  }

  static tryParse(
    source: string,
    module?: MutableModule,
  ): Owned<MutableNumericLiteral> | undefined {
    const parsed = parse(source, module)
    if (parsed instanceof MutableNumericLiteral) return parsed
  }

  static concrete(module: MutableModule, tokens: NodeChild<Token>[]) {
    const base = module.baseObject('NumericLiteral')
    const fields = composeFieldData(base, { tokens })
    return asOwned(new MutableNumericLiteral(module, fields))
  }

  concreteChildren(_verbatim?: boolean): IterableIterator<RawNodeChild> {
    return this.fields.get('tokens')[Symbol.iterator]()
  }
}
export class MutableNumericLiteral extends NumericLiteral implements MutableAst {
  declare readonly module: MutableModule
  declare readonly fields: FixedMap<AstFields & NumericLiteralFields>
}
export interface MutableNumericLiteral extends NumericLiteral, MutableAst {}
applyMixins(MutableNumericLiteral, [MutableAst])

/** The actual contents of an `ArgumentDefinition` are complex, but probably of more interest to the compiler than the
 *  GUI. We just need to represent them faithfully and create the simple cases. */
type ArgumentDefinition<T extends TreeRefs = RawRefs> = (T['ast'] | T['token'])[]

interface FunctionFields {
  name: NodeChild<AstId>
  argumentDefinitions: ArgumentDefinition[]
  equals: NodeChild<SyncTokenId>
  body: NodeChild<AstId> | undefined
}
export class Function extends Ast {
  declare fields: FixedMapView<AstFields & FunctionFields>
  constructor(module: Module, fields: FixedMapView<AstFields & FunctionFields>) {
    super(module, fields)
  }

  static tryParse(source: string, module?: MutableModule): Owned<MutableFunction> | undefined {
    const parsed = parse(source, module)
    if (parsed instanceof MutableFunction) return parsed
  }

  get name(): Ast {
    return this.module.get(this.fields.get('name').node)
  }
  get body(): Ast | undefined {
    return this.module.get(this.fields.get('body')?.node)
  }
  get argumentDefinitions(): ArgumentDefinition<ConcreteRefs>[] {
    return this.fields
      .get('argumentDefinitions')
      .map((raw) => raw.map((part) => this.module.getConcrete(part)))
  }

  static concrete(
    module: MutableModule,
    name: NodeChild<Owned>,
    argumentDefinitions: ArgumentDefinition<OwnedRefs>[],
    equals: NodeChild<Token>,
    body: NodeChild<Owned> | undefined,
  ) {
    const base = module.baseObject('Function')
    const id_ = base.get('id')
    const fields = composeFieldData(base, {
      name: concreteChild(module, name, id_),
      argumentDefinitions: argumentDefinitions.map((def) => mapRefs(def, ownedToRaw(module, id_))),
      equals,
      body: concreteChild(module, body, id_),
    })
    return asOwned(new MutableFunction(module, fields))
  }

  static new(
    module: MutableModule,
    name: IdentLike,
    argumentDefinitions: ArgumentDefinition<OwnedRefs>[],
    body: Owned,
  ): Owned<MutableFunction> {
    // Note that a function name may not be an operator if the function is not in the body of a type definition, but we
    // can't easily enforce that because we don't currently make a syntactic distinction between top-level functions and
    // type methods.
    return MutableFunction.concrete(
      module,
      unspaced(Ident.newAllowingOperators(module, name)),
      argumentDefinitions,
      spaced(makeEquals()),
      autospaced(body),
    )
  }

  /** Construct a function with simple (name-only) arguments and a body block. */
  static fromStatements(
    module: MutableModule,
    name: IdentLike,
    argumentNames: StrictIdentLike[],
    statements: Owned[],
  ): Owned<MutableFunction> {
    const statements_: OwnedBlockLine[] = statements.map((statement) => ({
      expression: unspaced(statement),
    }))
    const argumentDefinitions = argumentNames.map((name) => [spaced(Ident.new(module, name))])
    const body = BodyBlock.new(statements_, module)
    return MutableFunction.new(module, name, argumentDefinitions, body)
  }

  *bodyExpressions(): IterableIterator<Ast> {
    const body = this.body
    if (body instanceof BodyBlock) {
      yield* body.statements()
    } else if (body) {
      yield body
    }
  }

  *concreteChildren(verbatim?: boolean): IterableIterator<RawNodeChild> {
    const { name, argumentDefinitions, equals, body } = getAll(this.fields)
    yield name
    for (const def of argumentDefinitions) yield* def
    yield { whitespace: equals.whitespace ?? ' ', node: this.module.getToken(equals.node) }
    if (body)
      yield ensureSpacedOnlyIf(
        body,
        !(this.module.tryGet(body.node) instanceof BodyBlock),
        verbatim,
      )
  }
}
export class MutableFunction extends Function implements MutableAst {
  declare readonly module: MutableModule
  declare readonly fields: FixedMap<AstFields & FunctionFields>

  setName<T extends MutableAst>(value: Owned<T>) {
    this.fields.set('name', unspaced(this.claimChild(value)))
  }
  setBody<T extends MutableAst>(value: Owned<T> | undefined) {
    this.fields.set('body', unspaced(this.claimChild(value)))
  }
  setArgumentDefinitions(defs: ArgumentDefinition<OwnedRefs>[]) {
    this.fields.set(
      'argumentDefinitions',
      defs.map((def) => mapRefs(def, ownedToRaw(this.module, this.id))),
    )
  }

  /** Returns the body, after converting it to a block if it was empty or an inline expression. */
  bodyAsBlock(): MutableBodyBlock {
    const oldBody = this.body
    if (oldBody instanceof MutableBodyBlock) return oldBody
    const newBody = BodyBlock.new([], this.module)
    if (oldBody) newBody.push(oldBody.take())
    return newBody
  }
}
export interface MutableFunction extends Function, MutableAst {
  get name(): MutableAst
  get body(): MutableAst | undefined
}
applyMixins(MutableFunction, [MutableAst])

interface AssignmentFields {
  pattern: NodeChild<AstId>
  equals: NodeChild<SyncTokenId>
  expression: NodeChild<AstId>
}
export class Assignment extends Ast {
  declare fields: FixedMapView<AstFields & AssignmentFields>
  constructor(module: Module, fields: FixedMapView<AstFields & AssignmentFields>) {
    super(module, fields)
  }

  static tryParse(source: string, module?: MutableModule): Owned<MutableAssignment> | undefined {
    const parsed = parse(source, module)
    if (parsed instanceof MutableAssignment) return parsed
  }

  static concrete(
    module: MutableModule,
    pattern: NodeChild<Owned>,
    equals: NodeChild<Token>,
    expression: NodeChild<Owned>,
  ) {
    const base = module.baseObject('Assignment')
    const id_ = base.get('id')
    const fields = composeFieldData(base, {
      pattern: concreteChild(module, pattern, id_),
      equals,
      expression: concreteChild(module, expression, id_),
    })
    return asOwned(new MutableAssignment(module, fields))
  }

  static new(module: MutableModule, ident: StrictIdentLike, expression: Owned) {
    return Assignment.concrete(
      module,
      unspaced(Ident.new(module, ident)),
      spaced(makeEquals()),
      spaced(expression),
    )
  }

  get pattern(): Ast {
    return this.module.get(this.fields.get('pattern').node)
  }
  get expression(): Ast {
    return this.module.get(this.fields.get('expression').node)
  }

  *concreteChildren(verbatim?: boolean): IterableIterator<RawNodeChild> {
    const { pattern, equals, expression } = getAll(this.fields)
    yield pattern
    yield ensureSpacedOnlyIf(equals, expression.whitespace !== '', verbatim)
    yield expression
  }
}
export class MutableAssignment extends Assignment implements MutableAst {
  declare readonly module: MutableModule
  declare readonly fields: FixedMap<AstFields & AssignmentFields>

  setPattern<T extends MutableAst>(value: Owned<T>) {
    this.fields.set('pattern', unspaced(this.claimChild(value)))
  }
  setExpression<T extends MutableAst>(value: Owned<T>) {
    setNode(this.fields, 'expression', this.claimChild(value))
  }
}
export interface MutableAssignment extends Assignment, MutableAst {
  get pattern(): MutableAst
  get expression(): MutableAst
}
applyMixins(MutableAssignment, [MutableAst])

interface BodyBlockFields {
  lines: RawBlockLine[]
}
export class BodyBlock extends Ast {
  declare fields: FixedMapView<AstFields & BodyBlockFields>
  constructor(module: Module, fields: FixedMapView<AstFields & BodyBlockFields>) {
    super(module, fields)
  }

  static tryParse(source: string, module?: MutableModule): Owned<MutableBodyBlock> | undefined {
    const parsed = parse(source, module)
    if (parsed instanceof MutableBodyBlock) return parsed
  }

  static concrete(module: MutableModule, lines: OwnedBlockLine[]) {
    const base = module.baseObject('BodyBlock')
    const id_ = base.get('id')
    const fields = composeFieldData(base, {
      lines: lines.map((line) => lineToRaw(line, module, id_)),
    })
    return asOwned(new MutableBodyBlock(module, fields))
  }

  static new(lines: OwnedBlockLine[], module: MutableModule) {
    return BodyBlock.concrete(module, lines)
  }

  get lines(): BlockLine[] {
    return this.fields.get('lines').map((line) => lineFromRaw(line, this.module))
  }

  *statements(): IterableIterator<Ast> {
    for (const line of this.lines) {
      if (line.expression) yield line.expression.node
    }
  }

  *concreteChildren(_verbatim?: boolean): IterableIterator<RawNodeChild> {
    for (const line of this.fields.get('lines')) {
      yield line.newline ?? { node: Token.new('\n', RawAst.Token.Type.Newline) }
      if (line.expression) yield line.expression
    }
  }

  printSubtree(
    info: SpanMap,
    offset: number,
    parentIndent: string | undefined,
    verbatim?: boolean,
  ): string {
    return printBlock(this, info, offset, parentIndent, verbatim)
  }
}
export class MutableBodyBlock extends BodyBlock implements MutableAst {
  declare readonly module: MutableModule
  declare readonly fields: FixedMap<AstFields & BodyBlockFields>

  updateLines(map: (lines: OwnedBlockLine[]) => OwnedBlockLine[]) {
    return this.setLines(map(this.takeLines()))
  }
  takeLines(): OwnedBlockLine[] {
    return this.fields.get('lines').map((line) => ownedLineFromRaw(line, this.module))
  }
  setLines(lines: OwnedBlockLine[]) {
    this.fields.set(
      'lines',
      lines.map((line) => lineToRaw(line, this.module, this.id)),
    )
  }

  /** Insert the given statement(s) starting at the specified line index. */
  insert(index: number, ...statements: (Owned | undefined)[]) {
    const before = this.fields.get('lines').slice(0, index)
    const insertions = statements.map((statement) => ({
      newline: unspaced(Token.new('\n', RawAst.Token.Type.Newline)),
      expression: statement && unspaced(this.claimChild(statement)),
    }))
    const after = this.fields.get('lines').slice(index)
    this.fields.set('lines', [...before, ...insertions, ...after])
  }

  push(statement: Owned) {
    const oldLines = this.fields.get('lines')
    const newLine = {
      newline: unspaced(Token.new('\n', RawAst.Token.Type.Newline)),
      expression: unspaced(this.claimChild(statement)),
    }
    this.fields.set('lines', [...oldLines, newLine])
  }

  filter(keep: (ast: MutableAst) => boolean) {
    const oldLines = this.fields.get('lines')
    const filteredLines = oldLines.filter((line) => {
      if (!line.expression) return true
      return keep(this.module.get(line.expression.node))
    })
    this.fields.set('lines', filteredLines)
  }
}
export interface MutableBodyBlock extends BodyBlock, MutableAst {
  statements(): IterableIterator<MutableAst>
}
applyMixins(MutableBodyBlock, [MutableAst])

interface RawLine<T extends TreeRefs> {
  newline: T['token']
  expression: T['ast'] | undefined
}

interface Line<T extends TreeRefs> {
  newline?: T['token'] | undefined
  expression: T['ast'] | undefined
}

type RawBlockLine = RawLine<RawRefs>
export type BlockLine = Line<ConcreteRefs>
export type OwnedBlockLine = Line<OwnedRefs>

function lineFromRaw(raw: RawBlockLine, module: Module): BlockLine {
  const expression = raw.expression ? module.get(raw.expression.node) : undefined
  return {
    newline: { ...raw.newline, node: module.getToken(raw.newline.node) },
    expression:
      expression ?
        {
          whitespace: raw.expression?.whitespace,
          node: expression,
        }
      : undefined,
  }
}

function ownedLineFromRaw(raw: RawBlockLine, module: MutableModule): OwnedBlockLine {
  const expression = raw.expression ? module.get(raw.expression.node).takeIfParented() : undefined
  return {
    newline: { ...raw.newline, node: module.getToken(raw.newline.node) },
    expression:
      expression ?
        {
          whitespace: raw.expression?.whitespace,
          node: expression,
        }
      : undefined,
  }
}

function lineToRaw(line: OwnedBlockLine, module: MutableModule, block: AstId): RawBlockLine {
  return {
    newline: line.newline ?? unspaced(Token.new('\n', RawAst.Token.Type.Newline)),
    expression:
      line.expression ?
        {
          whitespace: line.expression?.whitespace,
          node: claimChild(module, line.expression.node, block),
        }
      : undefined,
  }
}

interface IdentFields {
  token: NodeChild<SyncTokenId>
}
export class Ident extends Ast {
  declare fields: FixedMapView<AstFields & IdentFields>
  constructor(module: Module, fields: FixedMapView<AstFields & IdentFields>) {
    super(module, fields)
  }

  static tryParse(source: string, module?: MutableModule): Owned<MutableIdent> | undefined {
    const parsed = parse(source, module)
    if (parsed instanceof MutableIdent) return parsed
  }

  get token(): IdentifierToken {
    return this.module.getToken(this.fields.get('token').node) as IdentifierToken
  }

  static concrete(module: MutableModule, token: NodeChild<Token>) {
    const base = module.baseObject('Ident')
    const fields = composeFieldData(base, { token })
    return asOwned(new MutableIdent(module, fields))
  }

  static new(module: MutableModule, ident: StrictIdentLike) {
    return Ident.concrete(module, unspaced(toIdentStrict(ident)))
  }

  /** @internal */
  static newAllowingOperators(module: MutableModule, ident: IdentLike) {
    return Ident.concrete(module, unspaced(toIdent(ident)))
  }

  *concreteChildren(_verbatim?: boolean): IterableIterator<RawNodeChild> {
    yield this.fields.get('token')
  }

  code(): Identifier {
    return this.token.code() as Identifier
  }
}
export class MutableIdent extends Ident implements MutableAst {
  declare readonly module: MutableModule
  declare readonly fields: FixedMap<AstFields & IdentFields>

  setToken(ident: IdentLike) {
    this.fields.set('token', unspaced(toIdent(ident)))
  }

  code(): Identifier {
    return this.token.code()
  }
}
export interface MutableIdent extends Ident, MutableAst {}
applyMixins(MutableIdent, [MutableAst])

interface WildcardFields {
  token: NodeChild<SyncTokenId>
}
export class Wildcard extends Ast {
  declare fields: FixedMapView<AstFields & WildcardFields>
  constructor(module: Module, fields: FixedMapView<AstFields & WildcardFields>) {
    super(module, fields)
  }

  static tryParse(source: string, module?: MutableModule): Owned<MutableWildcard> | undefined {
    const parsed = parse(source, module)
    if (parsed instanceof MutableWildcard) return parsed
  }

  get token(): Token {
    return this.module.getToken(this.fields.get('token').node)
  }

  static concrete(module: MutableModule, token: NodeChild<Token>) {
    const base = module.baseObject('Wildcard')
    const fields = composeFieldData(base, { token })
    return asOwned(new MutableWildcard(module, fields))
  }

  static new(module: MutableModule) {
    const token = Token.new('_', RawAst.Token.Type.Wildcard)
    return this.concrete(module, unspaced(token))
  }

  *concreteChildren(_verbatim?: boolean): IterableIterator<RawNodeChild> {
    yield this.fields.get('token')
  }
}

export class MutableWildcard extends Wildcard implements MutableAst {
  declare readonly module: MutableModule
  declare readonly fields: FixedMap<AstFields & WildcardFields>
}
export interface MutableWildcard extends Wildcard, MutableAst {}
applyMixins(MutableWildcard, [MutableAst])

export type Mutable<T extends Ast = Ast> =
  T extends App ? MutableApp
  : T extends Assignment ? MutableAssignment
  : T extends BodyBlock ? MutableBodyBlock
  : T extends Documented ? MutableDocumented
  : T extends Function ? MutableFunction
  : T extends Generic ? MutableGeneric
  : T extends Group ? MutableGroup
  : T extends Ident ? MutableIdent
  : T extends Import ? MutableImport
  : T extends Invalid ? MutableInvalid
  : T extends NegationApp ? MutableNegationApp
  : T extends NumericLiteral ? MutableNumericLiteral
  : T extends OprApp ? MutableOprApp
  : T extends PropertyAccess ? MutablePropertyAccess
  : T extends TextLiteral ? MutableTextLiteral
  : T extends UnaryOprApp ? MutableUnaryOprApp
  : T extends Wildcard ? MutableWildcard
  : MutableAst

export function materializeMutable(module: MutableModule, fields: FixedMap<AstFields>): MutableAst {
  const type = fields.get('type')
  const fieldsForType = fields as FixedMap<any>
  switch (type) {
    case 'App':
      return new MutableApp(module, fieldsForType)
    case 'UnaryOprApp':
      return new MutableUnaryOprApp(module, fieldsForType)
    case 'NegationApp':
      return new MutableNegationApp(module, fieldsForType)
    case 'OprApp':
      return new MutableOprApp(module, fieldsForType)
    case 'PropertyAccess':
      return new MutablePropertyAccess(module, fieldsForType)
    case 'Generic':
      return new MutableGeneric(module, fieldsForType)
    case 'Import':
      return new MutableImport(module, fieldsForType)
    case 'TextLiteral':
      return new MutableTextLiteral(module, fieldsForType)
    case 'Documented':
      return new MutableDocumented(module, fieldsForType)
    case 'Invalid':
      return new MutableInvalid(module, fieldsForType)
    case 'Group':
      return new MutableGroup(module, fieldsForType)
    case 'NumericLiteral':
      return new MutableNumericLiteral(module, fieldsForType)
    case 'Function':
      return new MutableFunction(module, fieldsForType)
    case 'Assignment':
      return new MutableAssignment(module, fieldsForType)
    case 'BodyBlock':
      return new MutableBodyBlock(module, fieldsForType)
    case 'Ident':
      return new MutableIdent(module, fieldsForType)
    case 'Wildcard':
      return new MutableWildcard(module, fieldsForType)
  }
  bail(`Invalid type: ${type}`)
}

export function materialize(module: Module, fields: FixedMapView<AstFields>): Ast {
  const type = fields.get('type')
  const fields_ = fields as FixedMapView<any>
  switch (type) {
    case 'App':
      return new App(module, fields_)
    case 'UnaryOprApp':
      return new UnaryOprApp(module, fields_)
    case 'NegationApp':
      return new NegationApp(module, fields_)
    case 'OprApp':
      return new OprApp(module, fields_)
    case 'PropertyAccess':
      return new PropertyAccess(module, fields_)
    case 'Generic':
      return new Generic(module, fields_)
    case 'Import':
      return new Import(module, fields_)
    case 'TextLiteral':
      return new TextLiteral(module, fields_)
    case 'Documented':
      return new Documented(module, fields_)
    case 'Invalid':
      return new Invalid(module, fields_)
    case 'Group':
      return new Group(module, fields_)
    case 'NumericLiteral':
      return new NumericLiteral(module, fields_)
    case 'Function':
      return new Function(module, fields_)
    case 'Assignment':
      return new Assignment(module, fields_)
    case 'BodyBlock':
      return new BodyBlock(module, fields_)
    case 'Ident':
      return new Ident(module, fields_)
    case 'Wildcard':
      return new Wildcard(module, fields_)
  }
  bail(`Invalid type: ${type}`)
}

export interface FixedMapView<Fields> {
  get<Key extends string & keyof Fields>(key: Key): Fields[Key]
  entries(): IterableIterator<readonly [string, unknown]>
  clone(): FixedMap<Fields>
  has(key: string): boolean
}

export interface FixedMap<Fields> extends FixedMapView<Fields> {
  set<Key extends string & keyof Fields>(key: Key, value: Fields[Key]): void
}

function getAll<Fields extends object>(map: FixedMapView<Fields>): Fields {
  return Object.fromEntries(map.entries()) as Fields
}

declare const brandLegalFieldContent: unique symbol
/** Used to add a constraint to all `AstFields`s subtypes ensuring that they were produced by `composeFieldData`, which
 *  enforces a requirement that the provided fields extend `FieldObject`.
 */
interface LegalFieldContent {
  [brandLegalFieldContent]: never
}

/** Modifies the input `map`. Returns the same object with an extended type. */
export function setAll<Fields1, Fields2 extends Record<string, any>>(
  map: FixedMap<Fields1>,
  fields: Fields2,
): FixedMap<Fields1 & Fields2> {
  const map_ = map as FixedMap<Fields1 & Fields2>
  for (const [k, v] of Object.entries(fields)) {
    const k_ = k as string & (keyof Fields1 | keyof Fields2)
    map_.set(k_, v as any)
  }
  return map_
}

/** Modifies the input `map`. Returns the same object with an extended type. The added fields are required to have only
 *  types extending `FieldData`; the returned object is branded as `LegalFieldContent`. */
export function composeFieldData<Fields1, Fields2 extends FieldObject<RawRefs>>(
  map: FixedMap<Fields1>,
  fields: Fields2,
): FixedMap<Fields1 & Fields2 & LegalFieldContent> {
  return setAll(map, fields) as FixedMap<Fields1 & Fields2 & LegalFieldContent>
}

function claimChild<T extends MutableAst>(
  module: MutableModule,
  child: Owned<T>,
  parent: AstId,
): AstId {
  if (child.module === module) assertEqual(child.fields.get('parent'), undefined)
  const child_ = module.copyIfForeign(child)
  child_.fields.set('parent', parent)
  return child_.id
}

function concreteChild(
  module: MutableModule,
  child: NodeChild<Owned>,
  parent: AstId,
): NodeChild<AstId>
function concreteChild(
  module: MutableModule,
  child: NodeChild<Owned> | undefined,
  parent: AstId,
): NodeChild<AstId> | undefined
function concreteChild(
  module: MutableModule,
  child: NodeChild<Owned | Token>,
  parent: AstId,
): NodeChild<AstId> | NodeChild<Token>
function concreteChild(
  module: MutableModule,
  child: NodeChild<Owned | Token> | undefined,
  parent: AstId,
): NodeChild<AstId> | NodeChild<Token> | undefined
function concreteChild(
  module: MutableModule,
  child: NodeChild<Owned | Token> | undefined,
  parent: AstId,
): NodeChild<AstId> | NodeChild<Token> | undefined {
  if (!child) return undefined
  if (isTokenId(child.node)) return child as NodeChild<Token>
  return { ...child, node: claimChild(module, child.node, parent) }
}

type StrictIdentLike = Identifier | IdentifierToken
<<<<<<< HEAD
function toIdentStrict(ident: StrictIdentLike): IdentifierToken
function toIdentStrict(ident: StrictIdentLike | undefined): IdentifierToken | undefined
function toIdentStrict(ident: StrictIdentLike | undefined): IdentifierToken | undefined {
  return (
    ident ?
      isToken(ident) ? ident
      : (Token.new(ident, RawAst.Token.Type.Ident) as IdentifierToken)
    : undefined
  )
}

type IdentLike = IdentifierOrOperatorIdentifier | IdentifierOrOperatorIdentifierToken
function toIdent(ident: IdentLike): IdentifierOrOperatorIdentifierToken
function toIdent(ident: IdentLike | undefined): IdentifierOrOperatorIdentifierToken | undefined
function toIdent(ident: IdentLike | undefined): IdentifierOrOperatorIdentifierToken | undefined {
  return (
    ident ?
      isToken(ident) ? ident
      : (Token.new(ident, RawAst.Token.Type.Ident) as IdentifierOrOperatorIdentifierToken)
    : undefined
  )
=======
function toIdentStrict(ident: StrictIdentLike): IdentifierToken {
  return isToken(ident) ? ident : (Token.new(ident, RawAst.Token.Type.Ident) as IdentifierToken)
}

type IdentLike = IdentifierOrOperatorIdentifier | IdentifierOrOperatorIdentifierToken
function toIdent(ident: IdentLike): IdentifierOrOperatorIdentifierToken {
  return isToken(ident)
    ? ident
    : (Token.new(ident, RawAst.Token.Type.Ident) as IdentifierOrOperatorIdentifierToken)
>>>>>>> 97033a2f
}

function makeEquals(): Token {
  return Token.new('=', RawAst.Token.Type.Operator)
}

function nameSpecification(
  name: StrictIdentLike | undefined,
): { name: NodeChild<Token>; equals: NodeChild<Token> } | undefined {
  return name && { name: autospaced(toIdentStrict(name)), equals: unspaced(makeEquals()) }
}

type KeysOfFieldType<Fields, T> = {
  [K in keyof Fields]: Fields[K] extends T ? K : never
}[keyof Fields]
function setNode<Fields, Key extends string & KeysOfFieldType<Fields, NodeChild<AstId>>>(
  map: FixedMap<Fields>,
  key: Key,
  node: AstId,
): void
function setNode<
  Fields,
  Key extends string & KeysOfFieldType<Fields, NodeChild<AstId> | undefined>,
>(map: FixedMap<Fields>, key: Key, node: AstId | undefined): void
function setNode<
  Fields,
  Key extends string & KeysOfFieldType<Fields, NodeChild<AstId> | undefined>,
>(map: FixedMap<Fields>, key: Key, node: AstId | undefined): void {
  // The signature correctly only allows this function to be called if `Fields[Key] instanceof NodeChild<SyncId>`,
  // but it doesn't prove that property to TSC, so we have to cast here.
  const old = map.get(key as string & keyof Fields)
  const updated = old ? { ...old, node } : autospaced(node)
  map.set(key, updated as Fields[Key])
}

function spaced<T extends object | string>(node: T): NodeChild<T>
function spaced<T extends object | string>(node: T | undefined): NodeChild<T> | undefined
function spaced<T extends object | string>(node: T | undefined): NodeChild<T> | undefined {
  if (node === undefined) return node
  return { whitespace: ' ', node }
}

function unspaced<T extends object | string>(node: T): NodeChild<T>
function unspaced<T extends object | string>(node: T | undefined): NodeChild<T> | undefined
function unspaced<T extends object | string>(node: T | undefined): NodeChild<T> | undefined {
  if (node === undefined) return node
  return { whitespace: '', node }
}

function autospaced<T extends object | string>(node: T): NodeChild<T>
function autospaced<T extends object | string>(node: T | undefined): NodeChild<T> | undefined
function autospaced<T extends object | string>(node: T | undefined): NodeChild<T> | undefined {
  if (node === undefined) return node
  return { node }
}

export interface Removed<T extends MutableAst> {
  node: Owned<T>
  placeholder: MutableWildcard | undefined
}<|MERGE_RESOLUTION|>--- conflicted
+++ resolved
@@ -1338,15 +1338,8 @@
     return asOwned(new MutableTextLiteral(module, fields))
   }
 
-<<<<<<< HEAD
-  static new(rawText: string, module: MutableModule) {
-    const open = unspaced(Token.new("'"))
-    const elements = [unspaced(Token.new(escapeInterpolation(rawText)))]
-    const close = unspaced(Token.new("'"))
-    return this.concrete(module, open, undefined, elements, close)
-=======
   static new(rawText: string, module: MutableModule): Owned<MutableTextLiteral> {
-    const escaped = escape(rawText)
+    const escaped = escapeInterpolation(rawText)
     const parsed = parse(`'${escaped}'`, module)
     if (!(parsed instanceof MutableTextLiteral)) {
       console.error(`Failed to escape string for interpolated text`, rawText, escaped, parsed)
@@ -1359,7 +1352,6 @@
   /** Return the value of the string, interpreted except for any interpolated expressions. */
   contentUninterpolated(): string {
     return uninterpolatedText(this.fields.get('elements'), this.module)
->>>>>>> 97033a2f
   }
 
   *concreteChildren(_verbatim?: boolean): IterableIterator<RawNodeChild> {
@@ -2290,7 +2282,6 @@
 }
 
 type StrictIdentLike = Identifier | IdentifierToken
-<<<<<<< HEAD
 function toIdentStrict(ident: StrictIdentLike): IdentifierToken
 function toIdentStrict(ident: StrictIdentLike | undefined): IdentifierToken | undefined
 function toIdentStrict(ident: StrictIdentLike | undefined): IdentifierToken | undefined {
@@ -2312,17 +2303,6 @@
       : (Token.new(ident, RawAst.Token.Type.Ident) as IdentifierOrOperatorIdentifierToken)
     : undefined
   )
-=======
-function toIdentStrict(ident: StrictIdentLike): IdentifierToken {
-  return isToken(ident) ? ident : (Token.new(ident, RawAst.Token.Type.Ident) as IdentifierToken)
-}
-
-type IdentLike = IdentifierOrOperatorIdentifier | IdentifierOrOperatorIdentifierToken
-function toIdent(ident: IdentLike): IdentifierOrOperatorIdentifierToken {
-  return isToken(ident)
-    ? ident
-    : (Token.new(ident, RawAst.Token.Type.Ident) as IdentifierOrOperatorIdentifierToken)
->>>>>>> 97033a2f
 }
 
 function makeEquals(): Token {
